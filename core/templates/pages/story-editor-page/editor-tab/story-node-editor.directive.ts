// Copyright 2018 The Oppia Authors. All Rights Reserved.
//
// Licensed under the Apache License, Version 2.0 (the "License");
// you may not use this file except in compliance with the License.
// You may obtain a copy of the License at
//
//      http://www.apache.org/licenses/LICENSE-2.0
//
// Unless required by applicable law or agreed to in writing, software
// distributed under the License is distributed on an "AS-IS" BASIS,
// WITHOUT WARRANTIES OR CONDITIONS OF ANY KIND, either express or implied.
// See the License for the specific language governing permissions and
// limitations under the License.

/**
 * @fileoverview Controller for the story node editor.
 */

require(
  'components/forms/custom-forms-directives/thumbnail-uploader.directive.ts');
require('components/skill-selector/select-skill-modal.controller.ts');
require(
  'components/skill-selector/skill-selector.directive.ts');
require(
  'pages/story-editor-page/modal-templates/' +
  'new-chapter-title-modal.controller.ts');

require('domain/editor/undo_redo/undo-redo.service.ts');
require('domain/story/story-update.service.ts');
require('domain/exploration/exploration-id-validation.service.ts');
require('pages/story-editor-page/services/story-editor-state.service.ts');
require('services/alerts.service.ts');
require(
  'domain/topics_and_skills_dashboard/' +
  'topics-and-skills-dashboard-backend-api.service.ts');

require('pages/story-editor-page/story-editor-page.constants.ajs.ts');

// TODO(#9186): Change variable name to 'constants' once this file
// is migrated to Angular.
const storyNodeConstants = require('constants.ts');

angular.module('oppia').directive('storyNodeEditor', [
  'UrlInterpolationService', function(UrlInterpolationService) {
    return {
      restrict: 'E',
      scope: {
        getId: '&nodeId',
        getOutline: '&outline',
        getDescription: '&description',
        getExplorationId: '&explorationId',
        getThumbnailFilename: '&thumbnailFilename',
        getThumbnailBgColor: '&thumbnailBgColor',
        isOutlineFinalized: '&outlineFinalized',
        getDestinationNodeIds: '&destinationNodeIds',
        getPrerequisiteSkillIds: '&prerequisiteSkillIds',
        getAcquiredSkillIds: '&acquiredSkillIds'
      },
      templateUrl: UrlInterpolationService.getDirectiveTemplateUrl(
        '/pages/story-editor-page/editor-tab/story-node-editor.directive.html'),
      controller: [
        '$scope', '$rootScope', '$uibModal', 'AlertsService',
        'StoryEditorStateService', 'ExplorationIdValidationService',
        'TopicsAndSkillsDashboardBackendApiService',
        'StoryUpdateService', 'UndoRedoService', 'EVENT_STORY_INITIALIZED',
        'EVENT_STORY_REINITIALIZED', 'EVENT_VIEW_STORY_NODE_EDITOR',
        'MAX_CHARS_IN_CHAPTER_TITLE', 'MAX_CHARS_IN_CHAPTER_DESCRIPTION',
        function(
            $scope, $rootScope, $uibModal, AlertsService,
            StoryEditorStateService, ExplorationIdValidationService,
            TopicsAndSkillsDashboardBackendApiService,
            StoryUpdateService, UndoRedoService, EVENT_STORY_INITIALIZED,
            EVENT_STORY_REINITIALIZED, EVENT_VIEW_STORY_NODE_EDITOR,
            MAX_CHARS_IN_CHAPTER_TITLE, MAX_CHARS_IN_CHAPTER_DESCRIPTION) {
          var ctrl = this;
          $scope.MAX_CHARS_IN_CHAPTER_TITLE = MAX_CHARS_IN_CHAPTER_TITLE;
          $scope.MAX_CHARS_IN_CHAPTER_DESCRIPTION = (
            MAX_CHARS_IN_CHAPTER_DESCRIPTION);
          var _recalculateAvailableNodes = function() {
            $scope.newNodeId = null;
            $scope.availableNodes = [];
            var linearNodesList =
              $scope.story.getStoryContents().getLinearNodesList();
            var linearNodeIds = linearNodesList.map(function(node) {
              return node.getId();
            });
            for (var i = 0; i < $scope.storyNodeIds.length; i++) {
              if ($scope.storyNodeIds[i] === $scope.getId()) {
                continue;
              }
              if (
                $scope.getDestinationNodeIds().indexOf(
                  $scope.storyNodeIds[i]) !== -1) {
                continue;
              }
              if (linearNodeIds.indexOf($scope.storyNodeIds[i]) === -1) {
                $scope.availableNodes.push({
                  id: $scope.storyNodeIds[i],
                  text: $scope.nodeIdToTitleMap[$scope.storyNodeIds[i]]
                });
              }
            }
          };
          var categorizedSkills = null;
          var untriagedSkillSummaries = null;
          var _init = function() {
            $scope.story = StoryEditorStateService.getStory();
            $scope.storyNodeIds = $scope.story.getStoryContents().getNodeIds();
            $scope.nodeIdToTitleMap =
              $scope.story.getStoryContents().getNodeIdsToTitleMap(
                $scope.storyNodeIds);
            _recalculateAvailableNodes();
            $scope.skillIdToSummaryMap = {};
            $scope.allowedBgColors = (
              storyNodeConstants.ALLOWED_THUMBNAIL_BG_COLORS.chapter);
            var skillSummaries = StoryEditorStateService.getSkillSummaries();
            TopicsAndSkillsDashboardBackendApiService.fetchDashboardData().then(
              function(response) {
                categorizedSkills = response.categorizedSkillsDict;
                untriagedSkillSummaries = response.untriagedSkillSummaries;
              });
            for (var idx in skillSummaries) {
              $scope.skillIdToSummaryMap[skillSummaries[idx].id] =
                skillSummaries[idx].description;
            }
            $scope.isStoryPublished = StoryEditorStateService.isStoryPublished;
            $scope.currentTitle = $scope.nodeIdToTitleMap[$scope.getId()];
            $scope.editableTitle = $scope.currentTitle;
            $scope.currentDescription = $scope.getDescription();
            $scope.editableDescription = $scope.currentDescription;
            $scope.editableThumbnailFilename = $scope.getThumbnailFilename();
            $scope.editableThumbnailBgColor = $scope.getThumbnailBgColor();
            $scope.oldOutline = $scope.getOutline();
            $scope.editableOutline = $scope.getOutline();
            $scope.explorationId = $scope.getExplorationId();
            $scope.currentExplorationId = $scope.explorationId;
            $scope.expIdIsValid = true;
            $scope.invalidExpErrorIsShown = false;
            $scope.nodeTitleEditorIsShown = false;
            $scope.OUTLINE_SCHEMA = {
              type: 'html',
              ui_config: {
                startupFocusEnabled: false,
                rows: 100
              }
            };
          };

          $scope.getSkillEditorUrl = function(skillId) {
            return '/skill_editor/' + skillId;
          };

          $scope.checkCanSaveExpId = function() {
            $scope.expIdCanBeSaved = $scope.explorationIdPattern.test(
              $scope.explorationId) || !$scope.explorationId;
            $scope.invalidExpErrorIsShown = false;
          };
          $scope.updateTitle = function(newTitle) {
            if (newTitle === $scope.currentTitle) {
              return;
            }
            var titleIsValid = true;
            for (var idx in $scope.story.getStoryContents().getNodes()) {
              var node = $scope.story.getStoryContents().getNodes()[idx];
              if (node.getTitle() === newTitle) {
                titleIsValid = false;
                AlertsService.addInfoMessage(
                  'A chapter already exists with given title.', 5000);
              }
            }
            if (titleIsValid) {
              StoryUpdateService.setStoryNodeTitle(
                $scope.story, $scope.getId(), newTitle);
              $scope.currentTitle = newTitle;
            }
          };

          $scope.updateDescription = function(newDescription) {
            if (newDescription === $scope.currentDescription) {
              return;
            }
            StoryUpdateService.setStoryNodeDescription(
              $scope.story, $scope.getId(), newDescription);
            $scope.currentDescription = newDescription;
          };

          $scope.updateThumbnailFilename = function(newThumbnailFilename) {
            if (newThumbnailFilename === $scope.editableThumbnailFilename) {
              return;
            }
            StoryUpdateService.setStoryNodeThumbnailFilename(
              $scope.story, $scope.getId(), newThumbnailFilename);
            $scope.editableThumbnailFilename = newThumbnailFilename;
          };

          $scope.updateThumbnailBgColor = function(newThumbnailBgColor) {
            if (newThumbnailBgColor === $scope.editableThumbnailBgColor) {
              return;
            }
            StoryUpdateService.setStoryNodeThumbnailBgColor(
              $scope.story, $scope.getId(), newThumbnailBgColor);
            $scope.editableThumbnailBgColor = newThumbnailBgColor;
          };

          $scope.viewNodeEditor = function(nodeId) {
            $rootScope.$broadcast(EVENT_VIEW_STORY_NODE_EDITOR, nodeId);
          };

          $scope.finalizeOutline = function() {
            StoryUpdateService.finalizeStoryNodeOutline(
              $scope.story, $scope.getId());
          };

          $scope.updateExplorationId = function(explorationId) {
            if (StoryEditorStateService.isStoryPublished()) {
              if (explorationId === '' || explorationId === null) {
                AlertsService.addInfoMessage(
                  'You cannot remove an exploration from a published story.',
                  5000);
                return;
              }
              ExplorationIdValidationService.isExpPublished(
                explorationId).then(function(expIdIsValid) {
                $scope.expIdIsValid = expIdIsValid;
                if ($scope.expIdIsValid) {
                  StoryUpdateService.setStoryNodeExplorationId(
                    $scope.story, $scope.getId(), explorationId);
                  $scope.currentExplorationId = explorationId;
                } else {
                  $scope.invalidExpErrorIsShown = true;
                }
              });
            } else {
              if (explorationId === '') {
                AlertsService.addInfoMessage(
                  'Please click the delete icon to remove an exploration ' +
                  'from the story.', 5000);
                return;
              }
              StoryUpdateService.setStoryNodeExplorationId(
                $scope.story, $scope.getId(), explorationId);
              $scope.currentExplorationId = explorationId;
              if (explorationId === null) {
                $scope.explorationId = null;
              }
            }
          };

          $scope.removePrerequisiteSkillId = function(skillId) {
            StoryUpdateService.removePrerequisiteSkillIdFromNode(
              $scope.story, $scope.getId(), skillId);
          };

          $scope.addPrerequisiteSkillId = function() {
            var sortedSkillSummaries = (
              StoryEditorStateService.getSkillSummaries());
            var allowSkillsFromOtherTopics = true;
            var skillsInSameTopicCount = 0;
            $uibModal.open({
              templateUrl: UrlInterpolationService.getDirectiveTemplateUrl(
                '/components/skill-selector/select-skill-modal.template.html'),
              backdrop: true,
              resolve: {
                skillsInSameTopicCount: () => skillsInSameTopicCount,
                sortedSkillSummaries: () => sortedSkillSummaries,
                categorizedSkills: () => categorizedSkills,
                allowSkillsFromOtherTopics: () => allowSkillsFromOtherTopics,
                untriagedSkillSummaries: () => untriagedSkillSummaries
              },
              controller: 'SelectSkillModalController',
              windowClass: 'skill-select-modal',
              size: 'xl'
            }).result.then(function(summary) {
              try {
                StoryUpdateService.addPrerequisiteSkillIdToNode(
                  $scope.story, $scope.getId(), summary.id);
              } catch (err) {
                AlertsService.addInfoMessage(
                  'Given skill is already a prerequisite skill', 5000);
              }
            }, function() {
              // Note to developers:
              // This callback is triggered when the Cancel button is clicked.
              // No further action is needed.
            });
          };

          $scope.addAcquiredSkillId = function() {
            var sortedSkillSummaries = (
              StoryEditorStateService.getSkillSummaries());
            var allowSkillsFromOtherTopics = false;
            var skillsInSameTopicCount = 0;
            var topicName = StoryEditorStateService.getTopicName();
            var categorizedSkillsInTopic = {};
            categorizedSkillsInTopic[topicName] = categorizedSkills[topicName];
            $uibModal.open({
              templateUrl: UrlInterpolationService.getDirectiveTemplateUrl(
                '/components/skill-selector/select-skill-modal.template.html'),
              backdrop: true,
              resolve: {
                skillsInSameTopicCount: () => skillsInSameTopicCount,
                sortedSkillSummaries: () => sortedSkillSummaries,
                categorizedSkills: () => categorizedSkillsInTopic,
                allowSkillsFromOtherTopics: () => allowSkillsFromOtherTopics,
                untriagedSkillSummaries: () => null
              },
              controller: 'SelectSkillModalController',
              windowClass: 'skill-select-modal',
              size: 'xl'
            }).result.then(function(summary) {
              try {
                StoryUpdateService.addAcquiredSkillIdToNode(
                  $scope.story, $scope.getId(), summary.id);
              } catch (err) {
                AlertsService.addInfoMessage(
                  'Given skill is already an acquired skill', 5000);
              }
            }, function() {
              // Note to developers:
              // This callback is triggered when the Cancel button is clicked.
              // No further action is needed.
            });
          };

          $scope.removeAcquiredSkillId = function(skillId) {
            StoryUpdateService.removeAcquiredSkillIdFromNode(
              $scope.story, $scope.getId(), skillId);
          };

          $scope.unfinalizeOutline = function() {
            StoryUpdateService.unfinalizeStoryNodeOutline(
              $scope.story, $scope.getId());
          };

<<<<<<< HEAD
          $scope.addNewDestinationNode = function() {
            var nodeTitles =
              $scope.story.getStoryContents().getNodes().map(function(node) {
                return node.getTitle();
              });
            $uibModal.open({
              templateUrl: UrlInterpolationService.getDirectiveTemplateUrl(
                '/pages/story-editor-page/modal-templates/' +
                'new-chapter-title-modal.template.html'),
              backdrop: 'static',
              resolve: {
                nodeTitles: () => nodeTitles
              },
              controller: 'CreateNewChapterModalController'
            }).result.then(function(title) {
              var nextNodeId =
                $scope.story.getStoryContents().getNextNodeId();
              StoryUpdateService.addStoryNode($scope.story, title);
              StoryUpdateService.addDestinationNodeIdToNode(
                $scope.story, $scope.getId(), nextNodeId);
              _init();
              _recalculateAvailableNodes();
              $rootScope.$broadcast(
                'storyGraphUpdated', $scope.story.getStoryContents());
            }, function() {
              // Note to developers:
              // This callback is triggered when the Cancel button is clicked.
              // No further action is needed.
            });
          };

          $scope.addDestinationNode = function(nodeId) {
            if (!nodeId) {
              return;
            }
            if (nodeId === $scope.getId()) {
              AlertsService.addInfoMessage(
                'A chapter cannot lead to itself.', 3000);
              return;
            }
            var nodes = $scope.story.getStoryContents().getNodes();
            for (var i = 0; i < nodes.length; i++) {
              if (nodes[i].getDestinationNodeIds().indexOf(nodeId) !== -1) {
                StoryUpdateService.removeDestinationNodeIdFromNode(
                  $scope.story, nodes[i].getId(), nodeId);
              }
            }
            try {
              StoryUpdateService.addDestinationNodeIdToNode(
                $scope.story, $scope.getId(), nodeId);
            } catch (error) {
              AlertsService.addInfoMessage(
                'The given chapter is already a destination for current ' +
                'chapter', 3000);
              return;
            }
            $rootScope.$broadcast(
              'storyGraphUpdated', $scope.story.getStoryContents());
            _recalculateAvailableNodes();
          };

          $scope.removeDestinationNodeId = function(nodeId) {
            StoryUpdateService.removeDestinationNodeIdFromNode(
              $scope.story, $scope.getId(), nodeId);
            $rootScope.$broadcast(
              'storyGraphUpdated', $scope.story.getStoryContents());
            _recalculateAvailableNodes();
          };

=======
>>>>>>> 8691392e
          $scope.openNodeTitleEditor = function() {
            $scope.nodeTitleEditorIsShown = true;
          };

          $scope.closeNodeTitleEditor = function() {
            $scope.nodeTitleEditorIsShown = false;
          };

          $scope.isOutlineModified = function(outline) {
            return ($scope.oldOutline !== outline);
          };

          $scope.updateOutline = function(newOutline) {
            if (!$scope.isOutlineModified(newOutline)) {
              return;
            }
            StoryUpdateService.setStoryNodeOutline(
              $scope.story, $scope.getId(), newOutline);
            $scope.oldOutline = newOutline;
          };

          ctrl.$onInit = function() {
            // Regex pattern for exploration id,
            // EXPLORATION_AND_SKILL_ID_PATTERN
            // is not being used here, as the chapter of the story can be saved
            // with empty exploration id.
            $scope.explorationIdPattern = /^[a-zA-Z0-9_-]+$/;
            $scope.expIdCanBeSaved = true;
            $scope.$on(EVENT_STORY_INITIALIZED, _init);
            $scope.$on(EVENT_STORY_REINITIALIZED, _init);
            $scope.$on('recalculateAvailableNodes', _recalculateAvailableNodes);

            _init();
          };
        }
      ]
    };
  }]);<|MERGE_RESOLUTION|>--- conflicted
+++ resolved
@@ -332,78 +332,6 @@
               $scope.story, $scope.getId());
           };
 
-<<<<<<< HEAD
-          $scope.addNewDestinationNode = function() {
-            var nodeTitles =
-              $scope.story.getStoryContents().getNodes().map(function(node) {
-                return node.getTitle();
-              });
-            $uibModal.open({
-              templateUrl: UrlInterpolationService.getDirectiveTemplateUrl(
-                '/pages/story-editor-page/modal-templates/' +
-                'new-chapter-title-modal.template.html'),
-              backdrop: 'static',
-              resolve: {
-                nodeTitles: () => nodeTitles
-              },
-              controller: 'CreateNewChapterModalController'
-            }).result.then(function(title) {
-              var nextNodeId =
-                $scope.story.getStoryContents().getNextNodeId();
-              StoryUpdateService.addStoryNode($scope.story, title);
-              StoryUpdateService.addDestinationNodeIdToNode(
-                $scope.story, $scope.getId(), nextNodeId);
-              _init();
-              _recalculateAvailableNodes();
-              $rootScope.$broadcast(
-                'storyGraphUpdated', $scope.story.getStoryContents());
-            }, function() {
-              // Note to developers:
-              // This callback is triggered when the Cancel button is clicked.
-              // No further action is needed.
-            });
-          };
-
-          $scope.addDestinationNode = function(nodeId) {
-            if (!nodeId) {
-              return;
-            }
-            if (nodeId === $scope.getId()) {
-              AlertsService.addInfoMessage(
-                'A chapter cannot lead to itself.', 3000);
-              return;
-            }
-            var nodes = $scope.story.getStoryContents().getNodes();
-            for (var i = 0; i < nodes.length; i++) {
-              if (nodes[i].getDestinationNodeIds().indexOf(nodeId) !== -1) {
-                StoryUpdateService.removeDestinationNodeIdFromNode(
-                  $scope.story, nodes[i].getId(), nodeId);
-              }
-            }
-            try {
-              StoryUpdateService.addDestinationNodeIdToNode(
-                $scope.story, $scope.getId(), nodeId);
-            } catch (error) {
-              AlertsService.addInfoMessage(
-                'The given chapter is already a destination for current ' +
-                'chapter', 3000);
-              return;
-            }
-            $rootScope.$broadcast(
-              'storyGraphUpdated', $scope.story.getStoryContents());
-            _recalculateAvailableNodes();
-          };
-
-          $scope.removeDestinationNodeId = function(nodeId) {
-            StoryUpdateService.removeDestinationNodeIdFromNode(
-              $scope.story, $scope.getId(), nodeId);
-            $rootScope.$broadcast(
-              'storyGraphUpdated', $scope.story.getStoryContents());
-            _recalculateAvailableNodes();
-          };
-
-=======
->>>>>>> 8691392e
           $scope.openNodeTitleEditor = function() {
             $scope.nodeTitleEditorIsShown = true;
           };
