--- conflicted
+++ resolved
@@ -65,11 +65,7 @@
       templateUrl: UrlInterpolationService.getDirectiveTemplateUrl(
         '/pages/story-editor-page/editor-tab/story-node-editor.directive.html'),
       controller: [
-<<<<<<< HEAD
-        '$rootScope', '$scope', '$timeout', '$window',
-=======
-        '$rootScope', '$scope', '$timeout', '$uibModal',
->>>>>>> 2d35d7c4
+        '$rootScope', '$scope', '$timeout',
         'AlertsService',
         'ExplorationIdValidationService', 'FocusManagerService', 'NgbModal',
         'PageTitleService',
@@ -77,11 +73,7 @@
         'TopicsAndSkillsDashboardBackendApiService',
         'WindowDimensionsService', 'MAX_CHARS_IN_CHAPTER_DESCRIPTION',
         'MAX_CHARS_IN_CHAPTER_TITLE', function(
-<<<<<<< HEAD
-            $rootScope, $scope, $timeout, $window,
-=======
-            $rootScope, $scope, $timeout, $uibModal,
->>>>>>> 2d35d7c4
+            $rootScope, $scope, $timeout,
             AlertsService,
             ExplorationIdValidationService, FocusManagerService, NgbModal,
             PageTitleService,
