// Copyright 2020 The Oppia Authors. All Rights Reserved.
//
// Licensed under the Apache License, Version 2.0 (the "License");
// you may not use this file except in compliance with the License.
// You may obtain a copy of the License at
//
//      http://www.apache.org/licenses/LICENSE-2.0
//
// Unless required by applicable law or agreed to in writing, software
// distributed under the License is distributed on an "AS-IS" BASIS,
// WITHOUT WARRANTIES OR CONDITIONS OF ANY KIND, either express or implied.
// See the License for the specific language governing permissions and
// limitations under the License.

/**
 * @fileoverview Unit tests for CreateNewChapterModalController.
 */

import { HttpClientTestingModule } from '@angular/common/http/testing';
<<<<<<< HEAD
import { fakeAsync, flushMicrotasks, TestBed } from '@angular/core/testing';

import { AlertsService } from 'services/alerts.service';
import { EditableStoryBackendApiService } from
  'domain/story/editable-story-backend-api.service';
import { LoggerService } from 'services/contextual/logger.service';
import { Story } from 'domain/story/story.model';
import { CuratedExplorationValidationService } from
  'domain/exploration/curated-exploration-validation.service';
import { ExplorationSummaryBackendApiService } from
  'domain/summary/exploration-summary-backend-api.service';
import { importAllAngularServices } from 'tests/unit-test-utils.ajs';

describe('Create New Chapter Modal Controller', function() {
  var $scope = null;
  var $rootScope = null;
  var $uibModalInstance = null;
  var StoryEditorStateService = null;
  var StoryUpdateService = null;
  var curatedExplorationValidationService = null;
  var nodeTitles = ['title 1', 'title 2', 'title 3'];
  var editableStoryBackendApiService = null;

  importAllAngularServices();

  beforeEach(angular.mock.module('oppia'));
=======
import { ComponentFixture, fakeAsync, flushMicrotasks, TestBed } from '@angular/core/testing';
import { StoryObjectFactory } from 'domain/story/StoryObjectFactory';
import { CuratedExplorationValidationService } from 'domain/exploration/curated-exploration-validation.service';
import { NewChapterTitleModalComponent } from './new-chapter-title-modal.component';
import { NgbActiveModal } from '@ng-bootstrap/ng-bootstrap';
import { EditableStoryBackendApiService } from '../../../domain/story/editable-story-backend-api.service';
import { StoryEditorStateService } from '../services/story-editor-state.service';
import { StoryUpdateService } from '../../../domain/story/story-update.service';
import { NO_ERRORS_SCHEMA } from '@angular/core';

class MockActiveModal {
  close(): void {
    return;
  }

  dismiss(): void {
    return;
  }
}


describe('Create New Chapter Modal Component', () => {
  let fixture: ComponentFixture<NewChapterTitleModalComponent>;
  let component: NewChapterTitleModalComponent;
  let storyEditorStateService: StoryEditorStateService;
  let storyUpdateService: StoryUpdateService;
  let storyObjectFactory: StoryObjectFactory;
  let curatedExplorationValidationService;
  let nodeTitles = ['title 1', 'title 2', 'title 3'];
  let editableStoryBackendApiService:
    EditableStoryBackendApiService;
  let ngbActiveModal: NgbActiveModal;


>>>>>>> e42f2dda
  beforeEach(() => {
    TestBed.configureTestingModule({
      imports: [HttpClientTestingModule],
      declarations: [
        NewChapterTitleModalComponent
      ],
      providers: [
        StoryEditorStateService,
        StoryUpdateService,
        StoryObjectFactory,
        CuratedExplorationValidationService,
        EditableStoryBackendApiService,
        {
          provide: NgbActiveModal,
          useClass: MockActiveModal
        }
      ],
      schemas: [NO_ERRORS_SCHEMA]
    });
  });

<<<<<<< HEAD
  beforeEach(angular.mock.module('oppia', function($provide) {
    $provide.value(
      'EditableStoryBackendApiService',
      TestBed.get(
        EditableStoryBackendApiService));
    $provide.value('AlertsService', new AlertsService(new LoggerService()));
  }));
  beforeEach(angular.mock.inject(function($injector, $controller) {
    $rootScope = $injector.get('$rootScope');
    StoryUpdateService = $injector.get('StoryUpdateService');
    StoryEditorStateService = $injector.get('StoryEditorStateService');
    editableStoryBackendApiService = $injector.get(
      'EditableStoryBackendApiService');
    curatedExplorationValidationService = $injector.get(
      'CuratedExplorationValidationService');

    $uibModalInstance = jasmine.createSpyObj(
      '$uibModalInstance', ['close', 'dismiss']);

    $scope = $rootScope.$new();

    var sampleStoryBackendObject = {
=======
  beforeEach(() => {
    fixture = TestBed.createComponent(NewChapterTitleModalComponent);
    component = fixture.componentInstance;
    curatedExplorationValidationService = (
      TestBed.inject(CuratedExplorationValidationService));
    editableStoryBackendApiService = (
      TestBed.inject(EditableStoryBackendApiService));
    storyUpdateService = TestBed.inject(StoryUpdateService);
    storyObjectFactory = TestBed.inject(StoryObjectFactory);
    storyEditorStateService = TestBed.inject(StoryEditorStateService);
    curatedExplorationValidationService = TestBed.inject(
      CuratedExplorationValidationService);
    component.nodeTitles = nodeTitles;

    let sampleStoryBackendObject = {
>>>>>>> e42f2dda
      id: 'sample_story_id',
      title: 'Story title',
      description: 'Story description',
      notes: 'Story notes',
      version: 1,
      corresponding_topic_id: 'topic_id',
      story_contents: {
        initial_node_id: 'node_2',
        nodes: [
          {
            id: 'node_1',
            title: 'Title 1',
            description: 'Description 1',
            prerequisite_skill_ids: ['skill_1'],
            acquired_skill_ids: ['skill_2'],
            destination_node_ids: [],
            outline: 'Outline',
            exploration_id: null,
            outline_is_finalized: false
          }, {
            id: 'node_2',
            title: 'Title 2',
            description: 'Description 2',
            prerequisite_skill_ids: ['skill_3'],
            acquired_skill_ids: ['skill_4'],
            destination_node_ids: ['node_1'],
            outline: 'Outline 2',
            exploration_id: 'exp_1',
            outline_is_finalized: true
          }],
        next_node_id: 'node_3'
      },
      language_code: 'en'
    };
<<<<<<< HEAD
    var story = Story.createFromBackendDict(
=======
    let story = storyObjectFactory.createFromBackendDict(
>>>>>>> e42f2dda
      sampleStoryBackendObject);
    spyOn(storyEditorStateService, 'getStory').and.returnValue(story);
    component.init();
  });

  it('should initialize component properties after controller is initialized',
    () => {
      expect(component.nodeTitles).toEqual(nodeTitles);
      expect(component.errorMsg).toBe(null);
      expect(component.correctnessFeedbackDisabled).toBe(false);
      expect(component.categoryIsDefault).toBe(true);
    });

  it('should validate explorationId correctly',
    () => {
      component.explorationId = 'validId';
      expect(component.validateExplorationId()).toBeTrue();
      component.explorationId = 'oppia.org/validId';
      expect(component.validateExplorationId()).toBeFalse();
    });

  it('should update thumbnail filename when changing thumbnail file',
    () => {
      let storyUpdateSpy = spyOn(
        storyUpdateService, 'setStoryNodeThumbnailFilename');
      component.updateThumbnailFilename('abc');
      expect(storyUpdateSpy).toHaveBeenCalled();
      expect(component.editableThumbnailFilename).toEqual('abc');
    });

  it('should update thumbnail bg color when changing thumbnail color',
    () => {
      let storyUpdateSpy = spyOn(
        storyUpdateService, 'setStoryNodeThumbnailBgColor');
      component.updateThumbnailBgColor('abc');
      expect(storyUpdateSpy).toHaveBeenCalled();
      expect(component.editableThumbnailBgColor).toEqual('abc');
    });

  it('should delete the story node when closing the modal',
    () => {
      let storyUpdateSpy = spyOn(storyUpdateService, 'deleteStoryNode');
      component.cancel();
      expect(storyUpdateSpy).toHaveBeenCalled();
    });

  it('should update the title', () => {
    let storyUpdateSpy = spyOn(storyUpdateService, 'setStoryNodeTitle');
    component.updateTitle();
    expect(storyUpdateSpy).toHaveBeenCalled();
  });

  it('should check if chapter is valid when it has title, exploration id and' +
    ' thumbnail file', () => {
    expect(component.isValid()).toEqual(false);
    component.title = 'title';
    component.explorationId = '1';
    expect(component.isValid()).toEqual(false);
    component.editableThumbnailFilename = '1';
    expect(component.isValid()).toEqual(true);
    component.explorationId = '';
    expect(component.isValid()).toEqual(false);
  });

  it('should show warning message when exploration cannot be curated',
    fakeAsync(() => {
      spyOn(storyEditorStateService, 'isStoryPublished').and.returnValue(true);
      spyOn(curatedExplorationValidationService, 'isExpPublishedAsync')
        .and.resolveTo(true);
      spyOn(curatedExplorationValidationService, 'isCorrectnessFeedbackEnabled')
        .and.resolveTo(true);
      spyOn(curatedExplorationValidationService, 'isDefaultCategoryAsync')
        .and.resolveTo(true);
      spyOn(
        curatedExplorationValidationService,
        'getStatesWithRestrictedInteractions').and.resolveTo([]);
      spyOn(
        curatedExplorationValidationService,
        'getStatesWithInvalidMultipleChoices').and.resolveTo([]);
      spyOn(
        editableStoryBackendApiService, 'validateExplorationsAsync'
      ).and.resolveTo([
        'Explorations in a story are not expected to contain ' +
        'training data for any answer group. State Introduction of ' +
        'exploration with ID 1 contains training data in one of ' +
        'its answer groups.'
      ]);
      component.saveAsync();
      flushMicrotasks();

      expect(component.invalidExpId).toEqual(true);
      expect(component.invalidExpErrorStrings).toEqual([
        'Explorations in a story are not expected to contain ' +
        'training data for any answer group. State Introduction of ' +
        'exploration with ID 1 contains training data in one of ' +
        'its answer groups.'
      ]);
    }));

  it('should warn that the exploration is not published when trying to save' +
    ' a chapter with an invalid exploration id', fakeAsync(() => {
    spyOn(storyEditorStateService, 'isStoryPublished').and.returnValue(true);
    spyOn(curatedExplorationValidationService, 'isExpPublishedAsync')
      .and.resolveTo(false);
    spyOn(
      editableStoryBackendApiService, 'validateExplorationsAsync'
    ).and.resolveTo([]);
    component.saveAsync();
    flushMicrotasks();

    expect(component.invalidExpId).toEqual(true);
  }));

  it('should warn that the exploration already exists in the story when' +
    ' trying to save a chapter with an already used exploration id',
  () => {
    component.explorationId = 'exp_1';
    component.updateExplorationId();
    expect(component.invalidExpErrorStrings).toEqual([
      'The given exploration already exists in the story.'
    ]);
    expect(component.invalidExpId).toEqual(true);
  });

  it('should close the modal when saving a chapter with a valid exploration id',
    () => {
      component.updateExplorationId();
      expect(ngbActiveModal.close).toHaveBeenCalled();
    });

  it('should set story node exploration id when updating exploration id',
    () => {
      let storyUpdateSpy = spyOn(
        storyUpdateService, 'setStoryNodeExplorationId');
      component.updateExplorationId();
      expect(storyUpdateSpy).toHaveBeenCalled();
    });

  it('should not save when the chapter title is already used', () => {
    component.title = nodeTitles[0];
    component.saveAsync();
    expect(component.errorMsg).toBe('A chapter with this title already exists');
    expect(ngbActiveModal.close).not.toHaveBeenCalled();
  });

  it('should prevent exploration from being added if it doesn\'t exist ' +
    'or isn\'t published yet', fakeAsync(() => {
    component.title = 'dummy_title';
    spyOn(
      editableStoryBackendApiService, 'validateExplorationsAsync'
    ).and.resolveTo([]);
    spyOn(curatedExplorationValidationService, 'isExpPublishedAsync')
      .and.returnValue(false);
    const correctnessFeedbackSpy = spyOn(
      curatedExplorationValidationService, 'isCorrectnessFeedbackEnabled');
    const categorySpy = spyOn(
      curatedExplorationValidationService, 'isDefaultCategoryAsync');
    component.saveAsync();
    flushMicrotasks();
    expect(component.invalidExpId).toEqual(true);
    expect(correctnessFeedbackSpy).not.toHaveBeenCalled();
    expect(categorySpy).not.toHaveBeenCalled();
    expect(ngbActiveModal.close).not.toHaveBeenCalled();
  }));

  it('should prevent exploration from being added if its correctness ' +
  'feedback is disabled', fakeAsync(() => {
    component.title = 'dummy_title';
    spyOn(
      editableStoryBackendApiService, 'validateExplorationsAsync'
    ).and.resolveTo([]);
    spyOn(curatedExplorationValidationService, 'isExpPublishedAsync')
      .and.resolveTo(true);
    spyOn(curatedExplorationValidationService, 'isCorrectnessFeedbackEnabled')
      .and.resolveTo(false);
    component.saveAsync();
    flushMicrotasks();
    expect(component.correctnessFeedbackDisabled).toBe(true);
    expect(ngbActiveModal.close).not.toHaveBeenCalled();
  }));

  it('should prevent exploration from being added if its category ' +
  'is not default', fakeAsync(() => {
    component.title = 'dummy_title';

    spyOn(
      editableStoryBackendApiService, 'validateExplorationsAsync'
    ).and.resolveTo([]);
    spyOn(curatedExplorationValidationService, 'isExpPublishedAsync')
      .and.resolveTo(true);
    spyOn(curatedExplorationValidationService, 'isCorrectnessFeedbackEnabled')
      .and.resolveTo(true);
    spyOn(curatedExplorationValidationService, 'isDefaultCategoryAsync')
      .and.resolveTo(false);

    component.saveAsync();
    flushMicrotasks();

    expect(component.categoryIsDefault).toBe(false);
    expect(ngbActiveModal.close).not.toHaveBeenCalled();
  }));

  it('should prevent exploration from being added if it contains restricted ' +
  'interaction types', fakeAsync(() => {
    component.title = 'dummy_title';
    const invalidStates = ['some_invalid_state'];

    spyOn(
      editableStoryBackendApiService, 'validateExplorationsAsync'
    ).and.resolveTo([]);
    spyOn(curatedExplorationValidationService, 'isExpPublishedAsync')
      .and.resolveTo(true);
    spyOn(curatedExplorationValidationService, 'isCorrectnessFeedbackEnabled')
      .and.resolveTo(true);
    spyOn(curatedExplorationValidationService, 'isDefaultCategoryAsync')
      .and.resolveTo(true);
    spyOn(
      curatedExplorationValidationService,
      'getStatesWithRestrictedInteractions').and.resolveTo(invalidStates);

    component.saveAsync();
    flushMicrotasks();

    expect(component.statesWithRestrictedInteractions).toBe(invalidStates);
    expect(ngbActiveModal.close).not.toHaveBeenCalled();
  }));

  it('should prevent exploration from being added if it contains an invalid ' +
  'multiple choice input', fakeAsync(() => {
    component.title = 'dummy_title';
    const invalidStates = ['some_invalid_state'];

    spyOn(
      editableStoryBackendApiService, 'validateExplorationsAsync'
    ).and.resolveTo([]);
    spyOn(curatedExplorationValidationService, 'isExpPublishedAsync')
      .and.resolveTo(true);
    spyOn(curatedExplorationValidationService, 'isCorrectnessFeedbackEnabled')
      .and.resolveTo(true);
    spyOn(curatedExplorationValidationService, 'isDefaultCategoryAsync')
      .and.resolveTo(true);
    spyOn(
      curatedExplorationValidationService,
      'getStatesWithRestrictedInteractions').and.resolveTo([]);
    spyOn(
      curatedExplorationValidationService,
      'getStatesWithInvalidMultipleChoices').and.resolveTo(invalidStates);

    component.saveAsync();
    flushMicrotasks();

    expect(component.statesWithTooFewMultipleChoiceOptions).toBe(invalidStates);
    expect(ngbActiveModal.close).not.toHaveBeenCalled();
  }));

  it('should attempt to save exploration when all validation checks pass',
    fakeAsync(() => {
      component.title = 'dummy_title';
      spyOn(
        editableStoryBackendApiService, 'validateExplorationsAsync'
      ).and.resolveTo([]);
      spyOn(curatedExplorationValidationService, 'isExpPublishedAsync')
        .and.resolveTo(true);
      spyOn(
        curatedExplorationValidationService,
        'isCorrectnessFeedbackEnabled').and.resolveTo(true);
      spyOn(curatedExplorationValidationService, 'isDefaultCategoryAsync')
        .and.resolveTo(true);
      spyOn(
        curatedExplorationValidationService,
        'getStatesWithRestrictedInteractions').and.resolveTo([]);
      spyOn(
        curatedExplorationValidationService,
        'getStatesWithInvalidMultipleChoices').and.resolveTo([]);
      const updateExplorationIdSpy = spyOn(component, 'updateExplorationId');
      const updateTitleSpy = spyOn(component, 'updateTitle');
      component.saveAsync();
      flushMicrotasks();

      expect(updateTitleSpy).toHaveBeenCalled();
      expect(updateExplorationIdSpy).toHaveBeenCalled();
    }));

  it('should clear error message when changing exploration id', () => {
    component.title = nodeTitles[0];
    component.saveAsync();
    expect(component.errorMsg).toBe('A chapter with this title already exists');
    expect(ngbActiveModal.close).not.toHaveBeenCalled();

    component.resetErrorMsg();
    expect(component.errorMsg).toBe(null);
    expect(component.invalidExpId).toBe(false);
    expect(component.invalidExpErrorStrings).toEqual([
      'Please enter a valid exploration id.'
    ]);
  });
});<|MERGE_RESOLUTION|>--- conflicted
+++ resolved
@@ -17,36 +17,8 @@
  */
 
 import { HttpClientTestingModule } from '@angular/common/http/testing';
-<<<<<<< HEAD
-import { fakeAsync, flushMicrotasks, TestBed } from '@angular/core/testing';
-
-import { AlertsService } from 'services/alerts.service';
-import { EditableStoryBackendApiService } from
-  'domain/story/editable-story-backend-api.service';
-import { LoggerService } from 'services/contextual/logger.service';
+import { ComponentFixture, fakeAsync, flushMicrotasks, TestBed } from '@angular/core/testing';
 import { Story } from 'domain/story/story.model';
-import { CuratedExplorationValidationService } from
-  'domain/exploration/curated-exploration-validation.service';
-import { ExplorationSummaryBackendApiService } from
-  'domain/summary/exploration-summary-backend-api.service';
-import { importAllAngularServices } from 'tests/unit-test-utils.ajs';
-
-describe('Create New Chapter Modal Controller', function() {
-  var $scope = null;
-  var $rootScope = null;
-  var $uibModalInstance = null;
-  var StoryEditorStateService = null;
-  var StoryUpdateService = null;
-  var curatedExplorationValidationService = null;
-  var nodeTitles = ['title 1', 'title 2', 'title 3'];
-  var editableStoryBackendApiService = null;
-
-  importAllAngularServices();
-
-  beforeEach(angular.mock.module('oppia'));
-=======
-import { ComponentFixture, fakeAsync, flushMicrotasks, TestBed } from '@angular/core/testing';
-import { StoryObjectFactory } from 'domain/story/StoryObjectFactory';
 import { CuratedExplorationValidationService } from 'domain/exploration/curated-exploration-validation.service';
 import { NewChapterTitleModalComponent } from './new-chapter-title-modal.component';
 import { NgbActiveModal } from '@ng-bootstrap/ng-bootstrap';
@@ -71,7 +43,6 @@
   let component: NewChapterTitleModalComponent;
   let storyEditorStateService: StoryEditorStateService;
   let storyUpdateService: StoryUpdateService;
-  let storyObjectFactory: StoryObjectFactory;
   let curatedExplorationValidationService;
   let nodeTitles = ['title 1', 'title 2', 'title 3'];
   let editableStoryBackendApiService:
@@ -79,7 +50,6 @@
   let ngbActiveModal: NgbActiveModal;
 
 
->>>>>>> e42f2dda
   beforeEach(() => {
     TestBed.configureTestingModule({
       imports: [HttpClientTestingModule],
@@ -89,7 +59,6 @@
       providers: [
         StoryEditorStateService,
         StoryUpdateService,
-        StoryObjectFactory,
         CuratedExplorationValidationService,
         EditableStoryBackendApiService,
         {
@@ -101,30 +70,6 @@
     });
   });
 
-<<<<<<< HEAD
-  beforeEach(angular.mock.module('oppia', function($provide) {
-    $provide.value(
-      'EditableStoryBackendApiService',
-      TestBed.get(
-        EditableStoryBackendApiService));
-    $provide.value('AlertsService', new AlertsService(new LoggerService()));
-  }));
-  beforeEach(angular.mock.inject(function($injector, $controller) {
-    $rootScope = $injector.get('$rootScope');
-    StoryUpdateService = $injector.get('StoryUpdateService');
-    StoryEditorStateService = $injector.get('StoryEditorStateService');
-    editableStoryBackendApiService = $injector.get(
-      'EditableStoryBackendApiService');
-    curatedExplorationValidationService = $injector.get(
-      'CuratedExplorationValidationService');
-
-    $uibModalInstance = jasmine.createSpyObj(
-      '$uibModalInstance', ['close', 'dismiss']);
-
-    $scope = $rootScope.$new();
-
-    var sampleStoryBackendObject = {
-=======
   beforeEach(() => {
     fixture = TestBed.createComponent(NewChapterTitleModalComponent);
     component = fixture.componentInstance;
@@ -133,14 +78,12 @@
     editableStoryBackendApiService = (
       TestBed.inject(EditableStoryBackendApiService));
     storyUpdateService = TestBed.inject(StoryUpdateService);
-    storyObjectFactory = TestBed.inject(StoryObjectFactory);
     storyEditorStateService = TestBed.inject(StoryEditorStateService);
     curatedExplorationValidationService = TestBed.inject(
       CuratedExplorationValidationService);
     component.nodeTitles = nodeTitles;
 
     let sampleStoryBackendObject = {
->>>>>>> e42f2dda
       id: 'sample_story_id',
       title: 'Story title',
       description: 'Story description',
@@ -175,11 +118,7 @@
       },
       language_code: 'en'
     };
-<<<<<<< HEAD
-    var story = Story.createFromBackendDict(
-=======
-    let story = storyObjectFactory.createFromBackendDict(
->>>>>>> e42f2dda
+    let story = Story.createFromBackendDict(
       sampleStoryBackendObject);
     spyOn(storyEditorStateService, 'getStory').and.returnValue(story);
     component.init();
