--- conflicted
+++ resolved
@@ -202,7 +202,7 @@
       spyOn(StoryEditorStateService, 'isStoryPublished').and.returnValue(true);
       var deferred = $q.defer();
       deferred.resolve(true);
-      spyOn(ExplorationIdValidationService, 'isExpPublished').and.returnValue(
+      spyOn(explorationIdValidationService, 'isExpPublished').and.returnValue(
         deferred.promise);
       $scope.save();
       $rootScope.$apply();
@@ -218,17 +218,8 @@
       expect(storyUpdateSpy).toHaveBeenCalled();
     });
 
-<<<<<<< HEAD
-  it('should show the close the modal if expId is valid', function() {
-    spyOn(StoryEditorStateService, 'isStoryPublished').and.returnValue(true);
-    var deferred = $q.defer();
-    deferred.resolve(true);
-    spyOn(explorationIdValidationService, 'isExpPublished').and.returnValue(
-      deferred.promise);
-=======
   it('should not save when the chapter title is already used', function() {
     $scope.title = nodeTitles[0];
->>>>>>> 3642a4c2
     $scope.save();
     expect($scope.errorMsg).toBe('A chapter with this title already exists');
     expect($uibModalInstance.close).not.toHaveBeenCalled();
