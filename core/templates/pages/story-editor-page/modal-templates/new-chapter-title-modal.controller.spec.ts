--- conflicted
+++ resolved
@@ -16,7 +16,6 @@
  * @fileoverview Unit tests for CreateNewChapterModalController.
  */
 
-
 import { HttpClientTestingModule } from '@angular/common/http/testing';
 import { TestBed } from '@angular/core/testing';
 
@@ -27,13 +26,10 @@
 import { StoryContentsObjectFactory } from
   'domain/story/StoryContentsObjectFactory';
 import { StoryObjectFactory } from 'domain/story/StoryObjectFactory';
-
-import { HttpClientTestingModule } from '@angular/common/http/testing';
 import { ExplorationIdValidationService } from
   'domain/exploration/exploration-id-validation.service.ts';
 import { ExplorationSummaryBackendApiService } from
   'domain/summary/exploration-summary-backend-api.service.ts';
-import { TestBed } from '@angular/core/testing';
 
 describe('Create New Chapter Modal Controller', function() {
   var $scope = null;
@@ -49,12 +45,6 @@
   beforeEach(angular.mock.module('oppia'));
   beforeEach(() => {
     TestBed.configureTestingModule({
-<<<<<<< HEAD
-      imports: [HttpClientTestingModule],
-      providers: [StoryObjectFactory, EditableStoryBackendApiService]
-    });
-  });
-=======
       imports: [HttpClientTestingModule]
     });
   });
@@ -67,7 +57,6 @@
       TestBed.get(ExplorationSummaryBackendApiService));
   }));
 
->>>>>>> faec6fc4
   beforeEach(angular.mock.module('oppia', function($provide) {
     $provide.value(
       'EditableStoryBackendApiService',
