// Copyright 2018 The Oppia Authors. All Rights Reserved.
//
// Licensed under the Apache License, Version 2.0 (the "License");
// you may not use this file except in compliance with the License.
// You may obtain a copy of the License at
//
//      http://www.apache.org/licenses/LICENSE-2.0
//
// Unless required by applicable law or agreed to in writing, software
// distributed under the License is distributed on an "AS-IS" BASIS,
// WITHOUT WARRANTIES OR CONDITIONS OF ANY KIND, either express or implied.
// See the License for the specific language governing permissions and
// limitations under the License.

/**
 * @fileoverview Service to maintain the state of a single story shared
 * throughout the story editor. This service provides functionality for
 * retrieving the story, saving it, and listening for changes.
 */

import { EventEmitter, Injectable } from '@angular/core';
import { downgradeInjectable } from '@angular/upgrade/static';

import { StoryChange } from 'domain/editor/undo_redo/change.model';
import { UndoRedoService } from 'domain/editor/undo_redo/undo-redo.service';
import { SkillSummaryBackendDict } from 'domain/skill/skill-summary.model';
import { Story, StoryBackendDict, StoryObjectFactory } from 'domain/story/StoryObjectFactory';
import { EditableStoryBackendApiService } from 'domain/story/editable-story-backend-api.service';
import { AlertsService } from 'services/alerts.service';
import { LoaderService } from 'services/loader.service';

@Injectable({
  providedIn: 'root'
})
export class StoryEditorStateService {
  // These properties are initialized using Angular lifecycle hooks
  // and we need to do non-null assertion, for more information see
  // https://github.com/oppia/oppia/wiki/Guide-on-defining-types#ts-7-1
  _story!: Story;
  _topicName!: string;
  _classroomUrlFragment!: string;
  _topicUrlFragment!: string;
  _storyIsInitialized: boolean = false;
  _storyIsLoading: boolean = false;
  _storyIsBeingSaved: boolean = false;
  _storyIsPublished: boolean = false;
  _skillSummaries: SkillSummaryBackendDict[] = [];
  _expIdsChanged: boolean = false;
  _storyWithUrlFragmentExists: boolean = false;
<<<<<<< HEAD

  // These properties are initialized using Angular lifecycle hooks
  // and we need to do non-null assertion. For more information, see
  // https://github.com/oppia/oppia/wiki/Guide-on-defining-types#ts-7-1
  _classroomUrlFragment!: string;
  _topicName!: string;
  _topicUrlFragment!: string;
=======
>>>>>>> e1a5cd16

  _storyInitializedEventEmitter = new EventEmitter();
  _storyReinitializedEventEmitter = new EventEmitter();
  _viewStoryNodeEditorEventEmitter = new EventEmitter();
  _recalculateAvailableNodesEventEmitter = new EventEmitter();

  constructor(
    private alertsService: AlertsService,
    private editableStoryBackendApiService: EditableStoryBackendApiService,
    private loaderService: LoaderService,
    private storyObjectFactory: StoryObjectFactory,
    private undoRedoService: UndoRedoService) {}

  private _setStory(story: Story): void {
    if (!this._story) {
      // The Story is set directly for the first load.
      this._story = story;
    } else {
      // After first initialization, the story object will be retained for
      // the lifetime of the editor and on every data reload or update, the new
      // contents will be copied into the same retained object.
      this._story.copyFromStory(story);
    }
    if (this._storyIsInitialized) {
      this._storyReinitializedEventEmitter.emit();
    } else {
      this._storyInitializedEventEmitter.emit();
      this._storyIsInitialized = true;
    }
  }

  private _setSkillSummaries(skillSummaries: SkillSummaryBackendDict[]): void {
    this._skillSummaries = angular.copy(skillSummaries);
  }

  private _setTopicName(topicName: string): void {
    this._topicName = topicName;
  }

  private _setStoryPublicationStatus(storyIsPublished: boolean): void {
    this._storyIsPublished = storyIsPublished;
  }

  private _updateStory(newBackendStoryObject: StoryBackendDict): void {
    this._setStory(
      this.storyObjectFactory.createFromBackendDict(newBackendStoryObject));
  }

  private _setStoryWithUrlFragmentExists(
      storyWithUrlFragmentExists: boolean): void {
    this._storyWithUrlFragmentExists = storyWithUrlFragmentExists;
  }

  private _setClassroomUrlFragment(classroomUrlFragment: string): void {
    this._classroomUrlFragment = classroomUrlFragment;
  }

  private _setTopicUrlFragment(topicUrlFragment: string): void {
    this._topicUrlFragment = topicUrlFragment;
  }

  /**
   * Loads, or reloads, the story stored by this service given a
   * specified story ID. See setStory() for more information on
   * additional behavior of this function.
   */
  loadStory(storyId: string): void {
    this._storyIsLoading = true;
    this.loaderService.showLoadingScreen('Loading Story Editor');
    this.editableStoryBackendApiService.fetchStoryAsync(storyId).then(
      (newBackendStoryObject) => {
        this._setTopicName(newBackendStoryObject.topicName);
        this._setStoryPublicationStatus(
          newBackendStoryObject.storyIsPublished);
        this._setSkillSummaries(newBackendStoryObject.skillSummaries);
        this._updateStory(newBackendStoryObject.story);
        this._storyIsLoading = false;
        this._setClassroomUrlFragment(
          newBackendStoryObject.classroomUrlFragment);
        this._setTopicUrlFragment(newBackendStoryObject.topicUrlFragment);
        this.loaderService.hideLoadingScreen();
      }, error => {
        this.alertsService.addWarning(
          error || 'There was an error when loading the story.');
        this._storyIsLoading = false;
      });
  }

  /**
   * Returns whether this service is currently attempting to load the
   * story maintained by this service.
   */
  isLoadingStory(): boolean {
    return this._storyIsLoading;
  }

  /**
   * Returns whether a story has yet been loaded using either
   * loadStory() or setStory().
   */
  hasLoadedStory(): boolean {
    return this._storyIsInitialized;
  }

  setExpIdsChanged(): void {
    this._expIdsChanged = true;
  }

  resetExpIdsChanged(): void {
    this._expIdsChanged = false;
  }

  areAnyExpIdsChanged(): boolean {
    return this._expIdsChanged;
  }

  /**
   * Returns the current story to be shared among the story
   * editor. Please note any changes to this story will be propogated
   * to all bindings to it. This story object will be retained for the
   * lifetime of the editor. This function never returns null, though it may
   * return an empty story object if the story has not yet been
   * loaded for this editor instance.
   */
  getStory(): Story {
    return this._story;
  }

  getSkillSummaries(): SkillSummaryBackendDict[] {
    return this._skillSummaries;
  }

  /**
   * Sets the story stored within this service, propogating changes to
   * all bindings to the story returned by getStory(). The first
   * time this is called it will fire a global event based on the
   * next() function of the _storyInitializedEventEmitter. All subsequent
   * calls will similarly fire a next() function of the
   * _storyReinitializedEventEmitter.
   */
  setStory(story: Story): void {
    this._setStory(story);
  }

  getTopicName(): string {
    return this._topicName;
  }

  isStoryPublished(): boolean {
    return this._storyIsPublished;
  }

  /**
   * Attempts to save the current story given a commit message. This
   * function cannot be called until after a story has been initialized
   * in this service. Returns false if a save is not performed due to no
   * changes pending, or true if otherwise. This function, upon success,
   * will clear the UndoRedoService of pending changes. This function also
   * shares behavior with setStory(), when it succeeds.
   */
  saveStory(
      commitMessage: string,
      successCallback: (value?: Object) => void,
      errorCallback: (value?: Object) => void): boolean {
    const storyId = this._story.getId();
    if (!storyId || !this._storyIsInitialized) {
      this.alertsService.fatalWarning(
        'Cannot save a story before one is loaded.');
      return false;
    }

    // Don't attempt to save the story if there are no changes pending.
    if (!this.undoRedoService.hasChanges()) {
      return false;
    }
    this._storyIsBeingSaved = true;
    this.editableStoryBackendApiService.updateStoryAsync(
      storyId, this._story.getVersion(), commitMessage,
      this.undoRedoService.getCommittableChangeList() as StoryChange[]
    ).then(
      (storyBackendObject) => {
        this._updateStory(storyBackendObject);
        this.undoRedoService.clearChanges();
        this._storyIsBeingSaved = false;
        if (successCallback) {
          successCallback();
        }
      }, error => {
        let errorMessage = error || (
          'There was an error when saving the story.');
        this.alertsService.addWarning(errorMessage);
        this._storyIsBeingSaved = false;
        if (errorCallback) {
          errorCallback(errorMessage);
        }
      });
    return true;
  }

  getTopicUrlFragment(): string {
    return this._topicUrlFragment;
  }

  getClassroomUrlFragment(): string {
    return this._classroomUrlFragment;
  }

  changeStoryPublicationStatus(
      newStoryStatusIsPublic: boolean,
      successCallback: (value?: Object) => void): boolean {
    const storyId = this._story.getId();
    if (!storyId || !this._storyIsInitialized) {
      this.alertsService.fatalWarning(
        'Cannot publish a story before one is loaded.');
      return false;
    }
    this.editableStoryBackendApiService.changeStoryPublicationStatusAsync(
      storyId, newStoryStatusIsPublic).then(
      (storyBackendObject) => {
        this._setStoryPublicationStatus(newStoryStatusIsPublic);
        if (successCallback) {
          successCallback();
        }
      }, error => {
        this.alertsService.addWarning(
          error ||
          'There was an error when publishing/unpublishing the story.');
      });
    return true;
  }

  /**
   * Returns whether this service is currently attempting to save the
   * story maintained by this service.
   */
  isSavingStory(): boolean {
    return this._storyIsBeingSaved;
  }

  get onStoryInitialized(): EventEmitter<unknown> {
    return this._storyInitializedEventEmitter;
  }

  get onStoryReinitialized(): EventEmitter<unknown> {
    return this._storyReinitializedEventEmitter;
  }

  get onViewStoryNodeEditor(): EventEmitter<unknown> {
    return this._viewStoryNodeEditorEventEmitter;
  }

  get onRecalculateAvailableNodes(): EventEmitter<unknown> {
    return this._recalculateAvailableNodesEventEmitter;
  }

  /**
   * Returns whether the story URL fragment already exists on the server.
   */
  getStoryWithUrlFragmentExists(): boolean {
    return this._storyWithUrlFragmentExists;
  }

  /**
   * Attempts to set the boolean variable _storyWithUrlFragmentExists based
   * on the value returned by doesStoryWithUrlFragmentExistAsync and
   * executes the success callback provided. No arguments are passed to the
   * success callback. Execution of the success callback indicates that the
   * async backend call was successful and that _storyWithUrlFragmentExists
   * has been successfully updated.
   */
  updateExistenceOfStoryUrlFragment(
      storyUrlFragment: string,
      successCallback: (value?: Object) => void): void {
    this.editableStoryBackendApiService.doesStoryWithUrlFragmentExistAsync(
      storyUrlFragment).then(
      (storyUrlFragmentExists) => {
        this._setStoryWithUrlFragmentExists(storyUrlFragmentExists);
        if (successCallback) {
          successCallback();
        }
      }, error => {
        this.alertsService.addWarning(
          error ||
          'There was an error when checking if the story url fragment ' +
          'exists for another story.');
      });
  }
}

angular.module('oppia').factory(
  'StoryEditorStateService', downgradeInjectable(StoryEditorStateService));<|MERGE_RESOLUTION|>--- conflicted
+++ resolved
@@ -47,16 +47,6 @@
   _skillSummaries: SkillSummaryBackendDict[] = [];
   _expIdsChanged: boolean = false;
   _storyWithUrlFragmentExists: boolean = false;
-<<<<<<< HEAD
-
-  // These properties are initialized using Angular lifecycle hooks
-  // and we need to do non-null assertion. For more information, see
-  // https://github.com/oppia/oppia/wiki/Guide-on-defining-types#ts-7-1
-  _classroomUrlFragment!: string;
-  _topicName!: string;
-  _topicUrlFragment!: string;
-=======
->>>>>>> e1a5cd16
 
   _storyInitializedEventEmitter = new EventEmitter();
   _storyReinitializedEventEmitter = new EventEmitter();
