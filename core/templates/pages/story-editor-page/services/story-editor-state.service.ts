// Copyright 2018 The Oppia Authors. All Rights Reserved.
//
// Licensed under the Apache License, Version 2.0 (the "License");
// you may not use this file except in compliance with the License.
// You may obtain a copy of the License at
//
//      http://www.apache.org/licenses/LICENSE-2.0
//
// Unless required by applicable law or agreed to in writing, software
// distributed under the License is distributed on an "AS-IS" BASIS,
// WITHOUT WARRANTIES OR CONDITIONS OF ANY KIND, either express or implied.
// See the License for the specific language governing permissions and
// limitations under the License.

/**
 * @fileoverview Service to maintain the state of a single story shared
 * throughout the story editor. This service provides functionality for
 * retrieving the story, saving it, and listening for changes.
 */

require('domain/editor/undo_redo/undo-redo.service.ts');
require('domain/story/editable-story-backend-api.service.ts');
require('domain/story/StoryObjectFactory.ts');
require('services/alerts.service.ts');

require('pages/story-editor-page/story-editor-page.constants.ajs.ts');

import { EventEmitter } from '@angular/core';

angular.module('oppia').factory('StoryEditorStateService', [
  'AlertsService', 'EditableStoryBackendApiService',
  'StoryObjectFactory', 'UndoRedoService',
  function(
      AlertsService, EditableStoryBackendApiService,
      StoryObjectFactory, UndoRedoService) {
    var _story = StoryObjectFactory.createInterstitialStory();
    var _storyIsInitialized = false;
    var _storyIsLoading = false;
    var _storyIsBeingSaved = false;
    var _topicName = null;
    var _storyIsPublished = false;
    var _skillSummaries = [];
    var _expIdsChanged = false;
    var _storyWithUrlFragmentExists = false;

    var _storyInitializedEventEmitter = new EventEmitter();
    var _storyReinitializedEventEmitter = new EventEmitter();

    var _setStory = function(story) {
      _story.copyFromStory(story);
      if (_storyIsInitialized) {
        _storyReinitializedEventEmitter.emit();
      } else {
        _storyInitializedEventEmitter.emit();
        _storyIsInitialized = true;
      }
    };

    var _setSkillSummaries = function(skillSummaries) {
      _skillSummaries = angular.copy(skillSummaries);
    };

    var _setTopicName = function(topicName) {
      _topicName = topicName;
    };

    var _setStoryPublicationStatus = function(storyIsPublished) {
      _storyIsPublished = storyIsPublished;
    };

    var _updateStory = function(newBackendStoryObject) {
      _setStory(
        StoryObjectFactory.createFromBackendDict(newBackendStoryObject));
    };

    var _setStoryWithUrlFragmentExists = function(storyWithUrlFragmentExists) {
      _storyWithUrlFragmentExists = storyWithUrlFragmentExists;
    };

    return {
      /**
       * Loads, or reloads, the story stored by this service given a
       * specified story ID. See setStory() for more information on
       * additional behavior of this function.
       */
      loadStory: function(storyId) {
        _storyIsLoading = true;
        EditableStoryBackendApiService.fetchStory(storyId).then(
          function(newBackendStoryObject) {
            _setTopicName(newBackendStoryObject.topicName);
            _setStoryPublicationStatus(
              newBackendStoryObject.storyIsPublished);
            _setSkillSummaries(newBackendStoryObject.skillSummaries);
            _updateStory(newBackendStoryObject.story);
            _storyIsLoading = false;
          },
          function(error) {
            AlertsService.addWarning(
              error || 'There was an error when loading the story.');
            _storyIsLoading = false;
          });
      },

      /**
       * Returns whether this service is currently attempting to load the
       * story maintained by this service.
       */
      isLoadingStory: function() {
        return _storyIsLoading;
      },

      /**
       * Returns whether a story has yet been loaded using either
       * loadStory() or setStory().
       */
      hasLoadedStory: function() {
        return _storyIsInitialized;
      },

      setExpIdsChanged: function() {
        _expIdsChanged = true;
      },

      resetExpIdsChanged: function() {
        _expIdsChanged = false;
      },

      areAnyExpIdsChanged: function() {
        return _expIdsChanged;
      },

      /**
       * Returns the current story to be shared among the story
       * editor. Please note any changes to this story will be propogated
       * to all bindings to it. This story object will be retained for the
       * lifetime of the editor. This function never returns null, though it may
       * return an empty story object if the story has not yet been
       * loaded for this editor instance.
       */
      getStory: function() {
        return _story;
      },

      getSkillSummaries: function() {
        return _skillSummaries;
      },

      /**
       * Sets the story stored within this service, propogating changes to
       * all bindings to the story returned by getStory(). The first
       * time this is called it will fire a global event based on the
       * next() function of the _storyInitializedEventEmitter. All subsequent
       * calls will similarly fire a next() function of the
       * _storyReinitializedEventEmitter.
       */
      setStory: function(story) {
        _setStory(story);
      },

      getTopicName: function() {
        return _topicName;
      },

      isStoryPublished: function() {
        return _storyIsPublished;
      },

      /**
       * Attempts to save the current story given a commit message. This
       * function cannot be called until after a story has been initialized
       * in this service. Returns false if a save is not performed due to no
       * changes pending, or true if otherwise. This function, upon success,
       * will clear the UndoRedoService of pending changes. This function also
       * shares behavior with setStory(), when it succeeds.
       */
      saveStory: function(commitMessage, successCallback) {
        if (!_storyIsInitialized) {
          AlertsService.fatalWarning(
            'Cannot save a story before one is loaded.');
        }

        // Don't attempt to save the story if there are no changes pending.
        if (!UndoRedoService.hasChanges()) {
          return false;
        }
        _storyIsBeingSaved = true;
        EditableStoryBackendApiService.updateStory(
          _story.getId(), _story.getVersion(),
          commitMessage, UndoRedoService.getCommittableChangeList()).then(
          function(storyBackendObject) {
            _updateStory(storyBackendObject);
            UndoRedoService.clearChanges();
            _storyIsBeingSaved = false;
            if (successCallback) {
              successCallback();
            }
          }, function(error) {
            AlertsService.addWarning(
              error || 'There was an error when saving the story.');
            _storyIsBeingSaved = false;
          });
        return true;
      },

      changeStoryPublicationStatus: function(
          newStoryStatusIsPublic, successCallback) {
        if (!_storyIsInitialized) {
          AlertsService.fatalWarning(
            'Cannot publish a story before one is loaded.');
        }

        EditableStoryBackendApiService.changeStoryPublicationStatus(
          _story.getId(), newStoryStatusIsPublic).then(
          function(storyBackendObject) {
            _setStoryPublicationStatus(newStoryStatusIsPublic);
            if (successCallback) {
              successCallback();
            }
          }, function(error) {
            AlertsService.addWarning(
              error ||
              'There was an error when publishing/unpublishing the story.');
          });
        return true;
      },

      /**
       * Returns whether this service is currently attempting to save the
       * story maintained by this service.
       */
      isSavingStory: function() {
        return _storyIsBeingSaved;
      },

<<<<<<< HEAD
      getStoryWithUrlFragmentExists: function() {
        return _storyWithUrlFragmentExists;
      },

      changeStoryWithUrlFragmentExists: function(
          storyUrlFragment, successCallback) {
        EditableStoryBackendApiService.doesStoryWithUrlFragmentExistAsync(
          storyUrlFragment).then(
          function(storyUrlFragmentExists) {
            _setStoryWithUrlFragmentExists(storyUrlFragmentExists);
            if (successCallback) {
              successCallback();
            }
          }, function(error) {
            AlertsService.addWarning(
              error ||
              'There was an error when checking if the story url fragment ' +
              'exists for another story.');
          });
=======
      get onStoryInitialized() {
        return _storyInitializedEventEmitter;
      },

      get onStoryReinitialized() {
        return _storyReinitializedEventEmitter;
>>>>>>> 99483e03
      }
    };
  }
]);<|MERGE_RESOLUTION|>--- conflicted
+++ resolved
@@ -232,7 +232,14 @@
         return _storyIsBeingSaved;
       },
 
-<<<<<<< HEAD
+      get onStoryInitialized() {
+        return _storyInitializedEventEmitter;
+      },
+
+      get onStoryReinitialized() {
+        return _storyReinitializedEventEmitter;
+      },
+
       getStoryWithUrlFragmentExists: function() {
         return _storyWithUrlFragmentExists;
       },
@@ -252,14 +259,6 @@
               'There was an error when checking if the story url fragment ' +
               'exists for another story.');
           });
-=======
-      get onStoryInitialized() {
-        return _storyInitializedEventEmitter;
-      },
-
-      get onStoryReinitialized() {
-        return _storyReinitializedEventEmitter;
->>>>>>> 99483e03
       }
     };
   }
