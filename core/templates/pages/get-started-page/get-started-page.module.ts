--- conflicted
+++ resolved
@@ -19,34 +19,6 @@
 import { NgModule } from '@angular/core';
 import { SharedComponentsModule } from 'components/shared-component.module';
 import { GetStartedPageRootComponent } from './get-started-page-root.component';
-<<<<<<< HEAD
-import { BrowserAnimationsModule } from '@angular/platform-browser/animations';
-import { ToastrModule } from 'ngx-toastr';
-
-// Config for ToastrModule (helps in flashing messages and alerts).
-const toastrConfig = {
-  allowHtml: false,
-  iconClasses: {
-    error: 'toast-error',
-    info: 'toast-info',
-    success: 'toast-success',
-    warning: 'toast-warning'
-  },
-  positionClass: 'toast-bottom-right',
-  messageClass: 'toast-message',
-  progressBar: false,
-  tapToDismiss: true,
-  titleClass: 'toast-title'
-};
-
-@NgModule({
-  imports: [
-    BrowserModule,
-    BrowserAnimationsModule,
-    HttpClientModule,
-    SharedComponentsModule,
-    ToastrModule.forRoot(toastrConfig)
-=======
 import { CommonModule } from '@angular/common';
 import { GetStartedPageRoutingModule } from './get-started-page-routing.module';
 
@@ -55,7 +27,6 @@
     CommonModule,
     SharedComponentsModule,
     GetStartedPageRoutingModule
->>>>>>> c89776f4
   ],
   declarations: [
     GetStartedPageRootComponent
