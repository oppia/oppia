<div class="oppia-practice-tab-container">
  <md-card class="oppia-page-card oppia-long-text">
    <h2 class="tab-title">
      <span translate="I18N_TOPIC_VIEWER_MASTER_SKILLS"></span>
    </h2>
    <span class="practice-content">
      <span translate="I18N_TOPIC_VIEWER_SELECT_SKILLS"></span>
    </span>
    <md-checkbox ng-repeat="subtopic in $ctrl.availableSubtopics" ng-model="$ctrl.selectedSubtopicIndices[$index]">
      <[subtopic.getTitle()]>
    </md-checkbox>
    <md-button ng-disabled="$ctrl.isStartButtonDisabled()"
               ng-click="$ctrl.openNewPracticeSession()"
               class="practice-session-button md-accent md-raised">
      <span translate="I18N_TOPIC_VIEWER_START_PRACTICE"></span>
    </md-button>
  </md-card>
</div>
<style>
<<<<<<< HEAD
  practice-tab .oppia-long-text {
    /* Since the same class is used in all the other tabs, it is defined in topic-viewer-page.directive.html,
       but since those CSS classes are evaluated after the classes in this directive,
       without the !important tag, any styles set here will be ignored for common classes.
    */
    width: 37.5vw !important;
  }

  @media (max-width: 1024px) {
    practice-tab .oppia-long-text {
      width: 60vw !important;
=======
  practice-tab .oppia-practice-tab-container .oppia-page-card {
    width: 37.5vw;
  }

  @media (max-width: 1024px) {
    practice-tab .oppia-practice-tab-container .oppia-page-card {
      width: 60vw;
>>>>>>> b5462e65
    }
  }

  @media (max-width: 500px) {
<<<<<<< HEAD
    practice-tab .oppia-long-text {
      width: 90vw !important;
=======
    practice-tab .oppia-practice-tab-container .oppia-page-card {
      width: 90vw;
>>>>>>> b5462e65
    }
  }

  practice-tab .md-button {
    align-self: center;
    color: white;
    border-radius: 0.4em;
    font-family: "Roboto", Arial, sans-serif;
    margin-top: 20px;
    text-transform: uppercase;
    width: 200px;
  }

  practice-tab md-checkbox .md-label {
    margin-top: -1px;
    vertical-align: top;
  }

  practice-tab .md-button.md-raised.md-accent.practice-session-button:not([disabled]) {
    background-color: #00645C;
  }

  practice-tab md-checkbox {
    margin-top: 1vh;
  }

  practice-tab .practice-content {
    font-family: "Roboto", Arial, sans-serif;
    font-size: 1.2em;
    margin-bottom: 2.5vh;
  }
</style><|MERGE_RESOLUTION|>--- conflicted
+++ resolved
@@ -17,19 +17,6 @@
   </md-card>
 </div>
 <style>
-<<<<<<< HEAD
-  practice-tab .oppia-long-text {
-    /* Since the same class is used in all the other tabs, it is defined in topic-viewer-page.directive.html,
-       but since those CSS classes are evaluated after the classes in this directive,
-       without the !important tag, any styles set here will be ignored for common classes.
-    */
-    width: 37.5vw !important;
-  }
-
-  @media (max-width: 1024px) {
-    practice-tab .oppia-long-text {
-      width: 60vw !important;
-=======
   practice-tab .oppia-practice-tab-container .oppia-page-card {
     width: 37.5vw;
   }
@@ -37,18 +24,12 @@
   @media (max-width: 1024px) {
     practice-tab .oppia-practice-tab-container .oppia-page-card {
       width: 60vw;
->>>>>>> b5462e65
     }
   }
 
   @media (max-width: 500px) {
-<<<<<<< HEAD
-    practice-tab .oppia-long-text {
-      width: 90vw !important;
-=======
     practice-tab .oppia-practice-tab-container .oppia-page-card {
       width: 90vw;
->>>>>>> b5462e65
     }
   }
 
