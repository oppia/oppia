// Copyright 2018 The Oppia Authors. All Rights Reserved.
//
// Licensed under the Apache License, Version 2.0 (the "License");
// you may not use this file except in compliance with the License.
// You may obtain a copy of the License at
//
//      http://www.apache.org/licenses/LICENSE-2.0
//
// Unless required by applicable law or agreed to in writing, software
// distributed under the License is distributed on an "AS-IS" BASIS,
// WITHOUT WARRANTIES OR CONDITIONS OF ANY KIND, either express or implied.
// See the License for the specific language governing permissions and
// limitations under the License.

/**
 * @fileoverview Component for the topic viewer practice tab.
 */

import { Component, Input, OnInit } from '@angular/core';
import { downgradeComponent } from '@angular/upgrade/static';

import { Subtopic } from 'domain/topic/subtopic.model';
import { QuestionBackendApiService } from
  'domain/question/question-backend-api.service';
import { UrlInterpolationService } from
  'domain/utilities/url-interpolation.service';
import { PracticeSessionPageConstants } from
  'pages/practice-session-page/practice-session-page.constants';
import { UrlService } from 'services/contextual/url.service';
import { WindowRef } from 'services/contextual/window-ref.service';

@Component({
  selector: 'practice-tab',
  templateUrl: './practice-tab.component.html',
  styleUrls: []
})
export class PracticeTabComponent implements OnInit {
  @Input() topicName: string;
  @Input() startButtonIsDisabled: boolean = false;
  @Input() subtopicsList: Subtopic[];
  @Input() displayArea: string = 'topicViewer';
<<<<<<< HEAD
  @Input() topicUrl: string = '';
  @Input() classroomUrl: string = '';
=======
  @Input() topicUrlFragment: string = '';
  @Input() classroomUrlFragment: string = '';
>>>>>>> f3468cbc
  @Input() subtopicMastery: Record<string, number> = {};
  selectedSubtopics: Subtopic[] = [];
  availableSubtopics: Subtopic[] = [];
  selectedSubtopicIndices: boolean[] = [];
  questionsAreAvailable: boolean = false;
  subtopicIds: number[] = [];
<<<<<<< HEAD
=======
  clientWidth: number;
>>>>>>> f3468cbc
  subtopicMasteryArray: number[] = [];
  questionsStatusCallIsComplete: boolean = true;

  constructor(
    private questionBackendApiService: QuestionBackendApiService,
    private urlInterpolationService: UrlInterpolationService,
    private urlService: UrlService,
    private windowRef: WindowRef
  ) {}

  ngOnInit(): void {
    this.selectedSubtopics = [];
    this.availableSubtopics = this.subtopicsList.filter(
      (subtopic: Subtopic) => {
        return subtopic.getSkillSummaries().length > 0;
      }
    );
    for (var subtopic of this.subtopicsList) {
      this.subtopicIds.push(subtopic.getId());
    }
    for (let item of this.subtopicIds) {
      if (this.subtopicMastery[item] !== undefined) {
        this.subtopicMasteryArray.push(Math.floor(
          this.subtopicMastery[item] * 100));
      } else {
        this.subtopicMasteryArray.push(0);
      }
    }
    this.selectedSubtopicIndices = Array(
      this.availableSubtopics.length).fill(false);
    this.clientWidth = window.innerWidth;
    if (this.displayArea === 'topicViewer') {
      this.topicUrlFragment = (
        this.urlService.getTopicUrlFragmentFromLearnerUrl());
      this.classroomUrlFragment = (
        this.urlService.getClassroomUrlFragmentFromLearnerUrl());
    }
  }

  isStartButtonDisabled(): boolean {
    if (this.startButtonIsDisabled) {
      return true;
    }
    for (var idx in this.selectedSubtopicIndices) {
      if (this.selectedSubtopicIndices[idx]) {
        return !this.questionsAreAvailable;
      }
    }
    return true;
  }

  checkIfQuestionsExist(subtopicIndices: boolean[]): void {
    const skillIds = [];
    this.questionsStatusCallIsComplete = false;
    for (let idx in subtopicIndices) {
      if (subtopicIndices[idx]) {
        skillIds.push(this.availableSubtopics[idx].getSkillIds());
      }
    }
    if (skillIds.length > 0) {
      this.questionBackendApiService.fetchTotalQuestionCountForSkillIdsAsync(
        skillIds).then(questionCount => {
        this.questionsAreAvailable = questionCount > 0;
        this.questionsStatusCallIsComplete = true;
      });
    } else {
      this.questionsAreAvailable = false;
      this.questionsStatusCallIsComplete = true;
    }
  }

  openNewPracticeSession(): void {
    const selectedSubtopicIds = [];
    for (let idx in this.selectedSubtopicIndices) {
      if (this.selectedSubtopicIndices[idx]) {
        selectedSubtopicIds.push(
          this.availableSubtopics[idx].getId());
      }
    }
<<<<<<< HEAD
    let practiceSessionsUrl;
    if (this.displayArea === 'topicViewer') {
      practiceSessionsUrl = this.urlInterpolationService.interpolateUrl(
        PracticeSessionPageConstants.PRACTICE_SESSIONS_URL, {
          topic_url_fragment: (
            this.urlService.getTopicUrlFragmentFromLearnerUrl()),
          classroom_url_fragment: (
            this.urlService.getClassroomUrlFragmentFromLearnerUrl()),
          comma_separated_subtopic_ids: selectedSubtopicIds.join(',')
        });
    } else {
      practiceSessionsUrl = this.urlInterpolationService.interpolateUrl(
        PracticeSessionPageConstants.PRACTICE_SESSIONS_URL, {
          topic_url_fragment: (
            this.topicUrl),
          classroom_url_fragment: (
            this.classroomUrl),
          comma_separated_subtopic_ids: selectedSubtopicIds.join(',') });
    }
=======
    let practiceSessionsUrl = this.urlInterpolationService.interpolateUrl(
      PracticeSessionPageConstants.PRACTICE_SESSIONS_URL, {
        topic_url_fragment: this.topicUrlFragment,
        classroom_url_fragment: this.classroomUrlFragment,
        comma_separated_subtopic_ids: selectedSubtopicIds.join(',')
      });
>>>>>>> f3468cbc
    this.windowRef.nativeWindow.location.href = practiceSessionsUrl;
  }

  isAtLeastOneSubtopicSelected(): boolean {
    return this.selectedSubtopicIndices.some(item => item);
  }

  getBackgroundForProgress(i: number): number {
    return this.subtopicMasteryArray[i];
  }

<<<<<<< HEAD
  subtopicMasteryPosition(i: number): number {
    if (this.subtopicMasteryArray[i] <= 89) {
      return 225 - this.subtopicMasteryArray[i] * 2.5;
    }
    return 225 - (this.subtopicMasteryArray[i] * 2) - 15;
=======
  // This function is used to calculate the position of subtopic mastery
  // percent in the capsule shaped progress bar.
  subtopicMasteryPosition(i: number): number {
    if (this.clientWidth > 510) {
      if (this.subtopicMasteryArray[i] <= 89) {
        return 225 - this.subtopicMasteryArray[i] * 2.5;
      }
      return 225 - (this.subtopicMasteryArray[i] * 2) - 15;
    } else {
      if (this.subtopicMasteryArray[i] <= 89) {
        return 215 - (this.subtopicMasteryArray[i] * 2) - 25;
      }
      return 215 - (this.subtopicMasteryArray[i] * 2) - 10;
    }
>>>>>>> f3468cbc
  }

  masteryTextColor(i: number): string {
    if (this.subtopicMasteryArray[i] <= 89) {
      return 'black';
    }
    return 'white';
  }
}

angular.module('oppia').directive(
  'practiceTab', downgradeComponent(
    {component: PracticeTabComponent}));<|MERGE_RESOLUTION|>--- conflicted
+++ resolved
@@ -39,23 +39,15 @@
   @Input() startButtonIsDisabled: boolean = false;
   @Input() subtopicsList: Subtopic[];
   @Input() displayArea: string = 'topicViewer';
-<<<<<<< HEAD
-  @Input() topicUrl: string = '';
-  @Input() classroomUrl: string = '';
-=======
   @Input() topicUrlFragment: string = '';
   @Input() classroomUrlFragment: string = '';
->>>>>>> f3468cbc
   @Input() subtopicMastery: Record<string, number> = {};
   selectedSubtopics: Subtopic[] = [];
   availableSubtopics: Subtopic[] = [];
   selectedSubtopicIndices: boolean[] = [];
   questionsAreAvailable: boolean = false;
   subtopicIds: number[] = [];
-<<<<<<< HEAD
-=======
   clientWidth: number;
->>>>>>> f3468cbc
   subtopicMasteryArray: number[] = [];
   questionsStatusCallIsComplete: boolean = true;
 
@@ -135,34 +127,12 @@
           this.availableSubtopics[idx].getId());
       }
     }
-<<<<<<< HEAD
-    let practiceSessionsUrl;
-    if (this.displayArea === 'topicViewer') {
-      practiceSessionsUrl = this.urlInterpolationService.interpolateUrl(
-        PracticeSessionPageConstants.PRACTICE_SESSIONS_URL, {
-          topic_url_fragment: (
-            this.urlService.getTopicUrlFragmentFromLearnerUrl()),
-          classroom_url_fragment: (
-            this.urlService.getClassroomUrlFragmentFromLearnerUrl()),
-          comma_separated_subtopic_ids: selectedSubtopicIds.join(',')
-        });
-    } else {
-      practiceSessionsUrl = this.urlInterpolationService.interpolateUrl(
-        PracticeSessionPageConstants.PRACTICE_SESSIONS_URL, {
-          topic_url_fragment: (
-            this.topicUrl),
-          classroom_url_fragment: (
-            this.classroomUrl),
-          comma_separated_subtopic_ids: selectedSubtopicIds.join(',') });
-    }
-=======
     let practiceSessionsUrl = this.urlInterpolationService.interpolateUrl(
       PracticeSessionPageConstants.PRACTICE_SESSIONS_URL, {
         topic_url_fragment: this.topicUrlFragment,
         classroom_url_fragment: this.classroomUrlFragment,
         comma_separated_subtopic_ids: selectedSubtopicIds.join(',')
       });
->>>>>>> f3468cbc
     this.windowRef.nativeWindow.location.href = practiceSessionsUrl;
   }
 
@@ -174,13 +144,6 @@
     return this.subtopicMasteryArray[i];
   }
 
-<<<<<<< HEAD
-  subtopicMasteryPosition(i: number): number {
-    if (this.subtopicMasteryArray[i] <= 89) {
-      return 225 - this.subtopicMasteryArray[i] * 2.5;
-    }
-    return 225 - (this.subtopicMasteryArray[i] * 2) - 15;
-=======
   // This function is used to calculate the position of subtopic mastery
   // percent in the capsule shaped progress bar.
   subtopicMasteryPosition(i: number): number {
@@ -195,7 +158,6 @@
       }
       return 215 - (this.subtopicMasteryArray[i] * 2) - 10;
     }
->>>>>>> f3468cbc
   }
 
   masteryTextColor(i: number): string {
