// Copyright 2018 The Oppia Authors. All Rights Reserved.
//
// Licensed under the Apache License, Version 2.0 (the "License");
// you may not use this file except in compliance with the License.
// You may obtain a copy of the License at
//
//      http://www.apache.org/licenses/LICENSE-2.0
//
// Unless required by applicable law or agreed to in writing, software
// distributed under the License is distributed on an "AS-IS" BASIS,
// WITHOUT WARRANTIES OR CONDITIONS OF ANY KIND, either express or implied.
// See the License for the specific language governing permissions and
// limitations under the License.

/**
 * @fileoverview Directive for the stories list.
 */

require('pages/practice-session-page/practice-session-page.constants.ajs.ts');
require('domain/utilities/url-interpolation.service.ts');
require('services/contextual/window-dimensions.service.ts');

angular.module('oppia').directive('practiceTab', [
  '$window', 'UrlInterpolationService',
  'PRACTICE_SESSIONS_URL',
  function(
      $window, UrlInterpolationService,
      PRACTICE_SESSIONS_URL) {
    return {
      restrict: 'E',
      scope: {},
      bindToController: {
        getTopicName: '&topicName',
        getSubtopicsList: '&subtopicsList'
      },
      templateUrl: UrlInterpolationService.getDirectiveTemplateUrl(
        '/pages/topic-viewer-page/practice-tab/practice-tab.directive.html'),
      controllerAs: '$ctrl',
      controller: [
        '$scope',
        function(
            $scope) {
          var ctrl = this;

          ctrl.openNewPracticeSession = function() {
<<<<<<< HEAD
            var selectedSubtopics = [];
            for (var idx in ctrl.selectedSubtopicIndices) {
              if (ctrl.selectedSubtopicIndices[idx]) {
                selectedSubtopics.push(
                  ctrl.availableSubtopics[idx].getTitle());
=======
            var selectedSubtopicIds = [];
            for (var idx in ctrl.selectedSubtopicIndices) {
              if (ctrl.selectedSubtopicIndices[idx]) {
                selectedSubtopicIds.push(
                  ctrl.availableSubtopics[idx].getId());
>>>>>>> b5462e65
              }
            }
            var practiceSessionsUrl = UrlInterpolationService.interpolateUrl(
              PRACTICE_SESSIONS_URL, {
                topic_name: ctrl.getTopicName(),
<<<<<<< HEAD
                subtopic_titles_list: JSON.stringify(selectedSubtopics)
=======
                comma_separated_subtopic_ids: selectedSubtopicIds.join(',')
>>>>>>> b5462e65
              });
            $window.location.href = practiceSessionsUrl;
          };

          ctrl.isStartButtonDisabled = function() {
            for (var idx in ctrl.selectedSubtopicIndices) {
              if (ctrl.selectedSubtopicIndices[idx]) {
                return false;
              }
            }
            return true;
          };

          ctrl.$onInit = function() {
            ctrl.selectedSubtopics = [];
            ctrl.availableSubtopics = ctrl.getSubtopicsList().filter(
              function(subtopic) {
                return subtopic.getSkillSummaries().length > 0;
              }
            );
            ctrl.selectedSubtopicIndices = Array(
              ctrl.availableSubtopics.length).fill(false);
          };
        }
      ]
    };
  }]);<|MERGE_RESOLUTION|>--- conflicted
+++ resolved
@@ -43,29 +43,17 @@
           var ctrl = this;
 
           ctrl.openNewPracticeSession = function() {
-<<<<<<< HEAD
-            var selectedSubtopics = [];
-            for (var idx in ctrl.selectedSubtopicIndices) {
-              if (ctrl.selectedSubtopicIndices[idx]) {
-                selectedSubtopics.push(
-                  ctrl.availableSubtopics[idx].getTitle());
-=======
             var selectedSubtopicIds = [];
             for (var idx in ctrl.selectedSubtopicIndices) {
               if (ctrl.selectedSubtopicIndices[idx]) {
                 selectedSubtopicIds.push(
                   ctrl.availableSubtopics[idx].getId());
->>>>>>> b5462e65
               }
             }
             var practiceSessionsUrl = UrlInterpolationService.interpolateUrl(
               PRACTICE_SESSIONS_URL, {
                 topic_name: ctrl.getTopicName(),
-<<<<<<< HEAD
-                subtopic_titles_list: JSON.stringify(selectedSubtopics)
-=======
                 comma_separated_subtopic_ids: selectedSubtopicIds.join(',')
->>>>>>> b5462e65
               });
             $window.location.href = practiceSessionsUrl;
           };
