--- conflicted
+++ resolved
@@ -1,41 +1,5 @@
 <div class="oppia-topic-viewer-container" style="position: relative;">
   <div class="oppia-topic-viewer-tabs-container">
-<<<<<<< HEAD
-    <ul class="topic-viewer-tabs">
-      <li ng-class="{'topic-viewer-tabs-active': $ctrl.activeTab === 'info'}">
-        <div class="topic-viewer-tabs-text" ng-click="$ctrl.setActiveTab('info')">
-          <img class="tab-icon" ng-src="<[$ctrl.getStaticImageUrl('/icons/info_24px.svg')]>">
-          <a class="tab-title"
-             translate="I18N_TOPIC_VIEWER_INFO">
-          </a>
-        </div>
-      </li>
-      <li ng-class="{'topic-viewer-tabs-active': $ctrl.activeTab === 'story'}">
-        <div class="topic-viewer-tabs-text" ng-click="$ctrl.setActiveTab('story')">
-          <img class="tab-icon" ng-src="<[$ctrl.getStaticImageUrl('/icons/play_icon_24px.svg')]>">
-          <a class="tab-title"
-             translate="I18N_TOPIC_VIEWER_LESSONS">
-          </a>
-        </div>
-      </li>
-      <li ng-class="{'topic-viewer-tabs-active': $ctrl.activeTab === 'practice'}">
-        <div class="topic-viewer-tabs-text" ng-click="$ctrl.setActiveTab('practice')">
-          <img class="tab-icon" ng-src="<[$ctrl.getStaticImageUrl('/icons/train_icon_24px.svg')]>">
-          <a class="tab-title"
-             translate="I18N_TOPIC_VIEWER_PRACTICE">
-          </a>
-        </div>
-      </li>
-      <li ng-class="{'topic-viewer-tabs-active': $ctrl.activeTab === 'subtopics'}">
-        <div class="topic-viewer-tabs-text" ng-click="$ctrl.setActiveTab('subtopics')">
-          <img class="tab-icon" ng-src="<[$ctrl.getStaticImageUrl('/icons/review_icon_24px.svg')]>">
-          <a class="tab-title"
-             translate="I18N_TOPIC_VIEWER_REVISION">
-          </a>
-        </div>
-      </li>
-    </ul>
-=======
     <div class="topic-viewer-tabs-list">
       <ul class="topic-viewer-tabs">
         <li ng-class="{'topic-viewer-tabs-active': $ctrl.activeTab === 'info'}">
@@ -72,7 +36,6 @@
         </li>
       </ul>
     </div>
->>>>>>> 99d73e70
   </div>
   <background-banner></background-banner>
   <div class="topic-viewer-page-content" ng-if="!$ctrl.topicIsLoading">
@@ -101,10 +64,6 @@
   </div>
 </div>
 <style>
-<<<<<<< HEAD
-  .navbar-light .navbar-container {
-    background: #00645C;
-=======
   .oppia-topic-viewer-container {
     color: black;
     margin: 0 auto;
@@ -131,20 +90,14 @@
 
   .oppia-topic-viewer-container .background-banner-position {
     position: inherit;
->>>>>>> 99d73e70
   }
 
   .oppia-topic-viewer-tabs-container {
     background-color: #00645C;
-<<<<<<< HEAD
-    font-family: 'Capriola', 'Roboto', Arial, sans-serif;
-    margin: 0 auto;
-=======
     box-shadow: 3px 3px 6px rgba(0,0,0, 0.5);
     font-family: 'Capriola', 'Roboto', Arial, sans-serif;
     margin: 0 auto;
     position: relative;
->>>>>>> 99d73e70
     width: 100%;
   }
 
@@ -181,11 +134,8 @@
   .oppia-topic-viewer-tabs-container .topic-viewer-tabs .topic-viewer-tabs-text {
     color: #ffffff;
     cursor: pointer;
-<<<<<<< HEAD
-=======
     font-size: 1.1em;
     font-weight: bold;
->>>>>>> 99d73e70
     padding: 10px;
     width: 100%;
   }
@@ -200,7 +150,19 @@
     font-size: 1em;
     text-decoration: none;
     text-transform: uppercase;
-<<<<<<< HEAD
+    width: 152px;
+  }
+
+  .topic-viewer-page-content .tab-title {
+    color: #01645c;
+    font-family: 'Capriola', 'Roboto', Arial, sans-serif;
+    font-size: 2em;
+  }
+
+  .oppia-topic-viewer-tabs-container .topic-viewer-tabs .topic-viewer-tabs-text .tab-title {
+    font-size: 1em;
+    text-decoration: none;
+    text-transform: uppercase;
   }
 
   .oppia-topic-viewer-tabs-container .topic-viewer-tabs-active .topic-viewer-tabs-text,
@@ -209,31 +171,6 @@
     border-bottom: 4px solid #ffffff;
   }
 
-  .oppia-topic-viewer-tabs-container .topic-viewer-tabs .topic-viewer-tabs-text:hover {
-    color: #ffffff;
-=======
-    width: 152px;
-  }
-
-  .topic-viewer-page-content .tab-title {
-    color: #01645c;
-    font-family: 'Capriola', 'Roboto', Arial, sans-serif;
-    font-size: 2em;
-  }
-
-  .oppia-topic-viewer-tabs-container .topic-viewer-tabs .topic-viewer-tabs-text .tab-title {
->>>>>>> 99d73e70
-    font-size: 1em;
-    text-decoration: none;
-    text-transform: uppercase;
-  }
-
-  .oppia-topic-viewer-tabs-container .topic-viewer-tabs-active .topic-viewer-tabs-text,
-  .oppia-topic-viewer-tabs-container .topic-viewer-tabs-active .topic-viewer-tabs-text:hover {
-    color: #ffffff;
-    border-bottom: 4px solid #ffffff;
-  }
-
   .oppia-topic-viewer-tabs-container .topic-viewer-tabs .topic-viewer-tabs-text:hover,
   .oppia-topic-viewer-tabs-container .topic-viewer-tabs .topic-viewer-tabs-text:focus {
     outline: 0;
@@ -243,11 +180,19 @@
   .topic-viewer-page-content .oppia-page-card {
     border-radius: 0.25em;
     margin-top: 5vh;
-<<<<<<< HEAD
-    width: 50vw;
+    padding-bottom: 7.5vh;
+    width: 704px;
   }
 
   @media(max-width: 1024px) {
+    .topic-viewer-tabs-list {
+      width: 80vw;
+    }
+
+    .oppia-topic-viewer-tabs-container .topic-viewer-tabs .topic-viewer-tabs-text {
+      width: 100%;
+    }
+
     .topic-viewer-page-content .oppia-page-card {
       margin-top: 5vh;
       width: 80vw;
@@ -255,91 +200,6 @@
 
     .oppia-topic-viewer-tabs-container .topic-viewer-tabs {
       justify-content: center;
-      margin-left: 10vw;
-      margin-right: 10vw;
-    }
-  }
-
-  @media(max-width: 500px) {
-    .topic-viewer-page-content .oppia-page-card {
-      padding: 5px 15px 25px 25px;
-      width: 90vw;
-    }
-
-    .oppia-topic-viewer-tabs-container .topic-viewer-tabs {
-      justify-content: center;
-      margin-left: 0;
-      margin-right: 0;
-    }
-
-    .oppia-topic-viewer-tabs-container .topic-viewer-tabs .tab-icon {
-      height: 30px;
-    }
-
-    .oppia-topic-viewer-tabs-container .topic-viewer-tabs .topic-viewer-tabs-text .tab-title {
-      font-size: 0.8em;
-    }
-
-    .oppia-topic-viewer-tabs-container .topic-viewer-tabs li {
-      width: auto;
-    }
-  }
-
-  .oppia-topic-viewer-container {
-    color: black;
-    margin: 0 auto;
-    text-decoration: none;
-  }
-  .oppia-topic-viewer-tabs span {
-    display: -webkit-flex;
-    display: inline-flex;
-    margin-bottom: 0;
-    width: 200px;
-  }
-  .oppia-topic-viewer-tabs .oppia-topic-viewer-tabs-text {
-    color: #ffffff;
-    font-size: 1.1em;
-    font-weight: bold;
-    padding: 10px;
-    text-decoration: none;
-    text-transform: uppercase;
-    width: 100%;
-  }
-
-  .oppia-topic-viewer-tabs-active .oppia-topic-viewer-tabs-text,
-  .oppia-topic-viewer-tabs-active .oppia-topic-viewer-tabs-text:hover {
-    border-bottom: 4px solid #ffffff;
-  }
-  .oppia-topic-viewer-tabs {
-    margin: 0 auto 0 10%;
-    display: inline-block;
-  }
-  .oppia-topic-viewer-tabs .oppia-topic-viewer-tabs-text:hover {
-    padding: 10px;
-    text-transform: uppercase;
-    width: 100%;
-    text-shadow: 0.5px 0.5px 0.5px #e7e7e2;
-=======
-    padding-bottom: 7.5vh;
-    width: 704px;
-  }
-
-  @media(max-width: 1024px) {
-    .topic-viewer-tabs-list {
-      width: 80vw;
-    }
-
-    .oppia-topic-viewer-tabs-container .topic-viewer-tabs .topic-viewer-tabs-text {
-      width: 100%;
-    }
-
-    .topic-viewer-page-content .oppia-page-card {
-      margin-top: 5vh;
-      width: 80vw;
-    }
-
-    .oppia-topic-viewer-tabs-container .topic-viewer-tabs {
-      justify-content: center;
     }
   }
 
@@ -372,6 +232,5 @@
     .oppia-topic-viewer-tabs-container .topic-viewer-tabs li {
       width: auto;
     }
->>>>>>> 99d73e70
   }
 </style>