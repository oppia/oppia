--- conflicted
+++ resolved
@@ -20,12 +20,9 @@
 import { downgradeComponent } from '@angular/upgrade/static';
 
 import { StorySummary } from 'domain/story/story-summary.model';
-<<<<<<< HEAD
 import { I18nLanguageCodeService } from 'services/i18n-language-code.service';
-=======
 import { WindowDimensionsService } from
   'services/contextual/window-dimensions.service';
->>>>>>> cd721ef8
 
 @Component({
   selector: 'stories-list',
@@ -38,19 +35,17 @@
   @Input() topicUrlFragment: string;
   @Input() topicName: string;
   @Input() topicDescription: string;
-<<<<<<< HEAD
-  constructor(private i18nLanguageCodeService: I18nLanguageCodeService) {}
-
-  isLanguageRTL(): boolean {
-    return this.i18nLanguageCodeService.isCurrentLanguageRTL();
-=======
   constructor(
     private windowDimensionsService: WindowDimensionsService,
+    private i18nLanguageCodeService: I18nLanguageCodeService
   ) {}
 
   checkTabletView(): boolean {
     return this.windowDimensionsService.getWidth() < 768;
->>>>>>> cd721ef8
+  }
+
+  isLanguageRTL(): boolean {
+    return this.i18nLanguageCodeService.isCurrentLanguageRTL();
   }
 }
 angular.module('oppia').directive(
