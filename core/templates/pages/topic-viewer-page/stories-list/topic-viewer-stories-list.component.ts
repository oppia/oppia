// Copyright 2018 The Oppia Authors. All Rights Reserved.
//
// Licensed under the Apache License, Version 2.0 (the "License");
// you may not use this file except in compliance with the License.
// You may obtain a copy of the License at
//
//      http://www.apache.org/licenses/LICENSE-2.0
//
// Unless required by applicable law or agreed to in writing, software
// distributed under the License is distributed on an "AS-IS" BASIS,
// WITHOUT WARRANTIES OR CONDITIONS OF ANY KIND, either express or implied.
// See the License for the specific language governing permissions and
// limitations under the License.

/**
 * @fileoverview Component for the topic viewer stories list.
 */

import { Component, Input, OnInit } from '@angular/core';
import { downgradeComponent } from '@angular/upgrade/static';

import { StorySummary } from 'domain/story/story-summary.model';
<<<<<<< HEAD
import { I18nLanguageCodeService, TranslationKeyType } from 'services/i18n-language-code.service';
=======
import { WindowDimensionsService } from
  'services/contextual/window-dimensions.service';
>>>>>>> d156fd02

@Component({
  selector: 'stories-list',
  templateUrl: './topic-viewer-stories-list.component.html',
  styleUrls: []
})
export class StoriesListComponent implements OnInit {
  @Input() canonicalStorySummaries: StorySummary[];
  @Input() classroomUrlFragment: string;
  @Input() topicUrlFragment: string;
  @Input() topicName: string;
  @Input() topicDescription: string;
<<<<<<< HEAD
  @Input() topicId: string;
  topicNameTranslationKey: string;
  topicDescTranslationKey: string;

  constructor(
    private i18nLanguageCodeService: I18nLanguageCodeService
  ) {}

  ngOnInit(): void {
    this.topicNameTranslationKey = this.i18nLanguageCodeService
      .getTopicTranslationKey(this.topicId, TranslationKeyType.TITLE);
    this.topicDescTranslationKey = this.i18nLanguageCodeService
      .getTopicTranslationKey(this.topicId, TranslationKeyType.DESCRIPTION);
  }

  isHackyTopicNameTranslationDisplayed(): boolean {
    return (
      this.i18nLanguageCodeService.isHackyTranslationAvailable(
        this.topicNameTranslationKey) &&
        !this.i18nLanguageCodeService.isCurrentLanguageEnglish()
    );
  }

  isHackyTopicDescTranslationDisplayed(): boolean {
    return (
      this.i18nLanguageCodeService.isHackyTranslationAvailable(
        this.topicDescTranslationKey) &&
        !this.i18nLanguageCodeService.isCurrentLanguageEnglish()
    );
=======
  constructor(
    private windowDimensionsService: WindowDimensionsService,
  ) {}

  checkTabletView(): boolean {
    return this.windowDimensionsService.getWidth() < 768;
>>>>>>> d156fd02
  }
}
angular.module('oppia').directive(
  'storiesList', downgradeComponent(
    {component: StoriesListComponent}));<|MERGE_RESOLUTION|>--- conflicted
+++ resolved
@@ -20,12 +20,9 @@
 import { downgradeComponent } from '@angular/upgrade/static';
 
 import { StorySummary } from 'domain/story/story-summary.model';
-<<<<<<< HEAD
 import { I18nLanguageCodeService, TranslationKeyType } from 'services/i18n-language-code.service';
-=======
 import { WindowDimensionsService } from
   'services/contextual/window-dimensions.service';
->>>>>>> d156fd02
 
 @Component({
   selector: 'stories-list',
@@ -38,13 +35,13 @@
   @Input() topicUrlFragment: string;
   @Input() topicName: string;
   @Input() topicDescription: string;
-<<<<<<< HEAD
   @Input() topicId: string;
   topicNameTranslationKey: string;
   topicDescTranslationKey: string;
 
   constructor(
-    private i18nLanguageCodeService: I18nLanguageCodeService
+    private i18nLanguageCodeService: I18nLanguageCodeService,
+    private windowDimensionsService: WindowDimensionsService
   ) {}
 
   ngOnInit(): void {
@@ -68,14 +65,10 @@
         this.topicDescTranslationKey) &&
         !this.i18nLanguageCodeService.isCurrentLanguageEnglish()
     );
-=======
-  constructor(
-    private windowDimensionsService: WindowDimensionsService,
-  ) {}
+  }
 
   checkTabletView(): boolean {
     return this.windowDimensionsService.getWidth() < 768;
->>>>>>> d156fd02
   }
 }
 angular.module('oppia').directive(
