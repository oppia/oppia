<div class="oppia-topic-viewer-container" style="position: relative;">
  <div class="oppia-topic-viewer-tabs-container" headroom>
    <div class="topic-viewer-tabs-list">
      <ul class="topic-viewer-tabs">
<<<<<<< HEAD
        <li [ngClass]="{'topic-viewer-tabs-active': activeTab === 'info'}">
          <div class="topic-viewer-tabs-text" (click)="setActiveTab('info')">
            <img alt="info about the topic icon" class="tab-icon" [src]="getStaticImageUrl('/icons/info_24px.svg')">
            <a class="tab-title"
               [innerHTML]="'I18N_TOPIC_VIEWER_INFO' | translate">
            </a>
          </div>
        </li>
        <li [ngClass]="{'topic-viewer-tabs-active': activeTab === 'story'}">
          <div class="topic-viewer-tabs-text" (click)="setActiveTab('story')">
            <img alt="play story icon" class="tab-icon" [src]="getStaticImageUrl('/icons/play_icon_24px.svg')">
=======
        <li ng-class="{'topic-viewer-tabs-active': $ctrl.activeTab === 'story'}">
          <div class="topic-viewer-tabs-text" ng-click="$ctrl.setActiveTab('story')">
            <img alt="play story icon" class="tab-icon" ng-src="<[$ctrl.getStaticImageUrl('/icons/play_icon_24px.svg')]>">
>>>>>>> b314627a
            <a class="tab-title"
               [innerHTML]="'I18N_TOPIC_VIEWER_LESSONS' | translate">
            </a>
          </div>
        </li>
<<<<<<< HEAD
        <li [ngClass]="{'topic-viewer-tabs-active': activeTab === 'practice'}" *ngIf="trainTabShouldBeDisplayed">
          <div class="topic-viewer-tabs-text" (click)="setActiveTab('practice')">
            <img alt="" class="tab-icon" [src]="getStaticImageUrl('/icons/train_icon_24px.svg')">
=======
        <li ng-class="{'topic-viewer-tabs-active': $ctrl.activeTab === 'practice'}">
          <div class="topic-viewer-tabs-text" ng-click="$ctrl.setActiveTab('practice')">
            <img alt="" class="tab-icon" ng-src="<[$ctrl.getStaticImageUrl('/icons/train_icon_24px.svg')]>">
>>>>>>> b314627a
            <a class="tab-title"
               [innerHTML]="'I18N_TOPIC_VIEWER_PRACTICE' | translate">
            </a>
          </div>
        </li>
        <li [ngClass]="{'topic-viewer-tabs-active': activeTab === 'subtopics'}">
          <div class="topic-viewer-tabs-text" (click)="setActiveTab('subtopics')">
            <img alt="" class="tab-icon" [src]="getStaticImageUrl('/icons/review_icon_24px.svg')">
            <a class="tab-title"
               [innerHTML]="'I18N_TOPIC_VIEWER_REVISION' | translate">
            </a>
          </div>
        </li>
      </ul>
    </div>
  </div>
  <background-banner></background-banner>
<<<<<<< HEAD
  <div class="topic-viewer-page-content" *ngIf="!topicIsLoading">
    <div *ngIf="activeTab === 'info'">
      <topic-info-tab [topicName]="topicName"
                      [topicDescription]="topicDescription"
                      [storyCount]="canonicalStorySummaries.length"
                      [subtopicCount]="subtopics.length"
                      [chapterCount]="chapterCount">
      </topic-info-tab>
    </div>
    <div *ngIf="activeTab === 'story'">
      <stories-list [canonicalStorySummaries]="canonicalStorySummaries"
                    [classroomUrlFragment]="classroomUrlFragment"
                    [topicUrlFragment]="topicUrlFragment">
      </stories-list>
    </div>
    <div *ngIf="activeTab === 'practice'">
      <practice-tab [subtopicsList]="subtopics"
                    [topicName]="topicName">
=======
  <div class="topic-viewer-page-content" ng-if="!$ctrl.topicIsLoading">
    <div ng-if="$ctrl.activeTab === 'story'">
      <stories-list [topic-name]="$ctrl.topicName"
                    [topic-description]="$ctrl.topicDescription"
                    [canonical-story-summaries]="$ctrl.canonicalStorySummaries"
                    [classroom-url-fragment]="$ctrl.classroomUrlFragment"
                    [topic-url-fragment]="$ctrl.topicUrlFragment">
      </stories-list>
    </div>
    <div ng-if="$ctrl.activeTab === 'practice'">
      <practice-tab ng-show="$ctrl.practiceTabIsDisplayed"
                    [subtopics-list]="$ctrl.subtopics"
                    [topic-name]="$ctrl.topicName">
>>>>>>> b314627a
      </practice-tab>
      <md-card ng-show="!$ctrl.practiceTabIsDisplayed" class="oppia-page-card practice-tab-not-available-card">
        <h2 class="tab-title">Coming Soon!</h2>
        <div class="practice-tab-not-available-text">Come back later when practice questions are available for this topic.</div>
      </md-card>
    </div>
    <div *ngIf="activeTab === 'subtopics'">
      <subtopics-list [classroomUrlFragment]="classroomUrlFragment"
                      [subtopicsList]="subtopics"
                      [topicId]="topicId"
                      [topicUrlFragment]="topicUrlFragment">
      </subtopics-list>
    </div>
  </div>
</div>
<style>
  .oppia-topic-viewer-container {
    color: black;
    margin: 0 auto;
    text-decoration: none;
  }

  .navbar-light .navbar-container {
    background: #00645C;
    border-bottom: 1px solid rgba(255, 255, 255, 0.5);
  }

  .topic-viewer-tabs-list {
    margin: 0 auto;
    width: 704px;
  }

  .topic-viewer-page-content {
    margin-top: -100px;
  }

  .oppia-navbar {
    box-shadow: none;
  }

  .oppia-topic-viewer-container .background-banner-position {
    position: inherit;
  }

  .oppia-topic-viewer-tabs-container {
    background-color: #00645C;
    box-shadow: 3px 3px 6px rgba(0,0,0, 0.5);
    font-family: 'Capriola', 'Roboto', Arial, sans-serif;
    margin: 0 auto;
    position: fixed;
    width: 100%;
    z-index: 1000;
  }

  .oppia-topic-viewer-container .headroom--unpinned {
    transform: translateY(-150%);
  }

  .oppia-topic-viewer-tabs-container .topic-viewer-tabs .tab-icon {
    display: block;
    font-size: 2em;
    height: 45px;
    margin-left: auto;
    margin-right: auto;
    padding-bottom: 7px;
    width: 50%;
  }

  .oppia-topic-viewer-tabs-container .topic-viewer-tabs {
    display: -webkit-inline-flex;
    display: inline-flex;
    justify-content: space-evenly;
    margin-bottom: 0;
    padding-left: 0;
    padding-top: 20px;
    text-align: center;
    width: 100%;
  }

  .oppia-topic-viewer-tabs-container .topic-viewer-tabs li {
    list-style: none;
    margin-bottom: 0;
  }

  .oppia-topic-viewer-tabs-container .topic-viewer-tabs .topic-viewer-tabs-text {
    color: #ffffff;
    cursor: pointer;
    font-size: 1.1em;
    font-weight: bold;
    padding: 10px;
    text-decoration: none;
    text-transform: uppercase;
    width: 152px;
  }

  .topic-viewer-page-content .tab-title {
    color: #01645c;
    font-family: 'Capriola', 'Roboto', Arial, sans-serif;
    font-size: 2em;
    word-break: break-word;
  }

  .oppia-topic-viewer-tabs-container .topic-viewer-tabs .topic-viewer-tabs-text .tab-title {
    font-size: 1em;
    text-decoration: none;
    text-transform: uppercase;
  }

  .oppia-topic-viewer-tabs-container .topic-viewer-tabs-active .topic-viewer-tabs-text,
  .oppia-topic-viewer-tabs-container .topic-viewer-tabs-active .topic-viewer-tabs-text:hover {
    border-bottom: 4px solid #ffffff;
    color: #ffffff;
  }

  .oppia-topic-viewer-tabs-container .topic-viewer-tabs .topic-viewer-tabs-text:hover,
  .oppia-topic-viewer-tabs-container .topic-viewer-tabs .topic-viewer-tabs-text:focus {
    outline: 0;
    text-decoration: none;
  }

  .topic-viewer-page-content .oppia-page-card {
    border-radius: 0.25em;
    margin-top: 5vh;
    padding-bottom: 7.5vh;
    width: 704px;
  }

  .topic-viewer-page-content .practice-tab-not-available-card {
    width: 40vw;
  }

  .topic-viewer-page-content .practice-tab-not-available-text {
    font-family: Roboto, Arial, sans-serif;
    font-size: 18px;
  }

  @media(max-width: 1024px) {
    .topic-viewer-tabs-list {
      width: 80vw;
    }

    .oppia-topic-viewer-tabs-container .topic-viewer-tabs .topic-viewer-tabs-text {
      width: 100%;
    }

    .topic-viewer-page-content .oppia-page-card {
      margin-top: 5vh;
      width: 80vw;
    }

    .oppia-topic-viewer-tabs-container .topic-viewer-tabs li {
      flex: 1;
      width: auto;
    }
  }

  @media(max-width: 500px) {
    .topic-viewer-tabs-list {
      width: 90vw;
    }

    .oppia-topic-viewer-tabs-container .topic-viewer-tabs .topic-viewer-tabs-text {
      width: 100%;
    }

    .topic-viewer-page-content .oppia-page-card {
      padding: 15px 24px 64px 24px;
      width: 90vw;
    }

    .oppia-topic-viewer-tabs-container .topic-viewer-tabs .tab-icon {
      height: 30px;
    }

    .oppia-topic-viewer-tabs-container .topic-viewer-tabs .topic-viewer-tabs-text .tab-title {
      font-size: 0.8em;
    }

    .oppia-topic-viewer-tabs-container .topic-viewer-tabs li {
      flex: 1;
      width: auto;
    }
  }
</style><|MERGE_RESOLUTION|>--- conflicted
+++ resolved
@@ -2,37 +2,17 @@
   <div class="oppia-topic-viewer-tabs-container" headroom>
     <div class="topic-viewer-tabs-list">
       <ul class="topic-viewer-tabs">
-<<<<<<< HEAD
-        <li [ngClass]="{'topic-viewer-tabs-active': activeTab === 'info'}">
-          <div class="topic-viewer-tabs-text" (click)="setActiveTab('info')">
-            <img alt="info about the topic icon" class="tab-icon" [src]="getStaticImageUrl('/icons/info_24px.svg')">
-            <a class="tab-title"
-               [innerHTML]="'I18N_TOPIC_VIEWER_INFO' | translate">
-            </a>
-          </div>
-        </li>
         <li [ngClass]="{'topic-viewer-tabs-active': activeTab === 'story'}">
           <div class="topic-viewer-tabs-text" (click)="setActiveTab('story')">
             <img alt="play story icon" class="tab-icon" [src]="getStaticImageUrl('/icons/play_icon_24px.svg')">
-=======
-        <li ng-class="{'topic-viewer-tabs-active': $ctrl.activeTab === 'story'}">
-          <div class="topic-viewer-tabs-text" ng-click="$ctrl.setActiveTab('story')">
-            <img alt="play story icon" class="tab-icon" ng-src="<[$ctrl.getStaticImageUrl('/icons/play_icon_24px.svg')]>">
->>>>>>> b314627a
             <a class="tab-title"
                [innerHTML]="'I18N_TOPIC_VIEWER_LESSONS' | translate">
             </a>
           </div>
         </li>
-<<<<<<< HEAD
-        <li [ngClass]="{'topic-viewer-tabs-active': activeTab === 'practice'}" *ngIf="trainTabShouldBeDisplayed">
+        <li [ngClass]="{'topic-viewer-tabs-active': activeTab === 'practice'}">
           <div class="topic-viewer-tabs-text" (click)="setActiveTab('practice')">
             <img alt="" class="tab-icon" [src]="getStaticImageUrl('/icons/train_icon_24px.svg')">
-=======
-        <li ng-class="{'topic-viewer-tabs-active': $ctrl.activeTab === 'practice'}">
-          <div class="topic-viewer-tabs-text" ng-click="$ctrl.setActiveTab('practice')">
-            <img alt="" class="tab-icon" ng-src="<[$ctrl.getStaticImageUrl('/icons/train_icon_24px.svg')]>">
->>>>>>> b314627a
             <a class="tab-title"
                [innerHTML]="'I18N_TOPIC_VIEWER_PRACTICE' | translate">
             </a>
@@ -50,40 +30,19 @@
     </div>
   </div>
   <background-banner></background-banner>
-<<<<<<< HEAD
-  <div class="topic-viewer-page-content" *ngIf="!topicIsLoading">
-    <div *ngIf="activeTab === 'info'">
-      <topic-info-tab [topicName]="topicName"
-                      [topicDescription]="topicDescription"
-                      [storyCount]="canonicalStorySummaries.length"
-                      [subtopicCount]="subtopics.length"
-                      [chapterCount]="chapterCount">
-      </topic-info-tab>
-    </div>
-    <div *ngIf="activeTab === 'story'">
-      <stories-list [canonicalStorySummaries]="canonicalStorySummaries"
-                    [classroomUrlFragment]="classroomUrlFragment"
-                    [topicUrlFragment]="topicUrlFragment">
+  <div class="topic-viewer-page-content" ng-if="!topicIsLoading">
+    <div ng-if="activeTab === 'story'">
+      <stories-list [topic-name]="topicName"
+                    [topic-description]="topicDescription"
+                    [canonical-story-summaries]="canonicalStorySummaries"
+                    [classroom-url-fragment]="classroomUrlFragment"
+                    [topic-url-fragment]="topicUrlFragment">
       </stories-list>
     </div>
-    <div *ngIf="activeTab === 'practice'">
-      <practice-tab [subtopicsList]="subtopics"
-                    [topicName]="topicName">
-=======
-  <div class="topic-viewer-page-content" ng-if="!$ctrl.topicIsLoading">
-    <div ng-if="$ctrl.activeTab === 'story'">
-      <stories-list [topic-name]="$ctrl.topicName"
-                    [topic-description]="$ctrl.topicDescription"
-                    [canonical-story-summaries]="$ctrl.canonicalStorySummaries"
-                    [classroom-url-fragment]="$ctrl.classroomUrlFragment"
-                    [topic-url-fragment]="$ctrl.topicUrlFragment">
-      </stories-list>
-    </div>
-    <div ng-if="$ctrl.activeTab === 'practice'">
-      <practice-tab ng-show="$ctrl.practiceTabIsDisplayed"
-                    [subtopics-list]="$ctrl.subtopics"
-                    [topic-name]="$ctrl.topicName">
->>>>>>> b314627a
+    <div ng-if="activeTab === 'practice'">
+      <practice-tab ng-show="practiceTabIsDisplayed"
+                    [subtopics-list]="subtopics"
+                    [topic-name]="topicName">
       </practice-tab>
       <md-card ng-show="!$ctrl.practiceTabIsDisplayed" class="oppia-page-card practice-tab-not-available-card">
         <h2 class="tab-title">Coming Soon!</h2>
