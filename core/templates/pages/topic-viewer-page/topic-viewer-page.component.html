--- conflicted
+++ resolved
@@ -48,14 +48,10 @@
       </topic-info-tab>
     </div>
     <div ng-if="$ctrl.activeTab === 'story'">
-<<<<<<< HEAD
-      <stories-list topic-url-fragment="$ctrl.topicUrlFragment"
-                    canonical-story-summaries="$ctrl.canonicalStorySummaries"
-                    classroom-url-fragment="$ctrl.classroomUrlFragment">
+      <stories-list [canonical-story-summaries]="$ctrl.canonicalStorySummaries"
+                    [classroom-url-fragment]="$ctrl.classroomUrlFragment"
+                    [topic-url-fragment]="$ctrl.topicUrlFragment">
       </stories-list>
-=======
-      <stories-list [canonical-story-summaries]="$ctrl.canonicalStorySummaries"></stories-list>
->>>>>>> 9138dfd2
     </div>
     <div ng-if="$ctrl.activeTab === 'practice'">
       <practice-tab [subtopics-list]="$ctrl.subtopics"
@@ -63,16 +59,10 @@
       </practice-tab>
     </div>
     <div ng-if="$ctrl.activeTab === 'subtopics'">
-<<<<<<< HEAD
-      <subtopics-list topic-url-fragment="$ctrl.topicUrlFragment"
-                      classroom-url-fragment="$ctrl.classroomUrlFragment"
-                      subtopics-list="$ctrl.subtopics"
-                      topic-id="$ctrl.topicId">
-=======
-      <subtopics-list [subtopics-list]="$ctrl.subtopics"
-                      [topic-name]="$ctrl.topicName"
-                      [topic-id]="$ctrl.topicId">
->>>>>>> 9138dfd2
+      <subtopics-list [classroom-url-fragment]="$ctrl.classroomUrlFragment"
+                      [subtopics-list]="$ctrl.subtopics"
+                      [topic-id]="$ctrl.topicId"
+                      [topic-url-fragment]="$ctrl.topicUrlFragment">
       </subtopics-list>
     </div>
   </div>
