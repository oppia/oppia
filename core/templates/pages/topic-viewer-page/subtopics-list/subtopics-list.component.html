--- conflicted
+++ resolved
@@ -47,11 +47,7 @@
     margin-left: 20px;
   }
 
-<<<<<<< HEAD
-  .subtopics-list oppia-subtopic-summary-tile {
-=======
-  subtopic-summary-tile {
->>>>>>> c51ae434
+  oppia-subtopic-summary-tile {
     margin-right: 2vw;
   }
 
