--- conflicted
+++ resolved
@@ -19,52 +19,6 @@
 import { downgradeInjectable } from '@angular/upgrade/static';
 import { Injectable } from '@angular/core';
 
-<<<<<<< HEAD
-angular.module('oppia').factory('ExpressionSyntaxTreeService', [
-  'ExpressionParserService', 'PARAMETER_TYPES',
-  function(ExpressionParserService, PARAMETER_TYPES) {
-    // Exceptions that can be thrown from the evaluation of expressions.
-    const ExpressionError = function() { };
-    ExpressionError.prototype = new Error();
-    ExpressionError.prototype.constructor = ExpressionError;
-
-    var ExprUndefinedVarError = function(varname, envs) {
-      this.varname = varname;
-      this.envs = envs;
-      this.name = 'ExprUndefinedVarError';
-      this.message = this.varname + ' not found in ' +
-        JSON.stringify(this.envs);
-    };
-    ExprUndefinedVarError.prototype = new ExpressionError();
-    ExprUndefinedVarError.prototype.constructor = ExprUndefinedVarError;
-
-    var ExprWrongNumArgsError = function(args, expectedMin, expectedMax) {
-      this.args = args;
-      this.expectedMin = expectedMin;
-      this.expectedMax = expectedMax;
-      this.name = 'ExprWrongNumArgsError';
-      this.message = '{' + this.args + '} not in range [' +
-        this.expectedMin + ',' + this.expectedMax + ']';
-    };
-    ExprWrongNumArgsError.prototype = new ExpressionError();
-    ExprWrongNumArgsError.prototype.constructor = ExprWrongNumArgsError;
-
-    var ExprWrongArgTypeError = function(arg, actualType, expectedType) {
-      this.arg = arg;
-      this.actualType = actualType;
-      this.expectedType = expectedType;
-      this.name = 'ExprWrongArgTypeError';
-      if (this.arg === null) {
-        this.message = 'Type ' + this.actualType +
-          ' does not match expected type ' + this.expectedType;
-      } else {
-        this.message = this.arg + ' has type ' + this.actualType +
-          ' which does not match expected type ' + this.expectedType;
-      }
-    };
-    ExprWrongArgTypeError.prototype = new ExpressionError();
-    ExprWrongArgTypeError.prototype.constructor = ExprWrongArgTypeError;
-=======
 import { AppConstants } from 'app.constants';
 import { ExpressionParserService } from
   'expressions/expression-parser.service.ts';
@@ -118,7 +72,6 @@
         ' which does not match expected type ' + this.expectedType;
   }
 }
->>>>>>> f2dbbdf7
 
 @Injectable({
   providedIn: 'root'
