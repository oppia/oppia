--- conflicted
+++ resolved
@@ -38,15 +38,6 @@
       return '/@$!{}()'.indexOf(
         character) !== -1;   //more additional characters can be included as per demand
     };
-<<<<<<< HEAD
-=======
-
-    input = input.trim();
-    let inputLines = input.split('\n');
-    let resultLines = [];
-    for (let i: number = 0; i < inputLines.length; i++) {
-      let result = '';
->>>>>>> 3b4a257d
 
     input = input.trim();
     let inputLines = input.split('\n');
@@ -89,22 +80,12 @@
               result += currentChar;
             }
           }
-<<<<<<< HEAD
-
-          if (result) {
-            resultLines.push(result);
-          }
-        }
-      }
-=======
         }
         if (result) {
           resultLines.push(result);
         }
       }
-
-      return resultLines.join('\n');
->>>>>>> 3b4a257d
     }
     return resultLines.join('\n');
   }
+}