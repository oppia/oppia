--- conflicted
+++ resolved
@@ -1,8 +1,4 @@
-<<<<<<< HEAD
-<div [hidden]="!message"
-=======
 <div *ngIf="message"
->>>>>>> b5e1c7c8
      class="oppia-loading-fullpage protractor-test-loading-fullpage">
   <div class="oppia-align-center">
     <span>{{ message | translate }}</span>
