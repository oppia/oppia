--- conflicted
+++ resolved
@@ -4732,12 +4732,11 @@
   color: #bdc3c7;
   cursor: default;
 }
-<<<<<<< HEAD
 .conversation-skin-help-card-content {
   max-height: 235px;
   overflow-y: auto;
   width: 270px;
-=======
+}
 
 .oppia-typeahead-form .dropdown-item.active {
   color: #212529;
@@ -4749,5 +4748,4 @@
  */
 .cdk-global-overlay-wrapper, .cdk-overlay-container {
   z-index: 10000 !important;
->>>>>>> 80f68e45
 }