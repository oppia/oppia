/*
  Copyright 2014 The Oppia Authors. All Rights Reserved.
  Licensed under the Apache License, Version 2.0 (the "License");
  you may not use this file except in compliance with the License.
  You may obtain a copy of the License at
      http://www.apache.org/licenses/LICENSE-2.0
  Unless required by applicable law or agreed to in writing, software
  distributed under the License is distributed on an "AS IS" BASIS,
  WITHOUT WARRANTIES OR CONDITIONS OF ANY KIND, either express or implied.
  See the License for the specific language governing permissions and
  limitations under the License.
*/

/*
  Animation keyframes. These must be placed at the top of the file
  in order to work in IE.
*/
@-webkit-keyframes dot {
  0% { opacity: 0; }
  100% { opacity: 1; }
}
@-moz-keyframes dot {
  0% { opacity: 0; }
  100% { opacity: 1; }
}
@keyframes dot {
  0% { opacity: 0; }
  100% { opacity: 1; }
}

@keyframes fadein {
  0% { opacity: 0; }
  100% { opacity: 1; }
}

/* Firefox < 16 */
@-moz-keyframes fadein {
  0% { opacity: 0; }
  100% { opacity: 1; }
}

/* Safari, Chrome and Opera > 12.1 */
@-webkit-keyframes fadein {
  0% { opacity: 0; }
  100% { opacity: 1; }
}

/* Internet Explorer */
@-ms-keyframes fadein {
  0% { opacity: 0; }
  100% { opacity: 1; }
}

/* Opera < 12.1 */
@-o-keyframes fadein {
  0% { opacity: 0; }
  100% { opacity: 1; }
}

@-webkit-viewport {
  width: device-width;
}

@-moz-viewport {
  width: device-width;
}

@-ms-viewport {
  width: device-width;
}

@-o-viewport {
  width: device-width;
}

@viewport {
  width: device-width;
}

/* Angular material overrides. */
md-input-group.long > input {
  height: 45px;
  width: 100%;
}

label {
  display: inline-block;
  font-weight: bold;
  margin-bottom: 5px;
  max-width: 100%;
}

md-input-group.md-default-theme label {
  font-size: 16px;
  font-weight: 200;
  margin-bottom: 0;
}

/* When AngularFire is in emulator mode, it appends the following element to
the <body> of every page:

    <div class="firebase-emulator-warning"
         style="background-color: rgb(255, 255, 255);
                border: 0.1em solid rgb(0, 0, 0);
                bottom: 0px;
                color: rgb(255, 0, 0);
                left: 0px;
                margin: 0px;
                position: fixed;
                text-align: center;
                width: 100%;
                z-index: 10000;">
      Running in emulator mode. Do not use with production credentials.
    </div>
*/
.firebase-emulator-warning {
  /* Enhance the contrast of the text to improve accessibility. We need to use
   `!important` here because inline style rules have a higher priority than CSS
   style rules, but we only want these CSS rules to be respected. */
  background-color: #fff !important;
  color: #c00 !important;
  /* Do not allow the element to swallow pointer/mouse events. */
  pointer-events: none;
}

/* The following classes' styles are overriden by Guppy's OSK stylesheet and
they end up rotating the tooltips which are placed on the left or right. This is
why they need to be overriden.  */
.left, .right {
  -webkit-transform: none !important;
  transform: none !important;
}

.embedded-body {
  display: flex;
  flex-direction: column;
  min-height: 100%;
  position: absolute;
  width: 100%;
}

.md-button {
  font-size: 16px;
  line-height: 22px;
  min-height: 22px;
  min-width: 22px;
  padding: 6px;
}

.md-button.md-default.theme {
  border-radius: 3px;
}

.md-button-success {
  color: #009688;
}

.md-shadow-bottom-z-1, .md-button.md-raised:not([disabled]),
.md-button.md-fab {
  box-shadow: 0 2px 5px 0 rgba(0,0,0,0.26);
}

.md-button.md-default-theme.md-raised:not([disabled]):hover,
.md-button.md-raised:not([disabled]):hover {
  background-color: rgba(158,158,158,0.3);
  box-shadow: 0 4px 8px 0 rgba(0,0,0,0.4);
  transform: translate3d(0,-1px,0);
}

.oppia-focus-indicator-blue:focus {
  outline: 2px solid rgb(23, 23, 255);
}

.oppia-focus-indicator-white:focus {
  outline: 2px solid rgb(255, 255, 255);
}

.oppia-learner-confirm-button.oppia-learner-submit-answer-button.md-button[disabled],
.oppia-learner-confirm-button.oppia-learner-submit-answer-button.mat-button[disabled] {
  background-color: transparent;
  color: rgba(0,0,0,0.38);
  cursor: default;
}

.oppia-learner-confirm-button.oppia-learner-submit-answer-button.md-button[disabled]:hover,
.oppia-learner-confirm-button.oppia-learner-submit-answer-button.mat-button[disabled]:hover {
  text-decoration: none;
}

.oppia-learner-confirm-button.oppia-learner-submit-answer-button.md-button,
.oppia-learner-confirm-button.oppia-learner-submit-answer-button.mat-button {
  font: 16px;
  margin: 0;
  min-width: 55px;
}

.oppia-learner-confirm-button.oppia-learner-submit-answer-button.mat-button {
  border-radius: 2px;
  font-size: 16px;
  line-height: 22px;
  text-transform: uppercase;
}

.oppia-length-validation-error {
  align-items: center;
  background-color: #f8d7da;
  border: 0.0625rem solid #dc3545;
  border-radius: 0.25rem;
  color: #dc3545;
  display: flex;
  justify-content: center;
  padding: 0.25rem;
}

.md-button.oppia-learner-confirm-button,
.mat-button.oppia-learner-confirm-button,
.md-button.oppia-learner-got-it-button,
.md-button.oppia-learner-hint-solution-button {
  background: #0d48a1;
  color: #fff;
  padding: 6px 12px;
}

.md-button.oppia-learner-confirm-button:hover {
  background-color: #115fd4;
}

.md-button.oppia-learner-reload-image-button {
  background: #fff;
  border: 2px solid;
  border-color: #0d48a1;
  color: #0d48a1;
  padding-bottom: 12px;
  padding-left: 20px;
  padding-right: 20px;
  padding-top: 12px;
}

.md-button.md-default-theme.oppia-learner-reload-image-button:focus,
.md-button.md-default-theme.oppia-learner-reload-image-button:hover {
  background-color: rgba(224,242,241,1);
  text-decoration: none;
}

.md-button.md-default-theme.oppia-learner-confirm-button:focus,
.md-button.md-default-theme.oppia-learner-confirm-button:hover,
.md-button.md-default-theme.oppia-learner-got-it-button:focus,
.md-button.md-default-theme.oppia-learner-got-it-button:hover,
.md-button.md-default-theme.oppia-learner-hint-solution-button:focus,
.md-button.md-default-theme.oppia-learner-hint-solution-button:hover {
  background-color: #115fd4;
  text-decoration: none;
}

.btn.btn-secondary.oppia-revert-button {
  min-width: 130px;
}

.oppia-learner-got-it-button {
  margin-bottom: 25px;
  margin-right: 20px;
}

/* Attributes for material-icons. */
.material-icons {
  line-height: 1;
  vertical-align: middle;
}
.material-icons.md-18 {
  font-size: 18px;
}
.material-icons.md-32 {
  font-size: 32px;
}
.material-icons.md-40 {
  font-size: 40px;
}
.material-icons.md-100 {
  font-size: 100px;
}
.material-icons.md-dark {
  color: rgba(0, 0, 0, 0.54);
}

/* Bootstrap overrides and additions. */
html {
  background-color: #e8e7e3;
  /*
    The HTML font-size is set to 62.5% in order to make 'em' units easier to
    work with. Modern browsers set their default font-size to 16px. This means
    that 1em = 16px, which is a difficult base to work with (for example,
    1.6em = 25.6px, which is not rounded). By setting the html's font-size to
    62.5%, the base font-size becomes 10px, so 1em = 10px, and 1.6em = 16px.
    The reason for making 'em' easier to work with is that 'em's scale with
    the user's font-size preferences that they set in the browser, while
    'px' is a fixed unit of measurement that doesn't scale.
  */
  font-size: 62.5%;
  height: 100%;
}

body {
  background-color: #e8e7e3;
  color: rgba(0,0,0,0.87);
  font-family: "Roboto", Arial, sans-serif;
  /*
    A font-size of 1.6em sets the default font-size on Oppia to 16px, though
    this will scale depending on the user's font-size preferences set via
    their browser preferences.
  */
  font-size: 1.6em;
  height: 100%;
  margin: 0 auto;
  overflow-x: hidden;
  padding: 0;
  width: 100%;
}

legend {
  border-bottom: 1px solid #e5e5e5;
  font-size: 21px;
  margin-bottom: 20px;
}

.form-control {
  font-size: 14px;
  min-height: 35px;
  padding: 6px 12px 6px 12px;
}

.form-group select {
  margin-right: 5px;
}

.d-xl-inline-flex {
  width: 100%;
}

.has-error .form-control {
  border-color: #a94442;
  -webkit-box-shadow: inset 0 1px 1px rgba(0,0,0,.075);
  box-shadow: inset 0 1px 1px rgba(0,0,0,.075)
}
.has-error .form-control:focus {
  border-color: #843534;
  -webkit-box-shadow: inset 0 1px 1px rgba(0,0,0,.075),0 0 6px #ce8483;
  box-shadow: inset 0 1px 1px rgba(0,0,0,.075),0 0 6px #ce8483
}

.oppia-search-bar-dropdown-menu {
  width: 170px;
}
.oppia-skip-to-content {
  left: -10000px;
  padding: 6px;
  position: absolute;
  top: auto;
  transition-duration: 1s;
  transition-property: color left;
  transition-timing-function: ease-in;
  z-index: 99999;
}
.oppia-skip-to-content:active,
.oppia-skip-to-content:hover,
.oppia-skip-to-content:focus {
  background-color: #e8e7e3;
  border-bottom: 1px solid black;
  border-bottom-right-radius: 5px;
  border-right: 1px solid black;
  color: #23527e;
  height: auto;
  left: 0;
  position: absolute;
  transition-duration: .5s;
  transition-property: color left;
  transition-timing-function: ease-out;
  width: auto;
}

.oppia-stop-scroll {
  overflow-y: hidden;
}
/* According to the Angular documentation - https://docs.angularjs.org/api/ng/directive/ngCloak -
   the following rule needs to be added to the css file in order for ng-cloak to work.  */
[ng\:cloak], [ng-cloak], .ng-cloak {
  display: none !important;
}

/* Select2 dropdown corners should not be rounded */
.select2-container .select2-choice,
.select2-container .select2-choice .select2-arrow {
  border-radius: 0;
}

/* Fix for Select2 to show full placeholder text */
.select2-selection--multiple .select2-search--inline .select2-search__field {
  width: auto !important;
}

.oppia-dashboard-container {
  margin: 0 auto 30px auto;
  max-width: 800px;
}

.oppia-learner-dashboard-icon {
  color: white;
  float: right;
  font-size: 19px;
  margin-left: -16px;
  position: relative;
  right: 13px;
  top: 13px;
  z-index: 10;
}

.oppia-dashboard-container .exp-private-text {
  color: #555;
  font-style: italic;
}

.oppia-activity-summary-tile.oppia-activity-playlist-tile {
  border-bottom: 1px solid #c0c0c0;
  height: auto;
  margin: 6px;
}

@media (max-width: 768px) {
  .headroom {
    transition: transform 200ms linear;
    will-change: transform;
  }

  .headroom--pinned {
    transform: translateY(0%);
  }

  .headroom--unpinned {
    transform: translateY(-100%);
  }
}

h1 {
  color: #000;
  font-size: 2em;
}

h2 {
  color: #000;
  font-size: 1.5em;
  margin: .83em 0;
}

h3 {
  color: #222;
  font-size: 1.17em;
  font-weight: bold;
  line-height: 1.1;
  margin: 18px 0 18px 0;
}

a {
  color: #0844aa;
  cursor: pointer;
}

a:hover {
  color: #3f2c76;
}

a:focus {
  outline-style: none;
}

/* Change all the borders of an input to red when there is validation errors. */
input.ng-dirty.ng-invalid, textarea.ng-dirty.ng-invalid, md-input-group.md-default-theme {
  border-color: #f44336;
}

::-webkit-input-placeholder {
  font-style: italic;
}
::-moz-placeholder {
  font-style: italic;
}
::-ms-input-placeholder {
  font-style: italic;
}

.oppia-issues-learner-action-table td,
.oppia-issues-learner-action-table th {
  border: 1px solid black;
}

/* Change the color of odd-numbered lines in a table. */
.table-striped > tbody > tr:nth-child(odd) > td,
.table-striped > tbody > tr:nth-child(odd) > th {
  background-color: #f0f0f0;
}

.oppia-form-error {
  color: red;
}

.oppia-serious-warning-text {
  color: red;
}

.oppia-disabled-contenteditable {
  background-color: #eee;
  cursor: not-allowed;
  opacity: 1;
  padding: 10px 5px;
}

p {
  line-height: 1.2;
  margin-bottom: 18px;
  text-align: start;
  word-spacing: 0;
  word-wrap: break-word;
}

p:last-child {
  margin: 0;
}

.oppia-long-text p {
  line-height: 1.4;
  /* The following should be the same as the line-height (1.4). */
  margin: 1.4em 0;
}
.oppia-dashboard-container a {
  color: black;
}
.oppia-activity-summary-tile a,
.oppia-activity-summary-tile-mobile a {
  color: inherit;
  text-decoration: none;
}
.open > a {
  outline: 0;
}

.mobile-activity-summary-card a {
  display: flex;
  height: 100%;
  justify-content: space-evenly;
  padding-left: 10px;
  width: 100%;
}

.nav > li > a {
  display: block;
  padding: 10px 15px;
  position: relative;
}
.oppia-activity-summary-tile a:focus,
.oppia-activity-summary-tile-mobile a:focus {
  box-shadow: 0 6px 13px rgba(0,0,0,0.17), 0 4px 6px rgba(0,0,0,0.23);
}
.oppia-dashboard-container a:hover,
.oppia-dashboard-container a:active,
.oppia-dashboard-container a:visited {
  color: black;
}
.oppia-activity-summary-tile a:hover,
.oppia-activity-summary-tile-mobile a:hover,
.oppia-activity-summary-tile a:active,
.oppia-activity-summary-tile-mobile a:active,
.oppia-activity-summary-tile a:visited,
.oppia-activity-summary-tile-mobile a:visited {
  color: inherit;
  text-decoration: none;
}

.oppia-navbar-nav .open > a {
  background-color: #fff;
  color: #009688;
}
.oppia-dashboard-container a:hover {
  text-decoration: underline;
}

.oppia-navbar-tabs > li:hover > a {
  background-color: #fff;
  color: #009688;
}
.oppia-activity-summary-tile span {
  vertical-align: middle;
}

.oppia-profile-user-stat span {
  display: block;
}

/* This will prevent the enlargement of the text in the RTE. A span tag gets
   introduced when a user selects the text from the end of first line, goes to the
   second one and then writes some text to replace that. The span tag carries
   along with it a style=font-size:1.6em;, due to which the text is enlarged.
   This size seems to be taken from the font-size from the body element's
   CSS class, but we do not know what JS code is causing it to be inlined in the
   span tag. There is as such no way to remove !important as of now, it's a
   CKEditor bug (issue #6206 on Oppia). */
.oppia-rte p span {
  font-size: 1em !important;
}

.oppia-rte-editor {
  border: none;
  outline: none;
}

.oppia-rte-editor p span {
  font-size: 1em !important;
}

.oppia-rte p {
  line-height: 1.2;
  margin-bottom: 18px;
  margin-top: 0;
}

.oppia-rte ol, .oppia-rte ul, .oppia-rte-editor ol, .oppia-rte-editor ul {
  line-height: 1.846;
  margin-bottom: 18px;
}

.oppia-long-text-image {
  display: block;
  margin-left: auto;
  margin-right: auto;
  width: 80%;
}

#wrapper {
  min-height: 100%;
  position: relative;
}

.label, .badge {
  margin: auto 4px;
}
.label-default, .badge-default {
  background-color: #888;
}
.label-info, .badge-info {
  background-color: #18447e;
}
.label-success, .badge-success {
  background-color: #009688;
}

/*
  The following rule ensures that, as the viewport gets
  smaller, any media will scale down according to its
  container's width.
*/
img, video, canvas {
  max-width: 100%;
}

textarea {
  width: 90%;
}

/*
  Styles for the development mode indicator
*/
.oppia-dev-mode {
  background-color: DarkSlateGray;
  border-bottom-right-radius: 0.5em;
  border-top-right-radius: 0.5em;
  bottom: 100px;
  color: white;
  left: 0;
  opacity: 0.85;
  padding: 4px 8px;
  /* This allows clicks to 'pass through' the element. */
  pointer-events: none;
  position: fixed;
  z-index: 100;
}

/*
  Styles for BackgroundMaskService.
*/
.oppia-background-mask {
  background: rgba(0,0,0,0.33);
  height: 100vh;
  left: 0;
  position: fixed;
  top: 0;
  width: 100vw;
  z-index: 30;
}

/*
  Styles for the global navigation sidebar menu.
*/
.oppia-base-container {
  height: 100%;
  margin-left: auto;
  margin-right: auto;
  min-height: 100%;
  position: relative;
}

/*
  Style for the oppia reload symbol in reload image button.
*/
.oppia-reload-image-symbol {
  padding-bottom: 10px;
  padding-left: 16px;
  position: relative;
}

.oppia-correctness-label-editor {
  margin-left: 4px;
  margin-top: 18px;
}

.oppia-sidebar-logo {
  height: 32px;
  margin-bottom: 5px;
  margin-left: 15px;
}

.oppia-sidebar-footer {
  bottom: 10px;
  color: #777;
  left: 25px;
  position: absolute;
}

.oppia-sidebar-footer div {
  margin-bottom: 10px;
}

.oppia-footer {
  background-color: #094142;
  bottom: 0;
  color: #fff;
  font-size: 13px;
  line-height: 20px;
  position: relative;
  width: 100%;
}

.oppia-navbar-nav {
  float: left;
}
.nav-link {
  display: block;
  font-size: 14px;
  position: relative;
}
.oppia-navbar-nav > .nav-link {
  padding: 10px 5px;
}
.oppia-same-row-container {
  float: left;
}
.modal-body .nav-link {
  color: #00609c;
  font-size: 16px;
  font-weight: bold;
}

.oppia-help-dropdown .uib-popover {
  color: white;
  font-size: 14px;
  max-width: 200px;
  text-align: center;
}
.oppia-help-dropdown .popover-inner {
  max-width: 140px;
}

.oppia-language-selector:focus {
  outline: 1px dotted #fff;
  outline: auto 5px -webkit-focus-ring-color;
}

.oppia-topic-selector:focus {
  outline: 1px dotted #fff;
  outline: auto 5px -webkit-focus-ring-color;
}

.oppia-footer-padding-below-banner {
  height: 300px;
}

@media only screen and (min-width: 700px) and (max-width: 768px) {
  .oppia-footer-padding-below-banner {
    height: 270px;
  }
}
@media (max-width: 440px) {
  .oppia-footer-padding-below-banner {
    height: 270px;
  }
}
/*
  This is needed for proper display of tabs. See
  https://github.com/angular-ui/bootstrap/commit/8620aedba99b05822311
*/
.navbar-nav, .uib-pagination {
  cursor: pointer;
}

.navbar {
  border: 0;
  margin-bottom: 0;
  padding: 0;
  width: 100%;
}

.nav {
  list-style: none;
  margin-bottom: 0;
  padding-left: 0;
  padding-right: 0;
}

.nav > li {
  display: block;
  position: relative;
}

.dropdown-menu {
  -webkit-background-clip: padding-box;
  background-clip: padding-box;
  -webkit-box-shadow: 0 6px 12px rgba(0, 0, 0, .175);
  box-shadow: 0 6px 12px rgba(0, 0, 0, .175);
  font-size: 14px;
  margin: 2px 0 0;
  max-width: 245px;
  min-width: 160px;
  padding: 5px 0;
}

.open > .dropdown-menu {
  display: block;
}

.float-right > .dropdown-menu {
  left: auto;
  right: 0;
}

.dropdown-item.active, .dropdown-item:active {
  background-color: transparent;
}
.dropup .caret,
.navbar-fixed-bottom .dropdown .caret {
  border-bottom: 4px solid;
  border-top: 0;
  content: "";
}

.oppia-navbar-nav .dropdown-menu {
  left: auto;
  right: 0;
  white-space: normal;
  word-wrap: break-word;
}

.dropup .dropdown-menu,
.navbar-fixed-bottom .dropdown .dropdown-menu {
  bottom: 100%;
  margin-bottom: 2px;
  top: auto;
}
.nav-item {
  display: block;
  position: relative;
}

.nav-link.dropdown-item {
  padding: 3px 20px 2px 20px;
}
.navbar-nav.oppia-navbar-nav .nav-link {
  color: #fff;
  font-size: 16px;
  font-weight: 400;
  height: 56px;
  padding-top: 13px;
}
.navbar-light .navbar-nav .nav-link {
  color: white;
  text-align: center;
}
.navbar-light .navbar-nav .show > .nav-link,
.navbar-light .navbar-nav .active > .nav-link,
.navbar-light .navbar-nav .nav-link.show,
.navbar-light .navbar-nav .nav-link.active {
  color: white;
  text-align: center;
}
.navbar-light .navbar-nav .nav-link:focus {
  color: white;
}
.navbar-light .navbar-nav .nav-link:hover {
  background-color: white;
  color: #06b9ac;
}
.navbar-fixed-top,.navbar-fixed-bottom {
  left: 0;
  position: fixed;
  right: 0;
  z-index: 1030;
}
.navbar-fixed-top {
  border-width: 0 0 1px;
  top: 0;
}
.navbar-fixed-bottom {
  border-width: 1px 0 0;
  bottom: 0;
  margin-bottom: 0;

}
.oppia-navbar-breadcrumb {
  -webkit-box-orient: vertical;
  color: #fff;
  cursor: default;
  display: -webkit-box;
  font-family: "Capriola", "Roboto", Arial, sans-serif;
  font-size: 20px;
  -webkit-line-clamp: 1;
  margin: 0;
  margin-bottom: -3px;
  margin-left: -6px;
  overflow: hidden;
  padding-top: 13px;
  text-overflow: ellipsis;
  white-space: break-spaces;
  width: -webkit-fill-available;
}

.oppia-navbar-breadcrumb-separator {
  margin-right: 8px;
}
.oppia-navbar-breadcrumb-separator:after {
  content: ">";
}

.oppia-navbar-breadcrumb-rtl-separator {
  margin-left: 8px;
}
.oppia-navbar-breadcrumb-rtl-separator:after {
  content: "<";
}

.oppia-activity-summary-tile.oppia-dashboard-collection-tile a:hover {
  text-decoration: none;
}

.navbar-collapse {
  align-items: unset;
}

.navbar-light .navbar-container {
  background: #00645c;
  height: 56px;
  width: 100%;
}

.navbar-light .uib-dropdown-menu {
  background: #fff;
  margin-top: 0;
}

/* In Bootstrap, the link at the top of the default dropdown menu cannot be
   clicked -- so, in such cases (e.g. for the 'Sign in' link at the top right),
   we use this instead.
*/

.oppia-top-right-menu-item-separator {
  margin-bottom: 5px;
  margin-top: 5px;
  min-width: 160px;
}

.oppia-navbar-nav .uib-dropdown-menu {
  left: auto;
  right: 0;
  white-space: normal;
  word-wrap: break-word;
}

.oppia-dropdown-submenu > .uib-dropdown-menu {
  -moz-border-radius: 0 6px 6px;
  -webkit-border-radius: 0 6px 6px 6px;
  border-radius: 0 6px 6px 6px;
  left: 100%;
  margin-left: -1px;
  margin-top: -6px;
  top: 0;
}
.oppia-dropdown-submenu:hover > .uib-dropdown-menu {
  display: block;
}
.oppia-dropdown-submenu.float-left > .uib-dropdown-menu {
  -moz-border-radius: 6px 0 6px 6px;
  -webkit-border-radius: 6px 0 6px 6px;
  border-radius: 6px 0 6px 6px;
  left: -100%;
  margin-left: 10px;
}
.nav .uib-dropdown:hover > .uib-dropdown-menu {
  border: none;
}

@media(max-width: 1050px) {
  .oppia-navbar-breadcrumb {
    display: none;
  }
}

@media(max-width: 768px) {
  .oppia-navbar-breadcrumb > li, .oppia-navbar-breadcrumb {
    float: left;
  }
  .oppia-navbar-breadcrumb {
    margin-left: 5px;
    margin-top: 0;
  }
  ul.nav.navbar-nav.oppia-navbar-nav.float-right {
    display: flex;
    float: right;
    margin: 0;
  }
}

@media(max-width: 600px) {
  .oppia-navbar-breadcrumb {
    margin-top: 3px;
  }
}

/* Show the navbar submenu dropdowns on-hover rather than on-click, if the
   screen size is large enough. */
@media (min-width: 768px) {
  .nav .uib-dropdown:hover > .uib-dropdown-menu {
    display: block;
  }
  .nav .uib-dropdown:hover > .uib-dropdown-menu > li > a {
    color: #009688;
  }
  .nav .uib-dropdown:hover > .uib-dropdown-menu > li > a:hover {
    background-color: #eee;
    color: #888;
  }
}

.oppia-main-content {
  margin: 10px;
  padding: 10px;
  width: 100%;
}

#oppia-main-content:focus {
  outline: 0;
}

.oppia-align-center {
  float: none;
  margin: 0 auto;
  text-align: center;
}

.oppia-exploration-ctrl {
  margin: 15px 0;
}

.oppia-loading-fullpage {
  border: 1px;
  border-radius: 5px;
  font-size: 2em;
  height: 100%;
  position: fixed;
  top: 35%;
  width: 100%;
  z-index: 1000;
}
.oppia-loading-dot-one {
  -moz-animation: dot 1.5s infinite;
  -webkit-animation: dot 1.5s infinite;
  animation: dot 1.5s infinite;
  -moz-animation-delay: 0.0s;
  -webkit-animation-delay: 0.0s;
  animation-delay: 0.0s;
  opacity: 0;
}
.oppia-loading-dot-two {
  -moz-animation: dot 1.5s infinite;
  -webkit-animation: dot 1.5s infinite;
  animation: dot 1.5s infinite;
  -moz-animation-delay: 0.3s;
  -webkit-animation-delay: 0.3s;
  animation-delay: 0.3s;
  opacity: 0;
}
.oppia-loading-dot-three {
  -moz-animation: dot 1.5s infinite;
  -webkit-animation: dot 1.5s infinite;
  animation: dot 1.5s infinite;
  -moz-animation-delay: 0.6s;
  -webkit-animation-delay: 0.6s;
  animation-delay: 0.6s;
  opacity: 0;
}

.oppia-navbar-button-container {
  border-radius: 0;
  margin-top: 10px;
}
/* In Bootstrap, white-space for dropdown list is no-wrap. Use this instead
   to align ticks and dropdown options.
*/
.navbar-collapse > ul {
  float: right;
}

@media (max-width: 767px) {
  .oppia-navbar-hide-on-small-width {
    display: none;
  }
}
@media (max-width: 1023px) {
  div.navbar-container .oppia-navbar-hide-on-medium-width {
    display: none;
  }
}

.btn.oppia-unresolved-answer-button {
  background-color: white;
  border-radius: 12px;
  color: black;
  font-size: 14px;
  margin: 4px;
  padding: 8px 18px;
  text-align: left;
  width: auto;
}

.btn.oppia-unresolved-answer-button:hover {
  background-color: #eee;
}

.oppia-story-tile {
  display: block;
  height: 100%;
  margin-left: auto;
  margin-right: auto;
  max-width: 900px;
  min-height: 300px;
  width: 100vw;
}

.oppia-input-box-subtitle {
  color: #595959;
  font-size: 0.79em;
}

.oppia-fractions-landing-page-generic-title {
  color: inherit;
  font-weight: 500;
  line-height: 1.1;
}

.oppia-fractions-landing-page-bubble {
  background-color: #fdfdfd;
  border: #faebcc solid 1px;
  border-color: rgb(250, 235, 204);
  -webkit-border-radius: 10px;
  -moz-border-radius: 10px;
  border-radius: 10px;
  border-width: 1px;
  font-size: 15px;
  height: 120px;
  padding: 20px;
  position: relative;
  width: 250px;
}

.oppia-fractions-landing-page-pointer {
  border-color: transparent #fdfdfd;
  border-style: solid;
  border-width: 13px 28px 13px 0;
  content: '';
  display: block;
  left: -28px;
  margin-top: -13px;
  position: absolute;
  top: 50%;
  width: 0;
  z-index: 1;
}

.oppia-dashboard-aggregated-stats {
  padding-top: 55px;
}

.oppia-dashboard-aggregated-stats md-card {
  background: #fff;
  margin: 0 7.5px 70px 7.5px;
  padding: 8px;
}
.stats-card h1 {
  margin-bottom: 24px;
}

.oppia-dashboard-aggregated-stats .stats-card {
  border-right: 1px solid #bbb;
  margin: 10px 0;
  padding-left: 35px;
  width: 50%;
}
.oppia-dashboard-aggregated-stats .stats-card:last-child {
  border: none;
}

.stats-card p {
  color: #555;
}

.stats-card .stat-value {
  margin: 2px 0;
}

span.sort-explorations-select {
  display: inline-block;
  margin-right: auto;
  width: auto;
}

span.sort-explorations-select .sort-by-text,
span.sort-explorations-select .sort-options,
span.sort-explorations-select .sort-order {
  display: inline-block;
}

span.sort-explorations-select .sort-by-text {
  margin: 8px 8px 0;
}

span.sort-explorations-select .sort-options {
  background: #fff;
  border-color: #ddd;
  height: 32px;
  margin: 7px 7px 0 0;
}

span.sort-explorations-select .sort-order {
  cursor: pointer;
  margin: 14px 8px 0 0;
}

/* Rules for the tiles in the creator dashboard. */

.oppia-dashboard-intro-button {
  background-color: #00645c;
  border-radius: 4px;
  color: #fff;
  font-family: "Roboto", Arial, sans-serif;
  font-size: 14px;
  font-weight: 500;
  letter-spacing: 0.7px;
  margin-top: 10px;
  text-transform: uppercase;
  width: 200px;
}
.oppia-dashboard-intro-button:hover,
<<<<<<< HEAD
.oppia-dashboard-intro-button:hover,
=======
>>>>>>> 1d672159
.oppia-dashboard-intro-button:active {
  background-color: rgba(5, 190, 178, 1);
  color: #fff;
}

.oppia-signup-page-title {
  color: #222;
  font-size: 1.6em;
  margin: 0 0 30px 0;
}

.oppia-content {
  margin: 0 auto;
  max-width: 630px;
  -webkit-overflow-scrolling: touch;
  width: 80%;
}

.oppia-toast-container {
  position: fixed;
  z-index: 1000;
}

.oppia-toast-container * {
  -moz-box-sizing: border-box;
  -webkit-box-sizing: border-box;
  box-sizing: border-box;
}
.oppia-toast {
  background-position: 15px center;
  background-repeat: no-repeat;
  -moz-border-radius: 3px 3px 3px 3px;
  -webkit-border-radius: 3px 3px 3px 3px;
  border-radius: 3px 3px 3px 3px;
  -moz-box-shadow: 0 0 12px #999;
  -webkit-box-shadow: 0 0 12px #999;
  box-shadow: 0 0 12px #999;
  color: #fff;
  margin: auto;
  margin-top: 5px;
  opacity: 0.8;
  overflow: hidden;
  padding: 15px 15px 15px 50px;
  position: relative;
  top: 60px;
  width: 500px;
}
.oppia-toast-container > :hover {
  -moz-box-shadow: 0 0 12px #000;
  -webkit-box-shadow: 0 0 12px #000;
  box-shadow: 0 0 12px #000;
  cursor: pointer;
  opacity: 1;
}
.oppia-toast:before {
  align-items: center;
  bottom: 0;
  color: #fff;
  display: flex;
  float: left;
  font-family: 'Material Icons', sans-serif;
  font-size: 24px;
  margin: auto 5px auto -37px;
  position: absolute;
  top: 0;
}

@media all and (max-width: 240px) {
  .oppia-toast {
    padding: 8px 8px 8px 50px;
    width: 11em;
  }
  .oppia-toast-container .toast-close-button {
    right: -0.2em;
    top: -0.2em;
  }
}
@media all and (min-width: 241px) and (max-width: 480px) {
  .oppia-toast {
    padding: 8px 8px 8px 50px;
    width: 18em;
  }
  .oppia-toast-container .toast-close-button {
    right: -0.2em;
    top: -0.2em;
  }
}
@media all and (min-width: 481px) and (max-width: 768px) {
  .oppia-toast {
    padding: 15px 15px 15px 50px;
    width: 25em;
  }
}

.oppia-form input.ng-invalid.ng-dirty {
  border: 2px solid #fa787e;
}

.oppia-help {
  height: 16px;
  width: 16px;
}

.oppia-main-body {
  height: 100%;
  margin: 0 auto;
  min-height: 100%;
}

.oppia-wide-panel {
  border: 1px solid #dde0ff;
  border-radius: 20px;
  width: 100%;
}

.oppia-error-wide-container {
  margin-bottom: 30px;
}

.oppia-wide-panel-content {
  font-size: large;
  margin: 5px auto;
  min-height: 400px;
  padding: 20px;
}

.oppia-placeholder {
  color: #707070;
  font-style: italic;
}

.oppia-save-draft-button.btn-success,
.oppia-save-changes-button.btn-success,
.oppia-editor-publish-button.btn-success {
  background-color: #24883e;
  border-color: #24883e;
  color: #fff;
}
.oppia-save-draft-button.btn-success:hover,
.oppia-save-changes-button.btn-success:hover,
.oppia-editor-publish-button.btn-success:hover {
  background-color: #218838;
  border-color: #1e7e34;
  color: #fff;
}

.oppia-save-draft-button, .oppia-editor-publish-button {
  height: 34px;
}

.oppia-save-changes-button, .oppia-editor-publish-button {
  height: 34px;
}

@media(max-width: 1099px) {
  .oppia-editor-publish-button,
  .oppia-save-draft-button,
  .oppia-save-changes-button {
    padding-bottom: 3px;
  }
}

@media(min-width: 1100px) {
  .material-icons.oppia-save-publish-button-icon,
  .oppia-save-publish-loading.oppia-save-publish-button-icon {
    display: none;
  }

  .oppia-editor-publish-button,
  .oppia-save-draft-button,
  .oppia-save-changes-button {
    padding-bottom: 6px;
  }
}

.oppia-save-publish-loading {
  font-size: 30px;
  font-style: normal;
  letter-spacing: -4px;
  line-height: 14px;
  text-align: center;
}

.oppia-save-publish-button-icon {
  font-size: 16px;
  font-style: normal;
  letter-spacing: 2px;
  line-height: 19px;
  text-align: center;
}

@media(max-width: 1099px) {
  .oppia-save-publish-button-label {
    display: none;
  }
}

.oppia-state-name-container {
  background: #eee;
  border-bottom-left-radius: 5px;
  margin: 2px 7px;
  padding: 6px;
}

.oppia-editor-page-container {
  margin-bottom: 60px;
}

@media screen and (max-width: 768px) {
  .oppia-editor-page-container {
    padding-left: 0;
    padding-right: 0;
  }
}

.oppia-editor-header {
  font-size: 16px;
  margin-top: 35px;
}

.oppia-editor-cards-container {
  margin: auto;
  max-width: 700px;
}
.oppia-editor-card-with-avatar {
  background: rgb(255,255,255);
  border: 1px solid #ccc;
  margin: 20px auto 0 auto;
  max-width: 700px;
  padding: 0;
}

.oppia-editor-card-avatar {
  height: 36px;
  left: -18px;
  position: absolute;
  top: 28px;
  width: 36px;
}

.oppia-editor-card {
  background: rgb(255,255,255);
  margin-left: auto;
  margin-right: auto;
  margin-top: 30px;
  max-width: 800px;
  padding: 32px;
  padding-bottom: 40px;
}

.oppia-editor-avatar {
  height: 24px;
  left: -43px;
  position: absolute;
  width: 24px;
}

.pop-over-text p {
  line-height: 1.846;
}

.popover p, #pop-over-text {
  font-size: 14px;
  line-height: 1.5;
  padding: 0 12px 0 12px;
}

pre.oppia-pre-wrapped-text {
  white-space: pre-wrap;
}

.oppia-editor-card-body {
  position: relative;
}
.oppia-editor-card-body h3 {
  font-size: 1.8em;
  margin: 0;
}
.oppia-editor-card-body form {
  margin: 0;
}

.oppia-editor-card-section-container {
  background: rgba(5,140,166,0.1);
  padding-bottom: 1px;
}

.oppia-editor-card-section {
  padding: 20px 50px 20px 35px;
  word-break: break-word;
  word-wrap: break-word;
}

.oppia-state-content {
  min-height: 20px;
  padding: 5px 0 15px 10px;
}

.oppia-state-content-display, .oppia-param-changes-display {
  max-width: 610px;
  text-align: left;
}

.oppia-about-static-content p {
  margin: 1.5em 0;
}
.oppia-static-content p {
  line-height: 1.84;
  margin: 1.5em 0;
}

/* Bootstrap overides of buttons */
.btn {
  border-radius: 4px;
  font-size: 14px;
  padding: 6px 12px 6px 12px;
}
.btn-sm, .btn-group-sm > .btn {
  border-radius: 3px;
  font-size: 12px;
  line-height: 1.5;
  padding: 5px 10px;
}
.btn-lg, .btn-group-lg > .btn {
  border-radius: 6px;
  font-size: 18px;
  line-height: 1.3333333;
  padding: 10px 16px;
}
.btn-group > .btn + .dropdown-toggle {
  padding: 6px 6px 6px 3px;
}
.btn.oppia-navbar-button {
  background-color: rgba(0, 0, 0, 0.2);
  border-radius: 4px;
  color: rgba(255,255,255,1.0);
  font-family: "Roboto", Arial, sans-serif;
  font-size: 14px;
  font-weight: 500;
  letter-spacing: 0.7px;
  margin-left: 5px;
  margin-right: 0;
  padding: 6px 12px 6px 12px;
  text-transform: uppercase;
}
.oppia-language-dropdown-button {
  border: 2px solid white;
}
.btn.oppia-navbar-button:hover,
.btn.oppia-navbar-button:focus {
  background-color: #fff;
  color: #009688;
}
.btn:focus, .btn:active:focus {
  outline: 0;
}
.skipBtn {
  height: 25px;
  width: 50px;
}
.btn-secondary {
  background-color: #fff;
  border-color: #ccc;
  color: #333;
}
.btn-secondary:hover {
  background-color: #e6e6e6;
  border-color: #adadad;
  color: #333;
}
.btn-secondary.disabled, .btn-secondary:disabled {
  background-color: #fff;
  border-color: #ccc;
  color: rgb(51, 51, 51);
}
.btn-secondary:not(:disabled):not(.disabled):active,
.btn-secondary:not(:disabled):not(.disabled).active,
.show > .btn-secondary.dropdown-toggle {
  background-color: #e6e6e6;
  border-color: #adadad;
  color: #333;
}
.btn-primary {
  background-color: #337ab7;
  border-color: #2e6da4;
  color: #fff
}
.oppia-back-arrow > .btn-sm {
  padding: 1px 5px 1px 5px;
}
.btn-primary:hover {
  background-color: #286090;
  border-color: #204d74
}

/* Bootstrap override for popovers & tooltip */
.oppia-help-dropdown .uib-popover.bottom > .arrow {
  border-bottom-color: #000;
}
.oppia-help-dropdown .uib-popover.bottom > .arrow:after {
  border-bottom-color: #000;
}

.toast {
  background-color: #f89406;
  font-size: 16px;
  max-width: 550px;
}

.toast-success {
  background-color: #28a745;
}

.toast-info {
  background-color: #337ab7;
}

.tooltip {
  font-size: 12px;
}
.tooltip.bottom {
  margin-top: 3px;
  padding: 5px 0;
}
.tooltip-arrow {
  border-color: transparent;
  border-style: solid;
  height: 0;
  position: absolute;
  width: 0;
}
.tooltip.bottom .tooltip-arrow {
  border-bottom-color: #000;
  border-width: 0 5px 5px;
  left: 50%;
  margin-left: -5px;
  top: 0;
}

/* Line-height is set to 1.846 to ensure that the line-spacing inside
   a paragraph is consistent both in the editor mode while editing and
   after saving. The value 1.846 came from
   /third_party/generated/css/third_party.css.
*/

.oppia-rte-editor > p, .oppia-rte-viewer > p {
  line-height: 1.846;
}

.oppia-rte-content > div > p {
  line-height: 1.846;
}

.oppia-shadow-preview-card .oppia-rte-viewer > p {
  line-height: 1.846;
}

/* Add inter-paragraph spacing to the tutorial contents. */
.popover-content {
  padding: 10px;
}

.popover-body.container-fluid {
  padding: 10px;
}
.popover-content .md-button, .md-button[disabled] {
  font-size: 13px;
}
/* The eight rules below should be in sync. */
.oppia-rte-editor > p:first-child {
  margin-top: 0;
}
.oppia-rte-editor > p:last-child {
  margin-bottom: 0;
}

.oppia-rte-viewer > p:first-child {
  margin-top: 0;
}
.oppia-rte-viewer > p:last-child {
  margin-bottom: 0;
}

.oppia-rte p:last-child {
  margin: 0;
}

.oppia-shadow-preview-card .oppia-rte-viewer > p:first-child {
  margin-top: 0;
}
.oppia-shadow-preview-card .oppia-rte-viewer > p:last-child {
  margin-bottom: 0;
}

.form-control.oppia-rte-content > div > p:first-child {
  margin-top: 0;
}
.form-control.oppia-rte-content > div > p:last-child {
  margin-bottom: 0;
}

.oppia-rte-viewer, .oppia-shadow-preview-card .oppia-rte-viewer {
  border-radius: 2px;
  display: inline-block;
  max-width: 100%;
  position: relative;
  text-align: left;
}

.oppia-prevent-selection {
  -moz-user-select: none;
  -ms-user-select: none;
  -webkit-user-select: none;
}

.oppia-save-state-item-button {
  margin-left: 5px;
}

.oppia-editable-section {
  cursor: pointer;
  position: relative;
}

/* this classes below are used to graymask
 * outcome section when one hovers and
 * editable section when one hovers over them
 */

.oppia-editable-section .oppia-rule-preview-section-mask,
.oppia-editable-section .oppia-editable-section-mask {
  background-color: #eee;
  bottom: 0;
  height: 100%;
  opacity: 0;
  position: absolute;
  top: 0;
  width: 100%;
  z-index: 10;
}

.oppia-editable-section:hover .oppia-rule-preview-section-mask,
.oppia-editable-section:hover .oppia-editable-section-mask {
  border-radius: 4px;
  opacity: 0.4;
  -webkit-transition: all 200ms;
  transition: all 200ms;
}

.oppia-interaction-preview {
  height: 100%;
  opacity: 0.5;
  outline: none;
  padding: 4px;
  position: absolute;
  width: 100%;
}

.oppia-editable-section:hover .oppia-interaction-preview {
  background: rgba(5, 140, 166, 0.5);
  border-radius: 4px;
  /* The z-index value of leaflet map zoom control is 1000, to make it go lower
     in stack we have used 1001.
  */
  z-index: 1001;
}

.oppia-editor-edit-icon {
  font-size: 12px;
  opacity: 0.2;
  position: absolute;
  right: -22px;
  top: 3px;
  -webkit-transition: all 200ms;
  transition: all 200ms;
}

.oppia-editable-section .oppia-editor-edit-icon:focus,
.oppia-editable-section:hover .oppia-editor-edit-icon {
  opacity: 0.8;
}

.oppia-autofocus:focus {
  border: 1px solid #66afe9;
  -webkit-box-shadow: inset 0 1px 1px rgb(0 0 0 / 8%), 0 0 8px rgb(102 175 233 / 60%);
  -moz-box-shadow: inset 0 1px 1px #00000013,0 0 8px #66afe999;
  box-shadow: inset 0 1px 1px rgb(0 0 0 / 8%), 0 0 8px rgb(102 175 233 / 60%);
}

.oppia-click-to-start-editing {
  height: 100%;
  position: absolute;
  width: 100%;
  z-index: 50;
}

.oppia-clear {
  clear: both;
}

.oppia-form-error-text {
  color: #f00;
  font-size: smaller;
}

.oppia-editor-trash-icon {
  opacity: 0.2;
  -webkit-transition: all 200ms;
  transition: all 200ms;
}

.oppia-editor-trash-icon:hover {
  cursor: pointer;
  opacity: 0.8;
}

/* Styles for the state graph vizualization. */

.oppia-state-graph-container,
.oppia-translation-state-graph-container {
  border: 1px solid #ccc;
  border-radius: 4px;
  height: 400px;
  overflow-y: hidden;
  position: relative;
}

.oppia-state-graph-animate-show {
  opacity: 1;
}
.oppia-state-graph-animate-show.ng-hide-add, .oppia-state-graph-animate-show.ng-hide-remove {
  transition: all linear 0.5s;
}
.oppia-state-graph-animate-show.ng-hide {
  opacity: 0;
}

/* Styles for the loading indicator or try again shown while image is loading or failed to load respectively */
.oppia-image-container {
  align-items: center;
  background-color: rgba(224,242,241,1);
  display: flex;
}

/* Style to center an element */
.center-element-horizontally {
  display: block;
  margin-left: auto;
  margin-right: auto;
}

/* Styles for the statistics page. */

.oppia-back-arrow {
  float: left;
  margin-right: 5px;
}

.oppia-add-interaction-button,
.oppia-add-response-button,
.oppia-add-fallback-button,
.oppia-add-hint-button,
.oppia-add-skill-button,
.oppia-change-skill-button {
  background-color: #008098;
  border: 0;
  border-radius: 2px;
  color: #fff;
  font-weight: bold;
  padding: 7px 15px;
}

.oppia-add-interaction-button:active,
.oppia-add-interaction-button:focus,
.oppia-add-interaction-button:hover,
.oppia-add-response-button:active,
.oppia-add-response-button:focus,
.oppia-add-response-button:hover,
.oppia-add-fallback-button:active,
.oppia-add-fallback-button:focus,
.oppia-add-fallback-button:hover,
.oppia-add-hint-button:active,
.oppia-add-hint-button:focus,
.oppia-add-hint-button:hover,
.oppia-add-skill-button:hover,
.oppia-add-skill-button:active,
.oppia-add-skill-button:focus,
.oppia-change-skill-button:hover,
.oppia-change-skill-button:active,
.oppia-change-skill-button:focus {
  background-color: rgba(5,140,166,1);
  color: white;
  opacity: 1;
}

/* Workaround to ensure that single-line paragraphs comprising multiple-choice
   options are displayed inline. */
.oppia-interaction-tile {
  cursor: pointer;
  display: inline-block;
  margin: 10px;
  vertical-align: top;
  width: 20%;
}
@media screen and (max-width: 768px) {
  .oppia-interaction-tile {
    width: 42%;
  }
}
.oppia-interaction-tile:hover {
  outline: 2px solid #009688;
}
.oppia-interaction-tile-name {
  background-color: #e0f2f1;
  border: 1px solid #aaa;
  border-radius: 0 0 5px 5px;
  font-size: 15px;
  height: 67px;
  padding: 6px;
  position: relative;
  text-align: center;
}
.oppia-interaction-customization-label {
  font-size: 1em;
  font-weight: bold;
  padding-bottom: 6px;
}

.oppia-small-delete-button {
  padding-top: 3px;
}

.oppia-delete-interaction-button,
.oppia-close-popover-button {
  background: none;
  border: 0;
  color: #000;
  cursor: pointer;
  height: 30px;
  opacity: 0.5;
  top: 8px;
  width: 30px;
}
.oppia-delete-interaction-button:hover,
.oppia-close-popover-button:hover {
  opacity: 1;
}

@media screen and (max-width: 768px) {
  .oppia-delete-interaction-button {
    top: 60px;
  }
}
.oppia-close-popover-button:focus {
  outline: 1px dotted #212121;
  outline: auto 5px -webkit-focus-ring-color;
}

.nav-pills > li > a.oppia-rule-tab {
  background: rgba(0,0,0,0.05);
  border-bottom: 1px solid #f0f0f0;
  border-radius: 0;
  color: #444;
  padding: 7px 15px;
  width: 100%;
}
.nav-pills > li > a.oppia-rule-tab-disabled {
  cursor: default;
}
.nav-pills > li:hover > a.oppia-rule-tab {
  background: rgba(0,0,0,0.1);
}
.nav-pills > li:hover > a.oppia-rule-tab-disabled {
  background: rgba(0,0,0,0.05);
}
.nav-pills > li.active > a.oppia-rule-tab-active {
  background: rgba(5,140,166,0.1);
  border-right: 0;
  color: #333;
}

.oppia-default-rule-tab {
  border-left: 1px solid #ddd;
}

.oppia-rule-body-container {
  padding-left: 0;
  padding-right: 0;
  width: 100%;
}

.oppia-readonly-rule-tile {
  border-radius: 4px;
  margin-bottom: 0;
  margin-left: 0;
  padding: 4px;
}

.oppia-readonly-rule-tile img, .oppia-rule-tab img {
  max-height: 50px;
  object-fit: contain;
}

.oppia-rule-dest-link {
  margin-left: 5px;
  position: absolute;
  width: 400px;
  /* This must be larger than the z-index in
     .oppia-interactive-section-click-handler, so that the rule does not
     switch to edit mode when the destination link is clicked.
  */
  z-index: 200;
}

.oppia-rule-save-cancel-buttons {
  margin-bottom: 5px;
  margin-top: 2px;
}

.oppia-rule-block {
  background-color: white;
  border: 1px solid #ccc;
}

.oppia-rule-block.active {
  box-shadow: 0 1px 3px rgba(0,0,0,0.12), 0 1px 2px rgba(0,0,0,0.24);
  margin: -2px;
  position: relative;
  z-index: 100;
}

.oppia-rule-sort-handle, .oppia-fallback-sort-handle, .oppia-hint-sort-handle, .oppia-learner-playlist-sort-handle, .oppia-worked-example-sort-handle {
  cursor: move;
  left: 10px;
  margin-left: 5px;
  opacity: 1;
  position: absolute;
  top: 6px;
  width: 25px;
  /* This is needed for the sort handle to be above the rule tile. */
  z-index: 1;
}

.oppia-rule-header-warning-placement {
  left: -0.5em;
  position: absolute;
  top: 6px;
  z-index: 2;
}

.oppia-rule-header-warning-style {

  background-color: yellow;
  border: 1px solid black;
  color: firebrick;
  cursor: pointer;
  font-size: 20px;
  font-weight: bold;
  height: 22px;
  line-height: 22px;
  text-align: center;

  -ms-transform: rotate(-10deg);
  -webkit-transform: rotate(-10deg);
  transform: rotate(-10deg);
  width: 22px;
}

.oppia-rule-details-header {
  margin-bottom: 6px;
  width: 100%;
}

.about-tabs {
  margin-bottom: 0;
}


/* Styles for parameter labels. */
oppia-parameter {
  background-color: #18447e;
  border-radius: .25em;
  color: white;
  display: inline;
  font-size: 75%;
  font-weight: bold;
  line-height: 1;
  margin: auto 4px;
  padding: .2em .6em .3em;
  text-align: center;
  vertical-align: baseline;
  white-space: nowrap;
}

.oppia-tutorial-tooltip {
  min-width: 400px !important;
}

/* Hide the search icon in the rule destination dropdown. */
.oppia-rule-dest-select2 .select2-search input {
  background: none;
}

.oppia-dashboard-status-green {
  color: #009688;
  font-weight: bold;
  text-transform: capitalize;
}

.oppia-dashboard-status-grey {
  color: #888;
  text-transform: capitalize;
}

.oppia-dashboard-status-orange {
  color: #f7a541;
  font-weight: bold;
  text-transform: capitalize;
}

.stat-block .heading-text span {
  float: right;
}

.stat-block .stat-block-values {
  background: #ddd;
  font-size: 0.9em;
  margin: 8px -18px -11px;
  padding: 10px 18px;
  word-wrap: break-word;
}

/* Bootstrap overides for modals */
.modal-header h3 {
  margin-bottom: 18.7px;
  margin-top: 18.7px;
}
.modal-header {
  border-bottom: 1px solid #e5e5e5;
  min-height: 16.42857143px;
  padding: 15px;
}

.fade.in {
  opacity: 1;
}
.modal-backdrop.fade {
  opacity: .5;
}

@media(min-width: 768px) {
  .modal-content, .modal-dialog {
    min-width: 590px;
  }
}
.modal-content {
  -webkit-background-clip: padding-box;
  background-clip: padding-box;
  background-color: #fff;
  border: 1px solid #999;
  border: 1px solid rgba(0,0,0,.2);
  border-radius: 6px;
  -webkit-box-shadow: 0 3px 9px rgba(0,0,0,.5);
  box-shadow: 0 3px 9px rgba(0,0,0,.5);
  outline: 0;
  position: relative;
}

.modal-body {
  padding: 15px;
  position: relative;
}
.oppia-large-modal-window .modal-dialog {
  max-width: 900px;
  width: 80%;
}

.oppia-modal-lesson-information-card .modal-dialog {
  margin: 100px auto;
  max-width: 400px;
  min-width: 320px;
}

.oppia-progress-reminder-modal .modal-dialog {
  margin: 100px auto;
  max-width: 400px;
  min-width: 320px;
}

.skill-select-modal .modal-xl {
  width: 1000px;
}
@media (min-width: 768px) {
  .skill-select-modal .modal-xl {
    margin: 1.75rem auto;
    width: 1000px;
  }
}

@media (max-width: 576px) {
  .skill-select-modal .modal-xl {
    margin: 1.75rem auto;
    max-width: 500px;
  }
}

.oppia-save-exploration-wide-modal .modal-dialog {
  max-width: 1200px;
  width: 90%;
}

.oppia-welcome-modal .modal-dialog {
  height: 70%;
  width: 70%;
}

.modal.in .modal-dialog {
  -webkit-transform: translate(0,0);
  -ms-transform: translate(0,0);
  -o-transform: translate(0,0);
  transform: translate(0,0);
  -webkit-transition: -webkit-transform .3s ease-out;
  -o-transition: -o-transform .3s ease-out;
  transition: transform .3s ease-out;
}

@media(min-width: 768px) {
  .modal-dialog {
    margin: 30px auto;
    width: 1000px;
  }
  .modal-content {
    -webkit-box-shadow: 0 5px 15px rgba(0,0,0,.5);
    box-shadow: 0 5px 15px rgba(0,0,0,.5)
  }
  .modal-sm {
    width: 300px
  }
}

@media(max-width:540px) {
  .modal-dialog {
    margin-left: auto;
    margin-right: auto;
    width: 95vw;
  }
}
@media(min-width: 1024px) {
  .modal-lg {
    width: 900px;
  }

  /* Prevents misalignment of subtopic card in smaller screen sizes */
  .subtopics-list .subtopic-card {
    width: 150px;
  }
}

.oppia-large-modal-window .modal-body {
  height: 60vh;
}

.oppia-version-mismatch-modal .oppia-content {
  max-height: 700px;
  overflow-x: hidden;
  overflow-y: scroll;
}

.oppia-vcenter {
  display: table-cell;
  float: none;
  vertical-align: middle;
}

.oppia-disabled-link {
  opacity: 0.6;
  pointer-events: none;
}

.oppia-disabled-image-link {
  pointer-events: none;
}

/* CSS3 Animations */
@-ms-keyframes spin {
  from { -ms-transform: rotate(0deg); }
  to { -ms-transform: rotate(360deg); }
}
@-moz-keyframes spin {
  from { -moz-transform: rotate(0deg); }
  to { -moz-transform: rotate(360deg); }
}
@-webkit-keyframes spin {
  from { -webkit-transform: rotate(0deg); }
  to { -webkit-transform: rotate(360deg); }
}
@keyframes spin {
  from { transform: rotate(0deg); }
  to { transform: rotate(360deg); }
}

.oppia-animate-spin {
  -webkit-animation-duration: 1000ms;
  -moz-animation-duration: 1000ms;
  -ms-animation-duration: 1000ms;
  animation-duration: 1000ms;
  -webkit-animation-iteration-count: infinite;
  -moz-animation-iteration-count: infinite;
  -ms-animation-iteration-count: infinite;
  animation-iteration-count: infinite;
  -webkit-animation-name: spin;

  -moz-animation-name: spin;

  -ms-animation-name: spin;

  animation-name: spin;
  -webkit-animation-timing-function: ease-in-out;
  -moz-animation-timing-function: ease-in-out;
  -ms-animation-timing-function: ease-in-out;
  animation-timing-function: ease-in-out;
}

oppia-expression-error-tag {
  background-color: #d9534f;
  border-radius: .25em;
  color: white;
  display: inline;
  font-size: 75%;
  font-weight: bold;
  line-height: 1;
  margin: auto 4px;
  padding: .2em .6em .3em;
  text-align: center;
  vertical-align: baseline;
  white-space: nowrap;
}
oppia-expression-error-tag:after {
  content: "Expression parsing error!";
}

/* Adjust the z-index for the tutorial components so that they do not go
   above the navbar.
*/
div#ng-curtain {
  z-index: 997;
}

.oppia-navbar {
  box-shadow: 0 3px 6px rgba(0,0,0,0.16), 0 3px 6px rgba(0,0,0,0.23);
  cursor: default;
  height: 56px;
  left: -2%;
  padding-left: 2%;
  padding-right: 2%;
  position: fixed;
  width: 104%;
  /* This is larger than the editor tutorial's z-index, but smaller than
     the z-index for Bootstrap modals.
  */
  z-index: 1005;
}

.oppia-top-of-page-padding {
  /* This ensures that content is not tucked behind the fixed navbar. */
  height: 56px;
}

.oppia-navbar-brand-name {
  float: right;
  height: 56px;
  line-height: 20px;
  margin-left: -10px;
  padding: 0;
}

.oppia-logo {
  display: inline-block;
  font-family: "Capriola", "Roboto", Arial, sans-serif;
  font-size: 21px;
  font-weight: 300;
  height: 40px;
  margin-top: 8px;
}
.oppia-logo-small {
  margin-left: 6px;
}

.oppia-navbar-back-button {
  color: white;
  font-size: 20px;
  padding: 6px;
}

.oppia-navbar-tabs {
  white-space: nowrap;
}
.nav, .oppia-navbar-tabs > li, .oppia-navbar-tabs > create-activity-button {
  vertical-align: top;
}

.oppia-clickable-navbar-element:hover {
  display: inline-block;
}
.navbar-header {
  display: flex;
  /* Prevent whitespace from inline-block elements from adding space. */
  font-size: 0;
}
.nav-link.oppia-navbar-tab,
.nav-item > div.oppia-navbar-tab {
  font-family: "Roboto", Arial, sans-serif;
  font-size: 14px;
  font-weight: 500;
  letter-spacing: 0.7px;
  padding: 17px 12px 10px;
  padding-left: 3rem;
  text-transform: uppercase;
}
.oppia-option-list {
  display: block;
  vertical-align: initial;
}
.oppia-navbar-dropdown-toggle,
.oppia-navbar-tab {
  color: #fff;
  height: 56px;
  padding: 10px;
}

.oppia-navbar-dropdown-toggle:focus {
  background-color: #fff;
  color: #00645c;
}
.oppia-navbar-profile-picture {
  height: 32px;
  width: 32px;
}

.oppia-select {
  background: white;
  border: #ddd solid 1px;
  border-radius: 4px;
  color: #555;
  padding: 5px;
}

.oppia-editor-sidebar {
  max-width: 500px;
  padding: 7px 5px 0 5px;
  position: absolute;
  right: 15px;
  top: 28px;
  width: 100%;
}
.oppia-editor-sidebar uib-accordion .card {
  border-radius: 0;
}
.oppia-editor-sidebar uib-accordion .card .card-heading {
  background-color: #ddd;
  border-radius: 0;
  padding: 3px 10px;
}
.oppia-editor-sidebar uib-accordion .card .card-title {
  font-weight: bold;
}
.oppia-editor-sidebar uib-accordion .card .card-body {
  border-radius: 0;
  padding-right: 25px;
}
.oppia-editor-sidebar-section-header {
  background-color: #ddd;
  font-size: 0.75em;
  font-weight: bold;
  padding: 3px 10px;
}
.oppia-editor-sidebar-section-body {
  background-color: #fff;
  margin-bottom: 5px;
  padding: 0 10px;
  padding-right: 25px;
}

.oppia-editor-warnings-indicator {
  border-style: inset;
  border-width: 0 15px 17px 15px;
  bottom: 10px;
  font-size: 0.7em;
  font-weight: bold;
  height: 0;
  position: absolute;
  right: 5px;
  width: 0;
}
.oppia-editor-warnings-error-color {
  border-color: transparent transparent #fc0 transparent;
  color: #333;
}
.oppia-editor-warnings-critical-color {
  border-color: transparent transparent rgb(231,15,15) transparent;
  color: #fff;
}
.oppia-editor-warnings-count {
  display: flex;
  justify-content: center;
  margin-bottom: -3px;
  padding-left: 0.5px;
  padding-top: 3px;
  text-align: center;
}

.uib-dropdown-menu.oppia-editor-warnings-box {
  background: #fcf8e3;
  overflow: hidden;
}
.oppia-editor-warnings-header {
  font-size: 0.8em;
  font-weight: bold;
  margin: 0 5px;
}
.oppia-editor-warnings-text {
  font-size: 0.9em;
  padding: 2px 5px;
  width: 250px;
}
.oppia-editor-warnings-separator {
  margin: 0;
}

/* Adding multilevel submenu functionality to Bootstrap's dropdown
    See http://bootsnipp.com/snippets/featured/multi-level-dropdown-menu-bs3
*/
.oppia-dropdown-submenu {
  position: relative;
}

.oppia-dropdown-submenu > a:after {
  border-color: transparent;
  border-left-color: #ccc;
  border-style: solid;
  border-width: 5px 0 5px 5px;
  content: " ";
  display: block;
  float: right;
  height: 0;
  margin-right: -10px;
  margin-top: 5px;
  width: 0;
}

.oppia-dropdown-submenu:hover > a:after {
  border-left-color: #fff;
}

.oppia-dropdown-submenu.float-left {
  float: none;
}

.oppia-page-cards-container {
  margin: auto;
  max-width: 95%;
  position: relative;
  width: 660px;
}

.oppia-page-card {
  background: rgb(255,255,255);
  box-shadow: 0 1px 3px rgba(0,0,0,0.12), 0 1px 2px rgba(0,0,0,0.24);
  margin-bottom: 80px;
  margin-left: auto;
  margin-right: auto;
  margin-top: 40px;
  padding: 30px 55px 30px 45px;
  position: relative;
}

.mat-card.oppia-page-card {
  padding: 30px 55px 30px 45px;
}

.oppia-page-card li {
  margin-bottom: 10px;
}

.oppia-privacy-terms-anchor {
  display: block;
  position: relative;
  top: -70px;
  visibility: hidden;
}

/* Hide the 'Skip' icon on the editor tutorial. */
.skipBtn i {
  display: none;
}

.oppia-rating-star-active,
.oppia-rating-star:focus {
  color: #ffd700;
}

.oppia-transition-200 {
  -webkit-transition: all 200ms;
  transition: all 200ms;
}

/* Styles for the feedback popover component in the learner view. */
.oppia-feedback-popover-submit-btn-enabled {
  color: #009688;
  font-size: 13px;
}

.oppia-rte-toolbar-image {
  padding-bottom: 8px;
  padding-top: 8px;
}

.ta-scroll-window.oppia-rte-content {
  width: 100%;
}

.ta-editor.form-control.oppia-rte-content, .ta-scroll-window.form-control.oppia-rte-content {
  font-family: inherit;
  font-size: 100%;
  height: auto;
  min-height: 80px;
  overflow: hidden;
}

.ta-editor .placeholder-text {
  color: #999;
  font-size: 0.9em;
}

.form-control.oppia-rte-content > .ta-bind {
  height: auto;
  min-height: 80px;
}

.form-control.oppia-rte-content img.block-element {
  display: block;
  margin: auto;
}

/* Styles for the editor training interfaces. */

.preview-conversation-skin-card-row-container {
  margin-bottom: 17px;
  table-layout: fixed;
  width: 100%;
}

.preview-conversation-skin-card-row {
  margin-bottom: 20px;
  margin-top: 20px;
  width: 100%;
}

.preview-conversation-skin-row-avatar {
  padding-right: 10px;
  width: 30px;
}

.preview-conversation-skin-row-avatar-img {
  height: 24px;
  max-width: 24px;
}

.preview-conversation-skin-oppia-content {
  padding-left: 15px;
  padding-top: 2px;
}

.preview-conversation-skin-learner-input {
  padding-left: 15px;
}

.oppia-profile-container md-card.md-default-theme {
  background-color: transparent;
}

md-card.preview-conversation-skin-inline-interaction {
  background-color: #f6f6f6;
  border-bottom-left-radius: 2px;
  border-bottom-right-radius: 2px;
  border-top: 1px solid rgba(0,0,0,0.1);
  border-top-left-radius: 0;
  border-top-right-radius: 0;
  margin: -20px auto;
  max-width: 560px;
}

md-card.preview-conversation-skin-supplemental-card {
  background-color: #f6f6f6;
  margin: -5px 0;
  max-width: 560px;
}

.preview-conversation-skin-supplemental-interaction {
  margin: 0 auto;
  max-width: 560px;
}

.oppia-settings-container .form-group > label {
  padding-left: 0;
  padding-right: 0;
}

.trained-feedback-selection-form-container {
  margin-top: -5px;
  max-height: 250px;
  overflow-y: scroll;
}

.trained-feedback-selection-container {
  border-bottom: thin solid #eee;
  margin-bottom: 5px;
}
.trained-feedback-selection-container md-input-group.md-default-theme label {
  border-bottom: 0;
}

.trained-feedback-selection {
  background: none;
  border: none;
  color: rgba(0,0,0,0.5);
  margin: 0;
  padding-left: 9px;
  padding-top: 9px;
  text-align: left;
  /* This is needed so that images stay bounded by the container in Firefox. */
  width: 100%;
}

.trained-feedback-selection:hover {
  color: #00897b;
}

.trained-feedback-selected {
  background: whitesmoke;
  border-radius: 5px;
  color: #00897b;
}

.oppia-share-publish-modal > .modal-header {
  align-items: center;
  flex-direction: column;
}

.oppia-welcome-modal .modal-content {
  border-radius: 0;
  height: 100%;
  min-height: 450px;
}

.oppia-modal-lesson-information-card .modal-dialog .modal-content {
  border-radius: 4px;
  min-width: 270px;
}

.oppia-modal-lesson-information-card .modal-dialog .modal-content .mat-card {
  margin: 0;
  padding: 0;
}

.oppia-progress-reminder-modal .modal-dialog .modal-content {
  border-radius: 0;
  min-width: 270px;
}

/*
  The following class is to be used for forcing right align in RTL languages,
  hence the !important tag.
*/
.oppia-force-right-align {
  text-align: right !important;
}

.oppia-lost-changes > li {
  margin: 5px 0 5px 10px;
}

.oppia-lost-changes > li > .state-edit-desc {
  margin: 3px auto auto 25px;
}

.oppia-lost-changes > li .state-edit-desc .content > *,
.oppia-lost-changes > li .state-edit-desc .feedback > * {
  padding: 4px 0 0 20px;
}

.oppia-lost-changes > li > .state-edit-desc > .sub-edit {
  margin-left: 20px;
}
.oppia-activity-summary-tile .metrics .row-three,
.oppia-activity-summary-tile-mobile .metrics .row-three {
  font-size: 0.75em;
  list-style-type: none;
  text-align: center;
}
.oppia-navbar-nav.oppia-navbar-profile > li:hover {
  background-color: #00645c
}
.oppia-activity-summary-tile.small-width .metrics li {
  display: block;
  font-size: 0.7em;
  text-align: left;
}
.oppia-lost-changes > li > .state-edit-desc > .rules-list > li {
  margin-left: 20px;
}

.oppia-suggestion-review-container {
  height: 350px;
  padding: 10px;
  width: 100%;
}

.oppia-suggestion-review-panel-container {
  height: 100%;
  width: 49%;
}

.oppia-suggestion-review-panel {
  border: 1px solid black;
  height: 100%;
  overflow: scroll;
  width: 100%;
}

.oppia-suggestion-review-error {
  color: red;
  margin-bottom: 10px;
  text-align: right;
  width: 100%;
}

oppia-noninteractive-link {
  margin-right: -4px;
}

.oppia-activity-summary-tile {
  background-color: #fff;
  box-shadow: 0 2px 5px 0 rgba(0,0,0,0.26);
  cursor: pointer;
  display: inline-block;
  height: inherit;
  /*
    The margin setting is so that exploration summary tiles and collection
    summary tiles would be the same widths (214px).
  */
  margin: 8px 5.5px;
  padding: 0;
  position: relative;
  text-align: left;
  -webkit-transition: all 300ms;
  transition: all 300ms;
  vertical-align: top;
  white-space: normal;
  width: 197px;
}

.oppia-activity-summary-tile-mobile {
  background-color: #fff;
  cursor: pointer;
  display: inline-block;
  height: inherit;
  margin: 8px 5.5px;
  padding: 0 0 20px 0;
  position: relative;
  text-align: left;
  vertical-align: top;
  white-space: normal;
  width: 250px;
}

@media only screen and (max-width: 500px) {
  .oppia-activity-summary-tile {
    display: block;
    margin-left: auto;
    margin-right: auto;
  }
}

.oppia-dashboard-container .oppia-highlighted-link,
.oppia-dashboard-container .oppia-highlighted-link:hover,
.oppia-dashboard-container .oppia-highlighted-link:active,
.oppia-dashboard-container .oppia-highlighted-link:visited {
  color: #009688;
}

.oppia-activity-summary-tile-mobile,
.oppia-activity-summary-tile-mobile .title-section {
  -webkit-animation: fadein 1s; /* Safari, Chrome and Opera > 12.1 */
  -moz-animation: fadein 1s; /* Firefox < 16 */
  -ms-animation: fadein 1s; /* Internet Explorer */
  -o-animation: fadein 1s; /* Opera < 12.1 */
  animation: fadein 1s;
}
.oppia-activity-summary-tile:hover,
.oppia-activity-summary-tile-mobile:hover {
  /*
    This is based on the levels defined on the following page:
    https://medium.com/@Florian/freebie-google-material-design-shadow-helper-2a0501295a2d#.22sskepri
    Level 2 seemed too subtle, but level 3 seemed too strong. This line
    therefore tries to average both of them.
  */
  box-shadow: 0 6px 13px rgba(0,0,0,0.17), 0 4px 6px rgba(0,0,0,0.23);
}

.oppia-activity-summary-tile .title-section {
  height: 10em;
  position: relative;
  -webkit-transition: all 300ms;
  transition: all 300ms;
  width: 100%;
}

.oppia-activity-summary-tile-mobile .title-section {
  height: 12em;
  position: relative;
  width: 100%;
}

.oppia-activity-summary-tile .activity-title,
.oppia-activity-summary-tile-mobile .activity-title {
  bottom: 0;
  color: white;
  font-family: "Capriola", "Roboto", Arial, sans-serif;
  font-size: 1.1em;
  font-weight: normal;
  -ms-hyphens: auto;
  -moz-hyphens: auto;
  -webkit-hyphens: auto;
  hyphens: auto;
  line-height: 1.2em;
  margin: 0.3em;
  overflow-wrap: break-word;
  padding: 0.3em;
  position: absolute;
  width: inherit;
  word-wrap: break-word;
}

@media (min-width: 744px) and (max-width: 895px) {
  .oppia-activity-summary-tile.oppia-activity-playlist-tile .summary-section {
    width: 55%;
  }
}

@media (min-width: 630px) and (max-width: 743px) {
  .oppia-activity-summary-tile.oppia-activity-playlist-tile .thumbnail-image {
    width: 45px;
  }

  .oppia-activity-summary-tile.oppia-activity-playlist-tile .activity-title {
    font-size: 0.75em;
  }

  .oppia-activity-summary-tile.oppia-activity-playlist-tile .title-section {
    height: 7em;
    min-width: 140px;
  }

  .oppia-activity-summary-tile.oppia-activity-playlist-tile .summary-section {
    width: 50%;
  }
}

.oppia-activity-summary-tile .exploration-summary-tile-mask {
  background-color: #eee;
  height: 258px;
  left: 0;
  opacity: 0.7;
  position: absolute;
  top: 0;
  width: 200px;
  z-index: 10;
}

.oppia-activity-summary-tile:hover .title-section-mask {
  background-color: #eee;
  height: 100%;
  left: 0;
  opacity: 0.4;
  position: absolute;
  top: 0;
  width: 100%;
  z-index: 10;
}
.oppia-activity-summary-tile-mobile:hover .title-section-mask,
.oppia-activity-summary-tile-mobile a:focus .title-section-mask {
  background-color: #eee;
  height: 192px;
  left: 0;
  opacity: 0.4;
  position: absolute;
  top: 0;
  width: 100%;
  z-index: 10;
}

.oppia-activity-summary-tile .exploration-black-profile,
.oppia-activity-summary-tile-mobile .exploration-black-profile {
  background-color: black;
  border-radius: 50%;
  height: 26px;
  width: 26px;
}

.oppia-activity-summary-tile .contributor-indicator,
.oppia-activity-summary-tile-mobile .contributor-indicator {
  border-radius: 10%;
  bottom: 10px;
  height: 13px;
  position: absolute;
  right: 5px;
  text-align: center;
  width: 16px;
}

.oppia-activity-summary-tile .contributor-indicator-background,
.oppia-activity-summary-tile-mobile .contributor-indicator-background {
  background-color: #4078c0;
}

.oppia-activity-summary-tile .all-avatars .num-remaining-avatars,
.oppia-activity-summary-tile-mobile .all-avatars .num-remaining-avatars {
  color: white;
  font-family: 'Roboto', sans-serif;
  font-size: 0.7em;
  font-weight: normal;
  left: 7px;
  position: absolute;
  top: 5px;
}

.oppia-activity-summary-tile .exploration-category,
.oppia-activity-summary-tile-mobile .exploration-category {
  color: #fff;
  font-family: "Capriola", "Roboto", Arial, sans-serif;
  font-size: 0.65em;
  margin-left: 12px;
  margin-top: 8px;
  position: absolute;
  text-transform: uppercase;
}

.oppia-activity-summary-tile .thumbnail-image {
  display: block;
  height: 75px;
  margin: 0 auto;
  position: relative;
  top: 15%;
  width: 75px;
}

.oppia-activity-summary-tile-mobile .thumbnail-image {
  display: block;
  height: 100px;
  margin: 0 auto;
  position: relative;
  top: 15%;
  width: 100px;
}
.oppia-activity-summary-tile .objective {
  -webkit-box-orient: vertical;
  display: -webkit-box;
  font-family: "Roboto", Arial, sans-serif;
  font-size: 0.85em;
  height: 70px;
  -webkit-line-clamp: 3; /* Truncating to 3 lines. */
  line-height: 1.26;
  /* `max-height` is calculated as: 1.26 (line-height) * 3 (lines) / 0.85
  (font-size). An additional (1.26 (line-height) * 0.85 (font-size) * 0.25) is added
  to account for letters (like y,j and g) that fall beneath the baseline.
  This is done to limit the text to 3 lines for non-webkit browsers. */
  max-height: 4.71em;
  overflow: hidden;
  padding: 12px;
  text-overflow: ellipsis;
  word-break: break-word;
}
.oppia-activity-summary-tile-pre-hover-preview {
  margin-bottom: 35px;
}

.oppia-activity-summary-tile-mobile .objective {
  font-family: "Roboto", Arial, sans-serif;
  font-size: 0.85em;
  height: 75px;
  padding: 12px;
}

.oppia-activity-summary-tile .rating-disabled,
.oppia-activity-summary-tile-mobile .rating-disabled {
  opacity: 0.5;
}

.oppia-activity-summary-tile [section="right-section"],
.oppia-activity-summary-tile-mobile [section="right-section"] {
  display: inline-block;
  float: left;
  height: 80px;
  position: relative;
  text-align: center;
  width: 30%;
}

.oppia-activity-summary-tile .metrics,
.oppia-activity-summary-tile-mobile .metrics {
  margin: 5px 12px 0;
  min-height: 30px;
  padding: 0;
}

.oppia-dashboard-card-statistic-icon {
  padding-top: 3px;
  position: absolute;
}

.oppia-activity-summary-tile .metrics li .fab,
.oppia-activity-summary-tile-mobile .metrics li .fab {
  font-size: 1.1em;
  margin-right: 2px;
  vertical-align: initial;
}
/* Accessibility workaround for icon buttons and links
  Taken from:
  https://www.nczonline.net/blog/2013/04/01/making-accessible-icon-buttons/
  Use for all links and buttons that only use an icon */
.oppia-icon-accessibility-label {
  display: inline-block;
  font-size: 0;
  height: 1px;
  overflow: hidden;
  width: 0;
}

.oppia-activity-summary-tile .recently-updated,
.oppia-activity-summary-tile-mobile .recently-updated {
  color: rgb(19,105,193);
  font-size: 1.1em;
  font-weight: bold;
  padding: 5px 8px 4px 8px;
}

.oppia-subscription-card {
  background-color: #fff;
  display: inline-block;
  height: 90px;
  margin: 8px 4px;
  padding: 0;
  width: 191px;
}

.oppia-dashboard-total-elements {
  display: inline-block;
  margin-top: 14px;
}

.oppia-subscription-profile-link {
  display: block;
  height: inherit;
  width: 100%;
}

.oppia-subscription-card-profile-picture {
  float: left;
  margin-left: 14px;
  margin-top: 14px;
  width: 60px;
}

.oppia-subscription-card-summary {
  float: left;
  margin-left: 11px;
  margin-top: 19.5px;
}

.oppia-activity-summary-tile.oppia-dashboard-collection-tile {
  margin-left: 7.5px;
  margin-right: 7.5px;
}

.mobile-activity-summary-card {
  height: 85px;
  margin-bottom: 13px;
  width: 350px;
}

.mobile-activity-card-details {
  display: flex;
  flex-direction: column;
  padding: 15px 15px 15px 15px;
  width: 270px;
}

.mobile-activity-card-details h3 {
  font-size: 1em;
  margin-bottom: auto;
  margin-top: 0;
}

.mobile-activity-card-summary-section {
  align-self: flex-end;
  color: black;
  width: 100%;
}

.mobile-activity-card-summary-elements {
  align-items: flex-end;
  display: flex;
  margin-bottom: -5px;
  padding-left: 0;
  width: 100%;
}

.bullet-separator {
  font-size: 9px;
  margin: -3px 13px 0 16px;
  opacity: 30%;
  vertical-align: middle;
}

.mobile-activity-card-summary-elements li::marker {
  color: transparent;
}

@media(max-width: 815px) {
  .oppia-dashboard-container {
    padding-left: 10px;
    padding-right: 10px;
  }

  .oppia-dashboard-aggregated-stats .stats-card {
    font-size: 12px;
    padding-left: 10px;
  }
}

/* Styles for small-width screens. */

.oppia-activity-summary-tile.small-width {
  height: 80px;
  width: 95%;
}

.oppia-activity-summary-tile.small-width .title-section {
  float: left;
  height: 80px;
  width: 70%;
}

.oppia-activity-summary-tile.small-width .exploration-summary-tile-mask {
  width: 70%;
}

.oppia-activity-summary-tile.small-width:hover .title-section-mask {
  height: 80px;
  width: 70%;
}

.oppia-activity-summary-tile.small-width .thumbnail-image {
  height: 20px;
  margin: 8px;
  position: absolute;
  right: 0;
  top: 0;
  width: 20px;
}

.oppia-activity-summary-tile.small-width .exploration-title {
  margin: 10px;
  top: 0;
  width: 75%;
}

.oppia-activity-summary-tile.small-width .metrics {
  display: inline-block;
  margin-top: 12px;
}

.oppia-activity-summary-tile.small-width .metrics li .far {
  margin-bottom: 10px;
}

.oppia-activity-summary-tile.small-width .recently-updated {
  background-color: rgb(19,105,193);
  border-radius: 8px;
  color: white;
  font-size: 0.6em;
  font-weight: bold;
  padding: 5px 8px 4px 8px;
}

@media (max-width: 610px) {
  .oppia-activity-summary-tile.small-width .metrics li .far {
    margin-top: 10px;
  }
}

@media (max-width: 420px) {
  .oppia-activity-summary-tile.small-width .metrics li {
    font-size: 0.6em;
  }
  .oppia-activity-summary-tile.small-width .recently-updated {
    display: none;
  }
  .oppia-activity-summary-tile.small-width .metrics li .fas {
    margin-bottom: 4px;
  }
}

/*
  About / learners / creators pages
*/

.oppia-static-header {
  align-items: center;
  display: flex;
  height: 210px;
  position: absolute;
  text-align: center;
  width: 100%;
}

.oppia-static-header h1 {
  color: #01645c;
  display: inline;
  font-family: "Capriola", "Roboto", Arial, sans-serif;
  font-size: 3em;
  left: 50%;
  position: relative;
  -webkit-transform: translateX(-50%);
  -ms-transform: translateX(-50%);
  transform: translateX(-50%);
  width: 80%;
  z-index: 1;
}

.oppia-static-content {
  margin-bottom: 0;
  margin-top: 0;
  padding: 0;
  position: relative;
  top: 0;
  width: 60%;
}

.oppia-static-content-below-banner {
  position: relative;
  top: 250px;
}

.oppia-static-card-content {
  margin: 0 auto;
  max-width: 600px;
  padding: 4% 0 1% 0;
}

.oppia-page-card h3 {
  text-align: start;
}

.oppia-static-card-content-wide {
  width: 90%;
}

.oppia-static-card-content-narrow {
  width: 70%;
}

.oppia-about-visible-content {
  display: block;
  position: relative;
}

.oppia-static-content ol,
.oppia-static-content ul {
  padding: 0;
}

.oppia-static-content h2 {
  text-align: center;
}

.oppia-about-button {
  background-color: #00645c;
  border-radius: 4px;
  color: rgba(255,255,255,1.0);
  font-family: "Roboto", Arial, sans-serif;
  font-size: 18px;
  font-weight: 500;
  letter-spacing: 0.7px;
  margin: 0 15px 15px 15px;
  max-width: 90%;
  min-width: 200px;
  padding: 15px;
  text-transform: uppercase;
  white-space: normal;
  width: 366px;
}

.oppia-about-button:hover,
.oppia-about-button:focus {
  background-color: #3d9991;
  color: rgba(255,255,255,1);
}

.oppia-about-extra-content {
  position: relative;
  top: 50%;
  transform: translateY(-50%);
}

.oppia-on-off-switch {
  position: relative;
  width: 70px;
}
.oppia-on-off-switch-checkbox {
  display: none;
}
.oppia-on-off-switch-label {
  border: 2px solid #999;
  border-radius: 20px;
  cursor: pointer;
  display: block;
  overflow: hidden;
}
.oppia-on-off-switch-inner {
  display: block;
  margin-left: -100%;
  transition: margin 0.3s ease-in 0s;
  width: 200%;
}
.oppia-on-off-switch-inner:before, .oppia-on-off-switch-inner:after {
  box-sizing: border-box;
  color: white;
  display: block;
  float: left;
  font-family: "Capriola", "Roboto", Arial, sans-serif;
  font-size: 12px;
  font-weight: bold;
  height: 20px;
  line-height: 20px;
  padding: 0;
  width: 50%;
}
.oppia-on-off-switch-inner:before {
  background-color: #04857c;
  color: #fff;
  content: "ON";
  padding-left: 10px;
}
.oppia-on-off-switch-inner:after {
  background-color: #eee;
  color: #999;
  content: "OFF";
  padding-right: 10px;
  text-align: right;
}
.oppia-on-off-switch-main {
  background: #fff;
  border: 2px solid #999;
  border-radius: 20px;
  bottom: 0;
  display: block;
  height: 17px;
  margin: 3.5px;
  position: absolute;
  right: 41px;
  top: 0;
  transition: all 0.3s ease-in 0s;
  width: 18px;
}
.oppia-on-off-switch-checkbox:checked + .oppia-on-off-switch-label .oppia-on-off-switch-inner {
  margin-left: 0;
}
.oppia-on-off-switch-checkbox:checked + .oppia-on-off-switch-label .oppia-on-off-switch-main {
  right: 0;
}

.oppia-settings-container .form-text {
  color: #737373;
  display: inline-block;
  margin-top: 5px;
}
/* Styles for exploration settings */
.oppia-settings-container .has-error .form-text {
  color: #a94442;
}

.oppia-settings-container .col-sm-10 {
  max-width: 100%;
  padding-right: 0;
}
.oppia-settings-container .col-sm-10  > select {
  width: 85%;
}

/*
  about/learners/creators media queries
*/

@media only screen and (min-width: 1400px) {
  .oppia-static-content, .oppia-static-extra-content {
    width: 960px;
  }
}

.oppia-mobile-back-to-parent {
  display: none;
}
@media only screen and (max-width: 768px) {
  .oppia-static-content, .oppia-static-extra-content {
    width: 90%;
  }
  .oppia-mobile-collapsible-card {
    margin: 40px 0 0;
    padding: 0;
  }
  .oppia-mobile-collapsible-card-header {
    padding: 18px 15px;
  }
  .oppia-mobile-collapsible-card-content {
    border-top: 1px solid #999;
    padding: 20px 26px 15px;
  }
  .oppia-mobile-back-to-parent {
    color: #015f9c;
    display: block;
    font-size: 18px;
    margin-left: 3%;
  }
  .oppia-mobile-back-to-parent i {
    color: #015f9c;
    font-size: 18px;
    margin-left: 3%;
  }
}

@media only screen and (max-width: 500px) {
  .oppia-static-header h1 {
    font-size: 2.5em;
  }
  .oppia-static-card-content-wide, .oppia-static-card-content-narrow {
    width: 80%;
  }
}

.oppia-save-exploration-wide-modal .diff-graph {
  margin-top: 50px;
}
.oppia-save-exploration-wide-modal .legend-graph {
  right: -25px;
}

.oppia-rte-component-container {
  position: relative;
}

.oppia-rte {
  border: 1px solid #ccc;
  border-radius: 4px;
  -webkit-box-shadow: inset 0 1px 1px rgba(0,0,0,.075);
  box-shadow: inset 0 1px 1px rgba(0,0,0,.075);
  height: auto;
  min-height: 80px;
  padding: 8px;
  text-align: start;
  word-break: break-word;
  word-wrap: break-word;
}

.oppia-rte:focus {
  border: 1px solid #66afe9;
  border-radius: 4px;
  -webkit-box-shadow: inset 0 1px 1px rgba(0,0,0,0.075), 0 0 8px rgba(102,175,233,0.6);
  -moz-box-shadow: inset 0 1px 1px rgba(0,0,0,0.075),0 0 8px rgba(102,175,233,0.6);
  box-shadow: inset 0 1px 1px rgba(0,0,0,0.075), 0 0 8px rgba(102,175,233,0.6);
  height: auto;
  min-height: 80px;
  padding: 8px;
}

span.learner-action {
  margin-bottom: 2em;
}

div.oppia-issues-learner-action {
  display: block;
  margin-bottom: 2em;
}

.oppia-issues-playthrough-rectangle-text {
  color: #fff;
  font-size: 20px;
  position: absolute;
  text-align: center;
  width: 100%;
  z-index: 1000;
}

.oppia-issues-playthrough-modal-btn {
  background-color: #009a8b;
  border: none;
  border-radius: 15px;
  box-shadow: 10px 0 #008080;
  color: #fff;
  cursor: pointer;
  font-size: 24px;
  height: 150px;
  outline: none;
  padding: 20px 15px;
  text-align: center;
}

.oppia-issues-playthrough-modal-btn:hover {
  background-color: #00b3a0;
}

.oppia-issues-playthrough-modal-btn:active {
  background-color: #00b3a0;
  box-shadow: 0 10px #008080;
  transform: translateY(4px);
}

.oppia-issues-playthrough-rectangle {
  background-color: transparent;
  color: white;
  font-size: 20px;
  font-weight: bold;
  height: 90px;
  margin: 15px 0;
  position: relative;
  transform: scale(0.5);
  width: 200px;
}

.oppia-issues-playthrough-rectangle:before,
.oppia-issues-playthrough-rectangle:after {
  background-color: inherit;
  content: "";
  height: 141.42px;
  left: 27.2893px;
  position: absolute;
  -webkit-transform: scaleY(0.5774) rotate(-45deg);
  -ms-transform: scaleY(0.5774) rotate(-45deg);
  transform: scaleY(0.5774) rotate(-45deg);
  width: 141.42px;
  z-index: -1;
}

.oppia-issues-playthrough-rectangle:before {
  top: -70.7107px;
}

.oppia-issues-playthrough-rectangle:after {
  bottom: -70.7107px;
}

.oppia-issues-content {
  width: 66%;
}

.oppia-issues-border-gray {
  border: 2px solid #b2b2bb;
}

.issueNav:hover {
  cursor: pointer;
}

.oppia-issues-bor-btm {
  border-bottom: 2px solid #b2b2bb;
}

.oppia-issues-bor-right {
  border-right: 1px solid #b2b2bb;
}

.oppia-issues-bor-left {
  border-left: 1px solid #b2b2bb;
}

.oppia-issues-clr-green {
  color: #66a79d;
}

.oppia-issues-bg-clr {
  background: #469689;
}

.oppia-issues-suggestion-header {
  color: red;
  margin-left: 10px;
}

.oppia-issues-tips {
  list-style-type: square;
}

.oppia-issues-playthrough-content {
  color: white;
  font-size: 1.3em;
}

.oppia-issues-btn-arrow {
  background-color: white;
  border: none;
  cursor: pointer;
  margin: auto;
}

.oppia-issues-highlight {
  background-color: #cfffe1;
  opacity: 0.5;
}

.oppia-issues-btn-resolve {
  border-radius: 10px !important;
  padding: .35rem 1.2rem;
}

.oppia-ft-14 {
  font-size: 14px;
}

.oppia-issues-state-link {
  color: blue;
  text-decoration: underline;
}

.oppia-issues-row-eq-height {
  display: -webkit-box;
  display: -webkit-flex;
  display: -ms-flexbox;
  display: flex;
}

.oppia-issues-text-white {
  color: white;
}

.oppia-pt2 {
  padding-top: .5rem;
}

.oppia-pt4 {
  padding-top: 1.5rem;
}

.oppia-pb2 {
  padding-bottom: .5rem;
}

.oppia-issues-issue-dir {
  font-family: montserrat, sans-serif;
}

.oppia-issues-learner-action-table {
  border: 1px solid black;
  margin-bottom: 2em;
  width: 100%;
}

/* To fix the shifting of tooltip when text is too long. */
.nav .tooltip-inner {
  max-width: none;
  white-space: nowrap;
}

.oppia-rule-preview {
  word-wrap: break-word;
}

.fx-row {
  display: flex;
  flex-direction: row;
}

.fx-col {
  display: flex;
  flex-direction: column;
}

.fx-main-start {
  justify-content: start;
}

.fx-main-center {
  justify-content: center;
}

.fx-main-end {
  justify-content: end;
}

.fx-main-space-evenly {
  justify-content: space-evenly;
}

.fx-main-space-around {
  justify-content: space-around;
}

.fx-main-pace-between {
  justify-content: space-between;
}

.fx-cross-start {
  align-items: start;
}

.fx-cross-center {
  align-items: center;
}

.fx-cross-end {
  align-items: end;
}

.practice-tab-mat-checkbox .mat-checkbox-label {
  font-weight: normal;
}

/*
  The following style is required so as to prevent multi-word texts from being
  split into multiple lines in the link text in the editor and shouldn't be
  removed.
*/
.cke_widget_inline.cke_widget_oppiaskillreview {
  display: inline;
}
.cke_widget_inline.cke_widget_oppialink {
  display: inline;
}
/*
  When a modal is opened on top of another modal, after closing the second one,
  the first becomes unscrollable. This is required to fix that issue.
*/
.modal {
  overflow: auto !important;
}

/*
  TODO(#12768): Remove the .forced-modal-stack style once the
  rte-component-modal is migrated to Angular. Currently, this style is used for
  correctly stacking AngularJS modal on top of Angular modal.
*/
.forced-modal-stack {
  z-index: 1035 !important;
}

/*
  The .forced-modal-stack-over and .forced-modal-backdrop-stack-over styles may be
  removed once rte-helper-service is migrated to Angular. Currently, these styles
  are used for correctly stacking AngularJS modals on top of Angular modals.
*/
.forced-modal-stack-over {
  z-index: 1080 !important;
}

.forced-modal-backdrop-stack-over {
  z-index: 1075 !important;
}

.oppia-profile-picture {
  position: relative;
}

@media (max-width: 610px) {
  .oppia-subscription-button {
    margin-top: 10px;
  }
}

/*
 For issue #12165 The following style is required so as to prevent long
 description texts for questions getting overflowed in the editor because
 of fixed height given which exceeds after word-break and breaks the view.
*/
.mat-radio-group-questions .mat-radio-button .mat-radio-label {
  align-items: flex-start;
}

.mat-radio-group-questions .mat-radio-button .mat-radio-label .mat-list-item {
  height: auto;
}

@media (max-width: 610px) {
  .oppia-profile-picture-container {
    float: left;
    height: auto;
    width: 100%;
  }
}

.oppia-profile-picture .oppia-profile-picture-mask {
  background-color: #eee;
  bottom: 0;
  height: 100%;
  opacity: 0;
  position: absolute;
  top: 0;
  width: 100%;
  z-index: 10;
}
.oppia-profile-picture:hover .oppia-profile-picture-mask,
.oppia-profile-preferences:focus .oppia-profile-picture-mask {
  border-radius: 4px;
  opacity: 0.7;
  -webkit-transition: all 200ms;
  transition: all 200ms;
}

.conversation-skin-help-card-content {
  max-height: 235px;
  overflow-y: auto;
  width: 270px;
}

.oppia-welcome-modal .modal-body {
  font-family: "Capriola", "Roboto", Arial, sans-serif;
  height: 100%;
  margin: 0 auto;
  top: 10%;
  width: 95%;
}

.oppia-welcome-modal .oppia-welcome-modal-h1 {
  color: #015c53;
}

.oppia-welcome-modal .oppia-welcome-modal-p {
  font-size: 0.9em;
  margin-bottom: 6px;
  margin-top: 0;
}

.oppia-welcome-modal .oppia-welcome-modal-button {
  background-color: #015c53;
  border-radius: 4px;
  color: #fff;
  font-family: "Roboto", Arial, sans-serif;
  font-size: 14px;
  margin-top: 10px;
  text-transform: uppercase;
  width: 260px;
}

.oppia-welcome-modal .oppia-welcome-modal-left-button {
  margin-right: 10px;
}
.oppia-welcome-modal .oppia-welcome-modal-button:hover,
.oppia-welcome-modal .oppia-welcome-modal-button:focus,
.oppia-welcome-modal .oppia-welcome-modal-button:active {
  background-color: rgba(5, 190, 178, 1);
  color: #fff;
}

.oppia-welcome-modal .oppia-welcome-modal-img {
  min-width: 100px;
}

@media (max-width: 770px) {
  .oppia-welcome-modal .modal-body {
    top: 5%;
  }

  .oppia-welcome-modal .modal-dialog {
    margin: 10% auto;
    width: 95%;
  }
}

@media (max-width: 780px) {
  /* Prevents misalignment of subtopic card in smaller screen sizes */
  .subtopics-list .subtopics-container .subtopic-card {
    width: 100%;
  }
}

@media (min-width: 576px) {
  .oppia-welcome-modal .modal-dialog {
    margin: 1.75rem auto;
    max-width: 900px;
  }
}

.oppia-typeahead-form .dropdown-item.active {
  color: #212529;
}

/*
 * This ensures that when mat select is invoked from a modal, the mat options
 * are not covered by the it.
 */
.cdk-global-overlay-wrapper, .cdk-overlay-container {
  z-index: 10000 !important;
}

.oppia-exploration-summary-tile {
  margin-left: 10px;
}

.conversation-skin-oppia-avatar, .conversation-skin-user-avatar {
  height: 36px;
  position: absolute;
  top: 0;
  width: 36px;
  z-index: 1;
}

.conversation-skin-oppia-feedback-container .conversation-skin-oppia-avatar {
  height: 100px;
  left: -87px;
  top: -20px;
  width: 100px;
}

.conversation-skin-oppia-feedback-content,
.conversation-skin-learner-answer-content {
  margin-bottom: 12px;
  overflow: auto;
  padding: 8px 12px;
  word-wrap: break-word;
}

.conversation-skin-oppia-feedback-content,
.conversation-skin-help-card-content {
  background-color: rgba(224,242,241,1);
  border-top-left-radius: 0;
}

.conversation-skin-learner-answer-content {
  background-color: rgba(236,239,241,1);
  border-bottom-right-radius: 0;
}


/*
    This CSS block is for ensuring that only a response from a multi-line text input preserves newlines.
    Leveraging the parent class ".conversation-skin-learner-answer-content" will render newlines in the
    other interactions (ie; Multiple Choice, Item Selection) which is not necessary.
*/
oppia-response-text-input {
  white-space: pre-wrap;
}

@media screen and (max-width: 959px) {
  .conversation-skin-user-avatar,
  .conversation-skin-oppia-avatar {
    display: none;
  }
}

mat-tooltip-component .mat-tooltip.oppia-mat-tooltip-list {
  font-size: 12px;
  white-space: pre-wrap;
}

.oppia-save-draft-warning {
  color: #fc0;
  margin-left: 5px;
}<|MERGE_RESOLUTION|>--- conflicted
+++ resolved
@@ -1273,10 +1273,6 @@
   width: 200px;
 }
 .oppia-dashboard-intro-button:hover,
-<<<<<<< HEAD
-.oppia-dashboard-intro-button:hover,
-=======
->>>>>>> 1d672159
 .oppia-dashboard-intro-button:active {
   background-color: rgba(5, 190, 178, 1);
   color: #fff;
