--- conflicted
+++ resolved
@@ -4746,7 +4746,6 @@
   cursor: default;
 }
 
-<<<<<<< HEAD
 .oppia-welcome-modal .modal-body {
   font-family: "Capriola", "Roboto", Arial, sans-serif;
   height: 100%;
@@ -4805,7 +4804,6 @@
     margin: 1.75rem auto;
     max-width: 900px;
   }
-=======
 .oppia-typeahead-form .dropdown-item.active {
   color: #212529;
 }
@@ -4816,5 +4814,4 @@
  */
 .cdk-global-overlay-wrapper, .cdk-overlay-container {
   z-index: 10000 !important;
->>>>>>> 80f68e45
 }