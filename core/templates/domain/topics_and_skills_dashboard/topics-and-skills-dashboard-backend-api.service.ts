--- conflicted
+++ resolved
@@ -112,11 +112,6 @@
   constructor(
     private http: HttpClient,
     private shortSkillSummaryObjectFactory: ShortSkillSummaryObjectFactory,
-<<<<<<< HEAD
-    private skillSummaryObjectFactory: SkillSummaryObjectFactory,
-=======
-    private topicSummaryObjectFactory: TopicSummaryObjectFactory,
->>>>>>> 1a57e851
     private urlInterpolationService: UrlInterpolationService) {}
 
   private _topicsAndSkillsDashboardReinitializedEventEmitter =
