--- conflicted
+++ resolved
@@ -20,13 +20,9 @@
   'pages/admin-page/admin-page.constants';
 
 export class PlatformFeatureDomainConstants {
-<<<<<<< HEAD
-  public static PLATFORM_FEATURE_HANDLER_URL = '/platformfeaturehandler';
   public static DUMMY_HANDLER_URL = '/platformfeaturedummyhandler';
-=======
   public static PLATFORM_FEATURE_HANDLER_URL =
     '/platform_features_evaluation_handler';
->>>>>>> bd301da1
   public static ADMIN_HANDLER_URL = AdminPageConstants.ADMIN_HANDLER_URL;
   public static UPDATE_FEATURE_FLAG_RULES_ACTION = 'update_feature_flag_rules';
 }