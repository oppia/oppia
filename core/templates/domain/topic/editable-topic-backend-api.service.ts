// Copyright 2018 The Oppia Authors. All Rights Reserved.
//
// Licensed under the Apache License, Version 2.0 (the "License");
// you may not use this file except in compliance with the License.
// You may obtain a copy of the License at
//
//      http://www.apache.org/licenses/LICENSE-2.0
//
// Unless required by applicable law or agreed to in writing, software
// distributed under the License is distributed on an "AS-IS" BASIS,
// WITHOUT WARRANTIES OR CONDITIONS OF ANY KIND, either express or implied.
// See the License for the specific language governing permissions and
// limitations under the License.

/**
 * @fileoverview Service to send changes to a topic to the backend.
 */

import { HttpClient } from '@angular/common/http';
import { Injectable } from '@angular/core';
import { downgradeInjectable } from '@angular/upgrade/static';

import { AppConstants } from 'app.constants';
import { BackendChangeObject } from 'domain/editor/undo_redo/change.model';
import { RubricBackendDict } from 'domain/skill/rubric.model';
import { SkillSummaryBackendDict } from 'domain/skill/skill-summary.model';
import { StorySummaryBackendDict } from 'domain/story/story-summary.model';
import { SkillIdToDescriptionMap } from 'domain/topic/subtopic.model';
import { SubtopicPageBackendDict } from 'domain/topic/subtopic-page.model';
import { TopicBackendDict } from 'domain/topic/TopicObjectFactory';
import { TopicDomainConstants } from 'domain/topic/topic-domain.constants';
import { UrlInterpolationService } from 'domain/utilities/url-interpolation.service';

interface FetchTopicBackendResponse {
  'topic_dict': TopicBackendDict;
  'grouped_skill_summary_dicts': {
    [topicName: string]: SkillSummaryBackendDict[];
  };
  'skill_id_to_description_dict': SkillIdToDescriptionMap;
  'skill_question_count_dict': {
    [skillId: string]: number;
  };
  'skill_id_to_rubrics_dict': {
    [skillId: string]: RubricBackendDict[];
  };
  'classroom_url_fragment': string;
  'skill_creation_is_allowed': boolean;
}

interface FetchTopicResponse {
  topicDict: TopicBackendDict;
  groupedSkillSummaries: {
    [topicName: string]: SkillSummaryBackendDict[];
  };
  skillIdToDescriptionDict: SkillIdToDescriptionMap;
  skillQuestionCountDict: {
    [skillId: string]: number;
  };
  skillIdToRubricsDict: {
    [skillId: string]: RubricBackendDict[];
  };
  classroomUrlFragment: string;
  skillCreationIsAllowed: boolean;
}

interface FetchStoriesBackendResponse {
  'canonical_story_summary_dicts': StorySummaryBackendDict[];
}

interface FetchSubtopicPageBackendResponse {
  'subtopic_page': SubtopicPageBackendDict;
}

interface DeleteTopicBackendResponse {
  status: number;
}

interface UpdateTopicBackendResponse {
  'topic_dict': TopicBackendDict;
  'skill_id_to_description_dict': SkillIdToDescriptionMap;
  'skill_id_to_rubrics_dict': {
    [skillId: string]: RubricBackendDict[];
  };
}

interface UpdateTopicResponse {
  topicDict: TopicBackendDict;
  skillIdToDescriptionDict: SkillIdToDescriptionMap;
  skillIdToRubricsDict: {
    [skillId: string]: RubricBackendDict[];
  };
}

interface DoesTopicWithUrlFragmentExistBackendResponse {
  'topic_url_fragment_exists': boolean;
}

interface DoesTopicWithNameExistBackendResponse {
  'topic_name_exists': boolean;
}

@Injectable({
  providedIn: 'root'
})
export class EditableTopicBackendApiService {
  constructor(
    private http: HttpClient,
    private urlInterpolationService: UrlInterpolationService) {}

  private _fetchTopic(
      topicId: string,
      successCallback: (value?: FetchTopicResponse) => void,
      errorCallback: (reason?: string) => void): void {
    let topicDataUrl = this.urlInterpolationService.interpolateUrl(
      AppConstants.EDITABLE_TOPIC_DATA_URL_TEMPLATE, {
        topic_id: topicId
      });

    this.http.get<FetchTopicBackendResponse>(
      topicDataUrl).toPromise().then((response) => {
      if (successCallback) {
        // The response is passed as a dict with 2 fields and not as 2
        // parameters, because the successCallback is called as the resolve
        // callback function in $q in fetchTopic(), and according to its
        // documentation (https://docs.angularjs.org/api/ng/service/$q),
        // resolve or reject can have only a single parameter.
        successCallback({
          topicDict: response.topic_dict,
          groupedSkillSummaries: response.grouped_skill_summary_dicts,
          skillIdToDescriptionDict: response.skill_id_to_description_dict,
          skillQuestionCountDict: {
            ...response.skill_question_count_dict
          },
          skillIdToRubricsDict: response.skill_id_to_rubrics_dict,
          classroomUrlFragment: response.classroom_url_fragment,
          skillCreationIsAllowed: response.skill_creation_is_allowed
        });
      }
    }, (errorResponse) => {
      errorCallback(errorResponse.error);
    });
  }

  private _fetchStories(
      topicId: string,
      successCallback: (value?: StorySummaryBackendDict[]) => void,
      errorCallback: (reason?: string) => void): void {
    let storiesDataUrl = this.urlInterpolationService.interpolateUrl(
      TopicDomainConstants.TOPIC_EDITOR_STORY_URL_TEMPLATE, {
        topic_id: topicId
      });

    this.http.get<FetchStoriesBackendResponse>(
      storiesDataUrl).toPromise().then((response) => {
      let canonicalStorySummaries = response.canonical_story_summary_dicts;
      if (successCallback) {
        successCallback(canonicalStorySummaries);
      }
    }, (errorResponse) => {
      errorCallback(errorResponse.error);
    });
  }

  private _fetchSubtopicPage(
      topicId: number,
      subtopicId: number,
      successCallback: (value?: SubtopicPageBackendDict) => void,
      errorCallback: (reason?: string) => void): void {
    let subtopicPageDataUrl = this.urlInterpolationService.interpolateUrl(
      AppConstants.SUBTOPIC_PAGE_EDITOR_DATA_URL_TEMPLATE, {
        topic_id: topicId.toString(),
        subtopic_id: subtopicId.toString()
      });

    this.http.get<FetchSubtopicPageBackendResponse>(
      subtopicPageDataUrl).toPromise().then((response) => {
      let topic = (response.subtopic_page);
      if (successCallback) {
        successCallback(topic);
      }
    }, (errorResponse) => {
      errorCallback(errorResponse.error);
    });
  }

  private _deleteTopic(
      topicId: string,
      successCallback: (value?: number) => void,
      errorCallback: (reason?: string) => void): void {
    let topicDataUrl = this.urlInterpolationService.interpolateUrl(
      AppConstants.EDITABLE_TOPIC_DATA_URL_TEMPLATE, {
        topic_id: topicId
      });
    this.http['delete']<DeleteTopicBackendResponse>(
      topicDataUrl).toPromise().then((response) => {
      if (successCallback) {
        successCallback(response.status);
      }
    }, (errorResponse) => {
      errorCallback(errorResponse.error);
    });
  }

  private _updateTopic(
      topicId: string,
      topicVersion: number,
      commitMessage: string,
      changeList: BackendChangeObject[],
      successCallback: (value?: UpdateTopicResponse) => void,
      errorCallback: (reason?: string) => void): void {
    let editableTopicDataUrl = this.urlInterpolationService.interpolateUrl(
      AppConstants.EDITABLE_TOPIC_DATA_URL_TEMPLATE, {
        topic_id: topicId
      });

    let putData = {
      version: topicVersion,
      commit_message: commitMessage,
      topic_and_subtopic_page_change_dicts: changeList
    };
    this.http.put<UpdateTopicBackendResponse>(
      editableTopicDataUrl, putData).toPromise().then((response) => {
      if (successCallback) {
        // Here also, a dict with 2 fields are passed instead of just 2
        // parameters, due to the same reason as written for _fetchTopic().
        successCallback({
          topicDict: response.topic_dict,
          skillIdToDescriptionDict: response.skill_id_to_description_dict,
          skillIdToRubricsDict: response.skill_id_to_rubrics_dict
        });
      }
    }, (errorResponse) => {
      errorCallback(errorResponse.error);
    });
  }

  private _doesTopicWithUrlFragmentExist(
      topicUrlFragment: string,
      successCallback: (value?: boolean) => void,
      errorCallback: (reason?: string) => void): void {
    let topicUrlFragmentUrl = this.urlInterpolationService.interpolateUrl(
      TopicDomainConstants.TOPIC_URL_FRAGMENT_HANDLER_URL_TEMPLATE, {
        topic_url_fragment: topicUrlFragment
      });
    this.http.get<DoesTopicWithUrlFragmentExistBackendResponse>(
      topicUrlFragmentUrl).toPromise().then((response) => {
      if (successCallback) {
        successCallback(response.topic_url_fragment_exists);
      }
    }, (errorResponse) => {
      errorCallback(errorResponse.error);
    });
  }

  private _doesTopicWithNameExist(
      topicName: string,
      successCallback: (value?: boolean) => void,
      errorCallback: (reason?: string) => void): void {
    let topicNameUrl = this.urlInterpolationService.interpolateUrl(
      TopicDomainConstants.TOPIC_NAME_HANDLER_URL_TEMPLATE, {
        topic_name: topicName
      });
    this.http.get<DoesTopicWithNameExistBackendResponse>(
      topicNameUrl).toPromise().then((response) => {
      if (successCallback) {
        successCallback(response.topic_name_exists);
      }
    }, (errorResponse) => {
      errorCallback(errorResponse.error);
    });
  }

  async fetchTopicAsync(topicId: string): Promise<FetchTopicResponse> {
    return new Promise((resolve, reject) => {
      this._fetchTopic(topicId, resolve, reject);
    });
  }

  async fetchStoriesAsync(topicId: string): Promise<StorySummaryBackendDict[]> {
    return new Promise((resolve, reject) => {
      this._fetchStories(topicId, resolve, reject);
    });
  }

<<<<<<< HEAD
  fetchSubtopicPage(
      topicId: number,
=======
  async fetchSubtopicPageAsync(
      topicId: string,
>>>>>>> 40a8f823
      subtopicId: number): Promise<SubtopicPageBackendDict> {
    return new Promise((resolve, reject) => {
      this._fetchSubtopicPage(topicId, subtopicId, resolve, reject);
    });
  }

  /**
   * Updates a topic in the backend with the provided topic ID.
   * The changes only apply to the topic of the given version and the
   * request to update the topic will fail if the provided topic
   * version is older than the current version stored in the backend. Both
   * the changes and the message to associate with those changes are used
   * to commit a change to the topic. The new topic is passed to
   * the success callback, if one is provided to the returned promise
   * object. Errors are passed to the error callback, if one is provided.
   */
  async updateTopicAsync(
      topicId: string,
      topicVersion: number,
      commitMessage: string,
      changeList: BackendChangeObject[]): Promise<UpdateTopicResponse> {
    return new Promise((resolve, reject) => {
      this._updateTopic(
        topicId, topicVersion, commitMessage, changeList,
        resolve, reject);
    });
  }

  async deleteTopicAsync(topicId: string): Promise<number> {
    return new Promise((resolve, reject) => {
      this._deleteTopic(topicId, resolve, reject);
    });
  }

  async doesTopicWithNameExistAsync(topicName: string):
      Promise<boolean> {
    return new Promise((resolve, reject) => {
      this._doesTopicWithNameExist(topicName, resolve, reject);
    });
  }

  async doesTopicWithUrlFragmentExistAsync(topicUrlFragment: string):
       Promise<boolean> {
    return new Promise((resolve, reject) => {
      this._doesTopicWithUrlFragmentExist(topicUrlFragment, resolve, reject);
    });
  }
}

angular.module('oppia').factory(
  'EditableTopicBackendApiService',
  downgradeInjectable(EditableTopicBackendApiService));<|MERGE_RESOLUTION|>--- conflicted
+++ resolved
@@ -282,13 +282,8 @@
     });
   }
 
-<<<<<<< HEAD
-  fetchSubtopicPage(
-      topicId: number,
-=======
   async fetchSubtopicPageAsync(
       topicId: string,
->>>>>>> 40a8f823
       subtopicId: number): Promise<SubtopicPageBackendDict> {
     return new Promise((resolve, reject) => {
       this._fetchSubtopicPage(topicId, subtopicId, resolve, reject);
