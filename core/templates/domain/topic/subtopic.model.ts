// Copyright 2018 The Oppia Authors. All Rights Reserved.
//
// Licensed under the Apache License, Version 2.0 (the "License");
// you may not use this file except in compliance with the License.
// You may obtain a copy of the License at
//
//      http://www.apache.org/licenses/LICENSE-2.0
//
// Unless required by applicable law or agreed to in writing, software
// distributed under the License is distributed on an "AS-IS" BASIS,
// WITHOUT WARRANTIES OR CONDITIONS OF ANY KIND, either express or implied.
// See the License for the specific language governing permissions and
// limitations under the License.

/**
 * @fileoverview Model for creating and mutating instances of frontend
 * subtopic domain objects.
 */

import { ShortSkillSummary } from 'domain/skill/short-skill-summary.model';

import constants from 'assets/constants';

export interface SubtopicBackendDict {
  'id': number;
  'title': string;
  'skill_ids': string[];
  'thumbnail_filename': string | null;
  'thumbnail_bg_color': string | null;
  'url_fragment': string | null;
}

export interface SkillIdToDescriptionMap {
  [skillId: string]: string;
}

export class Subtopic {
  _id: number;
  _title: string;
  _skillSummaries: ShortSkillSummary[];
  _skillIds: string[];
<<<<<<< HEAD
=======
  // The thumbnail and URL fragment might not be set,
  // then they will be 'null'.
>>>>>>> cb0231ec
  _thumbnailFilename: string | null;
  _thumbnailBgColor: string | null;
  _urlFragment: string | null;
  constructor(
      subtopicId: number, title: string, skillIds: string[],
      skillIdToDescriptionMap: SkillIdToDescriptionMap,
<<<<<<< HEAD
      thumbnailFilename: string | null, thumbnailBgColor: string | null,
=======
      thumbnailFilename: string | null,
      thumbnailBgColor: string | null,
>>>>>>> cb0231ec
      urlFragment: string | null) {
    this._id = subtopicId;
    this._title = title;
    this._skillIds = skillIds;
    this._thumbnailFilename = thumbnailFilename;
    this._thumbnailBgColor = thumbnailBgColor;
    this._urlFragment = urlFragment;
    this._skillSummaries = skillIds.map(
      (skillId) => {
        return ShortSkillSummary.create(
          skillId, skillIdToDescriptionMap[skillId]);
      });
  }

  getId(): number {
    return this._id;
  }

  decrementId(): number {
    return --this._id;
  }

  incrementId(): number {
    return ++this._id;
  }

  // Returns the title of the subtopic.
  getTitle(): string {
    return this._title;
  }

  setTitle(title: string): void {
    this._title = title;
  }

<<<<<<< HEAD
=======
  // Returns 'null' if there is no url fragment.
>>>>>>> cb0231ec
  getUrlFragment(): string | null {
    return this._urlFragment;
  }

  setUrlFragment(urlFragment: string): void {
    this._urlFragment = urlFragment;
  }

  validate(): string[] {
    let issues: string[] = [];
    const VALID_URL_FRAGMENT_REGEX = new RegExp(
      constants.VALID_URL_FRAGMENT_REGEX);
    if (
      this._urlFragment &&
      !VALID_URL_FRAGMENT_REGEX.test(this._urlFragment)
    ) {
      issues.push('Subtopic url fragment is invalid.');
    }
    if (this._title === '') {
      issues.push('Subtopic title should not be empty');
    }
    let skillIds = this._skillSummaries.map((skillSummary) => {
      return skillSummary.getId();
    });
    for (let i = 0; i < skillIds.length; i++) {
      let skillId = skillIds[i];
      if (skillIds.indexOf(skillId) < skillIds.lastIndexOf(skillId)) {
        issues.push(
          'The skill with id ' + skillId + ' is duplicated in' +
          ' subtopic with id ' + this._id);
      }
    }
    return issues;
  }

  prepublishValidate(): string[] {
    let issues: string[] = [];
    if (!this._thumbnailFilename) {
      issues.push('Subtopic ' + this._title + ' should have a thumbnail.');
    }
    return issues;
  }

  // Returns the summaries of the skills in the subtopic.
  getSkillSummaries(): ShortSkillSummary[] {
    return this._skillSummaries.slice();
  }

  getSkillIds(): string[] {
    return this._skillIds.slice();
  }

  hasSkill(skillId: string): boolean {
    return this._skillSummaries.some(function(skillSummary) {
      return skillSummary.getId() === skillId;
    });
  }

  addSkill(skillId: string, skillDescription: string): boolean {
    if (!this.hasSkill(skillId)) {
      this._skillSummaries.push(ShortSkillSummary.create(
        skillId, skillDescription));
      return true;
    }
    return false;
  }

  removeSkill(skillId: string): void {
    let index = this._skillSummaries.map((skillSummary) => {
      return skillSummary.getId();
    }).indexOf(skillId);
    if (index > -1) {
      this._skillSummaries.splice(index, 1);
    } else {
      throw new Error('The given skill doesn\'t exist in the subtopic');
    }
  }

  setThumbnailFilename(thumbnailFilename: string): void {
    this._thumbnailFilename = thumbnailFilename;
  }

<<<<<<< HEAD
=======
  // Returns 'null' if there is no thumbnail file.
>>>>>>> cb0231ec
  getThumbnailFilename(): string | null {
    return this._thumbnailFilename;
  }

  setThumbnailBgColor(thumbnailBgColor: string): void {
    this._thumbnailBgColor = thumbnailBgColor;
  }

<<<<<<< HEAD
=======
  // Returns 'null' if there is no thumbnail background color.
>>>>>>> cb0231ec
  getThumbnailBgColor(): string | null {
    return this._thumbnailBgColor;
  }

  static create(
      subtopicBackendDict: SubtopicBackendDict,
      skillIdToDescriptionMap: SkillIdToDescriptionMap): Subtopic {
    return new Subtopic(
      subtopicBackendDict.id, subtopicBackendDict.title,
      subtopicBackendDict.skill_ids, skillIdToDescriptionMap,
      subtopicBackendDict.thumbnail_filename,
      subtopicBackendDict.thumbnail_bg_color,
      subtopicBackendDict.url_fragment);
  }

  static createFromTitle(subtopicId: number, title: string): Subtopic {
    return this.create({
      id: subtopicId,
      title: title,
      skill_ids: [],
      thumbnail_filename: null,
      thumbnail_bg_color: null,
      url_fragment: null
    }, {});
  }
}<|MERGE_RESOLUTION|>--- conflicted
+++ resolved
@@ -39,23 +39,16 @@
   _title: string;
   _skillSummaries: ShortSkillSummary[];
   _skillIds: string[];
-<<<<<<< HEAD
-=======
   // The thumbnail and URL fragment might not be set,
   // then they will be 'null'.
->>>>>>> cb0231ec
   _thumbnailFilename: string | null;
   _thumbnailBgColor: string | null;
   _urlFragment: string | null;
   constructor(
       subtopicId: number, title: string, skillIds: string[],
       skillIdToDescriptionMap: SkillIdToDescriptionMap,
-<<<<<<< HEAD
-      thumbnailFilename: string | null, thumbnailBgColor: string | null,
-=======
       thumbnailFilename: string | null,
       thumbnailBgColor: string | null,
->>>>>>> cb0231ec
       urlFragment: string | null) {
     this._id = subtopicId;
     this._title = title;
@@ -91,10 +84,7 @@
     this._title = title;
   }
 
-<<<<<<< HEAD
-=======
   // Returns 'null' if there is no url fragment.
->>>>>>> cb0231ec
   getUrlFragment(): string | null {
     return this._urlFragment;
   }
@@ -177,10 +167,7 @@
     this._thumbnailFilename = thumbnailFilename;
   }
 
-<<<<<<< HEAD
-=======
   // Returns 'null' if there is no thumbnail file.
->>>>>>> cb0231ec
   getThumbnailFilename(): string | null {
     return this._thumbnailFilename;
   }
@@ -189,10 +176,7 @@
     this._thumbnailBgColor = thumbnailBgColor;
   }
 
-<<<<<<< HEAD
-=======
   // Returns 'null' if there is no thumbnail background color.
->>>>>>> cb0231ec
   getThumbnailBgColor(): string | null {
     return this._thumbnailBgColor;
   }
