// Copyright 2018 The Oppia Authors. All Rights Reserved.
//
// Licensed under the Apache License, Version 2.0 (the "License");
// you may not use this file except in compliance with the License.
// You may obtain a copy of the License at
//
//      http://www.apache.org/licenses/LICENSE-2.0
//
// Unless required by applicable law or agreed to in writing, software
// distributed under the License is distributed on an "AS-IS" BASIS,
// WITHOUT WARRANTIES OR CONDITIONS OF ANY KIND, either express or implied.
// See the License for the specific language governing permissions and
// limitations under the License.

/**
 * @fileoverview Factory for creating and mutating instances of frontend
 * topic rights domain objects.
 */

import { downgradeInjectable } from '@angular/upgrade/static';
import { Injectable } from '@angular/core';

<<<<<<< HEAD
export interface ITopicRightsBackendDict {
=======
interface TopicRightsBackendDict {
>>>>>>> 1f60e003
  'published': boolean;
  'can_publish_topic': boolean;
  'can_edit_topic': boolean;
}

export class TopicRights {
  _published: boolean;
  _canPublishTopic: boolean;
  _canEditTopic: boolean;

  constructor(
      published: boolean, canPublishTopic: boolean, canEditTopic: boolean) {
    this._published = published;
    this._canPublishTopic = canPublishTopic;
    this._canEditTopic = canEditTopic;
  }

  canEditTopic(): boolean {
    return this._canEditTopic;
  }
  isPublished(): boolean {
    return this._published;
  }
  canPublishTopic(): boolean {
    return this._canPublishTopic;
  }
  canEditName(): boolean {
    return this._canPublishTopic;
  }
  markTopicAsPublished(): void {
    if (this._canPublishTopic) {
      this._published = true;
    } else {
      throw new Error('User is not allowed to publish this topic.');
    }
  }
  markTopicAsUnpublished(): void {
    if (this._canPublishTopic) {
      this._published = false;
    } else {
      throw new Error('User is not allowed to unpublish this topic.');
    }
  }
  // Reassigns all values within this topic to match the existing
  // topic rights. This is performed as a deep copy such that none of the
  // internal, bindable objects are changed within this topic rights.
  copyFromTopicRights(otherTopicRights: TopicRights) {
    this._published = otherTopicRights.isPublished();
    this._canEditTopic = otherTopicRights.canEditTopic();
    this._canPublishTopic = otherTopicRights.canPublishTopic();
  }
}

@Injectable({
  providedIn: 'root'
})
export class TopicRightsObjectFactory {
  // This function takes a JSON object which represents a backend
  // topic python dict.
  createFromBackendDict(
      topicRightsBackendObject: TopicRightsBackendDict) {
    return new TopicRights(
      topicRightsBackendObject.published,
      topicRightsBackendObject.can_publish_topic,
      topicRightsBackendObject.can_edit_topic
    );
  }

  // This creates an interstitial topic rights object which acts as a
  // placeholder until the actual topic rights object is fetched from
  // the backend. Since it is acting as a placeholder, it should be valid and
  // hence the most restrictive rights are given to the object.
  createInterstitialRights(): TopicRights {
    return new TopicRights(false, false, false);
  }
}

angular.module('oppia').factory(
  'TopicRightsObjectFactory',
  downgradeInjectable(TopicRightsObjectFactory));<|MERGE_RESOLUTION|>--- conflicted
+++ resolved
@@ -20,11 +20,7 @@
 import { downgradeInjectable } from '@angular/upgrade/static';
 import { Injectable } from '@angular/core';
 
-<<<<<<< HEAD
-export interface ITopicRightsBackendDict {
-=======
-interface TopicRightsBackendDict {
->>>>>>> 1f60e003
+export interface TopicRightsBackendDict {
   'published': boolean;
   'can_publish_topic': boolean;
   'can_edit_topic': boolean;
