--- conflicted
+++ resolved
@@ -56,12 +56,7 @@
         title: 'Title',
         skill_ids: ['skill_3'],
         thumbnail_filename: 'img.png',
-        thumbnail_bg_color: '#a33f40',
-<<<<<<< HEAD
-        url_fragment: 'title-one'
-=======
-        url_fragment: 'title'
->>>>>>> 8e6b1bfb
+        thumbnail_bg_color: '#a33f40'
       }],
       next_subtopic_id: 1,
       language_code: 'en'
