--- conflicted
+++ resolved
@@ -22,85 +22,6 @@
  * story would always be linked to a topic.
  */
 
-<<<<<<< HEAD
-import { Change } from 'domain/editor/undo_redo/change.model';
-
-require('domain/editor/undo_redo/undo-redo.service.ts');
-require('domain/topic/topic-domain.constants.ajs.ts');
-
-angular.module('oppia').factory('TopicUpdateService', [
-  'UndoRedoService',
-  'CMD_ADD_SUBTOPIC', 'CMD_DELETE_ADDITIONAL_STORY',
-  'CMD_DELETE_CANONICAL_STORY', 'CMD_DELETE_SUBTOPIC',
-  'CMD_MOVE_SKILL_ID_TO_SUBTOPIC', 'CMD_REARRANGE_CANONICAL_STORY',
-  'CMD_REARRANGE_SKILL_IN_SUBTOPIC',
-  'CMD_REARRANGE_SUBTOPIC',
-  'CMD_REMOVE_SKILL_ID_FROM_SUBTOPIC',
-  'CMD_REMOVE_UNCATEGORIZED_SKILL_ID', 'CMD_UPDATE_SUBTOPIC_PAGE_PROPERTY',
-  'CMD_UPDATE_SUBTOPIC_PROPERTY', 'CMD_UPDATE_TOPIC_PROPERTY',
-  'SUBTOPIC_PAGE_PROPERTY_PAGE_CONTENTS_AUDIO',
-  'SUBTOPIC_PAGE_PROPERTY_PAGE_CONTENTS_HTML',
-  'SUBTOPIC_PROPERTY_THUMBNAIL_BG_COLOR',
-  'SUBTOPIC_PROPERTY_THUMBNAIL_FILENAME', 'SUBTOPIC_PROPERTY_TITLE',
-  'SUBTOPIC_PROPERTY_URL_FRAGMENT',
-  'TOPIC_PROPERTY_ABBREVIATED_NAME', 'TOPIC_PROPERTY_DESCRIPTION',
-  'TOPIC_PROPERTY_LANGUAGE_CODE', 'TOPIC_PROPERTY_META_TAG_CONTENT',
-  'TOPIC_PROPERTY_NAME', 'TOPIC_PROPERTY_PAGE_TITLE',
-  'TOPIC_PROPERTY_PRACTICE_TAB_IS_DISPLAYED',
-  'TOPIC_PROPERTY_THUMBNAIL_BG_COLOR',
-  'TOPIC_PROPERTY_THUMBNAIL_FILENAME',
-  'TOPIC_PROPERTY_URL_FRAGMENT', function(
-      UndoRedoService,
-      CMD_ADD_SUBTOPIC, CMD_DELETE_ADDITIONAL_STORY,
-      CMD_DELETE_CANONICAL_STORY, CMD_DELETE_SUBTOPIC,
-      CMD_MOVE_SKILL_ID_TO_SUBTOPIC, CMD_REARRANGE_CANONICAL_STORY,
-      CMD_REARRANGE_SKILL_IN_SUBTOPIC,
-      CMD_REARRANGE_SUBTOPIC,
-      CMD_REMOVE_SKILL_ID_FROM_SUBTOPIC,
-      CMD_REMOVE_UNCATEGORIZED_SKILL_ID, CMD_UPDATE_SUBTOPIC_PAGE_PROPERTY,
-      CMD_UPDATE_SUBTOPIC_PROPERTY, CMD_UPDATE_TOPIC_PROPERTY,
-      SUBTOPIC_PAGE_PROPERTY_PAGE_CONTENTS_AUDIO,
-      SUBTOPIC_PAGE_PROPERTY_PAGE_CONTENTS_HTML,
-      SUBTOPIC_PROPERTY_THUMBNAIL_BG_COLOR,
-      SUBTOPIC_PROPERTY_THUMBNAIL_FILENAME, SUBTOPIC_PROPERTY_TITLE,
-      SUBTOPIC_PROPERTY_URL_FRAGMENT,
-      TOPIC_PROPERTY_ABBREVIATED_NAME, TOPIC_PROPERTY_DESCRIPTION,
-      TOPIC_PROPERTY_LANGUAGE_CODE, TOPIC_PROPERTY_META_TAG_CONTENT,
-      TOPIC_PROPERTY_NAME, TOPIC_PROPERTY_PAGE_TITLE,
-      TOPIC_PROPERTY_PRACTICE_TAB_IS_DISPLAYED,
-      TOPIC_PROPERTY_THUMBNAIL_BG_COLOR,
-      TOPIC_PROPERTY_THUMBNAIL_FILENAME,
-      TOPIC_PROPERTY_URL_FRAGMENT) {
-    // Creates a change using an apply function, reverse function, a change
-    // command and related parameters. The change is applied to a given
-    // topic.
-    // entity can be a topic object or a subtopic page object.
-    var _applyChange = function(entity, command, params, apply, reverse) {
-      var changeDict = angular.copy(params);
-      changeDict.cmd = command;
-      var changeObj = new Change(changeDict, apply, reverse);
-      UndoRedoService.applyChange(changeObj, entity);
-    };
-
-    var _getParameterFromChangeDict = function(changeDict, paramName) {
-      return changeDict[paramName];
-    };
-
-    // Applies a topic property change, specifically. See _applyChange()
-    // for details on the other behavior of this function.
-    var _applyTopicPropertyChange = function(
-        topic, propertyName, newValue, oldValue, apply, reverse) {
-      _applyChange(topic, CMD_UPDATE_TOPIC_PROPERTY, {
-        property_name: propertyName,
-        new_value: angular.copy(newValue),
-        old_value: angular.copy(oldValue) || null
-      }, apply, reverse);
-    };
-
-    var _applySubtopicPropertyChange = function(
-        topic, propertyName, subtopicId, newValue, oldValue, apply, reverse) {
-      _applyChange(topic, CMD_UPDATE_SUBTOPIC_PROPERTY, {
-=======
 import { Injectable } from '@angular/core';
 import { downgradeInjectable } from '@angular/upgrade/static';
 
@@ -155,7 +76,6 @@
       oldValue: string, apply: Function, reverse: Function) {
     this._applyChange(
       topic, TopicDomainConstants.CMD_UPDATE_SUBTOPIC_PROPERTY, {
->>>>>>> 66819380
         subtopic_id: subtopicId,
         property_name: propertyName,
         new_value: cloneDeep(newValue),
@@ -174,296 +94,6 @@
         new_value: cloneDeep(newValue),
         old_value: cloneDeep(oldValue)
       }, apply, reverse);
-<<<<<<< HEAD
-    };
-
-    var _getNewPropertyValueFromChangeDict = function(changeDict) {
-      return _getParameterFromChangeDict(changeDict, 'new_value');
-    };
-
-    var _getSubtopicIdFromChangeDict = function(changeDict) {
-      return _getParameterFromChangeDict(changeDict, 'subtopic_id');
-    };
-
-    // These functions are associated with updates available in
-    // core.domain.topic_services.apply_change_list.
-    return {
-      /**
-       * Changes the name of a topic and records the change in the
-       * undo/redo service.
-       */
-      setTopicName: function(topic, name) {
-        var oldName = angular.copy(topic.getName());
-        _applyTopicPropertyChange(
-          topic, TOPIC_PROPERTY_NAME, name, oldName,
-          function(changeDict, topic) {
-            // ---- Apply ----
-            var name = _getNewPropertyValueFromChangeDict(changeDict);
-            topic.setName(name);
-          }, function(changeDict, topic) {
-            // ---- Undo ----
-            topic.setName(oldName);
-          });
-      },
-
-      /**
-       * Changes the abbreviated name of a topic and records the change in the
-       * undo/redo service.
-       */
-      setAbbreviatedTopicName: function(topic, abbreviatedName) {
-        var oldAbbreviatedName = angular.copy(topic.getAbbreviatedName());
-        _applyTopicPropertyChange(
-          topic, TOPIC_PROPERTY_ABBREVIATED_NAME,
-          abbreviatedName, oldAbbreviatedName,
-          function(changeDict, topic) {
-            // ---- Apply ----
-            var name = _getNewPropertyValueFromChangeDict(changeDict);
-            topic.setAbbreviatedName(name);
-          }, function(changeDict, topic) {
-            // ---- Undo ----
-            topic.setAbbreviatedName(oldAbbreviatedName);
-          });
-      },
-
-      /**
-       * Changes the meta tag content of a topic and records the change in the
-       * undo/redo service.
-       */
-      setMetaTagContent: function(topic, metaTagContent) {
-        var oldMetaTagContent = angular.copy(topic.getMetaTagContent());
-        _applyTopicPropertyChange(
-          topic, TOPIC_PROPERTY_META_TAG_CONTENT,
-          metaTagContent, oldMetaTagContent,
-          function(changeDict, topic) {
-            // ---- Apply ----
-            var metaTagContent = _getNewPropertyValueFromChangeDict(
-              changeDict);
-            topic.setMetaTagContent(metaTagContent);
-          }, function(changeDict, topic) {
-            // ---- Undo ----
-            topic.setMetaTagContent(oldMetaTagContent);
-          });
-      },
-
-      /**
-       * Changes the page title of a topic and records the change in the
-       * undo/redo service.
-       */
-      setPageTitle: function(topic, pageTitle) {
-        var oldPageTitle = angular.copy(topic.getPageTitle());
-        _applyTopicPropertyChange(
-          topic, TOPIC_PROPERTY_PAGE_TITLE,
-          pageTitle, oldPageTitle,
-          function(changeDict, topic) {
-            // ---- Apply ----
-            var pageTitle = _getNewPropertyValueFromChangeDict(
-              changeDict);
-            topic.setPageTitle(pageTitle);
-          }, function(changeDict, topic) {
-            // ---- Undo ----
-            topic.setPageTitle(oldPageTitle);
-          });
-      },
-
-      /**
-       * Changes the 'practice tab is displayed' property of a topic and
-       * records the change in the undo/redo service.
-       */
-      setPracticeTabIsDisplayed: function(topic, practiceTabIsDisplayed) {
-        var oldPracticeTabIsDisplayed = angular.copy(
-          topic.getPracticeTabIsDisplayed());
-        _applyTopicPropertyChange(
-          topic, TOPIC_PROPERTY_PRACTICE_TAB_IS_DISPLAYED,
-          practiceTabIsDisplayed, oldPracticeTabIsDisplayed,
-          function(changeDict, topic) {
-            // ---- Apply ----
-            var practiceTabIsDisplayed = _getNewPropertyValueFromChangeDict(
-              changeDict);
-            topic.setPracticeTabIsDisplayed(practiceTabIsDisplayed);
-          }, function(changeDict, topic) {
-            // ---- Undo ----
-            topic.setPracticeTabIsDisplayed(oldPracticeTabIsDisplayed);
-          });
-      },
-
-      /**
-       * Changes the url fragment of a topic and records the change in the
-       * undo/redo service.
-       */
-      setTopicUrlFragment: function(topic, urlFragment) {
-        var oldUrlFragment = angular.copy(topic.getUrlFragment());
-        _applyTopicPropertyChange(
-          topic, TOPIC_PROPERTY_URL_FRAGMENT,
-          urlFragment, oldUrlFragment,
-          function(changeDict, topic) {
-            // ---- Apply ----
-            var newUrlFragment = (
-              _getNewPropertyValueFromChangeDict(changeDict));
-            topic.setUrlFragment(newUrlFragment);
-          }, function(changeDict, topic) {
-            // ---- Undo ----
-            topic.setUrlFragment(oldUrlFragment);
-          });
-      },
-
-      /**
-       * Changes the thumbnail filename of a topic and records the change in the
-       * undo/redo service.
-       */
-      setTopicThumbnailFilename: function(topic, thumbnailFilename) {
-        var oldThumbnailFilename = angular.copy(topic.getThumbnailFilename());
-        _applyTopicPropertyChange(
-          topic, TOPIC_PROPERTY_THUMBNAIL_FILENAME,
-          thumbnailFilename, oldThumbnailFilename,
-          function(changeDict, topic) {
-            // ---- Apply ----
-            var thumbnailFilename = (
-              _getNewPropertyValueFromChangeDict(changeDict));
-            topic.setThumbnailFilename(thumbnailFilename);
-          }, function(changeDict, topic) {
-            // ---- Undo ----
-            topic.setThumbnailFilename(oldThumbnailFilename);
-          });
-      },
-
-      /**
-       * Changes the thumbnail background color of a topic and records the
-       * change in the undo/redo service.
-       */
-      setTopicThumbnailBgColor: function(topic, thumbnailBgColor) {
-        var oldThumbnailBgColor = angular.copy(topic.getThumbnailBgColor());
-        _applyTopicPropertyChange(
-          topic, TOPIC_PROPERTY_THUMBNAIL_BG_COLOR,
-          thumbnailBgColor, oldThumbnailBgColor,
-          function(changeDict, topic) {
-            // ---- Apply ----
-            var thumbnailBgColor = (
-              _getNewPropertyValueFromChangeDict(changeDict));
-            topic.setThumbnailBgColor(thumbnailBgColor);
-          }, function(changeDict, topic) {
-            // ---- Undo ----
-            topic.setThumbnailBgColor(oldThumbnailBgColor);
-          });
-      },
-
-      /**
-       * Changes the description of a topic and records the change in the
-       * undo/redo service.
-       */
-      setTopicDescription: function(topic, description) {
-        var oldDescription = angular.copy(topic.getDescription());
-        _applyTopicPropertyChange(
-          topic, TOPIC_PROPERTY_DESCRIPTION, description, oldDescription,
-          function(changeDict, topic) {
-            // ---- Apply ----
-            var description = _getNewPropertyValueFromChangeDict(changeDict);
-            topic.setDescription(description);
-          }, function(changeDict, topic) {
-            // ---- Undo ----
-            topic.setDescription(oldDescription);
-          });
-      },
-
-      /**
-       * Changes the language code of a topic and records the change in
-       * the undo/redo service.
-       */
-      setTopicLanguageCode: function(topic, languageCode) {
-        var oldLanguageCode = angular.copy(topic.getLanguageCode());
-        _applyTopicPropertyChange(
-          topic, TOPIC_PROPERTY_LANGUAGE_CODE, languageCode,
-          oldLanguageCode,
-          function(changeDict, topic) {
-            // ---- Apply ----
-            var languageCode = _getNewPropertyValueFromChangeDict(changeDict);
-            topic.setLanguageCode(languageCode);
-          }, function(changeDict, topic) {
-            // ---- Undo ----
-            topic.setLanguageCode(oldLanguageCode);
-          });
-      },
-
-      /**
-       * Creates a subtopic and adds it to the topic and records the change in
-       * the undo/redo service.
-       */
-      addSubtopic: function(topic, title) {
-        var nextSubtopicId = topic.getNextSubtopicId();
-        _applyChange(topic, CMD_ADD_SUBTOPIC, {
-          subtopic_id: nextSubtopicId,
-          title: title
-        }, function(changeDict, topic) {
-          // ---- Apply ----
-          topic.addSubtopic(title);
-        }, function(changeDict, topic) {
-          // ---- Undo ----
-          var subtopicId = _getSubtopicIdFromChangeDict(changeDict);
-          topic.deleteSubtopic(subtopicId);
-        });
-      },
-
-      /**
-       * @param {Topic} topic - The topic object to be edited.
-       * @param {number} subtopicId - The id of the subtopic to delete.
-       */
-      deleteSubtopic: function(topic, subtopicId) {
-        var subtopic = topic.getSubtopicById(subtopicId);
-        if (!subtopic) {
-          throw new Error('Subtopic doesn\'t exist');
-        }
-        var newlyCreated = false;
-        var changeList = UndoRedoService.getCommittableChangeList();
-        for (var i = 0; i < changeList.length; i++) {
-          if (changeList[i].cmd === 'add_subtopic' &&
-              changeList[i].subtopic_id === subtopicId) {
-            newlyCreated = true;
-          }
-        }
-        if (newlyCreated) {
-          // Get the current change list.
-          var currentChangeList = UndoRedoService.getChangeList();
-          var indicesToDelete = [];
-          // Loop over the current changelist and handle all the cases where
-          // a skill moved into the subtopic or moved out of it.
-          for (var i = 0; i < currentChangeList.length; i++) {
-            var changeDict =
-              currentChangeList[i].getBackendChangeObject();
-            if (changeDict.cmd === CMD_MOVE_SKILL_ID_TO_SUBTOPIC) {
-              // If a skill was moved into the subtopic, then that change is
-              // modified to have the skill move into the uncategorized section
-              // since after this delete, it would be as if this subtopic never
-              // existed.
-              if (changeDict.new_subtopic_id === subtopicId) {
-                // If the origin of the move operation was the uncategorized
-                // section itself, delete that change, since no change is to be
-                // done following the previous comment.
-                if (changeDict.old_subtopic_id === null) {
-                  indicesToDelete.push(i);
-                } else {
-                  // Change the move operation to the deleted subtopic to a
-                  // remove operation, to move that skill into the uncategorized
-                  // section from its origin.
-                  changeDict.cmd = CMD_REMOVE_SKILL_ID_FROM_SUBTOPIC;
-                  changeDict.subtopic_id = changeDict.old_subtopic_id;
-                  delete changeDict.old_subtopic_id;
-                  delete changeDict.new_subtopic_id;
-                }
-              } else if (changeDict.old_subtopic_id === subtopicId) {
-                // Any operation where a skill was moved out of this subtopic
-                // would now be equivalent to a move out from the uncategorized
-                // section, as a newly created subtopic wouldn't have any skills
-                // of its own initially, and any skills moved into it have been
-                // shifted to the uncategorized section.
-                changeDict.old_subtopic_id = null;
-              }
-            } else if (changeDict.cmd === CMD_REMOVE_SKILL_ID_FROM_SUBTOPIC) {
-              // If a skill was removed from this subtopic, then that change
-              // should be deleted, since all skills moved into the subtopic
-              // have already been moved into the uncategorized section.
-              if (changeDict.subtopic_id === subtopicId) {
-                indicesToDelete.push(i);
-              }
-=======
   }
 
   private _getNewPropertyValueFromChangeDict(changeDict) {
@@ -556,6 +186,26 @@
       }, (changeDict, topic) => {
         // ---- Undo ----
         topic.setPracticeTabIsDisplayed(oldPracticeTabIsDisplayed);
+      });
+  }
+
+  /**
+   * Changes the page title of a topic and records the change in the
+   * undo/redo service.
+   */
+  setPageTitle(topic: Topic, pageTitle: string): void {
+    let oldPageTitle = cloneDeep(topic.getPageTitle());
+    this._applyTopicPropertyChange(
+      topic, TopicDomainConstants.TOPIC_PROPERTY_PAGE_TITLE,
+      pageTitle, oldPageTitle,
+      function(changeDict, topic) {
+        // ---- Apply ----
+        var pageTitle = this._getNewPropertyValueFromChangeDict(
+          changeDict);
+        topic.setPageTitle(pageTitle);
+      }, function(changeDict, topic) {
+        // ---- Undo ----
+        topic.setPageTitle(oldPageTitle);
       });
   }
 
@@ -732,7 +382,6 @@
                 skill_id: changeDict.skill_id
               };
               changeDict = _changeDict;
->>>>>>> 66819380
             }
           } else if (changeDict.old_subtopic_id === subtopicId) {
             // Any operation where a skill was moved out of this subtopic
