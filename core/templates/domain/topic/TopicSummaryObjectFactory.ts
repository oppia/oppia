--- conflicted
+++ resolved
@@ -56,14 +56,11 @@
       public additionalStoryCount: number,
       public topicModelCreatedOn: number,
       public topicModelLastUpdated: number,
-<<<<<<< HEAD
+      public canEditTopic: boolean,
+      public isPublished: boolean,
+      public classroom: string,
       public thumbnailFilename: string,
       public thumbnailBgColor: string) { }
-=======
-      public canEditTopic: boolean,
-      public isPublished: boolean,
-      public classroom: string) { }
->>>>>>> a4876142
 
   getId(): string {
     return this.id;
@@ -141,14 +138,11 @@
       topicSummaryBackendDict.additional_story_count,
       topicSummaryBackendDict.topic_model_created_on,
       topicSummaryBackendDict.topic_model_last_updated,
-<<<<<<< HEAD
+      topicSummaryBackendDict.can_edit_topic,
+      topicSummaryBackendDict.is_published,
+      topicSummaryBackendDict.classroom,
       topicSummaryBackendDict.thumbnail_filename,
       topicSummaryBackendDict.thumbnail_bg_color);
-=======
-      topicSummaryBackendDict.can_edit_topic,
-      topicSummaryBackendDict.is_published,
-      topicSummaryBackendDict.classroom);
->>>>>>> a4876142
   }
 }
 
