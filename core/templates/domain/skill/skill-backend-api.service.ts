--- conflicted
+++ resolved
@@ -94,17 +94,13 @@
     });
   }
 
-<<<<<<< HEAD
   fetchAllSkills(): Observable<{skills: SkillBackendDict[]}> {
     return this.http.get<{skills: SkillBackendDict[]}>(
       SkillDomainConstants.FETCH_SKILLS_URL_TEMPLATE
     );
   }
 
-  fetchMultiSkills(skillIds: string[]): Promise<Skill[]> {
-=======
   async fetchMultiSkillsAsync(skillIds: string[]): Promise<Skill[]> {
->>>>>>> f22ae663
     return new Promise((resolve, reject) => {
       const skillDataUrl = this.urlInterpolationService.interpolateUrl(
         SkillDomainConstants.SKILL_DATA_URL_TEMPLATE, {
