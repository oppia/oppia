--- conflicted
+++ resolved
@@ -146,15 +146,6 @@
     ]);
 
     expect(skill.getDescription()).toEqual('new description');
-<<<<<<< HEAD
-    // This throws "Type 'Skill' is not assignable to parameter of type
-    // 'BackendChangeObject'.".
-    // Type 'Skill' is not assignable to type
-    // 'TopicRemoveUncategorizedSkillChange'
-    // @ts-ignore
-=======
-
->>>>>>> afee0416
     undoRedoService.undoChange(skill);
     expect(skill.getDescription()).toEqual('test description');
   });
@@ -184,15 +175,6 @@
     expect(skill.getConceptCard().getExplanation()).toEqual(
       subtitledHtmlObjectFactory.createDefault('new explanation', 'explanation')
     );
-<<<<<<< HEAD
-    // This throws "Type 'Skill' is not assignable to parameter of type
-    // 'BackendChangeObject'.".
-    // Type 'Skill' is not assignable to type
-    // 'TopicRemoveUncategorizedSkillChange'
-    // @ts-ignore
-=======
-
->>>>>>> afee0416
     undoRedoService.undoChange(skill);
     expect(skill.getConceptCard().getExplanation()).toEqual(
       subtitledHtmlObjectFactory.createDefault(
@@ -223,15 +205,6 @@
       },
     ]);
     expect(skill.getMisconceptions().length).toEqual(3);
-<<<<<<< HEAD
-    // This throws "Type 'Skill' is not assignable to parameter of type
-    // 'BackendChangeObject'.".
-    // Type 'Skill' is not assignable to type
-    // 'TopicRemoveUncategorizedSkillChange'
-    // @ts-ignore
-=======
-
->>>>>>> afee0416
     undoRedoService.undoChange(skill);
     expect(skill.getMisconceptions().length).toEqual(2);
   });
@@ -247,15 +220,6 @@
       },
     ]);
     expect(skill.getMisconceptions().length).toEqual(1);
-<<<<<<< HEAD
-    // This throws "Type 'Skill' is not assignable to parameter of type
-    // 'BackendChangeObject'.".
-    // Type 'Skill' is not assignable to type
-    // 'TopicRemoveUncategorizedSkillChange'
-    // @ts-ignore
-=======
-
->>>>>>> afee0416
     undoRedoService.undoChange(skill);
     expect(skill.getMisconceptions().length).toEqual(2);
   });
@@ -271,15 +235,6 @@
       },
     ]);
     expect(skill.getPrerequisiteSkillIds().length).toEqual(2);
-<<<<<<< HEAD
-    // This throws "Type 'Skill' is not assignable to parameter of type
-    // 'BackendChangeObject'.".
-    // Type 'Skill' is not assignable to type
-    // 'TopicRemoveUncategorizedSkillChange'
-    // @ts-ignore
-=======
-
->>>>>>> afee0416
     undoRedoService.undoChange(skill);
     expect(skill.getPrerequisiteSkillIds().length).toEqual(1);
   });
@@ -295,15 +250,6 @@
       },
     ]);
     expect(skill.getPrerequisiteSkillIds().length).toEqual(0);
-<<<<<<< HEAD
-    // This throws "Type 'Skill' is not assignable to parameter of type
-    // 'BackendChangeObject'.".
-    // Type 'Skill' is not assignable to type
-    // 'TopicRemoveUncategorizedSkillChange'
-    // @ts-ignore
-=======
-
->>>>>>> afee0416
     undoRedoService.undoChange(skill);
     expect(skill.getPrerequisiteSkillIds().length).toEqual(1);
   });
@@ -328,15 +274,6 @@
       'new explanation 1',
       'new explanation 2',
     ]);
-<<<<<<< HEAD
-    // This throws "Type 'Skill' is not assignable to parameter of type
-    // 'BackendChangeObject'.".
-    // Type 'Skill' is not assignable to type
-    // 'TopicRemoveUncategorizedSkillChange'
-    // @ts-ignore
-=======
-
->>>>>>> afee0416
     undoRedoService.undoChange(skill);
     expect(skill.getRubrics().length).toEqual(1);
     expect(skill.getRubrics()[0].getExplanations()).toEqual(['explanation']);
@@ -361,15 +298,6 @@
       },
     ]);
     expect(skill.findMisconceptionById('2').getName()).toEqual('new name');
-<<<<<<< HEAD
-    // This throws "Type 'Skill' is not assignable to parameter of type
-    // 'BackendChangeObject'.".
-    // Type 'Skill' is not assignable to type
-    // 'TopicRemoveUncategorizedSkillChange'
-    // @ts-ignore
-=======
-
->>>>>>> afee0416
     undoRedoService.undoChange(skill);
     expect(skill.findMisconceptionById('2').getName()).toEqual('test name');
   });
@@ -393,15 +321,6 @@
       },
     ]);
     expect(skill.findMisconceptionById('2').getNotes()).toEqual('new notes');
-<<<<<<< HEAD
-    // This throws "Type 'Skill' is not assignable to parameter of type
-    // 'BackendChangeObject'.".
-    // Type 'Skill' is not assignable to type
-    // 'TopicRemoveUncategorizedSkillChange'
-    // @ts-ignore
-=======
-
->>>>>>> afee0416
     undoRedoService.undoChange(skill);
     expect(skill.findMisconceptionById('2').getNotes()).toEqual('test notes');
   });
@@ -427,15 +346,6 @@
     expect(skill.findMisconceptionById('2').getFeedback()).toEqual(
       'new feedback'
     );
-<<<<<<< HEAD
-    // This throws "Type 'Skill' is not assignable to parameter of type
-    // 'BackendChangeObject'.".
-    // Type 'Skill' is not assignable to type
-    // 'TopicRemoveUncategorizedSkillChange'
-    // @ts-ignore
-=======
-
->>>>>>> afee0416
     undoRedoService.undoChange(skill);
     expect(skill.findMisconceptionById('2').getFeedback()).toEqual(
       'test feedback'
@@ -461,15 +371,6 @@
       },
     ]);
     expect(skill.findMisconceptionById('2').isMandatory()).toEqual(false);
-<<<<<<< HEAD
-    // This throws "Type 'Skill' is not assignable to parameter of type
-    // 'BackendChangeObject'.".
-    // Type 'Skill' is not assignable to type
-    // 'TopicRemoveUncategorizedSkillChange'
-    // @ts-ignore
-=======
-
->>>>>>> afee0416
     undoRedoService.undoChange(skill);
     expect(skill.findMisconceptionById('2').isMandatory()).toEqual(true);
   });
@@ -508,15 +409,6 @@
       workedExampleObjectFactory.createFromBackendDict(example2),
       workedExampleObjectFactory.createFromBackendDict(newExample),
     ]);
-<<<<<<< HEAD
-    // This throws "Type 'Skill' is not assignable to parameter of type
-    // 'BackendChangeObject'.".
-    // Type 'Skill' is not assignable to type
-    // 'TopicRemoveUncategorizedSkillChange'
-    // @ts-ignore
-=======
-
->>>>>>> afee0416
     undoRedoService.undoChange(skill);
     expect(skill.getConceptCard().getWorkedExamples()).toEqual([
       workedExampleObjectFactory.createFromBackendDict(example1),
@@ -542,15 +434,6 @@
     expect(skill.getConceptCard().getWorkedExamples()).toEqual([
       workedExampleObjectFactory.createFromBackendDict(example2),
     ]);
-<<<<<<< HEAD
-    // This throws "Type 'Skill' is not assignable to parameter of type
-    // 'BackendChangeObject'.".
-    // Type 'Skill' is not assignable to type
-    // 'TopicRemoveUncategorizedSkillChange'
-    // @ts-ignore
-=======
-
->>>>>>> afee0416
     undoRedoService.undoChange(skill);
     expect(skill.getConceptCard().getWorkedExamples()).toEqual([
       workedExampleObjectFactory.createFromBackendDict(example1),
@@ -593,15 +476,6 @@
       workedExampleObjectFactory.createFromBackendDict(modifiedExample1),
       workedExampleObjectFactory.createFromBackendDict(example2),
     ]);
-<<<<<<< HEAD
-    // This throws "Type 'Skill' is not assignable to parameter of type
-    // 'BackendChangeObject'.".
-    // Type 'Skill' is not assignable to type
-    // 'TopicRemoveUncategorizedSkillChange'
-    // @ts-ignore
-=======
-
->>>>>>> afee0416
     undoRedoService.undoChange(skill);
     expect(skill.getConceptCard().getWorkedExamples()).toEqual([
       workedExampleObjectFactory.createFromBackendDict(example1),
