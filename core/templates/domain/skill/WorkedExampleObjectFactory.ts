--- conflicted
+++ resolved
@@ -17,20 +17,16 @@
  * worked examples.
  */
 
-<<<<<<< HEAD
-export interface IWorkedExampleBackendDict {
-=======
-export interface WorkedExampleBackendDict {
->>>>>>> 982d0465
-  question: SubtitledHtmlBackendDict,
-  explanation: SubtitledHtmlBackendDict
-}
-
 import { downgradeInjectable } from '@angular/upgrade/static';
 import { Injectable } from '@angular/core';
 import {
   SubtitledHtml, SubtitledHtmlObjectFactory, SubtitledHtmlBackendDict
 } from 'domain/exploration/SubtitledHtmlObjectFactory';
+
+export interface WorkedExampleBackendDict {
+  question: SubtitledHtmlBackendDict,
+  explanation: SubtitledHtmlBackendDict
+}
 
 export class WorkedExample {
   _question: SubtitledHtml;
