// Copyright 2018 The Oppia Authors. All Rights Reserved.
//
// Licensed under the Apache License, Version 2.0 (the "License");
// you may not use this file except in compliance with the License.
// You may obtain a copy of the License at
//
//      http://www.apache.org/licenses/LICENSE-2.0
//
// Unless required by applicable law or agreed to in writing, software
// distributed under the License is distributed on an "AS-IS" BASIS,
// WITHOUT WARRANTIES OR CONDITIONS OF ANY KIND, either express or implied.
// See the License for the specific language governing permissions and
// limitations under the License.

/**
 * @fileoverview Factory for storing frontend story node domain objects in the
 * story viewer.
 */

import { downgradeInjectable } from '@angular/upgrade/static';
import { Injectable } from '@angular/core';

export interface ExplorationSummary {
  title: string;
  status: string;
}

interface IStoryNodeBackendDict {
  id: string;
  title: string;
  description: string;
  'destination_node_ids': string[];
  'prerequisite_skill_ids': string[];
  'acquired_skill_ids': string[];
  outline: string;
  'outline_is_finalized': boolean;
  'exploration_id': string;
  'exp_summary_dict': ExplorationSummary;
  completed: boolean;
  'thumbnail_bg_color': string;
  'thumbnail_filename': string;
}

export class ReadOnlyStoryNode {
  _id: string;
  _title: string;
  _description: string;
  _destinationNodeIds: Array<string>;
  _prerequisiteSkillIds: Array<string>;
  _acquiredSkillIds: Array<string>;
  _outline: string;
  _outlineIsFinalized: boolean;
  _explorationId: string;
  _explorationSummary: ExplorationSummary;
  _completed: boolean;
  _thumbnailBgColor: string;
  _thumbnailFilename: string;

  constructor(id: string, title: string, description: string,
      destinationNodeIds: Array<string>, prerequisiteSkillIds: Array<string>,
      acquiredSkillIds: Array<string>, outline: string,
      outlineIsFinalized: boolean, explorationId: string,
<<<<<<< HEAD
      explorationSummary: ExplorationSummary, completed: boolean) {
=======
      explorationSummary: ExplorationSummary, completed: boolean,
      thumbnailBgColor: string, thumbnailFilename: string) {
>>>>>>> d2fa593c
    this._id = id;
    this._title = title;
    this._description = description;
    this._destinationNodeIds = destinationNodeIds;
    this._prerequisiteSkillIds = prerequisiteSkillIds;
    this._acquiredSkillIds = acquiredSkillIds;
    this._outline = outline;
    this._outlineIsFinalized = outlineIsFinalized;
    this._explorationId = explorationId;
    this._explorationSummary = explorationSummary;
    this._completed = completed;
    this._thumbnailBgColor = thumbnailBgColor;
    this._thumbnailFilename = thumbnailFilename;
  }

  getId(): string {
    return this._id;
  }

  getTitle(): string {
    return this._title;
  }

  getDescription(): string {
    return this._description;
  }

  getExplorationId(): string {
    return this._explorationId;
  }

  isCompleted(): boolean {
    return this._completed;
  }

  getExplorationSummaryObject(): ExplorationSummary {
    return this._explorationSummary;
  }

  getOutline(): string {
    return this._outline;
  }

  getOutlineStatus(): boolean {
    return this._outlineIsFinalized;
  }

  getThumbnailFilename(): string {
    return this._thumbnailFilename;
  }

  getThumbnailBgColor(): string {
    return this._thumbnailBgColor;
  }
}

@Injectable({
  providedIn: 'root'
})
export class ReadOnlyStoryNodeObjectFactory {
  createFromBackendDict(
      storyNodeBackendDict: IStoryNodeBackendDict): ReadOnlyStoryNode {
    return new ReadOnlyStoryNode(storyNodeBackendDict.id,
      storyNodeBackendDict.title,
      storyNodeBackendDict.description,
      storyNodeBackendDict.destination_node_ids,
      storyNodeBackendDict.prerequisite_skill_ids,
      storyNodeBackendDict.acquired_skill_ids,
      storyNodeBackendDict.outline,
      storyNodeBackendDict.outline_is_finalized,
      storyNodeBackendDict.exploration_id,
      storyNodeBackendDict.exp_summary_dict,
      storyNodeBackendDict.completed,
      storyNodeBackendDict.thumbnail_bg_color,
      storyNodeBackendDict.thumbnail_filename);
  }
}

angular.module('oppia').factory(
  'ReadOnlyStoryNodeObjectFactory',
  downgradeInjectable(ReadOnlyStoryNodeObjectFactory));<|MERGE_RESOLUTION|>--- conflicted
+++ resolved
@@ -60,12 +60,8 @@
       destinationNodeIds: Array<string>, prerequisiteSkillIds: Array<string>,
       acquiredSkillIds: Array<string>, outline: string,
       outlineIsFinalized: boolean, explorationId: string,
-<<<<<<< HEAD
-      explorationSummary: ExplorationSummary, completed: boolean) {
-=======
       explorationSummary: ExplorationSummary, completed: boolean,
       thumbnailBgColor: string, thumbnailFilename: string) {
->>>>>>> d2fa593c
     this._id = id;
     this._title = title;
     this._description = description;
