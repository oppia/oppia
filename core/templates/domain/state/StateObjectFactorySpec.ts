--- conflicted
+++ resolved
@@ -92,16 +92,7 @@
         content_id: 'content_0',
         html: '',
       },
-<<<<<<< HEAD
-=======
-      recorded_voiceovers: {
-        voiceovers_mapping: {
-          content_0: {},
-          default_outcome_1: {},
-        },
-      },
       inapplicable_skill_misconception_ids: null,
->>>>>>> bb407e32
       interaction: {
         answer_groups: [],
         confirmed_unclassified_answers: [],
