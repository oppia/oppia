--- conflicted
+++ resolved
@@ -39,16 +39,9 @@
   WrittenTranslationsObjectFactory
 } from 'domain/exploration/WrittenTranslationsObjectFactory';
 
-<<<<<<< HEAD
-
-import { AppConstants } from 'app.constants';
-import { BaseTranslatableObject } from 'domain/objects/BaseTranslatableObject.model';
-=======
 import INTERACTION_SPECS from 'interactions/interaction_specs.json';
-import constants from 'assets/constants';
 import { AppConstants } from 'app.constants';
 import { InteractionSpecsKey } from 'pages/interaction-specs.constants';
->>>>>>> 393b7730
 
 export interface StateBackendDict {
   // The classifier model ID associated with a state, if applicable,
