--- conflicted
+++ resolved
@@ -61,10 +61,7 @@
 }
 
 export class State {
-<<<<<<< HEAD
-=======
   // Name is null before saving a state.
->>>>>>> 6251110e
   name: string | null;
   classifierModelId: string | null;
   linkedSkillId: string | null;
@@ -171,13 +168,10 @@
     return constants.NEW_STATE_TEMPLATE as StateBackendDict;
   }
 
-<<<<<<< HEAD
-=======
   // TODO(#14313): Remove the createDefaultState so that full state can be
   // created from start.
   // Create a default state until the actual state is saved.
   // Passes name as null before saving a state.
->>>>>>> 6251110e
   createDefaultState(newStateName: string | null): State {
     var newStateTemplate = this.NEW_STATE_TEMPLATE;
     var newState = this.createFromBackendDict(newStateName, {
@@ -195,24 +189,15 @@
     if (newState.interaction.defaultOutcome !== null &&
         newStateName !== null) {
       let defaultOutcome = newState.interaction.defaultOutcome;
-<<<<<<< HEAD
-      // Typecasting is done just to deal with TS error.
-      defaultOutcome.dest = String(newStateName);
-=======
       defaultOutcome.dest = newStateName as string;
->>>>>>> 6251110e
     }
     return newState;
   }
 
   // Passes name as null before saving a state.
   createFromBackendDict(
-<<<<<<< HEAD
-      stateName: string | null, stateDict: StateBackendDict): State {
-=======
       stateName: string | null, stateDict: StateBackendDict
   ): State {
->>>>>>> 6251110e
     return new State(
       stateName,
       stateDict.classifier_model_id,
