--- conflicted
+++ resolved
@@ -49,11 +49,6 @@
       numerator: 0,
       denominator: 1
     };
-<<<<<<< HEAD
-    const createdFraction = fraction.fromDict(fractionObject);
-    const createdFraction2 = fraction.fromDict(fractionObject);
-    expect(createdFraction.isEqualTo(createdFraction2)).toBe(true);
-=======
     let createdFraction = fraction.fromDict(fractionObject);
     let createdFraction2 = fraction.fromDict(fractionObject);
     expect(createdFraction.isEqualTo(createdFraction2)).toBe(true);
@@ -83,7 +78,6 @@
       denominator: 4
     });
     expect(createdFraction.isEqualTo(createdFraction2)).toBe(false);
->>>>>>> 78df2007
   });
 
   it('should convert itself to a string in fraction format', () => {
