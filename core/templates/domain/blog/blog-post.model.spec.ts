// Copyright 2021 The Oppia Authors. All Rights Reserved.
//
// Licensed under the Apache License, Version 2.0 (the "License");
// you may not use this file except in compliance with the License.
// You may obtain a copy of the License at
//
//      http://www.apache.org/licenses/LICENSE-2.0
//
// Unless required by applicable law or agreed to in writing, software
// distributed under the License is distributed on an "AS-IS" BASIS,
// WITHOUT WARRANTIES OR CONDITIONS OF ANY KIND, either express or implied.
// See the License for the specific language governing permissions and
// limitations under the License.

/**
 * @fileoverview Tests for blog post model.
 */
import { BlogPostData } from 'domain/blog/blog-post.model';

describe('Blog Post Object Factory', () => {
  let sampleBlogPostData: BlogPostData;

  beforeEach(() => {
    let sampleBlogPostBackendDict = {
      id: 'sampleId',
      author_name: 'testUsername',
      title: 'sampleTitle',
      content: '<p>Hello</p>',
      thumbnail_filename: 'image',
      url_fragment: 'sampleUrl',
      tags: ['news'],
      last_updated: '3454354354',
      published_on: '3454354354',
    };
    sampleBlogPostData = BlogPostData.createFromBackendDict(
      sampleBlogPostBackendDict);
  });

  it('should not find issues with a valid blog post', () => {
    expect(sampleBlogPostData.validate()).toEqual([]);
  });

  it('should raise correct validation issues', () => {
    sampleBlogPostData.title = '';
    sampleBlogPostData.content = '';

    expect(sampleBlogPostData.validate()).toEqual([
      'Blog Post title should not be empty.',
      'Blog Post content should not be empty.'
    ]);

    sampleBlogPostData.title = 'aa';
    expect(sampleBlogPostData.validate()).toEqual([
      'Blog Post title should not be less than 5 characters.',
      'Blog Post content should not be empty.'
    ]);
  });

  it('should not find issues with a valid publishable blog post', () => {
    let maxTags = 2;
    expect(sampleBlogPostData.prepublishValidate(maxTags)).toEqual([]);
  });

  it('should raise correct validation issues for pre publish' +
    ' validation', () => {
    sampleBlogPostData.title = '';
    sampleBlogPostData.content = '';
    sampleBlogPostData.removeTag('news');
    sampleBlogPostData.thumbnailFilename = null;
    let maxTags = 2;

    expect(sampleBlogPostData.prepublishValidate(maxTags)).toEqual([
      'Blog Post title should not be empty.',
      'Blog Post should have a thumbnail.',
      'Blog Post should have atleast one tag linked to it.',
      'Blog Post content should not be empty.',
    ]);

    sampleBlogPostData.title = 'aa';

    expect(sampleBlogPostData.prepublishValidate(maxTags)).toEqual([
      'Blog Post title should not be less than 5 characters.',
      'Blog Post should have a thumbnail.',
      'Blog Post should have atleast one tag linked to it.',
      'Blog Post content should not be empty.',
    ]);
  });

  it('should correctly set tags in the blog post when tags are changed', () => {
    sampleBlogPostData.tags = ['news', 'learners'];

    expect(sampleBlogPostData.tags).toEqual(['news', 'learners']);
  });

  it('should raise correct validation issues for' +
    ' exceeding property limits', () => {
    sampleBlogPostData.addTag('Learner');
    sampleBlogPostData.title = 'Title exceeding character limit of 40' +
      ' characters should raise error.';
    let maxTags = 1;

    expect(sampleBlogPostData.prepublishValidate(maxTags)).toEqual([
      'Blog Post title should not exceed 40 characters.',
      'Blog Post should atmost have 1 tag(s) linked to it.'
    ]);
  });

<<<<<<< HEAD
  it('should be able to create an interstitial blog post object', () => {
    let blogPost = BlogPostData.createInterstitialBlogPost();
    expect(blogPost.id).toEqual('id');
    expect(blogPost.authorUsername).toEqual('loading');
    expect(blogPost.title).toEqual('Blog Post Title loading');
    expect(blogPost.content).toEqual('');
    expect(blogPost.tags).toEqual([]);
    expect(blogPost.thumbnailFilename).toEqual(null);
    expect(blogPost.urlFragment).toEqual('Url Fragment loading');
  });

=======
>>>>>>> 2932c9dc
  it('should return correct property values', () => {
    expect(sampleBlogPostData.lastUpdated).toEqual('3454354354');
    expect(sampleBlogPostData.publishedOn).toEqual('3454354354');
  });
});<|MERGE_RESOLUTION|>--- conflicted
+++ resolved
@@ -105,20 +105,6 @@
     ]);
   });
 
-<<<<<<< HEAD
-  it('should be able to create an interstitial blog post object', () => {
-    let blogPost = BlogPostData.createInterstitialBlogPost();
-    expect(blogPost.id).toEqual('id');
-    expect(blogPost.authorUsername).toEqual('loading');
-    expect(blogPost.title).toEqual('Blog Post Title loading');
-    expect(blogPost.content).toEqual('');
-    expect(blogPost.tags).toEqual([]);
-    expect(blogPost.thumbnailFilename).toEqual(null);
-    expect(blogPost.urlFragment).toEqual('Url Fragment loading');
-  });
-
-=======
->>>>>>> 2932c9dc
   it('should return correct property values', () => {
     expect(sampleBlogPostData.lastUpdated).toEqual('3454354354');
     expect(sampleBlogPostData.publishedOn).toEqual('3454354354');
