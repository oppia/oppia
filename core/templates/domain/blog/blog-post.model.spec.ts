--- conflicted
+++ resolved
@@ -71,11 +71,7 @@
     ]);
   });
 
-<<<<<<< HEAD
-  it('should correctly set tags in the blog post', () => {
-=======
   it('should correctly set tags in the blog post when tags are changed', () => {
->>>>>>> 60e813ac
     sampleBlogPostData.tags = ['news', 'learners'];
 
     expect(sampleBlogPostData.tags).toEqual(['news', 'learners']);
