// Copyright 2021 The Oppia Authors. All Rights Reserved.
//
// Licensed under the Apache License, Version 2.0 (the "License");
// you may not use this file except in compliance with the License.
// You may obtain a copy of the License at
//
//      http://www.apache.org/licenses/LICENSE-2.0
//
// Unless required by applicable law or agreed to in writing, software
// distributed under the License is distributed on an "AS-IS" BASIS,
// WITHOUT WARRANTIES OR CONDITIONS OF ANY KIND, either express or implied.
// See the License for the specific language governing permissions and
// limitations under the License.

/**
 * @fileoverview Model for creating and mutating instances of frontend
 * blog post domain objects.
 */

import { AppConstants } from 'app.constants';
export interface BlogPostBackendDict {
  'id': string ;
  'author_name': string;
  'title': string;
  'content': string;
  'thumbnail_filename': string | null;
  'tags': string[];
  'url_fragment': string;
  'last_updated'?: string;
  'published_on'?: string;
}
export class BlogPostData {
  _id: string;
  _authorName: string;
  _title: string;
  _content: string;
  _tags: string[];
  _thumbnailFilename: string | null;
  _urlFragment: string;
  _lastUpdated?: string;
  _publishedOn?: string;
  constructor(
      id: string,
<<<<<<< HEAD
      authorName: string,
=======
      authorUsername: string,
>>>>>>> ad47901c
      title: string,
      content: string,
      tags: string[],
      thumbnailFilename: string | null,
      urlFragment: string,
      lastUpdated?: string,
      publishedOn?: string) {
    this._id = id;
    this._authorName = authorName;
    this._title = title;
    this._content = content;
    this._tags = tags;
    this._thumbnailFilename = thumbnailFilename;
    this._urlFragment = urlFragment;
    this._lastUpdated = lastUpdated;
    this._publishedOn = publishedOn;
  }

  get id(): string {
    return this._id;
  }

  get authorName(): string {
    return this._authorName;
  }

  get lastUpdated(): string | undefined {
    return this._lastUpdated;
  }

  get publishedOn(): string | undefined {
    return this._publishedOn;
  }

  set title(title: string) {
    this._title = title;
  }

  get title(): string {
    return this._title;
  }

  get tags(): string[] {
    return this._tags;
  }

  set tags(tags: string[]) {
    this._tags = tags;
  }

  addTag(tag: string): void {
    this._tags.push(tag);
  }

  removeTag(tag: string): void {
    let index = this._tags.indexOf(tag);
    this._tags.splice(index, 1);
  }

  get urlFragment(): string {
    return this._urlFragment;
  }

  set thumbnailFilename(thumbnailFilename: string | null) {
    this._thumbnailFilename = thumbnailFilename;
  }

  get thumbnailFilename(): string | null {
    return this._thumbnailFilename;
  }

  get content(): string {
    return this._content;
  }

  set content(content: string) {
    this._content = content;
  }

  validate(): string[] {
    let issues = [];
    if (this._title === '') {
      issues.push(
        'Blog Post title should not be empty.');
    } else if (this._title.length < AppConstants.MIN_CHARS_IN_BLOG_POST_TITLE) {
      issues.push(
        'Blog Post title should not be less than ' +
        `${AppConstants.MIN_CHARS_IN_BLOG_POST_TITLE} characters.`
      );
    }
    if (this._content === '') {
      issues.push(
        'Blog Post content should not be empty.');
    }
    return issues;
  }

  prepublishValidate(maxTags: number): string[] {
    let issues = [];
    if (this._title === '') {
      issues.push(
        'Blog Post title should not be empty.');
    } else if (this._title.length > AppConstants.MAX_CHARS_IN_BLOG_POST_TITLE) {
      issues.push(
        'Blog Post title should not exceed ' +
        `${AppConstants.MAX_CHARS_IN_BLOG_POST_TITLE} characters.`
      );
    } else if (this._title.length < AppConstants.MIN_CHARS_IN_BLOG_POST_TITLE) {
      issues.push(
        'Blog Post title should not be less than ' +
        `${AppConstants.MIN_CHARS_IN_BLOG_POST_TITLE} characters.`
      );
    }
    if (!this._thumbnailFilename) {
      issues.push(
        'Blog Post should have a thumbnail.');
    }
    if (this._tags.length === 0) {
      issues.push(
        'Blog Post should have atleast one tag linked to it.');
    }
    if (this._tags.length > maxTags) {
      issues.push(
        `Blog Post should atmost have ${maxTags} tag(s) linked to it.`);
    }
    if (this._content === '') {
      issues.push(
        'Blog Post content should not be empty.');
    }
    return issues;
  }

  static createFromBackendDict(
      blogPostBackendDict: BlogPostBackendDict): BlogPostData {
    return new BlogPostData (
      blogPostBackendDict.id,
      blogPostBackendDict.author_name,
      blogPostBackendDict.title,
      blogPostBackendDict.content,
      blogPostBackendDict.tags,
      blogPostBackendDict.thumbnail_filename,
      blogPostBackendDict.url_fragment,
      blogPostBackendDict.last_updated,
      blogPostBackendDict.published_on);
  }
}<|MERGE_RESOLUTION|>--- conflicted
+++ resolved
@@ -41,11 +41,7 @@
   _publishedOn?: string;
   constructor(
       id: string,
-<<<<<<< HEAD
       authorName: string,
-=======
-      authorUsername: string,
->>>>>>> ad47901c
       title: string,
       content: string,
       tags: string[],
