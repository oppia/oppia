// Copyright 2017 The Oppia Authors. All Rights Reserved.
//
// Licensed under the Apache License, Version 2.0 (the "License");
// you may not use this file except in compliance with the License.
// You may obtain a copy of the License at
//
//      http://www.apache.org/licenses/LICENSE-2.0
//
// Unless required by applicable law or agreed to in writing, software
// distributed under the License is distributed on an "AS-IS" BASIS,
// WITHOUT WARRANTIES OR CONDITIONS OF ANY KIND, either express or implied.
// See the License for the specific language governing permissions and
// limitations under the License.

/**
 * @fileoverview Service to retrieve information of learner dashboard from the
 * backend.
 */

import { downgradeInjectable } from '@angular/upgrade/static';
import { HttpClient } from '@angular/common/http';
import { Injectable } from '@angular/core';

import {
  CollectionSummary,
  CollectionSummaryBackendDict,
  CollectionSummaryObjectFactory
} from 'domain/collection/collection-summary-object.factory';
import {
  FeedbackThreadSummary,
  FeedbackThreadSummaryBackendDict
} from 'domain/feedback_thread/feedback-thread-summary.model';
import {
  LearnerExplorationSummary,
  LearnerExplorationSummaryBackendDict,
} from 'domain/summary/learner-exploration-summary.model';
import {
  NonExistentActivities,
  NonExistentActivitiesBackendDict,
  NonExistentActivitiesObjectFactory
} from 'domain/learner_dashboard/non-existent-activities-object.factory';
import {
  CreatorSummaryBackendDict,
  ProfileSummary,
  ProfileSummaryObjectFactory
} from 'domain/user/profile-summary-object.factory';

interface LearnerDashboardDataBackendDict {
  'completed_explorations_list': LearnerExplorationSummaryBackendDict[];
  'incomplete_explorations_list': LearnerExplorationSummaryBackendDict[];
  'exploration_playlist': LearnerExplorationSummaryBackendDict[];
  'completed_collections_list': CollectionSummaryBackendDict[];
  'incomplete_collections_list': CollectionSummaryBackendDict[];
  'collection_playlist': CollectionSummaryBackendDict[];
  'number_of_unread_threads': number;
  'thread_summaries': FeedbackThreadSummaryBackendDict[];
  'completed_to_incomplete_collections': string[];
  'number_of_nonexistent_activities': NonExistentActivitiesBackendDict;
  'subscription_list': CreatorSummaryBackendDict[];
}

interface LearnerDashboardData {
  completedExplorationsList: LearnerExplorationSummary[];
  incompleteExplorationsList: LearnerExplorationSummary[];
  explorationPlaylist: LearnerExplorationSummary[];
  completedCollectionsList: CollectionSummary[];
  incompleteCollectionsList: CollectionSummary[];
  collectionPlaylist: CollectionSummary[];
  numberOfUnreadThreads: number;
  threadSummaries: FeedbackThreadSummary[];
  completedToIncompleteCollections: string[];
  numberOfNonexistentActivities: NonExistentActivities;
  subscriptionList: ProfileSummary[];
}

@Injectable({
  providedIn: 'root'
})
export class LearnerDashboardBackendApiService {
  constructor(
    private http: HttpClient,
    private collectionSummaryObjectFactory: CollectionSummaryObjectFactory,
<<<<<<< HEAD
    private feedbackThreadSummaryObjectFactory:
    FeedbackThreadSummaryObjectFactory,
=======
    private learnerExplorationSummaryObjectFactory:
    LearnerExplorationSummaryObjectFactory,
>>>>>>> ae25baf6
    private nonExistentActivitiesObjectFactory:
    NonExistentActivitiesObjectFactory,
    private profileSummaryObjectFactory: ProfileSummaryObjectFactory) {}

  _fetchLearnerDashboardData(): Promise<LearnerDashboardData> {
    return new Promise((resolve, reject) => {
      this.http.get<LearnerDashboardDataBackendDict>(
        '/learnerdashboardhandler/data').toPromise().then(dashboardData => {
        resolve({
          completedExplorationsList: (
            dashboardData.completed_explorations_list.map(
              expSummary => LearnerExplorationSummary.createFromBackendDict(
                expSummary))),
          incompleteExplorationsList: (
            dashboardData.incomplete_explorations_list.map(
              expSummary => LearnerExplorationSummary.createFromBackendDict(
                expSummary))),
          explorationPlaylist: (
            dashboardData.exploration_playlist.map(
              expSummary => LearnerExplorationSummary.createFromBackendDict(
                expSummary))),
          completedCollectionsList: (
            dashboardData.completed_collections_list.map(
              collectionSummary => this.collectionSummaryObjectFactory
                .createFromBackendDict(collectionSummary))),
          incompleteCollectionsList: (
            dashboardData.incomplete_collections_list.map(
              collectionSummary => this.collectionSummaryObjectFactory
                .createFromBackendDict(collectionSummary))),
          collectionPlaylist: (
            dashboardData.collection_playlist.map(
              collectionSummary => this.collectionSummaryObjectFactory
                .createFromBackendDict(collectionSummary))),
          numberOfUnreadThreads: dashboardData.number_of_unread_threads,
          threadSummaries: (
            dashboardData.thread_summaries.map(
              threadSummary => FeedbackThreadSummary
                .createFromBackendDict(threadSummary))),
          completedToIncompleteCollections: (
            dashboardData.completed_to_incomplete_collections),
          numberOfNonexistentActivities: (
            this.nonExistentActivitiesObjectFactory.createFromBackendDict(
              dashboardData.number_of_nonexistent_activities)),
          subscriptionList: (
            dashboardData.subscription_list.map(
              profileSummary => this.profileSummaryObjectFactory
                .createFromCreatorBackendDict(profileSummary)))
        });
      }, errorResponse => {
        reject(errorResponse.error.error);
      });
    });
  }

  fetchLearnerDashboardData(): Promise<LearnerDashboardData> {
    return this._fetchLearnerDashboardData();
  }
}

angular.module('oppia').factory(
  'LearnerDashboardBackendApiService',
  downgradeInjectable(LearnerDashboardBackendApiService));<|MERGE_RESOLUTION|>--- conflicted
+++ resolved
@@ -80,13 +80,6 @@
   constructor(
     private http: HttpClient,
     private collectionSummaryObjectFactory: CollectionSummaryObjectFactory,
-<<<<<<< HEAD
-    private feedbackThreadSummaryObjectFactory:
-    FeedbackThreadSummaryObjectFactory,
-=======
-    private learnerExplorationSummaryObjectFactory:
-    LearnerExplorationSummaryObjectFactory,
->>>>>>> ae25baf6
     private nonExistentActivitiesObjectFactory:
     NonExistentActivitiesObjectFactory,
     private profileSummaryObjectFactory: ProfileSummaryObjectFactory) {}
