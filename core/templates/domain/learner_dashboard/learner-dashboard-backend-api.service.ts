// Copyright 2017 The Oppia Authors. All Rights Reserved.
//
// Licensed under the Apache License, Version 2.0 (the "License");
// you may not use this file except in compliance with the License.
// You may obtain a copy of the License at
//
//      http://www.apache.org/licenses/LICENSE-2.0
//
// Unless required by applicable law or agreed to in writing, software
// distributed under the License is distributed on an "AS-IS" BASIS,
// WITHOUT WARRANTIES OR CONDITIONS OF ANY KIND, either express or implied.
// See the License for the specific language governing permissions and
// limitations under the License.

/**
 * @fileoverview Service to retrieve information of learner dashboard from the
 * backend.
 */

import { downgradeInjectable } from '@angular/upgrade/static';
import { HttpClient } from '@angular/common/http';
import { Injectable } from '@angular/core';

import {
  CollectionSummary,
  CollectionSummaryBackendDict,
} from 'domain/collection/collection-summary.model';
import {
  FeedbackThreadSummary,
  FeedbackThreadSummaryBackendDict
} from 'domain/feedback_thread/feedback-thread-summary.model';
import {
  LearnerExplorationSummary,
  LearnerExplorationSummaryBackendDict,
} from 'domain/summary/learner-exploration-summary.model';
import {
  NonExistentActivities,
  NonExistentActivitiesBackendDict,
} from 'domain/learner_dashboard/non-existent-activities.model';
import {
  CreatorSummaryBackendDict,
  ProfileSummary,
} from 'domain/user/profile-summary.model';

interface LearnerDashboardDataBackendDict {
  'completed_explorations_list': LearnerExplorationSummaryBackendDict[];
  'incomplete_explorations_list': LearnerExplorationSummaryBackendDict[];
  'exploration_playlist': LearnerExplorationSummaryBackendDict[];
  'completed_collections_list': CollectionSummaryBackendDict[];
  'incomplete_collections_list': CollectionSummaryBackendDict[];
  'collection_playlist': CollectionSummaryBackendDict[];
  'number_of_unread_threads': number;
  'thread_summaries': FeedbackThreadSummaryBackendDict[];
  'completed_to_incomplete_collections': string[];
  'number_of_nonexistent_activities': NonExistentActivitiesBackendDict;
  'subscription_list': CreatorSummaryBackendDict[];
}

interface LearnerDashboardData {
  completedExplorationsList: LearnerExplorationSummary[];
  incompleteExplorationsList: LearnerExplorationSummary[];
  explorationPlaylist: LearnerExplorationSummary[];
  completedCollectionsList: CollectionSummary[];
  incompleteCollectionsList: CollectionSummary[];
  collectionPlaylist: CollectionSummary[];
  numberOfUnreadThreads: number;
  threadSummaries: FeedbackThreadSummary[];
  completedToIncompleteCollections: string[];
  numberOfNonexistentActivities: NonExistentActivities;
  subscriptionList: ProfileSummary[];
}

@Injectable({
  providedIn: 'root'
})
export class LearnerDashboardBackendApiService {
  constructor(
    private http: HttpClient,
<<<<<<< HEAD
    private collectionSummaryObjectFactory: CollectionSummaryObjectFactory,
    private nonExistentActivitiesObjectFactory:
    NonExistentActivitiesObjectFactory,
    private profileSummaryObjectFactory: ProfileSummaryObjectFactory) {}
=======
    private learnerExplorationSummaryObjectFactory:
    LearnerExplorationSummaryObjectFactory) {}
>>>>>>> 1a57e851

  async _fetchLearnerDashboardDataAsync(): Promise<LearnerDashboardData> {
    return new Promise((resolve, reject) => {
      this.http.get<LearnerDashboardDataBackendDict>(
        '/learnerdashboardhandler/data').toPromise().then(dashboardData => {
        resolve({
          completedExplorationsList: (
            dashboardData.completed_explorations_list.map(
              expSummary => LearnerExplorationSummary.createFromBackendDict(
                expSummary))),
          incompleteExplorationsList: (
            dashboardData.incomplete_explorations_list.map(
              expSummary => LearnerExplorationSummary.createFromBackendDict(
                expSummary))),
          explorationPlaylist: (
            dashboardData.exploration_playlist.map(
              expSummary => LearnerExplorationSummary.createFromBackendDict(
                expSummary))),
          completedCollectionsList: (
            dashboardData.completed_collections_list.map(
              collectionSummary => CollectionSummary
                .createFromBackendDict(collectionSummary))),
          incompleteCollectionsList: (
            dashboardData.incomplete_collections_list.map(
              collectionSummary => CollectionSummary
                .createFromBackendDict(collectionSummary))),
          collectionPlaylist: (
            dashboardData.collection_playlist.map(
              collectionSummary => CollectionSummary
                .createFromBackendDict(collectionSummary))),
          numberOfUnreadThreads: dashboardData.number_of_unread_threads,
          threadSummaries: (
            dashboardData.thread_summaries.map(
              threadSummary => FeedbackThreadSummary
                .createFromBackendDict(threadSummary))),
          completedToIncompleteCollections: (
            dashboardData.completed_to_incomplete_collections),
          numberOfNonexistentActivities: (
            NonExistentActivities.createFromBackendDict(
              dashboardData.number_of_nonexistent_activities)),
          subscriptionList: (
            dashboardData.subscription_list.map(
              profileSummary => ProfileSummary
                .createFromCreatorBackendDict(profileSummary)))
        });
      }, errorResponse => {
        reject(errorResponse.error.error);
      });
    });
  }

  async fetchLearnerDashboardDataAsync(): Promise<LearnerDashboardData> {
    return this._fetchLearnerDashboardDataAsync();
  }
}

angular.module('oppia').factory(
  'LearnerDashboardBackendApiService',
  downgradeInjectable(LearnerDashboardBackendApiService));<|MERGE_RESOLUTION|>--- conflicted
+++ resolved
@@ -75,16 +75,7 @@
 })
 export class LearnerDashboardBackendApiService {
   constructor(
-    private http: HttpClient,
-<<<<<<< HEAD
-    private collectionSummaryObjectFactory: CollectionSummaryObjectFactory,
-    private nonExistentActivitiesObjectFactory:
-    NonExistentActivitiesObjectFactory,
-    private profileSummaryObjectFactory: ProfileSummaryObjectFactory) {}
-=======
-    private learnerExplorationSummaryObjectFactory:
-    LearnerExplorationSummaryObjectFactory) {}
->>>>>>> 1a57e851
+    private http: HttpClient) {}
 
   async _fetchLearnerDashboardDataAsync(): Promise<LearnerDashboardData> {
     return new Promise((resolve, reject) => {
