--- conflicted
+++ resolved
@@ -315,11 +315,7 @@
         skill_id_2: 'Skill Description 2'
       }
     }],
-<<<<<<< HEAD
-    new_topics_list: [{
-=======
     untracked_topics_list: [{
->>>>>>> aa89cb1c
       id: 'sample_topic_id',
       name: 'Topic Name',
       language_code: 'en',
