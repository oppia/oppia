--- conflicted
+++ resolved
@@ -47,7 +47,8 @@
     version: 2,
     additional_story_count: 0,
     topic_model_created_on: 231241343,
-    topic_model_last_updated: 3454354354
+    topic_model_last_updated: 3454354354,
+    url_fragment: 'topic-name-one'
   };
   let secondTopicSummaryDict: TopicSummaryBackendDict = {
     id: 'topic2',
@@ -63,47 +64,15 @@
     version: 2,
     additional_story_count: 0,
     topic_model_created_on: 231241343,
-    topic_model_last_updated: 3454354354
+    topic_model_last_updated: 3454354354,
+    url_fragment: 'topic-name-two'
   };
 
   let responseDictionaries = {
-<<<<<<< HEAD
-    topic_summary_dicts: [{
-      id: 'topic1',
-      name: 'Topic name',
-      description: 'Topic description',
-      canonical_story_count: 4,
-      subtopic_count: 5,
-      total_skill_count: 20,
-      uncategorized_skill_count: 5,
-      language_code: 'en',
-      version: 1,
-      additional_story_count: 0,
-      topic_model_created_on: 231241343,
-      topic_model_last_updated: 3454354354,
-      url_fragment: 'topic-name-one'
-    }, {
-      id: 'topic2',
-      name: 'Topic name 2',
-      description: 'Topic description 2',
-      canonical_story_count: 3,
-      subtopic_count: 2,
-      total_skill_count: 10,
-      uncategorized_skill_count: 3,
-      language_code: 'en',
-      version: 1,
-      additional_story_count: 0,
-      topic_model_created_on: 231241343,
-      topic_model_last_updated: 3454354354,
-      url_fragment: 'topic-name-two'
-    }],
-    classroom_name: 'math'
-=======
     name: 'Math',
     topic_summary_dicts: [firstTopicSummaryDict, secondTopicSummaryDict],
     course_details: 'Course Details',
     topic_list_intro: 'Topics Covered'
->>>>>>> 89c5f5ec
   };
 
   let sampleClassroomDataObject = null;
@@ -117,23 +86,11 @@
     classroomDataObjectFactory = TestBed.get(ClassroomDataObjectFactory);
 
     // Sample topic object returnable from the backend.
-<<<<<<< HEAD
-    sampleDataResultsObjects = {
-      topic_summary_objects: [
-        topicSummaryObjectFactory.createFromBackendDict(
-          responseDictionaries.topic_summary_dicts[0]),
-        topicSummaryObjectFactory.createFromBackendDict(
-          responseDictionaries.topic_summary_dicts[1])
-      ],
-      classroom_name: responseDictionaries.classroom_name
-    };
-=======
     sampleClassroomDataObject = (
       classroomDataObjectFactory.createFromBackendData(
         responseDictionaries.name, responseDictionaries.topic_summary_dicts,
         responseDictionaries.course_details,
         responseDictionaries.topic_list_intro));
->>>>>>> 89c5f5ec
   });
 
   afterEach(() => {
@@ -155,14 +112,7 @@
 
       flushMicrotasks();
 
-<<<<<<< HEAD
-      expect(successHandler).toHaveBeenCalledWith({
-        classroomName: sampleDataResultsObjects.classroom_name,
-        topicSummaries: sampleDataResultsObjects.topic_summary_objects
-      });
-=======
       expect(successHandler).toHaveBeenCalledWith(sampleClassroomDataObject);
->>>>>>> 89c5f5ec
       expect(failHandler).not.toHaveBeenCalled();
     })
   );
@@ -202,14 +152,7 @@
       expect(req.request.method).toEqual('GET');
       req.flush(responseDictionaries);
       flushMicrotasks();
-<<<<<<< HEAD
-      expect(successHandler).toHaveBeenCalledWith({
-        classroomName: sampleDataResultsObjects.classroom_name,
-        topicSummaries: sampleDataResultsObjects.topic_summary_objects
-      });
-=======
       expect(successHandler).toHaveBeenCalledWith(sampleClassroomDataObject);
->>>>>>> 89c5f5ec
       expect(failHandler).not.toHaveBeenCalled();
     })
   );
