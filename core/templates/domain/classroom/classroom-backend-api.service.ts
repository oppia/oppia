--- conflicted
+++ resolved
@@ -54,13 +54,8 @@
   ) {}
 
   _fetchClassroomData(classroomName: string,
-<<<<<<< HEAD
-      successCallback: (value?: ClassroomData) => void,
-      errorCallback: (reason?: string) => void): void {
-=======
-      successCallback: (value: TopicSummary[]) => void,
+      successCallback: (value: ClassroomData) => void,
       errorCallback: (reason: string) => void): void {
->>>>>>> 41ea0c91
     let classroomDataUrl = this.urlInterpolationService.interpolateUrl(
       ClassroomDomainConstants.CLASSROOOM_DATA_URL_TEMPLATE, {
         classroom_name: classroomName
