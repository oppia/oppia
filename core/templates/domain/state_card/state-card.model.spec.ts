// Copyright 2018 The Oppia Authors. All Rights Reserved.
//
// Licensed under the Apache License, Version 2.0 (the "License");
// you may not use this file except in compliance with the License.
// You may obtain a copy of the License at
//
//      http://www.apache.org/licenses/LICENSE-2.0
//
// Unless required by applicable law or agreed to in writing, software
// distributed under the License is distributed on an "AS-IS" BASIS,
// WITHOUT WARRANTIES OR CONDITIONS OF ANY KIND, either express or implied.
// See the License for the specific language governing permissions and
// limitations under the License.

/**
 * @fileoverview Tests for state-card.model.ts.
 */

import { TestBed } from '@angular/core/testing';

import { AudioTranslationLanguageService } from
  'pages/exploration-player-page/services/audio-translation-language.service';
import { CamelCaseToHyphensPipe } from
  'filters/string-utility-filters/camel-case-to-hyphens.pipe';
import { InteractionBackendDict, InteractionObjectFactory } from
  'domain/exploration/InteractionObjectFactory';
import { StateCard } from
  'domain/state_card/state-card.model';
import { SubtitledUnicode } from
  'domain/exploration/SubtitledUnicodeObjectFactory';
import { WrittenTranslationsObjectFactory } from
  'domain/exploration/WrittenTranslationsObjectFactory';
import { RecordedVoiceovers } from 'domain/exploration/recorded-voiceovers.model';
import { Voiceover } from 'domain/exploration/voiceover.model';


describe('State card object factory', () => {
  let interactionObjectFactory: InteractionObjectFactory;
  let writtenTranslationsObjectFactory: WrittenTranslationsObjectFactory;
  let audioTranslationLanguageService: AudioTranslationLanguageService;
<<<<<<< HEAD
  let _sampleCard = null;
  let _sampleCard2 = null;
=======
  let _sampleCard: StateCard;
>>>>>>> 9082250d

  beforeEach(() => {
    TestBed.configureTestingModule({
      providers: [CamelCaseToHyphensPipe]
    });

    interactionObjectFactory = TestBed.inject(InteractionObjectFactory);
    writtenTranslationsObjectFactory = TestBed.inject(
      WrittenTranslationsObjectFactory);
    audioTranslationLanguageService = TestBed.inject(
      AudioTranslationLanguageService);

    let interactionDict: InteractionBackendDict = {
      answer_groups: [],
      confirmed_unclassified_answers: [],
      customization_args: {
        rows: {
          value: 1
        },
        placeholder: {
          value: {
            unicode_str: 'Type your answer here.',
            content_id: ''
          }
        }
      },
      default_outcome: {
        dest: '(untitled state)',
        feedback: {
          content_id: 'default_outcome',
          html: ''
        },
        param_changes: [],
        labelled_as_correct: false,
        refresher_exploration_id: null,
        missing_prerequisite_skill_id: null
      },
      hints: [],
      id: 'TextInput',
      solution: null
    };
    _sampleCard = StateCard.createNewCard(
      'State 1', '<p>Content</p>', '<interaction></interaction>',
      interactionObjectFactory.createFromBackendDict(interactionDict),
      RecordedVoiceovers.createFromBackendDict({
        voiceovers_mapping: {
          content: {
            en: {
              filename: 'filename1.mp3',
              file_size_bytes: 100000,
              needs_update: false,
              duration_secs: 10.0
            },
            hi: {
              filename: 'filename2.mp3',
              file_size_bytes: 11000,
              needs_update: false,
              duration_secs: 0.11
            }
          }
        }
      }),
      writtenTranslationsObjectFactory.createEmpty(),
      'content', audioTranslationLanguageService);

    _sampleCard2 = new StateCard(
      null, null, null, null,
      [{
        learnerInput: 'learnerInput',
        oppiaResponse: 'response',
        isHint: true
      }], null, null, null, null);
  });

  it('should be able to get the various fields', () => {
    expect(_sampleCard.getStateName()).toEqual('State 1');
    expect(_sampleCard.getContentHtml()).toEqual('<p>Content</p>');
    expect(_sampleCard.getInteraction().id).toEqual('TextInput');
    expect(_sampleCard.getInteractionHtml()).toEqual(
      '<interaction></interaction>');
    expect(_sampleCard.getInputResponsePairs()).toEqual([]);
    expect(_sampleCard.getLastInputResponsePair()).toEqual(null);
    expect(_sampleCard.getLastOppiaResponse()).toEqual(null);
    expect(_sampleCard.getRecordedVoiceovers().getBindableVoiceovers(
      'content')).toEqual({
      en: Voiceover.createFromBackendDict({
        filename: 'filename1.mp3',
        file_size_bytes: 100000,
        needs_update: false,
        duration_secs: 10.0
      }),
      hi: Voiceover.createFromBackendDict({
        filename: 'filename2.mp3',
        file_size_bytes: 11000,
        needs_update: false,
        duration_secs: 0.11
      })
    });
    expect(_sampleCard.getVoiceovers()).toEqual({
      en: Voiceover.createFromBackendDict({
        filename: 'filename1.mp3',
        file_size_bytes: 100000,
        needs_update: false,
        duration_secs: 10.0
      }),
      hi: Voiceover.createFromBackendDict({
        filename: 'filename2.mp3',
        file_size_bytes: 11000,
        needs_update: false,
        duration_secs: 0.11
      })
    });

    expect(_sampleCard.getInteractionId()).toEqual('TextInput');
    expect(_sampleCard.isTerminal()).toEqual(false);
    expect(_sampleCard.isInteractionInline()).toEqual(true);
    expect(_sampleCard.getInteractionInstructions()).toEqual(null);
    expect(_sampleCard.getInteractionCustomizationArgs()).toEqual({
      rows: {value: 1},
      placeholder: {value: new SubtitledUnicode('Type your answer here.', '')}
    });
    expect(_sampleCard.getInteractionHtml()).toEqual(
      '<interaction></interaction>'
    );

    _sampleCard.addInputResponsePair({
      oppiaResponse: 'response',
      learnerInput: '',
      isHint: false
    });

    expect(_sampleCard.getOppiaResponse(0)).toEqual('response');
    expect(_sampleCard.getLastOppiaResponse()).toEqual('response');
    expect(_sampleCard.getLastInputResponsePair()).toEqual({
      oppiaResponse: 'response',
      learnerInput: '',
      isHint: false
    });
  });

  it('should add input response pair', () => {
    const responsePair1 = {
      oppiaResponse: 'pair_1',
      learnerInput: '',
      isHint: false
    };
    _sampleCard.addInputResponsePair(responsePair1);
    expect(_sampleCard.getInputResponsePairs()).toEqual([responsePair1]);
  });

  it('should add not add response if input response pair is empty', () => {
    _sampleCard._inputResponsePairs = [];
    _sampleCard.setLastOppiaResponse('response');
    expect(_sampleCard.getInputResponsePairs()).toEqual([]);
  });

  it('should be able to set the various fields', () => {
    _sampleCard.setInteractionHtml('<interaction_2></interaction_2>');
    expect(_sampleCard.getInteractionHtml()).toEqual(
      '<interaction_2></interaction_2>');

    _sampleCard.addInputResponsePair({
      oppiaResponse: 'response',
      learnerInput: '',
      isHint: false
    });

    _sampleCard.setLastOppiaResponse('response_3');
    expect(_sampleCard.getLastOppiaResponse()).toEqual('response_3');
  });

  it('should return last answer when calling ' +
    '\'getLastAnswer\'', () => {
    expect(_sampleCard2.getLastAnswer()).toEqual('learnerInput');
  });

  it('should return empty dict when calling \'getVoiceovers\' ' +
    'if there are no voice overs', () => {
    expect(_sampleCard2.getVoiceovers()).toEqual({});
  });

  it('should return null when calling \'getInteractionId\' ' +
    'if there are no interactions', () => {
    expect(_sampleCard2.getInteractionId()).toEqual(null);
  });

  it('should return null when calling \'getInteractionCustomizationArgs\' ' +
    'if there are no interactions', () => {
    expect(_sampleCard2.getInteractionCustomizationArgs()).toEqual(null);
  });
});<|MERGE_RESOLUTION|>--- conflicted
+++ resolved
@@ -38,12 +38,9 @@
   let interactionObjectFactory: InteractionObjectFactory;
   let writtenTranslationsObjectFactory: WrittenTranslationsObjectFactory;
   let audioTranslationLanguageService: AudioTranslationLanguageService;
-<<<<<<< HEAD
   let _sampleCard = null;
   let _sampleCard2 = null;
-=======
-  let _sampleCard: StateCard;
->>>>>>> 9082250d
+
 
   beforeEach(() => {
     TestBed.configureTestingModule({
