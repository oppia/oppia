// Copyright 2019 The Oppia Authors. All Rights Reserved.
//
// Licensed under the Apache License, Version 2.0 (the "License");
// you may not use this file except in compliance with the License.
// You may obtain a copy of the License at
//
//      http://www.apache.org/licenses/LICENSE-2.0
//
// Unless required by applicable law or agreed to in writing, software
// distributed under the License is distributed on an "AS-IS" BASIS,
// WITHOUT WARRANTIES OR CONDITIONS OF ANY KIND, either express or implied.
// See the License for the specific language governing permissions and
// limitations under the License.

/**
 * @fileoverview Factory for creating instances of frontend
 * subtopic data domain objects.
 */

import { downgradeInjectable } from '@angular/upgrade/static';
import { Injectable } from '@angular/core';

<<<<<<< HEAD
import { SubtopicPageContents, SubtopicPageContentsObjectFactory } from
  'domain/topic/SubtopicPageContentsObjectFactory';
=======
import {
  ISubtopicPageContentsBackendDict,
  SubtopicPageContents,
  SubtopicPageContentsObjectFactory
} from 'domain/topic/SubtopicPageContentsObjectFactory';

export interface ISubtopicDataBackendDict {
  'subtopic_title': string;
  'page_contents': ISubtopicPageContentsBackendDict;
}
>>>>>>> f1c1ca4b

export class ReadOnlySubtopicPageData {
  subtopicTitle: string;
  pageContents: SubtopicPageContents;

  constructor(subtopicTitle: string, pageContents: SubtopicPageContents) {
    this.subtopicTitle = subtopicTitle;
    this.pageContents = pageContents;
  }

  getSubtopicTitle(): string {
    return this.subtopicTitle;
  }

  getPageContents(): SubtopicPageContents {
    return this.pageContents;
  }
}

@Injectable({
  providedIn: 'root'
})
export class ReadOnlySubtopicPageObjectFactory {
  constructor(
    private subtopicPageContentsObjectFactory: SubtopicPageContentsObjectFactory
  ) {}

  createFromBackendDict(subtopicDataBackendDict: ISubtopicDataBackendDict):
    ReadOnlySubtopicPageData {
    return new ReadOnlySubtopicPageData(
      subtopicDataBackendDict.subtopic_title,
      this.subtopicPageContentsObjectFactory.createFromBackendDict(
        subtopicDataBackendDict.page_contents
      )
    );
  }
}

angular.module('oppia').factory(
  'ReadOnlySubtopicPageObjectFactory',
  downgradeInjectable(ReadOnlySubtopicPageObjectFactory));<|MERGE_RESOLUTION|>--- conflicted
+++ resolved
@@ -20,10 +20,6 @@
 import { downgradeInjectable } from '@angular/upgrade/static';
 import { Injectable } from '@angular/core';
 
-<<<<<<< HEAD
-import { SubtopicPageContents, SubtopicPageContentsObjectFactory } from
-  'domain/topic/SubtopicPageContentsObjectFactory';
-=======
 import {
   ISubtopicPageContentsBackendDict,
   SubtopicPageContents,
@@ -34,7 +30,6 @@
   'subtopic_title': string;
   'page_contents': ISubtopicPageContentsBackendDict;
 }
->>>>>>> f1c1ca4b
 
 export class ReadOnlySubtopicPageData {
   subtopicTitle: string;
