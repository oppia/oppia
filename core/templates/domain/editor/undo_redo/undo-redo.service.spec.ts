--- conflicted
+++ resolved
@@ -19,10 +19,7 @@
 // TODO(#7222): Remove the following block of unnnecessary imports once
 // undo-redo.service.ts is upgraded to Angular 8.
 import { Change } from 'domain/editor/undo_redo/change.model';
-<<<<<<< HEAD
-=======
 import { UpgradedServices } from 'services/UpgradedServices';
->>>>>>> 8ccf1b6d
 import { importAllAngularServices } from 'tests/unit-test-utils';
 // ^^^ This block is to be removed.
 
@@ -31,8 +28,6 @@
   importAllAngularServices();
 
   beforeEach(angular.mock.module('oppia'));
-<<<<<<< HEAD
-=======
   importAllAngularServices();
   beforeEach(angular.mock.module('oppia', function($provide) {
     var ugs = new UpgradedServices();
@@ -40,7 +35,6 @@
       $provide.value(key, value);
     }
   }));
->>>>>>> 8ccf1b6d
 
   beforeEach(angular.mock.inject(function($injector) {
     UndoRedoService = $injector.get('UndoRedoService');
