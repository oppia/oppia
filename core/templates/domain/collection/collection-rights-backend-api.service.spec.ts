--- conflicted
+++ resolved
@@ -21,27 +21,17 @@
 import { TestBed, fakeAsync, flushMicrotasks } from '@angular/core/testing';
 
 import { CollectionRightsBackendApiService } from
-<<<<<<< HEAD
-  'domain/collection/collection-rights-backend-api.service';
-=======
   './collection-rights-backend-api.service';
-import { CsrfTokenService } from 'services/csrf-token.service';
 import { CollectionRightsObjectFactory } from
   'domain/collection/CollectionRightsObjectFactory';
 import { ICollectionRightsBackendDict } from
   'domain/collection/CollectionRightsObjectFactory';
->>>>>>> f1c1ca4b
 
 describe('Collection rights backend API service', function() {
   let collectionRightsBackendApiService: CollectionRightsBackendApiService;
   let collectionRightsObjectFactory: CollectionRightsObjectFactory;
   let httpTestingController: HttpTestingController;
-<<<<<<< HEAD
-  let sampleDataResults: Array<object>;
-=======
   let sampleDataResults: ICollectionRightsBackendDict;
-  let csrfService: CsrfTokenService = null;
->>>>>>> f1c1ca4b
 
   beforeEach(() => {
     TestBed.configureTestingModule({
@@ -51,18 +41,8 @@
     httpTestingController = TestBed.get(HttpTestingController);
     collectionRightsBackendApiService =
       TestBed.get(CollectionRightsBackendApiService);
-<<<<<<< HEAD
-=======
     collectionRightsObjectFactory =
       TestBed.get(CollectionRightsObjectFactory);
-    csrfService = TestBed.get(CsrfTokenService);
-
-    spyOn(csrfService, 'getTokenAsync').and.callFake(() => {
-      return new Promise((resolve) => {
-        resolve('sample-csrf-token');
-      });
-    });
->>>>>>> f1c1ca4b
   });
 
   beforeEach(() => {
