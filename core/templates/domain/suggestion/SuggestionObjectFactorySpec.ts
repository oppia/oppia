--- conflicted
+++ resolved
@@ -17,23 +17,13 @@
  */
 
 import { TestBed } from '@angular/core/testing';
-<<<<<<< HEAD
-=======
 
->>>>>>> 370095f2
 import { SuggestionObjectFactory } from
   'domain/suggestion/SuggestionObjectFactory';
 
 describe('SuggestionObjectFactory', () => {
   beforeEach(() => {
-<<<<<<< HEAD
-    TestBed.configureTestingModule({
-      providers: [SuggestionObjectFactory]
-    });
-    suggestionObjectFactory = TestBed.get(SuggestionObjectFactory);
-=======
     this.factory = TestBed.get(SuggestionObjectFactory);
->>>>>>> 370095f2
   });
 
   it('should create a new suggestion from a backend dict.', () => {
