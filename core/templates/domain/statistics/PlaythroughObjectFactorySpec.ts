--- conflicted
+++ resolved
@@ -18,38 +18,12 @@
 
 import { TestBed } from '@angular/core/testing';
 
-import {
-  ICyclicStateTransitionsCustomizationArgs,
-  IEarlyQuitCustomizationArgs,
-  IMultipleIncorrectSubmissionsCustomizationArgs,
-  PlaythroughObjectFactory
-} from 'domain/statistics/PlaythroughObjectFactory';
 import { LearnerActionObjectFactory } from
   'domain/statistics/LearnerActionObjectFactory';
+import { PlaythroughObjectFactory } from
+  'domain/statistics/PlaythroughObjectFactory';
 
 describe('Playthrough Object Factory', () => {
-<<<<<<< HEAD
-  let learnerActionObjectFactory: LearnerActionObjectFactory;
-  let playthroughObjectFactory: PlaythroughObjectFactory;
-
-  beforeEach(() => {
-    learnerActionObjectFactory = TestBed.get(LearnerActionObjectFactory);
-    playthroughObjectFactory = TestBed.get(PlaythroughObjectFactory);
-  });
-
-  it('should create a new early quit playthrough', () => {
-    var actions = [
-      learnerActionObjectFactory.createExplorationStartAction({
-        state_name: {value: 'state name'},
-      })
-    ];
-    var customizationArgs: IEarlyQuitCustomizationArgs = {
-      state_name: {value: 'state name'},
-      time_spent_in_exp_in_msecs: {value: 45000},
-    };
-    var playthroughObject = playthroughObjectFactory.createNew(
-      'expId1', 1, 'EarlyQuit', customizationArgs, actions);
-=======
   var laof: LearnerActionObjectFactory;
 
   beforeEach(() => {
@@ -69,69 +43,16 @@
     }, 1)];
     var playthroughObject = this.pof.createNew(
       'playthroughId1', 'expId1', 1, 'EarlyQuit', {}, actions);
->>>>>>> aee10591
 
+    expect(playthroughObject.playthroughId).toEqual('playthroughId1');
     expect(playthroughObject.expId).toEqual('expId1');
     expect(playthroughObject.expVersion).toEqual(1);
     expect(playthroughObject.issueType).toEqual('EarlyQuit');
-    expect(playthroughObject.issueCustomizationArgs).toEqual(customizationArgs);
-    expect(playthroughObject.actions).toEqual(actions);
-  });
-
-  it('should create a new cyclic state transitions playthrough', () => {
-    var actions = [
-      learnerActionObjectFactory.createExplorationStartAction({
-        state_name: {value: 'state name'},
-      })
-    ];
-    var customizationArgs: ICyclicStateTransitionsCustomizationArgs = {
-      state_names: {value: ['state 1', 'state 2', 'state 3', 'state 1']},
-    };
-    var playthroughObject = playthroughObjectFactory.createNew(
-      'expId1', 1, 'CyclicStateTransitions', customizationArgs, actions);
-
-    expect(playthroughObject.expId).toEqual('expId1');
-    expect(playthroughObject.expVersion).toEqual(1);
-    expect(playthroughObject.issueType).toEqual('CyclicStateTransitions');
-    expect(playthroughObject.issueCustomizationArgs).toEqual(customizationArgs);
-    expect(playthroughObject.actions).toEqual(actions);
-  });
-
-  it('should create a new multiple incorrect answers playthrough', () => {
-    var actions = [
-      learnerActionObjectFactory.createExplorationStartAction({
-        state_name: {value: 'state name'},
-      })
-    ];
-    var customizationArgs: IMultipleIncorrectSubmissionsCustomizationArgs = {
-      state_name: {value: 'state name'},
-      num_times_answered_incorrectly: {value: 5},
-    };
-    var playthroughObject = playthroughObjectFactory.createNew(
-      'expId1', 1, 'MultipleIncorrectAnswers', customizationArgs, actions);
-
-    expect(playthroughObject.expId).toEqual('expId1');
-    expect(playthroughObject.expVersion).toEqual(1);
-    expect(playthroughObject.issueType).toEqual('MultipleIncorrectAnswers');
-    expect(playthroughObject.issueCustomizationArgs).toEqual(customizationArgs);
+    expect(playthroughObject.issueCustomizationArgs).toEqual({});
     expect(playthroughObject.actions).toEqual(actions);
   });
 
   it('should create a new playthrough from a backend dict', () => {
-<<<<<<< HEAD
-    var playthroughObject = playthroughObjectFactory.createFromBackendDict({
-      exp_id: 'expId1',
-      exp_version: 1,
-      issue_type: 'EarlyQuit',
-      issue_customization_args: <IEarlyQuitCustomizationArgs>{
-        state_name: {value: 'early quit'},
-      },
-      actions: [
-        {
-          action_type: 'ExplorationStart',
-          action_customization_args: {
-            state_name: {value: 'state name'},
-=======
     var playthroughObject = this.pof.createFromBackendDict(
       {
         playthrough_id: 'playthroughId1',
@@ -160,40 +81,16 @@
             time_spent_state_in_msecs: {
               value: 2
             }
->>>>>>> aee10591
           },
           schema_version: 1
-        }
-      ]
-    });
+        }]
+      }
+    );
 
+    expect(playthroughObject.playthroughId).toEqual('playthroughId1');
     expect(playthroughObject.expId).toEqual('expId1');
     expect(playthroughObject.expVersion).toEqual(1);
     expect(playthroughObject.issueType).toEqual('EarlyQuit');
-<<<<<<< HEAD
-    expect(playthroughObject.issueCustomizationArgs).toEqual({
-      state_name: {value: 'early quit'},
-    });
-    expect(playthroughObject.actions).toEqual([
-      learnerActionObjectFactory.createExplorationStartAction({
-        state_name: {value: 'state name'},
-      })
-    ]);
-  });
-
-  it('should convert a playthrough to a backend dict', () => {
-    var actions = [
-      learnerActionObjectFactory.createExplorationStartAction({
-        state_name: {value: 'state name'},
-      })
-    ];
-    var customizationArgs: IEarlyQuitCustomizationArgs = {
-      state_name: {value: 'early quit'},
-      time_spent_in_exp_in_msecs: {value: 45000},
-    };
-    var playthroughObject = playthroughObjectFactory.createNew(
-      'expId1', 1, 'EarlyQuit', customizationArgs, actions);
-=======
     expect(playthroughObject.issueCustomizationArgs).toEqual({});
     expect(playthroughObject.actions).toEqual(
       [laof.createNewAnswerSubmitAction({
@@ -241,22 +138,15 @@
     }, 1)];
     var playthroughObject = this.pof.createNew(
       'playthroughId1', 'expId1', 1, 'EarlyQuit', {}, actions);
->>>>>>> aee10591
 
-    expect(playthroughObject.toBackendDict()).toEqual({
+    var playthroughDict = playthroughObject.toBackendDict();
+    expect(playthroughDict).toEqual({
+      id: 'playthroughId1',
       exp_id: 'expId1',
       exp_version: 1,
       issue_type: 'EarlyQuit',
-      issue_customization_args: {
-        state_name: {value: 'early quit'},
-        time_spent_in_exp_in_msecs: {value: 45000},
-      },
+      issue_customization_args: {},
       actions: [{
-<<<<<<< HEAD
-        action_type: 'ExplorationStart',
-        action_customization_args: {
-          state_name: {value: 'state name'},
-=======
         action_type: 'AnswerSubmit',
         action_customization_args: {
           state_name: {
@@ -277,7 +167,6 @@
           time_spent_state_in_msecs: {
             value: 2
           }
->>>>>>> aee10591
         },
         schema_version: 1
       }]
