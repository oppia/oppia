--- conflicted
+++ resolved
@@ -288,14 +288,8 @@
   }
   ));
 
-<<<<<<< HEAD
   it('should add the role to the user given the name' +
     'when calling addUserRoleAsync', fakeAsync(() => {
-=======
-  it('should update the role of the user given the name' +
-    'when calling updateUserRoleAsync', fakeAsync(() => {
-    let topicId = '12345';
->>>>>>> 9fa1e65d
     let newRole = 'ADMIN';
     let username = 'validUser';
     let payload = {
@@ -317,14 +311,8 @@
   }
   ));
 
-<<<<<<< HEAD
   it('should fail to add the role to user when user does' +
     'not exists when calling addUserRoleAsync', fakeAsync(() => {
-=======
-  it('should fail to update the role of user when user does' +
-    'not exists when calling updateUserRoleAsync', fakeAsync(() => {
-    let topicId = '12345';
->>>>>>> 9fa1e65d
     let newRole = 'ADMIN';
     let username = 'InvalidUser';
     let payload = {
