// Copyright 2021 The Oppia Authors. All Rights Reserved.
//
// Licensed under the Apache License, Version 2.0 (the "License");
// you may not use this file except in compliance with the License.
// You may obtain a copy of the License at
//
//      http://www.apache.org/licenses/LICENSE-2.0
//
// Unless required by applicable law or agreed to in writing, software
// distributed under the License is distributed on an "AS-IS" BASIS,
// WITHOUT WARRANTIES OR CONDITIONS OF ANY KIND, either express or implied.
// See the License for the specific language governing permissions and
// limitations under the License.

/**
 * @fileoverview Unit tests for AdminBackendApiService.
 */

import {
  HttpClientTestingModule,
  HttpTestingController,
} from '@angular/common/http/testing';
import {TestBed, fakeAsync, flushMicrotasks} from '@angular/core/testing';

import {
  AdminPageData,
  AdminBackendApiService,
} from 'domain/admin/admin-backend-api.service';
import {CreatorTopicSummary} from 'domain/topic/creator-topic-summary.model';
import {PlatformParameterFilterType} from 'domain/platform-parameter/platform-parameter-filter.model';
import {PlatformParameter} from 'domain/platform-parameter/platform-parameter.model';
import {CsrfTokenService} from 'services/csrf-token.service';
import {AdminPageConstants} from 'pages/admin-page/admin-page.constants';

describe('Admin backend api service', () => {
  let abas: AdminBackendApiService;
  let httpTestingController: HttpTestingController;
  let csrfService: CsrfTokenService;
  let successHandler: jasmine.Spy<jasmine.Func>;
  let failHandler: jasmine.Spy<jasmine.Func>;
  let adminBackendResponse = {
    role_to_actions: {
      guest: ['action for guest'],
    },
    topic_summaries: [
      {
        topic_model_created_on: 1591196558882.194,
        uncategorized_skill_count: 0,
        name: 'Empty Topic',
        additional_story_count: 0,
        total_skill_count: 0,
        version: 1,
        canonical_story_count: 0,
        subtopic_count: 0,
        description: '',
        id: 'VqgPTpt7JyJy',
        topic_model_last_updated: 1591196558882.2,
        language_code: 'en',
        thumbnail_filename: 'image.svg',
        thumbnail_bg_color: '#C6DCDA',
        total_published_node_count: 0,
        can_edit_topic: true,
        is_published: false,
        url_fragment: '',
        total_upcoming_chapters_count: 1,
        total_overdue_chapters_count: 1,
        total_chapter_counts_for_each_story: [5, 4],
        published_chapter_counts_for_each_story: [3, 4],
      },
    ],
    updatable_roles: ['TOPIC_MANAGER'],
    human_readable_roles: {
      TOPIC_MANAGER: 'topic manager',
    },
    demo_collections: [],
    demo_exploration_ids: ['19'],
    demo_explorations: [['0', 'welcome.yaml']],
    viewable_roles: ['TOPIC_MANAGER'],
    platform_params_dicts: [
      {
        name: 'dummy_parameter',
        description: 'This is a dummy platform parameter.',
        data_type: 'string',
        rules: [
          {
            filters: [
              {
                type: PlatformParameterFilterType.PlatformType,
                conditions: [['=', 'Web'] as [string, string]],
              },
            ],
            value_when_matched: '',
          },
        ],
        rule_schema_version: 1,
        default_value: '',
      },
    ],
    user_group_models_dict: {
      UserGroup1: ['User1', 'User2', 'User3'],
      UserGroup2: ['User4', 'User5'],
      UserGroup3: ['User6', 'User7', 'User8'],
    },
<<<<<<< HEAD
=======
    all_users_usernames: [
      'User1',
      'User2',
      'User3',
      'User4',
      'User5',
      'User6',
      'User7',
      'User8',
    ],
>>>>>>> 3e65ebbf
  };
  let adminDataObject: AdminPageData;

  beforeEach(() => {
    TestBed.configureTestingModule({
      imports: [HttpClientTestingModule],
    });

    abas = TestBed.get(AdminBackendApiService);
    httpTestingController = TestBed.get(HttpTestingController);
    csrfService = TestBed.get(CsrfTokenService);
    successHandler = jasmine.createSpy('success');
    failHandler = jasmine.createSpy('fail');
    adminDataObject = {
      demoExplorations: adminBackendResponse.demo_explorations,
      demoCollections: adminBackendResponse.demo_collections,
      demoExplorationIds: adminBackendResponse.demo_exploration_ids,
      updatableRoles: adminBackendResponse.updatable_roles,
      roleToActions: adminBackendResponse.role_to_actions,
      viewableRoles: adminBackendResponse.viewable_roles,
      humanReadableRoles: adminBackendResponse.human_readable_roles,
      topicSummaries: adminBackendResponse.topic_summaries.map(dict =>
        CreatorTopicSummary.createFromBackendDict(dict)
      ),
      platformParameters: adminBackendResponse.platform_params_dicts.map(dict =>
        PlatformParameter.createFromBackendDict(dict)
      ),
      userGroups: adminBackendResponse.user_group_models_dict,
<<<<<<< HEAD
=======
      allUsersUsernames: adminBackendResponse.all_users_usernames,
>>>>>>> 3e65ebbf
    };

    spyOn(csrfService, 'getTokenAsync').and.callFake(async () => {
      return Promise.resolve('sample-csrf-token');
    });
  });

  afterEach(() => {
    httpTestingController.verify();
  });

  it('should fetch the data.', fakeAsync(() => {
    abas.getDataAsync().then(adminData => {
      expect(adminData).toEqual(adminDataObject);
    });

    let req = httpTestingController.expectOne('/adminhandler');
    expect(req.request.method).toEqual('GET');
    req.flush(adminBackendResponse);

    flushMicrotasks();
  }));

  it('should use the rejection handler if the backend request failed.', fakeAsync(() => {
    abas.getDataAsync().then(successHandler, failHandler);

    var req = httpTestingController.expectOne('/adminhandler');
    expect(req.request.method).toEqual('GET');

    req.flush(
      {
        error: 'Some error in the backend.',
      },
      {
        status: 500,
        statusText: 'Internal Server Error',
      }
    );
    flushMicrotasks();

    expect(successHandler).not.toHaveBeenCalled();
    expect(failHandler).toHaveBeenCalledWith('Some error in the backend.');
  }));

  // Test cases for Admin Roles Tab.
  it(
    'should get the data of user given the username' +
      'when calling viewUsersRoleAsync',
    fakeAsync(() => {
      let username = 'validUser';
      let result = {
        validUser: 'ADMIN',
      };
      abas.viewUsersRoleAsync(username).then(successHandler, failHandler);

      let req = httpTestingController.expectOne(
        '/adminrolehandler?filter_criterion=username&username=validUser'
      );
      expect(req.request.method).toEqual('GET');

      req.flush({validUser: 'ADMIN'}, {status: 200, statusText: 'Success.'});
      flushMicrotasks();

      expect(successHandler).toHaveBeenCalledWith(result);
      expect(failHandler).not.toHaveBeenCalled();
    })
  );

  it(
    'should get the data of user given the role' +
      'when calling fetchUsersAssignedToRoleAsync',
    fakeAsync(() => {
      let role = 'ADMIN';
      let result = {
        usernames: ['validUser'],
      };
      abas
        .fetchUsersAssignedToRoleAsync(role)
        .then(successHandler, failHandler);

      let req = httpTestingController.expectOne(
        '/adminrolehandler?filter_criterion=role&role=ADMIN'
      );
      expect(req.request.method).toEqual('GET');

      req.flush(
        {usernames: ['validUser']},
        {status: 200, statusText: 'Success.'}
      );
      flushMicrotasks();

      expect(successHandler).toHaveBeenCalledWith(result);
      expect(failHandler).not.toHaveBeenCalled();
    })
  );

  it(
    'should handle failing request when calling ' +
      'fetchUsersAssignedToRoleAsync',
    fakeAsync(() => {
      let role = 'invalidRole';
      abas
        .fetchUsersAssignedToRoleAsync(role)
        .then(successHandler, failHandler);

      let req = httpTestingController.expectOne(
        '/adminrolehandler?filter_criterion=role&role=invalidRole'
      );
      expect(req.request.method).toEqual('GET');

      req.flush(
        {
          error: 'Invalid role!',
        },
        {
          status: 500,
          statusText: 'Internal Server Error',
        }
      );
      flushMicrotasks();

      expect(successHandler).not.toHaveBeenCalled();
      expect(failHandler).toHaveBeenCalledWith('Invalid role!');
    })
  );

  it(
    'should fail to get the data of user when user does' +
      'not exists when calling viewUsersRoleAsync',
    fakeAsync(() => {
      let username = 'InvalidUser';
      abas.viewUsersRoleAsync(username).then(successHandler, failHandler);

      let req = httpTestingController.expectOne(
        '/adminrolehandler' + '?filter_criterion=username&username=InvalidUser'
      );
      expect(req.request.method).toEqual('GET');

      req.flush(
        {
          error: 'User with given username does not exist',
        },
        {
          status: 500,
          statusText: 'Internal Server Error',
        }
      );
      flushMicrotasks();

      expect(successHandler).not.toHaveBeenCalled();
      expect(failHandler).toHaveBeenCalledWith(
        'User with given username does not exist'
      );
    })
  );

  it(
    'should add the role to the user given the name' +
      'when calling addUserRoleAsync',
    fakeAsync(() => {
      let newRole = 'ADMIN';
      let username = 'validUser';
      let payload = {
        role: newRole,
        username: username,
      };
      abas
        .addUserRoleAsync(newRole, username)
        .then(successHandler, failHandler);

      let req = httpTestingController.expectOne('/adminrolehandler');
      expect(req.request.method).toEqual('PUT');
      expect(req.request.body).toEqual(payload);

      req.flush({status: 200, statusText: 'Success.'});
      flushMicrotasks();

      expect(successHandler).toHaveBeenCalled();
      expect(failHandler).not.toHaveBeenCalled();
    })
  );

  it(
    'should fail to add the role to user when user does' +
      'not exists when calling addUserRoleAsync',
    fakeAsync(() => {
      let newRole = 'ADMIN';
      let username = 'InvalidUser';
      let payload = {
        role: newRole,
        username: username,
      };
      abas
        .addUserRoleAsync(newRole, username)
        .then(successHandler, failHandler);

      let req = httpTestingController.expectOne('/adminrolehandler');
      expect(req.request.method).toEqual('PUT');
      expect(req.request.body).toEqual(payload);

      req.flush(
        {error: 'User with given username does not exist'},
        {status: 500, statusText: 'Internal Server Error'}
      );
      flushMicrotasks();

      expect(successHandler).not.toHaveBeenCalled();
      expect(failHandler).toHaveBeenCalledWith(
        'User with given username does not exist'
      );
    })
  );

  describe('removeUserRoleAsync', () => {
    it('should remove the role from the user', fakeAsync(() => {
      let roleToRemove = 'MODERATOR';
      let username = 'validUser';

      abas
        .removeUserRoleAsync(roleToRemove, username)
        .then(successHandler, failHandler);

      let req = httpTestingController.expectOne(
        '/adminrolehandler?role=MODERATOR&username=validUser'
      );
      expect(req.request.method).toEqual('DELETE');

      req.flush({status: 200, statusText: 'Success.'});
      flushMicrotasks();

      expect(successHandler).toHaveBeenCalled();
      expect(failHandler).not.toHaveBeenCalled();
    }));

    it('should call fail handler if the request fails', fakeAsync(() => {
      let roleToRemove = 'MODERATOR';
      let username = 'invalidUser';

      abas
        .removeUserRoleAsync(roleToRemove, username)
        .then(successHandler, failHandler);

      let req = httpTestingController.expectOne(
        '/adminrolehandler?role=MODERATOR&username=invalidUser'
      );
      expect(req.request.method).toEqual('DELETE');

      req.flush(
        {error: 'User with given username does not exist'},
        {status: 500, statusText: 'Internal Server Error'}
      );
      flushMicrotasks();

      expect(successHandler).not.toHaveBeenCalled();
      expect(failHandler).toHaveBeenCalledWith(
        'User with given username does not exist'
      );
    }));
  });

  describe('regenerateTopicSummariesAsync', () => {
    it('should make request to regenerate topic summaries', fakeAsync(() => {
      abas.regenerateTopicSummariesAsync().then(successHandler, failHandler);

      const req = httpTestingController.expectOne(
        AdminPageConstants.ADMIN_REGENERATE_TOPIC_SUMMARIES_URL
      );
      expect(req.request.method).toEqual('PUT');

      req.flush({status: 200, statusText: 'Success.'});
      flushMicrotasks();

      expect(successHandler).toHaveBeenCalled();
      expect(failHandler).not.toHaveBeenCalled();
    }));

    it('should call fail handler if the request fails', fakeAsync(() => {
      const errorMessage = 'Failed to regenerate all topic summaries.';

      abas.regenerateTopicSummariesAsync().then(successHandler, failHandler);

      const req = httpTestingController.expectOne(
        AdminPageConstants.ADMIN_REGENERATE_TOPIC_SUMMARIES_URL
      );
      expect(req.request.method).toEqual('PUT');

      req.flush(
        {error: errorMessage},
        {status: 500, statusText: 'Internal Server Error'}
      );
      flushMicrotasks();

      expect(successHandler).not.toHaveBeenCalled();
      expect(failHandler).toHaveBeenCalledWith(errorMessage);
    }));
  });

  describe('assignManagerToTopicAsync', () => {
    it('should make request to assign user to a topic', fakeAsync(() => {
      let topicID = 'topic1234';
      let username = 'validUser';
      let payload = {
        topic_id: topicID,
        username: username,
        action: 'assign',
      };
      abas
        .assignManagerToTopicAsync(username, topicID)
        .then(successHandler, failHandler);

      let req = httpTestingController.expectOne('/topicmanagerrolehandler');
      expect(req.request.method).toEqual('PUT');
      expect(req.request.body).toEqual(payload);

      req.flush({status: 200, statusText: 'Success.'});
      flushMicrotasks();

      expect(successHandler).toHaveBeenCalled();
      expect(failHandler).not.toHaveBeenCalled();
    }));

    it('should call fail handler if the request fails', fakeAsync(() => {
      let topicID = 'topic1234';
      let username = 'invalidUser';
      let payload = {
        topic_id: topicID,
        username: username,
        action: 'assign',
      };
      abas
        .assignManagerToTopicAsync(username, topicID)
        .then(successHandler, failHandler);

      let req = httpTestingController.expectOne('/topicmanagerrolehandler');
      expect(req.request.method).toEqual('PUT');
      expect(req.request.body).toEqual(payload);

      req.flush(
        {error: 'User with given username does not exist'},
        {status: 500, statusText: 'Internal Server Error'}
      );
      flushMicrotasks();

      expect(successHandler).not.toHaveBeenCalled();
      expect(failHandler).toHaveBeenCalledWith(
        'User with given username does not exist'
      );
    }));
  });

  describe('deassignManagerFromTopicAsync', () => {
    it('should make request to deassign user from topic', fakeAsync(() => {
      let topicID = 'topic1234';
      let username = 'validUser';
      let payload = {
        topic_id: topicID,
        username: username,
        action: 'deassign',
      };
      abas
        .deassignManagerFromTopicAsync(username, topicID)
        .then(successHandler, failHandler);

      let req = httpTestingController.expectOne('/topicmanagerrolehandler');
      expect(req.request.method).toEqual('PUT');
      expect(req.request.body).toEqual(payload);

      req.flush({status: 200, statusText: 'Success.'});
      flushMicrotasks();

      expect(successHandler).toHaveBeenCalled();
      expect(failHandler).not.toHaveBeenCalled();
    }));

    it('should call fail handler if the request fails', fakeAsync(() => {
      let topicID = 'topic1234';
      let username = 'invalidUser';
      let payload = {
        topic_id: topicID,
        username: username,
        action: 'deassign',
      };
      abas
        .deassignManagerFromTopicAsync(username, topicID)
        .then(successHandler, failHandler);

      let req = httpTestingController.expectOne('/topicmanagerrolehandler');
      expect(req.request.method).toEqual('PUT');
      expect(req.request.body).toEqual(payload);

      req.flush(
        {error: 'User with given username does not exist'},
        {status: 500, statusText: 'Internal Server Error'}
      );
      flushMicrotasks();

      expect(successHandler).not.toHaveBeenCalled();
      expect(failHandler).toHaveBeenCalledWith(
        'User with given username does not exist'
      );
    }));
  });

  describe('assignTranslationCoordinator', () => {
    it('should make request to assign user to a language', fakeAsync(() => {
      let languageID = 'en';
      let username = 'validUser';
      let payload = {
        language_id: languageID,
        username: username,
        action: 'assign',
      };
      abas
        .assignTranslationCoordinator(username, languageID)
        .then(successHandler, failHandler);

      let req = httpTestingController.expectOne(
        '/translationcoordinatorrolehandler'
      );
      expect(req.request.method).toEqual('PUT');
      expect(req.request.body).toEqual(payload);

      req.flush({status: 200, statusText: 'Success.'});
      flushMicrotasks();

      expect(successHandler).toHaveBeenCalled();
      expect(failHandler).not.toHaveBeenCalled();
    }));

    it('should call fail handler if the request fails', fakeAsync(() => {
      let languageID = 'en';
      let username = 'invalidUser';
      let payload = {
        language_id: languageID,
        username: username,
        action: 'assign',
      };
      abas
        .assignTranslationCoordinator(username, languageID)
        .then(successHandler, failHandler);

      let req = httpTestingController.expectOne(
        '/translationcoordinatorrolehandler'
      );
      expect(req.request.method).toEqual('PUT');
      expect(req.request.body).toEqual(payload);

      req.flush(
        {error: 'User with given username does not exist'},
        {status: 500, statusText: 'Internal Server Error'}
      );
      flushMicrotasks();

      expect(successHandler).not.toHaveBeenCalled();
      expect(failHandler).toHaveBeenCalledWith(
        'User with given username does not exist'
      );
    }));
  });

  describe('deassignTranslationCoordinator', () => {
    it('should make request to deassign user from language', fakeAsync(() => {
      let languageID = 'en';
      let username = 'validUser';
      let payload = {
        language_id: languageID,
        username: username,
        action: 'deassign',
      };
      abas
        .deassignTranslationCoordinator(username, languageID)
        .then(successHandler, failHandler);

      let req = httpTestingController.expectOne(
        '/translationcoordinatorrolehandler'
      );
      expect(req.request.method).toEqual('PUT');
      expect(req.request.body).toEqual(payload);

      req.flush({status: 200, statusText: 'Success.'});
      flushMicrotasks();

      expect(successHandler).toHaveBeenCalled();
      expect(failHandler).not.toHaveBeenCalled();
    }));

    it('should call fail handler if the request fails', fakeAsync(() => {
      let languageID = 'en';
      let username = 'invalidUser';
      let payload = {
        language_id: languageID,
        username: username,
        action: 'deassign',
      };
      abas
        .deassignTranslationCoordinator(username, languageID)
        .then(successHandler, failHandler);

      let req = httpTestingController.expectOne(
        '/translationcoordinatorrolehandler'
      );
      expect(req.request.method).toEqual('PUT');
      expect(req.request.body).toEqual(payload);

      req.flush(
        {error: 'User with given username does not exist'},
        {status: 500, statusText: 'Internal Server Error'}
      );
      flushMicrotasks();

      expect(successHandler).not.toHaveBeenCalled();
      expect(failHandler).toHaveBeenCalledWith(
        'User with given username does not exist'
      );
    }));
  });

  describe('markUserBannedAsync', () => {
    it('should make request to mark a user banned', fakeAsync(() => {
      let username = 'validUser';
      let payload = {
        username: username,
      };
      abas.markUserBannedAsync(username).then(successHandler, failHandler);

      let req = httpTestingController.expectOne('/bannedusershandler');
      expect(req.request.method).toEqual('PUT');
      expect(req.request.body).toEqual(payload);

      req.flush({status: 200, statusText: 'Success.'});
      flushMicrotasks();

      expect(successHandler).toHaveBeenCalled();
      expect(failHandler).not.toHaveBeenCalled();
    }));

    it('should call fail handler if the request fails', fakeAsync(() => {
      let username = 'invalidUser';
      let payload = {username};

      abas.markUserBannedAsync(username).then(successHandler, failHandler);

      let req = httpTestingController.expectOne('/bannedusershandler');
      expect(req.request.method).toEqual('PUT');
      expect(req.request.body).toEqual(payload);

      req.flush(
        {error: 'User with given username does not exist'},
        {status: 500, statusText: 'Internal Server Error'}
      );
      flushMicrotasks();

      expect(successHandler).not.toHaveBeenCalled();
      expect(failHandler).toHaveBeenCalledWith(
        'User with given username does not exist'
      );
    }));
  });

  describe('unmarkUserBannedAsync', () => {
    it('should make a request to unmark a banned user', fakeAsync(() => {
      let username = 'validUser';
      abas.unmarkUserBannedAsync(username).then(successHandler, failHandler);

      let req = httpTestingController.expectOne(
        '/bannedusershandler?username=validUser'
      );
      expect(req.request.method).toEqual('DELETE');

      req.flush({status: 200, statusText: 'Success.'});
      flushMicrotasks();

      expect(successHandler).toHaveBeenCalled();
      expect(failHandler).not.toHaveBeenCalled();
    }));

    it('should call fail handler if the request fails', fakeAsync(() => {
      let username = 'invalidUser';
      abas.unmarkUserBannedAsync(username).then(successHandler, failHandler);

      let req = httpTestingController.expectOne(
        '/bannedusershandler?username=invalidUser'
      );
      expect(req.request.method).toEqual('DELETE');

      req.flush(
        {error: 'User with given username does not exist'},
        {status: 500, statusText: 'Internal Server Error'}
      );
      flushMicrotasks();

      expect(successHandler).not.toHaveBeenCalled();
      expect(failHandler).toHaveBeenCalledWith(
        'User with given username does not exist'
      );
    }));
  });

  // Test cases for Admin Misc Tab.
  it('should clear search index when calling clearSearchIndexAsync', fakeAsync(() => {
    abas.clearSearchIndexAsync().then(successHandler, failHandler);

    let req = httpTestingController.expectOne('/adminhandler');
    expect(req.request.method).toEqual('POST');
    req.flush(200);
    flushMicrotasks();

    expect(successHandler).toHaveBeenCalled();
    expect(failHandler).not.toHaveBeenCalled();
  }));

  it('should fail to clear search index when calling clearSearchIndexAsync', fakeAsync(() => {
    abas.clearSearchIndexAsync().then(successHandler, failHandler);

    let req = httpTestingController.expectOne('/adminhandler');
    expect(req.request.method).toEqual('POST');
    req.flush(
      {
        error: 'Failed to clear search index.',
      },
      {
        status: 500,
        statusText: 'Internal Server Error',
      }
    );
    flushMicrotasks();

    expect(successHandler).not.toHaveBeenCalled();
    expect(failHandler).toHaveBeenCalledWith('Failed to clear search index.');
  }));

  it(
    'should regenerate topic related oppurtunities when' +
      'calling regenerateOpportunitiesRelatedToTopicAsync',
    fakeAsync(() => {
      let action = 'regenerate_topic_related_opportunities';
      let topicId = 'topic_1';
      let payload = {
        action: action,
        topic_id: topicId,
      };

      abas
        .regenerateOpportunitiesRelatedToTopicAsync(topicId)
        .then(successHandler, failHandler);

      let req = httpTestingController.expectOne('/adminhandler');
      expect(req.request.method).toEqual('POST');
      expect(req.request.body).toEqual(payload);
      req.flush(200);
      flushMicrotasks();

      expect(successHandler).toHaveBeenCalled();
      expect(failHandler).not.toHaveBeenCalled();
    })
  );

  it(
    'should fail to regenerate topic related oppurtunities when' +
      'calling regenerateOpportunitiesRelatedToTopicAsync',
    fakeAsync(() => {
      let action = 'regenerate_topic_related_opportunities';
      let topicId = 'InvalidId';
      let payload = {
        action: action,
        topic_id: topicId,
      };

      abas
        .regenerateOpportunitiesRelatedToTopicAsync(topicId)
        .then(successHandler, failHandler);

      let req = httpTestingController.expectOne('/adminhandler');
      expect(req.request.method).toEqual('POST');
      expect(req.request.body).toEqual(payload);
      req.flush(
        {
          error: 'Failed to get data.',
        },
        {
          status: 500,
          statusText: 'Internal Server Error',
        }
      );
      flushMicrotasks();

      expect(successHandler).not.toHaveBeenCalled();
      expect(failHandler).toHaveBeenCalledWith('Failed to get data.');
    })
  );

  it('should successfully rollback exploration', fakeAsync(() => {
    let action = 'rollback_exploration_to_safe_state';
    let expId = '123';
    let payload = {
      action: action,
      exp_id: expId,
    };

    abas
      .rollbackExplorationToSafeState(expId)
      .then(successHandler, failHandler);

    let req = httpTestingController.expectOne('/adminhandler');
    expect(req.request.method).toEqual('POST');
    expect(req.request.body).toEqual(payload);
    req.flush(200);
    flushMicrotasks();

    expect(successHandler).toHaveBeenCalled();
    expect(failHandler).not.toHaveBeenCalled();
  }));

  it('should report failure when rolling back exploration', fakeAsync(() => {
    let action = 'rollback_exploration_to_safe_state';
    let expId = '123';
    let payload = {
      action: action,
      exp_id: expId,
    };

    abas
      .rollbackExplorationToSafeState(expId)
      .then(successHandler, failHandler);

    let req = httpTestingController.expectOne('/adminhandler');
    expect(req.request.method).toEqual('POST');
    expect(req.request.body).toEqual(payload);
    req.flush(
      {
        error: 'Failed to get data.',
      },
      {
        status: 500,
        statusText: 'Internal Server Error',
      }
    );
    flushMicrotasks();

    expect(successHandler).not.toHaveBeenCalled();
    expect(failHandler).toHaveBeenCalledWith('Failed to get data.');
  }));

  it(
    'should upload topic similarities when calling' +
      'uploadTopicSimilaritiesAsync',
    fakeAsync(() => {
      let action = 'upload_topic_similarities';
      let data = 'topic_similarities.csv';
      let payload = {
        action: action,
        data: data,
      };

      abas.uploadTopicSimilaritiesAsync(data).then(successHandler, failHandler);

      let req = httpTestingController.expectOne('/adminhandler');
      expect(req.request.method).toEqual('POST');
      expect(req.request.body).toEqual(payload);
      req.flush(200);
      flushMicrotasks();

      expect(successHandler).toHaveBeenCalled();
      expect(failHandler).not.toHaveBeenCalled();
    })
  );

  it(
    'should fail to upload topic similarities when calling' +
      'uploadTopicSimilaritiesAsync',
    fakeAsync(() => {
      let action = 'upload_topic_similarities';
      let data = 'topic_similarities.csv';
      let payload = {
        action: action,
        data: data,
      };

      abas.uploadTopicSimilaritiesAsync(data).then(successHandler, failHandler);

      let req = httpTestingController.expectOne('/adminhandler');
      expect(req.request.method).toEqual('POST');
      expect(req.request.body).toEqual(payload);
      req.flush(
        {
          error: 'Failed to upload data.',
        },
        {
          status: 500,
          statusText: 'Internal Server Error',
        }
      );
      flushMicrotasks();

      expect(successHandler).not.toHaveBeenCalled();
      expect(failHandler).toHaveBeenCalledWith('Failed to upload data.');
    })
  );

  it('should upload user groups when calling updateUserGroupsAsync', fakeAsync(() => {
    let action = 'update_user_groups';
    let data = {
      UserGroup1: ['User1', 'User2', 'User3'],
      UserGroup2: ['User4', 'User5'],
      UserGroup3: ['User6', 'User7', 'User8'],
    };
    let payload = {
      action: action,
      updated_user_groups: data,
    };

    abas.updateUserGroupsAsync(data).then(successHandler, failHandler);

    let req = httpTestingController.expectOne('/adminhandler');
    expect(req.request.method).toEqual('POST');
    expect(req.request.body).toEqual(payload);
    req.flush(200);
    flushMicrotasks();

    expect(successHandler).toHaveBeenCalled();
    expect(failHandler).not.toHaveBeenCalled();
  }));

  it('should fail to upload user groups when calling updateUserGroupsAsync', fakeAsync(() => {
    let action = 'update_user_groups';
    let data = {
      UserGroup1: ['User1', 'User2', 'User3'],
      UserGroup2: ['User4', 'User5'],
      UserGroup3: ['User6', 'User7', 'User8'],
    };
    let payload = {
      action: action,
      updated_user_groups: data,
    };

    abas.updateUserGroupsAsync(data).then(successHandler, failHandler);

    let req = httpTestingController.expectOne('/adminhandler');
    expect(req.request.method).toEqual('POST');
    expect(req.request.body).toEqual(payload);
    req.flush(
      {
        error: 'Failed to upload data.',
      },
      {
        status: 500,
        statusText: 'Internal Server Error',
      }
    );
    flushMicrotasks();

    expect(successHandler).not.toHaveBeenCalled();
    expect(failHandler).toHaveBeenCalledWith('Failed to upload data.');
  }));

  it(
    'should send dummy mail to admin when calling' +
      'sendDummyMailToAdminAsync',
    fakeAsync(() => {
      abas.sendDummyMailToAdminAsync().then(successHandler, failHandler);
      let req = httpTestingController.expectOne('/senddummymailtoadminhandler');
      expect(req.request.method).toEqual('POST');
      req.flush(200);
      flushMicrotasks();

      expect(successHandler).toHaveBeenCalled();
      expect(failHandler).not.toHaveBeenCalled();
    })
  );

  it(
    'should fail to send dummy mail to admin when calling' +
      'sendDummyMailToAdminAsync',
    fakeAsync(() => {
      abas.sendDummyMailToAdminAsync().then(successHandler, failHandler);
      let req = httpTestingController.expectOne('/senddummymailtoadminhandler');
      expect(req.request.method).toEqual('POST');
      req.flush(
        {
          error: 'Failed to send dummy mail.',
        },
        {
          status: 400,
          statusText: 'Bad Request',
        }
      );
      flushMicrotasks();

      expect(successHandler).not.toHaveBeenCalled();
      expect(failHandler).toHaveBeenCalledWith('Failed to send dummy mail.');
    })
  );

  it(
    'should update the username of oppia account given' +
      'the name when calling updateUserNameAsync',
    fakeAsync(() => {
      let oldUsername = 'old name';
      let newUsername = 'new name';
      abas
        .updateUserNameAsync(oldUsername, newUsername)
        .then(successHandler, failHandler);
      let req = httpTestingController.expectOne('/updateusernamehandler');
      expect(req.request.method).toEqual('PUT');
      req.flush(200);
      flushMicrotasks();

      expect(successHandler).toHaveBeenCalled();
      expect(failHandler).not.toHaveBeenCalled();
    })
  );

  it(
    'should fail to update the username of oppia account when username' +
      'does not exist when calling updateUserNameAsync',
    fakeAsync(() => {
      let oldUsername = 'Invalid name';
      let newUsername = 'Invalid name';
      abas
        .updateUserNameAsync(oldUsername, newUsername)
        .then(successHandler, failHandler);
      let req = httpTestingController.expectOne('/updateusernamehandler');
      expect(req.request.method).toEqual('PUT');
      req.flush(
        {
          error: 'Failed to update username.',
        },
        {
          status: 500,
          statusText: 'Internal Server Error',
        }
      );
      flushMicrotasks();

      expect(successHandler).not.toHaveBeenCalled();
      expect(failHandler).toHaveBeenCalledWith('Failed to update username.');
    })
  );

  it(
    'should get the data of number of pending delete requests' +
      'when calling getNumberOfPendingDeletionRequestAsync',
    fakeAsync(() => {
      abas
        .getNumberOfPendingDeletionRequestAsync()
        .then(successHandler, failHandler);
      let req = httpTestingController.expectOne(
        '/numberofdeletionrequestshandler'
      );
      expect(req.request.method).toEqual('GET');
      req.flush(200);
      flushMicrotasks();

      expect(successHandler).toHaveBeenCalled();
      expect(failHandler).not.toHaveBeenCalled();
    })
  );

  it('should grant super admin privileges to user', fakeAsync(() => {
    abas
      .grantSuperAdminPrivilegesAsync('abc')
      .then(successHandler, failHandler);
    let req = httpTestingController.expectOne('/adminsuperadminhandler');
    expect(req.request.body).toEqual({username: 'abc'});
    expect(req.request.method).toEqual('PUT');
    req.flush(200);
    flushMicrotasks();

    expect(successHandler).toHaveBeenCalled();
    expect(failHandler).not.toHaveBeenCalled();
  }));

  it('should revoke super admin privileges to user', fakeAsync(() => {
    abas
      .revokeSuperAdminPrivilegesAsync('abc')
      .then(successHandler, failHandler);
    let req = httpTestingController.expectOne(
      '/adminsuperadminhandler?username=abc'
    );
    expect(req.request.method).toEqual('DELETE');
    req.flush(200);
    flushMicrotasks();

    expect(successHandler).toHaveBeenCalled();
    expect(failHandler).not.toHaveBeenCalled();
  }));

  it(
    'should fail to get the data of number of pending deleter requests' +
      'when calling getNumberOfPendingDeletionRequestAsync',
    fakeAsync(() => {
      abas
        .getNumberOfPendingDeletionRequestAsync()
        .then(successHandler, failHandler);
      let req = httpTestingController.expectOne(
        '/numberofdeletionrequestshandler'
      );
      expect(req.request.method).toEqual('GET');
      req.flush(
        {
          error: 'Failed to get data.',
        },
        {
          status: 500,
          statusText: 'Internal Server Error',
        }
      );
      flushMicrotasks();

      expect(successHandler).not.toHaveBeenCalled();
      expect(failHandler).toHaveBeenCalledWith('Failed to get data.');
    })
  );

  it(
    'should get the data of models related to the user given the' +
      'userId when calling getModelsRelatedToUserAsync',
    fakeAsync(() => {
      let userId = 'validId';
      let result = {
        related_models_exist: true,
      };
      abas
        .getModelsRelatedToUserAsync(userId)
        .then(successHandler, failHandler);

      let req = httpTestingController.expectOne(
        '/verifyusermodelsdeletedhandler' + '?user_id=validId'
      );
      expect(req.request.method).toEqual('GET');

      req.flush(
        {
          related_models_exist: true,
        },
        {
          status: 200,
          statusText: 'Success.',
        }
      );
      flushMicrotasks();

      expect(successHandler).toHaveBeenCalledWith(result.related_models_exist);
      expect(failHandler).not.toHaveBeenCalled();
    })
  );

  it(
    'should fail to get the data of models related to the user given the' +
      'userId when calling getModelsRelatedToUserAsync',
    fakeAsync(() => {
      let userId = 'InvalidId';
      abas
        .getModelsRelatedToUserAsync(userId)
        .then(successHandler, failHandler);

      let req = httpTestingController.expectOne(
        '/verifyusermodelsdeletedhandler' + '?user_id=InvalidId'
      );
      expect(req.request.method).toEqual('GET');

      req.flush(
        {
          error: 'User does not exist.',
        },
        {
          status: 500,
          statusText: 'Internal Server Error',
        }
      );
      flushMicrotasks();

      expect(successHandler).not.toHaveBeenCalled();
      expect(failHandler).toHaveBeenCalledWith('User does not exist.');
    })
  );

  it(
    'should delete the user account given the userId and' +
      'username when calling deleteUserAsync',
    fakeAsync(() => {
      let userId = 'validId';
      let username = 'validUsername';

      abas.deleteUserAsync(userId, username).then(successHandler, failHandler);

      let req = httpTestingController.expectOne(
        '/deleteuserhandler' + '?user_id=validId&username=validUsername'
      );
      expect(req.request.method).toEqual('DELETE');

      req.flush(200);
      flushMicrotasks();

      expect(successHandler).toHaveBeenCalled();
      expect(failHandler).not.toHaveBeenCalled();
    })
  );

  it(
    'should fail to delete the user account given the userId and' +
      'username when calling deleteUserAsync',
    fakeAsync(() => {
      let userId = 'InvalidId';
      let username = 'InvalidUsername';

      abas.deleteUserAsync(userId, username).then(successHandler, failHandler);

      let req = httpTestingController.expectOne(
        '/deleteuserhandler' + '?user_id=InvalidId&username=InvalidUsername'
      );
      expect(req.request.method).toEqual('DELETE');

      req.flush(
        {
          error: 'User does not exist.',
        },
        {
          status: 500,
          statusText: 'Internal Server Error',
        }
      );
      flushMicrotasks();

      expect(successHandler).not.toHaveBeenCalled();
      expect(failHandler).toHaveBeenCalledWith('User does not exist.');
    })
  );

  // Tests for Admin Dev Mode Activities Tab.
  it('should generate dummy explorations', fakeAsync(() => {
    let action = 'generate_dummy_explorations';
    let numDummyExpsToGenerate = 2;
    let numDummyExpsToPublish = 1;
    let payload = {
      action: action,
      num_dummy_exps_to_generate: numDummyExpsToGenerate,
      num_dummy_exps_to_publish: numDummyExpsToPublish,
    };

    abas
      .generateDummyExplorationsAsync(
        numDummyExpsToGenerate,
        numDummyExpsToPublish
      )
      .then(successHandler, failHandler);

    let req = httpTestingController.expectOne('/adminhandler');
    expect(req.request.method).toEqual('POST');
    expect(req.request.body).toEqual(payload);
    req.flush(200);
    flushMicrotasks();

    expect(successHandler).toHaveBeenCalled();
    expect(failHandler).not.toHaveBeenCalled();
  }));

  it(
    'should handle generate dummy explorations ' + 'request failure',
    fakeAsync(() => {
      let action = 'generate_dummy_explorations';
      let numDummyExpsToGenerate = 2;
      let numDummyExpsToPublish = 1;
      let payload = {
        action: action,
        num_dummy_exps_to_generate: numDummyExpsToGenerate,
        num_dummy_exps_to_publish: numDummyExpsToPublish,
      };

      abas
        .generateDummyExplorationsAsync(
          numDummyExpsToGenerate,
          numDummyExpsToPublish
        )
        .then(successHandler, failHandler);

      let req = httpTestingController.expectOne('/adminhandler');
      expect(req.request.method).toEqual('POST');
      expect(req.request.body).toEqual(payload);
      req.flush(
        {
          error: 'Failed to get data.',
        },
        {
          status: 500,
          statusText: 'Internal Server Error',
        }
      );
      flushMicrotasks();

      expect(successHandler).not.toHaveBeenCalled();
      expect(failHandler).toHaveBeenCalledWith('Failed to get data.');
    })
  );

  it('should generate dummy translation opportunities', fakeAsync(() => {
    let action = 'generate_dummy_translation_opportunities';
    let numDummyTranslationOpportunitiesToGenerate = 2;
    let payload = {
      action: action,
      num_dummy_translation_opportunities_to_generate:
        numDummyTranslationOpportunitiesToGenerate,
    };

    abas
      .generateDummyTranslationOpportunitiesAsync(
        numDummyTranslationOpportunitiesToGenerate
      )
      .then(successHandler, failHandler);

    let req = httpTestingController.expectOne('/adminhandler');
    expect(req.request.method).toEqual('POST');
    expect(req.request.body).toEqual(payload);
    req.flush(200);
    flushMicrotasks();

    expect(successHandler).toHaveBeenCalled();
    expect(failHandler).not.toHaveBeenCalled();
  }));

  it(
    'should handle generate dummy translation opportunities ' +
      'request failure',
    fakeAsync(() => {
      let action = 'generate_dummy_translation_opportunities';
      let numDummyTranslationOpportunitiesToGenerate = 2;
      let payload = {
        action: action,
        num_dummy_translation_opportunities_to_generate:
          numDummyTranslationOpportunitiesToGenerate,
      };

      abas
        .generateDummyTranslationOpportunitiesAsync(
          numDummyTranslationOpportunitiesToGenerate
        )
        .then(successHandler, failHandler);

      let req = httpTestingController.expectOne('/adminhandler');
      expect(req.request.method).toEqual('POST');
      expect(req.request.body).toEqual(payload);
      req.flush(
        {
          error: 'Failed to get data.',
        },
        {
          status: 500,
          statusText: 'Internal Server Error',
        }
      );
      flushMicrotasks();

      expect(successHandler).not.toHaveBeenCalled();
      expect(failHandler).toHaveBeenCalledWith('Failed to get data.');
    })
  );

  it('should generate dummy blogs', fakeAsync(() => {
    let action = 'generate_dummy_blog_post';
    let blogPostTitle = 'Education';
    let payload = {
      action,
      blog_post_title: blogPostTitle,
    };
    abas
      .generateDummyBlogPostAsync(blogPostTitle)
      .then(successHandler, failHandler);

    let req = httpTestingController.expectOne('/adminhandler');
    expect(req.request.method).toEqual('POST');
    expect(req.request.body).toEqual(payload);
    req.flush(200);
    flushMicrotasks();

    expect(successHandler).toHaveBeenCalled();
    expect(failHandler).not.toHaveBeenCalled();
  }));

  it('should handle generate dummy blog request failure', fakeAsync(() => {
    let action = 'generate_dummy_blog_post';
    let blogPostTitle = 'Education';
    let payload = {
      action,
      blog_post_title: blogPostTitle,
    };
    abas
      .generateDummyBlogPostAsync(blogPostTitle)
      .then(successHandler, failHandler);

    let req = httpTestingController.expectOne('/adminhandler');
    expect(req.request.method).toEqual('POST');
    expect(req.request.body).toEqual(payload);
    req.flush(
      {
        error: 'Failed to get data.',
      },
      {
        status: 500,
        statusText: 'Internal Server Error',
      }
    );
    flushMicrotasks();

    expect(successHandler).not.toHaveBeenCalled();
    expect(failHandler).toHaveBeenCalledWith('Failed to get data.');
  }));

  it('should reload exploration', fakeAsync(() => {
    let action = 'reload_exploration';
    let explorationId = 'exp1';
    let payload = {
      action: action,
      exploration_id: explorationId,
    };

    abas
      .reloadExplorationAsync(explorationId)
      .then(successHandler, failHandler);

    let req = httpTestingController.expectOne('/adminhandler');
    expect(req.request.method).toEqual('POST');
    expect(req.request.body).toEqual(payload);
    req.flush(200);
    flushMicrotasks();

    expect(successHandler).toHaveBeenCalled();
    expect(failHandler).not.toHaveBeenCalled();
  }));

  it('should handle reload exploration request failure', fakeAsync(() => {
    let action = 'reload_exploration';
    let explorationId = 'exp1';
    let payload = {
      action: action,
      exploration_id: explorationId,
    };

    abas
      .reloadExplorationAsync(explorationId)
      .then(successHandler, failHandler);

    let req = httpTestingController.expectOne('/adminhandler');
    expect(req.request.method).toEqual('POST');
    expect(req.request.body).toEqual(payload);
    req.flush(
      {
        error: 'Failed to get data.',
      },
      {
        status: 500,
        statusText: 'Internal Server Error',
      }
    );
    flushMicrotasks();

    expect(successHandler).not.toHaveBeenCalled();
    expect(failHandler).toHaveBeenCalledWith('Failed to get data.');
  }));

  it('should generate dummy new structures data', fakeAsync(() => {
    let action = 'generate_dummy_new_structures_data';
    let payload = {
      action: action,
    };

    abas
      .generateDummyNewStructuresDataAsync()
      .then(successHandler, failHandler);

    let req = httpTestingController.expectOne('/adminhandler');
    expect(req.request.method).toEqual('POST');
    expect(req.request.body).toEqual(payload);
    req.flush(200);
    flushMicrotasks();

    expect(successHandler).toHaveBeenCalled();
    expect(failHandler).not.toHaveBeenCalled();
  }));

  it(
    'should handle generate dummy new structures data ' + 'request failure',
    fakeAsync(() => {
      let action = 'generate_dummy_new_structures_data';
      let payload = {
        action: action,
      };

      abas
        .generateDummyNewStructuresDataAsync()
        .then(successHandler, failHandler);

      let req = httpTestingController.expectOne('/adminhandler');
      expect(req.request.method).toEqual('POST');
      expect(req.request.body).toEqual(payload);
      req.flush(
        {
          error: 'Failed to get data.',
        },
        {
          status: 500,
          statusText: 'Internal Server Error',
        }
      );
      flushMicrotasks();

      expect(successHandler).not.toHaveBeenCalled();
      expect(failHandler).toHaveBeenCalledWith('Failed to get data.');
    })
  );

  it('should generate dummy new skill data', fakeAsync(() => {
    let action = 'generate_dummy_new_skill_data';
    let payload = {
      action: action,
    };

    abas.generateDummyNewSkillDataAsync().then(successHandler, failHandler);

    let req = httpTestingController.expectOne('/adminhandler');
    expect(req.request.method).toEqual('POST');
    expect(req.request.body).toEqual(payload);
    req.flush(200);
    flushMicrotasks();

    expect(successHandler).toHaveBeenCalled();
    expect(failHandler).not.toHaveBeenCalled();
  }));

  it(
    'should handle generate dummy new skill data ' + 'request failure',
    fakeAsync(() => {
      let action = 'generate_dummy_new_skill_data';
      let payload = {
        action: action,
      };

      abas.generateDummyNewSkillDataAsync().then(successHandler, failHandler);

      let req = httpTestingController.expectOne('/adminhandler');
      expect(req.request.method).toEqual('POST');
      expect(req.request.body).toEqual(payload);
      req.flush(
        {
          error: 'Failed to get data.',
        },
        {
          status: 500,
          statusText: 'Internal Server Error',
        }
      );
      flushMicrotasks();

      expect(successHandler).not.toHaveBeenCalled();
      expect(failHandler).toHaveBeenCalledWith('Failed to get data.');
    })
  );

  it('should generate dummy classroom data', fakeAsync(() => {
    let action = 'generate_dummy_classroom';
    let payload = {
      action: action,
    };

    abas.generateDummyClassroomDataAsync().then(successHandler, failHandler);

    let req = httpTestingController.expectOne('/adminhandler');
    expect(req.request.method).toEqual('POST');
    expect(req.request.body).toEqual(payload);
    req.flush(200);
    flushMicrotasks();

    expect(successHandler).toHaveBeenCalled();
    expect(failHandler).not.toHaveBeenCalled();
  }));

  it('should handle generate dummy new classroom data request failure', fakeAsync(() => {
    let action = 'generate_dummy_classroom';
    let payload = {
      action: action,
    };

    abas.generateDummyClassroomDataAsync().then(successHandler, failHandler);

    let req = httpTestingController.expectOne('/adminhandler');
    expect(req.request.method).toEqual('POST');
    expect(req.request.body).toEqual(payload);
    req.flush(
      {
        error: 'Failed to get data.',
      },
      {
        status: 500,
        statusText: 'Internal Server Error',
      }
    );
    flushMicrotasks();

    expect(successHandler).not.toHaveBeenCalled();
    expect(failHandler).toHaveBeenCalledWith('Failed to get data.');
  }));

  it('should reload collection', fakeAsync(() => {
    let action = 'reload_collection';
    let collectionId = 'exp1';
    let payload = {
      action: action,
      collection_id: collectionId,
    };

    abas.reloadCollectionAsync(collectionId).then(successHandler, failHandler);

    let req = httpTestingController.expectOne('/adminhandler');
    expect(req.request.method).toEqual('POST');
    expect(req.request.body).toEqual(payload);
    req.flush(200);
    flushMicrotasks();

    expect(successHandler).toHaveBeenCalled();
    expect(failHandler).not.toHaveBeenCalled();
  }));

  it('should handle reload collection request failure', fakeAsync(() => {
    let action = 'reload_collection';
    let collectionId = 'exp1';
    let payload = {
      action: action,
      collection_id: collectionId,
    };

    abas.reloadCollectionAsync(collectionId).then(successHandler, failHandler);

    let req = httpTestingController.expectOne('/adminhandler');
    expect(req.request.method).toEqual('POST');
    expect(req.request.body).toEqual(payload);
    req.flush(
      {
        error: 'Failed to get data.',
      },
      {
        status: 500,
        statusText: 'Internal Server Error',
      }
    );
    flushMicrotasks();

    expect(successHandler).not.toHaveBeenCalled();
    expect(failHandler).toHaveBeenCalledWith('Failed to get data.');
  }));

  describe('updateBlogPostDataAsync', () => {
    it('should make request to upload blog post', fakeAsync(() => {
      let authorUsername = 'validUser';
      let blogPostId = 'sampleid1234';
      let publishedOn = '05/06/2000';
      abas
        .updateBlogPostDataAsync(authorUsername, blogPostId, publishedOn)
        .then(successHandler, failHandler);

      let req = httpTestingController.expectOne('/updateblogpostdatahandler');
      expect(req.request.method).toEqual('PUT');

      req.flush({status: 200, statusText: 'Success.'});
      flushMicrotasks();

      expect(successHandler).toHaveBeenCalled();
      expect(failHandler).not.toHaveBeenCalled();
    }));

    it('should call fail handler if the request fails', fakeAsync(() => {
      let authorUsername = 'validUser';
      let blogPostId = 'sampleid1234';
      let publishedOn = '05/06/2000';
      abas
        .updateBlogPostDataAsync(authorUsername, blogPostId, publishedOn)
        .then(successHandler, failHandler);

      let req = httpTestingController.expectOne('/updateblogpostdatahandler');
      expect(req.request.method).toEqual('PUT');

      req.flush(
        {error: 'User with given username does not exist'},
        {status: 500, statusText: 'Internal Server Error'}
      );
      flushMicrotasks();

      expect(successHandler).not.toHaveBeenCalled();
      expect(failHandler).toHaveBeenCalledWith(
        'User with given username does not exist'
      );
    }));
  });

  describe('retrieveExplorationInteractionIdsAsync', () => {
    it('should get interaction IDs if exploration exists', fakeAsync(() => {
      let expId = '123';
      let result = {
        interaction_ids: ['EndExploration'],
      };

      abas
        .retrieveExplorationInteractionIdsAsync(expId)
        .then(successHandler, failHandler);

      let req = httpTestingController.expectOne('/interactions?exp_id=123');
      expect(req.request.method).toEqual('GET');

      req.flush(
        {interaction_ids: ['EndExploration']},
        {status: 200, statusText: 'Success.'}
      );
      flushMicrotasks();

      expect(successHandler).toHaveBeenCalledWith(result);
      expect(failHandler).not.toHaveBeenCalled();
    }));

    it('should fail to get interaction IDs if exploration does not exist', fakeAsync(() => {
      let expId = 'invalidExpId';

      abas
        .retrieveExplorationInteractionIdsAsync(expId)
        .then(successHandler, failHandler);

      let req = httpTestingController.expectOne(
        '/interactions?exp_id=invalidExpId'
      );
      expect(req.request.method).toEqual('GET');

      req.flush(
        {
          error: 'Exploration does not exist',
        },
        {
          status: 400,
          statusText: 'Bad Request',
        }
      );
      flushMicrotasks();

      expect(successHandler).not.toHaveBeenCalled();
      expect(failHandler).toHaveBeenCalledWith('Exploration does not exist');
    }));
  });
});<|MERGE_RESOLUTION|>--- conflicted
+++ resolved
@@ -101,8 +101,6 @@
       UserGroup2: ['User4', 'User5'],
       UserGroup3: ['User6', 'User7', 'User8'],
     },
-<<<<<<< HEAD
-=======
     all_users_usernames: [
       'User1',
       'User2',
@@ -113,7 +111,6 @@
       'User7',
       'User8',
     ],
->>>>>>> 3e65ebbf
   };
   let adminDataObject: AdminPageData;
 
@@ -142,10 +139,7 @@
         PlatformParameter.createFromBackendDict(dict)
       ),
       userGroups: adminBackendResponse.user_group_models_dict,
-<<<<<<< HEAD
-=======
       allUsersUsernames: adminBackendResponse.all_users_usernames,
->>>>>>> 3e65ebbf
     };
 
     spyOn(csrfService, 'getTokenAsync').and.callFake(async () => {
