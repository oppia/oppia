--- conflicted
+++ resolved
@@ -115,16 +115,8 @@
     enable_admin_notifications_for_reviewer_shortage: false,
     max_number_of_suggestions_per_reviewer: 5,
     notify_admins_suggestions_waiting_too_long_is_enabled: false,
-<<<<<<< HEAD
+    record_playthrough_probability: 0.2,
     oppia_csrf_secret: 'H62T5aIngXb1PB6arDkFrAnxakpQ='
-=======
-    record_playthrough_probability: 0.2,
-    signup_email_content: {
-      subject: 'THIS IS A PLACEHOLDER.',
-      html_body: 'THIS IS A <b>PLACEHOLDER</b> AND SHOULD BE REPLACED.'
-    },
-    unpublish_exploration_email_html_body: 'test'
->>>>>>> 9b02f127
   };
 
   beforeEach(() => {
