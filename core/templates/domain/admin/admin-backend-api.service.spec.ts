--- conflicted
+++ resolved
@@ -24,25 +24,12 @@
 import { ComputationData } from 'domain/admin/computation-data.model';
 import { Job } from 'domain/admin/job.model';
 import { JobStatusSummary } from 'domain/admin/job-status-summary.model';
-<<<<<<< HEAD
-import { PlatformParameterFilterType } from
-  'domain/platform_feature/platform-parameter-filter-object.factory';
-import { FeatureStage, PlatformParameterObjectFactory } from
-  'domain/platform_feature/platform-parameter-object.factory';
-import { TopicSummaryObjectFactory } from 'domain/topic/TopicSummaryObjectFactory';
-
-describe('Admin backend api service', () => {
-  let abas: AdminBackendApiService;
-  let ppof: PlatformParameterObjectFactory;
-  let tsof: TopicSummaryObjectFactory;
-=======
 import { TopicSummary } from 'domain/topic/topic-summary.model';
 import { PlatformParameterFilterType } from 'domain/platform_feature/platform-parameter-filter.model';
 import { FeatureStage, PlatformParameter } from 'domain/platform_feature/platform-parameter.model';
 
 describe('Admin backend api service', () => {
   let abas: AdminBackendApiService;
->>>>>>> c5db6294
   let httpTestingController: HttpTestingController;
   let adminBackendResponse = {
     unfinished_job_data: [],
@@ -139,11 +126,6 @@
     });
 
     abas = TestBed.get(AdminBackendApiService);
-<<<<<<< HEAD
-    ppof = TestBed.get(PlatformParameterObjectFactory);
-    tsof = TestBed.get(TopicSummaryObjectFactory);
-=======
->>>>>>> c5db6294
     httpTestingController = TestBed.get(HttpTestingController);
     adminDataObject = {
       demoExplorations: adminBackendResponse.demo_explorations,
@@ -169,15 +151,9 @@
         adminBackendResponse.continuous_computations_data.map(
           ComputationData.createFromBackendDict),
       topicSummaries: adminBackendResponse.topic_summaries.map(
-<<<<<<< HEAD
-        tsof.createFromBackendDict),
-      featureFlags: adminBackendResponse.feature_flags.map(
-        dict => ppof.createFromBackendDict(dict)
-=======
         TopicSummary.createFromBackendDict),
       featureFlags: adminBackendResponse.feature_flags.map(
         dict => PlatformParameter.createFromBackendDict(dict)
->>>>>>> c5db6294
       )
     };
   });
