--- conflicted
+++ resolved
@@ -336,445 +336,6 @@
   }
   ));
 
-<<<<<<< HEAD
-  it('should remove the user role when calling removeUserRoleAsync',
-    fakeAsync(() => {
-      let topicId = null;
-      let newRole = 'ADMIN';
-      let username = 'validUser';
-
-      abas.removeUserRoleAsync(newRole, username, topicId, false)
-        .then(successHandler, failHandler);
-
-      let req = httpTestingController.expectOne(
-        '/adminrolehandler?role=ADMIN&username=validUser&' +
-      'topic_id=null&remove_from_all_topics=false');
-      expect(req.request.method).toEqual('DELETE');
-
-      req.flush(
-        { status: 200, statusText: 'Success.'});
-      flushMicrotasks();
-
-      expect(successHandler).toHaveBeenCalled();
-      expect(failHandler).not.toHaveBeenCalled();
-    }
-    ));
-
-  it('should fail to remove user role when user does' +
-    'not exists when calling removeUserRoleAsync', fakeAsync(() => {
-    let topicId = null;
-    let newRole = 'ADMIN';
-    let username = 'InvalidUser';
-
-    abas.removeUserRoleAsync(newRole, username, topicId, false)
-      .then(successHandler, failHandler);
-
-    let req = httpTestingController.expectOne(
-      '/adminrolehandler?role=ADMIN&username=InvalidUser&' +
-      'topic_id=null&remove_from_all_topics=false');
-    expect(req.request.method).toEqual('DELETE');
-
-    req.flush(
-      { error: 'User with given username does not exist'},
-      { status: 500, statusText: 'Internal Server Error'});
-    flushMicrotasks();
-
-    expect(successHandler).not.toHaveBeenCalled();
-    expect(failHandler).toHaveBeenCalledWith(
-      'User with given username does not exist');
-  }
-  ));
-
-  it('should mark a user banned when calling markUserBannedAsync',
-    fakeAsync(() => {
-      let username = 'validUser';
-
-      abas.markUserBannedAsync(username).then(successHandler, failHandler);
-
-      let req = httpTestingController.expectOne('/bannedusershandler');
-      expect(req.request.method).toEqual('PUT');
-      expect(req.request.body).toEqual({ username });
-
-      req.flush(
-        { status: 200, statusText: 'Success.'});
-      flushMicrotasks();
-
-      expect(successHandler).toHaveBeenCalled();
-      expect(failHandler).not.toHaveBeenCalled();
-    }
-    ));
-
-  it('should fail to mark a user banned when user does' +
-    'not exists when calling markUserBannedAsync', fakeAsync(() => {
-    let username = 'InvalidUser';
-
-    abas.markUserBannedAsync(username).then(successHandler, failHandler);
-
-    let req = httpTestingController.expectOne('/bannedusershandler');
-    expect(req.request.method).toEqual('PUT');
-    expect(req.request.body).toEqual({ username });
-
-    req.flush(
-      { error: 'User with given username does not exist'},
-      { status: 500, statusText: 'Internal Server Error'});
-    flushMicrotasks();
-
-    expect(successHandler).not.toHaveBeenCalled();
-    expect(failHandler).toHaveBeenCalledWith(
-      'User with given username does not exist');
-  }
-  ));
-
-  it('should unmark a banned user when calling unmarkUserBannedAsync',
-    fakeAsync(() => {
-      let username = 'validUser';
-
-      abas.unmarkUserBannedAsync(username).then(successHandler, failHandler);
-
-      let req = httpTestingController.expectOne(
-        '/bannedusershandler?username=validUser');
-      expect(req.request.method).toEqual('DELETE');
-
-      req.flush(
-        { status: 200, statusText: 'Success.'});
-      flushMicrotasks();
-
-      expect(successHandler).toHaveBeenCalled();
-      expect(failHandler).not.toHaveBeenCalled();
-    }
-    ));
-
-  it('should fail to unmark a banned user when user does' +
-    'not exists when calling markUserBannedAsync', fakeAsync(() => {
-    let username = 'InvalidUser';
-
-    abas.unmarkUserBannedAsync(username).then(successHandler, failHandler);
-
-    let req = httpTestingController.expectOne(
-      '/bannedusershandler?username=InvalidUser');
-    expect(req.request.method).toEqual('DELETE');
-
-    req.flush(
-      { error: 'User with given username does not exist'},
-      { status: 500, statusText: 'Internal Server Error'});
-    flushMicrotasks();
-
-    expect(successHandler).not.toHaveBeenCalled();
-    expect(failHandler).toHaveBeenCalledWith(
-      'User with given username does not exist');
-  }
-  ));
-
-  it('should add contribution rights to the user given the' +
-    'name when calling addContributionReviewerAsync', fakeAsync(() => {
-    let category = 'voiceover';
-    let languageCode = 'en';
-    let username = 'validUser';
-    let payload = {
-      category: category,
-      username: username,
-      language_code: languageCode
-    };
-    abas.addContributionReviewerAsync(
-      category, username, languageCode
-    ).then(successHandler, failHandler);
-
-    let req = httpTestingController.expectOne(
-      '/addcontributionrightshandler');
-    expect(req.request.method).toEqual('POST');
-    expect(req.request.body).toEqual(payload);
-
-    req.flush(
-      { status: 200, statusText: 'Success.'});
-    flushMicrotasks();
-
-    expect(successHandler).toHaveBeenCalled();
-    expect(failHandler).not.toHaveBeenCalled();
-  }
-  ));
-
-  it('should fail to add contribution rights to the user when user does' +
-    'not exists when calling addContributionReviewerAsync', fakeAsync(() => {
-    let category = 'voiceover';
-    let languageCode = 'en';
-    let username = 'InvalidUser';
-    let payload = {
-      category: category,
-      username: username,
-      language_code: languageCode
-    };
-    abas.addContributionReviewerAsync(
-      category, username, languageCode
-    ).then(successHandler, failHandler);
-
-    let req = httpTestingController.expectOne(
-      '/addcontributionrightshandler');
-    expect(req.request.method).toEqual('POST');
-    expect(req.request.body).toEqual(payload);
-    req.flush(
-      { error: 'User with given username does not exist'},
-      { status: 500, statusText: 'Internal Server Error'});
-    flushMicrotasks();
-
-    expect(successHandler).not.toHaveBeenCalled();
-    expect(failHandler).toHaveBeenCalledWith(
-      'User with given username does not exist');
-  }
-  ));
-
-  it('should get the data of contribution rights given the role' +
-    'when calling viewContributionReviewersAsync', fakeAsync(() => {
-    let category = 'voiceover';
-    let languageCode = 'en';
-    let result = ['validUsername'];
-    abas.viewContributionReviewersAsync(
-      category, languageCode
-    ).then(successHandler, failHandler);
-
-    let req = httpTestingController.expectOne(
-      '/getcontributorusershandler' +
-      '?category=voiceover&language_code=en');
-    expect(req.request.method).toEqual('GET');
-
-    req.flush(
-      ['validUsername'],
-      { status: 200, statusText: 'Success.'});
-    flushMicrotasks();
-
-    expect(successHandler).toHaveBeenCalledWith(result);
-    expect(failHandler).not.toHaveBeenCalled();
-
-    category = 'question';
-    languageCode = null;
-
-    abas.viewContributionReviewersAsync(
-      category, languageCode
-    ).then(successHandler, failHandler);
-
-    req = httpTestingController.expectOne(
-      '/getcontributorusershandler' +
-      '?category=question');
-    expect(req.request.method).toEqual('GET');
-
-    req.flush(
-      ['validUsername'],
-      { status: 200, statusText: 'Success.'});
-    flushMicrotasks();
-
-    expect(successHandler).toHaveBeenCalledWith(result);
-    expect(failHandler).not.toHaveBeenCalled();
-  }
-  ));
-
-  it('should fail to get the data of contribution rights when category does' +
-  'not exists when calling viewContributionReviewersAsync', fakeAsync(() => {
-    let category = 'InvalidCategory';
-    let languageCode = 'en';
-    abas.viewContributionReviewersAsync(
-      category, languageCode
-    ).then(successHandler, failHandler);
-
-    let req = httpTestingController.expectOne(
-      '/getcontributorusershandler' +
-      '?category=InvalidCategory&language_code=en');
-    expect(req.request.method).toEqual('GET');
-
-    req.flush({
-      error: 'Invalid Category'
-    }, {
-      status: 500, statusText: 'Internal Server Error'
-    });
-    flushMicrotasks();
-
-    expect(successHandler).not.toHaveBeenCalled();
-    expect(failHandler).toHaveBeenCalledWith('Invalid Category');
-  }
-  ));
-
-  it('should get the data of contribution rights given the' +
-    'username when calling contributionReviewerRightsAsync', fakeAsync(() => {
-    let username = 'validUsername';
-    let result = {
-      can_review_questions: false,
-      can_review_translation_for_language_codes: ['en'],
-      can_review_voiceover_for_language_codes: [],
-      can_submit_questions: false
-    };
-    abas.contributionReviewerRightsAsync(username)
-      .then(successHandler, failHandler);
-
-    let req = httpTestingController.expectOne(
-      '/contributionrightsdatahandler' +
-      '?username=validUsername');
-    expect(req.request.method).toEqual('GET');
-
-    req.flush({
-      can_review_questions: false,
-      can_review_translation_for_language_codes: ['en'],
-      can_review_voiceover_for_language_codes: [],
-      can_submit_questions: false
-    }, {
-      status: 200, statusText: 'Success.'
-    });
-    flushMicrotasks();
-
-    expect(successHandler).toHaveBeenCalledWith(result);
-    expect(failHandler).not.toHaveBeenCalled();
-  }
-  ));
-
-  it('should fail to get the data of contribution rights when username does' +
-  'not exists when calling contributionReviewerRightsAsync', fakeAsync(() => {
-    let username = 'InvalidUsername';
-    abas.contributionReviewerRightsAsync(username)
-      .then(successHandler, failHandler);
-
-    let req = httpTestingController.expectOne(
-      '/contributionrightsdatahandler' +
-      '?username=InvalidUsername');
-    expect(req.request.method).toEqual('GET');
-
-    req.flush({
-      error: 'User with given username does not exist.'
-    }, {
-      status: 500, statusText: 'Internal Server Error'
-    });
-    flushMicrotasks();
-
-    expect(successHandler).not.toHaveBeenCalled();
-    expect(failHandler).toHaveBeenCalledWith(
-      'User with given username does not exist.');
-  }
-  ));
-
-  it('should remove all contribution rights given the username' +
-    'when calling emoveContributionReviewerAsync', fakeAsync(() => {
-    let category = 'voiceover';
-    let languageCode = null;
-    let username = 'validUser';
-    let method = 'all';
-    let payload = {
-      username: username,
-      removal_type: method,
-      category: category,
-      language_code: languageCode
-    };
-    abas.removeContributionReviewerAsync(
-      username, method, category, languageCode
-    ).then(successHandler, failHandler);
-
-    let req = httpTestingController.expectOne(
-      '/removecontributionrightshandler');
-    expect(req.request.method).toEqual('PUT');
-    expect(req.request.body).toEqual(payload);
-    req.flush(
-      { status: 200, statusText: 'Success.'});
-    flushMicrotasks();
-
-    expect(successHandler).toHaveBeenCalled();
-    expect(failHandler).not.toHaveBeenCalled();
-  }
-  ));
-
-  it('should fail to remove all contribution rights when user does' +
-    'not exists when calling removeContributionReviewerAsync', fakeAsync(() => {
-    let category = 'voiceover';
-    let languageCode = null;
-    let username = 'InvalidUser';
-    let method = 'all';
-    let payload = {
-      username: username,
-      removal_type: method,
-      category: category,
-      language_code: languageCode
-    };
-    abas.removeContributionReviewerAsync(
-      username, method, category, languageCode
-    ).then(successHandler, failHandler);
-
-    let req = httpTestingController.expectOne(
-      '/removecontributionrightshandler');
-    expect(req.request.method).toEqual('PUT');
-    expect(req.request.body).toEqual(payload);
-
-    req.flush({
-      error: 'User with given username does not exist.'
-    }, {
-      status: 500, statusText: 'Internal Server Error'
-    });
-    flushMicrotasks();
-
-    expect(successHandler).not.toHaveBeenCalled();
-    expect(failHandler).toHaveBeenCalledWith(
-      'User with given username does not exist.');
-  }
-  ));
-
-  it('should remove specific contribution rights given the' +
-    'username when calling removeContributionReviewerAsync', fakeAsync(() => {
-    let category = 'voiceover';
-    let languageCode = 'en';
-    let username = 'validUser';
-    let method = 'specific';
-    let payload = {
-      username: username,
-      removal_type: method,
-      category: category,
-      language_code: languageCode
-    };
-    abas.removeContributionReviewerAsync(
-      username, method, category, languageCode
-    ).then(successHandler, failHandler);
-
-    let req = httpTestingController.expectOne(
-      '/removecontributionrightshandler');
-    expect(req.request.method).toEqual('PUT');
-    expect(req.request.body).toEqual(payload);
-    req.flush(
-      { status: 200, statusText: 'Success.'});
-    flushMicrotasks();
-
-    expect(successHandler).toHaveBeenCalled();
-    expect(failHandler).not.toHaveBeenCalled();
-  }
-  ));
-
-  it('should fail to remove specific contribution rights when username does' +
-    'not exists when calling removeContributionReviewerAsync', fakeAsync(() => {
-    let category = 'voiceover';
-    let languageCode = 'en';
-    let username = 'InvalidUser';
-    let method = 'specific';
-    let payload = {
-      username: username,
-      removal_type: method,
-      category: category,
-      language_code: languageCode
-    };
-    abas.removeContributionReviewerAsync(
-      username, method, category, languageCode
-    ).then(successHandler, failHandler);
-
-    let req = httpTestingController.expectOne(
-      '/removecontributionrightshandler');
-    expect(req.request.method).toEqual('PUT');
-    expect(req.request.body).toEqual(payload);
-
-    req.flush({
-      error: 'User with given username does not exist.'
-    }, {
-      status: 500, statusText: 'Internal Server Error'
-    });
-    flushMicrotasks();
-
-    expect(successHandler).not.toHaveBeenCalled();
-    expect(failHandler).toHaveBeenCalledWith(
-      'User with given username does not exist.');
-  }
-  ));
-
-=======
->>>>>>> 264c2c09
   // Test cases for Admin Misc Tab.
   it('should clear search index when calling clearSearchIndexAsync',
     fakeAsync(() => {
