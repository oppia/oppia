--- conflicted
+++ resolved
@@ -20,38 +20,19 @@
   '@angular/common/http/testing';
 import { TestBed, fakeAsync, flushMicrotasks } from '@angular/core/testing';
 
-<<<<<<< HEAD
-import { AdminPageData, AdminBackendApiService } from
-  'domain/admin/admin-backend-api.service';
-import { ComputationDataObjectFactory } from
-  'domain/admin/computation-data-object.factory';
-import { JobDataObjectFactory } from
-  'domain/admin/job-data-object.factory';
-import { JobStatusSummaryObjectFactory } from
-  'domain/admin/job-status-summary-object.factory';
+import { AdminPageData, AdminBackendApiService } from 'domain/admin/admin-backend-api.service';
+import { ComputationData } from 'domain/admin/computation-data.model';
+import { Job } from 'domain/admin/job.model';
+import { JobStatusSummary } from 'domain/admin/job-status-summary.model';
 import { PlatformParameterFilterType } from
   'domain/platform_feature/platform-parameter-filter-object.factory';
 import { FeatureStage, PlatformParameterObjectFactory } from
   'domain/platform_feature/platform-parameter-object.factory';
-import { TopicSummaryObjectFactory } from
-  'domain/topic/TopicSummaryObjectFactory';
+import { TopicSummaryObjectFactory } from 'domain/topic/TopicSummaryObjectFactory';
 
 describe('Admin backend api service', () => {
   let abas: AdminBackendApiService;
-  let cdof: ComputationDataObjectFactory;
-  let jdof: JobDataObjectFactory;
-  let jsof: JobStatusSummaryObjectFactory;
-  let ppof: PlatformParameterObjectFactory;
-=======
-import { AdminPageData, AdminBackendApiService } from 'domain/admin/admin-backend-api.service';
-import { ComputationData } from 'domain/admin/computation-data.model';
-import { Job } from 'domain/admin/job.model';
-import { JobStatusSummary } from 'domain/admin/job-status-summary.model';
-import { TopicSummaryObjectFactory } from 'domain/topic/TopicSummaryObjectFactory';
-
-describe('Admin backend api service', () => {
-  let abas: AdminBackendApiService;
->>>>>>> e69ad5c0
+let ppof: PlatformParameterObjectFactory;
   let tsof: TopicSummaryObjectFactory;
   let httpTestingController: HttpTestingController;
   let adminBackendResponse = {
@@ -149,13 +130,7 @@
     });
 
     abas = TestBed.get(AdminBackendApiService);
-<<<<<<< HEAD
-    cdof = TestBed.get(ComputationDataObjectFactory);
-    jdof = TestBed.get(JobDataObjectFactory);
-    jsof = TestBed.get(JobStatusSummaryObjectFactory);
     ppof = TestBed.get(PlatformParameterObjectFactory);
-=======
->>>>>>> e69ad5c0
     tsof = TestBed.get(TopicSummaryObjectFactory);
     httpTestingController = TestBed.get(HttpTestingController);
     adminDataObject = {
