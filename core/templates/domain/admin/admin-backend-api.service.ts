// Copyright 2021 The Oppia Authors. All Rights Reserved.
//
// Licensed under the Apache License, Version 2.0 (the "License");
// you may not use this file except in compliance with the License.
// You may obtain a copy of the License at
//
//      http://www.apache.org/licenses/LICENSE-2.0
//
// Unless required by applicable law or agreed to in writing, software
// distributed under the License is distributed on an "AS-IS" BASIS,
// WITHOUT WARRANTIES OR CONDITIONS OF ANY KIND, either express or implied.
// See the License for the specific language governing permissions and
// limitations under the License.

/**
 * @fileoverview Backend api service for fetching the admin data;
 */

import { downgradeInjectable } from '@angular/upgrade/static';
import { HttpClient } from '@angular/common/http';
import { Injectable } from '@angular/core';

import { AdminPageConstants } from
  'pages/admin-page/admin-page.constants';
import {
  CreatorTopicSummary,
  CreatorTopicSummaryBackendDict
} from 'domain/topic/creator-topic-summary.model';
import {
  PlatformParameter,
  PlatformParameterBackendDict
} from 'domain/platform_feature/platform-parameter.model';
import { UrlInterpolationService } from
  'domain/utilities/url-interpolation.service';
import { Schema } from 'services/schema-default-value.service';


<<<<<<< HEAD
interface UserRolesBackendResponse {
  roles: string[];
  topic_ids: string[];
  banned: boolean;
}

interface UpdatableRolesBackendResponse {
=======
export interface UserRolesBackendResponse {
>>>>>>> 264c2c09
  [role: string]: string;
}

export interface RoleToActionsBackendResponse {
  [role: string]: string[];
}

export interface ConfigPropertiesBackendResponse {
  [key: string]: ConfigProperty;
}

interface PendingDeletionRequestBackendResponse {
  'number_of_pending_deletion_models': string
}

export interface ModelsRelatedToUserBackendResponse {
  'related_models_exist': boolean
}

export interface SignupEmailContent {
  'html_body': string,
  'subject': string
}

export interface ClassroomPageData {
  'name': string,
  'topic_ids': string[],
  'course_details': string,
  'url_fragment': string,
  'topic_list_intro': string
}

export interface VmidSharedSecretKeyMapping {
  'shared_secret_key': string,
  'vm_id': string
}

export interface ConfigProperty {
  description: string,
  schema: Schema,
  value: number | boolean | string | string[] | Object | Object[]
}

export interface ConfigPropertyValues {
  'always_ask_learners_for_answer_details': boolean,
  'classroom_pages_data': ClassroomPageData,
  'classroom_promos_are_enabled': boolean,
  'contributor_can_suggest_questions': boolean,
  'contributor_dashboard_is_enabled': boolean,
  'contributor_dashboard_reviewer_emails_is_enabled': boolean,
  'email_footer': string,
  'email_sender_name': string,
  'enable_admin_notifications_for_reviewer_shortage': boolean,
  'featured_translation_languages': string[],
  'high_bounce_rate_task_minimum_exploration_starts': number,
  'high_bounce_rate_task_state_bounce_rate_creation_threshold': number,
  'high_bounce_rate_task_state_bounce_rate_obsoletion_threshold': number,
  'is_improvements_tab_enabled': boolean,
  'max_number_of_explorations_in_math_svgs_batch': number,
  'max_number_of_suggestions_per_reviewer': number,
  'max_number_of_svgs_in_math_svgs_batch': number,
  'notification_user_ids_for_failed_tasks': string[],
  'notify_admins_suggestions_waiting_too_long_is_enabled': boolean,
  'oppia_csrf_secret': string,
  'promo_bar_enabled': boolean,
  'promo_bar_message': string,
  'record_playthrough_probability': number,
  'signup_email_content': SignupEmailContent,
  'unpublish_exploration_email_html_body': string,
  'vmid_shared_secret_key_mapping': VmidSharedSecretKeyMapping,
  'whitelisted_exploration_ids_for_playthroughs': string[]
}

export interface AdminPageDataBackendDict {
  'demo_explorations': string[][];
  'demo_collections': string[][];
  'demo_exploration_ids': string[];
  'human_readable_current_time': string;
  'updatable_roles': UpdatableRolesBackendResponse;
  'role_to_actions': RoleToActionsBackendResponse;
  'config_properties': ConfigPropertiesBackendResponse;
  'viewable_roles': string[];
  'topic_summaries': CreatorTopicSummaryBackendDict[];
  'feature_flags': PlatformParameterBackendDict[];
}

export interface AdminPageData {
  demoExplorations: string[][];
  demoCollections: string[][];
  demoExplorationIds: string[];
  updatableRoles: UpdatableRolesBackendResponse;
  roleToActions: RoleToActionsBackendResponse;
  configProperties: ConfigPropertiesBackendResponse;
  viewableRoles: string[];
  topicSummaries: CreatorTopicSummary[];
  featureFlags: PlatformParameter[];
}

@Injectable({
  providedIn: 'root'
})
export class AdminBackendApiService {
  constructor(
    private http: HttpClient,
    private urlInterpolationService: UrlInterpolationService) {}

  async getDataAsync(): Promise<AdminPageData> {
    return new Promise((resolve, reject) => {
      this.http.get<AdminPageDataBackendDict>(
        AdminPageConstants.ADMIN_HANDLER_URL).toPromise().then(response => {
        resolve({
          demoExplorations: response.demo_explorations,
          demoCollections: response.demo_collections,
          demoExplorationIds: response.demo_exploration_ids,
          updatableRoles: response.updatable_roles,
          roleToActions: response.role_to_actions,
          configProperties: response.config_properties,
          viewableRoles: response.viewable_roles,
          topicSummaries: response.topic_summaries.map(
            CreatorTopicSummary.createFromBackendDict),
          featureFlags: response.feature_flags.map(
            dict => PlatformParameter.createFromBackendDict(
              dict)
          )
        });
      }, errorResponse => {
        reject(errorResponse.error.error);
      });
    });
  }

  // This is a helper function to handle all post<void>
  // requests in admin page.
  private async _postRequestAsync(
      handlerUrl: string, payload?: Object, action?: string):
      Promise<void> {
    return new Promise((resolve, reject) => {
      this.http.post<void>(
        handlerUrl, { action, ...payload }).toPromise()
        .then(response => {
          resolve(response);
        }, errorResponse => {
          reject(errorResponse.error.error);
        });
    });
  }

  // Admin Roles Tab Services.
  async viewUsersRoleAsync(
      filterCriterion: string, role: string, username: string
  ): Promise<UserRolesBackendResponse> {
    return new Promise((resolve, reject) => {
      this.http.get<UserRolesBackendResponse>(
        AdminPageConstants.ADMIN_ROLE_HANDLER_URL, {
          params: {
            filter_criterion: filterCriterion,
            role: role,
            username: username
          }
        }
      ).toPromise().then(response => {
        resolve(response);
      }, errorResponse => {
        reject(errorResponse.error.error);
      });
    });
  }

  async addUserRoleAsync(
      newRole: string, username: string, topicId: string
  ): Promise<void> {
    return new Promise((resolve, reject) => {
      this.http.put<void>(
        AdminPageConstants.ADMIN_ROLE_HANDLER_URL, {
          role: newRole,
          username: username,
          topic_id: topicId
        }
      ).toPromise().then(response => {
        resolve(response);
      }, errorResponse => {
        reject(errorResponse.error.error);
      });
    });
  }

<<<<<<< HEAD
  async removeUserRoleAsync(
      newRole: string, username: string, topicId: string,
      removeFromAllTopics: boolean
  ): Promise<void> {
    return new Promise((resolve, reject) => {
      this.http.delete<void>(
        AdminPageConstants.ADMIN_ROLE_HANDLER_URL, {
          params: {
            role: newRole,
            username: username,
            topic_id: topicId,
            remove_from_all_topics: removeFromAllTopics ? 'true' : 'false'
          }
        }
      ).toPromise().then(resolve, errorResponse => {
        reject(errorResponse.error.error);
      });
    });
  }

  async addContributionReviewerAsync(
      category: string, username: string, languageCode: string
  ): Promise<void> {
    return new Promise((resolve, reject) => {
      this.http.post<void>(
        AdminPageConstants.ADMIN_ADD_CONTRIBUTION_RIGHTS_HANDLER, {
          category: category,
          username: username,
          language_code: languageCode
        }
      ).toPromise().then(response => {
        resolve(response);
      }, errorResponse => {
        reject(errorResponse.error.error);
      });
    });
  }

  async viewContributionReviewersAsync(
      category: string, languageCode: string
  ): Promise<ViewContributionBackendResponse> {
    let params = {};
    if (languageCode === null) {
      params = { category: category };
    } else {
      params = {
        category: category,
        language_code: languageCode
      };
    }
    return new Promise((resolve, reject) => {
      this.http.get<ViewContributionBackendResponse>(
        AdminPageConstants.ADMIN_GET_CONTRIBUTOR_USERS_HANDLER, {
          params
        }
      ).toPromise().then(response => {
        resolve(response);
      }, errorResponse => {
        reject(errorResponse.error.error);
      });
    });
  }

  async contributionReviewerRightsAsync(
      username: string): Promise<ContributionRightsBackendResponse> {
    return new Promise((resolve, reject) => {
      this.http.get<ContributionRightsBackendResponse>(
        AdminPageConstants.ADMIN_CONTRIBUTION_RIGHTS_HANDLER, {
          params: {
            username: username
          }
        }
      ).toPromise().then(response => {
        resolve(response);
      }, errorResponse => {
        reject(errorResponse.error.error);
      });
    });
=======
  // Admin Misc Tab Services.
  async clearSearchIndexAsync(): Promise<void> {
    return this._postRequestAsync (
      AdminPageConstants.ADMIN_HANDLER_URL);
>>>>>>> 264c2c09
  }

  async regenerateOpportunitiesRelatedToTopicAsync(
      topicId: string): Promise<number> {
    return new Promise((resolve, reject) => {
      this.http.post<number>(
        AdminPageConstants.ADMIN_HANDLER_URL, {
          action: 'regenerate_topic_related_opportunities',
          topic_id: topicId
        }
      ).toPromise().then(response => {
        resolve(response);
      }, errorResponse => {
        reject(errorResponse.error.error);
      });
    });
  }

  async uploadTopicSimilaritiesAsync(data: string):
  Promise<void> {
    let action = 'upload_topic_similarities';
    let payload = {
      data: data
    };
    return this._postRequestAsync (
      AdminPageConstants.ADMIN_HANDLER_URL, payload, action);
  }

  async sendDummyMailToAdminAsync(): Promise<void> {
    return this._postRequestAsync (
      AdminPageConstants.ADMIN_SEND_DUMMY_MAIL_HANDLER_URL);
  }

  async updateUserNameAsync(
      oldUsername: string, newUsername: string): Promise<void> {
    return new Promise((resolve, reject) => {
      this.http.put<void>(
        AdminPageConstants.ADMIN_UPDATE_USERNAME_HANDLER_URL, {
          old_username: oldUsername,
          new_username: newUsername
        }
      ).toPromise().then(response => {
        resolve(response);
      }, errorResponse => {
        reject(errorResponse.error.error);
      });
    });
  }

  async getNumberOfPendingDeletionRequestAsync(
  ): Promise<PendingDeletionRequestBackendResponse> {
    return new Promise((resolve, reject) => {
      this.http.get<PendingDeletionRequestBackendResponse>(
        AdminPageConstants.ADMIN_NUMBER_OF_DELETION_REQUEST_HANDLER_URL, {}
      ).toPromise().then(response => {
        resolve(response);
      }, errorResponse => {
        reject(errorResponse.error.error);
      });
    });
  }

  async grantSuperAdminPrivilegesAsync(username: string): Promise<void> {
    return this.http.put<void>(
      AdminPageConstants.ADMIN_SUPER_ADMIN_PRIVILEGES_HANDLER_URL, {username}
    ).toPromise();
  }

  async revokeSuperAdminPrivilegesAsync(username: string): Promise<void> {
    return this.http.delete<void>(
      AdminPageConstants.ADMIN_SUPER_ADMIN_PRIVILEGES_HANDLER_URL, {
        params: {username},
      }
    ).toPromise();
  }

  async getModelsRelatedToUserAsync(userId: string): Promise<boolean> {
    return new Promise((resolve, reject) => {
      this.http.get<ModelsRelatedToUserBackendResponse>(
        AdminPageConstants.ADMIN_VERIFY_USER_MODELS_DELETED_HANDLER_URL, {
          params: {
            user_id: userId
          }
        }
      ).toPromise().then(response => {
        resolve(response.related_models_exist);
      }, errorResponse => {
        reject(errorResponse.error.error);
      });
    });
  }

  async deleteUserAsync(userId: string, username: string): Promise<void> {
    return new Promise((resolve, reject) => {
      this.http.delete<void>(
        AdminPageConstants.ADMIN_DELETE_USER_HANDLER_URL, {
          params: {
            user_id: userId,
            username: username
          }
        }
      ).toPromise().then(response => {
        resolve(response);
      }, errorResponse => {
        reject(errorResponse.error.error);
      });
    });
  }

  // Admin Config Tab Services.
  async revertConfigPropertyAsync(configPropertyId: string):
  Promise<void> {
    let action = 'revert_config_property';
    let payload = {
      config_property_id: configPropertyId
    };
    return this._postRequestAsync (
      AdminPageConstants.ADMIN_HANDLER_URL, payload, action);
  }

  async saveConfigPropertiesAsync(
      newConfigPropertyValues: ConfigPropertyValues):
      Promise<void> {
    let action = 'save_config_properties';
    let payload = {
      new_config_property_values: newConfigPropertyValues
    };
    return this._postRequestAsync (
      AdminPageConstants.ADMIN_HANDLER_URL, payload, action);
  }

  // Admin Dev Mode Activities Tab Services.
  async generateDummyExplorationsAsync(
      numDummyExpsToGenerate: number,
      numDummyExpsToPublish: number): Promise<void> {
    return this._postRequestAsync(AdminPageConstants.ADMIN_HANDLER_URL, {
      action: 'generate_dummy_explorations',
      num_dummy_exps_to_generate: numDummyExpsToGenerate,
      num_dummy_exps_to_publish: numDummyExpsToPublish
    });
  }

  async reloadExplorationAsync(explorationId: string):
  Promise<void> {
    return this._postRequestAsync(AdminPageConstants.ADMIN_HANDLER_URL, {
      action: 'reload_exploration',
      exploration_id: String(explorationId)
    });
  }

  async generateDummyNewStructuresDataAsync(): Promise<void> {
    return this._postRequestAsync(AdminPageConstants.ADMIN_HANDLER_URL, {
      action: 'generate_dummy_new_structures_data'
    });
  }

  async generateDummyNewSkillDataAsync(): Promise<void> {
    return this._postRequestAsync(AdminPageConstants.ADMIN_HANDLER_URL, {
      action: 'generate_dummy_new_skill_data'
    });
  }

  async reloadCollectionAsync(collectionId: string):
  Promise<void> {
    return this._postRequestAsync(AdminPageConstants.ADMIN_HANDLER_URL, {
      action: 'reload_collection',
      collection_id: String(collectionId)
    });
  }

  async markUserBannedAsync(username: string): Promise<void> {
    return new Promise((resolve, reject) => {
      this.http.put<void>(
        AdminPageConstants.ADMIN_BANNED_USERS_HANDLER,
        { username }).toPromise()
        .then(response => {
          resolve(response);
        }, errorResponse => {
          reject(errorResponse.error.error);
        });
    });
  }

  async unmarkUserBannedAsync(username: string): Promise<void> {
    return new Promise((resolve, reject) => {
      this.http.delete<void>(
        AdminPageConstants.ADMIN_BANNED_USERS_HANDLER,
        { params: { username } }).toPromise()
        .then(response => {
          resolve(response);
        }, errorResponse => {
          reject(errorResponse.error.error);
        });
    });
  }
}

angular.module('oppia').factory(
  'AdminBackendApiService',
  downgradeInjectable(AdminBackendApiService));<|MERGE_RESOLUTION|>--- conflicted
+++ resolved
@@ -35,17 +35,13 @@
 import { Schema } from 'services/schema-default-value.service';
 
 
-<<<<<<< HEAD
-interface UserRolesBackendResponse {
+export interface UserRolesBackendResponse {
   roles: string[];
   topic_ids: string[];
   banned: boolean;
 }
 
-interface UpdatableRolesBackendResponse {
-=======
-export interface UserRolesBackendResponse {
->>>>>>> 264c2c09
+export interface UpdatableRolesBackendResponse {
   [role: string]: string;
 }
 
@@ -232,7 +228,6 @@
     });
   }
 
-<<<<<<< HEAD
   async removeUserRoleAsync(
       newRole: string, username: string, topicId: string,
       removeFromAllTopics: boolean
@@ -253,70 +248,10 @@
     });
   }
 
-  async addContributionReviewerAsync(
-      category: string, username: string, languageCode: string
-  ): Promise<void> {
-    return new Promise((resolve, reject) => {
-      this.http.post<void>(
-        AdminPageConstants.ADMIN_ADD_CONTRIBUTION_RIGHTS_HANDLER, {
-          category: category,
-          username: username,
-          language_code: languageCode
-        }
-      ).toPromise().then(response => {
-        resolve(response);
-      }, errorResponse => {
-        reject(errorResponse.error.error);
-      });
-    });
-  }
-
-  async viewContributionReviewersAsync(
-      category: string, languageCode: string
-  ): Promise<ViewContributionBackendResponse> {
-    let params = {};
-    if (languageCode === null) {
-      params = { category: category };
-    } else {
-      params = {
-        category: category,
-        language_code: languageCode
-      };
-    }
-    return new Promise((resolve, reject) => {
-      this.http.get<ViewContributionBackendResponse>(
-        AdminPageConstants.ADMIN_GET_CONTRIBUTOR_USERS_HANDLER, {
-          params
-        }
-      ).toPromise().then(response => {
-        resolve(response);
-      }, errorResponse => {
-        reject(errorResponse.error.error);
-      });
-    });
-  }
-
-  async contributionReviewerRightsAsync(
-      username: string): Promise<ContributionRightsBackendResponse> {
-    return new Promise((resolve, reject) => {
-      this.http.get<ContributionRightsBackendResponse>(
-        AdminPageConstants.ADMIN_CONTRIBUTION_RIGHTS_HANDLER, {
-          params: {
-            username: username
-          }
-        }
-      ).toPromise().then(response => {
-        resolve(response);
-      }, errorResponse => {
-        reject(errorResponse.error.error);
-      });
-    });
-=======
   // Admin Misc Tab Services.
   async clearSearchIndexAsync(): Promise<void> {
     return this._postRequestAsync (
       AdminPageConstants.ADMIN_HANDLER_URL);
->>>>>>> 264c2c09
   }
 
   async regenerateOpportunitiesRelatedToTopicAsync(
