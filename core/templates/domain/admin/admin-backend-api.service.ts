// Copyright 2020 The Oppia Authors. All Rights Reserved.
//
// Licensed under the Apache License, Version 2.0 (the "License");
// you may not use this file except in compliance with the License.
// You may obtain a copy of the License at
//
//      http://www.apache.org/licenses/LICENSE-2.0
//
// Unless required by applicable law or agreed to in writing, software
// distributed under the License is distributed on an "AS-IS" BASIS,
// WITHOUT WARRANTIES OR CONDITIONS OF ANY KIND, either express or implied.
// See the License for the specific language governing permissions and
// limitations under the License.

/**
 * @fileoverview Backend api service for fetching the admin data;
 */

import { downgradeInjectable } from '@angular/upgrade/static';
import { HttpClient } from '@angular/common/http';
import { Injectable } from '@angular/core';

import { AdminPageConstants } from
  'pages/admin-page/admin-page.constants';
import {
  TopicSummaryBackendDict,
  TopicSummary,
  TopicSummaryObjectFactory
} from 'domain/topic/TopicSummaryObjectFactory';
import {
  ComputationData,
  ComputationDataBackendDict,
  ComputationDataObjectFactory
} from 'domain/admin/computation-data-object.factory';
import {
  Job,
  JobDataBackendDict,
  JobDataObjectFactory
} from 'domain/admin/job-data-object.factory';
import {
  JobStatusSummary,
  JobStatusSummaryBackendDict,
  JobStatusSummaryObjectFactory
} from 'domain/admin/job-status-summary-object.factory';


interface UserRoles {
  [role: string]: string;
}

interface RoleGraphData {
  nodes: {
    [role: string]: string;
  };
  links: {
    target: string;
    source: string;
  }[];
}

interface ConfigProperties {
  [property: string]: Object;
}

export interface AdminPageDataBackendDict {
  'demo_explorations': string[][];
  'demo_collections': string[][];
  'demo_exploration_ids': string[];
  'one_off_job_status_summaries': JobStatusSummaryBackendDict[];
  'human_readable_current_time': string;
  'audit_job_status_summaries': JobStatusSummaryBackendDict[];
  'updatable_roles': UserRoles;
  'role_graph_data': RoleGraphData;
  'config_properties': ConfigProperties;
  'viewable_roles': UserRoles;
  'unfinished_job_data': JobDataBackendDict[];
  'recent_job_data': JobDataBackendDict[];
  'continuous_computations_data': ComputationDataBackendDict[];
  'topic_summaries': TopicSummaryBackendDict[];
}

export interface AdminPageData {
  demoExplorations: string[][];
  demoCollections: string[][];
  demoExplorationIds: string[];
  oneOffJobStatusSummaries: JobStatusSummary[];
  humanReadableCurrentTime: string;
  auditJobStatusSummaries: JobStatusSummary[];
  updatableRoles: UserRoles;
  roleGraphData: RoleGraphData;
  configProperties: ConfigProperties;
  viewableRoles: UserRoles;
  unfinishedJobData: Job[];
  recentJobData: Job[];
  continuousComputationsData: ComputationData[];
  topicSummaries: TopicSummary[];
}

@Injectable({
  providedIn: 'root'
})
export class AdminBackendApiService {
  constructor(
    private http: HttpClient,
    private computationDataObjectFactory: ComputationDataObjectFactory,
    private jobDataObjectFactory: JobDataObjectFactory,
    private jobStatusSummaryObjectFactory: JobStatusSummaryObjectFactory,
    private topicSummaryObjectFactory: TopicSummaryObjectFactory) {}

  getData(): Promise<AdminPageData> {
<<<<<<< HEAD
    return this.http.get<AdminPageDataBackendDict>(
      AdminPageConstants.ADMIN_HANDLER_URL).toPromise().then(response => {
      return {
        demoExplorations: response.demo_explorations,
        demoCollections: response.demo_collections,
        demoExplorationIds: response.demo_exploration_ids,
        oneOffJobStatusSummaries: response.one_off_job_status_summaries.map(
          this.jobStatusSummaryObjectFactory.createFromBackendDict),
        humanReadableCurrentTime: response.human_readable_current_time,
        auditJobStatusSummaries: response.audit_job_status_summaries.map(
          this.jobStatusSummaryObjectFactory.createFromBackendDict),
        updatableRoles: response.updatable_roles,
        roleGraphData: response.role_graph_data,
        configProperties: response.config_properties,
        viewableRoles: response.viewable_roles,
        unfinishedJobData: response.unfinished_job_data.map(
          this.jobDataObjectFactory.createFromBackendDict),
        recentJobData: response.recent_job_data.map(
          this.jobDataObjectFactory.createFromBackendDict),
        continuousComputationsData: response.continuous_computations_data.map(
          this.computationDataObjectFactory.createFromBackendDict),
        topicSummaries: response.topic_summaries.map(
          this.topicSummaryObjectFactory.createFromBackendDict)
      };
=======
    return new Promise((resolve, reject) => {
      this.http.get<AdminPageDataBackendDict>(
        AdminPageConstants.ADMIN_HANDLER_URL).toPromise().then(response => {
        resolve({
          demoExplorations: response.demo_explorations,
          demoCollections: response.demo_collections,
          demoExplorationIds: response.demo_exploration_ids,
          oneOffJobStatusSummaries: response.one_off_job_status_summaries.map(
            this.jobStatusSummaryObjectFactory.createFromBackendDict),
          humanReadableCurrentTime: response.human_readable_current_time,
          auditJobStatusSummaries: response.audit_job_status_summaries.map(
            this.jobStatusSummaryObjectFactory.createFromBackendDict),
          updatableRoles: response.updatable_roles,
          roleGraphData: response.role_graph_data,
          configProperties: response.config_properties,
          viewableRoles: response.viewable_roles,
          unfinishedJobData: response.unfinished_job_data.map(
            this.jobDataObjectFactory.createFromBackendDict),
          recentJobData: response.recent_job_data.map(
            this.jobDataObjectFactory.createFromBackendDict),
          continuousComputationsData: response.continuous_computations_data.map(
            this.computationDataObjectFactory.createFromBackendDict),
          topicSummaries: response.topic_summaries.map(
            this.topicSummaryObjectFactory.createFromBackendDict)
        });
      }, errorResponse => {
        reject(errorResponse.error.error);
      });
>>>>>>> 6b2d604d
    });
  }
}

angular.module('oppia').factory(
  'AdminBackendApiService',
  downgradeInjectable(AdminBackendApiService));<|MERGE_RESOLUTION|>--- conflicted
+++ resolved
@@ -108,32 +108,6 @@
     private topicSummaryObjectFactory: TopicSummaryObjectFactory) {}
 
   getData(): Promise<AdminPageData> {
-<<<<<<< HEAD
-    return this.http.get<AdminPageDataBackendDict>(
-      AdminPageConstants.ADMIN_HANDLER_URL).toPromise().then(response => {
-      return {
-        demoExplorations: response.demo_explorations,
-        demoCollections: response.demo_collections,
-        demoExplorationIds: response.demo_exploration_ids,
-        oneOffJobStatusSummaries: response.one_off_job_status_summaries.map(
-          this.jobStatusSummaryObjectFactory.createFromBackendDict),
-        humanReadableCurrentTime: response.human_readable_current_time,
-        auditJobStatusSummaries: response.audit_job_status_summaries.map(
-          this.jobStatusSummaryObjectFactory.createFromBackendDict),
-        updatableRoles: response.updatable_roles,
-        roleGraphData: response.role_graph_data,
-        configProperties: response.config_properties,
-        viewableRoles: response.viewable_roles,
-        unfinishedJobData: response.unfinished_job_data.map(
-          this.jobDataObjectFactory.createFromBackendDict),
-        recentJobData: response.recent_job_data.map(
-          this.jobDataObjectFactory.createFromBackendDict),
-        continuousComputationsData: response.continuous_computations_data.map(
-          this.computationDataObjectFactory.createFromBackendDict),
-        topicSummaries: response.topic_summaries.map(
-          this.topicSummaryObjectFactory.createFromBackendDict)
-      };
-=======
     return new Promise((resolve, reject) => {
       this.http.get<AdminPageDataBackendDict>(
         AdminPageConstants.ADMIN_HANDLER_URL).toPromise().then(response => {
@@ -162,7 +136,6 @@
       }, errorResponse => {
         reject(errorResponse.error.error);
       });
->>>>>>> 6b2d604d
     });
   }
 }
