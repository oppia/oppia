--- conflicted
+++ resolved
@@ -22,18 +22,10 @@
   'is_super_admin': boolean;
   'is_topic_manager': boolean;
   'can_create_collections': boolean;
-<<<<<<< HEAD
-=======
   'preferred_site_language_code': string | null;
   'username': string | null;
   'email': string | null;
->>>>>>> c296f14e
   'user_is_logged_in': boolean;
-  // The following three properties are set to null when the
-  // user is not logged in.
-  'preferred_site_language_code': string | null;
-  'username': string | null;
-  'email': string | null;
 }
 
 export class UserInfo {
@@ -42,11 +34,8 @@
   _isTopicManager: boolean;
   _isSuperAdmin: boolean;
   _canCreateCollections: boolean;
-<<<<<<< HEAD
-=======
   // The following three properties are set to null when the
   // user is not logged in.
->>>>>>> c296f14e
   _preferredSiteLanguageCode: string | null;
   _username: string | null;
   _email: string | null;
