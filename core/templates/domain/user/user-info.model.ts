// Copyright 2018 The Oppia Authors. All Rights Reserved.
//
// Licensed under the Apache License, Version 2.0 (the "License");
// you may not use this file except in compliance with the License.
// You may obtain a copy of the License at
//
//      http://www.apache.org/licenses/LICENSE-2.0
//
// Unless required by applicable law or agreed to in writing, software
// distributed under the License is distributed on an "AS-IS" BASIS,
// WITHOUT WARRANTIES OR CONDITIONS OF ANY KIND, either express or implied.
// See the License for the specific language governing permissions and
// limitations under the License.

/**
 * @fileoverview Frontend Model for user info.
 */

export interface UserInfoBackendDict {
  'role': string;
  'is_moderator': boolean;
  'is_curriculum_admin': boolean;
  'is_super_admin': boolean;
  'is_topic_manager': boolean;
  'can_create_collections': boolean;
  'preferred_site_language_code': string | null;
  'username': string | null;
  'email': string | null;
  'user_is_logged_in': boolean;
}

export class UserInfo {
  _role: string;
  _isModerator: boolean;
  _isCurriculumAdmin: boolean;
  _isTopicManager: boolean;
  _isSuperAdmin: boolean;
  _canCreateCollections: boolean;
  // The following three properties are set to null when the
  // user is not logged in.
  _preferredSiteLanguageCode: string | null;
  _username: string | null;
  _email: string | null;
  _isLoggedIn: boolean;

  constructor(
<<<<<<< HEAD
      isModerator: boolean, isCurriculumAdmin: boolean, isSuperAdmin: boolean,
      isTopicManager: boolean, canCreateCollections: boolean,
      preferredSiteLanguageCode: string | null, username: string | null,
      email: string | null, isLoggedIn: boolean) {
=======
      role: string, isModerator: boolean, isAdmin: boolean,
      isSuperAdmin: boolean, isTopicManager: boolean,
      canCreateCollections: boolean, preferredSiteLanguageCode: string | null,
      username: string | null, email: string | null, isLoggedIn: boolean) {
    this._role = role;
>>>>>>> 264c2c09
    this._isModerator = isModerator;
    this._isCurriculumAdmin = isCurriculumAdmin;
    this._isTopicManager = isTopicManager;
    this._isSuperAdmin = isSuperAdmin;
    this._canCreateCollections = canCreateCollections;
    this._preferredSiteLanguageCode = preferredSiteLanguageCode;
    this._username = username;
    this._email = email;
    this._isLoggedIn = isLoggedIn;
  }

  static createFromBackendDict(
      data: UserInfoBackendDict): UserInfo {
    return new UserInfo(
<<<<<<< HEAD
      data.is_moderator, data.is_curriculum_admin, data.is_super_admin,
=======
      data.role, data.is_moderator, data.is_admin, data.is_super_admin,
>>>>>>> 264c2c09
      data.is_topic_manager, data.can_create_collections,
      data.preferred_site_language_code, data.username,
      data.email, data.user_is_logged_in);
  }
  static createDefault(): UserInfo {
    return new UserInfo(
      'GUEST', false, false, false, false, false, null, null, null, false);
  }

  isModerator(): boolean {
    return this._isModerator;
  }

  isCurriculumAdmin(): boolean {
    return this._isCurriculumAdmin;
  }

  isTranslationAdmin(): boolean {
    return this._role.includes('TRANSLATION_ADMIN');
  }

  isQuestionAdmin(): boolean {
    return this._role.includes('QUESTION_ADMIN');
  }

  isTopicManager(): boolean {
    return this._isTopicManager;
  }

  isSuperAdmin(): boolean {
    return this._isSuperAdmin;
  }

  canCreateCollections(): boolean {
    return this._canCreateCollections;
  }

  getPreferredSiteLanguageCode(): string | null {
    return this._preferredSiteLanguageCode;
  }

  getUsername(): string | null {
    return this._username;
  }

  getEmail(): string | null {
    return this._email;
  }

  isLoggedIn(): boolean {
    return this._isLoggedIn;
  }
}<|MERGE_RESOLUTION|>--- conflicted
+++ resolved
@@ -17,7 +17,7 @@
  */
 
 export interface UserInfoBackendDict {
-  'role': string;
+  'roles': string[];
   'is_moderator': boolean;
   'is_curriculum_admin': boolean;
   'is_super_admin': boolean;
@@ -30,7 +30,7 @@
 }
 
 export class UserInfo {
-  _role: string;
+  _roles: string[];
   _isModerator: boolean;
   _isCurriculumAdmin: boolean;
   _isTopicManager: boolean;
@@ -44,18 +44,11 @@
   _isLoggedIn: boolean;
 
   constructor(
-<<<<<<< HEAD
-      isModerator: boolean, isCurriculumAdmin: boolean, isSuperAdmin: boolean,
-      isTopicManager: boolean, canCreateCollections: boolean,
-      preferredSiteLanguageCode: string | null, username: string | null,
-      email: string | null, isLoggedIn: boolean) {
-=======
-      role: string, isModerator: boolean, isAdmin: boolean,
+      roles: string[], isModerator: boolean, isCurriculumAdmin: boolean,
       isSuperAdmin: boolean, isTopicManager: boolean,
       canCreateCollections: boolean, preferredSiteLanguageCode: string | null,
       username: string | null, email: string | null, isLoggedIn: boolean) {
-    this._role = role;
->>>>>>> 264c2c09
+    this._roles = roles;
     this._isModerator = isModerator;
     this._isCurriculumAdmin = isCurriculumAdmin;
     this._isTopicManager = isTopicManager;
@@ -70,18 +63,14 @@
   static createFromBackendDict(
       data: UserInfoBackendDict): UserInfo {
     return new UserInfo(
-<<<<<<< HEAD
-      data.is_moderator, data.is_curriculum_admin, data.is_super_admin,
-=======
-      data.role, data.is_moderator, data.is_admin, data.is_super_admin,
->>>>>>> 264c2c09
-      data.is_topic_manager, data.can_create_collections,
+      data.roles, data.is_moderator, data.is_curriculum_admin,
+      data.is_super_admin, data.is_topic_manager, data.can_create_collections,
       data.preferred_site_language_code, data.username,
       data.email, data.user_is_logged_in);
   }
   static createDefault(): UserInfo {
     return new UserInfo(
-      'GUEST', false, false, false, false, false, null, null, null, false);
+      ['GUEST'], false, false, false, false, false, null, null, null, false);
   }
 
   isModerator(): boolean {
@@ -93,11 +82,11 @@
   }
 
   isTranslationAdmin(): boolean {
-    return this._role.includes('TRANSLATION_ADMIN');
+    return this._roles.includes('TRANSLATION_ADMIN');
   }
 
   isQuestionAdmin(): boolean {
-    return this._role.includes('QUESTION_ADMIN');
+    return this._roles.includes('QUESTION_ADMIN');
   }
 
   isTopicManager(): boolean {
