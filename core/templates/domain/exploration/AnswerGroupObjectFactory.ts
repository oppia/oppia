--- conflicted
+++ resolved
@@ -84,31 +84,21 @@
     };
   }
 
-<<<<<<< HEAD
-  addRule(rule: Rule) {
+  addRule(rule: Rule): void {
     if (!this.ruleTypesToSubtitledInputs.hasOwnProperty(rule.type)) {
       this.ruleTypesToSubtitledInputs[rule.type] = (
         new SubtitledVariableLengthListOfRuleInputs([], null));
-=======
-  addRule(rule: Rule): void {
-    if (!this.ruleTypesToInputs.hasOwnProperty(rule.type)) {
-      this.ruleTypesToInputs[rule.type] = [];
->>>>>>> ce2fe419
     }
     this.ruleTypesToSubtitledInputs[rule.type].ruleInputs.push(rule.inputs);
   }
 
-<<<<<<< HEAD
-  updateRuleTypesToSubtitledInputs(rules: Rule[]) {
+  updateRuleTypesToSubtitledInputs(rules: Rule[]): void {
     this.ruleTypesToSubtitledInputs = {};
-=======
-  updateRuleTypesToInputs(rules: Rule[]): void {
-    this.ruleTypesToInputs = {};
->>>>>>> ce2fe419
     rules.forEach(this.addRule.bind(this));
   }
 
-  static getRuleTypesInDisplayOrder(ruleTypesToSubtitledInputs: RuleInputs) {
+  static getRuleTypesInDisplayOrder(
+      ruleTypesToSubtitledInputs: RuleInputs): string[] {
     // Sort rule types so that Equals always is first and tempRule is always
     // last, followed by all other rule types sorted alphabetically. tempRule
     // is used in answer-group-editor to create new rules.
