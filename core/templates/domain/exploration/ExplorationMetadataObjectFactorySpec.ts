// Copyright 2020 The Oppia Authors. All Rights Reserved.
//
// Licensed under the Apache License, Version 2.0 (the "License");
// you may not use this file except in compliance with the License.
// You may obtain a copy of the License at
//
//      http://www.apache.org/licenses/LICENSE-2.0
//
// Unless required by applicable law or agreed to in writing, software
// distributed under the License is distributed on an "AS-IS" BASIS,
// WITHOUT WARRANTIES OR CONDITIONS OF ANY KIND, either express or implied.
// See the License for the specific language governing permissions and
// limitations under the License.

/**
 * @fileoverview Tests for ExplorationMetadataObjectFactory.
 */

import { TestBed } from '@angular/core/testing';

import { ExplorationMetadataObjectFactory } from
  'domain/exploration/ExplorationMetadataObjectFactory';


describe('Exploration Metadata object factory', () => {
<<<<<<< HEAD
  var sampleExplorationMetadata = null;
=======
  let sampleExplorationMetadata = null;
>>>>>>> 38614d99

  beforeEach(() => {
    let sampleExplorationMetadataBackendDict = {
      collection_node_metadata_list: [{
        id: '12',
        objective:
        'learn how to count permutations accurately and systematically',
        title: 'Protractor Test'
      }, {
        id: '4',
        objective:
        'learn how to count permutations accurately and systematically',
        title: 'Three Balls'
      }]
    };


<<<<<<< HEAD
    sampleExplorationMetadata = (
      ExplorationMetadataObjectFactory.
        createFromBackendDict(sampleExplorationMetadataBackendDict));
=======
    sampleExplorationMetadata = ExplorationMetadataObjectFactory.
      createFromBackendDict(sampleExplorationMetadataBackendDict);
>>>>>>> 38614d99
  });

  it('should be able to get all the values', function() {
    expect(sampleExplorationMetadata.getMetadataList()).toEqual([{
      id: '12',
      objective:
      'learn how to count permutations accurately and systematically',
      title: 'Protractor Test'
    }, {
      id: '4',
      objective:
      'learn how to count permutations accurately and systematically',
      title: 'Three Balls'
    }]
    );
  });
});
<|MERGE_RESOLUTION|>--- conflicted
+++ resolved
@@ -23,11 +23,7 @@
 
 
 describe('Exploration Metadata object factory', () => {
-<<<<<<< HEAD
-  var sampleExplorationMetadata = null;
-=======
   let sampleExplorationMetadata = null;
->>>>>>> 38614d99
 
   beforeEach(() => {
     let sampleExplorationMetadataBackendDict = {
@@ -45,14 +41,9 @@
     };
 
 
-<<<<<<< HEAD
     sampleExplorationMetadata = (
       ExplorationMetadataObjectFactory.
         createFromBackendDict(sampleExplorationMetadataBackendDict));
-=======
-    sampleExplorationMetadata = ExplorationMetadataObjectFactory.
-      createFromBackendDict(sampleExplorationMetadataBackendDict);
->>>>>>> 38614d99
   });
 
   it('should be able to get all the values', function() {
