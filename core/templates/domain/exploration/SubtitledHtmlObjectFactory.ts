--- conflicted
+++ resolved
@@ -30,14 +30,8 @@
   // A null content_id indicates that the SubtitledHtml has been created
   // but not saved. Before the SubtitledHtml object is saved into a State,
   // the content_id should be set to a string.
-<<<<<<< HEAD
-  _contentId: string | null;
-
-  constructor(html: string, contentId: string | null) {
-=======
   _contentId: string;
   constructor(html: string, contentId: string) {
->>>>>>> 75b0ef81
     this._html = html;
     this._contentId = contentId;
   }
