--- conflicted
+++ resolved
@@ -70,16 +70,9 @@
             id: null
           }
         }
-<<<<<<< HEAD
-      },
-      version: 1,
-    };
-  }));
-=======
       }
     },
     version: 1,
-    state_classifier_mapping: {},
     can_edit: true,
     preferred_audio_language_code: 'en',
     auto_tts_enabled: true,
@@ -94,7 +87,6 @@
     roebas = TestBed.get(ReadOnlyExplorationBackendApiService);
     httpTestingController = TestBed.get(HttpTestingController);
   });
->>>>>>> b0176f23
 
   afterEach(() => {
     httpTestingController.verify();
