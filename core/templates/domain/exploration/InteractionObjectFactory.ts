// Copyright 2017 The Oppia Authors. All Rights Reserved.
//
// Licensed under the Apache License, Version 2.0 (the "License");
// you may not use this file except in compliance with the License.
// You may obtain a copy of the License at
//
//      http://www.apache.org/licenses/LICENSE-2.0
//
// Unless required by applicable law or agreed to in writing, software
// distributed under the License is distributed on an "AS-IS" BASIS,
// WITHOUT WARRANTIES OR CONDITIONS OF ANY KIND, either express or implied.
// See the License for the specific language governing permissions and
// limitations under the License.

/**
 * @fileoverview Factory for creating new frontend instances of Interaction
 * domain objects.
 */
import { downgradeInjectable } from '@angular/upgrade/static';
import { Injectable } from '@angular/core';

import cloneDeep from 'lodash/cloneDeep';

import { AnswerGroup, AnswerGroupBackendDict, AnswerGroupObjectFactory } from
  'domain/exploration/AnswerGroupObjectFactory';
import { HintBackendDict, Hint, HintObjectFactory } from
  'domain/exploration/HintObjectFactory';
import { OutcomeBackendDict, Outcome, OutcomeObjectFactory } from
  'domain/exploration/OutcomeObjectFactory';
import { SolutionBackendDict, Solution, SolutionObjectFactory } from
  'domain/exploration/SolutionObjectFactory';
import { InteractionAnswer } from 'interactions/answer-defs';
import {
  AlgebraicExpressionInputCustomizationArgs,
  CodeReplCustomizationArgs,
  ContinueCustomizationArgs,
  ContinueCustomizationArgsBackendDict,
  DragAndDropSortInputCustomizationArgs,
  DragAndDropSortInputCustomizationArgsBackendDict,
  EndExplorationCustomizationArgs,
  FractionInputCustomizationArgs,
  FractionInputCustomizationArgsBackendDict,
  GraphInputCustomizationArgs,
  ImageClickInputCustomizationArgs,
  InteractionCustomizationArgs,
  InteractionCustomizationArgsBackendDict,
  InteractiveMapCustomizationArgs,
  ItemSelectionInputCustomizationArgs,
  ItemSelectionInputCustomizationArgsBackendDict,
  LogicProofCustomizationArgs,
  MathEquationInputCustomizationArgs,
  MultipleChoiceInputCustomizationArgs,
  MultipleChoiceInputCustomizationArgsBackendDict,
  MusicNotesInputCustomizationArgs,
  NumberWithUnitsCustomizationArgs,
  NumericExpressionInputCustomizationArgs,
  NumericInputCustomizationArgs,
  PencilCodeEditorCustomizationArgs,
  RatioExpressionInputCustomizationArgs,
  RatioExpressionInputCustomizationArgsBackendDict,
  SetInputCustomizationArgs,
  SetInputCustomizationArgsBackendDict,
  TextInputCustomizationArgs,
  TextInputCustomizationArgsBackendDict,
  NumericExpressionInputCustomizationArgsBackendDict
} from 'interactions/customization-args-defs';
import {
  SubtitledUnicodeObjectFactory, SubtitledUnicode
} from 'domain/exploration/SubtitledUnicodeObjectFactory';
import {
  SubtitledHtmlObjectFactory, SubtitledHtml
} from 'domain/exploration/SubtitledHtmlObjectFactory';


export interface InteractionBackendDict {
  'default_outcome': OutcomeBackendDict;
  'answer_groups': readonly AnswerGroupBackendDict[];
  'confirmed_unclassified_answers': readonly InteractionAnswer[];
  'customization_args': InteractionCustomizationArgsBackendDict;
  'hints': readonly HintBackendDict[];
  'id': string;
  'solution': SolutionBackendDict;
}

export class Interaction {
  answerGroups: AnswerGroup[];
  confirmedUnclassifiedAnswers: readonly InteractionAnswer[];
  customizationArgs: InteractionCustomizationArgs;
  defaultOutcome: Outcome;
  hints: Hint[];
  id: string;
  solution: Solution;
  constructor(
      answerGroups: AnswerGroup[],
      confirmedUnclassifiedAnswers: readonly InteractionAnswer[],
      customizationArgs: InteractionCustomizationArgs,
      defaultOutcome: Outcome, hints: Hint[], id: string, solution: Solution) {
    this.answerGroups = answerGroups;
    this.confirmedUnclassifiedAnswers = confirmedUnclassifiedAnswers;
    this.customizationArgs = customizationArgs;
    this.defaultOutcome = defaultOutcome;
    this.hints = hints;
    this.id = id;
    this.solution = solution;
  }

  setId(newValue: string): void {
    this.id = newValue;
  }

  setAnswerGroups(newValue: AnswerGroup[]): void {
    this.answerGroups = newValue;
  }

  setDefaultOutcome(newValue: Outcome): void {
    this.defaultOutcome = newValue;
  }

  setCustomizationArgs(newValue: InteractionCustomizationArgs): void {
    this.customizationArgs = newValue;
  }

  setSolution(newValue: Solution): void {
    this.solution = newValue;
  }

  setHints(newValue: Hint[]): void {
    this.hints = newValue;
  }

  copy(otherInteraction: Interaction): void {
    this.answerGroups = cloneDeep(otherInteraction.answerGroups);
    this.confirmedUnclassifiedAnswers =
      cloneDeep(otherInteraction.confirmedUnclassifiedAnswers);
    this.customizationArgs = cloneDeep(otherInteraction.customizationArgs);
    this.defaultOutcome = cloneDeep(otherInteraction.defaultOutcome);
    this.hints = cloneDeep(otherInteraction.hints);
    this.id = cloneDeep(otherInteraction.id);
    this.solution = cloneDeep(otherInteraction.solution);
  }

  static convertCustomizationArgsToBackendDict(
      customizationArgs: InteractionCustomizationArgs
  ): InteractionCustomizationArgsBackendDict {
    const traverseSchemaAndConvertSubtitledToDicts = (
        value: Object[] | Object
    ): Object[] | Object => {
      let result: Object[] | Object;

      if (value instanceof SubtitledUnicode || value instanceof SubtitledHtml) {
        result = value.toBackendDict();
      } else if (value instanceof Array) {
        result = value.map(
          element => traverseSchemaAndConvertSubtitledToDicts(element));
      } else if (value instanceof Object) {
        result = {};
        Object.keys(value).forEach(key => {
          result[key] = traverseSchemaAndConvertSubtitledToDicts(value[key]);
        });
      }

      return result || value;
    };

    const customizationArgsBackendDict:
      InteractionCustomizationArgsBackendDict = {};
    Object.keys(customizationArgs).forEach(caName => {
      customizationArgsBackendDict[caName] = {
        value: traverseSchemaAndConvertSubtitledToDicts(
          customizationArgs[caName].value)
      };
    });

    return customizationArgsBackendDict;
  }

  /**
   * This function is used to properly set state in Questions. The state in
   * Questions must handle its own WrittenTranslations and RecordedVoiceovers,
   * so it must get all content ids in the state. See
   * question-update.service.ts _updateContentIdsInAssets method for more
   * details.
   * @param {InteractionCustomizationArgs} customizationArgs The customization
   *  arguments to get content ids for.
   * @returns {string[]} List of content ids in customization args.
   */
  static getCustomizationArgContentIds(
      customizationArgs: InteractionCustomizationArgs
  ): string[] {
    const contentIds = [];

    const traverseValueAndRetrieveContentIdsFromSubtitled = (
        value: Object[] | Object
    ): void => {
      if (value instanceof SubtitledUnicode || value instanceof SubtitledHtml) {
        contentIds.push(value.getContentId());
      } else if (value instanceof Array) {
        value.forEach(
          element => traverseValueAndRetrieveContentIdsFromSubtitled(element));
      } else if (value instanceof Object) {
        Object.keys(value).forEach(key => {
          traverseValueAndRetrieveContentIdsFromSubtitled(value[key]);
        });
      }
    };

    Object.keys(customizationArgs).forEach(
      caName => traverseValueAndRetrieveContentIdsFromSubtitled(
        customizationArgs[caName].value)
    );

    return contentIds;
  }

  toBackendDict(): InteractionBackendDict {
    return {
      answer_groups: this.answerGroups.map(function(answerGroup) {
        return answerGroup.toBackendDict();
      }),
      confirmed_unclassified_answers: this.confirmedUnclassifiedAnswers,
      customization_args: Interaction.convertCustomizationArgsToBackendDict(
        this.customizationArgs),
      default_outcome:
        this.defaultOutcome ? this.defaultOutcome.toBackendDict() : null,
      hints: this.hints.map(function(hint) {
        return hint.toBackendDict();
      }),
      id: this.id,
      solution: this.solution ? this.solution.toBackendDict() : null
    };
  }
}

@Injectable({
  providedIn: 'root'
})
export class InteractionObjectFactory {
  constructor(
      private answerGroupFactory: AnswerGroupObjectFactory,
      private hintFactory: HintObjectFactory,
      private solutionFactory: SolutionObjectFactory,
      private outcomeFactory: OutcomeObjectFactory,
      private subtitledHtmlFactory: SubtitledHtmlObjectFactory,
      private subtitledUnicodeFactory: SubtitledUnicodeObjectFactory,
  ) {}

  _createFromContinueCustomizationArgsBackendDict(
      caBackendDict: ContinueCustomizationArgsBackendDict
  ): ContinueCustomizationArgs {
    const { buttonText } = caBackendDict;
    return {
      buttonText: {
        value: this.subtitledUnicodeFactory.createFromBackendDict(
          buttonText.value)
      }
    };
  }

  _createFromDragAndDropSortInputCustomizationArgsBackendDict(
      caBackendDict: DragAndDropSortInputCustomizationArgsBackendDict
  ): DragAndDropSortInputCustomizationArgs {
    const { choices, allowMultipleItemsInSamePosition } = caBackendDict;
    return {
      allowMultipleItemsInSamePosition,
      choices: {
        value: choices.value.map(
          subtitledHtmlDict =>
            this.subtitledHtmlFactory.createFromBackendDict(subtitledHtmlDict))
      }
    };
  }

  _createFromFractionInputCustomizationArgsBackendDict(
      caBackendDict: FractionInputCustomizationArgsBackendDict
  ): FractionInputCustomizationArgs {
    const {
      requireSimplestForm, allowImproperFraction, allowNonzeroIntegerPart,
      customPlaceholder
    } = caBackendDict;
    return {
      requireSimplestForm, allowImproperFraction, allowNonzeroIntegerPart,
      customPlaceholder: {
        value: this.subtitledUnicodeFactory.createFromBackendDict(
          customPlaceholder.value)
      }
    };
  }

  _createFromItemSelectionInputCustomizationArgsBackendDict(
      caBackendDict: ItemSelectionInputCustomizationArgsBackendDict
  ): ItemSelectionInputCustomizationArgs {
    const {
      choices, maxAllowableSelectionCount, minAllowableSelectionCount
    } = caBackendDict;
    return {
      minAllowableSelectionCount,
      maxAllowableSelectionCount,
      choices: {
        value: choices.value.map(
          subtitledHtmlDict =>
            this.subtitledHtmlFactory.createFromBackendDict(subtitledHtmlDict))
      }
    };
  }

  _createFromIMultipleChoiceInputCustomizationArgsBackendDict(
      caBackendDict: MultipleChoiceInputCustomizationArgsBackendDict
  ): MultipleChoiceInputCustomizationArgs {
    const {
      choices, showChoicesInShuffledOrder
    } = caBackendDict;
    return {
      showChoicesInShuffledOrder,
      choices: {
        value: choices.value.map(
          subtitledHtmlDict =>
            this.subtitledHtmlFactory.createFromBackendDict(subtitledHtmlDict))
      }
    };
  }

  _createFromSetInputCustomizationArgsBackendDict(
      caBackendDict: SetInputCustomizationArgsBackendDict
  ): SetInputCustomizationArgs {
    const { buttonText } = caBackendDict;
    return {
      buttonText: {
        value: this.subtitledUnicodeFactory.createFromBackendDict(
          buttonText.value)
      }
    };
  }

  _createFromTextInputCustomizationArgsBackendDict(
      caBackendDict: TextInputCustomizationArgsBackendDict
  ): TextInputCustomizationArgs {
    const { rows, placeholder } = caBackendDict;
    return {
      rows,
      placeholder: {
        value: this.subtitledUnicodeFactory.createFromBackendDict(
          placeholder.value)
      }
    };
  }

  _createFromNumericExpressionInputCustomizationArgsBackendDict(
      caBackendDict: NumericExpressionInputCustomizationArgsBackendDict
  ): NumericExpressionInputCustomizationArgs {
    const { placeholder } = caBackendDict;
    return {
      placeholder: {
        value: this.subtitledUnicodeFactory.createFromBackendDict(
          placeholder.value)
      }
    };
  }

  _createFromRatioExpressionInputCustomizationArgsBackendDict(
      caBackendDict: RatioExpressionInputCustomizationArgsBackendDict
  ): RatioExpressionInputCustomizationArgs {
    const { numberOfTerms, placeholder } = caBackendDict;
    return {
      numberOfTerms,
      placeholder: {
        value: this.subtitledUnicodeFactory.createFromBackendDict(
          placeholder.value)
      }
    };
  }

  convertFromCustomizationArgsBackendDict(
      interactionId: string,
      caBackendDict: InteractionCustomizationArgsBackendDict
  ) : InteractionCustomizationArgs {
    if (interactionId === null) {
      return {};
    }
    switch (interactionId) {
      case 'AlgebraicExpressionInput':
        return (
          <AlgebraicExpressionInputCustomizationArgs> cloneDeep(caBackendDict));
      case 'CodeRepl':
        return <CodeReplCustomizationArgs> cloneDeep(caBackendDict);
      case 'Continue':
        return this._createFromContinueCustomizationArgsBackendDict(
          <ContinueCustomizationArgsBackendDict> caBackendDict);
      case 'DragAndDropSortInput':
        return this._createFromDragAndDropSortInputCustomizationArgsBackendDict(
          <DragAndDropSortInputCustomizationArgsBackendDict> caBackendDict);
      case 'EndExploration':
        return <EndExplorationCustomizationArgs> cloneDeep(caBackendDict);
      case 'FractionInput':
        return this._createFromFractionInputCustomizationArgsBackendDict(
          <FractionInputCustomizationArgsBackendDict> caBackendDict);
      case 'GraphInput':
        return (
          <GraphInputCustomizationArgs> cloneDeep(caBackendDict));
      case 'ImageClickInput':
        return <ImageClickInputCustomizationArgs> cloneDeep(caBackendDict);
      case 'InteractiveMap':
        return <InteractiveMapCustomizationArgs> cloneDeep(caBackendDict);
      case 'ItemSelectionInput':
        return this._createFromItemSelectionInputCustomizationArgsBackendDict(
          <ItemSelectionInputCustomizationArgsBackendDict> caBackendDict);
      case 'LogicProof':
        return <LogicProofCustomizationArgs> cloneDeep(caBackendDict);
      case 'MathEquationInput':
        return <MathEquationInputCustomizationArgs> cloneDeep(caBackendDict);
      case 'MultipleChoiceInput':
        return this._createFromIMultipleChoiceInputCustomizationArgsBackendDict(
          <MultipleChoiceInputCustomizationArgsBackendDict> caBackendDict);
      case 'MusicNotesInput':
        return <MusicNotesInputCustomizationArgs> cloneDeep(caBackendDict);
      case 'NumberWithUnits':
        return <NumberWithUnitsCustomizationArgs> cloneDeep(caBackendDict);
      case 'NumericExpressionInput':
        return (
          this._createFromNumericExpressionInputCustomizationArgsBackendDict(
            <NumericExpressionInputCustomizationArgsBackendDict> caBackendDict)
        );
      case 'NumericInput':
        return <NumericInputCustomizationArgs> cloneDeep(caBackendDict);
      case 'PencilCodeEditor':
        return <PencilCodeEditorCustomizationArgs> cloneDeep(caBackendDict);
      case 'RatioExpressionInput':
        return this._createFromRatioExpressionInputCustomizationArgsBackendDict(
          <RatioExpressionInputCustomizationArgsBackendDict> caBackendDict);
      case 'SetInput':
        return this._createFromSetInputCustomizationArgsBackendDict(
          <SetInputCustomizationArgsBackendDict> caBackendDict);
      case 'TextInput':
        return this._createFromTextInputCustomizationArgsBackendDict(
          <TextInputCustomizationArgsBackendDict> caBackendDict);
      default:
        throw new Error(`Unrecognized interaction id ${interactionId}`);
    }
  }

  createFromBackendDict(interactionDict: InteractionBackendDict): Interaction {
    return new Interaction(
<<<<<<< HEAD
      this.generateAnswerGroupsFromBackend(
        interactionDict.answer_groups,
        interactionDict.id),
=======
      this.createAnswerGroupsFromBackendDict(interactionDict.answer_groups),
>>>>>>> 23666ced
      interactionDict.confirmed_unclassified_answers,
      this.convertFromCustomizationArgsBackendDict(
        interactionDict.id, interactionDict.customization_args),
      interactionDict.default_outcome ? this.createOutcomeFromBackendDict(
        interactionDict.default_outcome) : null,
      this.createHintsFromBackendDict(interactionDict.hints),
      interactionDict.id,
      interactionDict.solution ? this.createSolutionFromBackendDict(
        interactionDict.solution) : null);
  }

<<<<<<< HEAD
  generateAnswerGroupsFromBackend(
      answerGroupBackendDicts: readonly AnswerGroupBackendDict[],
      interactionId: string
=======
  createAnswerGroupsFromBackendDict(
      answerGroupBackendDicts: readonly AnswerGroupBackendDict[]
>>>>>>> 23666ced
  ): AnswerGroup[] {
    return answerGroupBackendDicts.map((
        answerGroupBackendDict) => {
      return this.answerGroupFactory.createFromBackendDict(
        answerGroupBackendDict, interactionId);
    });
  }

  createHintsFromBackendDict(
      hintBackendDicts: readonly HintBackendDict[]): Hint[] {
    return hintBackendDicts.map((hintBackendDict) => {
      return this.hintFactory.createFromBackendDict(hintBackendDict);
    });
  }

  createOutcomeFromBackendDict(
      outcomeBackendDict: OutcomeBackendDict): Outcome {
    return this.outcomeFactory.createFromBackendDict(outcomeBackendDict);
  }

  createSolutionFromBackendDict(
      solutionBackendDict: SolutionBackendDict): Solution {
    return this.solutionFactory.createFromBackendDict(solutionBackendDict);
  }
}

angular.module('oppia').factory(
  'InteractionObjectFactory',
  downgradeInjectable(InteractionObjectFactory));<|MERGE_RESOLUTION|>--- conflicted
+++ resolved
@@ -439,13 +439,9 @@
 
   createFromBackendDict(interactionDict: InteractionBackendDict): Interaction {
     return new Interaction(
-<<<<<<< HEAD
-      this.generateAnswerGroupsFromBackend(
+      this.createAnswerGroupsFromBackendDict(
         interactionDict.answer_groups,
         interactionDict.id),
-=======
-      this.createAnswerGroupsFromBackendDict(interactionDict.answer_groups),
->>>>>>> 23666ced
       interactionDict.confirmed_unclassified_answers,
       this.convertFromCustomizationArgsBackendDict(
         interactionDict.id, interactionDict.customization_args),
@@ -457,14 +453,9 @@
         interactionDict.solution) : null);
   }
 
-<<<<<<< HEAD
-  generateAnswerGroupsFromBackend(
+  createAnswerGroupsFromBackendDict(
       answerGroupBackendDicts: readonly AnswerGroupBackendDict[],
       interactionId: string
-=======
-  createAnswerGroupsFromBackendDict(
-      answerGroupBackendDicts: readonly AnswerGroupBackendDict[]
->>>>>>> 23666ced
   ): AnswerGroup[] {
     return answerGroupBackendDicts.map((
         answerGroupBackendDict) => {
