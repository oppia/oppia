// Copyright 2020 The Oppia Authors. All Rights Reserved.
//
// Licensed under the Apache License, Version 2.0 (the "License");
// you may not use this file except in compliance with the License.
// You may obtain a copy of the License at
//
//      http://www.apache.org/licenses/LICENSE-2.0
//
// Unless required by applicable law or agreed to in writing, software
// distributed under the License is distributed on an "AS-IS" BASIS,
// WITHOUT WARRANTIES OR CONDITIONS OF ANY KIND, either express or implied.
// See the License for the specific language governing permissions and
// limitations under the License.

/**
 * @fileoverview Unit tests for ExplorationPermissionsBackendApiService.
 */

import { HttpClientTestingModule, HttpTestingController } from
  '@angular/common/http/testing';
import { TestBed, fakeAsync, flushMicrotasks } from '@angular/core/testing';

import { ContextService } from 'services/context.service';
import { ExplorationPermissionsBackendApiService } from
  'domain/exploration/exploration-permissions-backend-api.service';
import { ExplorationPermissions } from 'domain/exploration/exploration-permissions.model';

describe('Exploration permissions backend api service', () => {
  let epbas: ExplorationPermissionsBackendApiService;
  let httpTestingController: HttpTestingController;
  let contextService: ContextService;

  beforeEach(() => {
    TestBed.configureTestingModule({
      imports: [HttpClientTestingModule]
    });

    epbas = TestBed.get(ExplorationPermissionsBackendApiService);
    httpTestingController = TestBed.get(HttpTestingController);
    contextService = TestBed.get(ContextService);

    spyOn(contextService, 'getExplorationId').and.returnValue('exp1');
  });

  afterEach(() => {
    httpTestingController.verify();
  });

  it('should correctly fetch permissions', fakeAsync(() => {
    let backendResponse = {
      can_unpublish: true,
      can_release_ownership: false,
      can_publish: false,
      can_voiceover: true,
      can_delete: false,
      can_modify_roles: true,
      can_edit: true,
<<<<<<< HEAD
      can_assign_voiceartist: false
=======
      can_assign_voice_artist: false
>>>>>>> 9d781fe0
    };

    let expectedResponse =
      ExplorationPermissions.createFromBackendDict(backendResponse);

    epbas.getPermissionsAsync().then((expPermissions) => {
      expect(expPermissions).toEqual(expectedResponse);
    });

    let req = httpTestingController.expectOne(
      '/createhandler/permissions/exp1');
    expect(req.request.method).toEqual('GET');
    req.flush(backendResponse);

    flushMicrotasks();
  }));

  it('should use the rejection handler if the backend request failed.',
    fakeAsync(() => {
      var successHandler = jasmine.createSpy('success');
      var failHandler = jasmine.createSpy('fail');

      epbas.getPermissionsAsync().then(successHandler, failHandler);

      var req = httpTestingController.expectOne(
        '/createhandler/permissions/exp1');
      expect(req.request.method).toEqual('GET');
      req.flush({
        error: 'Some error in the backend.'
      }, {
        status: 500, statusText: 'Internal Server Error'
      });

      flushMicrotasks();

      expect(successHandler).not.toHaveBeenCalled();
      expect(failHandler).toHaveBeenCalledWith('Some error in the backend.');
    })
  );
});<|MERGE_RESOLUTION|>--- conflicted
+++ resolved
@@ -55,11 +55,7 @@
       can_delete: false,
       can_modify_roles: true,
       can_edit: true,
-<<<<<<< HEAD
-      can_assign_voiceartist: false
-=======
       can_assign_voice_artist: false
->>>>>>> 9d781fe0
     };
 
     let expectedResponse =
