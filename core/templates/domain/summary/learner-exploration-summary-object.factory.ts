// Copyright 2020 The Oppia Authors. All Rights Reserved.
//
// Licensed under the Apache License, Version 2.0 (the "License");
// you may not use this file except in compliance with the License.
// You may obtain a copy of the License at
//
//      http://www.apache.org/licenses/LICENSE-2.0
//
// Unless required by applicable law or agreed to in writing, software
// distributed under the License is distributed on an "AS-IS" BASIS,
// WITHOUT WARRANTIES OR CONDITIONS OF ANY KIND, either express or implied.
// See the License for the specific language governing permissions and
// limitations under the License.

/**
 * @fileoverview Frontend domain object factory for learner exploration summary.
 */

import { downgradeInjectable } from '@angular/upgrade/static';
import { Injectable } from '@angular/core';

<<<<<<< HEAD
export interface ExpRatings {
=======
interface ExplorationRatings {
>>>>>>> 3e915890
  '1': number;
  '2': number;
  '3': number;
  '4': number;
  '5': number;
}

interface HumanReadableContributorsSummary {
  [username: string]: {
    'num_commits': number;
  }
}

export interface LearnerExplorationSummaryBackendDict {
  'category': string;
  'community_owned': boolean;
  'activity_type': string;
  'last_updated_msec': number;
  'ratings': ExplorationRatings;
  'id': string;
  'created_on_msec': number;
  'human_readable_contributors_summary': HumanReadableContributorsSummary;
  'language_code': string;
  'num_views': number;
  'objective': string;
  'status': string;
  'tags': string[];
  'thumbnail_bg_color': string;
  'thumbnail_icon_url': string;
  'title': string;
}

export class LearnerExplorationSummary {
  constructor(
      public category: string,
      public communityOwned: boolean,
      public id: string,
      public languageCode: string,
      public numViews: number,
      public objective: string,
      public status: string,
      public tags: string[],
      public thumbnailBgColor: string,
      public thumbnailIconUrl: string,
      public title: string,
      public activityType: string,
      public lastUpdatedMsec: number,
      public createdOnMsec: number,
      public ratings: ExplorationRatings,
      public humanReadableContributorsSummary:
      HumanReadableContributorsSummary) {}
}

@Injectable({
  providedIn: 'root'
})
export class LearnerExplorationSummaryObjectFactory {
  createFromBackendDict(
      expSummaryBacknedDict: LearnerExplorationSummaryBackendDict) {
    return new LearnerExplorationSummary(
      expSummaryBacknedDict.category, expSummaryBacknedDict.community_owned,
      expSummaryBacknedDict.id, expSummaryBacknedDict.language_code,
      expSummaryBacknedDict.num_views, expSummaryBacknedDict.objective,
      expSummaryBacknedDict.status, expSummaryBacknedDict.tags,
      expSummaryBacknedDict.thumbnail_bg_color,
      expSummaryBacknedDict.thumbnail_icon_url, expSummaryBacknedDict.title,
      expSummaryBacknedDict.activity_type,
      expSummaryBacknedDict.last_updated_msec,
      expSummaryBacknedDict.created_on_msec, expSummaryBacknedDict.ratings,
      expSummaryBacknedDict.human_readable_contributors_summary);
  }
}

angular.module('oppia').factory(
  'LearnerExplorationSummaryObjectFactory',
  downgradeInjectable(LearnerExplorationSummaryObjectFactory));<|MERGE_RESOLUTION|>--- conflicted
+++ resolved
@@ -19,11 +19,7 @@
 import { downgradeInjectable } from '@angular/upgrade/static';
 import { Injectable } from '@angular/core';
 
-<<<<<<< HEAD
-export interface ExpRatings {
-=======
 interface ExplorationRatings {
->>>>>>> 3e915890
   '1': number;
   '2': number;
   '3': number;
