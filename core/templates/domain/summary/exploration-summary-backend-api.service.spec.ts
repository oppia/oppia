--- conflicted
+++ resolved
@@ -179,15 +179,9 @@
 
     expect(successHandler).not.toHaveBeenCalled();
     expect(failHandler).toHaveBeenCalledWith(
-<<<<<<< HEAD
-      Error('Summaries fetched are null for explorationIds: ' +
-      explorationIds));
-  }));
-=======
       Error(
         'Summaries fetched are null for explorationIds: ' + explorationIds));
   });
->>>>>>> a19b89fa
 
   it('should use reject handler when loading public exploration summaries' +
     ' from backend fails', fakeAsync(() => {
