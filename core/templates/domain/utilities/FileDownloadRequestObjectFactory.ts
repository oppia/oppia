// Copyright 2017 The Oppia Authors. All Rights Reserved.
//
// Licensed under the Apache License, Version 2.0 (the "License");
// you may not use this file except in compliance with the License.
// You may obtain a copy of the License at
//
//      http://www.apache.org/licenses/LICENSE-2.0
//
// Unless required by applicable law or agreed to in writing, software
// distributed under the License is distributed on an "AS-IS" BASIS,
// WITHOUT WARRANTIES OR CONDITIONS OF ANY KIND, either express or implied.
// See the License for the specific language governing permissions and
// limitations under the License.

/**
 * @fileoverview Object factory for creating audio files.
 */

import { Injectable } from '@angular/core';
import { downgradeInjectable } from '@angular/upgrade/static';
import { Subscription } from 'rxjs';

export class FileDownloadRequest {
  filename: string;
<<<<<<< HEAD
  canceler: Q.Deferred<Object>;

  constructor(filename: string, canceler: Q.Deferred<Object>) {
=======
  subscription: Subscription;

  constructor(filename: string, subscription: Subscription) {
>>>>>>> ad23519f
    this.filename = filename;
    this.subscription = subscription;
  }
}

@Injectable({
  providedIn: 'root'
})
export class FileDownloadRequestObjectFactory {
<<<<<<< HEAD
  createNew(
      filename: string, canceler: Q.Deferred<Object>): FileDownloadRequest {
    return new FileDownloadRequest(filename, canceler);
=======
  createNew(filename: string, subscription: Subscription): FileDownloadRequest {
    return new FileDownloadRequest(filename, subscription);
>>>>>>> ad23519f
  }
}

angular.module('oppia').factory(
  'FileDownloadRequestObjectFactory',
  downgradeInjectable(FileDownloadRequestObjectFactory));<|MERGE_RESOLUTION|>--- conflicted
+++ resolved
@@ -22,15 +22,9 @@
 
 export class FileDownloadRequest {
   filename: string;
-<<<<<<< HEAD
-  canceler: Q.Deferred<Object>;
-
-  constructor(filename: string, canceler: Q.Deferred<Object>) {
-=======
   subscription: Subscription;
 
   constructor(filename: string, subscription: Subscription) {
->>>>>>> ad23519f
     this.filename = filename;
     this.subscription = subscription;
   }
@@ -40,14 +34,8 @@
   providedIn: 'root'
 })
 export class FileDownloadRequestObjectFactory {
-<<<<<<< HEAD
-  createNew(
-      filename: string, canceler: Q.Deferred<Object>): FileDownloadRequest {
-    return new FileDownloadRequest(filename, canceler);
-=======
   createNew(filename: string, subscription: Subscription): FileDownloadRequest {
     return new FileDownloadRequest(filename, subscription);
->>>>>>> ad23519f
   }
 }
 
