--- conflicted
+++ resolved
@@ -263,12 +263,8 @@
       );
     }
     return this.getExtensionResourceUrl(
-<<<<<<< HEAD
-      '/interactions/' + interactionId + '/static/' + interactionId + '.png');
-=======
       '/interactions/' + interactionId + '/static/' + interactionId + '.png'
     );
->>>>>>> d7f3745e
   }
 }
 
