--- conflicted
+++ resolved
@@ -21,17 +21,10 @@
 import { Injectable } from '@angular/core';
 
 import {
-<<<<<<< HEAD
-  ExplorationSummaryBackendDict,
-  ExplorationSummary,
-  ExplorationSummaryObjectFactory
-} from 'domain/summary/exploration-summary-object.factory';
-=======
   LearnerExplorationSummary,
   LearnerExplorationSummaryBackendDict,
   LearnerExplorationSummaryObjectFactory
 } from 'domain/summary/learner-exploration-summary-object.factory';
->>>>>>> e68bdad1
 
 type RecommendationsUrlParams = {
   'stringified_author_recommended_ids'?: string;
@@ -41,13 +34,8 @@
   'include_system_recommendations'?: string;
 };
 
-<<<<<<< HEAD
-export interface IExplorationSummariesBackendDict {
-  summaries: ExplorationSummaryBackendDict[];
-=======
 export interface RecommendedExplorationSummariesBackendDict {
   summaries: LearnerExplorationSummaryBackendDict[];
->>>>>>> e68bdad1
 }
 
 @Injectable({
@@ -83,19 +71,9 @@
     return this.http.get<RecommendedExplorationSummariesBackendDict>(
       '/explorehandler/recommendations/' + explorationId, {
         params: recommendationsUrlParams
-<<<<<<< HEAD
-      }).toPromise().then(backendDict => {
-      return backendDict.summaries.map((
-          summaryDict: ExplorationSummaryBackendDict) => {
-        return this.explorationSummaryObjectFactory.createFromBackendDict(
-          summaryDict);
-      });
-    });
-=======
       }).toPromise().then(backendDict => backendDict.summaries.map(
       summaryDict => this.learnerExplorationSummaryObjectFactory
         .createFromBackendDict(summaryDict)));
->>>>>>> e68bdad1
   }
 }
 
