--- conflicted
+++ resolved
@@ -51,15 +51,9 @@
     private _completedNodeTitles: string[],
     private _urlFragment: string,
     private _allNodes: StoryNode[],
-<<<<<<< HEAD
-    private _topicName: string,
-    private _topicUrlFragment: string,
-    private _classroomUrlFragment: string
-=======
     private _topicName: string | undefined,
     private _topicUrlFragment: string | undefined,
     private _classroomUrlFragment: string | undefined
->>>>>>> 83855e8a
   ) {}
 
   getId(): string {
@@ -94,11 +88,7 @@
     return this._completedNodeTitles;
   }
 
-<<<<<<< HEAD
-  getTopicName(): string {
-=======
   getTopicName(): string | undefined {
->>>>>>> 83855e8a
     return this._topicName;
   }
 
