// Copyright 2018 The Oppia Authors. All Rights Reserved.
//
// Licensed under the Apache License, Version 2.0 (the "License");
// you may not use this file except in compliance with the License.
// You may obtain a copy of the License at
//
//      http://www.apache.org/licenses/LICENSE-2.0
//
// Unless required by applicable law or agreed to in writing, software
// distributed under the License is distributed on an "AS-IS" BASIS,
// WITHOUT WARRANTIES OR CONDITIONS OF ANY KIND, either express or implied.
// See the License for the specific language governing permissions and
// limitations under the License.

/**
 * @fileoverview Service to send changes to a story to the backend.
 */

import { downgradeInjectable } from '@angular/upgrade/static';
import { Injectable } from '@angular/core';
import { HttpClient } from '@angular/common/http';
<<<<<<< HEAD

import { StoryChange } from 'domain/editor/undo_redo/change.model';
import { SkillSummaryBackendDict } from 'domain/skill/skill-summary.model';
import { StoryBackendDict } from 'domain/story/StoryObjectFactory';
import { StoryDomainConstants } from 'domain/story/story-domain.constants';
import { UrlInterpolationService } from
  'domain/utilities/url-interpolation.service';

interface FetchStoryBackendResponse {
  'story': StoryBackendDict;
  'topic_name': string;
  'story_is_published': boolean;
  'skill_summaries': SkillSummaryBackendDict[];
  'topic_url_fragment': string;
  'classroom_url_fragment': string;
}

interface FetchStoryResponse {
  story: StoryBackendDict;
  topicName: string;
  storyIsPublished: boolean;
  skillSummaries: SkillSummaryBackendDict[];
  topicUrlFragment: string;
  classroomUrlFragment: string;
}

interface UpdateStoryBackendResponse {
  'story': StoryBackendDict;
}

interface StoryUrlFragmentExistsBackendResponse {
  'story_url_fragment_exists': boolean;
}

interface ValidationExplorationBackendResponse {
  'validation_error_messages': string[];
}

=======
import { UrlInterpolationService } from
  'domain/utilities/url-interpolation.service';
import { StoryDomainConstants } from 'domain/story/story-domain.constants';

interface FetchStoryResponse {
  'story':object;
  'topic_name':string;
  'story_is_published':boolean;
  'skill_summaries':object;
  'topic_url_fragment':string;
  'classroom_url_fragment':string;
}
>>>>>>> d6f7397a
@Injectable({
  providedIn: 'root'
})
export class EditableStoryBackendApiService {
  constructor(
    private http: HttpClient,
<<<<<<< HEAD
    private urlInterpolationService: UrlInterpolationService) {}

  private _fetchStory(
      storyId: string,
      successCallback: (value: FetchStoryResponse) => void,
      errorCallback: (reason: string) => void): void {
    const editableStoryDataUrl = this.urlInterpolationService.interpolateUrl(
      StoryDomainConstants.EDITABLE_STORY_DATA_URL_TEMPLATE, {
        story_id: storyId
      });

    this.http.get<FetchStoryBackendResponse>(
      editableStoryDataUrl).toPromise().then(response => {
      if (successCallback) {
        successCallback({
          story: response.story,
          topicName: response.topic_name,
          storyIsPublished: response.story_is_published,
          skillSummaries: response.skill_summaries,
          topicUrlFragment: response.topic_url_fragment,
          classroomUrlFragment: response.classroom_url_fragment
        });
      }
    }, errorResponse => {
      if (errorCallback) {
        errorCallback(errorResponse.error.error);
      }
    });
  }

  private _updateStory(
      storyId: string, storyVersion: number,
      commitMessage: string,
      changeList: StoryChange[],
      successCallback: (value: StoryBackendDict) => void,
      errorCallback: (reason: string) => void): void {
    const editableStoryDataUrl = this.urlInterpolationService.interpolateUrl(
      StoryDomainConstants.EDITABLE_STORY_DATA_URL_TEMPLATE, {
        story_id: storyId
      });

    const putData = {
      version: storyVersion,
      commit_message: commitMessage,
      change_dicts: changeList
    };

    this.http.put<UpdateStoryBackendResponse>(
      editableStoryDataUrl, putData).toPromise().then(
      response => successCallback(response.story),
      errorResponse => errorCallback(errorResponse.error.error)
    );
  }

  private _changeStoryPublicationStatus(
      storyId: string,
      newStoryStatusIsPublic: boolean,
      successCallback: (value: void) => void,
      errorCallback: (reason: string) => void): void {
    const storyPublishUrl = this.urlInterpolationService.interpolateUrl(
      StoryDomainConstants.STORY_PUBLISH_URL_TEMPLATE, {
        story_id: storyId
      });
    const putData = {
      new_story_status_is_public: newStoryStatusIsPublic
=======
    private urlInterpolation: UrlInterpolationService) {}
  private _fetchStory(
      storyId: string,
      successCallback: (value?: Object | PromiseLike<Object>) => void,
      errorCallback: (reason?: Object | PromiseLike<Object>) => void): void {
    const editableStoryDataUrl = this.urlInterpolation.interpolateUrl(
      StoryDomainConstants.EDITABLE_STORY_DATA_URL_TEMPLATE, {
        story_id: storyId
      });
    this.http.get<FetchStoryResponse>(
      editableStoryDataUrl).toPromise().then(
      (response) => {
        var story = angular.copy(response.story);
        var topicName = angular.copy(response.topic_name);
        var storyIsPublished = response.story_is_published;
        var skillSummaries = angular.copy(response.skill_summaries);
        var topicUrlFragment = response.topic_url_fragment;
        var classroomUrlFragment = response.classroom_url_fragment;
        if (successCallback) {
          successCallback({
            story: story,
            topicName: topicName,
            storyIsPublished: storyIsPublished,
            skillSummaries: skillSummaries,
            topicUrlFragment: topicUrlFragment,
            classroomUrlFragment: classroomUrlFragment
          });
        }
      }, (errorResponse) => {
        if (errorCallback) {
          errorCallback(
            errorResponse.error
          );
        }
      });
  }
    private _updateStory = function(
        storyId: string, storyVersion: string,
        commitMessage: string,
        changeList: string[],
        successCallback: (value?: Object | PromiseLike<Object>) =>void,
        errorCallback: (reason?: Object | PromiseLike<Object>) => void): void {
      const editableStoryDataUrl = this.urlInterpolation.interpolateUrl(
        StoryDomainConstants.EDITABLE_STORY_DATA_URL_TEMPLATE, {
          story_id: storyId
        });
      var putData = {
        version: storyVersion,
        commit_message: commitMessage,
        change_dicts: changeList
      };
      this.http.put(editableStoryDataUrl, putData).toPromise().then(
        response => successCallback(response.story),
        errorResponse => errorCallback(errorResponse.error)
      );
    };
    private _changeStoryPublicationStatus = function(
        storyId: string,
        newStoryStatusIsPublic: boolean,
        successCallback: (value?: Object | PromiseLike<Object>) =>void,
        errorCallback: (reason?: Object | PromiseLike<Object>) => void): void {
      const storyPublishUrl = this.urlInterpolation.interpolateUrl(
        StoryDomainConstants.STORY_PUBLISH_URL_TEMPLATE, {
          story_id: storyId
        });
      var putData = {
        new_story_status_is_public: newStoryStatusIsPublic
      };
      this.http.put(storyPublishUrl, putData).toPromise().then(
        response => successCallback(response.status),
        errorResponse => errorCallback(errorResponse.error));
>>>>>>> d6f7397a
    };
    this.http.put(storyPublishUrl, putData).toPromise().then(
      response => successCallback(),
      errorResponse => errorCallback(errorResponse.error.error));
  }

<<<<<<< HEAD
  private _validateExplorations(
      storyId: string,
      expIds: string[],
      successCallback: (value: string[]) => void,
      errorCallback: (reason: string) => void): void {
    const validateExplorationsUrl =
      this.urlInterpolationService.interpolateUrl(
=======
    private _validateExplorations = function(
        storyId: string,
        expIds: string[],
        successCallback: (value?: Object | PromiseLike<Object>) =>void,
        errorCallback: (reason?: Object | PromiseLike<Object>) => void): void {
      const validateExplorationsUrl = this.urlInterpolation.interpolateUrl(
>>>>>>> d6f7397a
        StoryDomainConstants.VALIDATE_EXPLORATIONS_URL_TEMPLATE, {
          story_id: storyId
        });

<<<<<<< HEAD
    this.http.get<ValidationExplorationBackendResponse>(
      validateExplorationsUrl, {
        params: {
          comma_separated_exp_ids: expIds.join(',')
        }
      }
    ).toPromise().then(
      response => successCallback(response.validation_error_messages),
      errorResponse => errorCallback(errorResponse.error.error));
  }

  private _deleteStory(
      storyId: string,
      successCallback: (value: number) => void,
      errorCallback: (reason: string) => void): void {
    const storyDataUrl = this.urlInterpolationService.interpolateUrl(
      StoryDomainConstants.EDITABLE_STORY_DATA_URL_TEMPLATE, {
        story_id: storyId
      });

    this.http.delete(
      storyDataUrl, {observe: 'response'}).toPromise().then(
      (response) => {
        if (successCallback) {
          successCallback(response.status);
        }
      }, (errorResponse) => {
        if (errorCallback) {
          errorCallback(errorResponse.error.error);
        }
      });
  }

  private _doesStoryWithUrlFragmentExist(
      storyUrlFragment: string,
      successCallback: (value: boolean) => void,
      errorCallback: (reason: string) => void): void {
    const storyUrlFragmentUrl = this.urlInterpolationService.interpolateUrl(
      StoryDomainConstants.STORY_URL_FRAGMENT_HANDLER_URL_TEMPLATE, {
        story_url_fragment: storyUrlFragment
      });
    this.http.get<StoryUrlFragmentExistsBackendResponse>(
      storyUrlFragmentUrl).toPromise().then(
      (response) => {
        if (successCallback) {
          successCallback(response.story_url_fragment_exists);
        }
      }, (errorResponse) => {
        if (errorCallback) {
          errorCallback(errorResponse.error.error);
        }
      });
  }

  async fetchStoryAsync(storyId: string): Promise<FetchStoryResponse> {
    return new Promise((resolve, reject) => {
      this._fetchStory(storyId, resolve, reject);
    });
  }

  /**
     * Updates a story in the backend with the provided story ID.
     * The changes only apply to the story of the given version and the
     * request to update the story will fail if the provided story
     * version is older than the current version stored in the backend. Both
     * the changes and the message to associate with those changes are used
     * to commit a change to the story. The new story is passed to
     * the success callback, if one is provided to the returned promise
     * object. Errors are passed to the error callback, if one is provided.
     */
  async updateStoryAsync(
      storyId: string, storyVersion: number,
      commitMessage: string,
      changeList: StoryChange[]):
    Promise<StoryBackendDict> {
    return new Promise((resolve, reject) => {
      this._updateStory(
        storyId, storyVersion, commitMessage, changeList,
        resolve, reject);
    });
  }

  async changeStoryPublicationStatusAsync(
      storyId: string,
      newStoryStatusIsPublic: boolean):
  Promise<void> {
    return new Promise((resolve, reject) => {
      this._changeStoryPublicationStatus(
        storyId, newStoryStatusIsPublic, resolve, reject);
    });
  }

  async validateExplorationsAsync(
      storyId: string,
      expIds: string[]): Promise<string[]> {
    return new Promise((resolve, reject) => {
      this._validateExplorations(
        storyId, expIds, resolve, reject);
    });
  }

  async deleteStoryAsync(storyId: string): Promise<number> {
    return new Promise((resolve, reject) => {
      this._deleteStory(storyId, resolve, reject);
    });
  }

  async doesStoryWithUrlFragmentExistAsync(storyUrlFragment: string):
  Promise<boolean> {
    return new Promise((resolve, reject) => {
      this._doesStoryWithUrlFragmentExist(
        storyUrlFragment, resolve, reject);
    });
  }
}

=======
      this.http.get(
        validateExplorationsUrl, {
          params: {
            comma_separated_exp_ids: expIds.join(',')
          }
        }
      ).toPromise().then(
        response => successCallback(response.status),
        errorResponse => errorCallback(errorResponse.error));
    };

    private _deleteStory = function(
        storyId: string,
        successCallback: (value?: Object | PromiseLike<Object>) =>void,
        errorCallback: (reason?: Object | PromiseLike<Object>) => void): void {
      var storyDataUrl = this.urlInterpolation.interpolateUrl(
        StoryDomainConstants.EDITABLE_STORY_DATA_URL_TEMPLATE, {
          story_id: storyId
        });

      this.http.request(
        'delete',
        storyDataUrl).toPromise().then(
        (response) => {
          if (successCallback) {
            successCallback(response.status);
          }
        }, function(errorResponse) {
          if (errorCallback) {
            errorCallback(errorResponse.error);
          }
        });
    };
    private _doesStoryWithUrlFragmentExist = function(
        storyUrlFragment: string,
        successCallback: (value?: Object | PromiseLike<Object>) =>void,
        errorCallback: (reason?: Object | PromiseLike<Object>) => void): void {
      var storyUrlFragmentUrl = this.urlInterpolation.interpolateUrl(
        StoryDomainConstants.STORY_URL_FRAGMENT_HANDLER_URL_TEMPLATE, {
          story_url_fragment: storyUrlFragment
        });
      this.http.get(
        storyUrlFragmentUrl).toPromise().then(
        (response) => {
          if (successCallback) {
            successCallback(response.status);
          }
        }, function(errorResponse) {
          if (errorCallback) {
            errorCallback(errorResponse.error);
          }
        });
    };

    /*
    Return { */
    fetchStory(storyId: string): Promise<Object> {
      return new Promise((resolve, reject) => {
        this._fetchStory(storyId, resolve, reject);
      });
    }
    /**
       * Updates a story in the backend with the provided story ID.
       * The changes only apply to the story of the given version and the
       * request to update the story will fail if the provided story
       * version is older than the current version stored in the backend. Both
       * the changes and the message to associate with those changes are used
       * to commit a change to the story. The new story is passed to
       * the success callback, if one is provided to the returned promise
       * object. Errors are passed to the error callback, if one is provided.
       */
    updateStory(
        storyId: string, storyVersion: string,
        commitMessage: string,
        changeList: string[]):
      Promise<Object> {
      return new Promise((resolve, reject) => {
        this._updateStory(
          storyId, storyVersion, commitMessage, changeList,
          resolve, reject);
      });
    }
    changeStoryPublicationStatus(
        storyId: string,
        newStoryStatusIsPublic: boolean):
    Promise<Object> {
      return new Promise((resolve, reject) => {
        this._changeStoryPublicationStatus(
          storyId, newStoryStatusIsPublic, resolve, reject);
      });
    }
    validateExplorations(storyId: string, expIds: string[]): Promise<Object> {
      return new Promise((resolve, reject) => {
        this._validateExplorations(
          storyId, expIds, resolve, reject);
      });
    }
    deleteStory(storyId: string): Promise<Object> {
      return new Promise((resolve, reject) => {
        this._deleteStory(storyId, resolve, reject);
      });
    }
    async doesStoryWithUrlFragmentExistAsync(storyUrlFragment: string):
    Promise<Object> {
      return new Promise((resolve, reject) => {
        this._doesStoryWithUrlFragmentExist(
          storyUrlFragment, resolve, reject);
      });
    }
}
>>>>>>> d6f7397a
angular.module('oppia').factory(
  'EditableStoryBackendApiService', downgradeInjectable(
    EditableStoryBackendApiService));<|MERGE_RESOLUTION|>--- conflicted
+++ resolved
@@ -19,46 +19,6 @@
 import { downgradeInjectable } from '@angular/upgrade/static';
 import { Injectable } from '@angular/core';
 import { HttpClient } from '@angular/common/http';
-<<<<<<< HEAD
-
-import { StoryChange } from 'domain/editor/undo_redo/change.model';
-import { SkillSummaryBackendDict } from 'domain/skill/skill-summary.model';
-import { StoryBackendDict } from 'domain/story/StoryObjectFactory';
-import { StoryDomainConstants } from 'domain/story/story-domain.constants';
-import { UrlInterpolationService } from
-  'domain/utilities/url-interpolation.service';
-
-interface FetchStoryBackendResponse {
-  'story': StoryBackendDict;
-  'topic_name': string;
-  'story_is_published': boolean;
-  'skill_summaries': SkillSummaryBackendDict[];
-  'topic_url_fragment': string;
-  'classroom_url_fragment': string;
-}
-
-interface FetchStoryResponse {
-  story: StoryBackendDict;
-  topicName: string;
-  storyIsPublished: boolean;
-  skillSummaries: SkillSummaryBackendDict[];
-  topicUrlFragment: string;
-  classroomUrlFragment: string;
-}
-
-interface UpdateStoryBackendResponse {
-  'story': StoryBackendDict;
-}
-
-interface StoryUrlFragmentExistsBackendResponse {
-  'story_url_fragment_exists': boolean;
-}
-
-interface ValidationExplorationBackendResponse {
-  'validation_error_messages': string[];
-}
-
-=======
 import { UrlInterpolationService } from
   'domain/utilities/url-interpolation.service';
 import { StoryDomainConstants } from 'domain/story/story-domain.constants';
@@ -71,80 +31,12 @@
   'topic_url_fragment':string;
   'classroom_url_fragment':string;
 }
->>>>>>> d6f7397a
 @Injectable({
   providedIn: 'root'
 })
 export class EditableStoryBackendApiService {
   constructor(
     private http: HttpClient,
-<<<<<<< HEAD
-    private urlInterpolationService: UrlInterpolationService) {}
-
-  private _fetchStory(
-      storyId: string,
-      successCallback: (value: FetchStoryResponse) => void,
-      errorCallback: (reason: string) => void): void {
-    const editableStoryDataUrl = this.urlInterpolationService.interpolateUrl(
-      StoryDomainConstants.EDITABLE_STORY_DATA_URL_TEMPLATE, {
-        story_id: storyId
-      });
-
-    this.http.get<FetchStoryBackendResponse>(
-      editableStoryDataUrl).toPromise().then(response => {
-      if (successCallback) {
-        successCallback({
-          story: response.story,
-          topicName: response.topic_name,
-          storyIsPublished: response.story_is_published,
-          skillSummaries: response.skill_summaries,
-          topicUrlFragment: response.topic_url_fragment,
-          classroomUrlFragment: response.classroom_url_fragment
-        });
-      }
-    }, errorResponse => {
-      if (errorCallback) {
-        errorCallback(errorResponse.error.error);
-      }
-    });
-  }
-
-  private _updateStory(
-      storyId: string, storyVersion: number,
-      commitMessage: string,
-      changeList: StoryChange[],
-      successCallback: (value: StoryBackendDict) => void,
-      errorCallback: (reason: string) => void): void {
-    const editableStoryDataUrl = this.urlInterpolationService.interpolateUrl(
-      StoryDomainConstants.EDITABLE_STORY_DATA_URL_TEMPLATE, {
-        story_id: storyId
-      });
-
-    const putData = {
-      version: storyVersion,
-      commit_message: commitMessage,
-      change_dicts: changeList
-    };
-
-    this.http.put<UpdateStoryBackendResponse>(
-      editableStoryDataUrl, putData).toPromise().then(
-      response => successCallback(response.story),
-      errorResponse => errorCallback(errorResponse.error.error)
-    );
-  }
-
-  private _changeStoryPublicationStatus(
-      storyId: string,
-      newStoryStatusIsPublic: boolean,
-      successCallback: (value: void) => void,
-      errorCallback: (reason: string) => void): void {
-    const storyPublishUrl = this.urlInterpolationService.interpolateUrl(
-      StoryDomainConstants.STORY_PUBLISH_URL_TEMPLATE, {
-        story_id: storyId
-      });
-    const putData = {
-      new_story_status_is_public: newStoryStatusIsPublic
-=======
     private urlInterpolation: UrlInterpolationService) {}
   private _fetchStory(
       storyId: string,
@@ -216,151 +108,22 @@
       this.http.put(storyPublishUrl, putData).toPromise().then(
         response => successCallback(response.status),
         errorResponse => errorCallback(errorResponse.error));
->>>>>>> d6f7397a
     };
     this.http.put(storyPublishUrl, putData).toPromise().then(
       response => successCallback(),
       errorResponse => errorCallback(errorResponse.error.error));
   }
 
-<<<<<<< HEAD
-  private _validateExplorations(
-      storyId: string,
-      expIds: string[],
-      successCallback: (value: string[]) => void,
-      errorCallback: (reason: string) => void): void {
-    const validateExplorationsUrl =
-      this.urlInterpolationService.interpolateUrl(
-=======
     private _validateExplorations = function(
         storyId: string,
         expIds: string[],
         successCallback: (value?: Object | PromiseLike<Object>) =>void,
         errorCallback: (reason?: Object | PromiseLike<Object>) => void): void {
       const validateExplorationsUrl = this.urlInterpolation.interpolateUrl(
->>>>>>> d6f7397a
         StoryDomainConstants.VALIDATE_EXPLORATIONS_URL_TEMPLATE, {
           story_id: storyId
         });
 
-<<<<<<< HEAD
-    this.http.get<ValidationExplorationBackendResponse>(
-      validateExplorationsUrl, {
-        params: {
-          comma_separated_exp_ids: expIds.join(',')
-        }
-      }
-    ).toPromise().then(
-      response => successCallback(response.validation_error_messages),
-      errorResponse => errorCallback(errorResponse.error.error));
-  }
-
-  private _deleteStory(
-      storyId: string,
-      successCallback: (value: number) => void,
-      errorCallback: (reason: string) => void): void {
-    const storyDataUrl = this.urlInterpolationService.interpolateUrl(
-      StoryDomainConstants.EDITABLE_STORY_DATA_URL_TEMPLATE, {
-        story_id: storyId
-      });
-
-    this.http.delete(
-      storyDataUrl, {observe: 'response'}).toPromise().then(
-      (response) => {
-        if (successCallback) {
-          successCallback(response.status);
-        }
-      }, (errorResponse) => {
-        if (errorCallback) {
-          errorCallback(errorResponse.error.error);
-        }
-      });
-  }
-
-  private _doesStoryWithUrlFragmentExist(
-      storyUrlFragment: string,
-      successCallback: (value: boolean) => void,
-      errorCallback: (reason: string) => void): void {
-    const storyUrlFragmentUrl = this.urlInterpolationService.interpolateUrl(
-      StoryDomainConstants.STORY_URL_FRAGMENT_HANDLER_URL_TEMPLATE, {
-        story_url_fragment: storyUrlFragment
-      });
-    this.http.get<StoryUrlFragmentExistsBackendResponse>(
-      storyUrlFragmentUrl).toPromise().then(
-      (response) => {
-        if (successCallback) {
-          successCallback(response.story_url_fragment_exists);
-        }
-      }, (errorResponse) => {
-        if (errorCallback) {
-          errorCallback(errorResponse.error.error);
-        }
-      });
-  }
-
-  async fetchStoryAsync(storyId: string): Promise<FetchStoryResponse> {
-    return new Promise((resolve, reject) => {
-      this._fetchStory(storyId, resolve, reject);
-    });
-  }
-
-  /**
-     * Updates a story in the backend with the provided story ID.
-     * The changes only apply to the story of the given version and the
-     * request to update the story will fail if the provided story
-     * version is older than the current version stored in the backend. Both
-     * the changes and the message to associate with those changes are used
-     * to commit a change to the story. The new story is passed to
-     * the success callback, if one is provided to the returned promise
-     * object. Errors are passed to the error callback, if one is provided.
-     */
-  async updateStoryAsync(
-      storyId: string, storyVersion: number,
-      commitMessage: string,
-      changeList: StoryChange[]):
-    Promise<StoryBackendDict> {
-    return new Promise((resolve, reject) => {
-      this._updateStory(
-        storyId, storyVersion, commitMessage, changeList,
-        resolve, reject);
-    });
-  }
-
-  async changeStoryPublicationStatusAsync(
-      storyId: string,
-      newStoryStatusIsPublic: boolean):
-  Promise<void> {
-    return new Promise((resolve, reject) => {
-      this._changeStoryPublicationStatus(
-        storyId, newStoryStatusIsPublic, resolve, reject);
-    });
-  }
-
-  async validateExplorationsAsync(
-      storyId: string,
-      expIds: string[]): Promise<string[]> {
-    return new Promise((resolve, reject) => {
-      this._validateExplorations(
-        storyId, expIds, resolve, reject);
-    });
-  }
-
-  async deleteStoryAsync(storyId: string): Promise<number> {
-    return new Promise((resolve, reject) => {
-      this._deleteStory(storyId, resolve, reject);
-    });
-  }
-
-  async doesStoryWithUrlFragmentExistAsync(storyUrlFragment: string):
-  Promise<boolean> {
-    return new Promise((resolve, reject) => {
-      this._doesStoryWithUrlFragmentExist(
-        storyUrlFragment, resolve, reject);
-    });
-  }
-}
-
-=======
       this.http.get(
         validateExplorationsUrl, {
           params: {
@@ -471,7 +234,6 @@
       });
     }
 }
->>>>>>> d6f7397a
 angular.module('oppia').factory(
   'EditableStoryBackendApiService', downgradeInjectable(
     EditableStoryBackendApiService));