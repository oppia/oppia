--- conflicted
+++ resolved
@@ -45,12 +45,9 @@
     spyOn(csrfService, 'getTokenAsync').and.callFake(() => {
       return Promise.resolve('sample-csrf-token');
     });
-<<<<<<< HEAD
-    // Sample story object returnable from the backend
-=======
 
     // Sample story object returnable from the backend.
->>>>>>> 04570fb2
+
     sampleDataResults = {
       story: {
         id: 'storyId',
@@ -167,24 +164,16 @@
       story.version = '2';
       var storyWrapper = {
         story: story
-      };
-<<<<<<< HEAD
+      }
       // var req = httpTestingController.expectOne(
         // '/story_editor_handler/data/storyId');
       // expect(req.request.method).toEqual('PUT');
       // req.flush(storyWrapper);
       // flushMicrotasks();
-      // Send a request to update a story
+
+      // Send a request to update story.
       editableStoryBackendApiService.updateStory(
-=======
-
-      $httpBackend.expect(
-        'PUT', '/story_editor_handler/data/storyId').respond(
-        storyWrapper);
-
-      // Send a request to update story.
-      EditableStoryBackendApiService.updateStory(
->>>>>>> 04570fb2
+
         story.id, story.version, 'Title is updated', []
       ).then(successHandler, failHandler);
       req = httpTestingController.expectOne(
@@ -226,7 +215,7 @@
   it('should publish a story', fakeAsync(() => {
     var successHandler = jasmine.createSpy('success');
     var failHandler = jasmine.createSpy('fail');
-<<<<<<< HEAD
+
     // send a request to update story
     editableStoryBackendApiService.changeStoryPublicationStatus(
       'storyId', true).then(successHandler, failHandler);
@@ -235,17 +224,6 @@
     expect(req.request.method).toEqual('PUT');
     req.flush(200);
     flushMicrotasks();
-=======
-
-    $httpBackend.expect(
-      'PUT', '/story_publish_handler/storyId').respond();
-
-    // Send a request to update story.
-    EditableStoryBackendApiService.changeStoryPublicationStatus(
-      'storyId', true
-    ).then(successHandler, failHandler);
-    $httpBackend.flush();
->>>>>>> 04570fb2
 
     expect(successHandler).toHaveBeenCalled();
     expect(failHandler).not.toHaveBeenCalled();
