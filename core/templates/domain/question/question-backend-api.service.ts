--- conflicted
+++ resolved
@@ -58,11 +58,7 @@
   };
 }
 
-<<<<<<< HEAD
 export interface SkillIdToQuestionsResponse {
-=======
-interface SkillIdToQuestionsResponse {
->>>>>>> 8011916d
   [skillId: string]: DiagnosticTestQuestionsModel;
 }
 
@@ -226,24 +222,15 @@
   }
 
   async fetchDiagnosticTestQuestionsAsync(
-<<<<<<< HEAD
-      topicId: string
-=======
       topicId: string, excludeQuestionIds: string[]
->>>>>>> 8011916d
   ): Promise<SkillIdToQuestionsResponse> {
     return new Promise((resolve, reject) => {
       const diagnosticTestQuestionsURL = (
         this.urlInterpolationService.interpolateUrl(
-<<<<<<< HEAD
-          '/diagnostic_test_questions_handler_url/<topic_id>', {
-            topic_id: topicId
-=======
           '/diagnostic_test_questions_handler_url/<topic_id>' +
           '?exclude_question_ids=<exclude_question_ids>', {
             topic_id: topicId,
             exclude_question_ids: excludeQuestionIds.join(',')
->>>>>>> 8011916d
           }));
 
       this.http.get<SkillIdToQuestionsBackendResponse>(
