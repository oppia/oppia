--- conflicted
+++ resolved
@@ -16,39 +16,6 @@
  * @fileoverview Service to handle the updating of a question.
  */
 
-<<<<<<< HEAD
-import { Change } from
-  'domain/editor/undo_redo/change.model';
-
-require('domain/editor/undo_redo/question-undo-redo.service.ts');
-require('domain/editor/undo_redo/undo-redo.service.ts');
-require('domain/question/QuestionObjectFactory.ts');
-
-require('domain/question/question-domain.constants.ajs.ts');
-
-angular.module('oppia').factory('QuestionUpdateService', [
-  'QuestionUndoRedoService',
-  'CMD_UPDATE_QUESTION_PROPERTY',
-  'QUESTION_PROPERTY_INAPPLICABLE_SKILL_MISCONCEPTION_IDS',
-  'QUESTION_PROPERTY_LANGUAGE_CODE', 'QUESTION_PROPERTY_NEXT_CONTENT_ID_INDEX',
-  'QUESTION_PROPERTY_QUESTION_STATE_DATA',
-  function(
-      QuestionUndoRedoService,
-      CMD_UPDATE_QUESTION_PROPERTY,
-      QUESTION_PROPERTY_INAPPLICABLE_SKILL_MISCONCEPTION_IDS,
-      QUESTION_PROPERTY_LANGUAGE_CODE, QUESTION_PROPERTY_NEXT_CONTENT_ID_INDEX,
-      QUESTION_PROPERTY_QUESTION_STATE_DATA) {
-    var _applyChange = function(question, command, params, apply, reverse) {
-      var changeDict = angular.copy(params);
-      changeDict.cmd = command;
-      var changeObj = new Change(changeDict, apply, reverse);
-      QuestionUndoRedoService.applyChange(changeObj, question);
-    };
-
-    var _applyPropertyChange = function(
-        question, propertyName, newValue, oldValue, apply, reverse) {
-      _applyChange(question, CMD_UPDATE_QUESTION_PROPERTY, {
-=======
 import { BackendChangeObject, Change, DomainObject } from 'domain/editor/undo_redo/change.model';
 import { Interaction } from 'domain/exploration/InteractionObjectFactory';
 import { QuestionUndoRedoService } from 'domain/editor/undo_redo/question-undo-redo.service';
@@ -61,8 +28,8 @@
 
 interface ApplyParams {
   property_name: string;
-  new_value: StateBackendDict | string | string[];
-  old_value: StateBackendDict | string | string[];
+  new_value: StateBackendDict | string | string[] | number;
+  old_value: StateBackendDict | string | string[] | number;
   cmd: string;
 }
 
@@ -92,122 +59,17 @@
 
   _applyPropertyChange(
       question: Question, propertyName: string,
-      newValue: StateBackendDict | string | string[],
-      oldValue: StateBackendDict | string | string[],
+      newValue: StateBackendDict | string | string[] | number,
+      oldValue: StateBackendDict | string | string[] | number,
       apply: Function, reverse: Function): void {
     this._applyChange(
       question,
       QuestionDomainConstants.CMD_UPDATE_QUESTION_PROPERTY, {
->>>>>>> dae2406a
         property_name: propertyName,
         new_value: cloneDeep(newValue),
         old_value: cloneDeep(oldValue),
         cmd: ''
       }, apply, reverse);
-<<<<<<< HEAD
-    };
-
-    var _getParameterFromChangeDict = function(changeDict, paramName) {
-      return changeDict[paramName];
-    };
-
-    var _getNewPropertyValueFromChangeDict = function(changeDict) {
-      return _getParameterFromChangeDict(changeDict, 'new_value');
-    };
-
-    var _getElementsInFirstSetButNotInSecond = function(setA, setB) {
-      var diffList = Array.from(setA).filter(function(element) {
-        return !setB.has(element);
-      });
-      return diffList;
-    };
-
-    var _updateContentIdsInAssets = function(newState, oldState) {
-      var newContentIds = new Set(newState.getAllContentIds());
-      var oldContentIds = new Set(oldState.getAllContentIds());
-      var contentIdsToDelete = _getElementsInFirstSetButNotInSecond(
-        oldContentIds, newContentIds);
-      var contentIdsToAdd = _getElementsInFirstSetButNotInSecond(
-        newContentIds, oldContentIds);
-      contentIdsToDelete.forEach(function(contentId) {
-        newState.recordedVoiceovers.deleteContentId(contentId);
-      });
-      contentIdsToAdd.forEach(function(contentId) {
-        newState.recordedVoiceovers.addContentId(contentId);
-      });
-    };
-
-    return {
-      setQuestionLanguageCode: function(question, newLanguageCode) {
-        var oldLanguageCode = angular.copy(question.getLanguageCode());
-        _applyPropertyChange(
-          question, QUESTION_PROPERTY_LANGUAGE_CODE,
-          newLanguageCode, oldLanguageCode,
-          function(changeDict, question) {
-            var languageCode = _getNewPropertyValueFromChangeDict(changeDict);
-            question.setLanguageCode(languageCode);
-          }, function(changeDict, question) {
-            question.setLanguageCode(oldLanguageCode);
-          });
-      },
-      setQuestionInapplicableSkillMisconceptionIds: function(
-          question, newInapplicableSkillMisconceptionIds) {
-        var oldInapplicableSkillMisconceptionIds = angular.copy(
-          question.getInapplicableSkillMisconceptionIds());
-        _applyPropertyChange(
-          question, QUESTION_PROPERTY_INAPPLICABLE_SKILL_MISCONCEPTION_IDS,
-          newInapplicableSkillMisconceptionIds,
-          oldInapplicableSkillMisconceptionIds,
-          function(changeDict, question) {
-            var languageCode = _getNewPropertyValueFromChangeDict(changeDict);
-            question.setInapplicableSkillMisconceptionIds(languageCode);
-          }, function(changeDict, question) {
-            question.setInapplicableSkillMisconceptionIds(
-              oldInapplicableSkillMisconceptionIds);
-          });
-      },
-      setQuestionNextContentIdIndex: function(question, newValue) {
-        var oldValue = question.getNextContentIdIndex();
-        _applyPropertyChange(
-          question, QUESTION_PROPERTY_NEXT_CONTENT_ID_INDEX,
-          newValue, oldValue,
-          function(changeDict, question) {
-            var newValue = _getNewPropertyValueFromChangeDict(changeDict);
-            question.setNextContentIdIndex(newValue);
-          }, function(changeDict, question) {
-            question.setNextContentIdIndex(changeDict.old_value);
-          });
-      },
-      setQuestionStateData: function(question, updateFunction) {
-        var oldStateData = angular.copy(question.getStateData());
-        // We update the question here before making the change,
-        // so that we can obtain the new state to save to the backend via
-        // the change list.
-        //
-        // We diverge slightly from the other models of update services because
-        // a separate service (StateEditorService) is being used to update
-        // the question, and we can't retrieve the new state data without
-        // simultaneously updating it.
-        //
-        // The updating of the question in the client can't be deferred to
-        // when the change in the change list is applied, because we would
-        // have to defer the extraction of the new state data, which we need
-        // for creating the change to send to the backend.
-        updateFunction();
-        var newStateData = question.getStateData();
-        _updateContentIdsInAssets(newStateData, oldStateData);
-        _applyPropertyChange(
-          question, QUESTION_PROPERTY_QUESTION_STATE_DATA,
-          newStateData.toBackendDict(),
-          oldStateData.toBackendDict(),
-          function(changeDict, question) {
-            // Unused (see comment above).
-          }, function(changeDict, question) {
-            question.setStateData(oldStateData);
-          });
-      }
-    };
-=======
   }
 
   _getParameterFromChangeDict(changeDict: unknown, paramName: string): string {
@@ -216,41 +78,6 @@
 
   _getNewPropertyValueFromChangeDict(changeDict: unknown): string {
     return this._getParameterFromChangeDict(changeDict, 'new_value');
-  }
-
-  _getAllContentIds(state: State): Set<string> {
-    let allContentIdsSet = new Set<string>();
-    allContentIdsSet.add(state.content.contentId);
-    state.interaction.answerGroups.forEach((answerGroup) => {
-      allContentIdsSet.add(answerGroup.outcome.feedback.contentId);
-      answerGroup.rules.forEach(rule => {
-        Object.keys(rule.inputs).forEach(inputName => {
-          let ruleInput = rule.inputs[inputName];
-          // All rules input types which are translatable are subclasses of
-          // BaseTranslatableObject having dict structure with contentId
-          // as a key.
-          if (ruleInput && 'contentId' in ruleInput) {
-            allContentIdsSet.add(ruleInput.contentId);
-          }
-        });
-      });
-    });
-    if (state.interaction.defaultOutcome) {
-      allContentIdsSet.add(
-        state.interaction.defaultOutcome.feedback.contentId);
-    }
-    state.interaction.hints.forEach((hint) => {
-      allContentIdsSet.add(hint.hintContent.contentId);
-    });
-    if (state.interaction.solution) {
-      allContentIdsSet.add(
-        state.interaction.solution.explanation.contentId);
-    }
-    const custArgs = state.interaction.customizationArgs;
-    Interaction.getCustomizationArgContentIds(custArgs)
-      .forEach(allContentIdsSet.add, allContentIdsSet);
-
-    return allContentIdsSet;
   }
 
   _getElementsInFirstSetButNotInSecond(
@@ -262,19 +89,17 @@
   }
 
   _updateContentIdsInAssets(newState: State, oldState: State): void {
-    let newContentIds = this._getAllContentIds(newState);
-    let oldContentIds = this._getAllContentIds(oldState);
+    let newContentIds = new Set(newState.getAllContentIds());
+    let oldContentIds = new Set(oldState.getAllContentIds());
     let contentIdsToDelete = this._getElementsInFirstSetButNotInSecond(
       oldContentIds, newContentIds);
     let contentIdsToAdd = this._getElementsInFirstSetButNotInSecond(
       newContentIds, oldContentIds);
     contentIdsToDelete.forEach((contentId) => {
       newState.recordedVoiceovers.deleteContentId(contentId);
-      newState.writtenTranslations.deleteContentId(contentId);
     });
     contentIdsToAdd.forEach((contentId) => {
       newState.recordedVoiceovers.addContentId(contentId);
-      newState.writtenTranslations.addContentId(contentId);
     });
   }
 
@@ -310,6 +135,19 @@
       });
   }
 
+  setQuestionNextContentIdIndex(question: Question, newValue: number): void {
+    var oldValue = question.getNextContentIdIndex();
+    this._applyPropertyChange(
+      question, QuestionDomainConstants.QUESTION_PROPERTY_NEXT_CONTENT_ID_INDEX,
+      newValue, oldValue,
+      (changeDict, question) => {
+        var newValue = this._getNewPropertyValueFromChangeDict(changeDict);
+        question.setNextContentIdIndex(newValue);
+      }, (changeDict, question) => {
+        question.setNextContentIdIndex(changeDict.old_value);
+      });
+  }
+
   setQuestionStateData(question: Question, updateFunction: Function): void {
     let oldStateData = cloneDeep(question.getStateData());
     // We update the question here before making the change,
@@ -338,7 +176,6 @@
       }, (changeDict, question) => {
         question.setStateData(oldStateData);
       });
->>>>>>> dae2406a
   }
 }
 
