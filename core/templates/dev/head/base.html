--- conflicted
+++ resolved
@@ -113,19 +113,11 @@
               <nav class="navbar navbar-default oppia-navbar oppia-prevent-selection" role="navigation">
                 <div class="navbar-container">
                   <div class="navbar-header protractor-test-navbar-header pull-left">
-<<<<<<< HEAD
-                    <a ng-click="openSidebar()" class="navbar-brand oppia-navbar-menu oppia-transition-200">
-                      <img src="/images/general/menu.png">
-                    </a>
-                    <a class="oppia-navbar-brand-name oppia-transition-200" href="/gallery" focus-on="<[LABEL_FOR_CLEARING_FOCUS]>">
-                      <img src="/images/logo/288x128_logo_white.png" class="oppia-logo">
-=======
                     <a ng-if="windowIsNarrow" ng-click="openSidebar()" class="navbar-brand oppia-navbar-menu oppia-transition-200">
                       <i class="material-icons oppia-navbar-menu-icon">&#xE5D2;</i>
                     </a>
                     <a class="oppia-navbar-brand-name oppia-transition-200" href="/gallery" focus-on="<[LABEL_FOR_CLEARING_FOCUS]>">
                       <img src="/images/logo/288x128_logo_white.png" class="oppia-logo" ng-class="windowIsNarrow ? 'oppia-logo-small' : 'oppia-logo-wide'">
->>>>>>> faee4d8a
                     </a>
                     <!-- This is needed for the correct image to appear when an exploration is shared using G+. -->
                     <a style="display: none;">
@@ -216,13 +208,6 @@
                           </li>
                         {% else %}
                           <li class="dropdown oppia-clickable-dropdown pull-right">
-<<<<<<< HEAD
-                            <a href class="oppia-navbar-profile-dropdown-toggle" style="font-size: 1em; padding-top: 17px;" ng-click="onLoginButtonClicked('{{login_url}}')">
-                              Sign in
-                              <span class="caret"></span>
-                            </a>
-                            <ul class="dropdown-menu oppia-navbar-profile-dropdown" role="menu" style="padding: 0;" ng-mouseover="onMouseoverDropdownMenu($event)" ng-mouseleave="onMouseoutDropdownMenu($event)">
-=======
                             <div class="oppia-navbar-button-container" style="margin-right: 10px;">
                               <button class="btn oppia-navbar-button"
                                       ng-click="onLoginButtonClicked('{{login_url}}')">
@@ -231,7 +216,6 @@
                               </button>
                             </div>
                             <ul class="dropdown-menu oppia-navbar-dropdown" role="menu" style="margin-right: 15px; padding: 0;" ng-mouseover="onMouseoverDropdownMenu($event)" ng-mouseleave="onMouseoutDropdownMenu($event)">
->>>>>>> faee4d8a
                               <li>
                                 <a href style="padding: 0; width: 200px;" ng-click="onLoginButtonClicked('{{login_url}}')">
                                   <img src="/images/signin/Red-signin-Long-base-44dp.png">
@@ -240,8 +224,6 @@
                             </ul>
                           </li>
                         {% endif %}
-<<<<<<< HEAD
-=======
                         {% if nav_mode != 'create' and nav_mode != 'explore' %}
                           <ul ng-if="windowIsNarrow" class="nav oppia-navbar-tabs-narrow">
                             <create-exploration-button></create-exploration-button>
@@ -279,7 +261,6 @@
                             </li>
                           </ul>
                         {% endif %}
->>>>>>> faee4d8a
                       </ul>
                     </div>
                   {% endif %}
@@ -328,11 +309,8 @@
     {% include 'footer_js_libs.html' %}
     {% include 'components/exploration_summary_tile_directive.html' %}
     {% include 'components/rating_display.html' %}
-<<<<<<< HEAD
-=======
     {% include 'components/create_exploration_button_directive.html' %}
     {% include 'components/activity_tiles_infinity_grid.html' %}
->>>>>>> faee4d8a
 
     <script>
       {{ include_js_file('app.js') }}
