--- conflicted
+++ resolved
@@ -123,9 +123,6 @@
       };
     }]
   };
-<<<<<<< HEAD
-}]);
-=======
 }]);
 
 // When set as an attr of an <input> element, moves focus to that element
@@ -138,5 +135,4 @@
       }
     });
   };
-});
->>>>>>> d1e7481e
+});