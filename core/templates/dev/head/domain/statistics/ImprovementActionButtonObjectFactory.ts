// Copyright 2019 The Oppia Authors. All Rights Reserved.
//
// Licensed under the Apache License, Version 2.0 (the "License");
// you may not use this file except in compliance with the License.
// You may obtain a copy of the License at
//
//      http://www.apache.org/licenses/LICENSE-2.0
//
// Unless required by applicable law or agreed to in writing, software
// distributed under the License is distributed on an "AS-IS" BASIS,
// WITHOUT WARRANTIES OR CONDITIONS OF ANY KIND, either express or implied.
// See the License for the specific language governing permissions and
// limitations under the License.

/**
 * @fileoverview Domain objects for the buttons creators may click to attempt to
 * resolve a particular improvement suggestion.
 */

import { Injectable } from '@angular/core';
import { downgradeInjectable } from '@angular/upgrade/static';

export class ImprovementActionButton {
  _text: string;
  _cssClass: string;
  // TODO(#7165): Replace 'any' with the exact type. This has been kept as
  // 'any' because '_actionFunc' is a function with varying return types
  // depending upon the arguments paased to the constructor of
  // 'ImprovementActionButton'.
  _actionFunc: any;

  /**
   * @constructor
   * @param {string} text - The text displayed on the button.
   * @param {string} [cssClass=btn-default] - The CSS class to render the button
   *    with.
   * @param {callback} actionFunc - Function to run when the button is clicked.
   * @param {callback} enabledFunc - Function which returns whether this button
   *    should be enabled and clickable.
   */
  // TODO(#7165): Replace 'any' with the exact type. This has been kept as
  // 'any' because '_actionFunc' is a function with varying return types
  // depending upon the arguments paased to the constructor of
  // 'ImprovementActionButton'.
  constructor(
      text: string, cssClass: string, actionFunc: any, enabledFunc: any) {
    this._text = text;
    this._cssClass = cssClass;
    this._actionFunc = actionFunc;
    this._enabledFunc = enabledFunc;
  }
  /** @returns {string} - The text of the action (text rendered in button). */
  getText(): string {
    return this._text;
  }

  /** Returns the CSS class of the button. */
  getCssClass(): string {
    return this._cssClass;
  }

  /** Returns whether the button should be enabled and clickable. */
  isEnabled(): boolean {
    return this._enabledFunc ? this._enabledFunc() : true;
  }

  /** Performs the associated action and return its result. */
  // TODO(#7165): Replace 'any' with the exact type. This has been kept as
  // 'any' because '_actionFunc' is a function with varying return types
  // depending upon the arguments paased to the constructor of
  // 'ImprovementActionButton'.
  execute(): any {
    return this._actionFunc();
  }
}

@Injectable({
  providedIn: 'root'
})
export class ImprovementActionButtonObjectFactory {
  /**
   * @returns {ImprovementActionButton}
   * @param {string} text - The text displayed on the button.
   * @param {callback} actionFunc - Function to run when the button is
   *    clicked.
   * @param {string} [cssClass=btn-default] - The CSS class to render the
   *    button with.
   * @param {callback} enabledFunc - Function which returns whether this button
   *    should be enabled and clickable.
   */
  // TODO(#7165): Replace 'any' with the exact type. This has been kept as
  // 'any' because '_actionFunc' is a function with varying return types
  // depending upon the arguments paased to the constructor of
  // 'ImprovementActionButton'.
<<<<<<< HEAD
  createNew(text: string, cssClass: string, actionFunc: any, enabledFunc: any) {
    return new ImprovementActionButton(text, cssClass, actionFunc, enabledFunc);
=======
  createNew(text: string, actionFunc: any, cssClass: string) {
    return new ImprovementActionButton(text, actionFunc, cssClass);
>>>>>>> 11f8ae4c
  }
}

angular.module('oppia').factory(
  'ImprovementActionButtonObjectFactory',
  downgradeInjectable(ImprovementActionButtonObjectFactory));<|MERGE_RESOLUTION|>--- conflicted
+++ resolved
@@ -23,33 +23,27 @@
 export class ImprovementActionButton {
   _text: string;
   _cssClass: string;
-  // TODO(#7165): Replace 'any' with the exact type. This has been kept as
-  // 'any' because '_actionFunc' is a function with varying return types
-  // depending upon the arguments paased to the constructor of
-  // 'ImprovementActionButton'.
-  _actionFunc: any;
+  _actionFunc: () => void;
+  _enabledFunc: () => boolean;
 
   /**
    * @constructor
-   * @param {string} text - The text displayed on the button.
-   * @param {string} [cssClass=btn-default] - The CSS class to render the button
-   *    with.
-   * @param {callback} actionFunc - Function to run when the button is clicked.
-   * @param {callback} enabledFunc - Function which returns whether this button
-   *    should be enabled and clickable.
+   * @param text - The text displayed on the button.
+   * @param cssClass - The CSS class to render the button with.
+   * @param actionFunc - Function to run when the button is clicked.
+   * @param enabledFunc - Function which returns whether this button should be
+   *    enabled and clickable.
    */
-  // TODO(#7165): Replace 'any' with the exact type. This has been kept as
-  // 'any' because '_actionFunc' is a function with varying return types
-  // depending upon the arguments paased to the constructor of
-  // 'ImprovementActionButton'.
   constructor(
-      text: string, cssClass: string, actionFunc: any, enabledFunc: any) {
+      text: string, cssClass: string, actionFunc: () => void,
+      enabledFunc?: () => boolean) {
     this._text = text;
     this._cssClass = cssClass;
     this._actionFunc = actionFunc;
     this._enabledFunc = enabledFunc;
   }
-  /** @returns {string} - The text of the action (text rendered in button). */
+
+  /** Returns the text of the action (text rendered in button). */
   getText(): string {
     return this._text;
   }
@@ -64,13 +58,9 @@
     return this._enabledFunc ? this._enabledFunc() : true;
   }
 
-  /** Performs the associated action and return its result. */
-  // TODO(#7165): Replace 'any' with the exact type. This has been kept as
-  // 'any' because '_actionFunc' is a function with varying return types
-  // depending upon the arguments paased to the constructor of
-  // 'ImprovementActionButton'.
-  execute(): any {
-    return this._actionFunc();
+  /** Performs the associated action. */
+  execute(): void {
+    this._actionFunc();
   }
 }
 
@@ -81,24 +71,17 @@
   /**
    * @returns {ImprovementActionButton}
    * @param {string} text - The text displayed on the button.
+   * @param {string} [cssClass=btn-default] - The CSS class to render the
+   *    button with.
    * @param {callback} actionFunc - Function to run when the button is
    *    clicked.
-   * @param {string} [cssClass=btn-default] - The CSS class to render the
-   *    button with.
    * @param {callback} enabledFunc - Function which returns whether this button
    *    should be enabled and clickable.
    */
-  // TODO(#7165): Replace 'any' with the exact type. This has been kept as
-  // 'any' because '_actionFunc' is a function with varying return types
-  // depending upon the arguments paased to the constructor of
-  // 'ImprovementActionButton'.
-<<<<<<< HEAD
-  createNew(text: string, cssClass: string, actionFunc: any, enabledFunc: any) {
+  createNew(
+      text: string, cssClass: string, actionFunc: () => void,
+      enabledFunc?: () => boolean) {
     return new ImprovementActionButton(text, cssClass, actionFunc, enabledFunc);
-=======
-  createNew(text: string, actionFunc: any, cssClass: string) {
-    return new ImprovementActionButton(text, actionFunc, cssClass);
->>>>>>> 11f8ae4c
   }
 }
 
