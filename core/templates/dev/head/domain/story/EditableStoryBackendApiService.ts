// Copyright 2018 The Oppia Authors. All Rights Reserved.
//
// Licensed under the Apache License, Version 2.0 (the "License");
// you may not use this file except in compliance with the License.
// You may obtain a copy of the License at
//
//      http://www.apache.org/licenses/LICENSE-2.0
//
// Unless required by applicable law or agreed to in writing, software
// distributed under the License is distributed on an "AS-IS" BASIS,
// WITHOUT WARRANTIES OR CONDITIONS OF ANY KIND, either express or implied.
// See the License for the specific language governing permissions and
// limitations under the License.

/**
 * @fileoverview Service to send changes to a story to the backend.
 */

require('domain/utilities/UrlInterpolationService.ts');

require('domain/story/story-domain.constants.ts');

angular.module('oppia').factory('EditableStoryBackendApiService', [
  '$http', '$q', 'UrlInterpolationService',
  'EDITABLE_STORY_DATA_URL_TEMPLATE', 'STORY_PUBLISH_URL_TEMPLATE',
  function($http, $q, UrlInterpolationService,
<<<<<<< HEAD
      EDITABLE_STORY_DATA_URL_TEMPLATE) {
    var _fetchStory = function(storyId, successCallback, errorCallback) {
=======
      EDITABLE_STORY_DATA_URL_TEMPLATE, STORY_PUBLISH_URL_TEMPLATE) {
    var _fetchStory = function(
        topicId, storyId, successCallback, errorCallback) {
>>>>>>> b33aa9cf
      var storyDataUrl = UrlInterpolationService.interpolateUrl(
        EDITABLE_STORY_DATA_URL_TEMPLATE, {
          story_id: storyId
        });

      $http.get(storyDataUrl).then(function(response) {
        var story = angular.copy(response.data.story);
        var topicName = angular.copy(response.data.topic_name);
        var storyIsPublished = response.data.story_is_published;
        if (successCallback) {
          successCallback({
            story: story,
            topicName: topicName,
            storyIsPublished: storyIsPublished
          });
        }
      }, function(errorResponse) {
        if (errorCallback) {
          errorCallback(errorResponse.data);
        }
      });
    };

    var _updateStory = function(
        storyId, storyVersion, commitMessage, changeList,
        successCallback, errorCallback) {
      var editableStoryDataUrl = UrlInterpolationService.interpolateUrl(
        EDITABLE_STORY_DATA_URL_TEMPLATE, {
          story_id: storyId
        });

      var putData = {
        version: storyVersion,
        commit_message: commitMessage,
        change_dicts: changeList
      };
      $http.put(editableStoryDataUrl, putData).then(function(response) {
        // The returned data is an updated story dict.
        var story = angular.copy(response.data.story);

        if (successCallback) {
          successCallback(story);
        }
      }, function(errorResponse) {
        if (errorCallback) {
          errorCallback(errorResponse.data);
        }
      });
    };

    var _changeStoryPublicationStatus = function(
        topicId, storyId, newStoryStatusIsPublic,
        successCallback, errorCallback) {
      var storyPublishUrl = UrlInterpolationService.interpolateUrl(
        STORY_PUBLISH_URL_TEMPLATE, {
          topic_id: topicId,
          story_id: storyId
        });

      var putData = {
        new_story_status_is_public: newStoryStatusIsPublic
      };
      $http.put(storyPublishUrl, putData).then(function(response) {
        if (successCallback) {
          successCallback();
        }
      }, function(errorResponse) {
        if (errorCallback) {
          errorCallback(errorResponse.data);
        }
      });
    };

    var _deleteStory = function(
        storyId, successCallback, errorCallback) {
      var storyDataUrl = UrlInterpolationService.interpolateUrl(
        EDITABLE_STORY_DATA_URL_TEMPLATE, {
          story_id: storyId
        });
      $http['delete'](storyDataUrl).then(function(response) {
        if (successCallback) {
          successCallback(response.status);
        }
      }, function(errorResponse) {
        if (errorCallback) {
          errorCallback(errorResponse.data);
        }
      });
    };

    return {
      fetchStory: function(storyId) {
        return $q(function(resolve, reject) {
          _fetchStory(storyId, resolve, reject);
        });
      },

      /**
       * Updates a story in the backend with the provided story ID.
       * The changes only apply to the story of the given version and the
       * request to update the story will fail if the provided story
       * version is older than the current version stored in the backend. Both
       * the changes and the message to associate with those changes are used
       * to commit a change to the story. The new story is passed to
       * the success callback, if one is provided to the returned promise
       * object. Errors are passed to the error callback, if one is provided.
       */
      updateStory: function(
          storyId, storyVersion, commitMessage, changeList) {
        return $q(function(resolve, reject) {
          _updateStory(
            storyId, storyVersion, commitMessage, changeList,
            resolve, reject);
        });
      },

<<<<<<< HEAD
      deleteStory: function(storyId) {
=======
      changeStoryPublicationStatus: function(
          topicId, storyId, newStoryStatusIsPublic) {
        return $q(function(resolve, reject) {
          _changeStoryPublicationStatus(
            topicId, storyId, newStoryStatusIsPublic, resolve, reject);
        });
      },

      deleteStory: function(topicId, storyId) {
>>>>>>> b33aa9cf
        return $q(function(resolve, reject) {
          _deleteStory(storyId, resolve, reject);
        });
      }
    };
  }
]);<|MERGE_RESOLUTION|>--- conflicted
+++ resolved
@@ -24,14 +24,8 @@
   '$http', '$q', 'UrlInterpolationService',
   'EDITABLE_STORY_DATA_URL_TEMPLATE', 'STORY_PUBLISH_URL_TEMPLATE',
   function($http, $q, UrlInterpolationService,
-<<<<<<< HEAD
-      EDITABLE_STORY_DATA_URL_TEMPLATE) {
+      EDITABLE_STORY_DATA_URL_TEMPLATE, STORY_PUBLISH_URL_TEMPLATE) {
     var _fetchStory = function(storyId, successCallback, errorCallback) {
-=======
-      EDITABLE_STORY_DATA_URL_TEMPLATE, STORY_PUBLISH_URL_TEMPLATE) {
-    var _fetchStory = function(
-        topicId, storyId, successCallback, errorCallback) {
->>>>>>> b33aa9cf
       var storyDataUrl = UrlInterpolationService.interpolateUrl(
         EDITABLE_STORY_DATA_URL_TEMPLATE, {
           story_id: storyId
@@ -83,11 +77,9 @@
     };
 
     var _changeStoryPublicationStatus = function(
-        topicId, storyId, newStoryStatusIsPublic,
-        successCallback, errorCallback) {
+        storyId, newStoryStatusIsPublic, successCallback, errorCallback) {
       var storyPublishUrl = UrlInterpolationService.interpolateUrl(
         STORY_PUBLISH_URL_TEMPLATE, {
-          topic_id: topicId,
           story_id: storyId
         });
 
@@ -148,19 +140,14 @@
         });
       },
 
-<<<<<<< HEAD
-      deleteStory: function(storyId) {
-=======
-      changeStoryPublicationStatus: function(
-          topicId, storyId, newStoryStatusIsPublic) {
+      changeStoryPublicationStatus: function(storyId, newStoryStatusIsPublic) {
         return $q(function(resolve, reject) {
           _changeStoryPublicationStatus(
-            topicId, storyId, newStoryStatusIsPublic, resolve, reject);
+            storyId, newStoryStatusIsPublic, resolve, reject);
         });
       },
 
-      deleteStory: function(topicId, storyId) {
->>>>>>> b33aa9cf
+      deleteStory: function(storyId) {
         return $q(function(resolve, reject) {
           _deleteStory(storyId, resolve, reject);
         });
