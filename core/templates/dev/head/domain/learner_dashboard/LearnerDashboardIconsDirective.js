// Copyright 2017 The Oppia Authors. All Rights Reserved.
//
// Licensed under the Apache License, Version 2.0 (the "License");
// you may not use this file except in compliance with the License.
// You may obtain a copy of the License at
//
//      http://www.apache.org/licenses/LICENSE-2.0
//
// Unless required by applicable law or agreed to in writing, software
// distributed under the License is distributed on an "AS-IS" BASIS,
// WITHOUT WARRANTIES OR CONDITIONS OF ANY KIND, either express or implied.
// See the License for the specific language governing permissions and
// limitations under the License.

/**
 * @fileoverview Directive for showing learner dashboard icons.
 */

oppia.directive('learnerDashboardIcons', [
  'UrlInterpolationService', function(UrlInterpolationService) {
    return {
      restrict: 'E',
      scope: {
        getActivityType: '&activityType',
        getActivityId: '&activityId',
        getActivityTitle: '&activityTitle',
        activityActive: '=activityActive'
      },
      templateUrl:  UrlInterpolationService.getDirectiveTemplateUrl(
        '/domain/learner_dashboard/' +
        'learner_dashboard_icons_directive.html'),
      controller: [
        '$scope', 'LearnerDashboardIdsBackendApiService',
        'LearnerDashboardActivityIdsObjectFactory',
        'LearnerPlaylistService',
        function(
          $scope, LearnerDashboardIdsBackendApiService,
          LearnerDashboardActivityIdsObjectFactory,
          LearnerPlaylistService) {
          $scope.activityIsCurrentlyHoveredOver = true;
          $scope.playlistTooltipIsEnabled = false;

<<<<<<< HEAD
          $scope.changePlaylistTooltipState = function(playlistTooltipState) {
            $scope.playlistTooltipIsEnabled = playlistTooltipState;
=======
          $scope.enablePlaylistTooltip = function() {
            $scope.playlistTooltipIsEnabled = true;
          };

          $scope.disablePlaylistTooltip = function() {
            $scope.playlistTooltipIsEnabled = false;
>>>>>>> 087b6a10
          };

          $scope.$watch('activityActive', function(value) {
            $scope.activityIsCurrentlyHoveredOver = $scope.activityActive;
          });

          LearnerDashboardIdsBackendApiService.fetchLearnerDashboardIds().then(
            function(response) {
              $scope.learnerDashboardActivityIds = (
                LearnerDashboardActivityIdsObjectFactory.createFromBackendDict(
                  response.data.learner_dashboard_activity_ids));
            }
          );

          $scope.setHoverState = function(hoverState) {
            $scope.activityIsCurrentlyHoveredOver = hoverState;
          };

          $scope.canActivityBeAddedToLearnerPlaylist = function(activityId) {
            if ($scope.learnerDashboardActivityIds) {
              if ($scope.learnerDashboardActivityIds.includesActivity(
                activityId)) {
                return false;
              } else {
                return $scope.activityIsCurrentlyHoveredOver;
              }
            }
          };

          $scope.belongsToLearnerPlaylist = function() {
            var activityType = $scope.getActivityType();
            if ($scope.learnerDashboardActivityIds) {
              /* eslint-disable max-len */
              if (activityType === constants.ACTIVITY_TYPE_EXPLORATION) {
                return (
                  $scope.learnerDashboardActivityIds.belongsToExplorationPlaylist(
                    $scope.getActivityId()));
              } else if (activityType === constants.ACTIVITY_TYPE_COLLECTION) {
                return (
                  $scope.learnerDashboardActivityIds.belongsToCollectionPlaylist(
                    $scope.getActivityId()));
              }
              /* eslint-enable max-len */
            }
          };

          $scope.belongsToCompletedActivities = function() {
            var activityType = $scope.getActivityType();
            if ($scope.learnerDashboardActivityIds) {
              /* eslint-disable max-len */
              if (activityType === constants.ACTIVITY_TYPE_EXPLORATION) {
                return (
                  $scope.learnerDashboardActivityIds.belongsToCompletedExplorations(
                    $scope.getActivityId()));
              } else if (activityType === constants.ACTIVITY_TYPE_COLLECTION) {
                return (
                  $scope.learnerDashboardActivityIds.belongsToCompletedCollections(
                    $scope.getActivityId()));
              }
              /* eslint-enable max-len */
            }
          };

          $scope.belongsToIncompleteActivities = function() {
            var activityType = $scope.getActivityType();
            if ($scope.learnerDashboardActivityIds) {
              /* eslint-disable max-len */
              if (activityType === constants.ACTIVITY_TYPE_EXPLORATION) {
                return (
                  $scope.learnerDashboardActivityIds.belongsToIncompleteExplorations(
                    $scope.getActivityId()));
              } else if (activityType === constants.ACTIVITY_TYPE_COLLECTION) {
                return (
                  $scope.learnerDashboardActivityIds.belongsToIncompleteCollections(
                    $scope.getActivityId()));
              }
              /* eslint-enable max-len */
            }
          };

          $scope.addToLearnerPlaylist = function(activityId, activityType) {
            var isSuccessfullyAdded = (
              LearnerPlaylistService.addToLearnerPlaylist(
                activityId, activityType));
            if (isSuccessfullyAdded) {
              if (activityType === constants.ACTIVITY_TYPE_EXPLORATION) {
                /* eslint-disable max-len */
                $scope.learnerDashboardActivityIds.addToExplorationLearnerPlaylist(
                  activityId);
                /* eslint-enable max-len */
              } else if (activityType === constants.ACTIVITY_TYPE_COLLECTION) {
                /* eslint-disable max-len */
                $scope.learnerDashboardActivityIds.addToCollectionLearnerPlaylist(
                  activityId);
                /* eslint-enable max-len */
              }
<<<<<<< HEAD
              $scope.changePlaylistTooltipState(false);
=======
              $scope.disablePlaylistTooltip();
>>>>>>> 087b6a10
            }
          };

          $scope.removeFromLearnerPlaylist = function(
            activityId, activityTitle, activityType) {
            var isSuccessfullyRemoved = (
              LearnerPlaylistService.removeFromLearnerPlaylist(
                activityId, activityTitle, activityType,
                $scope.learnerDashboardActivityIds));
          };
        }
      ]
    };
  }]);<|MERGE_RESOLUTION|>--- conflicted
+++ resolved
@@ -40,17 +40,12 @@
           $scope.activityIsCurrentlyHoveredOver = true;
           $scope.playlistTooltipIsEnabled = false;
 
-<<<<<<< HEAD
-          $scope.changePlaylistTooltipState = function(playlistTooltipState) {
-            $scope.playlistTooltipIsEnabled = playlistTooltipState;
-=======
           $scope.enablePlaylistTooltip = function() {
             $scope.playlistTooltipIsEnabled = true;
           };
 
           $scope.disablePlaylistTooltip = function() {
             $scope.playlistTooltipIsEnabled = false;
->>>>>>> 087b6a10
           };
 
           $scope.$watch('activityActive', function(value) {
@@ -147,11 +142,7 @@
                   activityId);
                 /* eslint-enable max-len */
               }
-<<<<<<< HEAD
-              $scope.changePlaylistTooltipState(false);
-=======
               $scope.disablePlaylistTooltip();
->>>>>>> 087b6a10
             }
           };
 
