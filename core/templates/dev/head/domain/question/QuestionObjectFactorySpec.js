--- conflicted
+++ resolved
@@ -129,15 +129,9 @@
   it('should correctly get backend dict', function() {
     expect(
       _sampleQuestion.toBackendDict(true).question_state_schema_version
-<<<<<<< HEAD
-    ).toEqual(27);
-
-    expect(_sampleQuestion.toBackendDict(true, 27).id).toEqual(null);
-=======
     ).toEqual(26);
 
     expect(_sampleQuestion.toBackendDict(true, 26).id).toEqual(null);
->>>>>>> e6819746
     expect(_sampleQuestion.toBackendDict(false).id).toEqual('question_id');
   });
 
