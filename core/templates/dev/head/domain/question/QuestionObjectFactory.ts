--- conflicted
+++ resolved
@@ -19,17 +19,9 @@
 
 require('domain/state/StateObjectFactory.ts');
 
-<<<<<<< HEAD
-var oppia = require('AppInit.ts').module;
-
-oppia.factory('QuestionObjectFactory', [
+angular.module('oppia').factory('QuestionObjectFactory', [
   'StateObjectFactory', 'DEFAULT_LANGUAGE_CODE', 'INTERACTION_SPECS',
   function(StateObjectFactory, DEFAULT_LANGUAGE_CODE, INTERACTION_SPECS) {
-=======
-angular.module('oppia').factory('QuestionObjectFactory', [
-  'StateObjectFactory', 'INTERACTION_SPECS',
-  function(StateObjectFactory, INTERACTION_SPECS) {
->>>>>>> 99c8e9e4
     var Question = function(id, stateData, languageCode, version,
         linkedSkillIds) {
       this._id = id;
