--- conflicted
+++ resolved
@@ -16,27 +16,16 @@
  * @fileoverview Tests for SidebarStatusService.
  */
 
-<<<<<<< HEAD
-import { WindowDimensionsService } from
-  'services/contextual/WindowDimensionsService';
-=======
 // TODO(#7222): Remove the following block of unnnecessary imports once
 // the code corresponding to the spec is upgraded to Angular 8.
 import { UpgradedServices } from 'services/UpgradedServices';
 // ^^^ This block is to be removed.
->>>>>>> 322b60ac
 
 require('domain/sidebar/SidebarStatusService.ts');
 
 describe('SidebarStatusService', function() {
   var SidebarStatusService, $window;
 
-<<<<<<< HEAD
-  beforeEach(angular.mock.module('oppia', function($provide) {
-    $provide.value('WindowDimensionsService', new WindowDimensionsService());
-  }));
-
-=======
   beforeEach(angular.mock.module('oppia'));
   beforeEach(angular.mock.module('oppia', function($provide) {
     var ugs = new UpgradedServices();
@@ -44,7 +33,6 @@
       $provide.value(key, value);
     }
   }));
->>>>>>> 322b60ac
   beforeEach(angular.mock.inject(function($injector, _$window_) {
     $window = _$window_;
     $window.innerWidth = 600;
