// Copyright 2018 The Oppia Authors. All Rights Reserved.
//
// Licensed under the Apache License, Version 2.0 (the "License");
// you may not use this file except in compliance with the License.
// You may obtain a copy of the License at
//
//      http://www.apache.org/licenses/LICENSE-2.0
//
// Unless required by applicable law or agreed to in writing, software
// distributed under the License is distributed on an "AS-IS" BASIS,
// WITHOUT WARRANTIES OR CONDITIONS OF ANY KIND, either express or implied.
// See the License for the specific language governing permissions and
// limitations under the License.

/**
 * @fileoverview Tests for SubtopicObjectFactory.
 */

<<<<<<< HEAD
import { TestBed } from '@angular/core/testing';
=======
// TODO(#7222): Remove the following block of unnnecessary imports once
// SubtopicObjectFactory.ts is upgraded to Angular 8.
import { SkillSummaryObjectFactory } from
  'domain/skill/SkillSummaryObjectFactory.ts';
// ^^^ This block is to be removed.
>>>>>>> 11f8ae4c

import { SubtopicObjectFactory } from 'domain/topic/SubtopicObjectFactory';

describe('Subtopic object factory', () => {
  let subtopicObjectFactory: SubtopicObjectFactory = null;
  var _sampleSubtopic = null;

  beforeEach(() => {
    TestBed.configureTestingModule({
      providers: [SubtopicObjectFactory]
    });
    subtopicObjectFactory = TestBed.get(SubtopicObjectFactory);

    var sampleSubtopicBackendObject = {
      id: 1,
      title: 'Title',
      skill_ids: ['skill_1', 'skill_2']
    };
    var sampleSkillIdToDesriptionMap = {
      skill_1: 'Description 1',
      skill_2: 'Description 2'
    };
    _sampleSubtopic = subtopicObjectFactory.create(
      sampleSubtopicBackendObject, sampleSkillIdToDesriptionMap);
  });

  it('should not find issues with a valid subtopic', () => {
    expect(_sampleSubtopic.validate()).toEqual([]);
  });

  it('should validate the subtopic', () => {
    _sampleSubtopic.setTitle('');

    expect(
      _sampleSubtopic.validate()
    ).toEqual(['Subtopic title should not be empty']);
  });

  it('should be able to create a subtopic object with given title and id',
    () => {
      var subtopic = subtopicObjectFactory.createFromTitle(2, 'Title2');
      expect(subtopic.getId()).toBe(2);
      expect(subtopic.getTitle()).toBe('Title2');
      expect(subtopic.getSkillSummaries()).toEqual([]);
    });

  it('should not add duplicate elements to skill ids list', () => {
    expect(_sampleSubtopic.addSkill('skill_1', 'Description 1')).toEqual(false);
  });

  it('should correctly remove a skill id', () => {
    _sampleSubtopic.removeSkill('skill_1');
    expect(_sampleSubtopic.getSkillSummaries().length).toEqual(1);
    expect(_sampleSubtopic.getSkillSummaries()[0].getId()).toEqual('skill_2');
    expect(
      _sampleSubtopic.getSkillSummaries()[0].getDescription()
    ).toEqual('Description 2');
  });
});<|MERGE_RESOLUTION|>--- conflicted
+++ resolved
@@ -16,17 +16,9 @@
  * @fileoverview Tests for SubtopicObjectFactory.
  */
 
-<<<<<<< HEAD
 import { TestBed } from '@angular/core/testing';
-=======
-// TODO(#7222): Remove the following block of unnnecessary imports once
-// SubtopicObjectFactory.ts is upgraded to Angular 8.
-import { SkillSummaryObjectFactory } from
-  'domain/skill/SkillSummaryObjectFactory.ts';
-// ^^^ This block is to be removed.
->>>>>>> 11f8ae4c
 
-import { SubtopicObjectFactory } from 'domain/topic/SubtopicObjectFactory';
+import { SubtopicObjectFactory } from 'domain/topic/SubtopicObjectFactory.ts';
 
 describe('Subtopic object factory', () => {
   let subtopicObjectFactory: SubtopicObjectFactory = null;
