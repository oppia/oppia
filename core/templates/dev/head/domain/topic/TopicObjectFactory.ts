--- conflicted
+++ resolved
@@ -17,107 +17,6 @@
  * topic domain objects.
  */
 
-<<<<<<< HEAD
-require('domain/skill/SkillSummaryObjectFactory.ts');
-require('domain/topic/SubtopicObjectFactory.ts');
-require('domain/topic/StoryReferenceObjectFactory.ts');
-
-angular.module('oppia').factory('TopicObjectFactory', [
-  'SkillSummaryObjectFactory', 'StoryReferenceObjectFactory',
-  'SubtopicObjectFactory', function(
-      SkillSummaryObjectFactory, StoryReferenceObjectFactory,
-      SubtopicObjectFactory) {
-    var Topic = function(
-        id, name, abbreviatedName, description, languageCode,
-        canonicalStoryReferences, additionalStoryReferences,
-        uncategorizedSkillIds, nextSubtopicId, version, subtopics,
-        skillIdToDescriptionMap, thumbnailFilename) {
-      this._id = id;
-      this._name = name;
-      this._abbreviatedName = abbreviatedName;
-      this._description = description;
-      this._languageCode = languageCode;
-      this._canonicalStoryReferences = canonicalStoryReferences;
-      this._additionalStoryReferences = additionalStoryReferences;
-      this._uncategorizedSkillSummaries = uncategorizedSkillIds.map(
-        function(skillId) {
-          return SkillSummaryObjectFactory.create(
-            skillId, skillIdToDescriptionMap[skillId]);
-        });
-      this._nextSubtopicId = nextSubtopicId;
-      this._version = version;
-      this._subtopics = angular.copy(subtopics);
-      this._thumbnailFilename = thumbnailFilename;
-    };
-
-    // Instance methods
-
-    Topic.prototype.getId = function() {
-      return this._id;
-    };
-
-    Topic.prototype.getName = function() {
-      return this._name;
-    };
-
-    Topic.prototype.setName = function(name) {
-      this._name = name;
-    };
-
-    Topic.prototype.getAbbreviatedName = function() {
-      return this._abbreviatedName;
-    };
-
-    Topic.prototype.setAbbreviatedName = function(abbreviatedName) {
-      this._abbreviatedName = abbreviatedName;
-    };
-
-    Topic.prototype.setThumbnailFilename = function(thumbnailFilename) {
-      this._thumbnailFilename = thumbnailFilename;
-    };
-
-    Topic.prototype.getThumbnailFilename = function() {
-      return this._thumbnailFilename;
-    };
-
-    Topic.prototype.getDescription = function() {
-      return this._description;
-    };
-
-    Topic.prototype.getNextSubtopicId = function() {
-      return this._nextSubtopicId;
-    };
-
-    Topic.prototype.setDescription = function(description) {
-      this._description = description;
-    };
-
-    Topic.prototype.getLanguageCode = function() {
-      return this._languageCode;
-    };
-
-    Topic.prototype.setLanguageCode = function(languageCode) {
-      this._languageCode = languageCode;
-    };
-
-    Topic.prototype.getVersion = function() {
-      return this._version;
-    };
-
-    Topic.prototype.validate = function() {
-      var issues = [];
-      if (this._name === '') {
-        issues.push('Topic name should not be empty.');
-      }
-
-      if (!this._abbreviatedName) {
-        issues.push('Abbreviated name should not be empty.');
-      }
-
-      var subtopics = this._subtopics;
-      var canonicalStoryIds = this.getCanonicalStoryIds();
-      var additionalStoryIds = this.getAdditionalStoryIds();
-=======
 import { downgradeInjectable } from '@angular/upgrade/static';
 import { Injectable } from '@angular/core';
 
@@ -133,6 +32,7 @@
 export class Topic {
   _id: string;
   _name: string;
+  _abbreviatedName: string;
   _description: string;
   _languageCode: string;
   _canonicalStoryReferences: Array<StoryReference>;
@@ -141,15 +41,17 @@
   _nextSubtopicId: number;
   _version: number;
   _subtopics: Array<Subtopic>;
+  _thumbnailFilename: string;
   skillSummaryObjectFactory: SkillSummaryObjectFactory;
   subtopicObjectFactory: SubtopicObjectFactory;
   storyReferenceObjectFactory: StoryReferenceObjectFactory;
   constructor(
-      id: string, name: string, description: string, languageCode: string,
-      canonicalStoryReferences: Array<StoryReference>,
+      id: string, name: string, abbreviatedName: string, description: string,
+      languageCode: string, canonicalStoryReferences: Array<StoryReference>,
       additionalStoryReferences: Array<StoryReference>,
       uncategorizedSkillIds: Array<string>,
       nextSubtopicId: number, version: number, subtopics: Array<Subtopic>,
+      thumbnailFilename: string,
       // TODO(#7165): Replace any with exact type.
       skillIdToDescriptionMap: any,
       skillSummaryObjectFactory: SkillSummaryObjectFactory,
@@ -157,6 +59,7 @@
       storyReferenceObjectFactory: StoryReferenceObjectFactory) {
     this._id = id;
     this._name = name;
+    this._abbreviatedName = abbreviatedName;
     this._description = description;
     this._languageCode = languageCode;
     this._canonicalStoryReferences = canonicalStoryReferences;
@@ -170,6 +73,7 @@
     this._nextSubtopicId = nextSubtopicId;
     this._version = version;
     this._subtopics = cloneDeep(subtopics);
+    this._thumbnailFilename = thumbnailFilename;
     this.subtopicObjectFactory = subtopicObjectFactory;
     this.storyReferenceObjectFactory = storyReferenceObjectFactory;
   }
@@ -178,7 +82,6 @@
   getId(): string {
     return this._id;
   }
->>>>>>> 72493416
 
   getName(): string {
     return this._name;
@@ -186,6 +89,22 @@
 
   setName(name: string): void {
     this._name = name;
+  }
+
+  getAbbreviatedName(): string {
+    return this._abbreviatedName;
+  }
+
+  setAbbreviatedName(abbreviatedName: string): void {
+    this._abbreviatedName = abbreviatedName;
+  }
+
+  setThumbnailFilename(thumbnailFilename: string): void {
+    this._thumbnailFilename = thumbnailFilename;
+  }
+
+  getThumbnailFilename(): string {
+    return this._thumbnailFilename;
   }
 
   getDescription(): string {
@@ -216,6 +135,10 @@
     let issues = [];
     if (this._name === '') {
       issues.push('Topic name should not be empty.');
+    }
+
+    if (!this._abbreviatedName) {
+      issues.push('Abbreviated name should not be empty.');
     }
 
     let subtopics = this._subtopics;
@@ -271,30 +194,24 @@
     return issues;
   }
 
+  prepublishValidate(): Array<string> {
+    let issues = [];
+    if (!this._thumbnailFilename) {
+      issues.push('Topic should have a thumbnail.');
+    }
+    return issues;
+  }
+
   getSkillIds(): Array<string> {
     let topicSkillIds = cloneDeep(
       this._uncategorizedSkillSummaries.map((skillSummary: SkillSummary) => {
         return skillSummary.getId();
       }));
 
-<<<<<<< HEAD
-    Topic.prototype.prepublishValidate = function() {
-      var issues = [];
-      if (!this._thumbnailFilename) {
-        issues.push('Topic should have a thumbnail.');
-      }
-      return issues;
-    };
-
-    Topic.prototype.getSkillIds = function() {
-      var topicSkillIds = angular.copy(
-        this._uncategorizedSkillSummaries.map(function(skillSummary) {
-=======
     let subtopics = this._subtopics;
     for (let i = 0; i < subtopics.length; i++) {
       topicSkillIds = topicSkillIds.concat(
         subtopics[i].getSkillSummaries().map((skillSummary: SkillSummary) => {
->>>>>>> 72493416
           return skillSummary.getId();
         })
       );
@@ -462,41 +379,6 @@
       (skillSummary: SkillSummary) => {
         return skillSummary.getId();
       }).indexOf(skillId);
-<<<<<<< HEAD
-      if (index === -1) {
-        throw Error('Given skillId is not an uncategorized skill.');
-      }
-      this._uncategorizedSkillSummaries.splice(index, 1);
-    };
-
-    Topic.prototype.clearUncategorizedSkills = function() {
-      this._uncategorizedSkillSummaries.length = 0;
-    };
-
-    Topic.prototype.getUncategorizedSkillSummaries = function() {
-      return this._uncategorizedSkillSummaries.slice();
-    };
-
-    // Reassigns all values within this topic to match the existing
-    // topic. This is performed as a deep copy such that none of the
-    // internal, bindable objects are changed within this topic.
-    Topic.prototype.copyFromTopic = function(otherTopic) {
-      this._id = otherTopic.getId();
-      this.setName(otherTopic.getName());
-      this.setAbbreviatedName(otherTopic.getAbbreviatedName());
-      this.setThumbnailFilename(otherTopic.getThumbnailFilename());
-      this.setDescription(otherTopic.getDescription());
-      this.setLanguageCode(otherTopic.getLanguageCode());
-      this._version = otherTopic.getVersion();
-      this._nextSubtopicId = otherTopic.getNextSubtopicId();
-      this.clearAdditionalStoryReferences();
-      this.clearCanonicalStoryReferences();
-      this.clearUncategorizedSkills();
-      this.clearSubtopics();
-
-      this._canonicalStoryReferences = otherTopic.getCanonicalStoryReferences();
-      this._additionalStoryReferences =
-=======
     if (index === -1) {
       throw Error('Given skillId is not an uncategorized skill.');
     }
@@ -517,6 +399,8 @@
   copyFromTopic(otherTopic: Topic): void {
     this._id = otherTopic.getId();
     this.setName(otherTopic.getName());
+    this.setAbbreviatedName(otherTopic.getAbbreviatedName());
+    this.setThumbnailFilename(otherTopic.getThumbnailFilename());
     this.setDescription(otherTopic.getDescription());
     this.setLanguageCode(otherTopic.getLanguageCode());
     this._version = otherTopic.getVersion();
@@ -528,7 +412,6 @@
 
     this._canonicalStoryReferences = otherTopic.getCanonicalStoryReferences();
     this._additionalStoryReferences =
->>>>>>> 72493416
         otherTopic.getAdditionalStoryReferences();
 
     let uncategorizedSkillSummaries =
@@ -539,51 +422,6 @@
         uncategorizedSkillSummaries[i].getDescription());
     }
 
-<<<<<<< HEAD
-      this._subtopics = angular.copy(otherTopic.getSubtopics());
-    };
-
-    // Static class methods. Note that "this" is not available in static
-    // contexts. This function takes a JSON object which represents a backend
-    // topic python dict.
-    // TODO(ankita240796): Remove the bracket notation once Angular2 gets in.
-    /* eslint-disable dot-notation */
-    Topic['create'] = function(topicBackendDict, skillIdToDescriptionDict) {
-    /* eslint-enable dot-notation */
-      var subtopics = topicBackendDict.subtopics.map(function(subtopic) {
-        return SubtopicObjectFactory.create(subtopic, skillIdToDescriptionDict);
-      });
-      var canonicalStoryReferences =
-        topicBackendDict.canonical_story_references.map(function(reference) {
-          return StoryReferenceObjectFactory.createFromBackendDict(reference);
-        });
-      var additionalStoryReferences =
-        topicBackendDict.additional_story_references.map(function(reference) {
-          return StoryReferenceObjectFactory.createFromBackendDict(reference);
-        });
-      return new Topic(
-        topicBackendDict.id, topicBackendDict.name,
-        topicBackendDict.abbreviated_name, topicBackendDict.description,
-        topicBackendDict.language_code, canonicalStoryReferences,
-        additionalStoryReferences, topicBackendDict.uncategorized_skill_ids,
-        topicBackendDict.next_subtopic_id, topicBackendDict.version,
-        subtopics, skillIdToDescriptionDict,
-        topicBackendDict.thumbnail_filename
-      );
-    };
-
-    // Create an interstitial topic that would be displayed in the editor until
-    // the actual topic is fetched from the backend.
-    // TODO(ankita240796): Remove the bracket notation once Angular2 gets in.
-    /* eslint-disable dot-notation */
-    Topic['createInterstitialTopic'] = function() {
-    /* eslint-enable dot-notation */
-      return new Topic(
-        null, 'Topic name loading', 'Topic abbreviated name loading',
-        'Topic description loading', 'en', [], [], [], 1, 1, [], {}, '');
-    };
-    return Topic;
-=======
     this._subtopics = cloneDeep(otherTopic.getSubtopics());
   }
 }
@@ -616,22 +454,23 @@
           });
     return new Topic(
       topicBackendDict.id, topicBackendDict.name,
+      topicBackendDict.abbreviated_name,
       topicBackendDict.description, topicBackendDict.language_code,
       canonicalStoryReferences, additionalStoryReferences,
       topicBackendDict.uncategorized_skill_ids,
       topicBackendDict.next_subtopic_id, topicBackendDict.version,
-      subtopics, skillIdToDescriptionDict, this.skillSummaryObjectFactory,
+      subtopics, topicBackendDict.thumbnail_filename,
+      skillIdToDescriptionDict, this.skillSummaryObjectFactory,
       this.subtopicObjectFactory, this.storyReferenceObjectFactory
     );
->>>>>>> 72493416
   }
 
   // Create an interstitial topic that would be displayed in the editor until
   // the actual topic is fetched from the backend.
   createInterstitialTopic(): Topic {
     return new Topic(
-      null, 'Topic name loading', 'Topic description loading',
-      'en', [], [], [], 1, 1, [], {},
+      null, 'Topic name loading', 'Topic abbreviated name loading',
+      'Topic description loading', 'en', [], [], [], 1, 1, [], '', {},
       this.skillSummaryObjectFactory, this.subtopicObjectFactory,
       this.storyReferenceObjectFactory
     );
