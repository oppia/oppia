--- conflicted
+++ resolved
@@ -20,15 +20,11 @@
 
 oppia.factory('EditableTopicBackendApiService', [
   '$http', '$q', 'EDITABLE_TOPIC_DATA_URL_TEMPLATE',
-<<<<<<< HEAD
-  'UrlInterpolationService', 'TOPIC_EDITOR_STORY_URL_TEMPLATE',
+  'SUBTOPIC_PAGE_EDITOR_DATA_URL_TEMPLATE', 'UrlInterpolationService',
+  'TOPIC_EDITOR_STORY_URL_TEMPLATE',
   function($http, $q, EDITABLE_TOPIC_DATA_URL_TEMPLATE,
-      UrlInterpolationService, TOPIC_EDITOR_STORY_URL_TEMPLATE) {
-=======
-  'SUBTOPIC_PAGE_EDITOR_DATA_URL_TEMPLATE', 'UrlInterpolationService',
-  function($http, $q, EDITABLE_TOPIC_DATA_URL_TEMPLATE,
-      SUBTOPIC_PAGE_EDITOR_DATA_URL_TEMPLATE, UrlInterpolationService) {
->>>>>>> 1237ab6e
+      SUBTOPIC_PAGE_EDITOR_DATA_URL_TEMPLATE, UrlInterpolationService,
+      TOPIC_EDITOR_STORY_URL_TEMPLATE) {
     var _fetchTopic = function(
         topicId, successCallback, errorCallback) {
       var topicDataUrl = UrlInterpolationService.interpolateUrl(
@@ -48,7 +44,6 @@
       });
     };
 
-<<<<<<< HEAD
     var _fetchStories = function(
         topicId, successCallback, errorCallback) {
       var storiesDataUrl = UrlInterpolationService.interpolateUrl(
@@ -61,7 +56,14 @@
           response.data.canonical_story_summary_dicts);
         if (successCallback) {
           successCallback(canonicalStorySummaries);
-=======
+        }
+      }, function(errorResponse) {
+        if (errorCallback) {
+          errorCallback(errorResponse.data);
+        }
+      });
+    };
+
     var _fetchSubtopicPage = function(
         topicId, subtopicId, successCallback, errorCallback) {
       var subtopicPageDataUrl = UrlInterpolationService.interpolateUrl(
@@ -74,7 +76,6 @@
         var topic = angular.copy(response.data.subtopic_page);
         if (successCallback) {
           successCallback(topic);
->>>>>>> 1237ab6e
         }
       }, function(errorResponse) {
         if (errorCallback) {
@@ -134,15 +135,15 @@
         });
       },
 
-<<<<<<< HEAD
       fetchStories: function(topicId) {
         return $q(function(resolve, reject) {
           _fetchStories(topicId, resolve, reject);
-=======
+        });
+      },
+      
       fetchSubtopicPage: function(topicId, subtopicId) {
         return $q(function(resolve, reject) {
           _fetchSubtopicPage(topicId, subtopicId, resolve, reject);
->>>>>>> 1237ab6e
         });
       },
 
