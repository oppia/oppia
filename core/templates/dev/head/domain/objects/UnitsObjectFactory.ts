// Copyright 2019 The Oppia Authors. All Rights Reserved.
//
// Licensed under the Apache License, Version 2.0 (the "License");
// you may not use this file except in compliance with the License.
// You may obtain a copy of the License at
//
//      http://www.apache.org/licenses/LICENSE-2.0
//
// Unless required by applicable law or agreed to in writing, software
// distributed under the License is distributed on an "AS-IS" BASIS,
// WITHOUT WARRANTIES OR CONDITIONS OF ANY KIND, either express or implied.
// See the License for the specific language governing permissions and
// limitations under the License.

/**
 * @fileoverview Factory for creating instances of Units domain objects.
 */

export interface IUnitsDict {
  // TODO(#7165): Replace 'any' with the exact type. This has been kept as
  // 'any' because 'units' is a list with varying element types. An exact
  // type needs to be found for it.
  units: any;
}

import { downgradeInjectable } from '@angular/upgrade/static';
import { Injectable } from '@angular/core';

import { ObjectsDomainConstants } from
  'domain/objects/objects-domain.constants.ts';

export class Units {
  // TODO(#7165): Replace 'any' with the exact type. This has been kept as
  // 'any' because 'units' is a list with varying element types. An exact
  // type needs to be found for it.
  units: any;
  constructor(unitsList: any) {
    this.units = unitsList;
  }

  toDict(): IUnitsDict {
    return {
      units: this.units
    };
  }

  toString(): string {
    var unit = '';
    for (var i = 0; i < this.units.length; i++) {
      var d = this.units[i];
      if (d.exponent === 1) {
        unit += d.unit + ' ';
      } else {
        unit += d.unit + '^' + d.exponent.toString() + ' ';
      }
    }
    return unit.trim();
  }
}

@Injectable({
  providedIn: 'root'
})
export class UnitsObjectFactory {
  isunit(unit: string): boolean {
    return !('/*() '.includes(unit));
  }

  stringToLexical(units: string): string[] {
    units += '#';
    var unitList = [];
    var unit = '';
    for (var i = 0; i < units.length; i++) {
      if ('*/()# '.includes(units[i]) && unit !== 'per') {
        if (unit.length > 0) {
          if ((unitList.length > 0) && this.isunit(unitList.slice(-1).pop())) {
            unitList.push('*');
          }
          unitList.push(unit);
          unit = '';
<<<<<<< HEAD
        }
        if (!('# '.includes(units[i]))) {
          unitList.push(units[i]);
        }
=======
        }
        if (!('# '.includes(units[i]))) {
          unitList.push(units[i]);
        }
>>>>>>> f5bf79cd
      } else if (units[i] === ' ' && unit === 'per') {
        unitList.push('/');
        unit = '';
      } else {
        unit += units[i];
      }
    }
    return unitList;
  }

<<<<<<< HEAD
=======
  // TODO(#7165): Replace 'any' with the exact type. This has been kept as
  // 'any' because the return type is a list with varying element types. An
  // exact type needs to be found for it.
>>>>>>> f5bf79cd
  unitWithMultiplier(unitList: string[]): any {
    var multiplier = 1;
    var unitsWithMultiplier = [];
    var parenthesisStack = [];

    for (var ind = 0; ind < unitList.length; ind++) {
      if (unitList[ind] === '/') {
        multiplier = -multiplier;
      } else if (unitList[ind] === '(') {
        if (unitList[ind - 1] === '/') {
          // If previous element was division then we need to inverse
          // multiplier when we find its corresponsing closing parenthesis.
          // Second element of pushed element is used for this purpose.
          parenthesisStack.push(['(', -1]);
        } else {
          // If previous element was not division then we don't need to
          // invert the multiplier.
          parenthesisStack.push(['(', 1]);
        }
      } else if (unitList[ind] === ')') {
        var elem = parenthesisStack.pop();
        multiplier = parseInt(elem[1]) * multiplier;
      } else if (this.isunit(unitList[ind])) {
        unitsWithMultiplier.push([unitList[ind], multiplier]);
        // If previous element was division then we need to invert
        // multiplier.
        if (unitList[ind - 1] === '/') {
          multiplier = -multiplier;
        }
      }
    }
    return unitsWithMultiplier;
  }

<<<<<<< HEAD
=======
  // TODO(#7165): Replace 'any' with the exact type. This has been kept as
  // 'any' because 'unitDict' is a dict with varying element types. An
  // exact type needs to be found for it, Once that is found the return type
  // can also be typed.
>>>>>>> f5bf79cd
  convertUnitDictToList(unitDict: any): any[] {
    var unitList = [];
    for (var key in unitDict) {
      unitList.push({unit: key, exponent: unitDict[key]});
    }
    return unitList;
  }

<<<<<<< HEAD
=======
  // TODO(#7165): Replace 'any' with the exact type. This has been kept as
  // 'any' because 'unitsWithMultiplier' is a dict with varying element types.
  // An exact type needs to be found for it, Once that is found the return type
  // can also be typed.
>>>>>>> f5bf79cd
  unitToList(unitsWithMultiplier: any): any {
    var unitDict = {};
    for (var i = 0; i < unitsWithMultiplier.length; i++) {
      var unit = unitsWithMultiplier[i][0];
      var multiplier = unitsWithMultiplier[i][1];
      var ind = unit.indexOf('^');
      var s = null;
      var power = null;
      if (ind > -1) {
        s = unit.substr(0, ind);
        power = parseInt(unit.substr(ind + 1));
      } else {
        s = unit;
        power = 1;
      }
      if (!(s in unitDict)) {
        unitDict[s] = 0;
<<<<<<< HEAD
      }
      unitDict[s] += multiplier * power;
    }
    return this.convertUnitDictToList(unitDict);
  }

  fromList(unitsList: any): Units {
    return new Units(unitsList);
  }

  fromStringToList(unitsString: any): any {
    return this.unitToList(
      this.unitWithMultiplier(this.stringToLexical(unitsString)));
  }

  createCurrencyUnits(): void {
    var keys = Object.keys(ObjectsDomainConstants.CURRENCY_UNITS);
    for (var i = 0; i < keys.length; i++) {
      if (ObjectsDomainConstants.CURRENCY_UNITS[keys[i]].base_unit === null) {
        // Base unit (like: rupees, dollar etc.).
        math.createUnit(ObjectsDomainConstants.CURRENCY_UNITS[keys[i]].name, {
          aliases: ObjectsDomainConstants.CURRENCY_UNITS[keys[i]].aliases});
      } else {
        // Sub unit (like: paise, cents etc.).
        math.createUnit(ObjectsDomainConstants.CURRENCY_UNITS[keys[i]].name, {
          definition: ObjectsDomainConstants.CURRENCY_UNITS[keys[i]].base_unit,
          aliases: ObjectsDomainConstants.CURRENCY_UNITS[keys[i]].aliases});
      }
    }
  }

=======
      }
      unitDict[s] += multiplier * power;
    }
    return this.convertUnitDictToList(unitDict);
  }

  // TODO(#7165): Replace 'any' with the exact type. This has been kept as
  // 'any' because 'units' is a list with varying element types. An exact
  // type needs to be found for it.
  fromList(unitsList: any): Units {
    return new Units(unitsList);
  }

  // TODO(#7165): Replace 'any' with the exact type. This has been kept as
  // 'any' because the return type is to be determined once 'unitToList' has
  // determined return type.
  fromStringToList(unitsString: string): any {
    return this.unitToList(
      this.unitWithMultiplier(this.stringToLexical(unitsString)));
  }

  createCurrencyUnits(): void {
    var keys = Object.keys(ObjectsDomainConstants.CURRENCY_UNITS);
    for (var i = 0; i < keys.length; i++) {
      if (ObjectsDomainConstants.CURRENCY_UNITS[keys[i]].base_unit === null) {
        // Base unit (like: rupees, dollar etc.).
        math.createUnit(ObjectsDomainConstants.CURRENCY_UNITS[keys[i]].name, {
          aliases: ObjectsDomainConstants.CURRENCY_UNITS[keys[i]].aliases});
      } else {
        // Sub unit (like: paise, cents etc.).
        math.createUnit(ObjectsDomainConstants.CURRENCY_UNITS[keys[i]].name, {
          definition: ObjectsDomainConstants.CURRENCY_UNITS[keys[i]].base_unit,
          aliases: ObjectsDomainConstants.CURRENCY_UNITS[keys[i]].aliases});
      }
    }
  }

  // TODO(#7165): Replace 'any' with the exact type. This has been kept as
  // 'any' because 'units' is a list with varying element types. An exact
  // type needs to be found for it.
>>>>>>> f5bf79cd
  toMathjsCompatibleString(units: any): string {
    // Makes the units compatible with the math.js allowed format.
    units = units.replace(/per/g, '/');

    // Special symbols need to be replaced as math.js doesn't support custom
    // units starting with special symbols. Also, it doesn't allow units
    // followed by a number as in the case of currency units.
    var keys = Object.keys(ObjectsDomainConstants.CURRENCY_UNITS);
    for (var i = 0; i < keys.length; i++) {
      for (
        var j = 0;
        j < ObjectsDomainConstants.CURRENCY_UNITS[keys[i]].front_units.length;
        j++) {
        if (
          units.includes(
            ObjectsDomainConstants.CURRENCY_UNITS[keys[i]].front_units[j])) {
          units = units.replace(
            ObjectsDomainConstants.CURRENCY_UNITS[keys[i]].front_units[j], '');
          units = ObjectsDomainConstants.CURRENCY_UNITS[keys[i]].name + units;
        }
      }

      for (
        var j = 0;
        j < ObjectsDomainConstants.CURRENCY_UNITS[keys[i]].aliases.length;
        j++) {
        if (
          units.includes(
            ObjectsDomainConstants.CURRENCY_UNITS[keys[i]].aliases[j])) {
          units = units.replace(
            ObjectsDomainConstants.CURRENCY_UNITS[keys[i]].aliases[j],
            ObjectsDomainConstants.CURRENCY_UNITS[keys[i]].name);
        }
      }
    }
    return units.trim();
  }

<<<<<<< HEAD
=======
  // TODO(#7165): Replace 'any' with the exact type. This has been kept as
  // 'any' because 'units' is a list with varying element types. An exact
  // type needs to be found for it.
>>>>>>> f5bf79cd
  fromRawInputString(units: any): Units {
    try {
      this.createCurrencyUnits();
    } catch (parsingError) {}

    var compatibleUnits = this.toMathjsCompatibleString(units);
    if (compatibleUnits !== '') {
      try {
        math.unit(compatibleUnits);
      } catch (err) {
        throw new Error(err);
      }
    }
    return new Units(this.fromStringToList(units));
  }
}

angular.module('oppia').factory(
  'UnitsObjectFactory', downgradeInjectable(UnitsObjectFactory));<|MERGE_RESOLUTION|>--- conflicted
+++ resolved
@@ -78,17 +78,10 @@
           }
           unitList.push(unit);
           unit = '';
-<<<<<<< HEAD
         }
         if (!('# '.includes(units[i]))) {
           unitList.push(units[i]);
         }
-=======
-        }
-        if (!('# '.includes(units[i]))) {
-          unitList.push(units[i]);
-        }
->>>>>>> f5bf79cd
       } else if (units[i] === ' ' && unit === 'per') {
         unitList.push('/');
         unit = '';
@@ -99,12 +92,9 @@
     return unitList;
   }
 
-<<<<<<< HEAD
-=======
   // TODO(#7165): Replace 'any' with the exact type. This has been kept as
   // 'any' because the return type is a list with varying element types. An
   // exact type needs to be found for it.
->>>>>>> f5bf79cd
   unitWithMultiplier(unitList: string[]): any {
     var multiplier = 1;
     var unitsWithMultiplier = [];
@@ -139,13 +129,10 @@
     return unitsWithMultiplier;
   }
 
-<<<<<<< HEAD
-=======
   // TODO(#7165): Replace 'any' with the exact type. This has been kept as
   // 'any' because 'unitDict' is a dict with varying element types. An
   // exact type needs to be found for it, Once that is found the return type
   // can also be typed.
->>>>>>> f5bf79cd
   convertUnitDictToList(unitDict: any): any[] {
     var unitList = [];
     for (var key in unitDict) {
@@ -154,13 +141,10 @@
     return unitList;
   }
 
-<<<<<<< HEAD
-=======
   // TODO(#7165): Replace 'any' with the exact type. This has been kept as
   // 'any' because 'unitsWithMultiplier' is a dict with varying element types.
   // An exact type needs to be found for it, Once that is found the return type
   // can also be typed.
->>>>>>> f5bf79cd
   unitToList(unitsWithMultiplier: any): any {
     var unitDict = {};
     for (var i = 0; i < unitsWithMultiplier.length; i++) {
@@ -178,18 +162,23 @@
       }
       if (!(s in unitDict)) {
         unitDict[s] = 0;
-<<<<<<< HEAD
       }
       unitDict[s] += multiplier * power;
     }
     return this.convertUnitDictToList(unitDict);
   }
 
+  // TODO(#7165): Replace 'any' with the exact type. This has been kept as
+  // 'any' because 'units' is a list with varying element types. An exact
+  // type needs to be found for it.
   fromList(unitsList: any): Units {
     return new Units(unitsList);
   }
 
-  fromStringToList(unitsString: any): any {
+  // TODO(#7165): Replace 'any' with the exact type. This has been kept as
+  // 'any' because the return type is to be determined once 'unitToList' has
+  // determined return type.
+  fromStringToList(unitsString: string): any {
     return this.unitToList(
       this.unitWithMultiplier(this.stringToLexical(unitsString)));
   }
@@ -210,48 +199,9 @@
     }
   }
 
-=======
-      }
-      unitDict[s] += multiplier * power;
-    }
-    return this.convertUnitDictToList(unitDict);
-  }
-
-  // TODO(#7165): Replace 'any' with the exact type. This has been kept as
-  // 'any' because 'units' is a list with varying element types. An exact
-  // type needs to be found for it.
-  fromList(unitsList: any): Units {
-    return new Units(unitsList);
-  }
-
-  // TODO(#7165): Replace 'any' with the exact type. This has been kept as
-  // 'any' because the return type is to be determined once 'unitToList' has
-  // determined return type.
-  fromStringToList(unitsString: string): any {
-    return this.unitToList(
-      this.unitWithMultiplier(this.stringToLexical(unitsString)));
-  }
-
-  createCurrencyUnits(): void {
-    var keys = Object.keys(ObjectsDomainConstants.CURRENCY_UNITS);
-    for (var i = 0; i < keys.length; i++) {
-      if (ObjectsDomainConstants.CURRENCY_UNITS[keys[i]].base_unit === null) {
-        // Base unit (like: rupees, dollar etc.).
-        math.createUnit(ObjectsDomainConstants.CURRENCY_UNITS[keys[i]].name, {
-          aliases: ObjectsDomainConstants.CURRENCY_UNITS[keys[i]].aliases});
-      } else {
-        // Sub unit (like: paise, cents etc.).
-        math.createUnit(ObjectsDomainConstants.CURRENCY_UNITS[keys[i]].name, {
-          definition: ObjectsDomainConstants.CURRENCY_UNITS[keys[i]].base_unit,
-          aliases: ObjectsDomainConstants.CURRENCY_UNITS[keys[i]].aliases});
-      }
-    }
-  }
-
-  // TODO(#7165): Replace 'any' with the exact type. This has been kept as
-  // 'any' because 'units' is a list with varying element types. An exact
-  // type needs to be found for it.
->>>>>>> f5bf79cd
+  // TODO(#7165): Replace 'any' with the exact type. This has been kept as
+  // 'any' because 'units' is a list with varying element types. An exact
+  // type needs to be found for it.
   toMathjsCompatibleString(units: any): string {
     // Makes the units compatible with the math.js allowed format.
     units = units.replace(/per/g, '/');
@@ -290,12 +240,9 @@
     return units.trim();
   }
 
-<<<<<<< HEAD
-=======
-  // TODO(#7165): Replace 'any' with the exact type. This has been kept as
-  // 'any' because 'units' is a list with varying element types. An exact
-  // type needs to be found for it.
->>>>>>> f5bf79cd
+  // TODO(#7165): Replace 'any' with the exact type. This has been kept as
+  // 'any' because 'units' is a list with varying element types. An exact
+  // type needs to be found for it.
   fromRawInputString(units: any): Units {
     try {
       this.createCurrencyUnits();
