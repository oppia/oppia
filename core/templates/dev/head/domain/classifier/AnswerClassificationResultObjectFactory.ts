--- conflicted
+++ resolved
@@ -36,13 +36,6 @@
   }
 }
 
-<<<<<<< HEAD
-  // TODO(ankita240796): Remove the bracket notation once Angular2 gets in.
-  /* eslint-disable dot-notation */
-  AnswerClassificationResult['createNew'] = function(
-  /* eslint-enable dot-notation */
-      outcome, answerGroupIndex, ruleIndex, classificationCategorization) {
-=======
 @Injectable({
   providedIn: 'root'
 })
@@ -50,7 +43,6 @@
   createNew(
       outcome: any, answerGroupIndex: number, ruleIndex: number,
       classificationCategorization: string) {
->>>>>>> d5f43157
     return new AnswerClassificationResult(
       outcome, answerGroupIndex, ruleIndex, classificationCategorization);
   }
