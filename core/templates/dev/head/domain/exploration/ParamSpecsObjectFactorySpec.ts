// Copyright 2017 The Oppia Authors. All Rights Reserved.
//
// Licensed under the Apache License, Version 2.0 (the "License");
// you may not use this file except in compliance with the License.
// You may obtain a copy of the License at
//
//      http://www.apache.org/licenses/LICENSE-2.0
//
// Unless required by applicable law or agreed to in writing, software
// distributed under the License is distributed on an "AS-IS" BASIS,
// WITHOUT WARRANTIES OR CONDITIONS OF ANY KIND, either express or implied.
// See the License for the specific language governing permissions and
// limitations under the License.

/**
 * @fileoverview Unit tests for the Param Specs object factory.
 */

<<<<<<< HEAD
import { TestBed } from '@angular/core/testing';
=======
import { ParamTypeObjectFactory } from
  'domain/exploration/ParamTypeObjectFactory.ts';
>>>>>>> 11f8ae4c

import { ParamSpecObjectFactory } from
  'domain/exploration/ParamSpecObjectFactory';
import { ParamSpecsObjectFactory } from
  'domain/exploration/ParamSpecsObjectFactory';

describe('ParamSpecs', () => {
  let paramSpecsObjectFactory: ParamSpecsObjectFactory = null;
  let paramSpecObjectFactory: ParamSpecObjectFactory = null;
  var emptyParamSpecs = null;
  var paramName = 'x';

  beforeEach(() => {
    TestBed.configureTestingModule({
      providers: [ParamSpecsObjectFactory]
    });

    paramSpecsObjectFactory = TestBed.get(ParamSpecsObjectFactory);
    paramSpecObjectFactory = TestBed.get(ParamSpecObjectFactory);
    emptyParamSpecs = paramSpecsObjectFactory.createFromBackendDict({});
  });

  it('should be undefined for missing param names', () => {
    expect(emptyParamSpecs.getParamDict()[paramName]).not.toBeDefined();
  });

  it('should add param when missing', () => {
    var paramSpec = paramSpecObjectFactory.createDefault();

    expect(emptyParamSpecs.addParamIfNew(paramName, paramSpec)).toBe(true);
    // No longer empty.
    expect(emptyParamSpecs.getParamDict()[paramName]).toBe(paramSpec);
  });

  it('should not overwrite existing params', () => {
    var oldParamSpec = paramSpecObjectFactory.createDefault();
    expect(emptyParamSpecs.addParamIfNew(paramName, oldParamSpec)).toBe(true);
    // No longer empty.
    expect(emptyParamSpecs.getParamDict()[paramName]).toBe(oldParamSpec);

    var newParamSpec = paramSpecObjectFactory.createDefault();
    expect(emptyParamSpecs.addParamIfNew(paramName, newParamSpec)).toBe(false);
    expect(emptyParamSpecs.getParamDict()[paramName]).not.toBe(newParamSpec);
    expect(emptyParamSpecs.getParamDict()[paramName]).toBe(oldParamSpec);
  });
});<|MERGE_RESOLUTION|>--- conflicted
+++ resolved
@@ -16,17 +16,12 @@
  * @fileoverview Unit tests for the Param Specs object factory.
  */
 
-<<<<<<< HEAD
 import { TestBed } from '@angular/core/testing';
-=======
-import { ParamTypeObjectFactory } from
-  'domain/exploration/ParamTypeObjectFactory.ts';
->>>>>>> 11f8ae4c
 
 import { ParamSpecObjectFactory } from
-  'domain/exploration/ParamSpecObjectFactory';
+  'domain/exploration/ParamSpecObjectFactory.ts';
 import { ParamSpecsObjectFactory } from
-  'domain/exploration/ParamSpecsObjectFactory';
+  'domain/exploration/ParamSpecsObjectFactory.ts';
 
 describe('ParamSpecs', () => {
   let paramSpecsObjectFactory: ParamSpecsObjectFactory = null;
