// Copyright 2015 The Oppia Authors. All Rights Reserved.
//
// Licensed under the Apache License, Version 2.0 (the "License");
// you may not use this file except in compliance with the License.
// You may obtain a copy of the License at
//
//      http://www.apache.org/licenses/LICENSE-2.0
//
// Unless required by applicable law or agreed to in writing, software
// distributed under the License is distributed on an "AS-IS" BASIS,
// WITHOUT WARRANTIES OR CONDITIONS OF ANY KIND, either express or implied.
// See the License for the specific language governing permissions and
// limitations under the License.

/**
 * @fileoverview Factory for creating new frontend instances of QuestionList
 * domain objects (for the simple editor).
 */

oppia.factory('QuestionListObjectFactory', [function() {
  var QuestionList = function(questions) {
    this._questions = questions;
  };

  // Instance methods.

  // Returns a list of question objects for this question list. Changes to
  // questions returned by this function will be reflected in the question
  // list, but changes to the question list itself will not be reflected.
  QuestionList.prototype.getQuestions = function() {
    return this._questions.slice();
  };

  QuestionList.prototype.addQuestion = function(question) {
    this._questions.push(question);
  };

<<<<<<< HEAD
  QuestionList.prototype.updateQuestion = function(index, question) {
    this._questions[index] = question;
=======
  QuestionList.prototype.removeQuestion = function(questionToDelete) {
    var index = -1;
    for (var i = 0; i < this._questions.length; i++) {
      if (this._questions[i].getStateName() ===
          questionToDelete.getStateName()) {
        index = i;
        break;
      }
    }

    if (index === -1) {
      throw Error('Cannot find question: ' + question);
    }
    this._questions.splice(index, 1);
>>>>>>> 4c36ec5d
  };

  QuestionList.prototype.doesLastQuestionHaveAnswerGroups = function() {
    return this._questions[this._questions.length - 1].hasAnswerGroups();
  };

  QuestionList.prototype.getAllStateNames = function() {
    return this._questions.map(function(question) {
      return question.getStateName();
    });
  };

  QuestionList.prototype.isEmpty = function() {
    return this._questions.length === 0;
  };

  QuestionList.prototype.getQuestionCount = function() {
    return this._questions.length;
  };

  QuestionList.prototype.getNextStateName = function(stateName) {
    for (var i = 0; i < this._questions.length; i++) {
      if (this._questions[i].getStateName() === stateName) {
        return this._questions[i + 1].getStateName();
      }
    }
    throw Error('Could not find next state name after: ' + stateName);
  };

  // Returns a question object whose properties can be edited without
  // breaking the references in the question list.
  QuestionList.prototype.getBindableQuestion = function(stateName) {
    for (var i = 0; i < this._questions.length; i++) {
      if (this._questions[i].getStateName() === stateName) {
        return this._questions[i];
      }
    }
    throw Error(
      'Cannot find question corresponding to state named: ' + stateName);
  };

  // Returns a copy of the last question in the list.
  QuestionList.prototype.getLastQuestion = function() {
    return angular.copy(this._questions[this._questions.length - 1]);
  };

  // Static class methods. Note that "this" is not available in
  // static contexts.
  QuestionList.create = function(questions) {
    return new QuestionList(angular.copy(questions));
  };

  return QuestionList;
}]);<|MERGE_RESOLUTION|>--- conflicted
+++ resolved
@@ -35,10 +35,9 @@
     this._questions.push(question);
   };
 
-<<<<<<< HEAD
   QuestionList.prototype.updateQuestion = function(index, question) {
     this._questions[index] = question;
-=======
+    
   QuestionList.prototype.removeQuestion = function(questionToDelete) {
     var index = -1;
     for (var i = 0; i < this._questions.length; i++) {
@@ -53,7 +52,6 @@
       throw Error('Cannot find question: ' + question);
     }
     this._questions.splice(index, 1);
->>>>>>> 4c36ec5d
   };
 
   QuestionList.prototype.doesLastQuestionHaveAnswerGroups = function() {
