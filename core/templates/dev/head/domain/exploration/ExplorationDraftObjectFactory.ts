--- conflicted
+++ resolved
@@ -45,16 +45,6 @@
   }
 }
 
-<<<<<<< HEAD
-    // TODO(ankita240796): Remove the bracket notation once Angular2 gets in.
-    /* eslint-disable dot-notation */
-    ExplorationDraft['createFromLocalStorageDict'] = function(
-    /* eslint-enable dot-notation */
-        explorationDraftDict) {
-      return new ExplorationDraft(
-        explorationDraftDict.draftChanges,
-        explorationDraftDict.draftChangeListId);
-=======
 @Injectable({
   providedIn: 'root'
 })
@@ -68,25 +58,11 @@
     return {
       draftChanges: changeList,
       draftChangeListId: draftChangeListId
->>>>>>> d5f43157
     };
   }
 }
 
-<<<<<<< HEAD
-    // TODO(ankita240796): Remove the bracket notation once Angular2 gets in.
-    /* eslint-disable dot-notation */
-    ExplorationDraft['toLocalStorageDict'] = function(
-    /* eslint-enable dot-notation */
-        changeList, draftChangeListId) {
-      return {
-        draftChanges: changeList,
-        draftChangeListId: draftChangeListId
-      };
-    };
-=======
 var oppia = require('AppInit.ts').module;
->>>>>>> d5f43157
 
 oppia.factory(
   'ExplorationDraftObjectFactory',
