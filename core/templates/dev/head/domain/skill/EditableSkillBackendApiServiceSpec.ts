--- conflicted
+++ resolved
@@ -25,11 +25,8 @@
   var UndoRedoService = null;
   var $httpBackend = null;
   var sampleResponse = null;
-<<<<<<< HEAD
   var CsrfService = null;
-=======
   var sampleResponse2 = null;
->>>>>>> 30fd8038
 
   beforeEach(angular.mock.module('oppia'));
 
