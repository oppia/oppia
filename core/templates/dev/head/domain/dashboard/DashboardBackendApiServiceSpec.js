--- conflicted
+++ resolved
@@ -59,13 +59,9 @@
       collections_list: [],
       dashboard_stats: {
         total_plays: 10,
-<<<<<<< HEAD
         num_ratings: 1,
-        average_ratings: 4.0
-=======
         average_ratings: 4.0,
         total_open_feedback: 5
->>>>>>> 14cac950
       }
     };
   }));
