// Copyright 2016 The Oppia Authors. All Rights Reserved.
//
// Licensed under the Apache License, Version 2.0 (the "License");
// you may not use this file except in compliance with the License.
// You may obtain a copy of the License at
//
//      http://www.apache.org/licenses/LICENSE-2.0
//
// Unless required by applicable law or agreed to in writing, software
// distributed under the License is distributed on an "AS-IS" BASIS,
// WITHOUT WARRANTIES OR CONDITIONS OF ANY KIND, either express or implied.
// See the License for the specific language governing permissions and
// limitations under the License.

/**
 * @fileoverview Service to validate the consistency of a collection. These
 * checks are performable in the frontend to avoid sending a potentially invalid
 * collection to the backend, which performs similar validation checks to these
 * in collection_domain.Collection and subsequent domain objects.
 */

oppia.factory('CollectionValidationService', [
  'CollectionLinearizerService', 'SkillListObjectFactory',
  function(CollectionLinearizerService, SkillListObjectFactory) {
    var _getStartingExplorationIds = function(collection) {
      var startingCollectionNodes = collection.getStartingCollectionNodes();
      return startingCollectionNodes.map(function(collectionNode) {
        return collectionNode.getExplorationId();
      });
    };

    var _getOverlappingPrerequisiteAcquiredSkills = function(collectionNode) {
      var prerequisiteSkillList = collectionNode.getPrerequisiteSkillList();
      var acquiredSkillList = collectionNode.getAcquiredSkillList();
      var overlappingSkillList = SkillListObjectFactory.create([]);
      prerequisiteSkillList.getSkills().forEach(function(skill) {
        if (acquiredSkillList.containsSkill(skill)) {
          overlappingSkillList.addSkill(skill);
        }
      });
      return overlappingSkillList.getSkills();
    };

<<<<<<< HEAD
    var _getNextExplorationIds = function(collection, completedExpIds) {
      var acquiredSkillList = completedExpIds.reduce(
        function(skillList, explorationId) {
          var collectionNode = collection.getCollectionNodeByExplorationId(
            explorationId);
          skillList.addSkillsFromSkillList(
            collectionNode.getAcquiredSkillList());
          return skillList;
        }, SkillListObjectFactory.create([]));

      // Pick all collection nodes whose prerequisite skills are satisified by
      // the currently acquired skills and which have not yet been completed.
      return collection.getExplorationIds().filter(function(explorationId) {
        var collectionNode = collection.getCollectionNodeByExplorationId(
          explorationId);
        return completedExpIds.indexOf(explorationId) === -1 &&
          acquiredSkillList.isSupersetOfSkillList(
            collectionNode.getPrerequisiteSkillList());
      });
    };

=======
>>>>>>> 31db67a3
    var _getUnreachableExplorationIds = function(collection) {
      var completedExpIds = _getStartingExplorationIds(collection);
      var nextExpIds = CollectionLinearizerService.getNextExplorationIds(
        collection, completedExpIds);
      while (nextExpIds.length > 0) {
        completedExpIds = completedExpIds.concat(nextExpIds);
        nextExpIds = CollectionLinearizerService.getNextExplorationIds(
          collection, completedExpIds);
      }

      return collection.getExplorationIds().filter(function(explorationId) {
        return completedExpIds.indexOf(explorationId) === -1;
      });
    };

    var _getNonexistentExplorationIds = function(collection) {
      return collection.getCollectionNodes().filter(function(collectionNode) {
        return !collectionNode.doesExplorationExist();
      }).map(function(collectionNode) {
        return collectionNode.getExplorationId();
      });
    };

    var _getPrivateExplorationIds = function(collection) {
      return collection.getCollectionNodes().filter(function(collectionNode) {
        return collectionNode.isExplorationPrivate();
      }).map(function(collectionNode) {
        return collectionNode.getExplorationId();
      });
    };

    var _validateCollection = function(collection, isPublic) {
      // NOTE TO DEVELOPERS: Please ensure that this validation logic is the
      // same as that in core.domain.collection_domain.Collection.validate().
      var issues = [];

      var collectionHasNodes = collection.getCollectionNodeCount() > 0;
      if (!collectionHasNodes) {
        issues.push(
          'There should be at least 1 exploration in the collection.');
      }

      var startingExpIds = _getStartingExplorationIds(collection);
<<<<<<< HEAD
      if (collectionHasNodes && startingExpIds.length === 0) {
=======
      if (collectionHasNodes && startingExpIds.length != 1) {
>>>>>>> 31db67a3
        issues.push(
          'There should be exactly 1 exploration initially available to the ' +
          'learner.');
      }

      collection.getCollectionNodes().forEach(function(collectionNode) {
        var overlappingSkills = _getOverlappingPrerequisiteAcquiredSkills(
          collectionNode);
        if (overlappingSkills.length > 0) {
          issues.push('Exploration ' + collectionNode.getExplorationId() +
            ' has skills which are both required for playing it and acquired ' +
            'after playing it: ' + overlappingSkills.join(', '));
        }
      });

      var unreachableExpIds = _getUnreachableExplorationIds(collection);
      if (unreachableExpIds.length !== 0) {
        issues.push(
          'The following exploration(s) are unreachable from the initial ' +
          'exploration(s): ' + unreachableExpIds.join(', '));
      }

      var nonexistentExpIds = _getNonexistentExplorationIds(collection);
      if (nonexistentExpIds.length !== 0) {
        issues.push(
          'The following exploration(s) either do not exist, or you do not ' +
          'have edit access to add them to this collection: ' +
          nonexistentExpIds.join(', '));
      }

      if (isPublic) {
        var privateExpIds = _getPrivateExplorationIds(collection);
        if (privateExpIds.length !== 0) {
          issues.push(
            'Private explorations cannot be added to a public collection: ' +
            privateExpIds.join(', '));
        }
      }

      var completedExpIds = _getStartingExplorationIds(collection);
      var nextExpIds = CollectionLinearizerService.getNextExplorationIds(
        collection, completedExpIds);
      if (nextExpIds.length > 1) {
        issues.push('The collection should have linear progression. The ' +
          'following explorations are a part of a branch: ' +
          nextExpIds.join(', '));
      }
      while (nextExpIds.length > 0) {
        completedExpIds = completedExpIds.concat(nextExpIds);
        nextExpIds = CollectionLinearizerService.getNextExplorationIds(
          collection, completedExpIds);
        if (nextExpIds.length > 1) {
          issues.push('The collection should have linear progression. The ' +
            'following explorations are a part of a branch: ' +
            nextExpIds.join(', '));
        }
      }

      return issues;
    };

    return {
      /**
       * Returns a list of error strings found when validating the provided
       * collection. The validation methods used in this function are written to
       * match the validations performed in the backend. This function is
       * expensive, so it should be called sparingly.
       */
      findValidationIssuesForPrivateCollection: function(collection) {
        return _validateCollection(collection, false);
      },

      /**
       * Behaves in the same way as findValidationIssuesForPrivateCollection(),
       * except additional validation checks are performed which are specific to
       * public collections. This function is expensive, so it should be called
       * sparingly.
       */
      findValidationIssuesForPublicCollection: function(collection) {
        return _validateCollection(collection, true);
      }
    };
  }]);<|MERGE_RESOLUTION|>--- conflicted
+++ resolved
@@ -41,30 +41,6 @@
       return overlappingSkillList.getSkills();
     };
 
-<<<<<<< HEAD
-    var _getNextExplorationIds = function(collection, completedExpIds) {
-      var acquiredSkillList = completedExpIds.reduce(
-        function(skillList, explorationId) {
-          var collectionNode = collection.getCollectionNodeByExplorationId(
-            explorationId);
-          skillList.addSkillsFromSkillList(
-            collectionNode.getAcquiredSkillList());
-          return skillList;
-        }, SkillListObjectFactory.create([]));
-
-      // Pick all collection nodes whose prerequisite skills are satisified by
-      // the currently acquired skills and which have not yet been completed.
-      return collection.getExplorationIds().filter(function(explorationId) {
-        var collectionNode = collection.getCollectionNodeByExplorationId(
-          explorationId);
-        return completedExpIds.indexOf(explorationId) === -1 &&
-          acquiredSkillList.isSupersetOfSkillList(
-            collectionNode.getPrerequisiteSkillList());
-      });
-    };
-
-=======
->>>>>>> 31db67a3
     var _getUnreachableExplorationIds = function(collection) {
       var completedExpIds = _getStartingExplorationIds(collection);
       var nextExpIds = CollectionLinearizerService.getNextExplorationIds(
@@ -76,7 +52,7 @@
       }
 
       return collection.getExplorationIds().filter(function(explorationId) {
-        return completedExpIds.indexOf(explorationId) === -1;
+        return completedExpIds.indexOf(explorationId) == -1;
       });
     };
 
@@ -108,11 +84,7 @@
       }
 
       var startingExpIds = _getStartingExplorationIds(collection);
-<<<<<<< HEAD
-      if (collectionHasNodes && startingExpIds.length === 0) {
-=======
       if (collectionHasNodes && startingExpIds.length != 1) {
->>>>>>> 31db67a3
         issues.push(
           'There should be exactly 1 exploration initially available to the ' +
           'learner.');
@@ -129,14 +101,14 @@
       });
 
       var unreachableExpIds = _getUnreachableExplorationIds(collection);
-      if (unreachableExpIds.length !== 0) {
+      if (unreachableExpIds.length != 0) {
         issues.push(
           'The following exploration(s) are unreachable from the initial ' +
           'exploration(s): ' + unreachableExpIds.join(', '));
       }
 
       var nonexistentExpIds = _getNonexistentExplorationIds(collection);
-      if (nonexistentExpIds.length !== 0) {
+      if (nonexistentExpIds.length != 0) {
         issues.push(
           'The following exploration(s) either do not exist, or you do not ' +
           'have edit access to add them to this collection: ' +
@@ -145,7 +117,7 @@
 
       if (isPublic) {
         var privateExpIds = _getPrivateExplorationIds(collection);
-        if (privateExpIds.length !== 0) {
+        if (privateExpIds.length != 0) {
           issues.push(
             'Private explorations cannot be added to a public collection: ' +
             privateExpIds.join(', '));
