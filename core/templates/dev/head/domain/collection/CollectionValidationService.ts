--- conflicted
+++ resolved
@@ -19,70 +19,10 @@
  * in collection_domain.Collection and subsequent domain objects.
  */
 
-<<<<<<< HEAD
-require(
-  'pages/collection-editor-page/services/collection-linearizer.service.ts');
-
-
-angular.module('oppia').factory('CollectionValidationService', [
-  'TAG_REGEX', function(TAG_REGEX) {
-    var _getNonexistentExplorationIds = function(collection) {
-      return collection.getCollectionNodes().filter(function(collectionNode) {
-        return !collectionNode.doesExplorationExist();
-      }).map(function(collectionNode) {
-        return collectionNode.getExplorationId();
-      });
-    };
-
-    var _getPrivateExplorationIds = function(collection) {
-      return collection.getCollectionNodes().filter(function(collectionNode) {
-        return collectionNode.isExplorationPrivate();
-      }).map(function(collectionNode) {
-        return collectionNode.getExplorationId();
-      });
-    };
-
-    // Validates that the tags for the collection are in the proper format,
-    // returns true if all tags are in the correct format.
-    var validateTagFormat = function(tags) {
-      // Check to ensure that all tags follow the format specified in
-      // TAG_REGEX.
-      var tagRegex = new RegExp(TAG_REGEX);
-      return tags.every(function(tag) {
-        return tag.match(tagRegex);
-      });
-    };
-
-    // Validates that the tags for the collection do not have duplicates,
-    // returns true if there are no duplicates.
-    var validateDuplicateTags = function(tags) {
-      return tags.every(function(tag, idx) {
-        return tags.indexOf(tag, idx + 1) === -1;
-      });
-    };
-
-    // Validates that the tags for the collection are normalized,
-    // returns true if all tags were normalized.
-    var validateTagsNormalized = function(tags) {
-      return tags.every(function(tag) {
-        return tag === tag.trim().replace(/\s+/g, ' ');
-      });
-    };
-
-    var _validateCollection = function(collection, isPublic) {
-      // NOTE TO DEVELOPERS: Please ensure that this validation logic is the
-      // same as that in core.domain.collection_domain.Collection.validate().
-      var issues = [];
-
-      var collectionHasNodes = collection.getCollectionNodeCount() > 0;
-      if (!collectionHasNodes) {
-        issues.push(
-          'There should be at least 1 exploration in the collection.');
-      }
-=======
 import { downgradeInjectable } from '@angular/upgrade/static';
 import { Injectable } from '@angular/core';
 
+import { AppConstants } from 'app.constants';
 import { Collection } from 'domain/collection/CollectionObjectFactory';
 
 @Injectable({
@@ -110,7 +50,7 @@
   validateTagFormat(tags: string[]) {
     // Check to ensure that all tags follow the format specified in
     // TAG_REGEX.
-    var tagRegex = new RegExp(constants.TAG_REGEX);
+    var tagRegex = new RegExp(AppConstants.TAG_REGEX);
     return tags.every(function(tag) {
       return tag.match(tagRegex);
     });
@@ -137,7 +77,6 @@
     // NOTE TO DEVELOPERS: Please ensure that this validation logic is the
     // same as that in core.domain.collection_domain.Collection.validate().
     var issues = [];
->>>>>>> fad14a16
 
     var collectionHasNodes = collection.getCollectionNodeCount() > 0;
     if (!collectionHasNodes) {
