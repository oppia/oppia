/*
  Copyright 2014 The Oppia Authors. All Rights Reserved.

  Licensed under the Apache License, Version 2.0 (the "License");
  you may not use this file except in compliance with the License.
  You may obtain a copy of the License at

      http://www.apache.org/licenses/LICENSE-2.0

  Unless required by applicable law or agreed to in writing, software
  distributed under the License is distributed on an "AS IS" BASIS,
  WITHOUT WARRANTIES OR CONDITIONS OF ANY KIND, either express or implied.
  See the License for the specific language governing permissions and
  limitations under the License.
*/

/*
  Animation keyframes. These must be placed at the top of the file
  in order to work in IE.
*/
@-webkit-keyframes dot {
  0% { opacity: 0; }
  100% { opacity: 1; }
}
@-moz-keyframes dot {
  0% { opacity: 0; }
  100% { opacity: 1; }
}
@keyframes dot {
  0% { opacity: 0; }
  100% { opacity: 1; }
}

/* Angular material overrides. */
md-input-group.long > input
{
  width: 100%;
  height: 45px;
}

md-input-group.oppia-blue-on-focus > input:focus {
  border-bottom-color: rgb(63, 81, 181);
  border-bottom-width: 2px;
}

md-input-group.md-default-theme label
{
  font-size: 16px;
  font-weight: 200;
  margin-bottom: 0;
}

.md-button-success {
  color: #009688;
}

.md-button.oppia-learner-continue-button {
  background: #0D48A1;
  color: #ffffff;
  padding: 6px 12px;
}

button.md-button.md-default-theme.oppia-learner-continue-button:focus,
button.md-button.md-default-theme.oppia-learner-continue-button:hover {
  background-color: #115FD4;
}

/* Attributes for material-icons. */
.material-icons {
  vertical-align: middle;
}
.material-icons.md-18 {
  font-size: 18px;
}
.material-icons.md-100 {
  font-size: 100px;
}
.material-icons.md-40 {
  font-size: 40px;
}
.material-icons.md-dark {
  color: rgba(0, 0, 0, 0.54);
}

/* Bootstrap overrides and additions. */
html {
  /*
    The HTML font-size is set to 62.5% in order to make 'em' units easier to
    work with. Modern browsers set their default font-size to 16px. This means
    that 1em = 16px, which is a difficult base to work with (for example,
    1.6em = 25.6px, which is not rounded). By setting the html's font-size to
    62.5%, the base font-size becomes 10px, so 1em = 10px, and 1.6em = 16px.
    The reason for making 'em' easier to work with is that 'em's scale with
    the user's font-size preferences that they set in the browser, while
    'px' is a fixed unit of measurement that doesn't scale.
  */
  font-size: 62.5%;
  height: 100%;
}

body {
  color: rgba(0,0,0,0.87);
  font-family: "Roboto", Arial, sans-serif;
  /*
    A font-size of 1.6em sets the default font-size on Oppia to 16px, though
    this will scale depending on the user's font-size preferences set via
    their browser preferences.
  */
  font-size: 1.6em;
  height: 100%;
  margin: 0 auto;
  overflow-x: hidden;
  padding: 0;
  width: 100%;
}

/* According to the Angular documentation - https://docs.angularjs.org/api/ng/directive/ngCloak -
   the following rule needs to be added to the css file in order for ng-cloak to work.  */
[ng\:cloak], [ng-cloak], .ng-cloak {
  display: none !important;
}

/* Select2 dropdown corners should not be rounded */
.select2-container .select2-choice,
.select2-container .select2-choice .select2-arrow {
  border-radius: 0;
}

.oppia-dashboard-container {
  margin: 60px auto 30px auto;
  max-width: 800px;
}

.oppia-dashboard-container .exp-private-text {
  color: #aaa;
  font-style: italic;
}

.oppia-profile-container {
  margin: 30px auto 30px auto;
  max-width: 980px;
  overflow: auto;
  position: relative;
  width: 90%;
}

.oppia-profile-user-card {
  background-color: #fff;
  float: left;
  margin-right: 28px;
  padding: 24px;
  position: relative;
  width: 220px;
}

.oppia-profile-picture-container {
  position: relative;
}

.oppia-profile-picture-fullsize {
  border-radius: 4px;
  display: block;
  height: auto;
  margin-left: auto;
  margin-right: auto;
  max-width: 160px;
  width: 90%;
}

.oppia-profile-username-large-screen {
  display: block;
  font-size: 130%;
  margin-top: 20px;
  text-align: center;
}

.oppia-profile-username-small-screen {
  display: none;
  font-size: 110%;
  margin-top: 20px;
  text-align: left;
}

.oppia-profile-first-contributed {
  display: block;
  font-size: 0.7em;
  line-height: 120%;
  text-align: center;
}

.oppia-profile-user-stat-container-large-screen {
  display: block;
  font-size: 12px;
  margin-top: 16px;
  max-width: 220px;
  text-align: center;
}

.oppia-profile-user-stat-container-small-screen {
  display: none;
  font-size: 12px;
  margin-top: 16px;
  max-width: 100%;
  text-align: center;
}

.oppia-profile-stat-container-line-small-screen {
  display: none;
}

.oppia-profile-user-stat {
  display: inline-block;
  width: 33%;
}

.oppia-profile-user-stat span {
  display: block;
}

.oppia-profile-user-bio {
  display: block;
  font-size: 0.7em;
  line-height: 130%;
  margin-top: 16px;
  width: 100%;
}

.oppia-profile-subject-interest-container {
  display: block;
  font-size: .8em;
  font-weight: bold;
  margin-top: 6px;
}

.oppia-profile-subject-interest {
  background-color: rgba(0, 150, 136, 0.85);
  border-radius: .25em;
  color: #fff;
  display: inline;
  font-size: 0.8em;
  line-height: 1;
  margin: 0 2px;
  padding: .3em .35em .3em .5em;
  text-align: center;
  vertical-align: baseline;
  white-space: nowrap;
}

.oppia-profile-no-interests-text {
  font-size: .9em;
  font-weight: normal;
}

.oppia-profile-content-card {
  background-color: #fff;
  float: left;
  min-height: 630px;
  padding: 30px;
  position: relative;
  width: calc(100% - 280px);
}

/* For issue #1867 (https://github.com/oppia/oppia/issues/1867)
   Added "overflow: hidden;" to this class to fix a problem with the screen
   flickering between 2 and 3 columns when someone hovered over either
   the rating or the number of views explorations in the second row and
   on when there are at least four explorations listed. */
.oppia-profile-portfolio-container {
  margin: 0 auto;
  margin-bottom: 20px;
  overflow: hidden;
  width: 100%;
}

.oppia-profile-portfolio-pages {
  bottom: 0;
  display: block;
  font-size: .7em;
  margin-bottom: 20px;
  margin-right: 40px;
  position: absolute;
  right: 0;
  text-align: right;
}

@media (max-width: 610px) {
  .oppia-profile-container {
    width: 90%;
  }
  .oppia-profile-user-card {
    float: none;
    margin: 0 auto 12px auto;
    padding: 30px;
    width: 90%;
  }
  .oppia-profile-content-card {
    width: 90%;
    float: none;
    margin: 0 auto;
  }
  .oppia-profile-picture-fullsize {
    display: inline-block;
    float: left;
    margin-right: 20px;
    width: calc(80% - 70px);
  }
  .oppia-profile-username-large-screen {
    display: none;
  }
  .oppia-profile-username-small-screen {
    display: inline-block;
  }
  .oppia-profile-first-contributed {
    text-align: left;
    font-size: .6em;
  }
  .oppia-profile-user-stat-container-large-screen {
    display: none;
  }
  .oppia-profile-user-stat-container-small-screen {
    display: block;
  }
  .oppia-profile-stat-container-line-small-screen {
    display: block;
    border-top: 1px solid #7e7e7e;
  }
  .oppia-profile-user-bio {
    display: inline-block;
  }
}

/*
  This counteracts the increased line-height of 1.846 introduced by
  angular-material.css.
  TODO(sll): This is ugly. We should try not to have it, perhaps after
  angular-material has been upgraded.
*/
html p, body p {
  margin-top: -5px;
}

h1, h2 {
  color: #000;
}

h3 {
  color: #222;
  line-height: 1.1;
}

a {
  color: #0844aa;
  cursor: pointer;
}

a:hover {
  color: #3f2c76;
}

a:focus {
  outline-style: none;
}

/* Change all the borders of an input to red when there is validation errors. */
input.ng-dirty.ng-invalid, md-input-group.md-default-theme input.ng-dirty.ng-invalid {
  border-color: #F44336;
}

::-webkit-input-placeholder {
  font-style: italic;
}
::-moz-placeholder {
  font-style: italic;
}
::-ms-input-placeholder {
  font-style: italic;
}

/* Change the color of odd-numbered lines in a table. */
.table-striped > tbody > tr:nth-child(odd) > td,
.table-striped > tbody > tr:nth-child(odd) > th {
  background-color: #f0f0f0;
}

.oppia-form-error {
  color: red;
}

.oppia-confusing-outcome-warning-text {
  color: rgb(200, 0, 0);
  font-style: italic;
}

.oppia-serious-warning-text {
  color: red;
}

.oppia-disabled-contenteditable {
  background-color: #eee;
  cursor: not-allowed;
  padding: 10px 5px;
  opacity: 1;
}

p {
  line-height: 1.2;
  margin: 0;
  text-align: left;
  word-spacing: 0;
}

.oppia-long-text p {
  line-height: 1.4;
  /* The following should be the same as the line-height (1.4). */
  margin: 1.4em 0;
}

.oppia-long-text-image {
  display: block;
  margin-left: auto;
  margin-right: auto;
  width: 80%;
}

#wrapper {
  min-height: 100%;
  position: relative;
}

.label {
  margin: auto 4px;
}
.label-info {
  background-color: #18447E;
}

/*
  The following rule ensures that, as the viewport gets
  smaller, any media will scale down according to its
  container's width.
*/
img, video, canvas {
  max-width: 100%;
}

textarea {
  width: 90%;
}

/*
  Styles for the development mode indicator
*/
.oppia-dev-mode {
  background-color: DarkSlateGray;
  border-bottom-right-radius: 0.5em;
  border-top-right-radius: 0.5em;
  bottom: 40px;
  color: white;
  left: 0;
  opacity: 0.7;
  padding: 4px 8px;
  /* This allows clicks to 'pass through' the element. */
  pointer-events: none;
  position: fixed;
  z-index: 100;
}

/*
  Styles for the link to the site feedback form.
*/
.oppia-site-feedback {
  background-color: #fff;
  border-radius: 2px;
  bottom: 4px;
  color: rgba(0,0,0,0.87);
  cursor: pointer;
  left: 4px;
  opacity: 0.5;
  padding: 4px 8px;
  position: fixed;
  /* This is needed so that the exploration summary tiles don't overlap the button in the library page. */
  z-index: 3;
}
.oppia-site-feedback:hover,
.oppia-site-feedback:focus,
.oppia-site-feedback:active {
  color: rgba(0,0,0,0.87);
  opacity: 1.0;
  text-decoration: none;
}

/*
  Styles for the global navigation sidebar menu.
*/
.oppia-base-container {
  height: 100%;
  margin-left: auto;
  margin-right: auto;
  min-height: 100%;
  position: relative;
}

/*
  Note that adding "overflow-y: scroll;" will break infinite scrolling in the
  search results page.
*/
.oppia-content-container {
  height: 100%;
  left: 0;
  position: relative;
  transition: transform 0.5s;
  -webkit-transition: -webkit-transform 0.5s;
}

.oppia-sidebar-menu-open .oppia-content-container::after {
  height: 100%;
  opacity: 1;
  -webkit-transition: opacity 0.5s;
  transition: opacity 0.5s;
  width: 100%;
}
.oppia-sidebar-menu-closed .oppia-content-container::after {
  opacity: 0;
  -webkit-transition: opacity 0.5s;
  transition: opacity 0.5s;
}

.oppia-sidebar-menu {
  background: #fff;
  height: 100%;
  left: 0;
  position: fixed;
  top: 0;
  -webkit-transform: translate3d(-100%, 0, 0);
  transform: translate3d(-100%, 0, 0);
  width: 270px;
  z-index: 100;
}
.oppia-sidebar-menu-transition {
  -webkit-transition: all 0.5s;
  transition: all 0.5s;
}
.oppia-sidebar-menu::after {
  background: rgba(0,0,0,0.2);
  content: '';
  display: none;
  height: 100%;
  opacity: 1;
  position: absolute;
  right: 0;
  top: 0;
  -webkit-transition: opacity 0.5s;
  transition: opacity 0.5s;
  width: 100%;
}

.oppia-sidebar-menu-icon {
  height: 22px;
  margin: 0 16px 3px 6px;
  vertical-align: middle;
  width: 22px;
}

.oppia-sidebar-menu ul {
  list-style: none;
  margin-bottom: 0;
  padding-left: 0;
  padding-top: 10px;
  font-size: 16px;
}
.oppia-sidebar-menu hr {
  margin-top: 0;
  margin-bottom: 0;
}
.oppia-sidebar-menu .oppia-sidebar-section-header {
  color: #888;
  display: block;
  margin-left: 10px;
  padding: 1em 0 0 0;
  text-decoration: none;
}
.oppia-sidebar-menu a {
  color: #333;
  display: block;
  padding: 1em 0 1em 18px;
  text-decoration: none;
}
.oppia-sidebar-menu a:hover {
  background: rgb(243, 248, 255);
}
.oppia-sidebar-menu li.active a {
  background: rgba(243, 248, 255, 0.5);
}

.oppia-sidebar-logo {
  height: 32px;
  margin-bottom: 5px;
  margin-left: 15px;
}
.oppia-sidebar-logo-container {
  color: #333;
  margin: 0 auto;
  width: 120px;
}

.oppia-sidebar-header {
  background: #eee;
  border-bottom: 1px solid #ccc;
  height: 56px;
  padding-top: 6px;
}

.oppia-sidebar-footer {
  bottom: 10px;
  color: #777;
  left: 25px;
  position: absolute;
}

.oppia-sidebar-footer div {
  margin-bottom: 10px;
}

.oppia-sidebar-footer a {
  display: inline;
  padding: 0 10px 0 0;
  margin-top: 5px;
}

.oppia-sidebar-footer a:hover {
  background: none;
}

.oppia-sidebar-footer a > img {
  width: 26px;
}

.oppia-sidebar-menu-open .oppia-sidebar-menu {
  box-shadow: 1px 0 3px rgba(0,0,0,0.12), 1px 0 2px rgba(0,0,0,0.24);
  -webkit-transform: translate3d(0, 0, 0);
  transform: translate3d(0, 0, 0);
  visibility: visible;
}
.oppia-sidebar-menu-open .oppia-sidebar-menu::after {
  height: 0;
  opacity: 0;
  -webkit-transition: opacity 0.5s, width 0.1s 0.5s, height 0.1s 0.5s;
  transition: opacity 0.5s, width 0.1s 0.5s, height 0.1s 0.5s;
  width: 0;
}

/*
  Styles for footer
*/
.oppia-footer {
  background-color: #094142;
  bottom: 0;
  color: #fff;
  font-size: 13px;
  line-height: 20px;
  position: absolute;
  width: 100%;
}

.oppia-footer-container {
  max-width: 800px;
  margin-left: auto;
  margin-right: auto;
  padding: 30px 80px;
}

.oppia-footer-container a {
  color: #fff;
}

.oppia-footer-container h4 {
  font-weight: bold;
  text-transform: uppercase;
}

.oppia-footer-container ul {
  padding-left: 0;
}

.oppia-footer-container li {
  list-style-position: inside;
  list-style-type: none;
}

.oppia-footer-padding {
  height: 198px;
}

@media (max-width: 768px) {
  .oppia-footer-padding {
    height: 464px;
  }

  .oppia-footer-container {
    padding: 30px;
  }

}

/*
  This is needed for proper display of tabs. See

  https://github.com/angular-ui/bootstrap/commit/8620aedba99b05822311
*/
.navbar-nav, .pagination {
  cursor: pointer;
}

.navbar {
  border: 0;
  margin-bottom: 0;
  width: 100%;
}

.navbar-nav.oppia-navbar-nav > li > a {
  color: #fff;
  font-size: 16px;
  font-weight: 400;
  height: 56px;
  padding-top: 16px;
}

.oppia-navbar-breadcrumb {
  color: #fff;
  cursor: default;
  font-family: "Capriola", "Roboto", Arial, sans-serif;
  font-size: 20px;
  padding-top: 13px;
}

.oppia-navbar-breadcrumb-separator {
  margin-right: 8px;
}
.oppia-navbar-breadcrumb-separator:after {
  content: ">";
}

.oppia-navbar-breadcrumb-icon {
  height: 20px;
  margin: 0 12px 4px 12px;
  width: 20px;
}

.navbar-default .navbar-nav > li > a:hover,
.navbar-default .navbar-nav > li > a:focus {
  color: #fff;
}

.navbar-default .navbar-nav > li > a.oppia-no-hover-change:hover,
.navbar-default .navbar-nav > li > a.oppia-no-hover-change:focus {
  background: inherit;
  color: #fff;
}

.navbar-nav > li.active > a, .navbar-nav > li.active > a:hover,
.navbar-nav > li.active > a, .navbar-nav > li.active > a:focus {
  color: white;
  background: rgb(2, 38, 86);
}

.navbar-default .navbar-container {
  background: #009688;
  height: 56px;
}

.navbar-default .dropdown-menu {
  background: #fff;
  margin-top: 0;
}

.navbar-default .navbar-nav > li > a, {
  color: #fff;
}

.navbar-default .navbar-nav > li > a:hover,
.navbar-default .navbar-nav .open > a:hover,
.navbar-default .navbar-nav .open .dropdown-menu > li > a,
.navbar-default .navbar-nav .open .dropdown-menu > li > a:hover {
  color: #009688;
}

.navbar-default .navbar-nav > li > a:hover,
.navbar-default .navbar-nav .open > a:hover,
.navbar-default .navbar-nav .open > a:focus,
.navbar-default .navbar-nav .open .dropdown-menu > li > a:hover,
.navbar-default .navbar-nav .open .dropdown-menu > li > a:focus {
  background: #fff;
  color: #009688;
}

.navbar-default .navbar-nav > li.dropdown.open,
.navbar-default .navbar-nav > li.dropdown.open > a {
  background: #fff;
  color: #009688;
}

.navbar-default .navbar-nav > .active > a,
.navbar-default .navbar-nav > .active > a:hover,
.navbar-default .navbar-nav > .active > a:focus {
  background-color: #06b9ac;
  color: #fff;
}

/* In Bootstrap, the link at the top of the default dropdown menu cannot be
   clicked -- so, in such cases (e.g. for the 'Sign in' link at the top right),
   we use this instead.
*/
.oppia-navbar-clickable-dropdown:hover ul.dropdown-menu,
.oppia-clickable-navbar-element:hover {
  display: block;
}

.oppia-top-right-menu-item-separator {
  margin-top: 5px;
  margin-bottom: 5px;
}

.oppia-share-dropdown-menu {
  min-width: 30px;
  width: 46px;
}

.oppia-share-dropdown-menu li > a {
  font-weight: bolder;
  padding: 10px;
  text-align: center;
}

.oppia-share-dropdown-menu:hover .oppia-share-dropdown-toggle {
  color: #009688;
  background-color: white;
}

.nav .dropdown:hover > .dropdown-menu {
  border: none;
}

/* Show the navbar submenu dropdowns on-hover rather than on-click, if the
   screen size is large enough. */
@media (min-width: 768px) {
  .nav .dropdown:hover > .dropdown-menu {
    display: block;
  }
  .nav .dropdown:hover > .dropdown-menu > li > a {
    color: #009688;
  }
  .nav .dropdown:hover > .dropdown-menu > li > a:hover {
    background-color: #eee;
    color: #888;
  }
}

.oppia-main-content {
  margin: 10px;
  padding: 10px;
  width: 100%;
}

.oppia-align-center {
  float: none;
  margin: 0 auto;
  text-align: center;
}

.oppia-exploration-ctrl {
  margin: 15px 0;
}

.oppia-loading-fullpage {
  border: 1px;
  border-radius: 5px;
  font-size: 2em;
  height: 100%;
  position: fixed;
  top: 35%;
  width: 100%;
  z-index: 1000;
}
.oppia-loading-dot-one {
  opacity: 0;
  animation: dot 1.5s infinite;
  animation-delay: 0.0s;
  -moz-animation: dot 1.5s infinite;
  -moz-animation-delay: 0.0s;
  -webkit-animation: dot 1.5s infinite;
  -webkit-animation-delay: 0.0s;
}
.oppia-loading-dot-two {
  opacity: 0;
  animation: dot 1.5s infinite;
  animation-delay: 0.3s;
  -moz-animation: dot 1.5s infinite;
  -moz-animation-delay: 0.3s;
  -webkit-animation: dot 1.5s infinite;
  -webkit-animation-delay: 0.3s;
}
.oppia-loading-dot-three {
  opacity: 0;
  animation: dot 1.5s infinite;
  animation-delay: 0.6s;
  -moz-animation: dot 1.5s infinite;
  -moz-animation-delay: 0.6s;
  -webkit-animation: dot 1.5s infinite;
  -webkit-animation-delay: 0.6s;
}

.oppia-navbar-button-container {
  border-radius: 0;
  margin-top: 10px;
}
/* In Bootstrap, white-space for dropdown list is no-wrap. Use this instead
   to align ticks and dropdown options.
*/
.oppia-navbar-button-container > .dropdown-menu > li > a {
  white-space: normal;
}
.btn.oppia-navbar-button {
  background-color: rgba(0,0,0,0.2);
  color: rgba(255,255,255,1.0);
  font-family: "Capriola", "Roboto", Arial, sans-serif;
  font-size: 14px;
  margin-right: 5px;
  margin-left: 5px;
  text-transform: uppercase;
}
.btn.oppia-navbar-button:hover {
  background-color: rgba(5, 190, 178, 1);
  color: rgba(255,255,255,1);
}

@media (max-width: 768px) {
  .oppia-navbar-hide-on-small-width {
    display: none;
  }
}

.btn.oppia-unresolved-answer-button {
  background-color: white;
  border-radius: 12px;
  color: black;
  font-size: 14px;
  margin: 4px;
  padding: 8px 18px;
  text-align: left;
  width: auto;
}

.btn.oppia-unresolved-answer-button:hover {
  background-color: #eee;
}

.oppia-exp-summary-tiles-container {
  display: block;
  height: 100%;
  margin-left: auto;
  margin-right: auto;
  max-width: 928px;
  min-height: 300px;
  padding-bottom: 24px;
  padding-top: 24px;
  width: 100vw;
}
/* Ensure that the summary tiles tiles remain centered. Note that these values
   would need to be updated if the summary tiles are changed. */
@media (max-width: 844px) {
  .oppia-exp-summary-tiles-container {
    margin-left: 5vw;
    margin-right: 5vw;
    max-width: 89vw;
    width: initial;
  }
}
@media (max-width: 632px) {
  .oppia-exp-summary-tiles-container {
    margin-left: 2vw;
    margin-right: 2vw;
    max-width: 96vw;
  }
}

.oppia-library-group {
  display: block;
  height: 350px;
  margin-bottom: 72px;
  margin-top: 36px;
  max-width: 928px;
  width: 100vw;
}

.oppia-library-group-header-container {
  width: 95%;
  width: calc(100% - 120px);
  max-width: 928px;
  min-width: 315px;
}

@media(max-width: 720px) {
  .oppia-library-group-header-container {
    width: 80%;
  }
}

@media(max-width: 480px) {
  .oppia-library-group-header-container {
    width: 100%;
  }
}

.oppia-library-group-header {
  display: inline-block;
  font-size: 2em;
  margin-bottom: 24px;
  margin-left: 44px;
  min-width: 126px;
}

@media(max-width: 720px) {
  .oppia-library-group-header {
    width: 76%;
    width: calc(80% - 120px);
  }
}

.oppia-library-group-header a {
  color: #2c4841;
  font-family: "Capriola", "Roboto", Arial, sans-serif;
}
.oppia-library-group-header a:hover {
  color: #0844aa;
}

.oppia-library-group-view-all-btn {
  background-color: rgba(1,120,109,1);
  color: rgba(255,255,255,1.0);
  font-family: "Capriola", "Roboto", Arial, sans-serif;
  font-size: 14px;
  margin-right: 48px;
  margin-top: 30px;
  position: absolute;
  text-transform: uppercase;
}

.oppia-library-group-view-all-btn:hover,
.oppia-library-group-view-all-btn:focus,
.oppia-library-group-view-all-btn:active {
  background-color: rgba(5, 190, 178, 1);
  color: rgba(255,255,255,1);
}

@media (max-width: 992px) {
  .oppia-library-group-view-all-btn {
    margin-top: 18px;
    position: inherit;
  }
}

@media (max-width: 720px) {
  .oppia-library-group-header {
    font-size: 6vw;
  }
}

.oppia-library-carousel-scroll-btn {
  color: #2c4841;
  cursor: default;
  float: left;
  height: 60px;
  margin-top: 100px;
  max-width: 40px;
  padding: 0;
  position: relative;
  width: 10vw;
}
.oppia-library-carousel-scroll-btn i {
  font-size: 36px;
  margin: 0;
  padding: 0;
  top: 50%;
}

.oppia-library-carousel-tiles {
  /*The height is adjusted to hide the scrollbars*/
  height: 290px;
  left: 0;
  margin: 0;
  overflow: hidden;
  padding: 0;
  position: relative;
  top: 0;
  white-space: nowrap;
}

.oppia-library-carousel {
  height: 282px;
  float: left;
  max-width: 848px;
  overflow: hidden;
  position: relative;
}

.oppia-library-carousel-overlay-left,
.oppia-library-carousel-overlay-right {
  /*The display is set in Library.js*/
  display: none;
  height: 258px;
  margin-top: 12px;
  position: absolute;
  top: 0;
  width: 20px;
  z-index: 99;
}

.oppia-library-carousel-overlay-left {
  background: #b5bdc8;
  background: -moz-linear-gradient(left, rgba(0,0,0,0.65) 0%, rgba(0,0,0,0) 100%);
  background: -webkit-linear-gradient(left, rgba(0,0,0,0.65) 0%, rgba(0,0,0,0) 100%);
  background: linear-gradient(to right, rgba(0,0,0,0.65) 0%, rgba(0,0,0,0) 100%);
  left: 0;
}

.oppia-library-carousel-overlay-right {
  background: #b5bdc8;
  background: -moz-linear-gradient(left, rgba(0,0,0,0) 0%, rgba(0,0,0,0.65) 100%);
  background: -webkit-linear-gradient(left, rgba(0,0,0,0) 0%, rgba(0,0,0,0.65) 100%);
  background: linear-gradient(to right, rgba(0,0,0,0) 0%, rgba(0,0,0,0.65) 100%);
  right: 0;
}

.oppia-dashboard-aggregated-stats md-card {
  background: #fff;
  margin: 0 7.5px 40px 7.5px;
}

.oppia-dashboard-aggregated-stats .stats-card {
  border-right: 1px solid #bbb;
  margin: 10px 0;
  padding-left: 35px;
  width: 50%;
}
.oppia-dashboard-aggregated-stats .stats-card:last-child {
  border: none;
}

.stats-card p {
  color: #555;
}

.stats-card .stat-value {
  margin: 2px 0;
}

.oppia-dashboard-tabs {
  border-bottom: 1px solid #eee;
  display: flex;
  flex-wrap: wrap;
  margin-bottom: 0;
  padding-left: 0;
  text-align: center;
}

.oppia-dashboard-tabs li {
  display: flex;
  margin-bottom: 0;
  width: 200px;
}

.oppia-dashboard-tabs-active .oppia-dashboard-tabs-text {
  border-bottom: 4px solid #009688;
  color: #009688;
  margin-left: 7.5px;
}

<<<<<<< HEAD
.oppia-dashboard-tabs-text {
  border-bottom: none;
=======
.oppia-dashboard-tabs .oppia-dashboard-tabs-text {
  color: #009688;
>>>>>>> 04dc6fd6
  font-size: 1em;
  padding: 10px;
  text-decoration: none;
  text-transform: uppercase;
  width: 100%;
}

.oppia-dashboard-tabs .oppia-dashboard-tabs-text:hover,
.oppia-dashboard-tabs .oppia-dashboard-tabs-text:focus {
  text-decoration: none;
}

.oppia-dashboard-empty-text {
  padding-top: 50px;
}

.oppia-dashboard-tabs .list-card-view-toggle {
  margin-left: auto;
  margin-right: 7.5px;
  width: auto;
}

.list-card-view-toggle button {
  background: #fff;
  border: 1px solid #ddd;
  color: #009688;
  height: 32px;
  margin-top: 7px;
  padding: 5px 12px;
}

.list-card-view-toggle .card-view-btn {
  border-top-left-radius: 5px;
  border-bottom-left-radius: 5px;
}

.list-card-view-toggle .list-view-btn {
  border-top-right-radius: 5px;
  border-bottom-right-radius: 5px;
  margin-left: -1px;
}

.list-card-view-toggle .dashboard-active-view {
  background: #009688;
  color: #fff;
}

li.sort-explorations-select {
  display: block;
  margin-left: auto;
  margin-right: auto;
  width: auto;
}

li.sort-explorations-select .sort-by-text,
li.sort-explorations-select .sort-options,
li.sort-explorations-select .sort-order {
  display: inline-block;
}

li.sort-explorations-select .sort-by-text {
  margin: 8px 8px 0 ;
}

li.sort-explorations-select .sort-options {
  background: #fff;
  border-color: #ddd;
  height: 32px;
  margin: 7px 7px 0 0;
}

li.sort-explorations-select .sort-order {
  cursor: pointer;
  margin: 14px 8px 0 0;
}

/* Rules for the tiles in the creator dashboard. */

.oppia-dashboard-intro-card {
  font-family: "Capriola", "Roboto", Arial, sans-serif;
}
.oppia-dashboard-intro-card p {
  margin-bottom: 12px;
}
.oppia-dashboard-intro-picture {
  width: 400px;
}
.oppia-dashboard-intro-button {
  background-color: #015c53;
  border-radius: 0;
  color: #fff;
  font-family: "Capriola", "Roboto", Arial, sans-serif;
  font-size: 14px;
  margin-top: 10px;
  text-transform: uppercase;
  width: 200px;
}
.oppia-dashboard-intro-button:hover,
.oppia-dashboard-intro-button:focus,
.oppia-dashboard-intro-button:active {
  background-color: rgba(5, 190, 178, 1);
  color: #fff;
}

md-card.oppia-dashboard-tile {
  background-color: #fff;
  color: #888;
  height: 120px;
  margin: 0;
  padding: 0;
  position: relative;
  width: 100%;
}
.oppia-dashboard-tile:hover {
  background-color: #f9f9f9;
}

.oppia-dashboard-tile-container-link {
  height: 100%;
  width: 100%;
}

.oppia-dashboard-tile-contents {
  height: 100%;
  padding: 23px 58px;
  width: 100%;
}
.oppia-dashboard-tile-contents:hover {
  text-decoration: none;
}

.oppia-dashboard-tile-image-container {
  height: 120px;
  left: 0;
  top: 0;
  width: 120px;
}
/* This centers the image horizontally and vertically. */
.oppia-dashboard-tile-image {
  height: 120px;
  width: 120px;
}
.oppia-dashboard-tile-image-private {
  opacity: 0.2;
}
.oppia-dashboard-tile-details {
  padding-left: 100px;
  padding-top: 5px;
}
.oppia-dashboard-tile-first-row {
  margin-bottom: 8px;
}
.oppia-dashboard-tile-title {
  color: #333;
  font-family: "Capriola", "Roboto", Arial, sans-serif;
  font-weight: bold;
}
@media (max-width: 365px) {
  .oppia-dashboard-tile-image-container {
    display: none;
  }
  .oppia-dashboard-tile-details {
    padding-left: 0;
  }
}

.oppia-dashboard-tile-second-row {
  color: rgba(0,0,0,0.65);
  font-size: 0.9em;
}

.oppia-signup-page-title {
  color: #222;
  font-size: 1.6em;
  margin: 0 0 30px 0;
}

.oppia-content {
  margin: 0 auto;
  max-width: 630px;
  -webkit-overflow-scrolling: touch;
  width: 80%;
}

.oppia-toast-container {
  position: fixed;
  z-index: 999999;
}

.oppia-toast-container * {
  -moz-box-sizing: border-box;
  -webkit-box-sizing: border-box;
  box-sizing: border-box;
}
.oppia-toast {
  position: relative;
  overflow: hidden;
  padding: 15px 15px 15px 50px;
  top: 60px;
  width: 500px;
  -moz-border-radius: 3px 3px 3px 3px;
  -webkit-border-radius: 3px 3px 3px 3px;
  border-radius: 3px 3px 3px 3px;
  background-position: 15px center;
  background-repeat: no-repeat;
  -moz-box-shadow: 0 0 12px #999999;
  -webkit-box-shadow: 0 0 12px #999999;
  box-shadow: 0 0 12px #999999;
  color: #FFFFFF;
  opacity: 0.8;
  margin: auto;
  margin-top: 5px;
}
.oppia-toast-container > :hover {
  -moz-box-shadow: 0 0 12px #000000;
  -webkit-box-shadow: 0 0 12px #000000;
  box-shadow: 0 0 12px #000000;
  opacity: 1;
  cursor: pointer;
}
.toast-warning {
  background-image: url("/assets/common/images/general/warning.png");
}

@media all and (max-width: 240px) {
  .oppia-toast {
    padding: 8px 8px 8px 50px;
    width: 11em;
  }
  .oppia-toast-container .toast-close-button {
    right: -0.2em;
    top: -0.2em;
  }
}
@media all and (min-width: 241px) and (max-width: 480px) {
  .oppia-toast {
    padding: 8px 8px 8px 50px;
    width: 18em;
  }
  .oppia-toast-container .toast-close-button {
    right: -0.2em;
    top: -0.2em;
  }
}
@media all and (min-width: 481px) and (max-width: 768px) {
  .oppia-toast {
    padding: 15px 15px 15px 50px;
    width: 25em;
  }
}

.oppia-form input.ng-invalid.ng-dirty {
  border: 2px solid #FA787E;
}

.oppia-help {
  height: 16px;
  width: 16px;
}

.oppia-main-body {
  height: 100%;
  margin: 0 auto;
  min-height: 100%;
}

.oppia-cc-icon {
  bottom: 0;
  opacity: 0.4;
  position: fixed;
  right: 25px;
}

.oppia-cc-icon:hover {
  opacity: 0.7;
}

.oppia-wide-panel {
  border: 1px solid #dde0FF;
  border-radius: 20px;
  width: 100%;
}

.oppia-error-wide-container {
  margin-bottom: 30px;
}

.oppia-wide-panel-content, .oppia-forum {
  font-size: large;
  margin: 5px auto;
  min-height: 400px;
  padding: 20px;
}
.oppia-forum {
  margin-top: 0;
}

.oppia-warning {
  background: #F9EDBE;
  width: 80%;
  max-width: 700px;
}
.oppia-warning-chevron {
  font-size: 1em;
  padding-left: 4px;
  padding-top: 4px;
}

.oppia-placeholder {
  color: #888;
  font-style: italic;
}

.oppia-save-draft-button, .oppia-editor-publish-button {
  height: 34px;
}

.oppia-save-draft-button-padding {
  padding-right: 140px;
}

@media(max-width: 1099px) {
  .oppia-editor-publish-button {
    padding-bottom: 3px;
  }
  .oppia-save-draft-button {
    padding-bottom: 3px;
    width: 40px;
  }
}

@media(min-width: 1100px) {
  .material-icons.oppia-save-publish-button-icon,
  .oppia-save-publish-loading.oppia-save-publish-button-icon {
    display: none;
  }

  .oppia-editor-publish-button {
    padding-bottom: 6px;
  }
  .oppia-save-draft-button {
    padding-bottom: 6px;
    width: 125px;
  }
}

/* Overwrite the Bootstrap defaults. */
.nav > li > a.oppia-editor-navbar-tab-anchor {
  padding: 15px 11px;
}

.oppia-save-publish-loading.oppia-save-publish-button-icon {
  font-size: 30px;
  line-height: 14px;
  letter-spacing: -4px;
  font-style: normal;
  text-align: center;
}

@media(max-width: 1100px) {
  .oppia-save-publish-button-label {
    display: none;
  }
}

.oppia-state-name-container {
  background: #eee;
  border-bottom-left-radius: 5px;
  margin: 2px 7px;
  padding: 6px;
}

.oppia-editor-page-container {
  margin-bottom: 60px;
}

.oppia-editor-header {
  font-size: 16px;
  margin-top: 35px;
}

.oppia-editor-cards-container {
  margin: auto;
  max-width: 700px;
}
.oppia-editor-card-with-avatar {
  background: rgb(255,255,255);
  margin: 20px auto 0 auto;
  max-width: 700px;
  padding: 0;
}

.oppia-editor-card-avatar {
  height: 36px;
  left: -18px;
  position: absolute;
  top: 28px;
  width: 36px;
}

.oppia-editor-card {
  background: rgb(255,255,255);
  margin-left: auto;
  margin-right: auto;
  margin-top: 30px;
  max-width: 800px;
  padding: 32px;
  padding-bottom: 40px;
}

.oppia-editor-avatar {
  height: 24px;
  left: -43px;
  position: absolute;
  width: 24px;
}

pre.oppia-pre-wrapped-text {
  white-space: pre-wrap;
}

.oppia-editor-card-body {
  position: relative;
}
.oppia-editor-card-body h3 {
  font-size: 1.8em;
  margin: 0;
}
.oppia-editor-card-body form {
  margin: 0;
}

.oppia-editor-card-section-container {
  background: rgba(5,140,166,0.1);
  padding-bottom: 1px;
  padding-top: 5px;
}

.oppia-editor-card-section {
  padding: 20px 50px 20px 35px;
}

.oppia-state-content {
  min-height: 20px;
  padding: 5px 0 15px 10px;
}

.oppia-state-content-display, .oppia-param-changes-display {
  max-width: 610px;
  text-align: left;
}

/* These rules must be kept in sync with corresponding rules in
   core/templates/dev/head/player/conversation_skin_directive.html
   (those with '.conversation-skin-tutor-card-top-content > p,
   .conversation-skin-oppia-feedback-content > p,
   .conversation-skin-learner-answer-content > p,
   .conversation-skin-help-card-content > p' selectors specifying
    the same line-height, margin-top and margin-bottom attributes)
*/
.oppia-state-content-display-html > p,
.form-control.oppia-rte-content > div > p {
  line-height: 28px;
  margin-bottom: 18px;
  margin-top: 18px;
}

.oppia-state-content-display-html > p:first-child,
.form-control.oppia-rte-content > div > p:first-child {
  margin-top: 0px;
}

.oppia-state-content-display-html > p:last-child,
.form-control.oppia-rte-content > div > p:last-child {
  margin-bottom: 0px;
}

.oppia-prevent-selection {
  -moz-user-select: none;
  -ms-user-select: none;
  -webkit-user-select: none;
}

.oppia-save-state-item-button {
  margin-left: 5px;
}

.oppia-editable-section {
  cursor: pointer;
  position: relative;
}

/* this classes below are used to graymask
 * outcome section when one hovers and
 * editable section when one hovers over them
 */

.oppia-editable-section .oppia-rule-preview-section-mask,
.oppia-editable-section .oppia-editable-section-mask {
  background-color: #eee;
  bottom: 0;
  height: 100%;
  opacity: 0;
  position: absolute;
  top: 0;
  width: 100%;
  z-index: 10;
}

.oppia-editable-section:hover .oppia-rule-preview-section-mask,
.oppia-editable-section:hover .oppia-editable-section-mask {
  border-radius: 4px;
  opacity: 0.4;
  transition: all 200ms;
  -webkit-transition: all 200ms;
}

.oppia-editable-section:hover .oppia-interaction-preview {
  background: rgba(5, 140, 166, 0.5);
  border-radius: 4px;
}

.oppia-interaction-preview {
  opacity: 0.5;
  padding: 4px;
}

.oppia-editor-edit-icon {
  font-size: 16px;
  opacity: 0.2;
  position: absolute;
  right: -22px;
  top: 3px;
  -webkit-transition: all 200ms;
  transition: all 200ms;
}

.oppia-editable-section:hover .oppia-editor-edit-icon {
  opacity: 0.8;
}

.oppia-click-to-start-editing {
  height: 100%;
  position: absolute;
  width: 100%;
  z-index: 50;
}

.oppia-editor-trash-icon {
  opacity: 0.2;
  -webkit-transition: all 200ms;
  transition: all 200ms;
}

.oppia-editor-trash-icon:hover {
  opacity: 0.8;
  cursor: pointer;
}

/* Styles for the state graph vizualization. */

.oppia-state-graph-container {
  border-radius: 4px;
  border: 1px solid #ccc;
  height: 400px;
  overflow-y: hidden;
  position: relative;
}

.oppia-state-graph-animate-show {
  opacity: 1;
}
.oppia-state-graph-animate-show.ng-hide-add, .oppia-state-graph-animate-show.ng-hide-remove {
  transition: all linear 0.5s;
}
.oppia-state-graph-animate-show.ng-hide {
  opacity: 0;
}

/* Styles for the collections learner view */

.oppia-collection-player-tiles-container {
  height: 100%;
  margin-top: 60px;
  margin-left: auto;
  margin-right: auto;
  max-width: 800px;
  min-height: 500px;
  padding-bottom: 25px;
  padding-left: 50px;
  position: relative;
}
.oppia-collection-player-tiles-container .oppia-page-heading {
  color: #fff;
}

.oppia-collection-player-tile-section {
  margin-bottom: 24px;
}

.oppia-collection-player-small-text {
  color: #fff;
  font-style: italic;
  font-size: 1em;
  margin-top: 12px;
  margin-bottom: 6px;
}

/* Styles for the statistics page. */

.oppia-back-arrow {
  float: left;
  margin-right: 5px;
}

.oppia-nested-link {
  color: #0844aa;
  cursor: pointer;
}

.oppia-nested-link:hover {
  color: #3f2c76;
  text-decoration: underline;
}

.oppia-add-interaction-button,
.oppia-add-response-button,
.oppia-add-fallback-button {
  background-color: rgba(5,140,166,0.9);
  border: 0;
  border-radius: 0;
  color: white;
  opacity: 0.9;
  padding: 7px;
  width: 100%;
}

.oppia-add-interaction-button:active,
.oppia-add-interaction-button:focus,
.oppia-add-interaction-button:hover,
.oppia-add-response-button:active,
.oppia-add-response-button:focus,
.oppia-add-response-button:hover,
.oppia-add-fallback-button:active,
.oppia-add-fallback-button:focus,
.oppia-add-fallback-button:hover {
  background-color: rgba(5,140,166,1);
  color: white;
  opacity: 1;
}

.oppia-add-rule-button {
  background-color: rgba(165,165,165,0.9);
  border: 0;
  border-radius: 0;
  color: white;
  opacity: 0.9;
  padding: 7px;
  width: 100%;
}

.oppia-add-rule-button:active,
.oppia-add-rule-button:focus,
.oppia-add-rule-button:hover {
  background-color: rgba(165,165,165,1);
  color: white;
  opacity: 1;
}

/* Workaround to ensure that single-line paragraphs comprising multiple-choice
   options are displayed inline. */
.oppia-multiple-choice-rule p {
  display: inline;
}
.oppia-multiple-choice-rule p::before {
  content: ' ';
}

.oppia-interaction-tile {
  cursor: pointer;
  display: inline-block;
  margin: 5px;
  outline: 1px solid #aaa;
  vertical-align: top;
  width: 30%;
}
.oppia-interaction-tile:hover {
  outline: 2px solid #009688;
}
.oppia-interaction-tile-name {
  border-top: 1px solid #ccc;
  padding: 3px 0;
  position: relative;
  text-align: center;
}
.oppia-interaction-customization-label {
  font-size: 1em;
  font-weight: bold;
  padding-bottom: 6px;
}

.oppia-small-delete-button {
  padding-top: 3px;
}

.oppia-delete-param-change-button,
.oppia-delete-interaction-button,
.oppia-close-popover-button,
.oppia-delete-list-entry-button {
  background: none;
  border: 0;
  color: #000;
  cursor: pointer;
  height: 30px;
  opacity: 0.5;
  width: 30px;
}
.oppia-delete-param-change-button,
.oppia-delete-interaction-button,
.oppia-close-popover-button {
  position: absolute;
}
.oppia-delete-interaction-button,
.oppia-close-popover-button {
  right: 8px;
  top: 8px;
}
.oppia-delete-param-change-button {
  right: -30px;
  top: 0;
}
.oppia-delete-response-button,
.oppia-delete-rule-button {
  cursor: pointer;
  opacity: 0.5;
  position: absolute;
  right: 8px;
  top: 8px;
  width: 20px;
}
.oppia-delete-list-entry-button {
  margin-top: 6px;
}
.oppia-delete-param-change-button:hover,
.oppia-delete-interaction-button:hover,
.oppia-close-popover-button:hover,
.oppia-delete-response-button:hover,
.oppia-delete-rule-button:hover,
.oppia-delete-list-entry-button:hover {
  opacity: 1;
}



.oppia-graph-resize-button {
  border: 0;
  padding: 9px 10px 6px 10px;
  position: absolute;
  right: 2px;
  top: 2px;
}

.nav-pills > li > a.oppia-rule-tab {
  background: rgba(0,0,0,0.05);
  border-radius: 0;
  border-bottom: 1px solid #f0f0f0;
  color: #444;
  padding: 7px 15px;
  width: 100%;
}
.nav-pills > li > a.oppia-rule-tab-disabled {
  cursor: default;
}
.nav-pills > li:hover > a.oppia-rule-tab {
  background: rgba(0,0,0,0.1);
}
.nav-pills > li:hover > a.oppia-rule-tab-disabled {
  background: rgba(0,0,0,0.05);
}
.nav-pills > li.active > a.oppia-rule-tab-active {
  background: rgba(5,140,166,0.1);
  border-right: 0;
  color: #333;
}

.oppia-default-rule-tab {
  border-left: 1px solid #ddd;
}

.oppia-rule-body-container {
  padding-left: 0;
  padding-right: 0;
  width: 100%;
}

.oppia-readonly-rule-tile {
  border-radius: 4px;
  margin-bottom: 0;
  margin-left: 0;
  padding: 4px;
}

.oppia-readonly-rule-tile img, .oppia-rule-tab img {
  max-height: 50px;
}

.oppia-rule-dest-link {
  margin-left: 5px;
  position: absolute;
  width: 400px;
  /* This must be larger than the z-index in
     .oppia-interactive-section-click-handler, so that the rule does not
     switch to edit mode when the destination link is clicked. */
  z-index: 200;
}

.oppia-rule-save-cancel-buttons {
  margin-bottom: 5px;
  margin-top: 2px;
}

.oppia-rule-block {
  background-color: white;
  border-top: 1px solid #ccc;
  border-left: 1px solid #ccc;
  border-right: 1px solid #ccc;
}

.oppia-rule-block.active {
  box-shadow: 0 1px 3px rgba(0,0,0,0.12), 0 1px 2px rgba(0,0,0,0.24);
  margin: -2px;
  z-index: 1;
}

.oppia-response-header-block {
  overflow: hidden;
  padding-left: 24px;
  white-space: nowrap;
  width: 640px;
}

.oppia-response-header {
  float: left;
  overflow: hidden;
  text-overflow: ellipsis;
  white-space: nowrap;
  width: 500px;
}

.oppia-rule-header {
  color: rgb(120, 120, 120);
  overflow: hidden;
  padding-left: 0;
  text-overflow: ellipsis;
  white-space: nowrap;
}

.oppia-rule-sort-handle, .oppia-fallback-sort-handle {
  cursor: move;
  left: 10px;
  margin-left: 5px;
  opacity: 0.3;
  position: absolute;
  top: 6px;
  width: 25px;
  /* This is needed for the sort handle to be above the rule tile. */
  z-index: 1;
}

.oppia-rule-header-warning-placement {
  left: -0.5em;
  position: absolute;
  top: 6px;
  z-index: 2;
}

.oppia-rule-header-warning-style {

  -ms-transform: rotate(-10deg);
  -webkit-transform: rotate(-10deg);

  background-color: yellow;
  border:1px solid black;
  color: firebrick;
  cursor: pointer;
  font-size: 20px;
  font-weight: bold;
  height:22px;
  line-height: 22px;
  text-align: center;
  transform: rotate(-10deg);
  width:22px;
}

.oppia-param-change-sort-handle {
  cursor: move;
  left: -20px;
  opacity: 0.3;
  position: absolute;
  top: 4px;
}

.oppia-rule-edit-feedback {
  position: relative;
}

.oppia-rule-details-header {
  margin-bottom: 6px;
}

.about-tabs {
  margin-bottom: 0;
}

table.oppia-padded-table {
  border: 1px solid black;
  padding: 5px;
}
table.oppia-padded-table th, table.oppia-padded-table td {
  border: 1px solid black;
  padding: 5px;
}

/* Styles for parameter labels. */
oppia-parameter {
  background-color: #18447E;
  border-radius: .25em;
  color: white;
  display: inline;
  font-size: 75%;
  font-weight: bold;
  line-height: 1;
  margin: auto 4px;
  padding: .2em .6em .3em;
  text-align: center;
  vertical-align: baseline;
  white-space: nowrap;
}

.oppia-param-editor-row {
  position: relative;
}

.oppia-param-display-row {
  margin-bottom: 4px;
}

.oppia-tutorial-tooltip {
  min-width: 400px !important;
}

/* Hide the search icon in the rule destination dropdown. */
.oppia-rule-dest-select2 .select2-search input {
  background: none;
}

.oppia-dashboard-row {
  background-color: #fff;
  cursor: pointer;
  margin-bottom: -5px;
  overflow: auto;
}
.oppia-dashboard-row:hover {
  background: #eee;
}
.oppia-dashboard-row-recent {
  background: #fff4ca;
}
.oppia-dashboard-row-recent:hover {
  background: #ffe279;
}

.oppia-dashboard-status-green {
  color: #009688;
  font-weight: bold;
  text-transform: capitalize;
}

.oppia-dashboard-status-grey {
  color: #888;
  text-transform: capitalize;
}

.oppia-dashboard-status-orange {
  color: #f7a541;
  font-weight: bold;
  text-transform: capitalize;
}

.oppia-dashboard-tile-metadata-parent {
  float: right;
  padding-top: 15px;
  width: 30%;
}

.oppia-dashboard-tile-metadata {
  border-left-color: #DADADA;
  border-left-style: ridge;
  border-left-width: thin;
  color: #888;
  font-size: 0.85em;
  height: 85px;
  margin-left: 10px;
  padding-left: 20px;
  padding-right: 20px;
}

md-card.oppia-dashboard-tile {
  background-color: #fff;
  border-bottom: 1px solid #ccc;
  color: #888;
  height: 120px;
  margin: 0;
  padding: 0;
  position: relative;
}

.oppia-dashboard-list-view-item {
  background: #fff;
  margin: 20px 7.5px 0px 7.5px;
  padding: 10px 20px;
}

.oppia-dashboard-table {
  width: 100%;
  font-size: 15px;
}

.oppia-dashboard-table tr:first-child {
  border-bottom: 2px solid #ccc;
  color: #555;
}

.oppia-dashboard-table .oppia-dashboard-table-headings p {
  display: inline;
}

.oppia-dashboard-table th {
  padding: 12px 3px;
}

.oppia-dashboard-table td {
  padding: 7px 3px;
}

.exploration-list-item:not(:last-child) {
  border-bottom: 1px solid #bbb;
}

.exploration-list-item .exp-private-text {
  font-size: 15px;
}

.exploration-list-item .featured-badge {
  background-color: #009688;
  border-radius: 5px;
  color: white;
  font-size: 10px;
  margin-left: 3px;
  padding: 4px 6px;
  text-transform: uppercase;
  vertical-align: middle;
}

.oppia-exp-arrow:after {
  border-bottom: 16px solid #fff;
  border-left: 16px solid transparent;
  border-right: 16px solid transparent;
  bottom: -114px;
  content: '';
  height: 0;
  left: 70px;
  position: absolute;
  width: 0;
}

.oppia-exp-dropdown-stats {
  background: white;
  left: 0;
  margin-top: 111px;
  position: absolute;
  right: 0;
  z-index: 1;
}

.oppia-exp-dropdown-stats .stat-block {
  border-bottom: 1px solid #ccc;
  padding: 10px;
}

.stat-block .heading-text span {
  float: right;
}

.stat-block .stat-block-values {
  background: #ccc;
  font-size: 0.9em;
  margin: 8px -18px -11px;
  padding: 10px 18px;
}

.oppia-exp-dropdown-stats .open-in-editor-btn {
  background: #009688;
  color: white;
  margin: 15px 0 0 10px;
  text-transform: uppercase;
}

ul.oppia-dashboard-tiles {
  list-style-type: none;
  margin-top: 30px;
  padding-left: 0;
}

.oppia-large-modal-window .modal-dialog {
  max-width: 900px;
  width: 80%;
}
.oppia-large-modal-window .modal-body {
  height: 60vh;
}

.oppia-embed-modal-code {
  background-color: #fcfcfc;
  border: 1px solid #d9d9d9;
  border-radius: 4px;
  display: inline-block;
  padding: 10px;
}

.oppia-embed-modal-code:hover {
  background-color: #f9f9f9;
}

.oppia-version-mismatch-modal .oppia-content {
  max-height: 700px;
  overflow-x: hidden;
  overflow-y: scroll;
}

.oppia-vcenter {
  display: table-cell;
  float: none;
  vertical-align: middle;
}

.oppia-disabled-link {
  opacity: 0.6;
  pointer-events: none;
}

/* CSS3 Animations */
@-ms-keyframes spin {
  from { -ms-transform: rotate(0deg); }
  to { -ms-transform: rotate(360deg); }
}
@-moz-keyframes spin {
  from { -moz-transform: rotate(0deg); }
  to { -moz-transform: rotate(360deg); }
}
@-webkit-keyframes spin {
  from { -webkit-transform: rotate(0deg); }
  to { -webkit-transform: rotate(360deg); }
}
@keyframes spin {
  from { transform: rotate(0deg); }
  to { transform: rotate(360deg); }
}

.oppia-animate-spin {
  -webkit-animation-name: spin;
  -webkit-animation-duration: 1000ms;
  -webkit-animation-iteration-count: infinite;
  -webkit-animation-timing-function: ease-in-out;

  -moz-animation-name: spin;
  -moz-animation-duration: 1000ms;
  -moz-animation-iteration-count: infinite;
  -moz-animation-timing-function: ease-in-out;

  -ms-animation-name: spin;
  -ms-animation-duration: 1000ms;
  -ms-animation-iteration-count: infinite;
  -ms-animation-timing-function: ease-in-out;

  animation-name: spin;
  animation-duration: 1000ms;
  animation-iteration-count: infinite;
  animation-timing-function: ease-in-out;
}

oppia-expression-error-tag {
  background-color: #d9534f;
  border-radius: .25em;
  color: white;
  display: inline;
  font-size: 75%;
  font-weight: bold;
  line-height: 1;
  margin: auto 4px;
  padding: .2em .6em .3em;
  text-align: center;
  vertical-align: baseline;
  white-space: nowrap;
}
oppia-expression-error-tag:after {
  content: "Expression parsing error!";
}

/* Adjust the z-index for the tutorial components so that they do not go
   above the navbar.
*/
.ng-joyride-element-static[data-original-title],
div.ng-joyride-title {
  z-index: 999;
}
.ng-joyride.popover.sharp-borders {
  z-index: 1002;
}
div#ng-curtain {
  z-index: 997;
}

/* Add inter-paragraph spacing to the ng-joyride tutorial contents. */
.ng-joyride .popover-content p {
  margin-top: 10px;
}

.oppia-navbar {
  box-shadow: 0 3px 6px rgba(0,0,0,0.16), 0 3px 6px rgba(0,0,0,0.23);
  cursor: default;
  height: 56px;
  left: -2%;
  padding-left: 2%;
  padding-right: 2%;
  position: fixed;
  width: 104%;
  /* This is larger than the editor tutorial's z-index, but smaller than
     the z-index for Bootstrap modals.
  */
  z-index: 1005;
}

.oppia-top-of-page-padding {
  /* This ensures that content is not tucked behind the fixed navbar. */
  height: 56px;
}
.oppia-navbar-menu {
  margin-left: 10px;
  opacity: 0.9;
  outline-color: transparent;
  padding-top: 20px;
}
.oppia-navbar-menu-icon {
  color: #fff;
  margin-top: -5px;
}
.oppia-navbar-menu:hover {
  opacity: 1;
}

.oppia-navbar-brand-name {
  float: left;
  height: 56px;
  line-height: 20px;
  margin-left: -10px;
}

.oppia-logo {
  display: inline-block;
  font-family: "Capriola", "Roboto", Arial, sans-serif;
  font-size: 21px;
  font-weight: 300;
  height: 40px;
  margin-top: 8px;
}
.oppia-logo-wide {
  margin-left: 25px;
}
.oppia-logo-small {
  margin-left: 6px;
}

@media (min-width: 500px) {
  .oppia-navbar-tabs-narrow {
    /*
      This needs to take i18n of the "Create" and "Sign in" buttons into
      account.
    */
    min-width: 260px;
  }
  .oppia-navbar-tabs {
    /*
      This needs to take i18n of the "Create" and "Sign in" buttons into
      account.
    */
    min-width: 580px;
  }
}
.nav > li > a.oppia-navbar-tab {
  font-family: "Capriola", "Roboto", Arial, sans-serif;
  font-size: 14px;
  padding: 17px 12px 10px 12px;
  text-transform: uppercase;
}
.oppia-navbar-dropdown-toggle,
.oppia-navbar-tab {
  height: 56px;
  color: #fff;
}
.oppia-navbar-profile {
  float: right;
}
.oppia-navbar-nav > li > a:hover,
.oppia-navbar-nav > li > a:focus,
.oppia-navbar-nav .open > a,
.oppia-navbar-nav .open > a:hover,
.oppia-navbar-nav .open > a:focus,
.oppia-navbar-tabs > li > a:hover,
.oppia-navbar-tabs > li > a:focus {
  background-color: #fff;
  color: #009688;
}
.oppia-navbar-profile-admin > li > a:hover,
.oppia-navbar-profile-admin > li > a:focus,
.oppia-navbar-profile-admin .open > a,
.oppia-navbar-profile-admin .open > a:hover,
.oppia-navbar-profile-admin .open > a:focus,
.oppia-navbar-tabs-admin > li > a:hover,
.oppia-navbar-tabs-admin > li > a:focus {
  background-color: #fff;
  color: #00376d;
}
.oppia-navbar-dropdown {
  border: 0;
  border-top-left-radius: 0;
  border-top-right-radius: 0;
  margin-top: 0;
}
.oppia-navbar-dropdown > li > a {
  color: #009688;
}
.oppia-navbar-dropdown > li > a:hover,
.oppia-navbar-dropdown > li > a:focus {
  background-color: #eee;
  color: #888;
}
.oppia-navbar-profile-picture-container {
  margin-left: 10px;
  text-align: right;
}
.oppia-navbar-profile-picture {
  height: 32px;
  width: 32px;
}
.oppia-navbar-role-indicator {
  background-color: #f7a541;
  border-radius: 20px;
  bottom: 10px;
  height: 15px;
  position: absolute;
  right: 25px;
  width: 15px;
}
.oppia-navbar-role-text {
  bottom: 0;
  color: white;
  font-size: 0.7em;
  font-weight: bold;
  position: absolute;
  right: 3px;
}

.oppia-navbar-dashboard-indicator {
  background-color: #f7a541;
  border-radius: 20px;
  height: 15px;
  position: absolute;
  right: 25px;
  top: 8px;
  width: 15px;
}
.oppia-navbar-dashboard-indicator-text {
  bottom: 0;
  color: white;
  font-size: 0.7em;
  font-weight: bold;
  position: absolute;
  right: 4px;
}

.oppia-select {
  background: white;
  border: #ddd solid 1px;
  border-radius: 4px;
  color: #555;
  padding: 5px;
}

.oppia-feedback-tab-row {
  cursor: pointer;
}
.oppia-feedback-tab-row:hover {
  background: #eee;
}

.oppia-editor-sidebar {
  max-width: 500px;
  padding: 7px 5px 0 5px;
  position: absolute;
  right: 15px;
  top: 28px;
  width: 100%;
}
.oppia-editor-sidebar accordion .panel {
  border-radius: 0;
}
.oppia-editor-sidebar accordion .panel .panel-heading {
  background-color: #ddd;
  border-radius: 0;
  padding: 3px 10px;
}
.oppia-editor-sidebar accordion .panel .panel-title {
  font-weight: bold;
}
.oppia-editor-sidebar accordion .panel .panel-body {
  border-radius: 0;
  padding-right: 25px;
}
.oppia-editor-sidebar-section-header {
  background-color: #ddd;
  font-size: 0.75em;
  font-weight: bold;
  padding: 3px 10px;
}
.oppia-editor-sidebar-section-body {
  background-color: #fff;
  margin-bottom: 5px;
  padding-right: 25px;
  padding: 0 10px;
}

.oppia-editor-warnings-indicator {
  border-style: inset;
  border-width: 0 9px 14px 9px;
  bottom: 10px;
  font-size: 0.7em;
  font-weight: bold;
  height: 0;
  position: absolute;
  right: 5px;
  width: 0;
}
.oppia-editor-warnings-error-color {
  border-color: transparent transparent rgb(244,244,15) transparent;
  color: #333;
}
.oppia-editor-warnings-critical-color {
  border-color: transparent transparent rgb(231,15,15) transparent;
  color: #fff;
}
.oppia-editor-warnings-count {
  margin-left: -3px;
}

.oppia-exploration-open-threads-indicator {
  border-radius: 10%;
  bottom: 10px;
  height: 13px;
  position: absolute;
  right: 5px;
  text-align: center;
  width: 16px;
}
.oppia-exploration-open-threads-color {
  background-color: #4078C0;
  border: 1px solid rgb(243, 243, 243);
}
.oppia-exploration-open-threads-count {
  bottom: 8px;
  color: white;
  font-size: 9px;
  position: relative;
}

.dropdown-menu.oppia-editor-warnings-box {
  background: #fcf8e3;
}
.oppia-editor-warnings-header {
  font-size: 0.8em;
  font-weight: bold;
  margin: 0 5px;
}
.oppia-editor-warnings-text {
  font-size: 0.9em;
  padding: 2px 5px;
  width: 250px;
}
.oppia-editor-warnings-separator {
  margin: 0;
}

/* Adding multilevel submenu functionality to Bootstrap's dropdown
    See http://bootsnipp.com/snippets/featured/multi-level-dropdown-menu-bs3
*/
.oppia-dropdown-submenu {
  position: relative;
}

.oppia-dropdown-submenu > .dropdown-menu {
  border-radius: 0 6px 6px 6px;
  left: 100%;
  margin-top: -6px;
  margin-left: -1px;
  -moz-border-radius: 0 6px 6px;
  top: 0;
  -webkit-border-radius: 0 6px 6px 6px;
}

.oppia-dropdown-submenu:hover > .dropdown-menu {
  display: block;
}

.oppia-dropdown-submenu > a:after {
  border-color: transparent;
  border-style: solid;
  border-width: 5px 0 5px 5px;
  border-left-color: #ccc;
  content: " ";
  display: block;
  float: right;
  height: 0;
  margin-top: 5px;
  margin-right: -10px;
  width: 0;
}

.oppia-dropdown-submenu:hover > a:after {
  border-left-color: #fff;
}

.oppia-dropdown-submenu.pull-left {
  float: none;
}

.oppia-dropdown-submenu.pull-left > .dropdown-menu {
  border-radius: 6px 0 6px 6px;
  left: -100%;
  margin-left: 10px;
  -moz-border-radius: 6px 0 6px 6px;
  -webkit-border-radius: 6px 0 6px 6px;
}

.oppia-profile-picture .oppia-profile-picture-mask {
  background-color: #eee;
  bottom: 0;
  height: 100%;
  opacity: 0;
  position: absolute;
  top: 0;
  width: 100%;
  z-index: 10;
}
.oppia-profile-picture:hover .oppia-profile-picture-mask {
  border-radius: 4px;
  opacity: 0.7;
  transition: all 200ms;
  -webkit-transition: all 200ms;
}

.oppia-profile-picture-edit-prompt {
  background-color: #333;
  border-radius: 5px;
  color: white;
  left: 50%;
  min-width: 120px;
  padding: 5px;
  position: absolute;
  top: 50%;
  transform: translate(-50%, -50%);
}

.oppia-profile-picture-crop-area {
  background: #E4E4E4;
  height: 350px;
  margin-top: 20px;
  position: relative;
  width: 500px;
}
.oppia-profile-picture-reset-button {
  position: absolute;
  right: -50px;
  top: 0;
}

.oppia-page-cards-container {
  margin: auto;
  max-width: 95%;
  position: relative;
  width: 660px;
}

.oppia-page-card {
  background: rgb(255,255,255);
  margin-left: auto;
  margin-right: auto;
  margin-bottom: 30px;
  margin-top: 40px;
  padding: 30px 55px 30px 45px;
}
.oppia-page-card li {
  margin-bottom: 10px;
}

.oppia-notifications-tray {
  margin-left: -8px;
}

.oppia-notifications-dashboard-card {
  padding: 15px 40px;
}

.oppia-notification-content {
  display: inline-block;
}

.oppia-notification-last-updated {
  float: right;
}

@media (max-width: 500px) {
  .oppia-notification-content,
  .oppia-notification-last-updated {
    display: inline;
  }
}

.oppia-about-anchor {
  display: block;
  position: relative;
  top: -70px;
  visibility: hidden;
}

.oppia-about-right-menu {
  left: 50%;
  margin-left: 360px;
  position: fixed;
  top: 100px;
  width: 300px;
}

.oppia-about-right-menu p {
  line-height: 1;
  margin: 0.5em 0;
}
.oppia-about-right-menu ul {
  list-style-type: none;
  padding-left: 20px;
}

/* Hide the 'Skip' icon on the editor tutorial. */
.skipBtn i {
  display: none;
}

.oppia-page-heading {
  margin-bottom: 5px;
}

.oppia-page-heading-subtext {
  font-size: smaller;
  opacity: 0.7;
}

.oppia-rating-star-active {
  color: #FFD700;
}

.oppia-transition-200 {
  -webkit-transition: all 200ms;
  transition: all 200ms;
}

/* Styles for the feedback popover component in the learner view. */
.oppia-feedback-popover-submit-btn-enabled {
  color: #009688;
}
.oppia-feedback-popover-textarea {
  border: 1px solid rgba(0,0,0,0.2);
  margin-top: 4px;
  padding: 4px;
  resize: none;
  width: 200px;
}

.oppia-rte-toolbar-image {
  padding-bottom: 8px;
  padding-top: 8px;
}

.ta-scroll-window.oppia-rte-content {
  width: 100%;
}

.ta-editor.form-control.oppia-rte-content, .ta-scroll-window.form-control.oppia-rte-content {
  min-height: 80px;
  height: auto;
  overflow: auto;
  font-family: inherit;
  font-size: 100%;
}

.ta-editor .placeholder-text {
  color: #999;
  font-size: 0.9em;
}

.form-control.oppia-rte-content > .ta-bind {
  height: auto;
  min-height: 80px;
}

.form-control.oppia-rte-content img.block-element {
  display: block;
  margin: auto;
}

/* Styles for the editor training interfaces. */

.preview-conversation-skin-card-row-container {
  margin-bottom: 17px;
  table-layout: fixed;
  width: 100%;
}

.preview-conversation-skin-card-row {
  margin-bottom: 20px;
  margin-top: 20px;
  width: 100%;
}

.preview-conversation-skin-row-avatar {
  padding-right: 10px;
  width: 30px;
}

.preview-conversation-skin-row-avatar-img {
  height: 24px;
  max-width: 24px;
}

.preview-conversation-skin-oppia-content {
  padding-left: 15px;
  padding-top: 2px;
}

.preview-conversation-skin-learner-input {
  padding-left: 15px;
}

md-card.preview-conversation-skin-inline-interaction {
  background-color: #f6f6f6;
  border-bottom-left-radius: 2px;
  border-bottom-right-radius: 2px;
  border-top-left-radius: 0;
  border-top-right-radius: 0;
  border-top: 1px solid rgba(0,0,0,0.1);
  margin: -20px auto;
  max-width: 560px;
}

md-card.preview-conversation-skin-supplemental-card {
  background-color: #f6f6f6;
  margin: -5px 0;
  max-width: 560px;
}

.preview-conversation-skin-supplemental-interaction {
  margin: 0 auto;
  max-width: 560px;
}

.trained-feedback-selection-form-container {
  margin-top: -5px;
}

.trained-feedback-selection-container {
  border-bottom: thin solid #EEEEEE;
  margin-bottom: 5px;
}

.trained-feedback-selection-container md-input-group.md-default-theme label {
  border-bottom: 0;
}

.trained-feedback-selection {
  background: none;
  border: none;
  color: rgba(0,0,0,0.5);
  margin: 0;
  padding-left: 0;
  padding-top: 9px;
  text-align: left;
  /* This is needed so that images stay bounded by the container in Firefox. */
  width: 100%;
}

.trained-feedback-selection:hover {
  color: #00897B;
}

.oppia-modal-information-card .modal-dialog {
  margin: 100px auto;
  width: 400px;
}

.oppia-modal-information-card .modal-dialog .modal-content {
  border-radius: 0;
}

.oppia-modal-information-card .modal-dialog .modal-content md-card {
  border-radius:0;
  margin: 0;
  padding: 0;
}

.oppia-lost-changes > li {
  margin: 5px 0 5px 10px;
}

.oppia-lost-changes > li > .state-edit-desc {
  margin: 3px auto auto 25px;
}

.oppia-lost-changes > li .state-edit-desc .content > *,
.oppia-lost-changes > li .state-edit-desc .feedback > * {
  padding: 4px 0 0 20px;
}

.oppia-lost-changes > li > .state-edit-desc > .sub-edit {
  margin-left: 20px;
}

.oppia-lost-changes > li > .state-edit-desc > .rules-list > li {
  margin-left: 20px;
}

.oppia-info-card-title {
  bottom: 0;
  color: white;
  font-family: "Capriola", "Roboto", Arial, sans-serif;
  margin: 12px 0;
  padding: 0;
  position: absolute;
}

.oppia-info-card-bg-image {
  left: 50%;
  margin-right: -50%;
  position: absolute;
  top: 50%;
  transform: translate(-50%, -50%);
  width: 120px;
}

.oppia-info-card-logo-thumbnail {
  background-position: center;
  background-repeat: no-repeat;
  background-size: cover;
  height: 300px;
  padding: 20px;
  position: relative;
}

.oppia-info-card-content {
  padding: 10px 20px 10px 20px;
}

.oppia-info-card-content p {
  display: block;
  font-size: 1.0em;
  line-height: 1;
  padding: 12px 0 24px 0;
  position: relative;
  word-spacing: 0;
}

.oppia-info-card-content .card-metrics {
  margin-top: 10px;
  padding: 0;
}

.oppia-info-card-content .card-metrics li {
  font-size: 14px;
  list-style-type: none;
  text-align: center;
}

.oppia-info-card-content .card-metrics li .fa {
  font-size: 24px;
  margin-right: 5px;
}

.oppia-info-card-content .card-metrics ul img {
  height: 24px;
  margin-right: 2px;
  width: 24px;
}

.oppia-info-card-content .card-metrics ul li .oppia-contributors-circle {
  height: 20px;
  width: 20px;
}

.oppia-contributors-more-circle {
  background: #888;
  border-radius: 50%;
  border-color: black;
  height: 20px;
  padding-top: 3px;
  text-align: center;
  width: 20px;
}

.oppia-info-card-bottom-row {
  margin-top: 20px
}

.oppia-info-card-bottom-row md-chips md-chip {
  cursor: default;
  font-size: 12px;
  line-height: 1em;
  margin: 0;
  padding: 0;
}

.oppia-info-card-bottom-row ul li a img {
  height: 20px;
  width: 20px;
}

.oppia-info-card-tooltip-more {
  color: blue;
}

/* This is necessary so that long usernames don't overflow the tooltip. */
.oppia-info-card-content .tooltip-inner {
  max-width: none;
}

.oppia-info-card-tag-icon {
  padding-top: 6px;
  width: 28px;
}

.oppia-info-card-exploration-contributors-profile {
  padding: 0;
}

.oppia-info-card-community-editable-icon {
  color: #009688;
}

/* Styles for gadget panels and editor. */

.oppia-gadget-tile {
  cursor: pointer;
  display: inline-block;
  margin: 5px;
  vertical-align: top;
  width: 25%;
}
.oppia-gadget-tile:hover {
  outline: 2px solid #05A69A;
}
.oppia-gadget-tile-name {
  padding: 3px 0;
  position: relative;
  text-align: center;
}

.oppia-gadget-customization-editor label {
  font-weight: normal;
}

.oppia-gadget-delete-icon,
.oppia-gadget-edit-icon,
.oppia-gadget-rename-icon {
  cursor: pointer;
  position: absolute;
  width: 20px;
  z-index: 1;
}

.oppia-gadget-delete-icon,
.oppia-gadget-rename-icon {
  right: 0;
  top: 4px;
}

.oppia-gadget-rename-icon {
  right: 20px
}

.oppia-gadget-edit-icon {
  color: #636363;
  right: 20px;
  top: 4px;
}

.oppia-gadget-content {
  background: #fff;
}

.oppia-insert-gadget-button,
.oppia-gadget-name {
  background: #5cb85c;
  color: #fff;
  font-size: small;
  height: 25px;
  overflow: hidden;
  text-overflow: ellipsis;
  white-space: nowrap;
  padding-right: 40px;
}

.oppia-insert-gadget-button {
  background: inherit;
  color: #000;
  cursor: pointer;
  padding-right: 0;
}

.oppia-gadget-dropdown-toggle {
  border-bottom: 1px solid silver;
  border-left: 1px solid silver;
  color: gray;
  height: 25px;
  padding: 0 5px;
  position: absolute;
  right: 0;
  top: 0;
  width: 25px;
}

.oppia-rename-gadget-form {
  background-color: white;
  color: rgba(0, 0, 0, 0.73);
  margin-left: 4px;
  position: absolute;
  z-index: 1;
}

.oppia-rename-gadget-form input {
  width: 140px;
}

.oppia-gadget-outer-container {
  position: relative;
}

.oppia-gadget-list-container {
  cursor: pointer;
  margin-bottom: 5px;
  position: relative;
}

.oppia-gadget-name-panel,
.oppia-gadget-state-visibility-panel {
  border-top: 1px solid gray;
  padding: 10px 0;
}

.oppia-gadget-state-visibility-panel {
  /* To clear the float */
  overflow: auto;
  width: 100%;
}

.oppia-gadget-state-visible-title {
  color: rgba(0, 0, 0, 0.73);
  display: block;
  font-weight: normal;
}

.oppia-gadget-state-visible-input-label {
  float: left;
  margin-left: 10px;
}

.oppia-gadget-name {
  cursor: pointer;
  margin-bottom: 5px;
}

.oppia-gadget-dropdown-toggle:hover .oppia-hidden-gadgets-container {
  left: 24px;
  top: 0;
}

.oppia-hidden-gadget,
.oppia-visible-gadgets-container {
  position: relative;
}

.oppia-suggestion-review-container {
  width: 100%;
  height: 350px;
  padding: 10px;
}

.oppia-suggestion-review-panel-container {
  width: 49%;
  height: 100%;
}

.oppia-suggestion-review-panel {
  width: 100%;
  height: 100%;
  border: 1px solid black;
  overflow: scroll;
}

.oppia-suggestion-review-error {
  text-align: right;
  width: 100%;
  color: red;
  margin-bottom: 10px;
}

/* New Splash page */

.oppia-splash-section-one {
  background-color: #afd2eb;
  overflow-x: hidden;
}

.oppia-splash-h1, .oppia-splash-h2 {
  color: #005c5e;
  font-family: "Capriola", "Roboto", Arial, sans-serif;
  padding-top: 1em;
}

.oppia-library-h1 {
  color: #033e39;
  font-family: "Capriola", "Roboto", Arial, sans-serif;
}

.oppia-library-h2 {
  color: #04857c;
  font-family: "Rubik, regular", "Roboto", Arial, sans-serif;
  padding-bottom: 1em;
}

@media (min-width: 630px) {
  .oppia-library-h1 {
    font-size: 2.5em;
  }
  .oppia-library-h2 {
    font-size: 1.75em;
  }

}
@media (max-width: 629px) {
  .oppia-library-h1 {
    font-size: 1.2em;
  }
  .oppia-library-h2 {
    font-size: .85em;
  }
}

.oppia-splash-h1 {
  margin: 0 auto;
  padding-bottom: 1em;
}

.oppia-splash-h2-container {
  margin: 0 auto;
  max-width: 900px;
}

.oppia-splash-h2 {
  line-height: 1.6em;
  margin: 0 auto;
  padding-bottom: 72px;
}

@media (min-width: 630px) {
  .oppia-splash-h1 {
    font-size: 3em;
  }
  .oppia-splash-h2 {
    font-size: 1.8em;
    padding-top: 130px;
  }
}
@media (max-width: 629px) {
  .oppia-splash-h1 {
    font-size: 2em;
  }
  .oppia-splash-h2 {
    font-size: 1.5em;
    padding-top: 80px;
  }
}

.oppia-splash-background-icon-row {
  margin: 0 calc((100% - 2700px)/2);
  position: relative;
  text-align: center;
  width: 2700px;
}

.oppia-splash-background-icon {
  margin: -1px;
  max-width: 96px;
  width: 10%;
}

.oppia-splash-books {
  left: 50%;
  position: absolute;
  top: 95px;
  z-index: 5;
}
@media (min-width: 630px) {
  .oppia-splash-books {
    margin-left: -300px;
    width: 600px;
  }
}
@media (max-width: 629px) {
  .oppia-splash-books {
    margin-left: -250px;
    width: 500px;
  }
}

.oppia-splash-section-two {
  background-color: #f2f2ee;
  color: #2c4841;
}

.oppia-splash-button {
  background-color: #015c53;
  border-radius: 0;
  color: #fff;
  font-family: "Capriola", "Roboto", Arial, sans-serif;
  font-size: 18px;
  margin-top: -20px;
  padding: 10px 0;
  position: absolute;
  text-transform: uppercase;
  transform: translateX(-50%);
  width: 360px;
}
.oppia-splash-button:hover,
.oppia-splash-button:focus,
.oppia-splash-button:active {
  background-color: rgba(5, 190, 178, 1);
  color: #fff;
}
@media (min-width: 768px) {
  .oppia-splash-button-browse {
    left: calc(50% - 200px);
  }
  .oppia-splash-button-create {
    /* Need double math to prevent issues with addition after minification.
      https://github.com/yui/yuicompressor/issues/59#issuecomment-35528166
    */
    left: calc(50% - -200px);
  }

  .oppia-splash-section-two-content {
    padding-top: 80px;
  }
}
@media (max-width: 768px) {
  .oppia-splash-button-browse {
    left: 50%;
  }
  .oppia-splash-button-create {
    left: 50%;
    margin-top: 50px;
  }

  .oppia-splash-section-two-content {
    padding-top: 160px;
  }
}

.oppia-splash-bullet {
  margin: 0 auto 80px;
  max-width: 900px;
  overflow: hidden;
  position: relative;
  width: 80%;
}

.oppia-splash-column {
  text-align: center;
}
.oppia-splash-bullet-block {
  font-family: "Rubik", "Roboto", Arial, sans-serif;
  font-size: 1.17em;
  line-height: 128%;
  margin-bottom: 10px;
  max-width: 500px;
  text-align: left;
  width: 100%;
}

@media (min-width: 610px) {
  .oppia-splash-bullet-block {
    display: inline-block;
    width: 48%;
  }

  .oppia-splash-block-left-image {
    float: left;
  }
  .oppia-splash-block-right-image {
    float: right;
  }

  .oppia-splash-block-left-text {
    position: absolute;
    top: 50%;
    transform: translateY(-50%);
    float: left;
  }
  .oppia-splash-block-right-text {
    position: absolute;
    top: 50%;
    transform: translateY(-50%);
    float: right;
  }


}

.oppia-activity-summary-tile {
  background-color: #fff;
  cursor: pointer;
  display: inline-block;
  height: 258px;
  /*
    The margin setting is so that exploration summary tiles and collection
    summary tiles would be the same widths (214px).
  */
  margin: 12px 5.5px;
  padding: 0;
  position: relative;
  text-align: left;
  vertical-align: top;
  white-space: normal;
  width: 197px;
}

@media only screen and (max-width: 500px) {
  .oppia-activity-summary-tile {
    display: block;
    margin-left: auto;
    margin-right: auto;
  }
}

.oppia-activity-summary-tile a,
.oppia-activity-summary-tile a:hover,
.oppia-activity-summary-tile a:active,
.oppia-activity-summary-tile a:visited {
  color: inherit;
  text-decoration: none;
}

.oppia-dashboard-container a,
.oppia-dashboard-container a:hover,
.oppia-dashboard-container a:active,
.oppia-dashboard-container a:visited {
  color: #009688;
}

.oppia-dashboard-container a:hover {
    text-decoration: underline;
}

.oppia-activity-summary-tile:hover {
  /*
    This is based on the levels defined on the following page:
      https://medium.com/@Florian/freebie-google-material-design-shadow-helper-2a0501295a2d#.22sskepri
    Level 2 seemed too subtle, but level 3 seemed too strong. This line
    therefore tries to average both of them.
  */
  box-shadow: 0 6px 13px rgba(0,0,0,0.17), 0 4px 6px rgba(0,0,0,0.23);
}

.oppia-activity-summary-tile .title-section {
  height: 162px;
  position: relative;
  width: 100%;
}

.oppia-activity-summary-tile,
.oppia-activity-summary-tile .title-section {
  -webkit-transition: all 300ms;
  transition: all 300ms;
}

.oppia-activity-summary-tile .exploration-summary-avatars {
  padding-bottom: 4px;
  padding-right: 5px;
  left: 169px;
  position: absolute;
  top: 3px;
  width: 31px;
  z-index: 11;
}

.oppia-activity-summary-tile .exploration-summary-tile-mask {
  background-color: #eee;
  height: 258px;
  left: 0;
  opacity: 0.7;
  position: absolute;
  top: 0;
  width: 200px;
  z-index: 10;
}

.oppia-activity-summary-tile:hover .title-section-mask {
  background-color: #eee;
  height: 162px;
  left: 0;
  opacity: 0.4;
  position: absolute;
  top: 0;
  width: 100%;
  z-index: 10;
}

.oppia-activity-summary-tile .exploration-black-profile {
  background-color: black;
  border-radius: 50%;
  width: 26px;
  height: 26px;
}

.oppia-activity-summary-tile .exploration-summary-avatars profile-link-image {
  display: block;
  margin-bottom: 3px;
}

.oppia-activity-summary-tile .avatars-num-minus-one {
  color: white;
  font-family: Roboto;
  font-size: 0.55em;
  font-weight: bold;
  left: 12px;
  position: absolute;
  padding-left: 2px;
  padding-right: 2px;
  top: 17px;
}

.oppia-activity-summary-tile .contributor-indicator {
  border-radius: 10%;
  bottom: 10px;
  height: 13px;
  position: absolute;
  right: 5px;
  text-align: center;
  width: 16px;
}

.oppia-activity-summary-tile .contributor-indicator-background {
  background-color: #4078C0;
}

.oppia-activity-summary-tile .all-avatars .num-remaining-avatars {
  color: white;
  font-family: Roboto;
  font-size: 0.7em;
  font-weight: normal;
  left: 7px;
  position: absolute;
  top: 5px;
}

.oppia-activity-summary-tile .exploration-category {
  color: #fff;
  font-family: "Capriola", "Roboto", Arial, sans-serif;
  font-size: 0.65em;
  margin-left: 12px;
  margin-top: 8px;
  position: absolute;
  text-transform: uppercase;
}

.oppia-activity-summary-tile .thumbnail-image {
  display: block;
  height: 75px;
  margin: 0 auto;
  position: relative;
  top: 22px;
  width: 75px;
}

.oppia-activity-summary-tile .activity-title {
  bottom: 0;
  color: white;
  font-family: "Capriola", "Roboto", Arial, sans-serif;
  font-size: 1em;
  line-height: 1.2em;
  margin: 12px;
  padding: 0;
  position: absolute;
}

.oppia-activity-summary-tile .objective {
  height: 60px;
  font-family: "Rubik", "Roboto", Arial, sans-serif;
  font-size: 0.85em;
  padding: 12px;
}

.oppia-activity-summary-tile .rating-disabled {
  opacity: 0.5;
}

.oppia-activity-summary-tile [section="right-section"] {
  display: inline-block;
  float: left;
  height: 80px;
  position: relative;
  text-align: center;
  width: 30%;
}

.oppia-activity-summary-tile .metrics {
  height: 30px;
  margin: 0 12px;
  padding: 0;
}

.oppia-activity-summary-tile .metrics li {
  font-size: 0.75em;
  list-style-type: none;
  text-align: center;
}

.oppia-activity-summary-tile .metrics li .fa {
  font-size: 1.1em;
  margin-right: 2px;
  vertical-align: initial;
}

.oppia-activity-summary-tile .recently-updated {
  color: rgb(19,105,193);
  font-size: 1.1em;
  font-weight: bold;
  padding: 5px 8px 4px 8px;
}

.oppia-dashboard-card-view-item {
  height: 250px;
  margin-left: 7.5px;
  margin-right: 7.5px;
  position: static;
  width: 184px;
}

.oppia-dashboard-card-view-item .mask-wrap {
  height: 162px;
  margin-top: -162px;
  position: relative;
}

.oppia-dashboard-card-view-item .exp-private-text {
  font-size: 13px;
  margin: 13px 11px 0;
}

.oppia-dashboard-card-view-item .metrics {
  height: 50px;
  margin: 13px 0 0 0;
}

.oppia-dashboard-card-view-item .metrics > li {
  padding: 0 0 4px 14px;
  text-align: left;
}

.oppia-dashboard-card-view-item .oppia-sharing-links {
  margin-top: 3px;
  padding-left: 12px;
}

.oppia-dashboard-card-view-item .oppia-sharing-links .share-option-img,
.oppia-dashboard-card-view-item .oppia-sharing-links i.embed-link {
  height: 16px;
  width: 16px;
}

.oppia-dashboard-card-view-item .oppia-sharing-links i.embed-link {
  font-size: 16px;
}

@media(max-width: 500px) {
  .oppia-dashboard-container {
    padding-left: 10px;
    padding-right: 10px;
  }

  .oppia-dashboard-container .oppia-dashboard-tabs {
    justify-content: center;
  }

  .oppia-dashboard-container .oppia-dashboard-tabs li {
    width: auto;
  }

  .oppia-dashboard-container .oppia-dashboard-tabs .sort-explorations-select {
    margin-top: 8px;
    width: 100%;
  }

  .oppia-dashboard-container .oppia-dashboard-tabs .list-card-view-toggle,
  .oppia-dashboard-container .oppia-dashboard-card-view-item .oppia-sharing-links {
    display: none;
  }

  .oppia-dashboard-aggregated-stats .stats-card {
    font-size: 12px;
    padding-left: 10px;
  }

  .oppia-dashboard-card-view-item {
    display: block;
    height: auto;
    min-height: 125px;
    width: auto;
  }

  .oppia-dashboard-card-view-item .title-section {
    height: 80px;
  }

  .oppia-dashboard-card-view-item .thumbnail-image {
    height: 50px;
    left: 100%;
    margin-left: -75px;
    top: 15px;
  }

  .oppia-dashboard-card-view-item .thumbnail-image.caret-thumb {
    color: #fff;
    font-size: 30px;
    margin-left: -45px;
    top: 20px;
  }

  .oppia-dashboard-card-view-item .activity-title {
    max-width: 75%;
    position: relative;
    top: -40px;
  }

  .oppia-dashboard-card-view-item .mask-wrap {
    height: 80px;
    margin-top: -80px;
  }

  .oppia-dashboard-card-view-item .mask-wrap .title-section-mask {
    height: 80px;
  }

  .oppia-dashboard-card-view-item .metrics {
    height: auto;
  }

  .oppia-dashboard-card-view-item .metrics > li {
    flex-basis: 25%;
  }

  .oppia-exp-dropdown-stats {
    box-shadow: none;
    margin: 0;
    position: static;
  }

  .oppia-exp-dropdown-stats .open-in-editor-btn {
    display: none;
  }

  .oppia-dashboard-card-view-item.dropdown-open {
    min-height: 275px;
  }

  .oppia-exp-arrow:after {
    content: none;
  }
}

/* Styles for small-width screens. */

.oppia-activity-summary-tile.small-width {
  height: 80px;
  width: 95%;
}

.oppia-activity-summary-tile.small-width .title-section {
  float: left;
  height: 80px;
  width: 70%;
}

.oppia-activity-summary-tile.small-width .exploration-summary-tile-mask {
  width: 70%;
}

.oppia-activity-summary-tile.small-width:hover .title-section-mask {
  height: 80px;
  width: 70%;
}

.oppia-activity-summary-tile.small-width .thumbnail-image {
  height: 20px;
  margin: 8px;
  position: absolute;
  right: 0;
  top: 0;
  width: 20px;
}

.oppia-activity-summary-tile.small-width .exploration-title {
  margin: 10px;
  top: 0;
  width: 75%;
}

.oppia-activity-summary-tile.small-width .metrics {
  display: inline-block;
  margin-top: 12px;
}

.oppia-activity-summary-tile.small-width .metrics li {
  display: block;
  font-size: 0.7em;
  text-align: left;
}

.oppia-activity-summary-tile.small-width .metrics li .fa {
  margin-bottom: 10px;
}

.oppia-activity-summary-tile.small-width .recently-updated {
  background-color: rgb(19,105,193);
  border-radius: 8px;
  color: white;
  font-size: 0.6em;
  font-weight: bold;
  padding: 5px 8px 4px 8px;
}

@media (max-width: 420px) {
  .oppia-activity-summary-tile.small-width .metrics li {
    font-size: 0.6em;
  }
  .oppia-activity-summary-tile.small-width .recently-updated {
    display: none;
  }
}

/*
  About / learners / creators pages
*/
.oppia-about-clearfix {
  clear: both;
  content: "";
  display: table;
}

.oppia-about-header {
  background-blend-mode: multiply;
  background-color: #afd2eb;
  background-image: url("/assets/common/images/general/icons-bg.png");
  padding: 10%;
  text-align: center;
}
.oppia-about-header h1 {
  color: #009688;
  font-family: "Capriola", "Roboto", Arial, sans-serif;
  font-size: 3em;
}

.oppia-about-content {
  padding: 0;
  width: 60%;
}

.oppia-about-extra-container {
  width: 100%;
}

.oppia-about-extra-content {
  margin: 0 auto;
  position: relative;
  width: 60%;
}

.oppia-about-otter-container {
  bottom: -2.3em;
  display: inline-block;
  position: absolute;
}

.oppia-about-otter-speech-card {
  float: right;
  width: 65%;
}

.oppia-about-otter-speech-bubble {
  background: #fff;
  border-left: none;
  border-radius: 5px;
  margin: 1em 0 3em;
  padding: 20px 10px;
  position: relative;
  text-align: center;
}

.oppia-about-otter-speech-bubble:before {
  background: #fff;
  border-bottom-right-radius: 80px 50px;
  bottom: -1.7em;
  content: "";
  display: block;
  height: 30px;
  left: 1em;
  position: absolute;
  width: 50px;
  z-index: 10;
}

.oppia-about-otter-speech-bubble:after {
  background: #eee;
  border-bottom-right-radius: 40px 50px;
  bottom: -1.7em;
  content: "";
  display: block;
  height: 30px;
  left: 1em;
  position: absolute;
  width: 20px;
  z-index: 10;
}

.oppia-about-extra-container h3 {
  color: #fff;
  text-align: center;
}

.oppia-about-otter-speech-bubble h3 {
  color: #000;
}

.oppia-about-extra-content p {
  margin: 1.5em 0;
}

.oppia-about-card-content-wide {
  margin: 0 auto;
  max-width: 600px;
  padding: 5% 0;
  width: 90%;
}

.oppia-about-card-content-narrow {
  width: 70%;
}

.oppia-about-three-cols-feature,
.oppia-about-three-cols-feature p {
  text-align: center;
}

.oppia-about-three-cols-layout {
  display: inline-block;
  margin-right: 20px;
  /* This is a backup for browsers that do not support calc. */
  width: 28%;
  width: calc((100% - 60px) / 3);
}

.oppia-about-three-cols-layout:last-of-type {
  margin-right: 0;
}

.oppia-about-credits-letter-groups.three-col {
  margin: 0 0 10% 0;
  -moz-column-count: 3;
  -moz-column-gap: 20px;
  -webkit-column-count: 3;
  -webkit-column-gap: 20px;
  column-count: 3;
  column-gap: 20px;
}

.oppia-about-extra-info {
  background-color: #009788;
  color: #fff;
  width: 100%;
}

.oppia-about-page-extra-info {
  height: 220px;
}

.oppia-about-tab-content {
  display: none;
}

.oppia-about-visible-content {
  display: block;
  position: relative;
}

.oppia-about-content p {
  margin: 1.5em 0;
}

.oppia-about-content ol,
.oppia-about-content ul {
  padding: 0;
}

.oppia-about-content h2 {
  text-align: center;
}

.oppia-about-tabs {
  border-bottom: 1px solid #eee;
  display: flex;
  text-align: center;
  margin-bottom: 0;
}

.oppia-about-tabs li {
  display: flex;
  margin-bottom: 0;
  width: calc(100% / 3);
}

.oppia-about-tabs-active .oppia-about-tabs-text {
  color: #009688;
  border-bottom: 2px solid #009688;
}

.oppia-about-tabs-text {
  color: #009688;
  border-bottom: none;
  padding: 10px;
  text-decoration: none;
  width: 100%;
}

.oppia-about-tabs-text:hover,
.oppia-about-tabs-text:focus
{
  color: #009688;
  text-decoration: none;
}

.oppia-about-otter {
  width: 200px;
}

.oppia-about-teach-tabs ul li{
  width: calc(100% / 2);
}

.oppia-about-button {
  background-color: rgba(0,0,0,0.2);
  color: rgba(255,255,255,1.0);
  font-family: "Capriola", "Roboto", Arial, sans-serif;
  font-size: 18px;
  margin: 15px;
  padding: 15px;
  text-transform: uppercase;
  white-space: normal;
}

.oppia-about-button:hover {
  background-color: rgba(5,190,178,1);
  color: rgba(255,255,255,1);
}

.oppia-about-buttons-container {
  text-align: center;
}

.oppia-about-credits-letter-groups span {
  font-size: 1.8em;
}

.oppia-about-credits-letter-groups ul li {
  list-style-type: none;
}

.oppia-donation-card {
  margin: auto;
  position: relative;
  width: 660px;
}

.oppia-donation-card-content-wide {
  margin: 0 auto;
  min-height: 670px;
  overflow: auto;
}

.oppia-donate-info {
  float: left;
  width: calc(100% - 340px);
}

.oppia-donate-options {
  background-color: #009688;
  display: block;
  float: right;
  font-family: "Capriola", "Roboto", Arial, sans-serif;
  padding: 10px;
  width: 340px;
}

.btn.oppia-donate-options-button {
  background-color: rgba(0,0,0,0.2);
  color: rgba(255,255,255,1.0);
  font-family: "Capriola", "Roboto", Arial, sans-serif;
  font-size: 16px;
  height: 40px;
  margin: 15px auto;
  width: 180px;
}

.btn.oppia-donate-options-button:hover {
  background-color: rgba(5, 190, 178, 1);
  color: rgba(255,255,255,1);
}

/*
  about/learners/creators media queries
*/

@media only screen and (min-width: 1400px) {
  .oppia-about-content, .oppia-about-extra-content {
    width: 960px;
  }
}

@media only screen and (max-width: 1140px) {
  .oppia-donation-card-content-wide {
    margin-bottom: 30px;
  }
  .oppia-donate-info {
    display: none;
  }
  .oppia-donate-options {
    float: clear;
    width: 100%;
  }
}

@media only screen and (max-width: 768px) {
  .oppia-about-content, .oppia-about-extra-content {
    width: 90%;
  }
  .oppia-about-otter-container {
    left: -3em;
    bottom: -1.8em;
  }
  .oppia-about-otter {
    width: 200px;
  }
  .oppia-about-otter-speech-bubble {
    padding: 10px;
  }
  .oppia-about-extra-info {
    height: 400px;
  }
}

@media only screen and (max-width: 500px) {
  .oppia-about-header h1 {
    font-size: 2.5em;
  }
  .oppia-about-tabs li, .oppia-about-teach-tabs ul li {
    width: 100%;
    border-right: none;
    border-bottom: 1px solid rgba(0,0,0,0.1);
  }
  .oppia-about-card-content-wide, .oppia-about-card-content-narrow {
    width: 80%;
  }
  .oppia-about-otter-speech-card {
    width: 50%;
  }
  .oppia-about-buttons {
    width: 100%;
    margin: 20px 0 0 0;
  }
  .oppia-about-buttons:first-child {
    margin: 0;
  }
  .oppia-about-extra-info {
    height: 400px;
  }
}

.oppia-save-exploration-wide-modal .modal-dialog {
  max-width: 1200px;
  width: 90%;
}

.oppia-save-exploration-wide-modal .diff-graph {
  margin-top: 50px;
}
.oppia-save-exploration-wide-modal .legend-graph {
  right: -25px;
  top: 175px;
}<|MERGE_RESOLUTION|>--- conflicted
+++ resolved
@@ -562,15 +562,15 @@
 }
 
 .oppia-sidebar-menu ul {
+  font-size: 16px;
   list-style: none;
   margin-bottom: 0;
   padding-left: 0;
   padding-top: 10px;
-  font-size: 16px;
 }
 .oppia-sidebar-menu hr {
+  margin-bottom: 0;
   margin-top: 0;
-  margin-bottom: 0;
 }
 .oppia-sidebar-menu .oppia-sidebar-section-header {
   color: #888;
@@ -1175,13 +1175,8 @@
   margin-left: 7.5px;
 }
 
-<<<<<<< HEAD
-.oppia-dashboard-tabs-text {
-  border-bottom: none;
-=======
 .oppia-dashboard-tabs .oppia-dashboard-tabs-text {
   color: #009688;
->>>>>>> 04dc6fd6
   font-size: 1em;
   padding: 10px;
   text-decoration: none;
@@ -1651,12 +1646,12 @@
 
 .oppia-state-content-display-html > p:first-child,
 .form-control.oppia-rte-content > div > p:first-child {
-  margin-top: 0px;
+  margin-top: 0;
 }
 
 .oppia-state-content-display-html > p:last-child,
 .form-control.oppia-rte-content > div > p:last-child {
-  margin-bottom: 0px;
+  margin-bottom: 0;
 }
 
 .oppia-prevent-selection {
@@ -4127,8 +4122,8 @@
 .oppia-about-tabs {
   border-bottom: 1px solid #eee;
   display: flex;
+  margin-bottom: 0;
   text-align: center;
-  margin-bottom: 0;
 }
 
 .oppia-about-tabs li {
