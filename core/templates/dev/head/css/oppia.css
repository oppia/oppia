--- conflicted
+++ resolved
@@ -913,13 +913,10 @@
   border: none;
 }
 
-<<<<<<< HEAD
-=======
 .nav > li > a:hover, .nav > li > a:focus {
   background: white;
 }
 
->>>>>>> a64bb4b1
 @media(max-width: 768px) {
   .oppia-navbar-breadcrumb > li, .oppia-navbar-breadcrumb {
     float: left;
@@ -4523,11 +4520,7 @@
   color: rgba(255,255,255,1.0);
   font-family: "Capriola", "Roboto", Arial, sans-serif;
   font-size: 18px;
-<<<<<<< HEAD
-  margin: 15px;
-=======
   margin: 0 15px 15px 15px;
->>>>>>> a64bb4b1
   max-width: 90%;
   padding: 15px;
   text-transform: uppercase;
@@ -4651,13 +4644,7 @@
   .oppia-about-otter-speech-bubble {
     padding: 10px;
   }
-<<<<<<< HEAD
-  .oppia-about-extra-info {
-    height: 310px;
-  }
-=======
-
->>>>>>> a64bb4b1
+
 }
 
 @media only screen and (max-width: 500px) {
@@ -4682,25 +4669,11 @@
   .oppia-about-buttons:first-child {
     margin: 0;
   }
-<<<<<<< HEAD
-  .oppia-about-extra-info {
-    height: 320px;
-  }
-=======
->>>>>>> a64bb4b1
   .oppia-about-three-cols-layout {
     width: 100%;
   }
 }
 
-<<<<<<< HEAD
-@media only screen and (max-width: 440px) {
-  .oppia-about-extra-info {
-    height: 270px;
-  }
-}
-=======
->>>>>>> a64bb4b1
 
 .oppia-save-exploration-wide-modal .modal-dialog {
   max-width: 1200px;
