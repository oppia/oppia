--- conflicted
+++ resolved
@@ -3749,12 +3749,10 @@
   padding: 8px;
 }
 
-<<<<<<< HEAD
 span.learner-action {
   margin-bottom: 2em;
 }
 
-=======
 span.oppia-issues-learner-action {
   display: block;
   margin-bottom: 2em;
@@ -3774,7 +3772,6 @@
   border-radius: 0;
 }
 
->>>>>>> f9e2834f
 /* Values below were experimentally generated using 'http://csshexagon.com' */
 .oppia-hexagon {
   transform: scale(0.5);
