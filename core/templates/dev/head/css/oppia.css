/*
  Copyright 2014 The Oppia Authors. All Rights Reserved.

  Licensed under the Apache License, Version 2.0 (the "License");
  you may not use this file except in compliance with the License.
  You may obtain a copy of the License at

      http://www.apache.org/licenses/LICENSE-2.0

  Unless required by applicable law or agreed to in writing, software
  distributed under the License is distributed on an "AS IS" BASIS,
  WITHOUT WARRANTIES OR CONDITIONS OF ANY KIND, either express or implied.
  See the License for the specific language governing permissions and
  limitations under the License.
*/

/*
  Animation keyframes. These must be placed at the top of the file
  in order to work in IE.
*/
@-webkit-keyframes dot {
  0% { opacity: 0; }
  0% { opacity: 0; }
  100% { opacity: 1; }
}
@-moz-keyframes dot {
  0% { opacity: 0; }
  0% { opacity: 0; }
  100% { opacity: 1; }
}
@keyframes dot {
  0% { opacity: 0; }
  0% { opacity: 0; }
  100% { opacity: 1; }
}

/* Angular material overrides. */
md-input-group.long > input
{
  width: 100%;
  height: 45px;
}

md-input-group.oppia-blue-on-focus > input:focus {
  border-bottom-color: rgb(63, 81, 181);
  border-bottom-width: 2px;
}

md-input-group.md-default-theme label
{
  font-size: 16px;
  font-weight: 200;
  margin-bottom: 0;
}

.md-button-success {
  color: #009688;
}

.md-button.oppia-learner-continue-button {
  background: #0D48A1;
  color: #ffffff;
  padding: 6px 12px;
}

button.md-button.md-default-theme.oppia-learner-continue-button:focus,
button.md-button.md-default-theme.oppia-learner-continue-button:hover {
  background-color: #115FD4;
}

/* Bootstrap overrides and additions. */
html {
  /*
    The HTML font-size is set to 62.5% in order to make 'em' units easier to
    work with. Modern browsers set their default font-size to 16px. This means
    that 1em = 16px, which is a difficult base to work with (for example,
    1.6em = 25.6px, which is not rounded). By setting the html's font-size to
    62.5%, the base font-size becomes 10px, so 1em = 10px, and 1.6em = 16px.
    The reason for making 'em' easier to work with is that 'em's scale with
    the user's font-size preferences that they set in the browser, while
    'px' is a fixed unit of measurement that doesn't scale.
  */
  font-size: 62.5%;
  height: 100%;
}

body {
  color: rgba(0,0,0,0.87);
  font-family: "Roboto", Arial, sans-serif;
  /*
    A font-size of 1.6em sets the default font-size on Oppia to 16px, though
    this will scale depending on the user's font-size preferences set via
    their browser preferences.
  */
  font-size: 1.6em;
  height: 100%;
  margin: 0 auto;
  padding: 0;
  width: 100%;
}

/*
  This counteracts the increased line-height of 1.846 introduced by
  angular-material.css.
  TODO(sll): This is ugly. We should try not to have it, perhaps after
  angular-material has been upgraded.
*/
html p, body p {
  margin-top: -5px;
}

h1, h2 {
  color: #000;
}

h3 {
  color: #222;
  line-height: 1.1;
}

a {
  color: #0844aa;
  cursor: pointer;
}

a:hover {
  color: #3f2c76;
}

a:focus {
  outline-style: none;
}

/* Change all the borders of an input to red when there is validation errors. */
input.ng-dirty.ng-invalid, md-input-group.md-default-theme input.ng-dirty.ng-invalid {
  border-color: #F44336;
}

::-webkit-input-placeholder {
  font-style: italic;
}
::-moz-placeholder {
  font-style: italic;
}
::-ms-input-placeholder {
  font-style: italic;
}

/* Change the color of odd-numbered lines in a table. */
.table-striped > tbody > tr:nth-child(odd) > td,
.table-striped > tbody > tr:nth-child(odd) > th {
  background-color: #f0f0f0;
}

.oppia-form-error {
  color: red;
}

.oppia-confusing-outcome-warning-text {
  color: rgb(200, 0, 0);
  font-style: italic;
}

.oppia-serious-warning-text {
  color: red;
}

.oppia-disabled-contenteditable {
  background-color: #eee;
  cursor: not-allowed;
  padding: 10px 5px;
  opacity: 1;
}

p {
  line-height: 1.2;
  margin: 0;
  text-align: left;
  word-spacing: 0;
}

.oppia-long-text p {
  line-height: 1.4;
  /* The following should be the same as the line-height (1.4). */
  margin: 1.4em 0;
}

.oppia-long-text-image {
  display: block;
  margin-left: auto;
  margin-right: auto;
  width: 80%;
}

#wrapper {
  min-height: 100%;
  position: relative;
}

.label {
  margin: auto 4px;
}
.label-info {
  background-color: #18447E;
}

/*
  The following rule ensures that, as the viewport gets
  smaller, any media will scale down according to its
  container's width.
*/
img, video, canvas {
  max-width: 100%
}

textarea {
  width: 90%;
}

/*
  Styles for the development mode indicator
*/
.oppia-dev-mode {
  background-color: DarkSlateGray;
  border-top-left-radius: 0.5em;
  bottom: 0;
  color: white;
  padding: 5px;
  position: fixed;
  right: 0;
  z-index: 10;
}

/*
  Styles for the global navigation sidebar menu.
*/
.oppia-base-container {
  margin-left: auto;
  margin-right: auto;
  min-height: 100%;
  position: relative;
  padding-bottom: 50px;
}

/*
  Note that adding "overflow-y: scroll;" will
  break infinite scrolling in the gallery page.
*/
.oppia-content-container {
  height: 100%;
  left: 0;
  position: relative;
  transition: transform 0.5s;
  -webkit-transition: -webkit-transform 0.5s;
}

.oppia-sidebar-menu-open .oppia-content-container::after {
  height: 100%;
  opacity: 1;
  -webkit-transition: opacity 0.5s;
  transition: opacity 0.5s;
  width: 100%;
}
.oppia-sidebar-menu-closed .oppia-content-container::after {
  opacity: 0;
  -webkit-transition: opacity 0.5s;
  transition: opacity 0.5s;
}

.oppia-sidebar-menu {
  background: #fff;
  height: 100%;
  left: 0;
  position: fixed;
  top: 0;
  -webkit-transform: translate3d(-100%, 0, 0);
  transform: translate3d(-100%, 0, 0);
  width: 270px;
  z-index: 100;
}
.oppia-sidebar-menu-transition {
  -webkit-transition: all 0.5s;
  transition: all 0.5s;
}
.oppia-sidebar-menu::after {
  background: rgba(0,0,0,0.2);
  content: '';
  display: none;
  height: 100%;
  opacity: 1;
  position: absolute;
  right: 0;
  top: 0;
  -webkit-transition: opacity 0.5s;
  transition: opacity 0.5s;
  width: 100%;
}

.oppia-sidebar-menu-icon {
  height: 22px;
  margin: 0 16px 3px 6px;
  width: 22px;
}

.oppia-sidebar-menu ul {
  list-style: none;
  margin-bottom: 0;
  padding-left: 0;
  padding-top: 10px;
  font-size: 16px;
}
.oppia-sidebar-menu hr {
  margin-top: 0;
  margin-bottom: 0;
}
.oppia-sidebar-menu .oppia-sidebar-section-header {
  color: #888;
  display: block;
  margin-left: 10px;
  padding: 1em 0 0 0;
  text-decoration: none;
}
.oppia-sidebar-menu a {
  color: #333;
  display: block;
  padding: 1em 0 1em 18px;
  text-decoration: none;
}
.oppia-sidebar-menu a:hover {
  background: rgb(243, 248, 255);
}
.oppia-sidebar-menu li.active a {
  background: rgba(243, 248, 255, 0.5);
}

.oppia-sidebar-logo {
  height: 32px;
  margin-bottom: 5px;
  margin-left: 15px;
}
.oppia-sidebar-logo-container {
  color: #333;
  margin: 0 auto;
  width: 120px;
}

.oppia-sidebar-header {
  background: #eee;
  border-bottom: 1px solid #ccc;
  height: 56px;
  padding-top: 6px;
}

.oppia-sidebar-footer {
  bottom: 10px;
  color: #777;
  left: 25px;
  position: absolute;
}

.oppia-sidebar-footer div {
  margin-bottom: 10px;
}

.oppia-sidebar-footer a {
  display: inline;
  padding: 0 10px 0 0;
  margin-top: 5px;
}

.oppia-sidebar-footer a:hover {
  background: none;
}

.oppia-sidebar-footer a > img {
  width: 26px;
}

.oppia-sidebar-menu-open .oppia-sidebar-menu {
  box-shadow: 1px 0 3px rgba(0,0,0,0.12), 1px 0 2px rgba(0,0,0,0.24);
  -webkit-transform: translate3d(0, 0, 0);
  transform: translate3d(0, 0, 0);
  visibility: visible;
}
.oppia-sidebar-menu-open .oppia-sidebar-menu::after {
  height: 0;
  opacity: 0;
  -webkit-transition: opacity 0.5s, width 0.1s 0.5s, height 0.1s 0.5s;
  transition: opacity 0.5s, width 0.1s 0.5s, height 0.1s 0.5s;
  width: 0;
}

/*
  This is needed for proper display of tabs. See

  https://github.com/angular-ui/bootstrap/commit/8620aedba99b05822311
*/
.navbar-nav, .pagination {
  cursor: pointer;
}

.navbar {
  border: 0;
  margin-bottom: 0;
  width: 100%;
}

.navbar-nav.oppia-navbar-nav > li > a {
  color: #fff;
  font-size: 16px;
  font-weight: 400;
  height: 56px;
  padding-top: 17px;
}

.oppia-navbar-breadcrumb {
  color: #fff;
  cursor: default;
  font-size: 16px;
  font-weight: 400;
  line-height: 20px;
  padding-top: 17px;
  padding-bottom: 15px;
}

.oppia-navbar-breadcrumb-separator {
  padding-right: 7px;
}
.oppia-navbar-breadcrumb-separator:after {
  content: ">";
}

.navbar-default .navbar-nav > li > a:hover,
.navbar-default .navbar-nav > li > a:focus {
  color: #fff;
}

.navbar-default .navbar-nav > li > a.oppia-no-hover-change:hover,
.navbar-default .navbar-nav > li > a.oppia-no-hover-change:focus {
  background: inherit;
  color: #fff;
}

.navbar-nav > li.active > a, .navbar-nav > li.active > a:hover,
.navbar-nav > li.active > a, .navbar-nav > li.active > a:focus {
  color: white;
  background: rgb(2, 38, 86);
}

.navbar-default .navbar-container {
  background: #009688;
  height: 56px;
}

.navbar-default .dropdown-menu {
  background: #fff;
}

.navbar-default .navbar-nav > li > a, {
  color: #fff;
}

.navbar-default .navbar-nav > li > a:hover,
.navbar-default .navbar-nav .open > a:hover,
.navbar-default .navbar-nav .open .dropdown-menu > li > a,
.navbar-default .navbar-nav .open .dropdown-menu > li > a:hover {
  color: #009688;
}

.navbar-default .navbar-nav > li > a:hover,
.navbar-default .navbar-nav .open > a:hover,
.navbar-default .navbar-nav .open > a:focus,
.navbar-default .navbar-nav .open .dropdown-menu > li > a:hover,
.navbar-default .navbar-nav .open .dropdown-menu > li > a:focus {
  background: #fff;
  color: #009688;
}

.navbar-default .navbar-nav > li.dropdown.open,
.navbar-default .navbar-nav > li.dropdown.open > a {
  background: #fff;
  color: #009688;
}

.navbar-default .navbar-nav > .active > a,
.navbar-default .navbar-nav > .active > a:hover,
.navbar-default .navbar-nav > .active > a:focus {
  background-color: #06b9ac;
  color: #fff;
}

/* In Bootstrap, the link at the top of the default dropdown menu cannot be
   clicked -- so, in such cases (e.g. for the 'Sign in' link at the top right),
   we use this instead.
*/
.oppia-clickable-dropdown:hover ul.dropdown-menu {
  display: block;
}

.oppia-share-dropdown-menu {
  min-width: 30px;
  width: 46px;
}

.oppia-share-dropdown-menu li > a {
  font-weight: bolder;
  padding: 10px;
  text-align: center;
}

.oppia-share-dropdown-menu:hover .oppia-share-dropdown-toggle {
  color: #009688;
  background-color: white;
}

.nav .dropdown:hover > .dropdown-menu {
  border: none;
}

/* Show the navbar submenu dropdowns on-hover rather than on-click, if the
   screen size is large enough. */
@media (min-width: 768px) {
  .nav .dropdown:hover > .dropdown-menu {
    display: block;
  }
  .nav .dropdown:hover > .dropdown-menu > li > a {
    color: #009688;
  }
  .nav .dropdown:hover > .dropdown-menu > li > a:hover {
    background-color: #eee;
    color: #888;
  }
}

.oppia-main-content {
  margin: 10px;
  padding: 10px;
  width: 100%;
}

.oppia-align-center {
  float: none;
  margin: 0 auto;
  text-align: center;
}

.oppia-exploration-ctrl {
  margin: 0 5px;
}

.oppia-loading-fullpage {
  border: 1px;
  border-radius: 5px;
  font-size: 2em;
  height: 100%;
  position: fixed;
  top: 35%;
  width: 100%;
  z-index: 1000;
}
.oppia-loading-dot-one {
  opacity: 0;
  animation: dot 1.5s infinite;
  animation-delay: 0.0s;
  -moz-animation: dot 1.5s infinite;
  -moz-animation-delay: 0.0s;
  -webkit-animation: dot 1.5s infinite;
  -webkit-animation-delay: 0.0s;
}
.oppia-loading-dot-two {
  opacity: 0;
  animation: dot 1.5s infinite;
  animation-delay: 0.3s;
  -moz-animation: dot 1.5s infinite;
  -moz-animation-delay: 0.3s;
  -webkit-animation: dot 1.5s infinite;
  -webkit-animation-delay: 0.3s;
}
.oppia-loading-dot-three {
  opacity: 0;
  animation: dot 1.5s infinite;
  animation-delay: 0.6s;
  -moz-animation: dot 1.5s infinite;
  -moz-animation-delay: 0.6s;
  -webkit-animation: dot 1.5s infinite;
  -webkit-animation-delay: 0.6s;
}

.oppia-navbar-button-container {
  border-radius: 0;
  margin-top: 10px;
}
/* In Bootstrap,white-space for dropdown list is no-wrap.Use this instead to allign ticks and
   dropdown options
*/
.oppia-navbar-button-container > .dropdown-menu > li > a {
  white-space: normal;
}
.btn.oppia-navbar-add-exploration-button {
  background-color: rgba(5, 190, 178, 0.9);
  color: rgba(255,255,255,0.9);
  font-size: 16px;
  margin-right: 5px;
}
.btn.oppia-navbar-add-exploration-button:hover {
  background-color: rgba(5, 190, 178, 1);
  color: rgba(255,255,255,1);
}
.oppia-navbar-add-exploration-button-plus {
  font-weight: bold;
  margin-right: 5px;
}

@media (max-width: 1050px) {
  .oppia-gallery-language-selector {
    display: none;
  }
  .oppia-gallery-category-selector .btn {
    border-bottom-right-radius: 4px;
    border-top-right-radius: 4px;
  }
}

@media (max-width: 890px) {
  .oppia-gallery-category-selector {
    display: none;
  }
  .oppia-splash-search-text-input {
    border-bottom-right-radius: 4px;
    border-top-right-radius: 4px;
  }
}

@media (max-width: 768px) {
  .oppia-navbar-add-exploration-button {
    display: none;
  }
}

.btn.oppia-unresolved-answer-button {
  background-color: white;
  border-radius: 12px;
  color: black;
  font-size: 14px;
  margin: 4px;
  padding: 8px 18px;
  text-align: left;
  width: auto;
}

.btn.oppia-unresolved-answer-button:hover {
  background-color: #eee;
}

.oppia-gallery-tiles-area {
  background-color: #eee;
  position: relative;
  z-index: 2;
}

.oppia-gallery-tiles-introduction {
  font-size: 1.4em;
  padding-top: 40px;
  padding-bottom: 40px;
}

.oppia-gallery-tiles-container {
  height: 100%;
  margin-left: auto;
  margin-right: auto;
  max-width: 800px;
  min-height: 500px;
  padding-bottom: 25px;
  padding-top: 56px;
}

md-card.oppia-gallery-tile {
  background-color: #fff;
  color: #888;
  height: 120px;
  margin: 0;
  padding: 0;
  position: relative;
  width: 100%;
}
.oppia-gallery-tile:hover {
  background-color: #f9f9f9;
}

.oppia-gallery-tile-container-link {
  height: 100%;
  width: 100%;
}

.oppia-gallery-tile-image-container {
  height: 120px;
  left: 0;
  top: 0;
  width: 120px;
}
/* This centers the image horizontally and vertically. */
.oppia-gallery-tile-image {
  height: 120px;
  width: 120px;
}

.oppia-gallery-tile-contents {
  height: 100%;
  padding: 23px 58px;
  width: 100%;
}
.oppia-gallery-tile-contents:hover {
  text-decoration: none;
}

.oppia-gallery-tile-details {
  padding-left: 100px;
  padding-top: 5px;
}
.oppia-gallery-tile-first-row {
  margin-bottom: 8px;
}
.oppia-gallery-tile-title {
  color: #333;
  font-weight: bold;
}

.oppia-gallery-tile-objective {
  color: rgba(0,0,0,0.7);
}

@media (max-width: 365px) {
  .oppia-gallery-tile-image-container {
    display: none;
  }
  .oppia-gallery-tile-details {
    padding-left: 0;
  }
}
@media (max-width: 800px) {
  .oppia-gallery-tiles-introduction {
    margin-left: 20px;
    margin-right: 20px;
  }
}

.oppia-gallery-tile-second-row {
  color: rgba(0,0,0,0.65);
  font-size: 0.9em;
}
.oppia-gallery-tile-ratings {
  color: black;
  letter-spacing: 2px;
}

.oppia-gallery-edit-btn {
  font-size: 0.75em;
  margin-top: 10px;
  position: absolute;
  right: 1px;
  top: -9px;
  border-color:transparent;
  background-color: transparent;

}
.oppia-gallery-edit-btn:hover {
  background: transparent;
  border-color: transparent;
  color: green;
}

.oppia-create-exploration-label {
  margin-top: 5px;
}



.carousel-indicators {
  margin-bottom: 120px;
}

.carousel-control .glyphicon-chevron-left,
.carousel-control .glyphicon-chevron-right,
.carousel-control .icon-prev,
.carousel-control .icon-next {
  margin-top: -80px;
}

.oppia-signup-page-title {
  color: #222;
  font-size: 1.6em;
  margin: 0 0 30px 0;
}

.oppia-content {
  margin: 0 auto;
  max-width: 630px;
  -webkit-overflow-scrolling: touch;
  width: 80%;
}

.oppia-alert-blocks {
  left: 20%;
  position: fixed;
  width: 60%;
  z-index: 3000;
}

.oppia-form input.ng-invalid.ng-dirty {
  border: 2px solid #FA787E;
}

.oppia-gallery-frame {
  border-radius: 20px;
  margin: 10px;
  padding: 10px;
  width: 100%;
}

.oppia-grayed {
  color: gray;
  opacity: 0.5;
}

.oppia-help {
  height: 16px;
  width: 16px;
}

.oppia-main-body {
  height: 100%;
  margin: 0 auto;
  min-height: 100%;
}

.oppia-cc-icon {
<<<<<<< HEAD
  position: absolute;
=======
  bottom: 0;
  position: fixed;
>>>>>>> 5fa6f6cd
  right: 25px;
}

.oppia-wide-panel {
  border: 1px solid #dde0FF;
  border-radius: 20px;
  width: 100%;
}
.oppia-wide-panel-content, .oppia-forum {
  font-size: large;
  margin: 5px auto;
  min-height: 400px;
  padding: 20px;
}
.oppia-forum {
  margin-top: 0;
}

.oppia-warning {
  background: #F9EDBE;
  width: 80%;
  max-width: 700px;
}
.oppia-warning-chevron {
  font-size: 1em;
  padding-left: 4px;
  padding-top: 4px;
}

.oppia-placeholder {
  color: #888;
  font-style: italic;
}

.oppia-save-publish-button-icon {
  height: 18px;
  margin: 0 0 2px 0;
  width: 18px;
}

.oppia-state-name-container {
  background: #eee;
  border-bottom-left-radius: 5px;
  margin: 2px 7px;
  padding: 6px;
}

.oppia-editor-header {
  font-size: 16px;
  margin-top: 35px;
}

.oppia-editor-cards-container {
  margin: auto;
  max-width: 700px;
}
.oppia-editor-card-with-avatar {
  background: rgb(255,255,255);
  margin: 20px auto 0 auto;
  max-width: 700px;
  padding: 0;
}

.oppia-editor-card {
  background: rgb(255,255,255);
  margin-left: auto;
  margin-right: auto;
  margin-top: 30px;
  max-width: 800px;
  padding: 32px;
  padding-bottom: 40px;
}

.oppia-editor-avatar {
  height: 24px;
  left: -43px;
  position: absolute;
  width: 24px;
}

pre.oppia-pre-wrapped-text {
  white-space: pre-wrap;
}

.oppia-pre-avatar-oppia, .oppia-pre-avatar-user {
  position: relative;
}
.oppia-pre-avatar-oppia::before, .oppia-pre-avatar-user::before {
  background-size: 24px 24px;
  content: "";
  height: 24px;
  left: -42px;
  position: absolute;
  width: 24px;
}
.oppia-pre-avatar-oppia::before {
  background-image: url('/images/general/oppia_black_48px.png');
  top: 2px;
}
.oppia-pre-avatar-user::before {
  background-image: url('/images/general/user_mint_48px.png');
  top: 8px;
}

.oppia-editor-card-body {
  position: relative;
}
.oppia-editor-card-body h3 {
  font-size: 1.8em;
  margin: 0;
}
.oppia-editor-card-body form {
  margin: 0;
}

.oppia-editor-card-section-container {
  background: rgba(5,140,166,0.1);
  padding-bottom: 1px;
  padding-top: 5px;
}

.oppia-editor-card-section {
  padding: 20px 50px 20px 65px;
}

.oppia-state-content {
  min-height: 20px;
  padding: 5px 0 15px 10px;
}

.oppia-state-content-display {
  padding: 4px;
  text-align: left;
  max-width: 585px;
}

.oppia-prevent-selection {
  -moz-user-select: none;
  -ms-user-select: none;
  -webkit-user-select: none;
}

.oppia-save-state-item-button {
  margin-left: 5px;
}

.oppia-editable-section {
  cursor: pointer;
  position: relative;
}

.oppia-editable-section:hover .oppia-state-content-display,
.oppia-editable-section:hover .oppia-rule-preview {
  background: #eee;
  border-radius: 4px;
}

.oppia-editable-section:hover .oppia-interaction-preview {
  background: rgba(5, 140, 166, 0.5);
  border-radius: 4px;
}

.oppia-interaction-preview {
  opacity: 0.5;
  padding: 4px;
}

.oppia-editor-edit-icon {
  font-size: 16px;
  opacity: 0.2;
  position: absolute;
  right: -22px;
  top: 3px;
  -webkit-transition: all 200ms;
  transition: all 200ms;
}

.oppia-editable-section:hover .oppia-editor-edit-icon {
  opacity: 0.8;
}

.oppia-click-to-start-editing {
  height: 100%;
  position: absolute;
  width: 100%;
  z-index: 50;
}

.oppia-editor-trash-icon {
  opacity: 0.2;
  -webkit-transition: all 200ms;
  transition: all 200ms;
}

.oppia-editor-trash-icon:hover {
  opacity: 0.8;
  cursor: pointer;
}

/* Styles for the state graph vizualization. */

.oppia-state-graph-container {
  border-radius: 4px;
  border: 1px solid #ccc;
  height: 400px;
  overflow-y: hidden;
  position: relative;
}

/* Styles for the statistics page. */

.oppia-back-arrow {
  float: left;
  margin-right: 5px;
}

.oppia-nested-link {
  color: #0844aa;
  cursor: pointer;
}

.oppia-nested-link:hover {
  color: #3f2c76;
  text-decoration: underline;
}

.oppia-add-interaction-button,
.oppia-add-response-button {
  background-color: rgba(5,140,166,0.9);
  border: 0;
  border-radius: 0;
  color: white;
  opacity: 0.9;
  padding: 7px;
  width: 100%;
}

.oppia-add-interaction-button:active,
.oppia-add-interaction-button:focus,
.oppia-add-interaction-button:hover,
.oppia-add-response-button:active,
.oppia-add-response-button:focus,
.oppia-add-response-button:hover {
  background-color: rgba(5,140,166,1);
  color: white;
  opacity: 1;
}

.oppia-add-rule-button {
  background-color: rgba(165,165,165,0.9);
  border: 0;
  border-radius: 0;
  color: white;
  opacity: 0.9;
  padding: 7px;
  width: 100%;
}

.oppia-add-rule-button:active,
.oppia-add-rule-button:focus,
.oppia-add-rule-button:hover {
  background-color: rgba(165,165,165,1);
  color: white;
  opacity: 1;
}

/* Workaround to ensure that single-line paragraphs comprising multiple-choice
   options are displayed inline. */
.oppia-multiple-choice-rule p {
  display: inline;
}
.oppia-multiple-choice-rule p::before {
  content: ' ';
}

.oppia-interaction-tile {
  cursor: pointer;
  display: inline-block;
  margin: 5px;
  outline: 1px solid #aaa;
  vertical-align: top;
  width: 30%;
}
.oppia-interaction-tile:hover {
  outline: 2px solid #009688;
}
.oppia-interaction-tile-name {
  border-top: 1px solid #ccc;
  padding: 3px 0;
  position: relative;
  text-align: center;
}
.oppia-interaction-customization-label {
  font-size: 1em;
  font-weight: bold;
  padding-bottom: 6px;
}

.oppia-small-delete-button {
  padding-top: 3px;
}

.oppia-delete-interaction-button,
.oppia-close-popover-button {
  background: none;
  border: 0;
  color: #000;
  cursor: pointer;
  height: 20px;
  opacity: 0.5;
  position: absolute;
  right: 8px;
  top: 8px;
  width: 30px;
}
.oppia-delete-response-button,
.oppia-delete-rule-button {
  cursor: pointer;
  opacity: 0.5;
  position: absolute;
  right: 8px;
  top: 8px;
  width: 20px;
}
.oppia-delete-interaction-button:hover,
.oppia-close-popover-button:hover,
.oppia-delete-response-button:hover,
.oppia-delete-rule-button:hover {
  opacity: 1;
}

.oppia-graph-resize-button {
  border: 0;
  padding: 9px 10px 6px 10px;
  position: absolute;
  right: 2px;
  top: 2px;
}

.nav-pills > li > a.oppia-rule-tab {
  background: rgba(0,0,0,0.05);
  border-radius: 0;
  border-bottom: 1px solid #f0f0f0;
  color: #444;
  padding: 7px 15px;
  width: 100%;
}
.nav-pills > li > a.oppia-rule-tab-disabled {
  cursor: default;
}
.nav-pills > li:hover > a.oppia-rule-tab {
  background: rgba(0,0,0,0.1);
}
.nav-pills > li:hover > a.oppia-rule-tab-disabled {
  background: rgba(0,0,0,0.05);
}
.nav-pills > li.active > a.oppia-rule-tab-active {
  background: rgba(5,140,166,0.1);
  border-right: 0;
  color: #333;
}

.oppia-default-rule-tab {
  border-left: 1px solid #ddd;
}

.oppia-rule-body-container {
  padding-left: 0;
  padding-right: 0;
  width: 100%;
}

.oppia-readonly-rule-tile {
  border-radius: 4px;
  margin-bottom: 0;
  margin-left: 0;
  padding: 4px;
}

.oppia-readonly-rule-tile img, .oppia-rule-tab img {
  max-height: 50px;
}

.oppia-rule-dest-link {
  margin-left: 5px;
  position: absolute;
  width: 400px;
  /* This must be larger than the z-index in
     .oppia-interactive-section-click-handler, so that the rule does not
     switch to edit mode when the destination link is clicked. */
  z-index: 200;
}

.oppia-rule-save-cancel-buttons {
  margin-bottom: 5px;
  margin-top: 2px;
}

.oppia-rule-block {
  background-color: white;
  border-top: 1px solid #ccc;
  border-left: 1px solid #ccc;
  border-right: 1px solid #ccc;
}

.oppia-rule-block.active {
  box-shadow: 0 1px 3px rgba(0,0,0,0.12), 0 1px 2px rgba(0,0,0,0.24);
  margin: -2px;
  z-index: 1;
}

.oppia-response-header-block {
  overflow: hidden;
  padding-left: 24px;
  white-space: nowrap;
  width: 640px;
}

.oppia-response-header {
  float: left;
  overflow: hidden;
  text-overflow: ellipsis;
  white-space: nowrap;
  width: 500px;
}

.oppia-rule-header {
  color: rgb(120, 120, 120);
  overflow: hidden;
  padding-left: 0;
  text-overflow: ellipsis;
  white-space: nowrap;
}

.oppia-rule-sort-handle {
  cursor: move;
  left: 10px;
  margin-left: 5px;
  opacity: 0.3;
  position: absolute;
  top: 6px;
  width: 25px;
  /* This is needed for the sort handle to be above the rule tile. */
  z-index: 1;
}

.oppia-rule-edit-feedback {
  position: relative;
}

.oppia-rule-details-header {
  margin-bottom: 6px;
}

.about-tabs {
  margin-bottom: 0;
}

table.oppia-padded-table {
  border: 1px solid black;
  padding: 5px;
}
table.oppia-padded-table th, table.oppia-padded-table td {
  border: 1px solid black;
  padding: 5px;
}

/* Styles for parameter labels. */
oppia-parameter {
  background-color: #18447E;
  border-radius: .25em;
  color: white;
  display: inline;
  font-size: 75%;
  font-weight: bold;
  line-height: 1;
  margin: auto 4px;
  padding: .2em .6em .3em;
  text-align: center;
  vertical-align: baseline;
  white-space: nowrap;
}

.oppia-param-arrow-button {
  border: 0;
  font-size: 14px;
  padding: 0;
}

.oppia-tutorial-tooltip {
  min-width: 400px !important;
}

.oppia-post-tutorial-popover {
   display: block;
   left: -77px;
   top: 40px;
   width: 200px;
}

/* Hide the search icon in the rule destination dropdown. */
.oppia-rule-dest-select2 .select2-search input {
  background: none;
}

.oppia-dashboard-row {
  cursor: pointer;
}
.oppia-dashboard-row:hover {
  background: #eee;
}
.oppia-dashboard-row-recent {
  background: #fff4ca;
  cursor: pointer;
}
.oppia-dashboard-row-recent:hover {
  background: #ffe279;
}

.oppia-dashboard-status-green {
  color: #009688;
  font-weight: bold;
  text-transform: capitalize;
}

.oppia-dashboard-status-grey {
  color: #888;
  text-transform: capitalize;
}

.oppia-dashboard-status-orange {
  color: #f7a541;
  font-weight: bold;
  text-transform: capitalize;
}

.oppia-dashboard-tile-metadata-parent {
  float: right;
  padding-top: 15px;
  width: 30%;
}

.oppia-dashboard-tile-metadata {
  border-left-color: #DADADA;
  border-left-style: ridge;
  border-left-width: thin;
  color: #888;
  font-size: 0.85em;
  height: 85px;
  margin-left: 10px;
  padding-left: 20px;
  padding-right: 30px;
}

md-card.oppia-dashboard-tile {
  background-color: #fff;
  border-bottom: 1px solid #ccc;
  color: #888;
  height: 120px;
  margin: 0;
  padding: 0;
  position: relative;
}

ul.oppia-dashboard-tiles {
  list-style-type: none;
  margin-top: 30px;
  padding-left: 0;
}

.oppia-large-modal-window .modal-dialog {
  max-width: 900px;
  width: 80%;
}
.oppia-large-modal-window .modal-body {
  height: 60vh;
}

.oppia-embed-modal-code {
  background-color: #fcfcfc;
  border: 1px solid #d9d9d9;
  border-radius: 4px;
  display: inline-block;
  padding: 10px;
}

.oppia-embed-modal-code:hover {
  background-color: #f9f9f9;
}

.oppia-vcenter {
  display: table-cell;
  float: none;
  vertical-align: middle;
}

.oppia-disabled-link {
  opacity: 0.6;
  pointer-events: none;
}

/* Splash page. */

.oppia-splash-search-form {
  margin-top: 10px;
  padding-right: 0;
}

.oppia-splash-search-input {
  background: #04857c;
  border: 1px solid #018c7f;
  border-radius: 0;
  color: white;
  font-size: 15px;
  height: 34px;
}

.oppia-splash-search-input.btn {
  color: rgba(255,255,255,0.7);
}

.oppia-splash-search-input.btn:hover {
  color: #fff;
}

.oppia-splash-search-input::-webkit-input-placeholder {
  color: rgba(255,255,255,0.7);
}
.oppia-splash-search-input:-moz-placeholder {
  color: rgba(255,255,255,0.7);
}
.oppia-splash-search-input::-moz-placeholder {
  color: rgba(255,255,255,0.7);
}
.oppia-splash-search-input:-ms-input-placeholder {
  color: rgba(255,255,255,0.7);
}

.oppia-splash-search-icon {
  background: #04857c;
  border: 1px solid #018c7f;
  color: rgba(255,255,255,0.7);
}

/* CSS3 Animations */
@-ms-keyframes spin {
  from { -ms-transform: rotate(0deg); }
  to { -ms-transform: rotate(360deg); }
}
@-moz-keyframes spin {
  from { -moz-transform: rotate(0deg); }
  to { -moz-transform: rotate(360deg); }
}
@-webkit-keyframes spin {
  from { -webkit-transform: rotate(0deg); }
  to { -webkit-transform: rotate(360deg); }
}
@keyframes spin {
  from { transform: rotate(0deg); }
  to { transform: rotate(360deg); }
}

.oppia-animate-spin {
  -webkit-animation-name: spin;
  -webkit-animation-duration: 1000ms;
  -webkit-animation-iteration-count: infinite;
  -webkit-animation-timing-function: ease-in-out;

  -moz-animation-name: spin;
  -moz-animation-duration: 1000ms;
  -moz-animation-iteration-count: infinite;
  -moz-animation-timing-function: ease-in-out;

  -ms-animation-name: spin;
  -ms-animation-duration: 1000ms;
  -ms-animation-iteration-count: infinite;
  -ms-animation-timing-function: ease-in-out;

  animation-name: spin;
  animation-duration: 1000ms;
  animation-iteration-count: infinite;
  animation-timing-function: ease-in-out;
}

.oppia-gallery-banner-container {
  height: 700px;
  position: fixed;
  top: 56px;
  width: 100%;
  z-index: 0;
}
.oppia-gallery-banner {
  background-position: center;
  background-repeat: no-repeat;
  background-size: cover;
  height: 700px;
  width: 100%;
}
.oppia-gallery-banner-content {
  color: #fff;
  font-family: "Capriola", "Roboto", Arial, sans-serif;
  font-size: 4em;
  position: absolute;
  text-align: center;
  top: 155px;
  width: 100%;
  z-index: 100;
}
@media(max-width: 468px) {
  .oppia-gallery-banner-content {
    font-size: 3em;
    top: 100px;
  }
}

.oppia-gallery-banner-tagline {
  color: #fff;
  font-family: "Capriola", "Roboto", Arial, sans-serif;
  font-size: 2em;
  padding-top: 250px;
}
@media(max-width: 468px) {
  .oppia-gallery-banner-tagline {
    top: 300px;
  }
}

.oppia-gallery-banner-link {
  color: rgba(251, 234, 43, 1);
}
.oppia-gallery-banner-link:hover {
  color: rgba(255, 238, 47, 1);
  text-decoration: none;
}

.oppia-gallery-interstitial {
  background-color: #fff;
  box-shadow: 0 1px 3px rgba(0,0,0,0.12), 0 1px 2px rgba(0,0,0,0.24);
  font-size: 1.6em;
  margin-top: 600px;
  padding-bottom: 45px;
  padding-left: 10px;
  padding-right: 10px;
  padding-top: 45px;
  position: relative;
  text-align: center;
  width: 100%;
  z-index: 3;
}
.oppia-gallery-interstitial-video {
  opacity: 0.85;
  transition: ease-in-out all .2s;
  -webkit-transition: ease-in-out all .2s;
  user-drag: none;
  -moz-user-select: none;
  -webkit-user-drag: none;
}
.oppia-gallery-interstitial-video:hover {
  background-color: #fff;
  box-shadow: 0 1px 3px rgba(0,0,0,0.12), 0 1px 2px rgba(0,0,0,0.24);
  cursor: pointer;
  opacity: 1;
  transition: ease-in-out all .2s;
  -webkit-transition: ease-in-out all .2s;
}

.oppia-gallery-interstitial-content {
  margin-top: 10px;
  text-align: center;
}

.oppia-gallery-interstitial-content > img {
  display: inline-block;
  margin: 10px 40px;
}

.oppia-gallery-modal .modal-body {
  padding: 0;
}
.oppia-gallery-modal .modal-dialog {
  margin-top: 50px;
}

.oppia-gallery-modal-video {
  padding-bottom: 56.25%;
  position: relative;
  width: 100%;
}
.oppia-gallery-modal-video > iframe {
  bottom: 0;
  height: 100%;
  left: 0;
  position: absolute;
  right: 0;
  top: 0;
  width: 100%;
}

.oppia-modal-close {
  cursor: pointer;
  height: 30px;
  position: absolute;
  right: -30px;
  top: -30px;
  width: 30px;
}

oppia-expression-error-tag {
  background-color: #d9534f;
  border-radius: .25em;
  color: white;
  display: inline;
  font-size: 75%;
  font-weight: bold;
  line-height: 1;
  margin: auto 4px;
  padding: .2em .6em .3em;
  text-align: center;
  vertical-align: baseline;
  white-space: nowrap;
}
oppia-expression-error-tag:after {
  content: "Expression parsing error!";
}

/* Adjust the z-index for the tutorial components so that they do not go
   above the navbar.
*/
.ng-joyride-element-static[data-original-title],
div.ng-joyride-title {
  z-index: 999;
}
.ng-joyride.popover.sharp-borders {
  z-index: 1002;
}
div#ng-curtain {
  z-index: 997;
}

.oppia-navbar {
  box-shadow: 0 3px 6px rgba(0,0,0,0.16), 0 3px 6px rgba(0,0,0,0.23);
  cursor: default;
  height: 56px;
  left: -2%;
  padding-left: 2%;
  padding-right: 2%;
  position: fixed;
  width: 104%;
  /* This is larger than the editor tutorial's z-index, but smaller than
     the z-index for Bootstrap modals.
  */
  z-index: 1005;
}

.oppia-top-of-page-padding {
  /* This ensures that content is not tucked behind the fixed navbar. */
  height: 56px;
}
.oppia-navbar-menu {
  margin-left: 10px;
  opacity: 0.9;
  outline-color: transparent;
  padding-top: 20px;
}
.oppia-navbar-menu:hover {
  opacity: 1;
}

.oppia-navbar-brand-name {
  float: left;
  height: 56px;
  line-height: 20px;
  margin-left: -10px;
}

.oppia-logo {
  display: inline-block;
  font-family: "Capriola", "Roboto", Arial, sans-serif;
  font-size: 21px;
  font-weight: 300;
  height: 40px;
  margin-left: 6px;
  margin-top: 9px;
}
.oppia-navbar-profile-dropdown-toggle {
  height: 56px;
  color: #fff;
}
.oppia-navbar-profile > li > a:hover,
.oppia-navbar-profile > li > a:focus,
.oppia-navbar-profile .open > a,
.oppia-navbar-profile .open > a:hover,
.oppia-navbar-profile .open > a:focus {
  background-color: #fff;
  color: #009688;
}
.oppia-navbar-profile-dropdown {
  border: 0;
  border-top-left-radius: 0;
  border-top-right-radius: 0;
  margin-top: 0;
}
.oppia-navbar-profile-dropdown > li > a {
  color: #009688;
}
.oppia-navbar-profile-dropdown > li > a:hover,
.oppia-navbar-profile-dropdown > li > a:focus {
  background-color: #eee;
  color: #888;
}
.oppia-navbar-profile-picture-container {
  margin-left: 10px;
  text-align: right;
}
.oppia-navbar-profile-picture {
  height: 32px;
  width: 32px;
}
.oppia-navbar-role-indicator {
  background-color: #f7a541;
  border-radius: 20px;
  bottom: 10px;
  height: 15px;
  position: absolute;
  right: 25px;
  width: 15px;
}
.oppia-navbar-role-text {
  bottom: 0;
  color: white;
  font-size: 0.7em;
  font-weight: bold;
  position: absolute;
  right: 3px;
}

.oppia-navbar-dashboard-indicator {
  background-color: #f7a541;
  border-radius: 20px;
  height: 15px;
  position: absolute;
  right: 25px;
  top: 8px;
  width: 15px;
}
.oppia-navbar-dashboard-indicator-text {
  bottom: 0;
  color: white;
  font-size: 0.7em;
  font-weight: bold;
  position: absolute;
  right: 4px;
}

.oppia-select {
  background: white;
  border: #ddd solid 1px;
  border-radius: 4px;
  color: #555;
  padding: 5px;
}

.oppia-feedback-tab-row {
  cursor: pointer;
}
.oppia-feedback-tab-row:hover {
  background: #eee;
}

.oppia-editor-sidebar {
  max-width: 500px;
  padding: 7px 5px 0 5px;
  position: absolute;
  right: 15px;
  top: 28px;
  width: 100%;
}
.oppia-editor-sidebar accordion .panel {
  border-radius: 0;
}
.oppia-editor-sidebar accordion .panel .panel-heading {
  background-color: #ddd;
  border-radius: 0;
  padding: 3px 10px;
}
.oppia-editor-sidebar accordion .panel .panel-title {
  font-weight: bold;
}
.oppia-editor-sidebar accordion .panel .panel-body {
  border-radius: 0;
  padding-right: 25px;
}
.oppia-editor-sidebar-section-header {
  background-color: #ddd;
  font-size: 0.75em;
  font-weight: bold;
  padding: 3px 10px;
}
.oppia-editor-sidebar-section-body {
  background-color: #fff;
  margin-bottom: 5px;
  padding-right: 25px;
  padding: 0 10px;
}

.oppia-exploration-warnings-indicator {
  border-style: inset;
  border-width: 0 9px 14px 9px;
  bottom: 10px;
  font-size: 0.7em;
  font-weight: bold;
  height: 0;
  position: absolute;
  right: 5px;
  width: 0;
}
.oppia-exploration-warnings-error-color {
  border-color: transparent transparent rgb(244,244,15) transparent;
  color: #333;
}
.oppia-exploration-warnings-critical-color {
  border-color: transparent transparent rgb(231,15,15) transparent;
  color: #fff;
}
.oppia-exploration-warnings-count {
  margin-left: -3px;
}
.dropdown-menu.oppia-exploration-warnings-box {
  background: #fcf8e3;
}
.oppia-exploration-warnings-header {
  font-size: 0.8em;
  font-weight: bold;
  margin: 0 5px;
}
.oppia-exploration-warnings-text {
  font-size: 0.9em;
  padding: 2px 5px;
  width: 250px;
}
.oppia-exploration-warnings-separator {
  margin: 0;
}

/* Adding multilevel submenu functionality to Bootstrap's dropdown
    See http://bootsnipp.com/snippets/featured/multi-level-dropdown-menu-bs3
*/
.oppia-dropdown-submenu {
  position: relative;
}

.oppia-dropdown-submenu > .dropdown-menu {
  border-radius: 0 6px 6px 6px;
  left: 100%;
  margin-top: -6px;
  margin-left: -1px;
  -moz-border-radius: 0 6px 6px;
  top: 0;
  -webkit-border-radius: 0 6px 6px 6px;
}

.oppia-dropdown-submenu:hover > .dropdown-menu {
  display: block;
}

.oppia-dropdown-submenu > a:after {
  border-color: transparent;
  border-style: solid;
  border-width: 5px 0 5px 5px;
  border-left-color: #ccc;
  content: " ";
  display: block;
  float: right;
  height: 0;
  margin-top: 5px;
  margin-right: -10px;
  width: 0;
}

.oppia-dropdown-submenu:hover > a:after {
  border-left-color: #fff;
}

.oppia-dropdown-submenu.pull-left {
  float: none;
}

.oppia-dropdown-submenu.pull-left > .dropdown-menu {
  border-radius: 6px 0 6px 6px;
  left: -100%;
  margin-left: 10px;
  -moz-border-radius: 6px 0 6px 6px;
  -webkit-border-radius: 6px 0 6px 6px;
}


.oppia-profile-picture-crop-area {
  background: #E4E4E4;
  height: 350px;
  margin-top: 20px;
  position: relative;
  width: 500px;
}
.oppia-profile-picture-reset-button {
  position: absolute;
  right: -50px;
  top: 0;
}

.oppia-page-cards-container {
  margin: auto;
  max-width: 95%;
  position: relative;
  width: 660px;
}
.oppia-page-card {
  background: rgb(255,255,255);
  margin-left: auto;
  margin-right: auto;
  margin-bottom: 30px;
  margin-top: 40px;
  padding: 30px 55px;
}
.oppia-page-card li {
  margin-bottom: 10px;
}

.oppia-dashboard-container {
  max-width: 800px;
  margin-left: auto;
  margin-right: auto;
  margin-top: 60px;
  margin-bottom: 30px;
}

.oppia-notifications-dashboard-card {
  padding: 15px 40px;
}

.oppia-about-anchor {
  display: block;
  position: relative;
  top: -70px;
  visibility: hidden;
}

.oppia-about-right-menu {
  left: 50%;
  margin-left: 360px;
  position: fixed;
  top: 100px;
  width: 300px;
}

.oppia-about-right-menu p {
  line-height: 1;
  margin: 0.5em 0;
}
.oppia-about-right-menu ul {
  list-style-type: none;
  padding-left: 20px;
}

/* Hide the 'Skip' icon on the editor tutorial. */
.skipBtn .glyphicon-ban-circle {
  display: none;
}

.oppia-page-heading {
  margin-bottom: 5px;
}

.oppia-page-heading-subtext {
  font-size: smaller;
  opacity: 0.7;
}

@media(max-width: 800px) {
  .oppia-page-heading, .oppia-page-heading-subtext {
    margin-left: 30px;
  }
}

.oppia-rating-star-active {
  color: #FFD700;
}

.oppia-transition-200 {
  -webkit-transition: all 200ms;
  transition: all 200ms;
}

/* Styles for the feedback popover component in the learner view. */
.oppia-feedback-popover-submit-btn-enabled {
  color: #009688;
}
.oppia-feedback-popover-textarea {
  border: 1px solid rgba(0,0,0,0.2);
  margin-top: 4px;
  padding: 4px;
  resize: none;
  width: 245px;
}

.oppia-rte-toolbar-image {
  padding-bottom: 8px;
  padding-top: 8px;
}

.ta-scroll-window.oppia-rte-content {
  width: 100%;
}

.ta-editor.form-control.oppia-rte-content, .ta-scroll-window.form-control.oppia-rte-content {
  min-height: 80px;
  height: auto;
  overflow: auto;
  font-family: inherit;
  font-size: 100%;
}

.form-control.oppia-rte-content > .ta-bind {
  height: auto;
  min-height: 80px;
}

<<<<<<< HEAD
.oppia-footer, .oppia-base-container:after {
  height: 60px;
}

.oppia-footer {
  background-color: white;
  font-size: 0.9em;
  padding: 20px 25px;
  position: relative;
  z-index: 1;
=======
/* Styles for the editor training interfaces. */

.preview-conversation-skin-card-row-container {
  margin-bottom: 17px;
  table-layout: fixed;
  width: 100%;
}

.preview-conversation-skin-card-row {
  margin-bottom: 20px;
  margin-top: 20px;
  width: 100%;
}

.preview-conversation-skin-row-avatar {
  padding-right: 10px;
  width: 30px;
}

.preview-conversation-skin-row-avatar-img {
  height: 24px;
  max-width: 24px;
}

.preview-conversation-skin-oppia-content {
  padding-left: 15px;
  padding-top: 2px;
}

.preview-conversation-skin-learner-input {
  padding-left: 15px;
}

md-card.preview-conversation-skin-inline-interaction {
  background-color: #f6f6f6;
  border-bottom-left-radius: 2px;
  border-bottom-right-radius: 2px;
  border-top-left-radius: 0;
  border-top-right-radius: 0;
  border-top: 1px solid rgba(0,0,0,0.1);
  margin: -20px auto;
  max-width: 560px;
}

md-card.preview-conversation-skin-supplemental-card {
  background-color: #f6f6f6;
  margin: -5px 0;
  max-width: 560px;
}

.preview-conversation-skin-supplemental-interaction {
  margin: 0 auto;
  max-width: 560px;
}

.trained-feedback-selection-form-container {
  margin-top: -5px;
}

.trained-feedback-selection-container {
  border-bottom: thin solid #EEEEEE;
  margin-bottom: 5px;
}

.trained-feedback-selection-container md-input-group.md-default-theme label {
  border-bottom: 0;
}

.trained-feedback-selection {
  background: none;
  border: none;
  color: rgba(0,0,0,0.5);
  margin: 0;
  padding-left: 0;
  padding-top: 9px;
  text-align: left;
  /* This is needed so that images stay bounded by the container in Firefox. */
  width: 100%;
}

.trained-feedback-selection:hover {
  color: #00897B;
>>>>>>> 5fa6f6cd
}<|MERGE_RESOLUTION|>--- conflicted
+++ resolved
@@ -834,12 +834,8 @@
 }
 
 .oppia-cc-icon {
-<<<<<<< HEAD
-  position: absolute;
-=======
   bottom: 0;
   position: fixed;
->>>>>>> 5fa6f6cd
   right: 25px;
 }
 
@@ -2066,7 +2062,6 @@
   min-height: 80px;
 }
 
-<<<<<<< HEAD
 .oppia-footer, .oppia-base-container:after {
   height: 60px;
 }
@@ -2077,7 +2072,8 @@
   padding: 20px 25px;
   position: relative;
   z-index: 1;
-=======
+}
+
 /* Styles for the editor training interfaces. */
 
 .preview-conversation-skin-card-row-container {
@@ -2160,5 +2156,4 @@
 
 .trained-feedback-selection:hover {
   color: #00897B;
->>>>>>> 5fa6f6cd
 }