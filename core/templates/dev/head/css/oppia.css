--- conflicted
+++ resolved
@@ -108,7 +108,6 @@
 .oppia-profile-container {
   margin-top: 60px;
   margin-bottom: 30px;
-<<<<<<< HEAD
 }
 
 .oppia-profile-picture-fullsize {
@@ -116,15 +115,6 @@
   width: 180px;
 }
 
-=======
-}
-
-.oppia-profile-picture-fullsize {
-  height: 180px;
-  width: 180px;
-}
-
->>>>>>> f965768b
 .oppia-profile-username {
   margin-top: 15px;
 }
