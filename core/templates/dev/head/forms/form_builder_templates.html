--- conflicted
+++ resolved
@@ -1,4 +1,5 @@
 <!-- SCHEMA-BASED EDITOR TEMPLATES -->
+
 <script type="text/ng-template" id="schemaBasedEditor/master">
   <schema-based-choices-editor ng-if="schema().choices" local-value="$parent.localValue"
                                schema="schema()" choices="schema().choices"
@@ -131,19 +132,13 @@
 <script type="text/ng-template" id="schemaBasedEditor/float">
   <span ng-model="localValue" ui-validate="'validate($value)'">
     <span ng-form="floatForm">
-<<<<<<< HEAD
       <span ng-if="!expressionMode && !uiConfig()">
         <input type="text" ng-model="$parent.localValue" class="form-control"
                name="floatValue" placeholder="Type a number" ng-disabled="isDisabled()"
                require-is-float apply-validation="validators()" ui_config="uiConfig()"
-=======
-      <span ng-if="!expressionMode">
-        <input type="text" ng-model="$parent.localValue" class="form-control protractor-test-float-form-input"
-               name="floatValue" ng-attr-placeholder="<['I18N_FORMS_TYPE_NUMBER' | translate]>" ng-disabled="isDisabled()"
-               require-is-float apply-validation="validators()"
->>>>>>> 0d36f99d
                focus-on="<[labelForFocusTarget()]>" ng-keypress="onKeypress($event)"
                ng-blur="onBlur()" ng-focus="onFocus()" style="display: inline;">
+
         <span ng-if="hasLoaded && !isUserCurrentlyTyping && hasFocusedAtLeastOnce"
               style="font-size: 0.85em; position: absolute;"
               tabindex="-1" focus-on="<[labelForErrorFocusTarget]>">
@@ -155,7 +150,7 @@
         </span>
       </span>
 
-      <span ng-if="allowExpressions() && !uiConfig()">
+      <span ng-if="allowExpressions()">
         <schema-based-expression-editor ng-if="expressionMode" is-disabled="isDisabled()"
                                         local-value="$parent.$parent.localValue"
                                         param-names="paramNames" output-type="float"
