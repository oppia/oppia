--- conflicted
+++ resolved
@@ -548,18 +548,11 @@
 }]);
 
 oppia.factory('rteHelperService', [
-<<<<<<< HEAD
-  '$filter', '$log', '$modal', 'RTE_COMPONENT_SPECS',
-  'oppiaHtmlEscaper', 'focusService',
+  '$filter', '$log', '$modal', '$interpolate', 'RTE_COMPONENT_SPECS',
+  'explorationContextService', 'oppiaHtmlEscaper', 'focusService',
   function(
-    $filter, $log, $modal, RTE_COMPONENT_SPECS,
-    oppiaHtmlEscaper, focusService) {
-=======
-  '$filter', '$log', '$interpolate', 'explorationContextService',
-  'RTE_COMPONENT_SPECS', 'oppiaHtmlEscaper',
-  function($filter, $log, $interpolate, explorationContextService,
-    RTE_COMPONENT_SPECS, oppiaHtmlEscaper) {
->>>>>>> 3ce1bf48
+    $filter, $log, $modal, $interpolate, RTE_COMPONENT_SPECS,
+    explorationContextService, oppiaHtmlEscaper, focusService) {
     var _RICH_TEXT_COMPONENTS = [];
 
     Object.keys(RTE_COMPONENT_SPECS).sort().forEach(function(componentId) {
@@ -572,12 +565,9 @@
         previewUrlTemplate:
           RTE_COMPONENT_SPECS[componentId].preview_url_template,
         isComplex: RTE_COMPONENT_SPECS[componentId].is_complex,
-<<<<<<< HEAD
         isInline: RTE_COMPONENT_SPECS[componentId].is_inline,
         name: RTE_COMPONENT_SPECS[componentId].frontend_name,
-=======
         isBlockElement: RTE_COMPONENT_SPECS[componentId].is_block_element,
->>>>>>> 3ce1bf48
         requiresFs: RTE_COMPONENT_SPECS[componentId].requires_fs,
         tooltip: RTE_COMPONENT_SPECS[componentId].tooltip
       });
@@ -706,41 +696,10 @@
       },
       getRichTextComponents: function() {
         return angular.copy(_RICH_TEXT_COMPONENTS);
-<<<<<<< HEAD
       },
       openCustomizationModal: function(
-=======
-      }
-    };
-  }
-]);
-
-// Add RTE extensions to textAngular toolbar options.
-oppia.config(['$provide', function($provide) {
-  $provide.decorator('taOptions', [
-    '$delegate', '$document', '$modal', '$timeout', 'focusService',
-    'taRegisterTool', 'rteHelperService', 'alertsService',
-    'explorationContextService', 'PAGE_CONTEXT',
-    function(
-        taOptions, $document, $modal, $timeout, focusService,
-        taRegisterTool, rteHelperService, alertsService,
-        explorationContextService, PAGE_CONTEXT) {
-      taOptions.disableSanitizer = true;
-      taOptions.forceTextAngularSanitize = false;
-      taOptions.classes.textEditor = 'form-control oppia-rte-content';
-      taOptions.setup.textEditorSetup = function($element) {
-        $timeout(function() {
-          $element.trigger('focus');
-        });
-      };
-
-      // The refocusFn arg is a function that restores focus to the text editor
-      // after exiting the modal, and moves the cursor back to where it was
-      // before the modal was opened.
-      var _openCustomizationModal = function(
->>>>>>> 3ce1bf48
-          customizationArgSpecs, attrsCustomizationArgsDict, onSubmitCallback,
-          onDismissCallback, refocusFn) {
+        customizationArgSpecs, attrsCustomizationArgsDict, onSubmitCallback,
+        onDismissCallback, refocusFn) {
         $document[0].execCommand('enableObjectResizing', false, false);
         var modalDialog = $modal.open({
           templateUrl: 'modals/customizeRteComponent',
