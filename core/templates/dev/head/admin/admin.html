--- conflicted
+++ resolved
@@ -373,27 +373,17 @@
 
     {% include 'forms/form_builder_templates.html' %}
     {% include 'footer_js_libs.html' %}
-    
+
     <script src="{{TEMPLATE_DIR_PREFIX}}/app.js"></script>
     <script src="{{TEMPLATE_DIR_PREFIX}}/base.js"></script>
     <script src="{{TEMPLATE_DIR_PREFIX}}/admin/Admin.js"></script>
     <script src="{{TEMPLATE_DIR_PREFIX}}/directives.js"></script>
     <script src="{{TEMPLATE_DIR_PREFIX}}/services/alertsService.js"></script>
     <script src="{{TEMPLATE_DIR_PREFIX}}/services/explorationContextService.js"></script>
-
-<<<<<<< HEAD
-    <script>
-      {{ include_js_file('app.js') }}
-      {{ include_js_file('base.js') }}
-      {{ include_js_file('admin/Admin.js') }}
-      {{ include_js_file('directives.js') }}
-      {{ include_js_file('services/alertsService.js') }}
-      {{ include_js_file('services/explorationContextService.js') }}
-      {{ include_js_file('services/utilsService.js') }}
-=======
+    <script src="{{TEMPLATE_DIR_PREFIX}}/services/utilsService.js"></script>
+
     <script src="{{TEMPLATE_DIR_PREFIX}}/components/ObjectEditorDirective.js"></script>
     <script src="{{TEMPLATE_DIR_PREFIX}}/components/ValueGeneratorEditorDirective.js"></script>
->>>>>>> 9a4ea5db
 
     <script src="{{TEMPLATE_DIR_PREFIX}}/forms/formBuilder.js"></script>
 
