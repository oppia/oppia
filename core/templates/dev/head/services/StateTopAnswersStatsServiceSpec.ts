// Copyright 2018 The Oppia Authors. All Rights Reserved.
//
// Licensed under the Apache License, Version 2.0 (the "License");
// you may not use this file except in compliance with the License.
// You may obtain a copy of the License at
//
//      http://www.apache.org/licenses/LICENSE-2.0
//
// Unless required by applicable law or agreed to in writing, software
// distributed under the License is distributed on an "AS-IS" BASIS,
// WITHOUT WARRANTIES OR CONDITIONS OF ANY KIND, either express or implied.
// See the License for the specific language governing permissions and
// limitations under the License.

/**
 * @fileoverview Factory for domain object which holds the list of top answer
 * statistics for a particular state.
 */

<<<<<<< HEAD
import { AngularNameService } from
  'pages/exploration-editor-page/services/angular-name.service.ts';
=======
// TODO(YashJipkate) Remove the following block of unnnecessary imports once
// StateTopAnswersStatsService.ts is upgraded to Angular 8.
>>>>>>> 4a98ed14
import { AnswerClassificationResultObjectFactory } from
  'domain/classifier/AnswerClassificationResultObjectFactory.ts';
import { ClassifierObjectFactory } from
  'domain/classifier/ClassifierObjectFactory.ts';
import { ExplorationDraftObjectFactory } from
  'domain/exploration/ExplorationDraftObjectFactory.ts';
import { RuleObjectFactory } from 'domain/exploration/RuleObjectFactory.ts';
/* eslint-disable max-len */
import { SolutionValidityService } from
  'pages/exploration-editor-page/editor-tab/services/solution-validity.service.ts';
/* eslint-enable max-len */
import { VoiceoverObjectFactory } from
  'domain/exploration/VoiceoverObjectFactory.ts';
import { WrittenTranslationObjectFactory } from
  'domain/exploration/WrittenTranslationObjectFactory.ts';
// ^^^ This block is to be removed.

require('App.ts');
require('pages/exploration-editor-page/services/exploration-states.service.ts');
require('services/StateTopAnswersStatsService.ts');

class MockAnswerStats {
  answer: any;
  answerHtml: string;
  frequency: number;
  isAddressed: boolean;
  constructor(
      answer: any, answerHtml: string, frequency: number,
      isAddressed: boolean) {
    this.answer = angular.copy(answer);
    this.answerHtml = answerHtml;
    this.frequency = frequency;
    this.isAddressed = isAddressed;
  }
  toBackendDict() {
    return {
      answer: angular.copy(this.answer),
      frequency: this.frequency
    };
  }
}

var joC = jasmine.objectContaining;

describe('StateTopAnswersStatsService', function() {
  var $q = null;
  var $rootScope = null;
  var $uibModal = null;
  var ChangeListService = null;
  var ContextService = null;
  var ExplorationStatesService = null;
  var ruleObjectFactory = null;
  var StateTopAnswersStatsService = null;

  beforeEach(angular.mock.module('oppia'));
  beforeEach(angular.mock.module('oppia', function($provide) {
    $provide.value('AngularNameService', new AngularNameService());
    $provide.value(
      'AnswerClassificationResultObjectFactory',
      new AnswerClassificationResultObjectFactory());
    $provide.value('AnswerStatsObjectFactory', {
      createFromBackendDict: function(backendDict) {
        var answerHtml = (typeof backendDict.answer === 'string') ?
          backendDict.answer : angular.toJson(backendDict.answer);
        return new MockAnswerStats(
          backendDict.answer, answerHtml, backendDict.frequency, false);
      }
    });
    $provide.value('ClassifierObjectFactory', new ClassifierObjectFactory());
    $provide.value(
      'ExplorationDraftObjectFactory', new ExplorationDraftObjectFactory());
    $provide.value('RuleObjectFactory', new RuleObjectFactory());
    $provide.value('SolutionValidityService', new SolutionValidityService());
    $provide.value('VoiceoverObjectFactory', new VoiceoverObjectFactory());
    $provide.value(
      'WrittenTranslationObjectFactory',
      new WrittenTranslationObjectFactory());
  }));
  beforeEach(angular.mock.inject(function(
      _$q_, _$rootScope_, _$uibModal_, _ChangeListService_, _ContextService_,
      _ExplorationStatesService_, _RuleObjectFactory_,
      _StateTopAnswersStatsService_) {
    $q = _$q_;
    $rootScope = _$rootScope_;
    $uibModal = _$uibModal_;
    ChangeListService = _ChangeListService_;
    ContextService = _ContextService_;
    ExplorationStatesService = _ExplorationStatesService_;
    ruleObjectFactory = _RuleObjectFactory_;
    StateTopAnswersStatsService = _StateTopAnswersStatsService_;

    ExplorationStatesService.init({
      Hola: {
        content: {content_id: 'content', html: ''},
        param_changes: [],
        interaction: {
          answer_groups: [{
            rule_specs: [{rule_type: 'Contains', inputs: {x: 'hola'}}],
            outcome: {
              dest: 'Me Llamo',
              feedback: {content_id: 'feedback_1', html: 'buen trabajo!'},
              labelled_as_correct: true,
            },
          }],
          default_outcome: {
            dest: 'Hola',
            feedback: {content_id: 'default_outcome', html: 'try again!'},
            labelled_as_correct: false,
          },
          hints: [],
          id: 'TextInput',
        },
        classifier_model_id: 0,
        recorded_voiceovers: {
          voiceovers_mapping: {
            content: {},
            default_outcome: {},
            feedback_1: {},
          },
        },
        solicit_answer_details: false,
        written_translations: {
          translations_mapping: {
            content: {},
            default_outcome: {},
            feedback_1: {},
          },
        },
      },
    });

    spyOn(ContextService, 'getExplorationId').and.returnValue('7');
  }));

  describe('.isInitialized', function() {
    it('begins uninitialized', function() {
      expect(StateTopAnswersStatsService.isInitialized()).toBe(false);
    });

    it('is true after call to .init', function() {
      StateTopAnswersStatsService.init({answers: {}, interaction_ids: {}});

      expect(StateTopAnswersStatsService.isInitialized()).toBe(true);
    });
  });

  describe('.init', function() {
    it('correctly identifies unaddressed issues', function() {
      StateTopAnswersStatsService.init({
        answers: {
          Hola: [
            {answer: 'hola', frequency: 7},
            {answer: 'adios', frequency: 4},
            {answer: 'que?', frequency: 2},
          ]
        },
        interaction_ids: {Hola: 'TextInput'},
      });

      var stateStats = StateTopAnswersStatsService.getStateStats('Hola');
      expect(stateStats).toContain(joC({answer: 'hola', isAddressed: true}));
      expect(stateStats).toContain(joC({answer: 'adios', isAddressed: false}));
      expect(stateStats).toContain(joC({answer: 'que?', isAddressed: false}));
    });

    it('maintains frequency in order', function() {
      StateTopAnswersStatsService.init({
        answers: {
          Hola: [
            {answer: 'hola', frequency: 7},
            {answer: 'adios', frequency: 4},
            {answer: 'que?', frequency: 2},
          ]
        },
        interaction_ids: {Hola: 'TextInput'},
      });

      expect(StateTopAnswersStatsService.getStateStats('Hola')).toEqual([
        joC({answer: 'hola', frequency: 7}),
        joC({answer: 'adios', frequency: 4}),
        joC({answer: 'que?', frequency: 2}),
      ]);
    });

    it('throws when fetching stats about non-existent states', function() {
      expect(function() {
        StateTopAnswersStatsService.getStateStats('Me Llamo');
      }).toThrow();
    });

    it('registers handlers to ExplorationStatesService', function() {
      var expectedRegistrationFunctions = [
        spyOn(ExplorationStatesService, 'registerOnStateAddedCallback'),
        spyOn(ExplorationStatesService, 'registerOnStateDeletedCallback'),
        spyOn(ExplorationStatesService, 'registerOnStateRenamedCallback'),
        spyOn(ExplorationStatesService,
          'registerOnStateInteractionSavedCallback')
      ];

      StateTopAnswersStatsService.init({answers: {}, interaction_ids: {}});

      expectedRegistrationFunctions.forEach(function(registrationFunction) {
        expect(registrationFunction).toHaveBeenCalled();
      });
    });

    it('does not register duplicate handlers if called again', function() {
      var expectedRegistrationFunctions = [
        spyOn(ExplorationStatesService, 'registerOnStateAddedCallback'),
        spyOn(ExplorationStatesService, 'registerOnStateDeletedCallback'),
        spyOn(ExplorationStatesService, 'registerOnStateRenamedCallback'),
        spyOn(ExplorationStatesService,
          'registerOnStateInteractionSavedCallback')
      ];

      StateTopAnswersStatsService.init({answers: {}, interaction_ids: {}});
      // Second call should not add more callbacks.
      StateTopAnswersStatsService.init({answers: {}, interaction_ids: {}});

      expectedRegistrationFunctions.forEach(function(registrationFunction) {
        expect(registrationFunction.calls.count()).toEqual(1);
      });
    });
  });

  describe('.hasStateStats', function() {
    it('is false when uninitialized', function() {
      expect(StateTopAnswersStatsService.isInitialized()).toBe(false);
      expect(StateTopAnswersStatsService.hasStateStats('Hola')).toBe(false);
    });

    it('is true when the state contains answers', function() {
      StateTopAnswersStatsService.init({
        answers: {Hola: [{answer: 'hola', frequency: 3}]},
        interaction_ids: {Hola: 'TextInput'},
      });

      expect(StateTopAnswersStatsService.hasStateStats('Hola')).toBe(true);
    });

    it('is true even when the state contains no answers', function() {
      StateTopAnswersStatsService.init(
        {answers: {Hola: []}, interaction_ids: {Hola: 'TextInput'}}
      );

      expect(StateTopAnswersStatsService.hasStateStats('Hola')).toBe(true);
    });

    it('is false when the state does not exist', function() {
      StateTopAnswersStatsService.init({
        answers: {Hola: [{answer: 'hola', frequency: 3}]},
        interaction_ids: {Hola: 'TextInput'},
      });

      expect(StateTopAnswersStatsService.hasStateStats('Me Llamo')).toBe(false);
    });
  });

  describe('.getStateNamesWithStats', function() {
    it('only returns state names that have stats', function() {
      StateTopAnswersStatsService.init({
        answers: {Hola: [{answer: 'hola', frequency: 3}]},
        interaction_ids: {Hola: 'TextInput'},
      });

      expect(StateTopAnswersStatsService.getStateNamesWithStats())
        .toEqual(['Hola']);
    });
  });

  describe('Cache Maintenance', function() {
    beforeEach(function() {
      StateTopAnswersStatsService.init({
        answers: {
          Hola: [
            {answer: 'hola', frequency: 7},
            {answer: 'adios', frequency: 4},
            {answer: 'que?', frequency: 2},
          ]
        },
        interaction_ids: {Hola: 'TextInput'},
      });
    });

    describe('State Addition', function() {
      it('creates a new empty list of stats for the new state', function() {
        spyOn(ChangeListService, 'addState');
        expect(function() {
          StateTopAnswersStatsService.getStateStats('Me Llamo');
        }).toThrow();

        ExplorationStatesService.addState('Me Llamo');

        expect(StateTopAnswersStatsService.getStateStats('Me Llamo'))
          .toEqual([]);
      });
    });

    describe('State Deletion', function() {
      it('throws an error after deleting the stats', function(done) {
        spyOn($uibModal, 'open').and.callFake(function() {
          return {result: $q.resolve()};
        });
        spyOn(ChangeListService, 'deleteState');

        ExplorationStatesService.deleteState('Hola').then(function() {
          expect(function() {
            StateTopAnswersStatsService.getStateStats('Hola');
          }).toThrow();
        }).then(done, done.fail);
        $rootScope.$digest();
      });
    });

    describe('State Renaming', function() {
      it('only recognizes the renamed state', function() {
        spyOn(ChangeListService, 'renameState');
        var oldStats = StateTopAnswersStatsService.getStateStats('Hola');

        ExplorationStatesService.renameState('Hola', 'Bonjour');

        expect(StateTopAnswersStatsService.getStateStats('Bonjour'))
          .toBe(oldStats);

        expect(function() {
          StateTopAnswersStatsService.getStateStats('Hola');
        }).toThrow();
      });
    });

    describe('State Answer Groups Changes', function() {
      beforeEach(function() {
        spyOn(ChangeListService, 'editStateProperty');
      });

      it('recognizes newly resolved answers', function() {
        expect(StateTopAnswersStatsService.getUnresolvedStateStats('Hola'))
          .toContain(joC({answer: 'adios'}));

        var newAnswerGroups = angular.copy(
          ExplorationStatesService.getState('Hola').interaction.answerGroups);
        newAnswerGroups[0].rules = [
          ruleObjectFactory.createNew('Contains', {x: 'adios'})
        ];
        ExplorationStatesService.saveInteractionAnswerGroups(
          'Hola', newAnswerGroups);

        expect(StateTopAnswersStatsService.getUnresolvedStateStats('Hola'))
          .not.toContain(joC({answer: 'adios'}));
      });

      it('recognizes newly unresolved answers', function() {
        expect(StateTopAnswersStatsService.getUnresolvedStateStats('Hola'))
          .not.toContain(joC({answer: 'hola'}));

        var newAnswerGroups = angular.copy(
          ExplorationStatesService.getState('Hola').interaction.answerGroups);
        newAnswerGroups[0].rules = [
          ruleObjectFactory.createNew('Contains', {x: 'bonjour'})
        ];
        ExplorationStatesService.saveInteractionAnswerGroups(
          'Hola', newAnswerGroups);

        expect(StateTopAnswersStatsService.getUnresolvedStateStats('Hola'))
          .toContain(joC({answer: 'hola'}));
      });

      it('removes stat answers when interaction changes', function() {
        expect(StateTopAnswersStatsService.getStateStats('Hola').length)
          .toBeGreaterThan(0);

        ExplorationStatesService.saveInteractionId('Hola', 'FractionInput');
        ExplorationStatesService.saveInteractionCustomizationArgs('Hola', {
          requireSimplestForm: false,
          allowImproperFraction: true,
          allowNonzeroIntegerPart: true,
          customPlaceholder: '',
        });

        expect(StateTopAnswersStatsService.getStateStats('Hola').length)
          .toEqual(0);
      });

      it('permits null interaction ids', function() {
        expect(StateTopAnswersStatsService.getStateStats('Hola').length)
          .toBeGreaterThan(0);

        ExplorationStatesService.saveInteractionId('Hola', null);
        ExplorationStatesService.saveInteractionCustomizationArgs('Hola', {});

        expect(StateTopAnswersStatsService.getStateStats('Hola').length)
          .toEqual(0);
      });
    });
  });
});<|MERGE_RESOLUTION|>--- conflicted
+++ resolved
@@ -17,13 +17,10 @@
  * statistics for a particular state.
  */
 
-<<<<<<< HEAD
+// TODO(YashJipkate) Remove the following block of unnnecessary imports once
+// StateTopAnswersStatsService.ts is upgraded to Angular 8.
 import { AngularNameService } from
   'pages/exploration-editor-page/services/angular-name.service.ts';
-=======
-// TODO(YashJipkate) Remove the following block of unnnecessary imports once
-// StateTopAnswersStatsService.ts is upgraded to Angular 8.
->>>>>>> 4a98ed14
 import { AnswerClassificationResultObjectFactory } from
   'domain/classifier/AnswerClassificationResultObjectFactory.ts';
 import { ClassifierObjectFactory } from
