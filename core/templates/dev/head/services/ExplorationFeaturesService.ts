// Copyright 2014 The Oppia Authors. All Rights Reserved.
//
// Licensed under the Apache License, Version 2.0 (the "License");
// you may not use this file except in compliance with the License.
// You may obtain a copy of the License at
//
//      http://www.apache.org/licenses/LICENSE-2.0
//
// Unless required by applicable law or agreed to in writing, software
// distributed under the License is distributed on an "AS-IS" BASIS,
// WITHOUT WARRANTIES OR CONDITIONS OF ANY KIND, either express or implied.
// See the License for the specific language governing permissions and
// limitations under the License.

/**
 * @fileoverview Service for determining the visibility of advanced features in
 *               the exploration editor.
 */

<<<<<<< HEAD
// var oppia = require('AppInit.ts').moduleName;
=======
var oppia = require('AppInit.ts').module;
>>>>>>> dead1eb5

import { Injectable } from '@angular/core';

@Injectable()
export class ExplorationFeaturesService {
  static settings = {
    isImprovementsTabEnabled: false,
    isPlaythroughRecordingEnabled: false,
    areParametersEnabled: false
  }
  
  init(explorationData, featuresData) {
    ExplorationFeaturesService.settings.isImprovementsTabEnabled =
      featuresData.is_improvements_tab_enabled;
    ExplorationFeaturesService.settings.isPlaythroughRecordingEnabled =
      featuresData.is_exploration_whitelisted;
    if (explorationData.param_changes &&
        explorationData.param_changes.length > 0) {
      this.enableParameters();
    } else {
      for (var state in explorationData.states) {
        if (explorationData.states[state].param_changes.length > 0) {
          this.enableParameters();
          break;
        }
      }
    }
  }
  areParametersEnabled() {
    return ExplorationFeaturesService.settings.areParametersEnabled;
  }
  isImprovementsTabEnabled() {
    return ExplorationFeaturesService.settings.isImprovementsTabEnabled;
  }
  isPlaythroughRecordingEnabled() {
    return ExplorationFeaturesService.settings.isPlaythroughRecordingEnabled;
  }
  enableParameters() {
    ExplorationFeaturesService.settings.areParametersEnabled = true;
  }
};<|MERGE_RESOLUTION|>--- conflicted
+++ resolved
@@ -16,12 +16,6 @@
  * @fileoverview Service for determining the visibility of advanced features in
  *               the exploration editor.
  */
-
-<<<<<<< HEAD
-// var oppia = require('AppInit.ts').moduleName;
-=======
-var oppia = require('AppInit.ts').module;
->>>>>>> dead1eb5
 
 import { Injectable } from '@angular/core';
 
