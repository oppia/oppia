--- conflicted
+++ resolved
@@ -28,13 +28,8 @@
   static settings = {
     isImprovementsTabEnabled: false,
     isPlaythroughRecordingEnabled: false,
-<<<<<<< HEAD
     areParametersEnabled: false
   };
-=======
-    areParametersEnabled: false,
-  }
->>>>>>> 42c43e22
 
   // TODO(#7176): Replace 'any' with the exact type. This has been kept as
   // 'any' because 'explorationData' and 'featuresData' are dicts with
