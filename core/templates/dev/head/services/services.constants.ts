--- conflicted
+++ resolved
@@ -16,27 +16,17 @@
  * @fileoverview Constants for shared services across Oppia.
  */
 
-<<<<<<< HEAD
 export class ServicesConstants {
   public static PAGE_CONTEXT = {
     EXPLORATION_EDITOR: 'editor',
     EXPLORATION_PLAYER: 'learner',
     QUESTION_EDITOR: 'question_editor',
     QUESTION_PLAYER: 'question_player',
+    SKILL_EDITOR: 'skill_editor',
+    STORY_EDITOR: 'story_editor',
+    TOPIC_EDITOR: 'topic_editor',
     OTHER: 'other'
-  };
-=======
-angular.module('oppia').constant('PAGE_CONTEXT', {
-  EXPLORATION_EDITOR: 'editor',
-  EXPLORATION_PLAYER: 'learner',
-  QUESTION_EDITOR: 'question_editor',
-  QUESTION_PLAYER: 'question_player',
-  SKILL_EDITOR: 'skill_editor',
-  STORY_EDITOR: 'story_editor',
-  TOPIC_EDITOR: 'topic_editor',
-  OTHER: 'other'
-});
->>>>>>> c34a59aa
+  }
 
   public static EXPLORATION_EDITOR_TAB_CONTEXT = {
     EDITOR: 'editor',
