// Copyright 2019 The Oppia Authors. All Rights Reserved.
//
// Licensed under the Apache License, Version 2.0 (the "License");
// you may not use this file except in compliance with the License.
// You may obtain a copy of the License at
//
//      http://www.apache.org/licenses/LICENSE-2.0
//
// Unless required by applicable law or agreed to in writing, software
// distributed under the License is distributed on an "AS-IS" BASIS,
// WITHOUT WARRANTIES OR CONDITIONS OF ANY KIND, either express or implied.
// See the License for the specific language governing permissions and
// limitations under the License.

/**
 * @fileoverview Service for storing all upgraded services
 */

import { downgradeInjectable } from '@angular/upgrade/static';
import { Injectable } from '@angular/core';

import { AlertsService } from 'services/alerts.service';
import { BackgroundMaskService } from
  'services/stateful/background-mask.service';
import { CamelCaseToHyphensPipe } from
  'filters/string-utility-filters/camel-case-to-hyphens.pipe';
import { ChangesInHumanReadableFormService } from
  // eslint-disable-next-line max-len
  'pages/exploration-editor-page/services/changes-in-human-readable-form.service';
import { ComputeGraphService } from 'services/compute-graph.service';
import { DateTimeFormatService } from 'services/date-time-format.service';
import { DebouncerService } from 'services/debouncer.service';
import { DeviceInfoService } from 'services/contextual/device-info.service';
import { DocumentAttributeCustomizationService } from
  'services/contextual/document-attribute-customization.service';
import { EditorFirstTimeEventsService } from
  'pages/exploration-editor-page/services/editor-first-time-events.service';
import { ExplorationDiffService } from
  'pages/exploration-editor-page/services/exploration-diff.service';
import { ExtensionTagAssemblerService }
  from 'services/extension-tag-assembler.service';
import { FractionObjectFactory } from
  'domain/objects/FractionObjectFactory';
import { GenerateContentIdService } from 'services/generate-content-id.service';
import { HtmlEscaperService } from 'services/html-escaper.service';
import { IdGenerationService } from 'services/id-generation.service';
import { LoggerService } from 'services/contextual/logger.service';
import { MetaTagCustomizationService } from
  'services/contextual/meta-tag-customization.service';
import { NumberWithUnitsObjectFactory } from
  'domain/objects/NumberWithUnitsObjectFactory';
import { SidebarStatusService } from 'domain/sidebar/sidebar-status.service';
import { SiteAnalyticsService } from 'services/site-analytics.service';
import { UrlService } from 'services/contextual/url.service';
import { UtilsService } from 'services/utils.service';
import { UnitsObjectFactory } from
  'domain/objects/UnitsObjectFactory';
import { WindowDimensionsService } from
  'services/contextual/window-dimensions.service';
import { WindowRef } from 'services/contextual/window-ref.service';

@Injectable({
  providedIn: 'root'
})
export class UpgradedServices {
  /* eslint-disable quote-props */
  upgradedServices = {
    'AlertsService': new AlertsService(new LoggerService()),
    'BackgroundMaskService': new BackgroundMaskService(),
    'ComputeGraphService': new ComputeGraphService(),
<<<<<<< HEAD
    'DateTimeFormatService': new DateTimeFormatService(),
=======
    'ChangesInHumanReadableFormService': new ChangesInHumanReadableFormService(
      new UtilsService(), document),
    'DateTimeFormatService': new DateTimeFormatService(new FormatTimePipe()),
>>>>>>> 6f6decb4
    'DebouncerService': new DebouncerService(),
    'DeviceInfoService': new DeviceInfoService(new WindowRef()),
    'DocumentAttributeCustomizationService':
        new DocumentAttributeCustomizationService(new WindowRef()),
    'EditorFirstTimeEventsService': new EditorFirstTimeEventsService(
      new SiteAnalyticsService(new WindowRef())),
    'ExplorationDiffService': new ExplorationDiffService(),
    'ExtensionTagAssemblerService': new ExtensionTagAssemblerService(
      new HtmlEscaperService(new LoggerService()),
      new CamelCaseToHyphensPipe()),
    'GenerateContentIdService': new GenerateContentIdService(),
    'HtmlEscaperService': new HtmlEscaperService(
      new LoggerService()),
    'IdGenerationService': new IdGenerationService(),
    'MetaTagCustomizationService': new MetaTagCustomizationService(
      new WindowRef()),
    'SidebarStatusService': new SidebarStatusService(
      new WindowDimensionsService()),
    'SiteAnalyticsService': new SiteAnalyticsService(new WindowRef()),
    'UrlService': new UrlService(new WindowRef()),
    'UtilsService': new UtilsService(),
    'NumberWithUnitsObjectFactory': new NumberWithUnitsObjectFactory(
      new UnitsObjectFactory(), new FractionObjectFactory()),
    'WindowDimensionsService': new WindowDimensionsService()
  };
}

angular.module('oppia').factory(
  'UpgradedServices',
  downgradeInjectable(UpgradedServices));<|MERGE_RESOLUTION|>--- conflicted
+++ resolved
@@ -68,13 +68,9 @@
     'AlertsService': new AlertsService(new LoggerService()),
     'BackgroundMaskService': new BackgroundMaskService(),
     'ComputeGraphService': new ComputeGraphService(),
-<<<<<<< HEAD
-    'DateTimeFormatService': new DateTimeFormatService(),
-=======
     'ChangesInHumanReadableFormService': new ChangesInHumanReadableFormService(
       new UtilsService(), document),
-    'DateTimeFormatService': new DateTimeFormatService(new FormatTimePipe()),
->>>>>>> 6f6decb4
+    'DateTimeFormatService': new DateTimeFormatService(),
     'DebouncerService': new DebouncerService(),
     'DeviceInfoService': new DeviceInfoService(new WindowRef()),
     'DocumentAttributeCustomizationService':
