// Copyright 2019 The Oppia Authors. All Rights Reserved.
//
// Licensed under the Apache License, Version 2.0 (the "License");
// you may not use this file except in compliance with the License.
// You may obtain a copy of the License at
//
//      http://www.apache.org/licenses/LICENSE-2.0
//
// Unless required by applicable law or agreed to in writing, software
// distributed under the License is distributed on an "AS-IS" BASIS,
// WITHOUT WARRANTIES OR CONDITIONS OF ANY KIND, either express or implied.
// See the License for the specific language governing permissions and
// limitations under the License.

/**
 * @fileoverview Service for storing all upgraded services
 */

import { ErrorHandler, Injectable } from '@angular/core';
import { downgradeInjectable } from '@angular/upgrade/static';

import { BackgroundMaskService } from 'services/stateful/BackgroundMaskService';
<<<<<<< HEAD
import { CamelCaseToHyphensPipe } from
  'filters/string-utility-filters/camel-case-to-hyphens.pipe';
import { ExtensionTagAssemblerService }
  from 'services/ExtensionTagAssemblerService';
import { HtmlEscaperService } from 'services/HtmlEscaperService';
import { LoggerService } from 'services/LoggerService';
=======
import { DeviceInfoService } from 'services/contextual/DeviceInfoService';
>>>>>>> c1f826e7
import { SidebarStatusService } from 'domain/sidebar/sidebar-status.service';
import { UtilsService } from 'services/UtilsService';
import { WindowDimensionsService } from
  'services/contextual/WindowDimensionsService';
<<<<<<< HEAD
=======
import { WindowRef } from 'services/contextual/WindowRefService';
>>>>>>> c1f826e7

@Injectable({
  providedIn: 'root'
})
export class UpgradedServices {
  /* eslint-disable quote-props */
  upgradedServices = {
    'BackgroundMaskService': new BackgroundMaskService(),
<<<<<<< HEAD
    'ExtensionTagAssemblerService': new ExtensionTagAssemblerService(
      new HtmlEscaperService(new LoggerService(new ErrorHandler())),
      new CamelCaseToHyphensPipe()),
    'HtmlEscaperService': new HtmlEscaperService(
      new LoggerService(new ErrorHandler())),
    'SidebarStatusService': new SidebarStatusService(
      new WindowDimensionsService()),
    'UtilsService': new UtilsService(),
    'WindowDimensionsService': new WindowDimensionsService(),
=======
    'DeviceInfoService': new DeviceInfoService(new WindowRef()),
    'SidebarStatusService': new SidebarStatusService(
      new WindowDimensionsService()),
    'UtilsService': new UtilsService(),
    'WindowDimensionsService': new WindowDimensionsService()
>>>>>>> c1f826e7
  };
}

angular.module('oppia').factory(
  'UpgradedServices',
  downgradeInjectable(UpgradedServices));<|MERGE_RESOLUTION|>--- conflicted
+++ resolved
@@ -20,24 +20,18 @@
 import { downgradeInjectable } from '@angular/upgrade/static';
 
 import { BackgroundMaskService } from 'services/stateful/BackgroundMaskService';
-<<<<<<< HEAD
 import { CamelCaseToHyphensPipe } from
   'filters/string-utility-filters/camel-case-to-hyphens.pipe';
+import { DeviceInfoService } from 'services/contextual/DeviceInfoService';
 import { ExtensionTagAssemblerService }
   from 'services/ExtensionTagAssemblerService';
 import { HtmlEscaperService } from 'services/HtmlEscaperService';
 import { LoggerService } from 'services/LoggerService';
-=======
-import { DeviceInfoService } from 'services/contextual/DeviceInfoService';
->>>>>>> c1f826e7
 import { SidebarStatusService } from 'domain/sidebar/sidebar-status.service';
 import { UtilsService } from 'services/UtilsService';
 import { WindowDimensionsService } from
   'services/contextual/WindowDimensionsService';
-<<<<<<< HEAD
-=======
 import { WindowRef } from 'services/contextual/WindowRefService';
->>>>>>> c1f826e7
 
 @Injectable({
   providedIn: 'root'
@@ -46,7 +40,7 @@
   /* eslint-disable quote-props */
   upgradedServices = {
     'BackgroundMaskService': new BackgroundMaskService(),
-<<<<<<< HEAD
+    'DeviceInfoService': new DeviceInfoService(new WindowRef()),
     'ExtensionTagAssemblerService': new ExtensionTagAssemblerService(
       new HtmlEscaperService(new LoggerService(new ErrorHandler())),
       new CamelCaseToHyphensPipe()),
@@ -56,13 +50,6 @@
       new WindowDimensionsService()),
     'UtilsService': new UtilsService(),
     'WindowDimensionsService': new WindowDimensionsService(),
-=======
-    'DeviceInfoService': new DeviceInfoService(new WindowRef()),
-    'SidebarStatusService': new SidebarStatusService(
-      new WindowDimensionsService()),
-    'UtilsService': new UtilsService(),
-    'WindowDimensionsService': new WindowDimensionsService()
->>>>>>> c1f826e7
   };
 }
 
