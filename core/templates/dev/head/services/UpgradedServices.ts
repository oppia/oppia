// Copyright 2019 The Oppia Authors. All Rights Reserved.
//
// Licensed under the Apache License, Version 2.0 (the "License");
// you may not use this file except in compliance with the License.
// You may obtain a copy of the License at
//
//      http://www.apache.org/licenses/LICENSE-2.0
//
// Unless required by applicable law or agreed to in writing, software
// distributed under the License is distributed on an "AS-IS" BASIS,
// WITHOUT WARRANTIES OR CONDITIONS OF ANY KIND, either express or implied.
// See the License for the specific language governing permissions and
// limitations under the License.

/**
 * @fileoverview Service for storing all upgraded services
 */

import { downgradeInjectable } from '@angular/upgrade/static';
<<<<<<< HEAD
import { ErrorHandler, Injectable } from '@angular/core';
=======
import { Injectable } from '@angular/core';
>>>>>>> 068753dd

import { BackgroundMaskService } from 'services/stateful/BackgroundMaskService';
import { CamelCaseToHyphensPipe } from
  'filters/string-utility-filters/camel-case-to-hyphens.pipe';
import { DeviceInfoService } from 'services/contextual/DeviceInfoService';
<<<<<<< HEAD
import { ExtensionTagAssemblerService }
  from 'services/ExtensionTagAssemblerService';
import { HtmlEscaperService } from 'services/HtmlEscaperService';
import { LoggerService } from 'services/LoggerService';
=======
import { DocumentAttributeCustomizationService } from
  'services/contextual/DocumentAttributeCustomizationService';
import { MetaTagCustomizationService } from
  'services/contextual/MetaTagCustomizationService';
>>>>>>> 068753dd
import { SidebarStatusService } from 'domain/sidebar/sidebar-status.service';
import { UtilsService } from 'services/UtilsService';
import { WindowDimensionsService } from
  'services/contextual/WindowDimensionsService';
import { WindowRef } from 'services/contextual/WindowRefService';

@Injectable({
  providedIn: 'root'
})
export class UpgradedServices {
  /* eslint-disable quote-props */
  upgradedServices = {
    'BackgroundMaskService': new BackgroundMaskService(),
    'DeviceInfoService': new DeviceInfoService(new WindowRef()),
<<<<<<< HEAD
    'ExtensionTagAssemblerService': new ExtensionTagAssemblerService(
      new HtmlEscaperService(new LoggerService(new ErrorHandler())),
      new CamelCaseToHyphensPipe()),
    'HtmlEscaperService': new HtmlEscaperService(
      new LoggerService(new ErrorHandler())),
=======
    'DocumentAttributeCustomizationService':
        new DocumentAttributeCustomizationService(new WindowRef()),
    'MetaTagCustomizationService': new MetaTagCustomizationService(
      new WindowRef()),
>>>>>>> 068753dd
    'SidebarStatusService': new SidebarStatusService(
      new WindowDimensionsService()),
    'UtilsService': new UtilsService(),
    'WindowDimensionsService': new WindowDimensionsService(),
  };
}

angular.module('oppia').factory(
  'UpgradedServices',
  downgradeInjectable(UpgradedServices));<|MERGE_RESOLUTION|>--- conflicted
+++ resolved
@@ -17,27 +17,20 @@
  */
 
 import { downgradeInjectable } from '@angular/upgrade/static';
-<<<<<<< HEAD
 import { ErrorHandler, Injectable } from '@angular/core';
-=======
-import { Injectable } from '@angular/core';
->>>>>>> 068753dd
 
 import { BackgroundMaskService } from 'services/stateful/BackgroundMaskService';
 import { CamelCaseToHyphensPipe } from
   'filters/string-utility-filters/camel-case-to-hyphens.pipe';
 import { DeviceInfoService } from 'services/contextual/DeviceInfoService';
-<<<<<<< HEAD
+import { DocumentAttributeCustomizationService } from
+  'services/contextual/DocumentAttributeCustomizationService';
 import { ExtensionTagAssemblerService }
   from 'services/ExtensionTagAssemblerService';
 import { HtmlEscaperService } from 'services/HtmlEscaperService';
 import { LoggerService } from 'services/LoggerService';
-=======
-import { DocumentAttributeCustomizationService } from
-  'services/contextual/DocumentAttributeCustomizationService';
 import { MetaTagCustomizationService } from
   'services/contextual/MetaTagCustomizationService';
->>>>>>> 068753dd
 import { SidebarStatusService } from 'domain/sidebar/sidebar-status.service';
 import { UtilsService } from 'services/UtilsService';
 import { WindowDimensionsService } from
@@ -52,18 +45,15 @@
   upgradedServices = {
     'BackgroundMaskService': new BackgroundMaskService(),
     'DeviceInfoService': new DeviceInfoService(new WindowRef()),
-<<<<<<< HEAD
+    'DocumentAttributeCustomizationService':
+        new DocumentAttributeCustomizationService(new WindowRef()),
+    'MetaTagCustomizationService': new MetaTagCustomizationService(
+      new WindowRef()),
     'ExtensionTagAssemblerService': new ExtensionTagAssemblerService(
       new HtmlEscaperService(new LoggerService(new ErrorHandler())),
       new CamelCaseToHyphensPipe()),
     'HtmlEscaperService': new HtmlEscaperService(
       new LoggerService(new ErrorHandler())),
-=======
-    'DocumentAttributeCustomizationService':
-        new DocumentAttributeCustomizationService(new WindowRef()),
-    'MetaTagCustomizationService': new MetaTagCustomizationService(
-      new WindowRef()),
->>>>>>> 068753dd
     'SidebarStatusService': new SidebarStatusService(
       new WindowDimensionsService()),
     'UtilsService': new UtilsService(),
