// Copyright 2019 The Oppia Authors. All Rights Reserved.
//
// Licensed under the Apache License, Version 2.0 (the "License");
// you may not use this file except in compliance with the License.
// You may obtain a copy of the License at
//
//      http://www.apache.org/licenses/LICENSE-2.0
//
// Unless required by applicable law or agreed to in writing, software
// distributed under the License is distributed on an "AS-IS" BASIS,
// WITHOUT WARRANTIES OR CONDITIONS OF ANY KIND, either express or implied.
// See the License for the specific language governing permissions and
// limitations under the License.

/**
 * @fileoverview Service for storing all upgraded services
 */

import { downgradeInjectable } from '@angular/upgrade/static';
import { Injectable } from '@angular/core';

import { AlertsService } from 'services/alerts.service';
import { BackgroundMaskService } from
  'services/stateful/background-mask.service';
import { CamelCaseToHyphensPipe } from
  'filters/string-utility-filters/camel-case-to-hyphens.pipe';
import { DateTimeFormatService } from 'services/date-time-format.service';
import { DebouncerService } from 'services/debouncer.service';
import { DeviceInfoService } from 'services/contextual/device-info.service';
import { DocumentAttributeCustomizationService } from
  'services/contextual/document-attribute-customization.service';
import { ExtensionTagAssemblerService }
  from 'services/extension-tag-assembler.service';
import { FormatTimePipe } from 'filters/format-timer.pipe';
<<<<<<< HEAD
=======
import { HtmlEscaperService } from 'services/html-escaper.service';
>>>>>>> 1cdd79e7
import { LoggerService } from 'services/contextual/logger.service';
import { MetaTagCustomizationService } from
  'services/contextual/meta-tag-customization.service';
import { SidebarStatusService } from 'domain/sidebar/sidebar-status.service';
import { UrlService } from 'services/contextual/url.service';
import { UtilsService } from 'services/utils.service';
import { WindowDimensionsService } from
  'services/contextual/window-dimensions.service';
import { WindowRef } from 'services/contextual/window-ref.service';

@Injectable({
  providedIn: 'root'
})
export class UpgradedServices {
  /* eslint-disable quote-props */
  upgradedServices = {
    'AlertsService': new AlertsService(new LoggerService()),
    'BackgroundMaskService': new BackgroundMaskService(),
    'DebouncerService': new DebouncerService(),
    'DateTimeFormatService': new DateTimeFormatService(new FormatTimePipe()),
    'DeviceInfoService': new DeviceInfoService(new WindowRef()),
    'DocumentAttributeCustomizationService':
        new DocumentAttributeCustomizationService(new WindowRef()),
<<<<<<< HEAD
=======
    'ExtensionTagAssemblerService': new ExtensionTagAssemblerService(
      new HtmlEscaperService(new LoggerService()),
      new CamelCaseToHyphensPipe()),
    'HtmlEscaperService': new HtmlEscaperService(
      new LoggerService()),
>>>>>>> 1cdd79e7
    'MetaTagCustomizationService': new MetaTagCustomizationService(
      new WindowRef()),
    'SidebarStatusService': new SidebarStatusService(
      new WindowDimensionsService()),
    'UrlService': new UrlService(new WindowRef()),
    'UtilsService': new UtilsService(),
    'WindowDimensionsService': new WindowDimensionsService(),
  };
}

angular.module('oppia').factory(
  'UpgradedServices',
  downgradeInjectable(UpgradedServices));<|MERGE_RESOLUTION|>--- conflicted
+++ resolved
@@ -32,10 +32,7 @@
 import { ExtensionTagAssemblerService }
   from 'services/extension-tag-assembler.service';
 import { FormatTimePipe } from 'filters/format-timer.pipe';
-<<<<<<< HEAD
-=======
 import { HtmlEscaperService } from 'services/html-escaper.service';
->>>>>>> 1cdd79e7
 import { LoggerService } from 'services/contextual/logger.service';
 import { MetaTagCustomizationService } from
   'services/contextual/meta-tag-customization.service';
@@ -54,19 +51,16 @@
   upgradedServices = {
     'AlertsService': new AlertsService(new LoggerService()),
     'BackgroundMaskService': new BackgroundMaskService(),
+    'DateTimeFormatService': new DateTimeFormatService(new FormatTimePipe()),
     'DebouncerService': new DebouncerService(),
-    'DateTimeFormatService': new DateTimeFormatService(new FormatTimePipe()),
     'DeviceInfoService': new DeviceInfoService(new WindowRef()),
     'DocumentAttributeCustomizationService':
         new DocumentAttributeCustomizationService(new WindowRef()),
-<<<<<<< HEAD
-=======
     'ExtensionTagAssemblerService': new ExtensionTagAssemblerService(
       new HtmlEscaperService(new LoggerService()),
       new CamelCaseToHyphensPipe()),
     'HtmlEscaperService': new HtmlEscaperService(
       new LoggerService()),
->>>>>>> 1cdd79e7
     'MetaTagCustomizationService': new MetaTagCustomizationService(
       new WindowRef()),
     'SidebarStatusService': new SidebarStatusService(
