--- conflicted
+++ resolved
@@ -19,11 +19,9 @@
 import { downgradeInjectable } from '@angular/upgrade/static';
 import { Injectable } from '@angular/core';
 
-<<<<<<< HEAD
 import { BackgroundMaskService } from 'services/stateful/BackgroundMaskService';
 import { CsrfTokenService } from 'services/CsrfTokenService';
 import { DeviceInfoService } from 'services/contextual/DeviceInfoService';
-=======
 import { AlertsService } from 'services/alerts.service';
 import { BackgroundMaskService } from
   'services/stateful/background-mask.service';
@@ -31,7 +29,6 @@
   'filters/string-utility-filters/camel-case-to-hyphens.pipe';
 import { DateTimeFormatService } from 'services/date-time-format.service';
 import { DeviceInfoService } from 'services/contextual/device-info.service';
->>>>>>> 1cdd79e7
 import { DocumentAttributeCustomizationService } from
   'services/contextual/document-attribute-customization.service';
 import { ExtensionTagAssemblerService }
@@ -57,11 +54,8 @@
   upgradedServices = {
     'AlertsService': new AlertsService(new LoggerService()),
     'BackgroundMaskService': new BackgroundMaskService(),
-<<<<<<< HEAD
+    'DateTimeFormatService': new DateTimeFormatService(new FormatTimePipe()),
     'CsrfTokenService': new CsrfTokenService(),
-=======
-    'DateTimeFormatService': new DateTimeFormatService(new FormatTimePipe()),
->>>>>>> 1cdd79e7
     'DeviceInfoService': new DeviceInfoService(new WindowRef()),
     'DocumentAttributeCustomizationService':
         new DocumentAttributeCustomizationService(new WindowRef()),
