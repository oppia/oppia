--- conflicted
+++ resolved
@@ -17,29 +17,22 @@
  */
 
 import { downgradeInjectable } from '@angular/upgrade/static';
-import { ErrorHandler, Injectable } from '@angular/core';
+import { Injectable } from '@angular/core';
 
 import { AlertsService } from 'services/alerts.service';
-import { LoggerService } from 'services/contextual/logger.service';
 import { BackgroundMaskService } from
   'services/stateful/background-mask.service';
-<<<<<<< HEAD
 import { CamelCaseToHyphensPipe } from
   'filters/string-utility-filters/camel-case-to-hyphens.pipe';
+import { DateTimeFormatService } from 'services/date-time-format.service';
 import { DeviceInfoService } from 'services/contextual/device-info.service';
 import { DocumentAttributeCustomizationService } from
   'services/contextual/document-attribute-customization.service';
 import { ExtensionTagAssemblerService }
   from 'services/extension-tag-assembler.service';
+import { FormatTimePipe } from 'filters/format-timer.pipe';
 import { HtmlEscaperService } from 'services/html-escaper.service';
-import { LoggerService } from 'services/LoggerService';
-=======
-import { DateTimeFormatService } from 'services/date-time-format.service';
-import { DeviceInfoService } from 'services/contextual/device-info.service';
-import { DocumentAttributeCustomizationService } from
-  'services/contextual/document-attribute-customization.service';
-import { FormatTimePipe } from 'filters/format-timer.pipe';
->>>>>>> e7988e9c
+import { LoggerService } from 'services/contextual/logger.service';
 import { MetaTagCustomizationService } from
   'services/contextual/meta-tag-customization.service';
 import { SidebarStatusService } from 'domain/sidebar/sidebar-status.service';
@@ -58,16 +51,16 @@
     'AlertsService': new AlertsService(new LoggerService()),
     'BackgroundMaskService': new BackgroundMaskService(),
     'DateTimeFormatService': new DateTimeFormatService(new FormatTimePipe()),
+    'DeviceInfoService': new DeviceInfoService(new WindowRef()),
     'DocumentAttributeCustomizationService':
         new DocumentAttributeCustomizationService(new WindowRef()),
-    'DeviceInfoService': new DeviceInfoService(new WindowRef()),
+    'ExtensionTagAssemblerService': new ExtensionTagAssemblerService(
+      new HtmlEscaperService(new LoggerService()),
+      new CamelCaseToHyphensPipe()),
+    'HtmlEscaperService': new HtmlEscaperService(
+      new LoggerService()),
     'MetaTagCustomizationService': new MetaTagCustomizationService(
       new WindowRef()),
-    'ExtensionTagAssemblerService': new ExtensionTagAssemblerService(
-      new HtmlEscaperService(new LoggerService(new ErrorHandler())),
-      new CamelCaseToHyphensPipe()),
-    'HtmlEscaperService': new HtmlEscaperService(
-      new LoggerService(new ErrorHandler())),
     'SidebarStatusService': new SidebarStatusService(
       new WindowDimensionsService()),
     'UrlService': new UrlService(new WindowRef()),
