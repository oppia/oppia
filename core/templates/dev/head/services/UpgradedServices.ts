--- conflicted
+++ resolved
@@ -16,23 +16,17 @@
  * @fileoverview Service for storing all upgraded services
  */
 
+import { downgradeInjectable } from '@angular/upgrade/static';
 import { Injectable } from '@angular/core';
-import { downgradeInjectable } from '@angular/upgrade/static';
 
 import { BackgroundMaskService } from 'services/stateful/BackgroundMaskService';
-<<<<<<< HEAD
 import { ComputeGraphService } from 'services/ComputeGraphService';
-=======
 import { DeviceInfoService } from 'services/contextual/DeviceInfoService';
->>>>>>> c1f826e7
 import { SidebarStatusService } from 'domain/sidebar/sidebar-status.service';
 import { UtilsService } from 'services/UtilsService';
 import { WindowDimensionsService } from
   'services/contextual/WindowDimensionsService';
-<<<<<<< HEAD
-=======
 import { WindowRef } from 'services/contextual/WindowRefService';
->>>>>>> c1f826e7
 
 @Injectable({
   providedIn: 'root'
@@ -41,12 +35,8 @@
   /* eslint-disable quote-props */
   upgradedServices = {
     'BackgroundMaskService': new BackgroundMaskService(),
-<<<<<<< HEAD
     'ComputeGraphService': new ComputeGraphService(),
-    'UtilsService': new UtilsService(),
-=======
     'DeviceInfoService': new DeviceInfoService(new WindowRef()),
->>>>>>> c1f826e7
     'SidebarStatusService': new SidebarStatusService(
       new WindowDimensionsService()),
     'UtilsService': new UtilsService(),
