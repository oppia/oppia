--- conflicted
+++ resolved
@@ -20,7 +20,7 @@
 import { downgradeInjectable } from '@angular/upgrade/static';
 
 import { UtilsService } from 'services/UtilsService';
-<<<<<<< HEAD
+import { WindowDimensionsService } from './contextual/WindowDimensionsService';
 import { LoggerService } from './LoggerService';
 import { SearchService } from './SearchService';
 import { EventService } from './EventService';
@@ -35,9 +35,6 @@
   TranslateStore
 } from '@ngx-translate/core';
 import { Observable } from 'rxjs';
-=======
-import { WindowDimensionsService } from './contextual/WindowDimensionsService';
->>>>>>> 87de3c1e
 
 @Injectable({
   providedIn: 'root'
@@ -46,7 +43,7 @@
   /* eslint-disable quote-props */
   upgradedServices = {
     'UtilsService': new UtilsService(),
-<<<<<<< HEAD
+    'WindowDimensionsService': new WindowDimensionsService(),
     'LoggerService': new LoggerService(new ErrorHandler()),
     'SearchService': new SearchService(new EventService(),
       new LoggerService(new ErrorHandler()),
@@ -77,9 +74,6 @@
           handle(params: MissingTranslationHandlerParams): any {
           }
         }))
-=======
-    'WindowDimensionsService': new WindowDimensionsService()
->>>>>>> 87de3c1e
   };
   /* eslint-enable quote-props */
 }
