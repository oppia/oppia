--- conflicted
+++ resolved
@@ -42,26 +42,20 @@
 import { LoggerService } from 'services/contextual/logger.service';
 import { MetaTagCustomizationService } from
   'services/contextual/meta-tag-customization.service';
-<<<<<<< HEAD
 import { NormalizeWhitespacePipe } from
   'filters/string-utility-filters/normalize-whitespace.pipe';
-=======
 import { NumberWithUnitsObjectFactory } from
   'domain/objects/NumberWithUnitsObjectFactory';
->>>>>>> cb99e892
 import { SidebarStatusService } from 'domain/sidebar/sidebar-status.service';
 import { SolutionObjectFactory } from
   'domain/exploration/SolutionObjectFactory';
 import { SubtitledHtmlObjectFactory } from
   'domain/exploration/SubtitledHtmlObjectFactory';
+import { UnitsObjectFactory } from
+  'domain/objects/UnitsObjectFactory';
 import { UrlService } from 'services/contextual/url.service';
 import { UtilsService } from 'services/utils.service';
-<<<<<<< HEAD
 import { ValidatorsService } from 'services/validators.service';
-=======
-import { UnitsObjectFactory } from
-  'domain/objects/UnitsObjectFactory';
->>>>>>> cb99e892
 import { WindowDimensionsService } from
   'services/contextual/window-dimensions.service';
 import { WindowRef } from 'services/contextual/window-ref.service';
@@ -93,6 +87,8 @@
       new LoggerService()),
     'MetaTagCustomizationService': new MetaTagCustomizationService(
       new WindowRef()),
+    'NumberWithUnitsObjectFactory': new NumberWithUnitsObjectFactory(
+      new UnitsObjectFactory(), new FractionObjectFactory()),
     'SidebarStatusService': new SidebarStatusService(
       new WindowDimensionsService()),
     'SolutionObjectFactory': new SolutionObjectFactory(
@@ -103,16 +99,10 @@
           new LoggerService()))),
     'UrlService': new UrlService(new WindowRef()),
     'UtilsService': new UtilsService(),
-<<<<<<< HEAD
     'ValidatorsService': new ValidatorsService(
       new AlertsService(new LoggerService()), new NormalizeWhitespacePipe(
         new UtilsService())),
-    'WindowDimensionsService': new WindowDimensionsService(),
-=======
-    'NumberWithUnitsObjectFactory': new NumberWithUnitsObjectFactory(
-      new UnitsObjectFactory(), new FractionObjectFactory()),
     'WindowDimensionsService': new WindowDimensionsService()
->>>>>>> cb99e892
   };
 }
 
