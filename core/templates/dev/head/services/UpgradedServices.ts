// Copyright 2019 The Oppia Authors. All Rights Reserved.
//
// Licensed under the Apache License, Version 2.0 (the "License");
// you may not use this file except in compliance with the License.
// You may obtain a copy of the License at
//
//      http://www.apache.org/licenses/LICENSE-2.0
//
// Unless required by applicable law or agreed to in writing, software
// distributed under the License is distributed on an "AS-IS" BASIS,
// WITHOUT WARRANTIES OR CONDITIONS OF ANY KIND, either express or implied.
// See the License for the specific language governing permissions and
// limitations under the License.

/**
 * @fileoverview Service for storing all upgraded services
 */

import { Injectable } from '@angular/core';
import { downgradeInjectable } from '@angular/upgrade/static';

import { BackgroundMaskService } from 'services/stateful/BackgroundMaskService';
<<<<<<< HEAD
import { GenerateContentIdService } from 'services/GenerateContentIdService';
=======
import { DeviceInfoService } from 'services/contextual/DeviceInfoService';
>>>>>>> c1f826e7
import { SidebarStatusService } from 'domain/sidebar/sidebar-status.service';
import { UtilsService } from 'services/UtilsService';
import { WindowDimensionsService } from
  'services/contextual/WindowDimensionsService';
import { WindowRef } from 'services/contextual/WindowRefService';

@Injectable({
  providedIn: 'root'
})
export class UpgradedServices {
  /* eslint-disable quote-props */
  upgradedServices = {
    'BackgroundMaskService': new BackgroundMaskService(),
<<<<<<< HEAD
    'GenerateContentIdService': new GenerateContentIdService(),
    'SidebarStatusService': new SidebarStatusService(
      new WindowDimensionsService()),
    'UtilsService': new UtilsService(),
    'WindowDimensionsService': new WindowDimensionsService(),
=======
    'DeviceInfoService': new DeviceInfoService(new WindowRef()),
    'SidebarStatusService': new SidebarStatusService(
      new WindowDimensionsService()),
    'UtilsService': new UtilsService(),
    'WindowDimensionsService': new WindowDimensionsService()
>>>>>>> c1f826e7
  };
}

angular.module('oppia').factory(
  'UpgradedServices',
  downgradeInjectable(UpgradedServices));<|MERGE_RESOLUTION|>--- conflicted
+++ resolved
@@ -20,11 +20,8 @@
 import { downgradeInjectable } from '@angular/upgrade/static';
 
 import { BackgroundMaskService } from 'services/stateful/BackgroundMaskService';
-<<<<<<< HEAD
+import { DeviceInfoService } from 'services/contextual/DeviceInfoService';
 import { GenerateContentIdService } from 'services/GenerateContentIdService';
-=======
-import { DeviceInfoService } from 'services/contextual/DeviceInfoService';
->>>>>>> c1f826e7
 import { SidebarStatusService } from 'domain/sidebar/sidebar-status.service';
 import { UtilsService } from 'services/UtilsService';
 import { WindowDimensionsService } from
@@ -38,19 +35,12 @@
   /* eslint-disable quote-props */
   upgradedServices = {
     'BackgroundMaskService': new BackgroundMaskService(),
-<<<<<<< HEAD
+    'DeviceInfoService': new DeviceInfoService(new WindowRef()),
     'GenerateContentIdService': new GenerateContentIdService(),
     'SidebarStatusService': new SidebarStatusService(
       new WindowDimensionsService()),
     'UtilsService': new UtilsService(),
     'WindowDimensionsService': new WindowDimensionsService(),
-=======
-    'DeviceInfoService': new DeviceInfoService(new WindowRef()),
-    'SidebarStatusService': new SidebarStatusService(
-      new WindowDimensionsService()),
-    'UtilsService': new UtilsService(),
-    'WindowDimensionsService': new WindowDimensionsService()
->>>>>>> c1f826e7
   };
 }
 
