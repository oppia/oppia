// Copyright 2019 The Oppia Authors. All Rights Reserved.
//
// Licensed under the Apache License, Version 2.0 (the "License");
// you may not use this file except in compliance with the License.
// You may obtain a copy of the License at
//
//      http://www.apache.org/licenses/LICENSE-2.0
//
// Unless required by applicable law or agreed to in writing, software
// distributed under the License is distributed on an "AS-IS" BASIS,
// WITHOUT WARRANTIES OR CONDITIONS OF ANY KIND, either express or implied.
// See the License for the specific language governing permissions and
// limitations under the License.

/**
 * @fileoverview Service for storing all upgraded services
 */

import { Injectable } from '@angular/core';
import { downgradeInjectable } from '@angular/upgrade/static';

<<<<<<< HEAD
import { DeviceInfoService } from 'services/contextual/DeviceInfoService';
=======
import { BackgroundMaskService } from 'services/stateful/BackgroundMaskService';
>>>>>>> 18f9c107
import { SidebarStatusService } from 'domain/sidebar/sidebar-status.service';
import { UtilsService } from 'services/UtilsService';
import { WindowDimensionsService } from
  'services/contextual/WindowDimensionsService';
import { WindowRef } from 'services/contextual/WindowRefService';

@Injectable({
  providedIn: 'root'
})
export class UpgradedServices {
  /* eslint-disable quote-props */
  upgradedServices = {
<<<<<<< HEAD
    'DeviceInfoService': new DeviceInfoService(new WindowRef()),
    'SidebarStatusService': new SidebarStatusService(
      new WindowDimensionsService()),
    'UtilsService': new UtilsService(),
    'WindowDimensionsService': new WindowDimensionsService()
=======
    'BackgroundMaskService': new BackgroundMaskService(),
    'UtilsService': new UtilsService(),
    'SidebarStatusService': new SidebarStatusService(
      new WindowDimensionsService()),
    'WindowDimensionsService': new WindowDimensionsService(),
>>>>>>> 18f9c107
  };
}

angular.module('oppia').factory(
  'UpgradedServices',
  downgradeInjectable(UpgradedServices));<|MERGE_RESOLUTION|>--- conflicted
+++ resolved
@@ -19,11 +19,8 @@
 import { Injectable } from '@angular/core';
 import { downgradeInjectable } from '@angular/upgrade/static';
 
-<<<<<<< HEAD
+import { BackgroundMaskService } from 'services/stateful/BackgroundMaskService';
 import { DeviceInfoService } from 'services/contextual/DeviceInfoService';
-=======
-import { BackgroundMaskService } from 'services/stateful/BackgroundMaskService';
->>>>>>> 18f9c107
 import { SidebarStatusService } from 'domain/sidebar/sidebar-status.service';
 import { UtilsService } from 'services/UtilsService';
 import { WindowDimensionsService } from
@@ -36,19 +33,12 @@
 export class UpgradedServices {
   /* eslint-disable quote-props */
   upgradedServices = {
-<<<<<<< HEAD
+    'BackgroundMaskService': new BackgroundMaskService(),
     'DeviceInfoService': new DeviceInfoService(new WindowRef()),
     'SidebarStatusService': new SidebarStatusService(
       new WindowDimensionsService()),
     'UtilsService': new UtilsService(),
     'WindowDimensionsService': new WindowDimensionsService()
-=======
-    'BackgroundMaskService': new BackgroundMaskService(),
-    'UtilsService': new UtilsService(),
-    'SidebarStatusService': new SidebarStatusService(
-      new WindowDimensionsService()),
-    'WindowDimensionsService': new WindowDimensionsService(),
->>>>>>> 18f9c107
   };
 }
 
