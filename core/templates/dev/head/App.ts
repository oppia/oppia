--- conflicted
+++ resolved
@@ -24,11 +24,9 @@
     'angularAudioRecorder', 'dndLists', 'headroom', 'infinite-scroll',
     'ngAnimate', 'ngAudio', 'ngCookies', 'ngImgCrop', 'ngJoyRide', 'ngMaterial',
     'ngResource', 'ngSanitize', 'ngTouch', 'pascalprecht.translate', 'toastr',
-<<<<<<< HEAD
-    'ui.bootstrap', 'ui.sortable', 'ui.tree', 'ui.validate', 'aboutPageModule',
+    'aboutPageModule',
     'creatorDashboardPageModule', 'donatePageModule', 'errorPageModule',
-    'collectionPlayerPageModule', 'emailDashboardPageModule'
-=======
+    'collectionPlayerPageModule', 'emailDashboardPageModule',
     'ui.bootstrap', 'ui.sortable', 'ui.tree', 'ui.validate',
     'answerGroupEditorModule', 'buttonsDirectivesModule',
     'ckEditorHelpersModule', 'codemirrorMergeviewModule',
@@ -41,7 +39,6 @@
     'teachPageModule', 'thanksPageModule', 'topicsAndSkillsDashboardModule',
     'topicEditorPageModule', 'topicViewerPageModule',
     'visualDiffVisualizationModule'
->>>>>>> a308a7fb
   ].concat(
     window.GLOBALS ? (window.GLOBALS.ADDITIONAL_ANGULAR_MODULES || []) : []));
 
