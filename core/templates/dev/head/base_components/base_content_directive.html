--- conflicted
+++ resolved
@@ -1,11 +1,7 @@
 <main>
   <div ng-if="$ctrl.iframed">
-<<<<<<< HEAD
-    <div tabindex="0" aria-label="Oppia Main Content" id="oppia-main-content" class="protractor-test-main-content" ng-cloak>
-=======
     <div tabindex="0" aria-label="Oppia Main Content" id="oppia-main-content" class="protractor-test-main-content"
          ng-cloak>
->>>>>>> f5b96fbf
       <warning-loader></warning-loader>
       <div ng-show="!$root.loadingMessage">
         <div ng-transclude="content">
