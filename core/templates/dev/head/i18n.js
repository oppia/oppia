--- conflicted
+++ resolved
@@ -37,13 +37,8 @@
   I18N_SIGNUP_LOADING: 'Loading'
 });
 
-<<<<<<< HEAD
 oppia.controller('i18n', [
-  '$http', '$rootScope', '$scope', '$translate', '$timeout', '$cookies',
-=======
-oppia.controller('I18nFooter', [
   '$cookies', '$http', '$rootScope', '$scope', '$timeout', '$translate',
->>>>>>> 0e1fc485
   'UserService',
   function(
       $cookies, $http, $rootScope, $scope, $timeout, $translate,
