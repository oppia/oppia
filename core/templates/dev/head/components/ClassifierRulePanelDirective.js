// Copyright 2014 The Oppia Authors. All Rights Reserved.
//
// Licensed under the Apache License, Version 2.0 (the "License");
// you may not use this file except in compliance with the License.
// You may obtain a copy of the License at
//
//      http://www.apache.org/licenses/LICENSE-2.0
//
// Unless required by applicable law or agreed to in writing, software
// distributed under the License is distributed on an "AS-IS" BASIS,
// WITHOUT WARRANTIES OR CONDITIONS OF ANY KIND, either express or implied.
// See the License for the specific language governing permissions and
// limitations under the License.

/**
 * @fileoverview Directive for the classifier panel.
 */

oppia.directive('classifierRulePanel', [
  'UrlInterpolationService', function(UrlInterpolationService) {
    return {
      restrict: 'E',
      scope: {
        onTrainingDataDeletion: '&',
        ruleInputs: '='
      },
      templateUrl: UrlInterpolationService.getDirectiveTemplateUrl(
        '/components/' +
        'classifier_panel_directive.html'),
      controller: [
        '$scope', '$modal', 'ExplorationHtmlFormatterService',
        'stateInteractionIdService', 'stateCustomizationArgsService',
<<<<<<< HEAD
        'trainingModalService',
        function($scope, $modal, ExplorationHtmlFormatterService,
=======
        'TrainingModalService',
        function($scope, $modal, oppiaExplorationHtmlFormatterService,
>>>>>>> b965f99c
            stateInteractionIdService, stateCustomizationArgsService,
            TrainingModalService) {
          $scope.trainingDataHtmlList = [];
          var trainingData = $scope.ruleInputs.training_data;
          for (var i = 0; i < trainingData.length; i++) {
            $scope.trainingDataHtmlList.push(
              ExplorationHtmlFormatterService.getShortAnswerHtml(
                trainingData[i], stateInteractionIdService.savedMemento,
                stateCustomizationArgsService.savedMemento));
          }

          $scope.openRetrainAnswerModal = function(trainingDataIndex) {
            TrainingModalService.openTrainUnresolvedAnswerModal(
              trainingData[trainingDataIndex], false);
          };
        }
      ]
    };
  }]);<|MERGE_RESOLUTION|>--- conflicted
+++ resolved
@@ -30,13 +30,9 @@
       controller: [
         '$scope', '$modal', 'ExplorationHtmlFormatterService',
         'stateInteractionIdService', 'stateCustomizationArgsService',
-<<<<<<< HEAD
         'trainingModalService',
         function($scope, $modal, ExplorationHtmlFormatterService,
-=======
-        'TrainingModalService',
-        function($scope, $modal, oppiaExplorationHtmlFormatterService,
->>>>>>> b965f99c
+
             stateInteractionIdService, stateCustomizationArgsService,
             TrainingModalService) {
           $scope.trainingDataHtmlList = [];
