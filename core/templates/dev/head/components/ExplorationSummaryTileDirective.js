--- conflicted
+++ resolved
@@ -13,11 +13,7 @@
 // limitations under the License.
 
 /**
-<<<<<<< HEAD
- * @fileoverview Gallery tile component for exploration.
-=======
  * @fileoverview Component for an exploration summary tile.
->>>>>>> 07982c1c
  */
 
 oppia.directive('explorationSummaryTile', [function() {
