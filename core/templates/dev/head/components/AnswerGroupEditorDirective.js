--- conflicted
+++ resolved
@@ -55,12 +55,6 @@
           $scope.misconceptions = StateEditorService.getMisconceptions();
 
           var _getTaggedMisconceptionName = function(misconceptionId) {
-<<<<<<< HEAD
-            if ($scope.misconceptions === null) {
-              return;
-            }
-=======
->>>>>>> 07c0698d
             for (var i = 0; i < $scope.misconceptions.length; i++) {
               if (
                 $scope.misconceptions[i].getId() === misconceptionId) {
