<div class="oppia-question-player-container">
  <!-- Question Player -->
  <div class="oppia-question-player" ng-if="!resultsLoaded">
    <div class="oppia-question-player-card">
      <h3 class="oppia-question-player-header">Question <[$ctrl.currentQuestion]>/<[$ctrl.totalQuestions]></h3>
      <div class="oppia-question-player-progress">
        <div class="current-progress" style="width: <[$ctrl.currentProgress]>%"></div>
      </div>
    </div>
    <div class="oppia-question-player-body">
      <conversation-skin question-player-config="$ctrl.questionPlayerConfig"></conversation-skin>
      <attribution-guide></attribution-guide>
    </div>
  </div>
  <!-- End of Question Player -->

  <!-- Results Page -->
  <div class="oppia-question-player-results" ng-if="resultsLoaded">
    <div class="oppia-question-player-card question-player-results-header">
      <h3 class="oppia-question-player-header" ng-if="$ctrl.testIsPassed" translate="I18N_QUESTION_PLAYER_TEST_PASSED"></h3>
      <h3 class="oppia-question-player-header" ng-if="!$ctrl.testIsPassed" translate="I18N_QUESTION_PLAYER_TEST_FAILED"></h3>
      <score-ring score="$ctrl.totalScore"
                  test-is-passed="$ctrl.testIsPassed">
      </score-ring>
    </div>

    <div class="oppia-question-player-card question-player-skills-results">
      <h3 class="oppia-question-player-header" translate="I18N_QUESTION_PLAYER_LEARN_MORE_ABOUT_SCORE"></h3>
      <table class="skill-score-table">
        <colgroup>
          <col style="width: 50%;">
          <col style="width: 50%">
        </colgroup>
        <tr>
          <th class="skill-score-table-headings" translate="I18N_QUESTION_PLAYER_SKILL_DESCRIPTIONS">
          </th>
          <th class="skill-score-table-headings" translate="I18N_QUESTION_PLAYER_SCORE">
<<<<<<< HEAD
            Score
=======
>>>>>>> c86595bc
          </th>
        </tr>
        <tr ng-repeat="(skillId, scorePerSkill) in $ctrl.scorePerSkillMapping"
            class="list-item"
            ng-click="$ctrl.openSkillMasteryModal(skillId)">
          <td> <[scorePerSkill.description]> </td>
          <td>
            <div class="oppia-skill-score-container">
              <div class="score-bar" style="width: <[$ctrl.getScorePercentage(scorePerSkill)]>%; background: <[$ctrl.getColorForScore(scorePerSkill)]>"></div>
            </div>
          </td>
        </tr>
      </table>
      <button class="btn btn-secondary oppia-review-and-retry-button"
              ng-if="!$ctrl.testIsPassed"
              ng-click="$ctrl.reviewConceptCardAndRetryTest()"
              style="background-color: #11776D; color: #FFFFFF;">
        Review and Retry
      </button>
    </div>

    <div class="oppia-question-player-card question-player-results-footer"
         ng-if="$ctrl.showActionButtonsFooter()">
      <span data-ng-repeat="actionButton in $ctrl.questionPlayerConfig.resultActionButtons"
            ng-click="$ctrl.performAction(actionButton)">
        <div class="action-button <[$ctrl.getActionButtonOuterClass(actionButton.type)]>">
          <div class="action-button-inner <[$ctrl.getActionButtonInnerClass(actionButton.type)]>">
            <div ng-bind-html="$ctrl.getActionButtonIconHtml(actionButton.type)"></div>
<<<<<<< HEAD
            <div class="action-button-text" translate="<[actionButton.text]>"></div>
=======
            <div class="action-button-text" translate="<[actionButton.i18nId]>"></div>
>>>>>>> c86595bc
          </div>
        </div>
      </span>
      <span class="last-child"></span>
    </div>
  </div>
  <!-- End of Results Page -->
</div>

<style>
  .oppia-question-player-container .action-button-icon {
    margin-top: 12px;
    font-size: 36px;
    height: 36px;
    width: 36px;
  }

  .oppia-question-player-container .action-button-inner {
    height: 85px;
    width: 85px;
    text-align: center;
    vertical-align: center;
  }

  .oppia-question-player-container .action-button {
    height: 100px;
    width: 100px;
    box-shadow: 0px 4px 4px rgba(0, 0, 0, 0.25);
    border-radius: 4px;
    cursor: pointer;
    padding: 8px;
    margin-top: 14px;
    vertical-align: top;
    display: inline-block;
  }

  .oppia-question-player-container .action-button-text {
    font-size: 12px;
    margin: 0 auto;
    width: 50px;
  }

  .oppia-question-player-container .boost-score-outer {
    background-color: #D95C0C;
  }

  .oppia-question-player-container .boost-score-inner {
    background-color: #F3EAE6;
  }

  .oppia-question-player-container .last-child {
    width: 100%;
    display: inline-block;
  }

  .oppia-question-player-container .learn-more {
    color: #0D48A1;
    margin-top: -15px;
  }

  .oppia-question-player-container .my-dashboard-outer {
    background-color: #009688;
  }

  .oppia-question-player-container .my-dashboard-inner {
    background-color: #E9F2F2;
  }

  .oppia-question-player-container .new-session-outer {
    background-color: #0D48A1;
  }

  .oppia-question-player-container .new-session-inner {
    background-color: #E3ECF2;
  }

  .oppia-question-player-container .oppia-question-player-card {
    margin: 0 20px;
    box-shadow: 0px 4px 4px rgba(0, 0, 0, 0.25);
    border-radius: 4px;
    background: #FFFFFF;
    height: 100px;
    text-align: center;
  }

  .oppia-question-player-container
  .conversation-skin-correctness-footer-container {
    max-width: 800px;
    margin: 0 auto;
  }

  .oppia-question-player-container {
    margin: 0 auto;
    max-width: 800px;
  }

  .oppia-question-player-container .oppia-question-player-header {
    font-family: "Capriola", "Roboto", Arial, sans-serif;
    color: #015C53;
    font-style: normal;
    font-weight: normal;
    font-size: 24px;
    line-height: normal;
    text-align: center;
    margin-bottom: 0;
  }

  .oppia-question-player-container .oppia-question-player-progress {
    height: 20px;
    background: #FFFFFF;
    border: 2px solid #0D48A1;
    box-sizing: border-box;
    margin: 10px 25px 0;
  }

  .oppia-question-player-progress .current-progress {
    background: #0D48A1;
    height: 16px;
  }

  .oppia-question-player-container .question-player-results-header {
    height: 350px;
  }

  .oppia-question-player-container .question-player-skills-results {
    height: auto;
    padding-bottom: 16px;
  }

  .oppia-question-player-container .question-player-skills-results .skill-score-table {
    font-size: 15px;
    text-align: center;
    width: 100%;
    margin-bottom: 16px;
  }

  .oppia-question-player-container .skill-score-table .skill-score-table-headings {
    padding-bottom: 0.5em;
    text-align: center;
  }

  .oppia-question-player-container .skill-score-table .oppia-skill-score-container {
    height: 10px;
    background: #FFFFFF;
    border: 1px solid rgba(0, 0, 0, 0.25);
    box-sizing: border-box;
    margin: 10px 25px 0;
  }

  .oppia-question-player-container .skill-score-table .list-item:not(:last-child) {
    border-bottom: 1px solid #bbb;
  }

  .oppia-question-player-container .skill-score-table .list-item:hover {
    background-color: #ededed;
  }

  .oppia-skill-score-container .score-bar {
    height: 8px;
  }

  .oppia-question-player-container .question-player-results-footer {
    height: 130px;
    margin-top: 16px;
    padding: 0px 10px;
    padding-top: 2px;
    text-align: justify;
  }
</style><|MERGE_RESOLUTION|>--- conflicted
+++ resolved
@@ -35,10 +35,6 @@
           <th class="skill-score-table-headings" translate="I18N_QUESTION_PLAYER_SKILL_DESCRIPTIONS">
           </th>
           <th class="skill-score-table-headings" translate="I18N_QUESTION_PLAYER_SCORE">
-<<<<<<< HEAD
-            Score
-=======
->>>>>>> c86595bc
           </th>
         </tr>
         <tr ng-repeat="(skillId, scorePerSkill) in $ctrl.scorePerSkillMapping"
@@ -67,11 +63,7 @@
         <div class="action-button <[$ctrl.getActionButtonOuterClass(actionButton.type)]>">
           <div class="action-button-inner <[$ctrl.getActionButtonInnerClass(actionButton.type)]>">
             <div ng-bind-html="$ctrl.getActionButtonIconHtml(actionButton.type)"></div>
-<<<<<<< HEAD
-            <div class="action-button-text" translate="<[actionButton.text]>"></div>
-=======
             <div class="action-button-text" translate="<[actionButton.i18nId]>"></div>
->>>>>>> c86595bc
           </div>
         </div>
       </span>
