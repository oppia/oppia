// Copyright 2019 The Oppia Authors. All Rights Reserved.
//
// Licensed under the Apache License, Version 2.0 (the "License");
// you may not use this file except in compliance with the License.
// You may obtain a copy of the License at
//
//      http://www.apache.org/licenses/LICENSE-2.0
//
// Unless required by applicable law or agreed to in writing, software
// distributed under the License is distributed on an "AS-IS" BASIS,
// WITHOUT WARRANTIES OR CONDITIONS OF ANY KIND, either express or implied.
// See the License for the specific language governing permissions and
// limitations under the License.

/**
 * @fileoverview Constants for the question player directive.
 */

<<<<<<< HEAD
angular.module('oppia').constant(
  'COLORS_FOR_PASS_FAIL_MODE', {
    // Color orange.
=======
export class QuestionPlayerConstants {
  public static HASH_PARAM = 'question-player-result=';
  public static MAX_SCORE_PER_QUESTION = 1.0;

  public static MAX_MASTERY_GAIN_PER_QUESTION = 0.1;
  public static MAX_MASTERY_LOSS_PER_QUESTION = -0.1;

  public static COLORS_FOR_PASS_FAIL_MODE = {
    // color orange
>>>>>>> ac9483a7
    FAILED_COLOR: 'rgb(217, 92, 12)',
    // Color shallow orange.
    FAILED_COLOR_OUTER: 'rgb(244, 206, 186)',
    // Color green.
    PASSED_COLOR: 'rgb(0, 150, 136)',
    // Color shallow green.
    PASSED_COLOR_OUTER: 'rgb(143, 217, 209)'
  }

  public static QUESTION_PLAYER_MODE = {
    PASS_FAIL_MODE: 'PASS_FAIL'
  }

  public static VIEW_HINT_PENALTY = 0.1;

  public static VIEW_HINT_PENALTY_FOR_MASTERY = 0.02;

  public static WRONG_ANSWER_PENALTY_FOR_MASTERY = 0.05;

  public static WRONG_ANSWER_PENALTY = 0.1;
}<|MERGE_RESOLUTION|>--- conflicted
+++ resolved
@@ -16,11 +16,6 @@
  * @fileoverview Constants for the question player directive.
  */
 
-<<<<<<< HEAD
-angular.module('oppia').constant(
-  'COLORS_FOR_PASS_FAIL_MODE', {
-    // Color orange.
-=======
 export class QuestionPlayerConstants {
   public static HASH_PARAM = 'question-player-result=';
   public static MAX_SCORE_PER_QUESTION = 1.0;
@@ -29,8 +24,7 @@
   public static MAX_MASTERY_LOSS_PER_QUESTION = -0.1;
 
   public static COLORS_FOR_PASS_FAIL_MODE = {
-    // color orange
->>>>>>> ac9483a7
+    // Color orange.
     FAILED_COLOR: 'rgb(217, 92, 12)',
     // Color shallow orange.
     FAILED_COLOR_OUTER: 'rgb(244, 206, 186)',
