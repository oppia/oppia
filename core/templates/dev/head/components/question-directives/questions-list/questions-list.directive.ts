--- conflicted
+++ resolved
@@ -43,15 +43,9 @@
       restrict: 'E',
       scope: {},
       bindToController: {
-<<<<<<< HEAD
         getTopicId: '&topicId',
         getSkillIds: '&skillIds',
         getQuestionSummariesAsync: '=',
-=======
-        getSkill: '&skill',
-        getQuestionSummaries: '=',
-        fetchQuestionSummaries: '=',
->>>>>>> a614c6ba
         isLastPage: '=isLastQuestionBatch',
         getAllSkillSummaries: '&allSkillSummaries',
         canEditQuestion: '&',
@@ -86,29 +80,9 @@
               ctrl.currentPage, ctrl.skillIds, false, false
             );
             ctrl.truncatedQuestionSummaries = [];
-<<<<<<< HEAD
             ctrl.populateTruncatedQuestionSummaries();
-            ctrl.activeQuestion = null;
             ctrl.questionIsBeingUpdated = false;
             ctrl.misconceptions = [];
-=======
-            if (ctrl.questionSummaries) {
-              ctrl.truncatedQuestionSummaries =
-                ctrl.questionSummaries.map(function(question) {
-                  var summary = $filter(
-                    'formatRtePreview')(question.summary.question_content);
-                  summary = $filter('truncate')(summary, 100);
-                  return summary;
-                });
-            }
-            ctrl.questionIsBeingUpdated = false;
-            ctrl.misconceptions = [];
-            if (ctrl.getSkill()) {
-              ctrl.misconceptions = ctrl.getSkill().getMisconceptions();
-              ctrl.skillId = ctrl.getSkill().getId();
-              ctrl.entityId = ctrl.skillId;
-            }
->>>>>>> a614c6ba
           };
 
           ctrl.getQuestionIndex = function(index) {
