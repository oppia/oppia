<script type="text/ng-template" id="components/searchBar">

  <form class="navbar-form navbar-left oppia-splash-search-form" role="search">
    <div class="form-group">
      <div class="input-group" style="max-width: 300px; width: 300px;">
        <div class="input-group-addon oppia-splash-search-icon">
<<<<<<< HEAD
          <i class="material-icons md-18" ng-if="!searchIsLoading">&#xE8B6;</i>
          <i class="material-icons md-18 oppia-animate-spin" ng-if="searchIsLoading">&#xE863;</i>
=======
          <span class="glyphicon glyphicon-search" ng-if="!isSearchInProgress()"></span>
          <span ng-if="isSearchInProgress()">
            <span class="glyphicon glyphicon-refresh oppia-animate-spin"></span>
          </span>
>>>>>>> 4e1c73ca
        </div>
        <input type="text" class="form-control oppia-splash-search-input oppia-splash-search-text-input" placeholder="What are you curious about?" ng-model="searchQuery" ng-keyup="onSearchQueryChange($event)">
      </div>
    </div>
  </form>

  <div dropdown class="dropdown navbar-left oppia-navbar-button-container oppia-gallery-category-selector protractor-test-gallery-category-selector">
    <button dropdown-toggle type="button" class="btn dropdown-toggle oppia-splash-search-input ng-cloak"
            title="<[selectionDetails.categories.description]>" style="max-width: 130px;">
      <[selectionDetails.categories.summary | truncate:14 ]>
      <span class="caret"></span>
    </button>
    <!-- The $event.stopPropagation() prevents the dropdown from closing after an option is selected. -->
    <ul class="dropdown-menu" role="menu" style="max-height: 400px; overflow: auto;" ng-click="$event.stopPropagation()">
      <li ng-repeat="item in selectionDetails.categories.masterList track by $index"
          class="protractor-test-selected"
          ng-if="selectionDetails.categories.selections[item.id]">
        <a href ng-click="toggleSelection('categories', item.id)">
          <[item.text]>
          <i ng-if="selectionDetails.categories.selections[item.id]" class="material-icons md-18 pull-right">&#xE876;</i>
        </a>
      </li>
      <hr ng-if="selectionDetails.categories.numSelections > 0" style="margin: 2px;">
      <li ng-repeat="item in selectionDetails.categories.masterList track by $index"
          class="protractor-test-deselected"
          ng-if="!selectionDetails.categories.selections[item.id]">
        <a href ng-click="toggleSelection('categories', item.id)">
          <[item.text]>
          <i ng-if="selectionDetails.categories.selections[item.id]" class="material-icons md-18 pull-right">&#xE876;</i>
        </a>
      </li>
    </ul>
  </div>

  <div dropdown class="dropdown navbar-left oppia-navbar-button-container oppia-gallery-language-selector protractor-test-gallery-language-selector">
    <button dropdown-toggle type="button" class="btn dropdown-toggle oppia-splash-search-input ng-cloak"
            style="border-bottom-right-radius: 4px; border-top-right-radius: 4px; max-width: 130px;"
            title="<[selectionDetails.languageCodes.description]>">
      <[selectionDetails.languageCodes.summary | truncate:14 ]>
      <span class="caret"></span>
    </button>
    <!-- The $event.stopPropagation() prevents the dropdown from closing after an option is selected. -->
    <ul class="dropdown-menu" role="menu" style="max-height: 400px; overflow: auto;" ng-click="$event.stopPropagation()">
      <li ng-repeat="item in selectionDetails.languageCodes.masterList track by $index"
          class="protractor-test-selected"
          ng-if="selectionDetails.languageCodes.selections[item.id]">
        <a href ng-click="toggleSelection('languageCodes', item.id)">
          <[item.text]>
          <i ng-if="selectionDetails.languageCodes.selections[item.id]" class="material-icons md-18 pull-right">&#xE876;</i>
        </a>
      </li>
      <hr ng-if="selectionDetails.languageCodes.numSelections > 0" style="margin: 2px;">
      <li ng-repeat="item in selectionDetails.languageCodes.masterList track by $index"
          class="protractor-test-deselected"
          ng-if="!selectionDetails.languageCodes.selections[item.id]">
        <a href ng-click="toggleSelection('languageCodes', item.id)">
          <[item.text]>
          <i ng-if="selectionDetails.languageCodes.selections[item.id]" class="material-icons md-18 pull-right">&#xE876;</i>
        </a>
      </li>
    </ul>
  </div>

</script><|MERGE_RESOLUTION|>--- conflicted
+++ resolved
@@ -4,15 +4,10 @@
     <div class="form-group">
       <div class="input-group" style="max-width: 300px; width: 300px;">
         <div class="input-group-addon oppia-splash-search-icon">
-<<<<<<< HEAD
-          <i class="material-icons md-18" ng-if="!searchIsLoading">&#xE8B6;</i>
-          <i class="material-icons md-18 oppia-animate-spin" ng-if="searchIsLoading">&#xE863;</i>
-=======
-          <span class="glyphicon glyphicon-search" ng-if="!isSearchInProgress()"></span>
+          <i class="material-icons md-18" ng-if="!isSearchInProgress()">&#xE8B6;</i>
           <span ng-if="isSearchInProgress()">
-            <span class="glyphicon glyphicon-refresh oppia-animate-spin"></span>
+            <i class="material-icons md-18 oppia-animate-spin">&#xE863;</i>
           </span>
->>>>>>> 4e1c73ca
         </div>
         <input type="text" class="form-control oppia-splash-search-input oppia-splash-search-text-input" placeholder="What are you curious about?" ng-model="searchQuery" ng-keyup="onSearchQueryChange($event)">
       </div>
