// Copyright 2017 The Oppia Authors. All Rights Reserved.
//
// Licensed under the Apache License, Version 2.0 (the "License");
// you may not use this file except in compliance with the License.
// You may obtain a copy of the License at
//
//      http://www.apache.org/licenses/LICENSE-2.0
//
// Unless required by applicable law or agreed to in writing, software
// distributed under the License is distributed on an "AS-IS" BASIS,
// WITHOUT WARRANTIES OR CONDITIONS OF ANY KIND, either express or implied.
// See the License for the specific language governing permissions and
// limitations under the License.

/**
 * @fileoverview Directive for the solution explanation editor.
 */

oppia.directive('solutionExplanationEditor', [
  'UrlInterpolationService', 'StateSolutionService',
  function(UrlInterpolationService, StateSolutionService) {
    return {
      restrict: 'E',
      scope: {
        onSaveSolution: '=',
        onSaveContentIdsToAudioTranslations: '='
      },
      templateUrl: UrlInterpolationService.getDirectiveTemplateUrl(
        '/components/solution_explanation_editor_directive.html'),
      controller: [
        '$scope', '$uibModal', 'EditabilityService', 'StateEditorService',
        'StateContentIdsToAudioTranslationsService', 'StateSolutionService',
        'COMPONENT_NAME_SOLUTION',
        function($scope, $uibModal, EditabilityService, StateEditorService,
            StateContentIdsToAudioTranslationsService, StateSolutionService,
            COMPONENT_NAME_SOLUTION) {
          $scope.isEditable = EditabilityService.isEditable();
<<<<<<< HEAD
          $scope.isInQuestionMode = StateEditorService.isInQuestionMode();
=======
          $scope.questionModeEnabled = StateEditorService.isInQuestionMode();
>>>>>>> 07c0698d
          $scope.editSolutionForm = {};
          $scope.explanationEditorIsOpen = false;

          $scope.StateSolutionService = StateSolutionService;
          $scope.StateContentIdsToAudioTranslationsService =
            StateContentIdsToAudioTranslationsService;
          $scope.COMPONENT_NAME_SOLUTION = COMPONENT_NAME_SOLUTION;

          $scope.EXPLANATION_FORM_SCHEMA = {
            type: 'html',
            ui_config: {}
          };

          $scope.openExplanationEditor = function() {
            if ($scope.isEditable) {
              $scope.explanationEditorIsOpen = true;
            }
          };

          $scope.saveThisExplanation = function() {
            var contentHasChanged = (
              StateSolutionService.displayed.explanation.getHtml() !==
              StateSolutionService.savedMemento.explanation.getHtml());
            var solutionContentId = StateSolutionService.displayed.explanation
              .getContentId();
            if (StateContentIdsToAudioTranslationsService.displayed
              .hasUnflaggedAudioTranslations(solutionContentId) &&
              contentHasChanged) {
              openMarkAllAudioAsNeedingUpdateModal();
            }
            StateSolutionService.saveDisplayedValue();
            $scope.onSaveSolution(StateSolutionService.displayed);
            $scope.explanationEditorIsOpen = false;
          };

          $scope.cancelThisExplanationEdit = function() {
            $scope.explanationEditorIsOpen = false;
          };

          $scope.onAudioTranslationsStartEditAction = function() {
            // Close the content editor and save all existing changes to the
            // HTML.
            if ($scope.explanationEditorIsOpen) {
              $scope.saveThisExplanation();
            }
          };

          $scope.onAudioTranslationsEdited = function() {
            StateContentIdsToAudioTranslationsService.saveDisplayedValue();
            $scope.onSaveContentIdsToAudioTranslations(
              StateContentIdsToAudioTranslationsService.displayed);
          };

          $scope.$on('externalSave', function() {
            if ($scope.explanationEditorIsOpen &&
              $scope.editSolutionForm.$valid) {
              $scope.saveThisExplanation();
            }
          });

          var openMarkAllAudioAsNeedingUpdateModal = function() {
            $uibModal.open({
              templateUrl: UrlInterpolationService.getDirectiveTemplateUrl(
                '/components/forms/' +
                'mark_all_audio_as_needing_update_modal_directive.html'),
              backdrop: true,
              resolve: {},
              controller: 'MarkAllAudioAsNeedingUpdateController'
            }).result.then(function() {
              var solutionContentId = StateSolutionService.displayed.explanation
                .getContentId();
              StateContentIdsToAudioTranslationsService.displayed
                .markAllAudioAsNeedingUpdate(solutionContentId);
              StateContentIdsToAudioTranslationsService.saveDisplayedValue();
              $scope.onSaveContentIdsToAudioTranslations(
                StateContentIdsToAudioTranslationsService.displayed);
            });
          };
        }
      ]
    };
  }]);<|MERGE_RESOLUTION|>--- conflicted
+++ resolved
@@ -35,11 +35,7 @@
             StateContentIdsToAudioTranslationsService, StateSolutionService,
             COMPONENT_NAME_SOLUTION) {
           $scope.isEditable = EditabilityService.isEditable();
-<<<<<<< HEAD
-          $scope.isInQuestionMode = StateEditorService.isInQuestionMode();
-=======
           $scope.questionModeEnabled = StateEditorService.isInQuestionMode();
->>>>>>> 07c0698d
           $scope.editSolutionForm = {};
           $scope.explanationEditorIsOpen = false;
 
