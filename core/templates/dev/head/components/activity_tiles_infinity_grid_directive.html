--- conflicted
+++ resolved
@@ -1,7 +1,6 @@
 <script type="text/ng-template" id="components/activityTilesInfinityGrid">
   <div infinite-scroll="showMoreActivities()" infinite-scroll-distance="1"
        infinite-scroll-disabled="endOfPageIsReached || searchResultsAreLoading">
-<<<<<<< HEAD
     <div ng-repeat="activity in allActivitiesInOrder track by $index" style="display: inline-block;">
       <collection-summary-tile ng-if="activity.activity_type=='collection'"
                                collection-id="activity.id"
@@ -25,29 +24,10 @@
                                 num-views="activity.num_views"
                                 contributors-summary="activity.human_readable_contributors_summary"
                                 is-community-owned="activity.community_owned"
-                                is-community-editable="expl.community_editable"
-                                mobile-cutoff-px="610"
+                                is-community-editable="activity.community_editable"
                                 class="protractor-test-gallery-tile">
       </exploration-summary-tile>
     </div>
-=======
-    <exploration-summary-tile ng-repeat="exp in allExplorationsInOrder track by $index"
-                              exploration-id="exp.id"
-                              exploration-title="exp.title"
-                              last-updated-msec="exp.last_updated_msec"
-                              objective="exp.objective"
-                              category="exp.category"
-                              ratings="exp.ratings"
-                              thumbnail-icon-url="exp.thumbnail_icon_url"
-                              thumbnail-bg-color="exp.thumbnail_bg_color"
-                              num-views="exp.num_views"
-                              contributors-summary="exp.human_readable_contributors_summary"
-                              is-community-owned="exp.community_owned"
-                              is-community-editable="expl.community_editable"
-                              class="protractor-test-exp-summary-tile"
-                              style="display: inline-block;">
-    </exploration-summary-tile>
->>>>>>> 07982c1c
   </div>
   <div class="oppia-search-results-loading-message"
        ng-if="searchResultsAreLoading">
