// Copyright 2018 The Oppia Authors. All Rights Reserved.
//
// Licensed under the Apache License, Version 2.0 (the "License");
// you may not use this file except in compliance with the License.
// You may obtain a copy of the License at
//
//      http://www.apache.org/licenses/LICENSE-2.0
//
// Unless required by applicable law or agreed to in writing, software
// distributed under the License is distributed on an "AS-IS" BASIS,
// WITHOUT WARRANTIES OR CONDITIONS OF ANY KIND, either express or implied.
// See the License for the specific language governing permissions and
// limitations under the License.

/**
 * @fileoverview Directive for the rubric editor for skills.
 */
require(
  'components/forms/schema-based-editors/schema-based-editor.directive.ts');
require('domain/skill/RubricObjectFactory.ts');
require('domain/utilities/url-interpolation.service.ts');
require('components/ck-editor-helpers/ck-editor-4-rte.directive.ts');
require('components/ck-editor-helpers/ck-editor-4-widgets.initializer.ts');
require('components/forms/custom-forms-directives/image-uploader.directive.ts');

require('directives/mathjax-bind.directive.ts');
require('filters/string-utility-filters/normalize-whitespace.filter.ts');

require('objects/objectComponentsRequires.ts');

require('directives/angular-html-bind.directive.ts');
require('pages/skill-editor-page/skill-editor-page.constants.ajs.ts');
require('services/context.service.ts');
require('services/services.constants.ts');

angular.module('oppia').directive('rubricsEditor', [
  'UrlInterpolationService', function(UrlInterpolationService) {
    return {
      restrict: 'E',
      scope: {},
      // The rubrics parameter passed in should have the 3 difficulties
      // initialized.
      bindToController: {
        getRubrics: '&rubrics',
        newSkillBeingCreated: '&',
        onSaveRubric: '='
      },
      templateUrl: UrlInterpolationService.getDirectiveTemplateUrl(
        '/components/rubrics-editor/rubrics-editor.directive.html'),
      controllerAs: '$ctrl',
      controller: [
        '$scope', '$filter', '$uibModal', '$rootScope', 'ContextService',
        'RubricObjectFactory', 'EVENT_SKILL_REINITIALIZED', 'PAGE_CONTEXT',
        function(
            $scope, $filter, $uibModal, $rootScope, ContextService,
            RubricObjectFactory, EVENT_SKILL_REINITIALIZED, PAGE_CONTEXT) {
          var ctrl = this;
<<<<<<< HEAD
=======
          ctrl.explanationEditorIsOpen = [false, false, false];
          ctrl.editableExplanation = [null, null, null];

>>>>>>> c5607309
          var explanationMemento = [null, null, null];

          ctrl.isEditable = function() {
            return true;
          };

          ctrl.isExplanationEmpty = function(explanation) {
            return explanation === '<p></p>' || explanation === '';
          };


          ctrl.openExplanationEditor = function(index) {
            explanationMemento[index] = angular.copy(
              ctrl.getRubrics()[index].getExplanation());
            ctrl.editableExplanation[index] = explanationMemento[index];
            ctrl.explanationEditorIsOpen[index] = true;
          };
          ctrl.saveExplanation = function(index) {
            ctrl.explanationEditorIsOpen[index] = false;
            var explanationHasChanged = (
              ctrl.editableExplanation[index] !==
              ctrl.getRubrics()[index].getExplanation());

            if (explanationHasChanged) {
              ctrl.onSaveRubric(
                ctrl.getRubrics()[index].getDifficulty(),
                ctrl.editableExplanation[index]);
              explanationMemento[index] = ctrl.editableExplanation[index];
            }
          };

          ctrl.cancelEditExplanation = function(index) {
            ctrl.editableExplanation[index] = explanationMemento[index];
            ctrl.explanationEditorIsOpen[index] = false;
          };
          ctrl.$onInit = function() {
            ctrl.activeRubricIndex = 0;
            ctrl.explanationEditorIsOpen = [false, false, false];
            ctrl.EXPLANATION_FORM_SCHEMA = {
              type: 'html',
              ui_config: {}
            };
          };
        }
      ]
    };
  }
]);<|MERGE_RESOLUTION|>--- conflicted
+++ resolved
@@ -55,12 +55,6 @@
             $scope, $filter, $uibModal, $rootScope, ContextService,
             RubricObjectFactory, EVENT_SKILL_REINITIALIZED, PAGE_CONTEXT) {
           var ctrl = this;
-<<<<<<< HEAD
-=======
-          ctrl.explanationEditorIsOpen = [false, false, false];
-          ctrl.editableExplanation = [null, null, null];
-
->>>>>>> c5607309
           var explanationMemento = [null, null, null];
 
           ctrl.isEditable = function() {
@@ -97,8 +91,9 @@
             ctrl.explanationEditorIsOpen[index] = false;
           };
           ctrl.$onInit = function() {
+            ctrl.explanationEditorIsOpen = [false, false, false];
+            ctrl.editableExplanation = [null, null, null];
             ctrl.activeRubricIndex = 0;
-            ctrl.explanationEditorIsOpen = [false, false, false];
             ctrl.EXPLANATION_FORM_SCHEMA = {
               type: 'html',
               ui_config: {}
