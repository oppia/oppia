// Copyright 2016 The Oppia Authors. All Rights Reserved.
//
// Licensed under the Apache License, Version 2.0 (the "License");
// you may not use this file except in compliance with the License.
// You may obtain a copy of the License at
//
//      http://www.apache.org/licenses/LICENSE-2.0
//
// Unless required by applicable law or agreed to in writing, software
// distributed under the License is distributed on an "AS-IS" BASIS,
// WITHOUT WARRANTIES OR CONDITIONS OF ANY KIND, either express or implied.
// See the License for the specific language governing permissions and
// limitations under the License.

/**
 * @fileoverview Directive for the top navigation bar. This excludes the part
 * of the navbar that is used for local navigation (such as the various tabs in
 * the editor pages).
 */

oppia.directive('topNavigationBar', [function() {
  return {
    restrict: 'E',
    scope: {},
    templateUrl: 'components/topNavigationBar',
    controller: [
      '$scope', '$http', '$window', '$timeout', 'UrlInterpolationService',
      'SidebarStatusService', 'LABEL_FOR_CLEARING_FOCUS',
      'siteAnalyticsService', 'windowDimensionsService', 'oppiaDebouncer',
      function(
          $scope, $http, $window, $timeout, UrlInterpolationService,
          SidebarStatusService, LABEL_FOR_CLEARING_FOCUS,
          siteAnalyticsService, windowDimensionsService, oppiaDebouncer) {
        var NAV_MODE_SIGNUP = 'signup';
        var NAV_MODES_WITH_CUSTOM_LOCAL_NAV = [
          'create', 'explore', 'collection'];
        $scope.NAV_MODE = GLOBALS.NAV_MODE;
        $scope.LABEL_FOR_CLEARING_FOCUS = LABEL_FOR_CLEARING_FOCUS;
        $scope.getStaticImageUrl = UrlInterpolationService.getStaticImageUrl;

        $scope.username = GLOBALS.username;
        $scope.profilePictureDataUrl = GLOBALS.profilePictureDataUrl;
        $scope.isAdmin = GLOBALS.isAdmin;
        $scope.isModerator = GLOBALS.isModerator;
        $scope.isSuperAdmin = GLOBALS.isSuperAdmin;
        $scope.logoutUrl = GLOBALS.logoutUrl;
        if ($scope.username) {
          $scope.profilePageUrl = UrlInterpolationService.interpolateUrl(
            '/profile/<username>', {
              username: $scope.username
            });
        }
        $scope.userMenuIsShown = ($scope.NAV_MODE !== NAV_MODE_SIGNUP);
        $scope.standardNavIsShown = (
          NAV_MODES_WITH_CUSTOM_LOCAL_NAV.indexOf($scope.NAV_MODE) === -1);

        $scope.onLoginButtonClicked = function() {
          siteAnalyticsService.registerStartLoginEvent('loginButton');
          $timeout(function() {
            $window.location = GLOBALS.loginUrl;
          }, 150);
        };
        $scope.profileDropdownIsActive = false;
        $scope.onMouseoverProfilePictureOrDropdown = function(evt) {
          angular.element(evt.currentTarget).parent().addClass('open');
          $scope.profileDropdownIsActive = true;
        };
        $scope.onMouseoutProfilePictureOrDropdown = function(evt) {
          angular.element(evt.currentTarget).parent().removeClass('open');
          $scope.profileDropdownIsActive = false;
        };

        $scope.onMouseoverDropdownMenu = function(evt) {
          angular.element(evt.currentTarget).parent().addClass('open');
        };
        $scope.onMouseoutDropdownMenu = function(evt) {
          angular.element(evt.currentTarget).parent().removeClass('open');
        };

        if (GLOBALS.userIsLoggedIn) {
          // Show the number of unseen notifications in the navbar and page
          // title, unless the user is already on the dashboard page.
          $http.get('/notificationshandler').then(function(response) {
            var data = response.data;
            if ($window.location.pathname !== '/') {
              $scope.numUnseenNotifications = data.num_unseen_notifications;
              if ($scope.numUnseenNotifications > 0) {
                $window.document.title = (
                  '(' + $scope.numUnseenNotifications + ') ' +
                  $window.document.title);
              }
            }
          });
        }

        $scope.windowIsNarrow = windowDimensionsService.isWindowNarrow();
        var currentWindowWidth = windowDimensionsService.getWidth();
        $scope.navElementsVisibilityStatus = {
          I18N_TOPNAV_DONATE: true,
          I18N_TOPNAV_ABOUT: true,
          I18N_CREATE_EXPLORATION_CREATE: true,
          I18N_TOPNAV_LIBRARY: true
        };

        windowDimensionsService.registerOnResizeHook(function() {
          $scope.windowIsNarrow = windowDimensionsService.isWindowNarrow();
          $scope.$apply();
          // Close the sidebar, if necessary.
          SidebarStatusService.closeSidebar();
<<<<<<< HEAD

          // If the window is resized larger, try displaying the hidden elements
          if (currentWindowWidth < windowDimensionsService.getWidth()) {
            for (element in $scope.navElementsVisibilityStatus) {
              if (!$scope.navElementsVisibilityStatus[element]) {
                $scope.navElementsVisibilityStatus[element] = true;
              }
            }
          }
          currentWindowWidth = windowDimensionsService.getWidth();
          truncateNavbarDebounced();
        });

        /**
         * Checks if i18n has been run.
         * If i18n has not yet run, the <a> and <span> tags will have
         * no text content, so their innerText.length value will be 0.
         * @returns {boolean}
         */
        var checkIfI18NCompleted = function() {
          var i18nCompleted = true;
          document.querySelectorAll('.oppia-navbar-tab-content')
            .forEach(function(element) {
            if (element.innerText.length === 0) {
              i18nCompleted = false;
            }
          });
          return i18nCompleted;
        };

        /**
         * Checks if window is >768px and i18n is completed, then checks
         * for overflow. If overflow is detected, hides the least important
         * tab and then calls itself again after a 50ms delay.
         */
        var truncateNavbar = function() {
          // If the window is narrow, the standard nav tabs are not shown.
          if (windowDimensionsService.isWindowNarrow()) {
            return;
          }

          // If i18n hasn't completed, retry after 100ms.
          if (!checkIfI18NCompleted()) {
            $timeout(truncateNavbar, 100);
            return;
          }

          // The value of 60px used here comes from measuring the normal height
          // of the navbar (56px) in Chrome's inspector and rounding up. If the
          // height of the navbar is changed in the future this will need to be
          // updated.
          if (document.querySelector('div.collapse.navbar-collapse')
            .clientHeight > 60) {
            for (element in $scope.navElementsVisibilityStatus) {
              if ($scope.navElementsVisibilityStatus[element]) {
                // Hide one element, then check again after 50ms.
                // This gives the browser time to render the visibility change.
                $scope.navElementsVisibilityStatus[element] = false;
                // Force a digest cycle to hide element immediately.
                // Otherwise it would be hidden after the next call.
                // This is due to setTimeout use in debounce.
                $scope.$apply();
                $timeout(truncateNavbar, 50);
                return;
              }
            }
          }
        };

        var truncateNavbarDebounced =
          oppiaDebouncer.debounce(truncateNavbar, 500);

        // The function needs to be run after i18n. A timeout of 0 appears to
        // run after i18n in Chrome, but not other browsers. The function will
        // check if i18n is complete and set a new timeout if it is not. Since
        // a timeout of 0 works for at least one browser, it is used here.
        $timeout(truncateNavbar, 0);
        $scope.toggleSidebar = SidebarStatusService.toggleSidebar;
=======
          $scope.sidebarIsShown = SidebarStatusService.isSidebarShown();
        });
        $scope.isSidebarShown = function() {
          if (SidebarStatusService.isSidebarShown()) {
            angular.element(document.body).addClass('oppia-stop-scroll');
          } else {
            angular.element(document.body).removeClass('oppia-stop-scroll');
          }
          return SidebarStatusService.isSidebarShown();
        };
        $scope.toggleSidebar = function() {
          SidebarStatusService.toggleSidebar();
        };
>>>>>>> 6c478063
      }
    ]
  };
}]);<|MERGE_RESOLUTION|>--- conflicted
+++ resolved
@@ -60,6 +60,7 @@
             $window.location = GLOBALS.loginUrl;
           }, 150);
         };
+
         $scope.profileDropdownIsActive = false;
         $scope.onMouseoverProfilePictureOrDropdown = function(evt) {
           angular.element(evt.currentTarget).parent().addClass('open');
@@ -107,8 +108,19 @@
           $scope.$apply();
           // Close the sidebar, if necessary.
           SidebarStatusService.closeSidebar();
-<<<<<<< HEAD
-
+          $scope.sidebarIsShown = SidebarStatusService.isSidebarShown();
+          });
+          $scope.isSidebarShown = function() {
+            if (SidebarStatusService.isSidebarShown()) {
+              angular.element(document.body).addClass('oppia-stop-scroll');
+            } else {
+              angular.element(document.body).removeClass('oppia-stop-scroll');
+            }
+            return SidebarStatusService.isSidebarShown();
+          };
+          $scope.toggleSidebar = function() {
+            SidebarStatusService.toggleSidebar();
+          };
           // If the window is resized larger, try displaying the hidden elements
           if (currentWindowWidth < windowDimensionsService.getWidth()) {
             for (element in $scope.navElementsVisibilityStatus) {
@@ -186,21 +198,6 @@
         // a timeout of 0 works for at least one browser, it is used here.
         $timeout(truncateNavbar, 0);
         $scope.toggleSidebar = SidebarStatusService.toggleSidebar;
-=======
-          $scope.sidebarIsShown = SidebarStatusService.isSidebarShown();
-        });
-        $scope.isSidebarShown = function() {
-          if (SidebarStatusService.isSidebarShown()) {
-            angular.element(document.body).addClass('oppia-stop-scroll');
-          } else {
-            angular.element(document.body).removeClass('oppia-stop-scroll');
-          }
-          return SidebarStatusService.isSidebarShown();
-        };
-        $scope.toggleSidebar = function() {
-          SidebarStatusService.toggleSidebar();
-        };
->>>>>>> 6c478063
       }
     ]
   };
