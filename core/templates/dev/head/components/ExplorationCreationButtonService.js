// Copyright 2014 The Oppia Authors. All Rights Reserved.
//
// Licensed under the Apache License, Version 2.0 (the "License");
// you may not use this file except in compliance with the License.
// You may obtain a copy of the License at
//
//      http://www.apache.org/licenses/LICENSE-2.0
//
// Unless required by applicable law or agreed to in writing, software
// distributed under the License is distributed on an "AS-IS" BASIS,
// WITHOUT WARRANTIES OR CONDITIONS OF ANY KIND, either express or implied.
// See the License for the specific language governing permissions and
// limitations under the License.

/**
 * @fileoverview Modal and functionality for the create exploration button.
 *
 * @author sll@google.com (Sean Lip)
 */

// Service for the create/upload exploration buttons and modals.
oppia.factory('ExplorationCreationButtonService', [
  '$filter', '$http', '$modal', '$timeout', '$rootScope', '$window',
  'validatorsService', 'warningsData', 'focusService', 'siteAnalyticsService',
  function(
      $filter, $http, $modal, $timeout, $rootScope, $window,
      validatorsService, warningsData, focusService, siteAnalyticsService) {
    var getModalInstance = function(categoryList, isUploadModal) {
      var modalInstance = $modal.open({
        backdrop: true,
        templateUrl: 'modals/galleryCreateNew',
        resolve: {
          categoriesForDropdown: function() {
            var result = [];
            var sortedCategories = categoryList.sort();
            for (var i = 0; i < sortedCategories.length; i++) {
              result.push({
                id: sortedCategories[i],
                text: sortedCategories[i]
              });
            }
            return result;
          },
          isUploadModal: function() {
            return isUploadModal;
          }
        },
        controller: [
          '$scope', '$modalInstance', 'categoriesForDropdown', 'isUploadModal',
          function(
              $scope, $modalInstance, categoriesForDropdown, isUploadModal) {
            $scope.categoriesForDropdown = categoriesForDropdown;
            $scope.newExplorationTitle = '';
            $scope.newExplorationCategory = '';
            $scope.newExplorationObjective = '';
            $scope.newExplorationLanguageCode = GLOBALS.DEFAULT_LANGUAGE_CODE;
            $scope.isUploadModal = isUploadModal;
            $scope.changedAtLeastOnce = false;

            $scope.getAllLanguageCodes = function() {
              return GLOBALS.ALL_LANGUAGE_CODES;
            };

            $scope.save = function(title, category, objective, languageCode) {
              if (!$scope.isTitleValid(title)) {
                return;
              }

              if (!category) {
                warningsData.addWarning(
                  'Please specify a category for this exploration.');
                return;
              }

              var returnObj = {
                category: category,
                title: title
              };

              if ($scope.isUploadModal) {
                var file = document.getElementById('newFileInput').files[0];
                if (!file || !file.size) {
                  warningsData.addWarning('Empty file detected.');
                  return;
                }
                returnObj.yamlFile = file;
              } else {
                returnObj.objective = objective;
                returnObj.languageCode = languageCode;
              }

              $modalInstance.close(returnObj);
            };

            // Checks the validity of exploration title.
            $scope.isTitleValid = function(title, changedAtLeastOnce) {
              if (changedAtLeastOnce) {
                $scope.changedAtLeastOnce = true;
              }

              if (!title) {
                $scope.warningText = 'Please enter an exploration title.';
                return false;
              }

              if (!validatorsService.isValidEntityName(title, false)) {
                $scope.warningText = 'Please use ' +
                  'letters, numbers, hyphens and spaces only.';
                return false;
              }

              $scope.warningText = '';
              return true;
            };

            $scope.cancel = function() {
              $modalInstance.dismiss('cancel');
              warningsData.clear();
            };
          }
        ]
      });

      modalInstance.opened.then(function() {
        // The $timeout seems to be needed in order to give the modal time to
        // render.
        $timeout(function() {
          focusService.setFocus('newExplorationModalOpened');
        }, 300);
      });

      return modalInstance;
    };

    return {
      showCreateExplorationModal: function(categoryList) {
        warningsData.clear();

        siteAnalyticsService.registerOpenExplorationCreationModalEvent();

        getModalInstance(categoryList, false).result.then(function(result) {
          var category = $filter('normalizeWhitespace')(result.category);
          if (!validatorsService.isValidEntityName(category, true)) {
            return;
          }

<<<<<<< HEAD
          $rootScope.loadingMessage = 'Creating exploration';
          $http.post('/contributehandler/create_new', {
            category: category,
            language_code: result.languageCode,
            objective: $filter('normalizeWhitespace')(result.objective),
            title: result.title
          }).success(function(data) {
            siteAnalyticsService.registerCreateNewExplorationEvent(
              data.explorationId);
            $timeout(function() {
              $window.location = '/create/' + data.explorationId;
            }, 150);
            return false;
          }).error(function() {
            $rootScope.loadingMessage = '';
=======
            $rootScope.loadingMessage = 'Creating exploration';
            $http.post('/contributehandler/create_new', {
              category: category,
              language_code: result.languageCode,
              objective: $filter('normalizeWhitespace')(result.objective),
              title: result.title
            }).then(function(response) {
              siteAnalyticsService.registerCreateNewExplorationEvent(
                response.data.explorationId);
              $timeout(function() {
                $window.location = '/create/' + response.data.explorationId;
              }, 150);
              return false;
            }, function() {
              $rootScope.loadingMessage = '';
            });
>>>>>>> faee4d8a
          });
        });
      },
      showUploadExplorationModal: function(categoryList) {
        warningsData.clear();

        getModalInstance(categoryList, true).result.then(function(result) {
          var title = result.title;
          var category = $filter('normalizeWhitespace')(result.category);
          var yamlFile = result.yamlFile;

          if (!validatorsService.isValidEntityName(category, true)) {
            return;
          }

          $rootScope.loadingMessage = 'Creating exploration';

          var form = new FormData();
          form.append('yaml_file', yamlFile);
          form.append('payload', JSON.stringify({
            category: category,
            title: title
          }));
          form.append('csrf_token', GLOBALS.csrf_token);

          $.ajax({
            contentType: false,
            data: form,
            dataFilter: function(data) {
              // Remove the XSSI prefix.
              return JSON.parse(data.substring(5));
            },
            dataType: 'text',
            processData: false,
            type: 'POST',
            url: 'contributehandler/upload'
          }).done(function(data) {
            window.location = '/create/' + data.explorationId;
          }).fail(function(data) {
            var transformedData = data.responseText.substring(5);
            var parsedResponse = JSON.parse(transformedData);
            warningsData.addWarning(
              parsedResponse.error || 'Error communicating with server.');
            $rootScope.loadingMessage = '';
            $scope.$apply();
          });
        });
      }
    };
  }
]);<|MERGE_RESOLUTION|>--- conflicted
+++ resolved
@@ -144,23 +144,6 @@
             return;
           }
 
-<<<<<<< HEAD
-          $rootScope.loadingMessage = 'Creating exploration';
-          $http.post('/contributehandler/create_new', {
-            category: category,
-            language_code: result.languageCode,
-            objective: $filter('normalizeWhitespace')(result.objective),
-            title: result.title
-          }).success(function(data) {
-            siteAnalyticsService.registerCreateNewExplorationEvent(
-              data.explorationId);
-            $timeout(function() {
-              $window.location = '/create/' + data.explorationId;
-            }, 150);
-            return false;
-          }).error(function() {
-            $rootScope.loadingMessage = '';
-=======
             $rootScope.loadingMessage = 'Creating exploration';
             $http.post('/contributehandler/create_new', {
               category: category,
@@ -177,7 +160,6 @@
             }, function() {
               $rootScope.loadingMessage = '';
             });
->>>>>>> faee4d8a
           });
         });
       },
