--- conflicted
+++ resolved
@@ -1,10 +1,6 @@
 <div class="oppia-audio-container">
   <form id="<[inputFieldFormId]>">
-<<<<<<< HEAD
-    <input type="file" ng-class="inputFieldClassName" class="protractor-test-audio-upload-input">
-=======
-    <input type="file" ng-class="inputFieldClassName" class="protractor-test-upload-audio">
->>>>>>> 5300fb44
+    <input type="file" ng-class="inputFieldClassName" class="protractor-test-audio-upload-input protractor-test-upload-audio">
   </form>
   <div class="license-warning">
     Please only upload audio files that you created yourself and that you are willing to license under the site's
