<style>
  schema-based-list-editor .oppia-delete-list-entry-button {
    background: none;
    border: 0;
    color: #000;
    cursor: pointer;
    height: 30px;
    opacity: 0.5;
    width: 30px;
  }
  schema-based-list-editor .oppia-delete-list-entry-button {
    margin-top: 6px;
  }
  schema-based-list-editor .oppia-delete-list-entry-button:hover {
    opacity: 1;
  }
</style>

<ng-form name="listEditorForm">
  <table style="width: 100%;">
    <tr ng-repeat="item in localValue track by $index">
      <td>
        <schema-based-editor schema="itemSchema()" is-disabled="isDisabled()" local-value="localValue[$index]"
                             label-for-focus-target="getFocusLabel($index)"
                             on-input-blur="($last ? lastElementOnBlur : showAddItemButton)"
                             on-input-focus="($last ? hideAddItemButton : showAddItemButton)">
        </schema-based-editor>
      </td>
      <td ng-if="!len && (!minListLength || localValue.length > minListLength) && localValue.length > 0" style="vertical-align: top;">
        <button class="oppia-delete-list-entry-button oppia-transition-200 protractor-test-delete-list-entry" type="button"
                ng-click="deleteElement($index)"
                ng-disabled="isDisabled()">
          <i class="material-icons md-18">&#xE5CD;</i>
          <span class="oppia-icon-accessibility-label">Delete this list entry</span>
        </button>
      </td>
    </tr>
  </table>

  <div ng-if="showDuplicatesWarning && hasDuplicates()" class="oppia-form-error" aria-live="assertive">
    Please ensure that the list has no duplicates.
  </div>

<<<<<<< HEAD
<!-- The margin-left is added here to left-align the button with the previous list items. -->
<div style="height: 30px; margin-top: 4px;">
  <button ng-show="!isOneLineInput || isAddItemButtonPresent || (localValue.length && localValue[localValue.length - 1].length)"
          ng-if="!len && (maxListLength === null || localValue.length < maxListLength)"
          type="button" class="btn btn-secondary btn-sm protractor-test-add-list-entry" ng-click="addElement()"
          ng-disabled="isDisabled()" style="margin-left: 0;">
    <[addElementText]>
  </button>
</div>
=======
  <!-- The margin-left is added here to left-align the button with the previous list items. -->
  <div style="height: 30px; margin-top: 4px;">
    <button ng-show="!isOneLineInput || isAddItemButtonPresent || (localValue.length && localValue[localValue.length - 1].length)"
            ng-if="!len && (maxListLength === null || localValue.length < maxListLength)"
            type="button" class="btn btn-default btn-sm protractor-test-add-list-entry" ng-click="addElement()"
            ng-disabled="isDisabled()" style="margin-left: 0;">
      <[addElementText]>
    </button>
  </div>
</ng-form>
>>>>>>> ac2659b4
<|MERGE_RESOLUTION|>--- conflicted
+++ resolved
@@ -41,25 +41,13 @@
     Please ensure that the list has no duplicates.
   </div>
 
-<<<<<<< HEAD
-<!-- The margin-left is added here to left-align the button with the previous list items. -->
-<div style="height: 30px; margin-top: 4px;">
-  <button ng-show="!isOneLineInput || isAddItemButtonPresent || (localValue.length && localValue[localValue.length - 1].length)"
-          ng-if="!len && (maxListLength === null || localValue.length < maxListLength)"
-          type="button" class="btn btn-secondary btn-sm protractor-test-add-list-entry" ng-click="addElement()"
-          ng-disabled="isDisabled()" style="margin-left: 0;">
-    <[addElementText]>
-  </button>
-</div>
-=======
   <!-- The margin-left is added here to left-align the button with the previous list items. -->
   <div style="height: 30px; margin-top: 4px;">
     <button ng-show="!isOneLineInput || isAddItemButtonPresent || (localValue.length && localValue[localValue.length - 1].length)"
             ng-if="!len && (maxListLength === null || localValue.length < maxListLength)"
-            type="button" class="btn btn-default btn-sm protractor-test-add-list-entry" ng-click="addElement()"
+            type="button" class="btn btn-secondary btn-sm protractor-test-add-list-entry" ng-click="addElement()"
             ng-disabled="isDisabled()" style="margin-left: 0;">
       <[addElementText]>
     </button>
   </div>
-</ng-form>
->>>>>>> ac2659b4
+</ng-form>