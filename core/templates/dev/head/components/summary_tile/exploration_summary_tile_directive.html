<script type="text/ng-template" id="summaryTile/exploration">
  <md-card class="oppia-activity-summary-tile" ng-class="{'small-width': !isWindowLarge}">
      <a ng-if="getExplorationLink()" ng-href="<[getExplorationLink()]>" target="<[openInNewWindow ? '_blank' : '_self']>"></a>
      <div class="title-section" style="background-color: <[getThumbnailBgColor()]>;">
        <img class="thumbnail-image" ng-src="<[getThumbnailIconUrl()]>">
        <h3 class="activity-title protractor-test-exp-summary-tile-title">
          <span ng-if="isWindowLarge"><[getExplorationTitle()|truncate:40]></span>
          <span ng-if="!isWindowLarge"><[getExplorationTitle()|truncate:40]></span>
        </h3>

        <!-- Note that if this is ng-if instead, the avatar area will not detect a mouseover and the tile will behave incorrectly. -->
        <div ng-show="isWindowLarge && avatarsList.length > 0" class="exploration-summary-avatars" ng-show="avatarsList.length > 0">
          <div>
            <circular-image ng-if="avatarsList.length > 0"
                            src="avatarsList[0].image"
                            link="avatarsList[0].link"
                            tooltip="<[avatarsList[0].tooltipText | truncate:14]>"
                            tooltip-placement="right">
            </circular-image>
          </div>
        </div>
      </div>
      <div class="title-section-mask"></div>

      <div ng-attr-section="<[isWindowLarge ? undefined : 'right-section']>">
        <span ng-if="getObjective()" class="oppia-activity-summary-popover">
          <span popover="<[getObjective()|capitalize]>" popover-placement="top" popover-trigger="mouseenter">
            <div ng-if="isWindowLarge" class="objective protractor-test-exp-summary-tile-objective">
              <[getObjective() | truncateAndCapitalize: 40]>
            </div>
          </span>
        </span>
        <span ng-if="!getObjective()" translate="I18N_LIBRARY_NO_OBJECTIVE">
        </span>
        <ul layout="row" class="metrics" layout-align="space-between center">
          <li>
            <span class="protractor-test-exp-summary-tile-rating" ng-class="{'rating-disabled': !getAverageRating()}">
              <span class="fa fa-star fa-lg" tooltip="<['I18N_LIBRARY_RATINGS_TOOLTIP' | translate]>" tooltip-placement="top">
              </span>
              <span ng-if="getAverageRating()">
                <[getAverageRating() | number:1]>
              </span>
              <span ng-if="!getAverageRating()" translate="I18N_LIBRARY_N/A" class=".oppia-activity-summary-tile .inactive-summary-tile-attribute ">
              </span>
            </span>
          </li>

          <li>
            <span class="fa fa-eye fa-lg" tooltip="<['I18N_LIBRARY_VIEWS_TOOLTIP' | translate]>" tooltip-placement="top">
            </span>
            <span ng-if="getNumViews()">
              <[getNumViews() | summarizeNonnegativeNumber]>
            </span>
            <span ng-if="!getNumViews()" translate="I18N_LIBRARY_N/A" class=".oppia-activity-summary-tile .inactive-summary-tile-attribute ">
            </span>
          </li>

          <li>
            <span ng-if="getLastUpdatedDatetime()">
              <[getLastUpdatedDatetime()]>
            </span>
            <span ng-if="!getLastUpdatedDatetime()" translate="I18N_LIBRARY_N/A" class="oppia-activity-summary-tile inactive-summary-tile-attribute">
            </span>
          </li>
        </ul>
      </div>
    </a>
  </md-card>
<<<<<<< HEAD
</script>

<style>
  .oppia-activity-summary-tooltip .tooltip.right {
    bottom: -10px;
    min-width: 200px;
  }

  .oppia-activity-summary-tooltip .tooltip.top {
    margin-top: 10px;
    padding: 5px;
  }

  .oppia-activity-summary-tooltip .tooltip-inner {
    min-width: 200px;
  }

  .oppia-activity-summary-tile .inactive-summary-tile-attribute {
    opacity: 0.5;
  }
</style>
=======
</script>
>>>>>>> 85e3fcb8
<|MERGE_RESOLUTION|>--- conflicted
+++ resolved
@@ -66,28 +66,10 @@
       </div>
     </a>
   </md-card>
-<<<<<<< HEAD
 </script>
 
 <style>
-  .oppia-activity-summary-tooltip .tooltip.right {
-    bottom: -10px;
-    min-width: 200px;
-  }
-
-  .oppia-activity-summary-tooltip .tooltip.top {
-    margin-top: 10px;
-    padding: 5px;
-  }
-
-  .oppia-activity-summary-tooltip .tooltip-inner {
-    min-width: 200px;
-  }
-
   .oppia-activity-summary-tile .inactive-summary-tile-attribute {
     opacity: 0.5;
   }
-</style>
-=======
-</script>
->>>>>>> 85e3fcb8
+</style>