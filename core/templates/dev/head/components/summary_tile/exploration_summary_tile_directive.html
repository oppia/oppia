<script type="text/ng-template" id="summaryTile/exploration">
  <md-card ng-class="[isCollectionPreviewTile ? 'oppia-activity-summary-tile-mobile' : 'oppia-activity-summary-tile', {'small-width': !isWindowLarge}]">
    <a ng-href="<[getExplorationLink()]>" target="<[openInNewWindow ? '_blank' : '_self']>">
      <div class="title-section" style="background-color: <[getThumbnailBgColor()]>;">
        <img class="thumbnail-image" ng-src="<[getThumbnailIconUrl()]>" alt="<[getCategory()]>">
        <h3 class="activity-title protractor-test-exp-summary-tile-title">
          <span ng-if="isWindowLarge"><[getExplorationTitle()|truncate:40]></span>
          <span ng-if="!isWindowLarge"><[getExplorationTitle()|truncate:40]></span>
        </h3>
        <!-- Note that if this is ng-if instead, the avatar area will not detect a mouseover and the tile will behave incorrectly. -->
        <div ng-show="isWindowLarge && avatarsList.length > 0" class="exploration-summary-avatars" ng-show="avatarsList.length > 0">
          <div>
            <circular-image ng-if="avatarsList.length > 0"
                            src="avatarsList[0].image"
                            link="avatarsList[0].link"
                            tooltip="<[avatarsList[0].tooltipText | truncate:14]>"
                            tooltip-placement="right">
            </circular-image>
          </div>
        </div>
      </div>
      <div class="title-section-mask"></div>
      <div ng-attr-section="<[isWindowLarge ? undefined : 'right-section']>">  
        <div ng-if="isWindowLarge" class="objective protractor-test-exp-summary-tile-objective">
          <[getObjective() | truncateAndCapitalize: 95]>
        </div>
        <div ng-if="!getObjective()" class="objective">
          <span translate="I18N_LIBRARY_NO_OBJECTIVE">
          </span>
<<<<<<< HEAD
        </span>
        <span ng-if="!getObjective()" translate="I18N_LIBRARY_NO_OBJECTIVE">
        </span>
        <ul ng-if="isCollectionPreviewTile === undefined || !isCollectionPreviewTile" layout="row" class="metrics" layout-align="space-between center">
=======
        </div>

        <ul layout="row" class="metrics" layout-align="space-between center">
>>>>>>> f608bd12
          <li>
            <span class="protractor-test-exp-summary-tile-rating" ng-class="{'rating-disabled': !getAverageRating()}">
              <span class="fa fa-star fa-lg" tooltip="<['I18N_LIBRARY_RATINGS_TOOLTIP' | translate]>" tooltip-placement="top">
                <span class="oppia-icon-accessibility-label"><['I18N_LIBRARY_RATINGS_TOOLTIP' | translate]></span>
              </span>
              <span ng-if="getAverageRating()">
                <[getAverageRating() | number:1]>
              </span>
              <span ng-if="!getAverageRating()" translate="I18N_LIBRARY_N/A" class="oppia-inactive-summary-tile-attribute">
              </span>
            </span>
          </li>
          <li>
            <span class="fa fa-eye fa-lg" tooltip="<['I18N_LIBRARY_VIEWS_TOOLTIP' | translate]>" tooltip-placement="top">
              <span class="oppia-icon-accessibility-label"><['I18N_LIBRARY_VIEWS_TOOLTIP' | translate]></span>
            </span>
            <span ng-if="getNumViews()">
              <[getNumViews() | summarizeNonnegativeNumber]>
            </span>
            <span ng-if="!getNumViews()" translate="I18N_LIBRARY_N/A" class="oppia-inactive-summary-tile-attribute">
            </span>
          </li>
          <li>
            <span ng-if="getLastUpdatedDatetime()">
              <span class="oppia-icon-accessibility-label">Last Updated</span>
              <[getLastUpdatedDatetime()]>
            </span>
            <span ng-if="!getLastUpdatedDatetime()" translate="I18N_LIBRARY_N/A" class="oppia-inactive-summary-tile-attribute">
            </span>
          </li>
        </ul>
        <button ng-if="isCollectionPreviewTile !== undefined || isCollectionPreviewTile" class="oppia-learner-continue-button md-button md-default-theme"
                style="display: block; margin: auto; touch-action: pan-y; user-select: none; -webkit-user-drag: none; -webkit-tap-highlight-color: rgba(0, 0, 0, 0);">
          <span translate="I18N_PLAYER_PLAY_EXPLORATION"></span>
        </button>
      </div>
    </a>
  </md-card>
</script>

<style>
  .oppia-activity-summary-tile .oppia-inactive-summary-tile-attribute {
    opacity: 0.5;
  }
</style><|MERGE_RESOLUTION|>--- conflicted
+++ resolved
@@ -7,6 +7,7 @@
           <span ng-if="isWindowLarge"><[getExplorationTitle()|truncate:40]></span>
           <span ng-if="!isWindowLarge"><[getExplorationTitle()|truncate:40]></span>
         </h3>
+
         <!-- Note that if this is ng-if instead, the avatar area will not detect a mouseover and the tile will behave incorrectly. -->
         <div ng-show="isWindowLarge && avatarsList.length > 0" class="exploration-summary-avatars" ng-show="avatarsList.length > 0">
           <div>
@@ -27,16 +28,8 @@
         <div ng-if="!getObjective()" class="objective">
           <span translate="I18N_LIBRARY_NO_OBJECTIVE">
           </span>
-<<<<<<< HEAD
-        </span>
-        <span ng-if="!getObjective()" translate="I18N_LIBRARY_NO_OBJECTIVE">
-        </span>
+        </div>
         <ul ng-if="isCollectionPreviewTile === undefined || !isCollectionPreviewTile" layout="row" class="metrics" layout-align="space-between center">
-=======
-        </div>
-
-        <ul layout="row" class="metrics" layout-align="space-between center">
->>>>>>> f608bd12
           <li>
             <span class="protractor-test-exp-summary-tile-rating" ng-class="{'rating-disabled': !getAverageRating()}">
               <span class="fa fa-star fa-lg" tooltip="<['I18N_LIBRARY_RATINGS_TOOLTIP' | translate]>" tooltip-placement="top">
@@ -75,10 +68,4 @@
       </div>
     </a>
   </md-card>
-</script>
-
-<style>
-  .oppia-activity-summary-tile .oppia-inactive-summary-tile-attribute {
-    opacity: 0.5;
-  }
-</style>+</script>