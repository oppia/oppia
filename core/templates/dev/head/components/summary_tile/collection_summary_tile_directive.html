<md-card class="oppia-activity-summary-tile">
  <a ng-href="<[getCollectionLink()]>" style="text-decoration: none;">
    <div class="title-section" style="background-color: <[getThumbnailBgColor()]>;">
      <img class="collection-corner-image" ng-src="/assets/images/general/collection_corner.svg" alt="">
<<<<<<< HEAD
      <img class="thumbnail-image" ng-src="<[getCompleteThumbnailIconUrl()]>" alt="<[getCategory()]>">
      <h3 class="activity-title"><[getCollectionTitle() || DEFAULT_EMPTY_TITLE]></h3>
=======
      <img class="thumbnail-image" ng-src="<[getThumbnailIconUrl()]>" alt="<[getCategory()]>">
      <h3 class="activity-title protractor-test-collection-summary-tile-title"><[getCollectionTitle() || DEFAULT_EMPTY_TITLE]></h3>
>>>>>>> f33f5698
    </div>

    <div>
      <div class="objective">
        <[getObjective() | truncateAndCapitalize: 95]>
        <span ng-if="!getObjective()">No objective specified.</span>
      </div>
      <ul layout="row" class="metrics" layout-align="space-between center">
        <li>
          <span>
            COLLECTION (<[getNodeCount()]>)
          </span>
        </li>
        <li>
          <span>
            <span class="oppia-icon-accessibility-label">Last Updated</span>
            <[getLastUpdatedDatetime()]>
          </span>
        </li>
      </ul>
    </div>
    <div class="title-section-mask"></div>
  </a>
</md-card>

<style>
  .oppia-activity-summary-tile .thumbnail-image {
    top: 15.5%;
  }

  .oppia-activity-summary-tile .collection-corner-image {
    position: absolute;
    width: 36px;
  }
</style><|MERGE_RESOLUTION|>--- conflicted
+++ resolved
@@ -2,13 +2,8 @@
   <a ng-href="<[getCollectionLink()]>" style="text-decoration: none;">
     <div class="title-section" style="background-color: <[getThumbnailBgColor()]>;">
       <img class="collection-corner-image" ng-src="/assets/images/general/collection_corner.svg" alt="">
-<<<<<<< HEAD
       <img class="thumbnail-image" ng-src="<[getCompleteThumbnailIconUrl()]>" alt="<[getCategory()]>">
-      <h3 class="activity-title"><[getCollectionTitle() || DEFAULT_EMPTY_TITLE]></h3>
-=======
-      <img class="thumbnail-image" ng-src="<[getThumbnailIconUrl()]>" alt="<[getCategory()]>">
       <h3 class="activity-title protractor-test-collection-summary-tile-title"><[getCollectionTitle() || DEFAULT_EMPTY_TITLE]></h3>
->>>>>>> f33f5698
     </div>
 
     <div>
