--- conflicted
+++ resolved
@@ -212,8 +212,6 @@
       return false;
     };
 
-<<<<<<< HEAD
-=======
     $scope.windowIsNarrow = windowDimensionsService.getWidth() <= 1171;
 
     //  Method to check if the window size is narrow
@@ -228,7 +226,6 @@
     };
     windowDimensionsService.registerOnResizeHook($scope.recomputeWindowWidth);
 
->>>>>>> faee4d8a
     $scope.pageHasLoaded = false;
     $scope.pendingSidebarClick = false;
     $scope.sidebarIsShown = false;
