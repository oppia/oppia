--- conflicted
+++ resolved
@@ -12,13 +12,11 @@
 // See the License for the specific language governing permissions and
 // limitations under the License.
 
-<<<<<<< HEAD
 /**
  * @fileoverview Expression syntax tree service.
  */
-=======
+
 require('expressions/ExpressionParserService.js');
->>>>>>> c0ea76c3
 
 oppia.factory('ExpressionSyntaxTreeService', [
   '$log', 'ExpressionParserService', 'PARAMETER_TYPES',
