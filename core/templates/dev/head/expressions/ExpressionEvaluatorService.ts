// Copyright 2014 The Oppia Authors. All Rights Reserved.
//
// Licensed under the Apache License, Version 2.0 (the "License");
// you may not use this file except in compliance with the License.
// You may obtain a copy of the License at
//
//      http://www.apache.org/licenses/LICENSE-2.0
//
// Unless required by applicable law or agreed to in writing, software
// distributed under the License is distributed on an "AS-IS" BASIS,
// WITHOUT WARRANTIES OR CONDITIONS OF ANY KIND, either express or implied.
// See the License for the specific language governing permissions and
// limitations under the License.

// This file defines the evaluation engine as well as the system operators.
// The evaluator takes the output of the parser (i.e. parse tree) as defined in
// parser.pegjs and produces a javaScript primitive value when the evaluation is
// performed correctly.
// Two cases that can throw an exception (i.e. an Error object):
// - Variable look-up ('#' operator) failure. (ExprUndefinedVarError)
// - Wrong number of arguments in the node for the given operator.
//   (ExprWrongNumArgsError)
// Both errors are children of ExpressionError, so caller can use
// ExpressionError to catch only these expected error cases.
//
// An expression is evaluated in a context consisting of predefined system
// variables, system operators, and system functions. In the input language,
// operators are predefined set of characters in infix, postfix, or ternary
// format (there is currently no postfix operators) while functions have the
// form of function calls (e.g. "abs(10)"). In the parse tree, there is no
// difference between operators and functions. User defined parameters may
// override the meaning of system variables and functions (but not operators).
// Users also can define parameters with new names. Referencing a variable which
// is not defined as a system variable, system function, or user parameter will
// result in ExprUndefinedVarError to be thrown.
//
// All system variables, system operators, and system functions are defined
// as 'system' variable in this file.
//
// TODO(kashida): Split the following section into two:
//     - A general overview of operators (including some concrete examples)
//     - A numbered sequence of steps which a new contributor should follow in
//         order to define a new operator.
// Defining new operators and functions:
// Operators and functions are given an array of arguments which are already all
// evaluated. E.g. for an expression "1 + 2 * 3", the "+" plus operator receives
// values 1 and 6 (i.e. "2 * 3" already evaluated).
// The operators and functions should verify that the argument array
// has the required number of arguments. Operators and functions can coerse the
// input arguments to the desired typed values, or throw an exception if wrong
// type of argument is given.
// type of inputs. This does not prevent operators to eror on wrong parameter
// values (e.g. getting negative number for an index).
// When successful, operators and functions may return any valid JavaScript
// values. In general, an operator always returns the same type of value, but
// there are exceptions (e.g. "+" operator may return a number or a string
// depending on the types of the input arguments).
// Constraints on the input arguments (number, types, and any other
// constraints) as well as the output value and type should be documented.

<<<<<<< HEAD
/**
 * @fileoverview Service for expression evaluation.
 */

=======
require('expressions/ExpressionParserService.js');
require('expressions/ExpressionSyntaxTreeService.ts');

// Service for expression evaluation.
>>>>>>> c0ea76c3
oppia.factory('ExpressionEvaluatorService', [
  '$log', 'ExpressionParserService', 'ExpressionSyntaxTreeService',
  function($log, ExpressionParserService, ExpressionSyntaxTreeService) {
    var evaluateExpression = function(expression, envs) {
      return ExpressionSyntaxTreeService.applyFunctionToParseTree(
        ExpressionParserService.parse(expression), envs, evaluate);
    };

    /**
     * @param {*} parsed Parse output from the parser. See parser.pegjs for
     *     the data structure.
     * @param {!Array.<!Object>} envs Represents a nested name space
     *     environment to look up the name in. The first element is looked up
     *     first (i.e. has higher precedence).
     */
    var evaluate = function(parsed, envs) {
      // The intermediate nodes of the parse tree are arrays. The terminal
      // nodes are JavaScript primitives (as described in the "Parser output"
      // section of parser.pegjs).
      if (parsed instanceof Array) {
        if (parsed.length === 0) {
          throw 'Parser generated an intermediate node with zero children';
        }

        if (parsed[0] === '#') {
          return ExpressionSyntaxTreeService.lookupEnvs(parsed[1], envs);
        }

        // Evaluate rest of the elements, i.e. the arguments.
        var args = parsed.slice(1).map(function(item) {
          return evaluate(item, envs);
        });
        // The first element should be a function name.
        return ExpressionSyntaxTreeService.lookupEnvs(
          parsed[0], envs).eval(args);
      }

      // This should be a terminal node with the actual value.
      return parsed;
    };

    return {
      evaluate: evaluate,
      evaluateExpression: evaluateExpression,
    };
  }
]);<|MERGE_RESOLUTION|>--- conflicted
+++ resolved
@@ -58,17 +58,14 @@
 // Constraints on the input arguments (number, types, and any other
 // constraints) as well as the output value and type should be documented.
 
-<<<<<<< HEAD
 /**
  * @fileoverview Service for expression evaluation.
  */
 
-=======
 require('expressions/ExpressionParserService.js');
 require('expressions/ExpressionSyntaxTreeService.ts');
 
 // Service for expression evaluation.
->>>>>>> c0ea76c3
 oppia.factory('ExpressionEvaluatorService', [
   '$log', 'ExpressionParserService', 'ExpressionSyntaxTreeService',
   function($log, ExpressionParserService, ExpressionSyntaxTreeService) {
