--- conflicted
+++ resolved
@@ -30,13 +30,11 @@
     window.GLOBALS ? (window.GLOBALS.ADDITIONAL_ANGULAR_MODULES || [])
                    : []));
 
-<<<<<<< HEAD
-oppia.constant(
-  'EXPLORATION_SUMMARY_DATA_URL_TEMPLATE', '/explorationsummarieshandler/data');
-=======
 // TODO(sll): Get this to read from a common JSON file; it's replicated in
 // feconf.
 oppia.constant('CATEGORY_LIST', GLOBALS.ALL_CATEGORIES);
+oppia.constant(
+  'EXPLORATION_SUMMARY_DATA_URL_TEMPLATE', '/explorationsummarieshandler/data');
 
 // We use a slash because this character is forbidden in a state name.
 oppia.constant('PLACEHOLDER_OUTCOME_DEST', '/');
@@ -69,7 +67,6 @@
 // If an $http request fails with the following error codes, a warning is
 // displayed.
 oppia.constant('FATAL_ERROR_CODES', [400, 401, 404, 500]);
->>>>>>> 65403112
 
 oppia.config([
   '$compileProvider', '$httpProvider', '$interpolateProvider',
