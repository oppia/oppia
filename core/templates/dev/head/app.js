// Copyright 2014 The Oppia Authors. All Rights Reserved.
//
// Licensed under the Apache License, Version 2.0 (the "License");
// you may not use this file except in compliance with the License.
// You may obtain a copy of the License at
//
//      http://www.apache.org/licenses/LICENSE-2.0
//
// Unless required by applicable law or agreed to in writing, software
// distributed under the License is distributed on an "AS-IS" BASIS,
// WITHOUT WARRANTIES OR CONDITIONS OF ANY KIND, either express or implied.
// See the License for the specific language governing permissions and
// limitations under the License.

/**
 * @fileoverview Initialization and basic configuration for the Oppia module.
 */
// TODO(sll): Remove the check for window.GLOBALS. This check is currently
// only there so that the Karma tests run, since it looks like Karma doesn't
// 'see' the GLOBALS variable that is defined in base.html. We should fix this
// in order to make the testing and production environments match.
var oppia = angular.module(
  'oppia', [
    'ngMaterial', 'ngAnimate', 'ngAudio', 'ngSanitize', 'ngTouch', 'ngResource',
    'ui.bootstrap', 'ui.sortable', 'infinite-scroll', 'ngJoyRide', 'ngImgCrop',
    'ui.validate', 'textAngular', 'pascalprecht.translate', 'ngCookies',
    'toastr'
  ].concat(
    window.GLOBALS ? (window.GLOBALS.ADDITIONAL_ANGULAR_MODULES || []) : []));

for (var constantName in constants) {
  oppia.constant(constantName, constants[constantName]);
}

oppia.constant(
  'EXPLORATION_SUMMARY_DATA_URL_TEMPLATE', '/explorationsummarieshandler/data');

// We use a slash because this character is forbidden in a state name.
oppia.constant('PLACEHOLDER_OUTCOME_DEST', '/');
oppia.constant('INTERACTION_DISPLAY_MODE_INLINE', 'inline');
oppia.constant('RULE_TYPE_CLASSIFIER', 'FuzzyMatches');
oppia.constant('OBJECT_EDITOR_URL_PREFIX', '/object_editor_template/');
// Feature still in development.
// NOTE TO DEVELOPERS: This should be synchronized with the value in feconf.
oppia.constant('ENABLE_ML_CLASSIFIERS', false);
// Feature still in development.
oppia.constant('INFO_MESSAGE_SOLUTION_IS_INVALID',
  'The current solution does not lead to another card.');
oppia.constant('INFO_MESSAGE_SOLUTION_IS_VALID',
  'The solution is now valid!');
oppia.constant('INFO_MESSAGE_SOLUTION_IS_INVALID_FOR_CURRENT_RULE',
  'The current solution is no longer valid.');
oppia.constant('PARAMETER_TYPES', {
  REAL: 'Real',
  UNICODE_STRING: 'UnicodeString'
});
oppia.constant('ACTION_ACCEPT_SUGGESTION', 'accept');
oppia.constant('ACTION_REJECT_SUGGESTION', 'reject');

// The maximum number of nodes to show in a row of the state graph.
oppia.constant('MAX_NODES_PER_ROW', 4);
// The following variable must be at least 3. It represents the maximum length,
// in characters, for the name of each node label in the state graph.
oppia.constant('MAX_NODE_LABEL_LENGTH', 15);

// If an $http request fails with the following error codes, a warning is
// displayed.
oppia.constant('FATAL_ERROR_CODES', [400, 401, 404, 500]);

oppia.constant('EVENT_ACTIVE_CARD_CHANGED', 'activeCardChanged');

// The conditioning on window.GLOBALS.RTE_COMPONENT_SPECS is because, in the
// Karma tests, this value is undefined.
oppia.constant(
  'RTE_COMPONENT_SPECS',
  window.GLOBALS.RTE_COMPONENT_SPECS ? window.GLOBALS.RTE_COMPONENT_SPECS : {});

// Add RTE extensions to textAngular toolbar options.
oppia.config(['$provide', function($provide) {
  $provide.decorator('taOptions', [
    '$delegate', '$document', '$modal', '$timeout', 'FocusManagerService',
    'taRegisterTool', 'rteHelperService', 'alertsService',
    'explorationContextService', 'PAGE_CONTEXT',
    'UrlInterpolationService',
    function(
      taOptions, $document, $modal, $timeout, FocusManagerService,
      taRegisterTool, rteHelperService, alertsService,
      explorationContextService, PAGE_CONTEXT,
      UrlInterpolationService) {
      taOptions.disableSanitizer = true;
      taOptions.forceTextAngularSanitize = false;
      taOptions.classes.textEditor = 'form-control oppia-rte-content';
      taOptions.setup.textEditorSetup = function($element) {
        $timeout(function() {
          $element.trigger('focus');
        });
      };

      // The refocusFn arg is a function that restores focus to the text editor
      // after exiting the modal, and moves the cursor back to where it was
      // before the modal was opened.
      var _openCustomizationModal = function(
        customizationArgSpecs, attrsCustomizationArgsDict, onSubmitCallback,
        onDismissCallback, refocusFn) {
        $document[0].execCommand('enableObjectResizing', false, false);
        var modalDialog = $modal.open({
          templateUrl: UrlInterpolationService.getDirectiveTemplateUrl(
            '/components/forms/customize_rte_component_modal_directive.html'),
          backdrop: 'static',
          resolve: {},
          controller: [
            '$scope', '$modalInstance', '$timeout',
            function($scope, $modalInstance, $timeout) {
              $scope.customizationArgSpecs = customizationArgSpecs;

              // Without this code, the focus will remain in the background RTE
              // even after the modal loads. This switches the focus to a
              // temporary field in the modal which is then removed from the
              // DOM.
              // TODO(sll): Make this switch to the first input field in the
              // modal instead.
              $scope.modalIsLoading = true;
              FocusManagerService.setFocus('tmpFocusPoint');
              $timeout(function() {
                $scope.modalIsLoading = false;
              });

              $scope.tmpCustomizationArgs = [];
              for (var i = 0; i < customizationArgSpecs.length; i++) {
                var caName = customizationArgSpecs[i].name;
                $scope.tmpCustomizationArgs.push({
                  name: caName,
                  value: (
                    attrsCustomizationArgsDict.hasOwnProperty(caName) ?
                      attrsCustomizationArgsDict[caName] :
                      customizationArgSpecs[i].default_value)
                });
              }

              $scope.cancel = function() {
                $modalInstance.dismiss('cancel');
              };

              $scope.save = function() {
                $scope.$broadcast('externalSave');

                var customizationArgsDict = {};
                for (var i = 0; i < $scope.tmpCustomizationArgs.length; i++) {
                  var caName = $scope.tmpCustomizationArgs[i].name;
                  customizationArgsDict[caName] = (
                    $scope.tmpCustomizationArgs[i].value);
                }

                $modalInstance.close(customizationArgsDict);
              };
            }
          ]
        });

        modalDialog.result.then(onSubmitCallback, onDismissCallback);
        // 'finally' is a JS keyword. If it is just used in its ".finally" form,
        // the minification process throws an error.
        modalDialog.result['finally'](refocusFn);
      };

      rteHelperService.getRichTextComponents().forEach(function(componentDefn) {
        var buttonDisplay = rteHelperService.createToolbarIcon(componentDefn);
        var canUseFs = explorationContextService.getPageContext() ===
          PAGE_CONTEXT.EDITOR;

        taRegisterTool(componentDefn.name, {
          display: buttonDisplay.outerHTML,
          tooltiptext: componentDefn.tooltip,
          disabled: function() {
            // Disable components that affect fs for non-editors.
            return !canUseFs && componentDefn.requiresFs;
          },
          onElementSelect: {
            element: 'img',
            filter: function(elt) {
              return elt.hasClass('oppia-noninteractive-' + componentDefn.name);
            },
            action: function(event, $element) {
              event.preventDefault();
              var textAngular = this;

              if (!canUseFs && componentDefn.requiresFs) {
                var FS_UNAUTHORIZED_WARNING = 'Unfortunately, only ' +
                  'exploration authors can make changes involving files.';
                alertsService.addWarning(FS_UNAUTHORIZED_WARNING);
                // Without this, the view will not update to show the warning.
                textAngular.$editor().$parent.$apply();
                return;
              }

              // Move the cursor to be immediately after the clicked widget.
              // This prevents users from overwriting the widget.
              var elRange = rangy.createRange();
              elRange.setStartAfter($element.get(0));
              elRange.setEndAfter($element.get(0));
              var elSelection = rangy.getSelection();
              elSelection.removeAllRanges();
              elSelection.addRange(elRange);
              var savedSelection = rangy.saveSelection();

              // Temporarily pauses sanitizer so rangy markers save position
              textAngular.$editor().$parent.isCustomizationModalOpen = true;
              _openCustomizationModal(
                componentDefn.customizationArgSpecs,
                rteHelperService.createCustomizationArgDictFromAttrs(
                  $element[0].attributes),
                function(customizationArgsDict) {
                  var el = rteHelperService.createRteElement(
                    componentDefn, customizationArgsDict);
                  $element[0].parentNode.replaceChild(el, $element[0]);
                  textAngular.$editor().updateTaBindtaTextElement();
                },
                function() {},
                function() {
                  // Re-enables the sanitizer now that the modal is closed.
                  textAngular.$editor(
                  ).$parent.isCustomizationModalOpen = false;
                  textAngular.$editor().displayElements.text[0].focus();
                  rangy.restoreSelection(savedSelection);
                });
              return false;
            }
          },
          action: function() {
            var textAngular = this;
            var savedSelection = rangy.saveSelection();
            textAngular.$editor().wrapSelection(
              'insertHtml', '<span class="insertionPoint"></span>');

            // Temporarily pauses sanitizer so rangy markers save position.
            textAngular.$editor().$parent.isCustomizationModalOpen = true;
            _openCustomizationModal(
              componentDefn.customizationArgSpecs,
              {},
              function(customizationArgsDict) {
                var el = rteHelperService.createRteElement(
                  componentDefn, customizationArgsDict);
                var insertionPoint = (
                  textAngular.$editor().displayElements.text[0].querySelector(
                    '.insertionPoint'));
                var parent = insertionPoint.parentNode;
                parent.replaceChild(el, insertionPoint);
                textAngular.$editor().updateTaBindtaTextElement();
              },
              function() {
                // Clean up the insertion point if no widget was inserted.
                var insertionPoint = (
                  textAngular.$editor().displayElements.text[0].querySelector(
                    '.insertionPoint'));
                if (insertionPoint !== null) {
                  insertionPoint.remove();
                }
              },
              function() {
                // Re-enables the sanitizer now that the modal is closed.
                textAngular.$editor().$parent.isCustomizationModalOpen = false;
                textAngular.$editor().displayElements.text[0].focus();
                rangy.restoreSelection(savedSelection);
              }
            );
          }
        });
      });

      return taOptions;
    }
  ]);
}]);

oppia.config([
  '$compileProvider', '$httpProvider', '$interpolateProvider',
  '$locationProvider',
  function(
      $compileProvider, $httpProvider, $interpolateProvider,
      $locationProvider) {
    // This improves performance by disabling debug data. For more details,
    // see https://code.angularjs.org/1.5.5/docs/guide/production
    $compileProvider.debugInfoEnabled(false);

    // Set the AngularJS interpolators as <[ and ]>, to not conflict with
    // Jinja2 templates.
    $interpolateProvider.startSymbol('<[');
    $interpolateProvider.endSymbol(']>');

    // Prevent the search page from reloading if the search query is changed.
    $locationProvider.html5Mode(false);
    if (window.location.pathname === '/search/find') {
      $locationProvider.html5Mode(true);
    }

    // Set default headers for POST and PUT requests.
    $httpProvider.defaults.headers.post = {
      'Content-Type': 'application/x-www-form-urlencoded'
    };
    $httpProvider.defaults.headers.put = {
      'Content-Type': 'application/x-www-form-urlencoded'
    };

    // Add an interceptor to convert requests to strings and to log and show
    // warnings for error responses.
    $httpProvider.interceptors.push([
      '$q', '$log', 'alertsService', function($q, $log, alertsService) {
        return {
          request: function(config) {
            if (config.data) {
              config.data = $.param({
                csrf_token: GLOBALS.csrf_token,
                payload: JSON.stringify(config.data),
                source: document.URL
              }, true);
            }
            return config;
          },
          responseError: function(rejection) {
            // A rejection status of -1 seems to indicate (it's hard to find
            // documentation) that the response has not completed,
            // which can occur if the user navigates away from the page
            // while the response is pending, This should not be considered
            // an error.
            if (rejection.status !== -1) {
              $log.error(rejection.data);

              var warningMessage = 'Error communicating with server.';
              if (rejection.data && rejection.data.error) {
                warningMessage = rejection.data.error;
              }
              alertsService.addWarning(warningMessage);
            }
            return $q.reject(rejection);
          }
        };
      }
    ]);
  }
]);

oppia.config(['$provide', function($provide) {
  $provide.decorator('$log', ['$delegate', function($delegate) {
    var _originalError = $delegate.error;

    if (window.GLOBALS && !window.GLOBALS.DEV_MODE) {
      $delegate.log = function() {};
      $delegate.info = function() {};
      // TODO(sll): Send errors (and maybe warnings) to the backend.
      $delegate.warn = function() { };
      $delegate.error = function(message) {
        if (String(message).indexOf('$digest already in progress') === -1) {
          _originalError(message);
        }
      };
      // This keeps angular-mocks happy (in tests).
      $delegate.error.logs = [];
    }

    return $delegate;
  }]);
}]);

oppia.config(['toastrConfig', function(toastrConfig) {
  angular.extend(toastrConfig, {
    allowHtml: false,
    iconClasses: {
      error: 'toast-error',
      info: 'toast-info',
      success: 'toast-success',
      warning: 'toast-warning'
    },
    positionClass: 'toast-bottom-right',
    messageClass: 'toast-message',
    progressBar: false,
    tapToDismiss: true,
    timeOut: 1500,
    titleClass: 'toast-title'
  });
}]);

// Returns true if the user is on a mobile device.
// See: http://stackoverflow.com/a/14301832/5020618
oppia.factory('deviceInfoService', ['$window', function($window) {
  return {
    isMobileDevice: function() {
      return typeof $window.orientation !== 'undefined';
    },
    isMobileUserAgent: function() {
      return /Mobi/.test(navigator.userAgent);
    },
    hasTouchEvents: function() {
      return 'ontouchstart' in $window;
    }
  };
}]);

// Overwrite the built-in exceptionHandler service to log errors to the backend
// (so that they can be fixed).
oppia.factory('$exceptionHandler', ['$log', function($log) {
  return function(exception, cause) {
    var messageAndSourceAndStackTrace = [
      '',
      'Cause: ' + cause,
      'Source: ' + window.location.href,
      exception.message,
      String(exception.stack)
    ].join('\n');

    // Catch all errors, to guard against infinite recursive loops.
    try {
      // We use jQuery here instead of Angular's $http, since the latter
      // creates a circular dependency.
      $.ajax({
        type: 'POST',
        url: '/frontend_errors',
        data: $.param({
          csrf_token: GLOBALS.csrf_token,
          payload: JSON.stringify({
            error: messageAndSourceAndStackTrace
          }),
          source: document.URL
        }, true),
        contentType: 'application/x-www-form-urlencoded',
        dataType: 'text',
        async: true
      });
    } catch (loggingError) {
      $log.warn('Error logging failed.');
    }

    $log.error.apply($log, arguments);
  };
}]);

// Service for converting dates in milliseconds since the Epoch to
// human-readable dates.
oppia.factory('oppiaDatetimeFormatter', ['$filter', function($filter) {
  return {
    // Returns just the time if the local datetime representation has the
    // same date as the current date. Otherwise, returns just the date if the
    // local datetime representation has the same year as the current date.
    // Otherwise, returns the full date (with the year abbreviated).
    getLocaleAbbreviatedDatetimeString: function(millisSinceEpoch) {
      var date = new Date(millisSinceEpoch);
      if (date.toLocaleDateString() === new Date().toLocaleDateString()) {
        return date.toLocaleTimeString([], {
          hour: 'numeric',
          minute: 'numeric',
          hour12: true
        });
      } else if (date.getFullYear() === new Date().getFullYear()) {
        return $filter('date')(date, 'MMM d');
      } else {
        return $filter('date')(date, 'shortDate');
      }
    },
    // Returns just the date.
    getLocaleDateString: function(millisSinceEpoch) {
      var date = new Date(millisSinceEpoch);
      return date.toLocaleDateString();
    },
    // Returns whether the date is at most one week before the current date.
    isRecent: function(millisSinceEpoch) {
      var ONE_WEEK_IN_MILLIS = 7 * 24 * 60 * 60 * 1000;
      return new Date().getTime() - millisSinceEpoch < ONE_WEEK_IN_MILLIS;
    }
  };
}]);

oppia.factory('rteHelperService', [
  '$filter', '$log', '$interpolate', 'explorationContextService',
  'RTE_COMPONENT_SPECS', 'HtmlEscaperService',
  function($filter, $log, $interpolate, explorationContextService,
           RTE_COMPONENT_SPECS, HtmlEscaperService) {
    var _RICH_TEXT_COMPONENTS = [];

    Object.keys(RTE_COMPONENT_SPECS).sort().forEach(function(componentId) {
      _RICH_TEXT_COMPONENTS.push({
        backendName: RTE_COMPONENT_SPECS[componentId].backend_name,
        customizationArgSpecs: angular.copy(
          RTE_COMPONENT_SPECS[componentId].customization_arg_specs),
        name: RTE_COMPONENT_SPECS[componentId].frontend_name,
        iconDataUrl: RTE_COMPONENT_SPECS[componentId].icon_data_url,
        previewUrlTemplate:
        RTE_COMPONENT_SPECS[componentId].preview_url_template,
        isComplex: RTE_COMPONENT_SPECS[componentId].is_complex,
        isBlockElement: RTE_COMPONENT_SPECS[componentId].is_block_element,
        requiresFs: RTE_COMPONENT_SPECS[componentId].requires_fs,
        tooltip: RTE_COMPONENT_SPECS[componentId].tooltip
      });
    });

    var _createCustomizationArgDictFromAttrs = function(attrs) {
      var customizationArgsDict = {};
      for (var i = 0; i < attrs.length; i++) {
        var attr = attrs[i];
        if (attr.name === 'class' || attr.name === 'src' ||
          attr.name === '_moz_resizing') {
          continue;
        }
        var separatorLocation = attr.name.indexOf('-with-value');
        if (separatorLocation === -1) {
          $log.error('RTE Error: invalid customization attribute ' + attr.name);
          continue;
        }
        var argName = attr.name.substring(0, separatorLocation);
        customizationArgsDict[argName] = HtmlEscaperService.escapedJsonToObj(
          attr.value);
      }
      return customizationArgsDict;
    };

    return {
      createCustomizationArgDictFromAttrs: function(attrs) {
        return _createCustomizationArgDictFromAttrs(attrs);
      },
      createToolbarIcon: function(componentDefn) {
        var el = $('<img/>');
        el.attr('src', componentDefn.iconDataUrl);
        el.addClass('oppia-rte-toolbar-image');
        return el.get(0);
      },
      // Returns a DOM node.
      createRteElement: function(componentDefn, customizationArgsDict) {
        var el = $('<img/>');
        if (explorationContextService.isInExplorationContext()) {
          // TODO(sll): This extra key was introduced in commit
          // 19a934ce20d592a3fc46bd97a2f05f41d33e3d66 in order to retrieve an
          // image for RTE previews. However, it has had the unfortunate side-
          // effect of adding an extra tag to the exploration RTE tags stored
          // in the datastore. We are now removing this key in
          // convertRteToHtml(), but we need to find a less invasive way to
          // handle previews.
          customizationArgsDict = angular.extend(customizationArgsDict, {
            explorationId: explorationContextService.getExplorationId()
          });
        }
        var interpolatedUrl = $interpolate(
          componentDefn.previewUrlTemplate, false, null, true)(
          customizationArgsDict);
        if (!interpolatedUrl) {
          $log.error(
            'Error interpolating url : ' + componentDefn.previewUrlTemplate);
        } else {
          el.attr('src', interpolatedUrl);
        }
        el.addClass('oppia-noninteractive-' + componentDefn.name);
        if (componentDefn.isBlockElement) {
          el.addClass('block-element');
        }
        for (var attrName in customizationArgsDict) {
          el.attr(
            $filter('camelCaseToHyphens')(attrName) + '-with-value',
            HtmlEscaperService.objToEscapedJson(
              customizationArgsDict[attrName]));
        }

        return el.get(0);
      },
      // Replace <oppia-noninteractive> tags with <img> tags.
      convertHtmlToRte: function(html) {
        // If an undefined or empty html value is passed in, then the same type
        // of value should be returned. Without this check,
        // convertHtmlToRte(undefined) would return 'undefined', which is not
        // ideal.
        if (!html) {
          return html;
        }

        var elt = $('<div>' + html + '</div>');
        var that = this;

        _RICH_TEXT_COMPONENTS.forEach(function(componentDefn) {
          elt.find('oppia-noninteractive-' + componentDefn.name).replaceWith(
            function() {
              return that.createRteElement(
                componentDefn,
                _createCustomizationArgDictFromAttrs(this.attributes));
            }
          );
        });

        return elt.html();
      },
      // Replace <img> tags with <oppia-noninteractive> tags.
      convertRteToHtml: function(rte) {
        // If an undefined or empty rte value is passed in, then the same type
        // of value should be returned. Without this check,
        // convertRteToHtml(undefined) would return 'undefined', which is not
        // ideal.
        if (!rte) {
          return rte;
        }

        var elt = $('<div>' + rte + '</div>');

        _RICH_TEXT_COMPONENTS.forEach(function(componentDefn) {
          elt.find(
            'img.oppia-noninteractive-' + componentDefn.name
          ).replaceWith(function() {
            // Look for a class name starting with oppia-noninteractive-*.
            var tagNameMatch = /(^|\s)(oppia-noninteractive-[a-z0-9\-]+)/.exec(
              this.className);
            if (!tagNameMatch) {
              $log.error('RTE Error: invalid class name ' + this.className);
            }
            var jQueryElt = $('<' + tagNameMatch[2] + '/>');
            for (var i = 0; i < this.attributes.length; i++) {
              var attr = this.attributes[i];
              // The exploration-id-with-value attribute was added in
              // createRteElement(), and should be stripped. See commit
              // 19a934ce20d592a3fc46bd97a2f05f41d33e3d66.
              if (attr.name !== 'class' && attr.name !== 'src' &&
                attr.name !== 'exploration-id-with-value') {
                jQueryElt.attr(attr.name, attr.value);
              }
            }
            return jQueryElt.get(0);
          });
        });

        return elt.html();
      },
      getRichTextComponents: function() {
        return angular.copy(_RICH_TEXT_COMPONENTS);
      }
    };
  }
]);

oppia.constant('LABEL_FOR_CLEARING_FOCUS', 'labelForClearingFocus');

// Service for manipulating the page URL.
oppia.factory('urlService', ['$window', function($window) {
  return {
    getUrlParams: function() {
      var params = {};
      var parts = $window.location.href.replace(
        /[?&]+([^=&]+)=([^&]*)/gi, function(m, key, value) {
          params[key] = value;
        }
      );
      return params;
    },
    isIframed: function() {
      var pathname = this.getPathname();
      var urlParts = pathname.split('/');
      return urlParts[1] === 'embed';
    },
    getPathname: function() {
      return window.location.pathname;
    }
  };
}]);

// Service for computing the window dimensions.
oppia.factory('windowDimensionsService', ['$window', function($window) {
  var onResizeHooks = [];
  angular.element($window).bind('resize', function() {
    onResizeHooks.forEach(function(hookFn) {
      hookFn();
    });
  });
  return {
    getWidth: function() {
      return (
        $window.innerWidth || document.documentElement.clientWidth ||
        document.body.clientWidth);
    },
    registerOnResizeHook: function(hookFn) {
      onResizeHooks.push(hookFn);
    },
    isWindowNarrow: function() {
      var NORMAL_NAVBAR_CUTOFF_WIDTH_PX = 768;
      return this.getWidth() <= NORMAL_NAVBAR_CUTOFF_WIDTH_PX;
    }
  };
}]);

<<<<<<< HEAD
// Service for enabling a background mask that leaves navigation visible.
oppia.factory('BackgroundMaskService', function() {
  var maskIsActive = false;

  return {
    isMaskActive: function() {
      return maskIsActive;
    },
    activateMask: function() {
      maskIsActive = true;
    },
    deactivateMask: function() {
      maskIsActive = false;
    }
  };
});
=======
// Service for sending events to Google Analytics.
//
// Note that events are only sent if the CAN_SEND_ANALYTICS_EVENTS flag is
// turned on. This flag must be turned on explicitly by the application
// owner in feconf.py.
oppia.factory('siteAnalyticsService', ['$window', function($window) {
  var CAN_SEND_ANALYTICS_EVENTS = constants.CAN_SEND_ANALYTICS_EVENTS;
  // For definitions of the various arguments, please see:
  // developers.google.com/analytics/devguides/collection/analyticsjs/events
  var _sendEventToGoogleAnalytics = function(
      eventCategory, eventAction, eventLabel) {
    if ($window.ga && CAN_SEND_ANALYTICS_EVENTS) {
      $window.ga('send', 'event', eventCategory, eventAction, eventLabel);
    }
  };

  // For definitions of the various arguments, please see:
  // developers.google.com/analytics/devguides/collection/analyticsjs/
  //   social-interactions
  var _sendSocialEventToGoogleAnalytics = function(
      network, action, targetUrl) {
    if ($window.ga && CAN_SEND_ANALYTICS_EVENTS) {
      $window.ga('send', 'social', network, action, targetUrl);
    }
  };

  return {
    // The srcElement refers to the element on the page that is clicked.
    registerStartLoginEvent: function(srcElement) {
      _sendEventToGoogleAnalytics(
        'LoginButton', 'click', $window.location.pathname + ' ' + srcElement);
    },
    registerNewSignupEvent: function() {
      _sendEventToGoogleAnalytics('SignupButton', 'click', '');
    },
    registerClickBrowseLibraryButtonEvent: function() {
      _sendEventToGoogleAnalytics(
        'BrowseLibraryButton', 'click', $window.location.pathname);
    },
    registerGoToDonationSiteEvent: function(donationSiteName) {
      _sendEventToGoogleAnalytics(
        'GoToDonationSite', 'click', donationSiteName);
    },
    registerApplyToTeachWithOppiaEvent: function() {
      _sendEventToGoogleAnalytics('ApplyToTeachWithOppia', 'click', '');
    },
    registerClickCreateExplorationButtonEvent: function() {
      _sendEventToGoogleAnalytics(
        'CreateExplorationButton', 'click', $window.location.pathname);
    },
    registerCreateNewExplorationEvent: function(explorationId) {
      _sendEventToGoogleAnalytics('NewExploration', 'create', explorationId);
    },
    registerCreateNewExplorationInCollectionEvent: function(explorationId) {
      _sendEventToGoogleAnalytics(
        'NewExplorationFromCollection', 'create', explorationId);
    },
    registerCreateNewCollectionEvent: function(collectionId) {
      _sendEventToGoogleAnalytics('NewCollection', 'create', collectionId);
    },
    registerCommitChangesToPrivateExplorationEvent: function(explorationId) {
      _sendEventToGoogleAnalytics(
        'CommitToPrivateExploration', 'click', explorationId);
    },
    registerShareExplorationEvent: function(network) {
      _sendSocialEventToGoogleAnalytics(
        network, 'share', $window.location.pathname);
    },
    registerShareCollectionEvent: function(network) {
      _sendSocialEventToGoogleAnalytics(
        network, 'share', $window.location.pathname);
    },
    registerOpenEmbedInfoEvent: function(explorationId) {
      _sendEventToGoogleAnalytics('EmbedInfoModal', 'open', explorationId);
    },
    registerCommitChangesToPublicExplorationEvent: function(explorationId) {
      _sendEventToGoogleAnalytics(
        'CommitToPublicExploration', 'click', explorationId);
    },
    // Metrics for tutorial on first creating exploration
    registerTutorialModalOpenEvent: function(explorationId) {
      _sendEventToGoogleAnalytics(
        'TutorialModalOpen', 'open', explorationId);
    },
    registerDeclineTutorialModalEvent: function(explorationId) {
      _sendEventToGoogleAnalytics(
        'DeclineTutorialModal', 'click', explorationId);
    },
    registerAcceptTutorialModalEvent: function(explorationId) {
      _sendEventToGoogleAnalytics(
        'AcceptTutorialModal', 'click', explorationId);
    },
    // Metrics for visiting the help center
    registerClickHelpButtonEvent: function(explorationId) {
      _sendEventToGoogleAnalytics(
        'ClickHelpButton', 'click', explorationId);
    },
    registerVisitHelpCenterEvent: function(explorationId) {
      _sendEventToGoogleAnalytics(
        'VisitHelpCenter', 'click', explorationId);
    },
    registerOpenTutorialFromHelpCenterEvent: function(explorationId) {
      _sendEventToGoogleAnalytics(
        'OpenTutorialFromHelpCenter', 'click', explorationId);
    },
    // Metrics for exiting the tutorial
    registerSkipTutorialEvent: function(explorationId) {
      _sendEventToGoogleAnalytics(
        'SkipTutorial', 'click', explorationId);
    },
    registerFinishTutorialEvent: function(explorationId) {
      _sendEventToGoogleAnalytics(
        'FinishTutorial', 'click', explorationId);
    },
    // Metrics for first time editor use
    registerEditorFirstEntryEvent: function(explorationId) {
      _sendEventToGoogleAnalytics(
        'FirstEnterEditor', 'open', explorationId);
    },
    registerFirstOpenContentBoxEvent: function(explorationId) {
      _sendEventToGoogleAnalytics(
        'FirstOpenContentBox', 'open', explorationId);
    },
    registerFirstSaveContentEvent: function(explorationId) {
      _sendEventToGoogleAnalytics(
        'FirstSaveContent', 'click', explorationId);
    },
    registerFirstClickAddInteractionEvent: function(explorationId) {
      _sendEventToGoogleAnalytics(
        'FirstClickAddInteraction', 'click', explorationId);
    },
    registerFirstSelectInteractionTypeEvent: function(explorationId) {
      _sendEventToGoogleAnalytics(
        'FirstSelectInteractionType', 'click', explorationId);
    },
    registerFirstSaveInteractionEvent: function(explorationId) {
      _sendEventToGoogleAnalytics(
        'FirstSaveInteraction', 'click', explorationId);
    },
    registerFirstSaveRuleEvent: function(explorationId) {
      _sendEventToGoogleAnalytics(
        'FirstSaveRule', 'click', explorationId);
    },
    registerFirstCreateSecondStateEvent: function(explorationId) {
      _sendEventToGoogleAnalytics(
        'FirstCreateSecondState', 'create', explorationId);
    },
    // Metrics for publishing explorations
    registerSavePlayableExplorationEvent: function(explorationId) {
      _sendEventToGoogleAnalytics(
        'SavePlayableExploration', 'save', explorationId);
    },
    registerOpenPublishExplorationModalEvent: function(explorationId) {
      _sendEventToGoogleAnalytics(
        'PublishExplorationModal', 'open', explorationId);
    },
    registerPublishExplorationEvent: function(explorationId) {
      _sendEventToGoogleAnalytics(
        'PublishExploration', 'click', explorationId);
    },
    registerVisitOppiaFromIframeEvent: function(explorationId) {
      _sendEventToGoogleAnalytics(
        'VisitOppiaFromIframe', 'click', explorationId);
    },
    registerNewCard: function(cardNum) {
      if (cardNum <= 10 || cardNum % 10 === 0) {
        _sendEventToGoogleAnalytics('PlayerNewCard', 'click', cardNum);
      }
    },
    registerFinishExploration: function() {
      _sendEventToGoogleAnalytics('PlayerFinishExploration', 'click', '');
    }
  };
}]);
>>>>>>> dd11f1b2

// Shim service for functions on $window that allows these functions to be
// mocked in unit tests.
oppia.factory('currentLocationService', ['$window', function($window) {
  return {
    getHash: function() {
      return $window.location.hash;
    },
    getPathname: function() {
      return $window.location.pathname;
    }
  };
}]);

// Add a String.prototype.trim() polyfill for IE8.
if (typeof String.prototype.trim !== 'function') {
  String.prototype.trim = function() {
    return this.replace(/^\s+|\s+$/g, '');
  };
}

// Add an Object.create() polyfill for IE8.
if (typeof Object.create !== 'function') {
  (function() {
    var F = function() {};
    Object.create = function(o) {
      if (arguments.length > 1) {
        throw Error('Second argument for Object.create() is not supported');
      }
      if (o === null) {
        throw Error('Cannot set a null [[Prototype]]');
      }
      if (typeof o !== 'object') {
        throw TypeError('Argument must be an object');
      }
      F.prototype = o;
      return new F();
    };
  })();
}<|MERGE_RESOLUTION|>--- conflicted
+++ resolved
@@ -678,200 +678,6 @@
   };
 }]);
 
-<<<<<<< HEAD
-// Service for enabling a background mask that leaves navigation visible.
-oppia.factory('BackgroundMaskService', function() {
-  var maskIsActive = false;
-
-  return {
-    isMaskActive: function() {
-      return maskIsActive;
-    },
-    activateMask: function() {
-      maskIsActive = true;
-    },
-    deactivateMask: function() {
-      maskIsActive = false;
-    }
-  };
-});
-=======
-// Service for sending events to Google Analytics.
-//
-// Note that events are only sent if the CAN_SEND_ANALYTICS_EVENTS flag is
-// turned on. This flag must be turned on explicitly by the application
-// owner in feconf.py.
-oppia.factory('siteAnalyticsService', ['$window', function($window) {
-  var CAN_SEND_ANALYTICS_EVENTS = constants.CAN_SEND_ANALYTICS_EVENTS;
-  // For definitions of the various arguments, please see:
-  // developers.google.com/analytics/devguides/collection/analyticsjs/events
-  var _sendEventToGoogleAnalytics = function(
-      eventCategory, eventAction, eventLabel) {
-    if ($window.ga && CAN_SEND_ANALYTICS_EVENTS) {
-      $window.ga('send', 'event', eventCategory, eventAction, eventLabel);
-    }
-  };
-
-  // For definitions of the various arguments, please see:
-  // developers.google.com/analytics/devguides/collection/analyticsjs/
-  //   social-interactions
-  var _sendSocialEventToGoogleAnalytics = function(
-      network, action, targetUrl) {
-    if ($window.ga && CAN_SEND_ANALYTICS_EVENTS) {
-      $window.ga('send', 'social', network, action, targetUrl);
-    }
-  };
-
-  return {
-    // The srcElement refers to the element on the page that is clicked.
-    registerStartLoginEvent: function(srcElement) {
-      _sendEventToGoogleAnalytics(
-        'LoginButton', 'click', $window.location.pathname + ' ' + srcElement);
-    },
-    registerNewSignupEvent: function() {
-      _sendEventToGoogleAnalytics('SignupButton', 'click', '');
-    },
-    registerClickBrowseLibraryButtonEvent: function() {
-      _sendEventToGoogleAnalytics(
-        'BrowseLibraryButton', 'click', $window.location.pathname);
-    },
-    registerGoToDonationSiteEvent: function(donationSiteName) {
-      _sendEventToGoogleAnalytics(
-        'GoToDonationSite', 'click', donationSiteName);
-    },
-    registerApplyToTeachWithOppiaEvent: function() {
-      _sendEventToGoogleAnalytics('ApplyToTeachWithOppia', 'click', '');
-    },
-    registerClickCreateExplorationButtonEvent: function() {
-      _sendEventToGoogleAnalytics(
-        'CreateExplorationButton', 'click', $window.location.pathname);
-    },
-    registerCreateNewExplorationEvent: function(explorationId) {
-      _sendEventToGoogleAnalytics('NewExploration', 'create', explorationId);
-    },
-    registerCreateNewExplorationInCollectionEvent: function(explorationId) {
-      _sendEventToGoogleAnalytics(
-        'NewExplorationFromCollection', 'create', explorationId);
-    },
-    registerCreateNewCollectionEvent: function(collectionId) {
-      _sendEventToGoogleAnalytics('NewCollection', 'create', collectionId);
-    },
-    registerCommitChangesToPrivateExplorationEvent: function(explorationId) {
-      _sendEventToGoogleAnalytics(
-        'CommitToPrivateExploration', 'click', explorationId);
-    },
-    registerShareExplorationEvent: function(network) {
-      _sendSocialEventToGoogleAnalytics(
-        network, 'share', $window.location.pathname);
-    },
-    registerShareCollectionEvent: function(network) {
-      _sendSocialEventToGoogleAnalytics(
-        network, 'share', $window.location.pathname);
-    },
-    registerOpenEmbedInfoEvent: function(explorationId) {
-      _sendEventToGoogleAnalytics('EmbedInfoModal', 'open', explorationId);
-    },
-    registerCommitChangesToPublicExplorationEvent: function(explorationId) {
-      _sendEventToGoogleAnalytics(
-        'CommitToPublicExploration', 'click', explorationId);
-    },
-    // Metrics for tutorial on first creating exploration
-    registerTutorialModalOpenEvent: function(explorationId) {
-      _sendEventToGoogleAnalytics(
-        'TutorialModalOpen', 'open', explorationId);
-    },
-    registerDeclineTutorialModalEvent: function(explorationId) {
-      _sendEventToGoogleAnalytics(
-        'DeclineTutorialModal', 'click', explorationId);
-    },
-    registerAcceptTutorialModalEvent: function(explorationId) {
-      _sendEventToGoogleAnalytics(
-        'AcceptTutorialModal', 'click', explorationId);
-    },
-    // Metrics for visiting the help center
-    registerClickHelpButtonEvent: function(explorationId) {
-      _sendEventToGoogleAnalytics(
-        'ClickHelpButton', 'click', explorationId);
-    },
-    registerVisitHelpCenterEvent: function(explorationId) {
-      _sendEventToGoogleAnalytics(
-        'VisitHelpCenter', 'click', explorationId);
-    },
-    registerOpenTutorialFromHelpCenterEvent: function(explorationId) {
-      _sendEventToGoogleAnalytics(
-        'OpenTutorialFromHelpCenter', 'click', explorationId);
-    },
-    // Metrics for exiting the tutorial
-    registerSkipTutorialEvent: function(explorationId) {
-      _sendEventToGoogleAnalytics(
-        'SkipTutorial', 'click', explorationId);
-    },
-    registerFinishTutorialEvent: function(explorationId) {
-      _sendEventToGoogleAnalytics(
-        'FinishTutorial', 'click', explorationId);
-    },
-    // Metrics for first time editor use
-    registerEditorFirstEntryEvent: function(explorationId) {
-      _sendEventToGoogleAnalytics(
-        'FirstEnterEditor', 'open', explorationId);
-    },
-    registerFirstOpenContentBoxEvent: function(explorationId) {
-      _sendEventToGoogleAnalytics(
-        'FirstOpenContentBox', 'open', explorationId);
-    },
-    registerFirstSaveContentEvent: function(explorationId) {
-      _sendEventToGoogleAnalytics(
-        'FirstSaveContent', 'click', explorationId);
-    },
-    registerFirstClickAddInteractionEvent: function(explorationId) {
-      _sendEventToGoogleAnalytics(
-        'FirstClickAddInteraction', 'click', explorationId);
-    },
-    registerFirstSelectInteractionTypeEvent: function(explorationId) {
-      _sendEventToGoogleAnalytics(
-        'FirstSelectInteractionType', 'click', explorationId);
-    },
-    registerFirstSaveInteractionEvent: function(explorationId) {
-      _sendEventToGoogleAnalytics(
-        'FirstSaveInteraction', 'click', explorationId);
-    },
-    registerFirstSaveRuleEvent: function(explorationId) {
-      _sendEventToGoogleAnalytics(
-        'FirstSaveRule', 'click', explorationId);
-    },
-    registerFirstCreateSecondStateEvent: function(explorationId) {
-      _sendEventToGoogleAnalytics(
-        'FirstCreateSecondState', 'create', explorationId);
-    },
-    // Metrics for publishing explorations
-    registerSavePlayableExplorationEvent: function(explorationId) {
-      _sendEventToGoogleAnalytics(
-        'SavePlayableExploration', 'save', explorationId);
-    },
-    registerOpenPublishExplorationModalEvent: function(explorationId) {
-      _sendEventToGoogleAnalytics(
-        'PublishExplorationModal', 'open', explorationId);
-    },
-    registerPublishExplorationEvent: function(explorationId) {
-      _sendEventToGoogleAnalytics(
-        'PublishExploration', 'click', explorationId);
-    },
-    registerVisitOppiaFromIframeEvent: function(explorationId) {
-      _sendEventToGoogleAnalytics(
-        'VisitOppiaFromIframe', 'click', explorationId);
-    },
-    registerNewCard: function(cardNum) {
-      if (cardNum <= 10 || cardNum % 10 === 0) {
-        _sendEventToGoogleAnalytics('PlayerNewCard', 'click', cardNum);
-      }
-    },
-    registerFinishExploration: function() {
-      _sendEventToGoogleAnalytics('PlayerFinishExploration', 'click', '');
-    }
-  };
-}]);
->>>>>>> dd11f1b2
-
 // Shim service for functions on $window that allows these functions to be
 // mocked in unit tests.
 oppia.factory('currentLocationService', ['$window', function($window) {
