// Copyright 2014 The Oppia Authors. All Rights Reserved.
//
// Licensed under the Apache License, Version 2.0 (the "License");
// you may not use this file except in compliance with the License.
// You may obtain a copy of the License at
//
//      http://www.apache.org/licenses/LICENSE-2.0
//
// Unless required by applicable law or agreed to in writing, software
// distributed under the License is distributed on an "AS-IS" BASIS,
// WITHOUT WARRANTIES OR CONDITIONS OF ANY KIND, either express or implied.
// See the License for the specific language governing permissions and
// limitations under the License.

/**
 * @fileoverview Data and controllers for the Oppia contributors' gallery page.
 */

// Overwrite the default ui-bootstrap carousel template to remove the
// on-mouseover behaviour, as well as the left and right arrows.
angular.module('template/carousel/carousel.html', []).run([
    '$templateCache', function($templateCache) {
  $templateCache.put('template/carousel/carousel.html',
    '<div class=\"carousel\" ng-swipe-right=\"prev()\" ' +
    '     ng-swipe-left=\"next()\">\n' +
    '  <ol class=\"carousel-indicators\" ng-show=\"slides.length > 1\">\n' +
    '    <li ng-repeat=\"slide in slides track by $index\" ' +
    '        ng-class=\"{active: isActive(slide)}\" ' +
    '        ng-click=\"select(slide)\"></li>\n' +
    '  </ol>\n' +
    '  <div class=\"carousel-inner\" ng-transclude></div>\n' +
    '</div>\n');
}]);

oppia.controller('Gallery', [
  '$scope', '$http', '$rootScope', '$modal', '$window', '$timeout',
  'ExplorationCreationButtonService', 'oppiaDatetimeFormatter',
  'oppiaDebouncer', 'urlService', 'GALLERY_DATA_URL', 'CATEGORY_LIST',
  'searchService', 'siteAnalyticsService',
  function(
      $scope, $http, $rootScope, $modal, $window, $timeout,
      ExplorationCreationButtonService, oppiaDatetimeFormatter,
      oppiaDebouncer, urlService, GALLERY_DATA_URL, CATEGORY_LIST,
      searchService, siteAnalyticsService) {
    $window.addEventListener('scroll', function() {
      var oppiaBanner = $('.oppia-gallery-banner-container');
      var oppiaTagline = $('.oppia-gallery-banner-tagline');
      var bannerVanishRate = oppiaBanner.height();
      var taglineVanishRate = oppiaBanner.height() * 0.3;

      oppiaBanner.css({
        opacity: (bannerVanishRate - $(window).scrollTop()) / bannerVanishRate
      });
      oppiaTagline.css({
        opacity: (taglineVanishRate - $(window).scrollTop()) / taglineVanishRate
      });
    });

    $scope.CAROUSEL_INTERVAL = 3500;
    $scope.CAROUSEL_SLIDES = GLOBALS.CAROUSEL_SLIDES_CONFIG || [];

    // Preload images, otherwise they will only start showing up some time after
    // the carousel slide comes into view. See:
    //
    //     http://stackoverflow.com/q/1373142
    for (var i = 0; i < $scope.CAROUSEL_SLIDES.length; i++) {
      var pic = new Image();
      pic.src = '/images/splash/' + $scope.CAROUSEL_SLIDES[i].image_filename;
    }

    $scope.getLocaleAbbreviatedDatetimeString = function(millisSinceEpoch) {
      return oppiaDatetimeFormatter.getLocaleAbbreviatedDatetimeString(
        millisSinceEpoch);
    };

    $rootScope.loadingMessage = 'Loading';

    $scope.showCreateExplorationModal = function() {
      ExplorationCreationButtonService.showCreateExplorationModal(
        CATEGORY_LIST);
    };

    $scope.currentUserIsModerator = false;

    $scope.inSplashMode = ($scope.CAROUSEL_SLIDES.length > 0);
    $scope.$on('hasChangedSearchQuery', function() {
      if ($scope.inSplashMode) {
        $('.oppia-gallery-container').fadeOut(function() {
          $scope.inSplashMode = false;
          $timeout(function() {
            $('.oppia-gallery-container').fadeIn();
          }, 50);
        });
      }
    });

    $scope.allExplorationsInOrder = [];
    $scope.allCollectionsInOrder = [];

    // Called when the page loads, and after every search query.
    var _refreshGalleryData = function(data, hasPageFinishedLoading) {
      $scope.searchIsLoading = false;
      $scope.allExplorationsInOrder = data.explorations_list;
      $scope.allCollectionsInOrder = data.collections_list;
      $scope.finishedLoadingPage = hasPageFinishedLoading;
      $rootScope.loadingMessage = '';
    };

    $scope.pageLoaderIsBusy = false;
<<<<<<< HEAD
=======
    $scope.showMoreExplorations = function() {
      if (!$rootScope.loadingMessage) {
        $scope.pageLoaderIsBusy = true;

        searchService.loadMoreData(function(data, hasPageFinishedLoading) {
          $scope.allExplorationsInOrder = $scope.allExplorationsInOrder.concat(
            data.explorations_list);
          $scope.allCollectionsInOrder = $scope.allCollectionsInOrder.concat(
            data.collections_list);
          $scope.finishedLoadingPage = hasPageFinishedLoading;
          $scope.pageLoaderIsBusy = false;
        });
      }
    };
>>>>>>> f76d54c2

    $scope.$on(
      'refreshGalleryData',
      function(evt, data, hasPageFinishedLoading) {
        _refreshGalleryData(data, hasPageFinishedLoading);
      }
    );

    // Retrieves gallery data from the server.
    $http.get(GALLERY_DATA_URL).success(function(data) {
      $scope.currentUserIsModerator = Boolean(data.is_moderator);

      // Note that this will cause an initial search query to be sent.
      $rootScope.$broadcast(
        'preferredLanguageCodesLoaded', data.preferred_language_codes);

      if (data.username) {
        if (urlService.getUrlParams().mode === 'create') {
          $scope.showCreateExplorationModal(CATEGORY_LIST);
        }
      }
    });

    $scope.onRedirectToLogin = function(destinationUrl) {
      siteAnalyticsService.registerStartLoginEvent('noSearchResults');
      $timeout(function() {
        $window.location = destinationUrl;
      }, 150);
      return false;
    };
  }
]);<|MERGE_RESOLUTION|>--- conflicted
+++ resolved
@@ -107,8 +107,6 @@
     };
 
     $scope.pageLoaderIsBusy = false;
-<<<<<<< HEAD
-=======
     $scope.showMoreExplorations = function() {
       if (!$rootScope.loadingMessage) {
         $scope.pageLoaderIsBusy = true;
@@ -123,7 +121,6 @@
         });
       }
     };
->>>>>>> f76d54c2
 
     $scope.$on(
       'refreshGalleryData',
