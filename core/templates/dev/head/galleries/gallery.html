--- conflicted
+++ resolved
@@ -108,11 +108,8 @@
 
   {% include 'components/exploration_creation_button_modal.html' %}
   {% include 'components/profile_link_image_directive.html' %}
-<<<<<<< HEAD
   {% include 'components/circular_image_directive.html' %}
-=======
   {% include 'components/search_bar_directive.html' %}
->>>>>>> 6bef70ec
 {% endblock %}
 
 {% block footer_js %}
@@ -120,11 +117,8 @@
   <script>
     {{ include_js_file('components/ExplorationCreationButtonService.js') }}
     {{ include_js_file('components/ProfileLinkImageDirective.js') }}
-<<<<<<< HEAD
     {{ include_js_file('components/CircularImageDirective.js') }}
-=======
     {{ include_js_file('components/SearchBarDirective.js') }}
->>>>>>> 6bef70ec
     {{ include_js_file('galleries/Gallery.js') }}
   </script>
 {% endblock footer_js %}