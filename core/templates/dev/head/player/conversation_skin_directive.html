<script type="text/ng-template" id="skins/Conversation">
  <!--
    Off-screen preview of the next card in order to pre-determine the target
    height for the card content transition animation.
  -->
  <div class="conversation-skin-future-tutor-card" aria-hidden="true">
    <div class="conversation-skin-tutor-card-content">
      <div class="conversation-skin-tutor-card-top-section">
        <div class="conversation-skin-tutor-card-top-content"
             angular-html-bind="upcomingContentHtml">
        </div>
      </div>

      <div ng-if="upcomingInlineInteractionHtml">
        <div class="conversation-skin-inline-interaction">
          <div angular-html-bind="upcomingInlineInteractionHtml">
          </div>
        </div>
      </div>
    </div>
  </div>

  <div role="main" style="margin: 0 auto; position: relative;" ng-if="hasFullyLoaded">
    <progress-dots num-dots="numProgressDots"
                   class="conversation-skin-progress-dots"
                   ng-class="{'conversation-skin-progress-dots-iframed': isIframed, 'conversation-skin-progress-dots-not-iframed': !isIframed}">
    </progress-dots>

    <div class="conversation-skin-cards-container conversation-skin-animate-cards"
         ng-class="{'animate-to-two-cards': isAnimatingToTwoCards, 'animate-to-one-card': isAnimatingToOneCard}">
      <div ng-if='!isNarrowViewport() || isTutorCardDisplayedOnNarrow()'
           class="conversation-skin-main-tutor-card"
           ng-class="{'animate-card-width': startCardChangeAnimation}">
        <div class="conversation-skin-tutor-card-content conversation-skin-animate-card-contents"
             ng-class="{'animate-card-change': startCardChangeAnimation}">
          <div class="conversation-skin-tutor-card-top-section">
            <img class="conversation-skin-oppia-avatar"
                 ng-src="<[OPPIA_AVATAR_IMAGE_URL]>" alt="">
            <div class="conversation-skin-tutor-card-top-content protractor-test-conversation-content"
                 angular-html-bind="activeCard.contentHtml"
                 focus-on="<[getContentFocusLabel($index)]>">
            </div>
          </div>

          <div ng-if="(activeCard.answerFeedbackPairs.length > 1 && exploration.isInteractionInline(activeCard.stateName)) || (activeCard.answerFeedbackPairs.length > 0 && !exploration.isInteractionInline(activeCard.stateName))">
            <h4 class="conversation-skin-responses-dropdown-container"
                ng-click="toggleShowPreviousResponses()">
              <span class="conversation-skin-responses-dropdown-text">
                Previous answers (<[activeCard.answerFeedbackPairs.length - (exploration.isInteractionInline(activeCard.stateName) ? 1 : 0)]>)
                <span class="glyphicon glyphicon-play conversation-skin-responses-dropdown-icon"
                      ng-class="{'conversation-skin-responses-dropdown-icon-rotated': arePreviousResponsesShown}">
                </span>
              </span>
            </h4>
          </div>

          <div ng-if="arePreviousResponsesShown"
               class="conversation-skin-tutor-card-middle-section conversation-skin-responses-animate-slide">
            <div ng-repeat="responsePair in activeCard.answerFeedbackPairs track by $index">
              <div ng-if="!$last || !exploration.isInteractionInline(activeCard.stateName)">
                <answer-feedback-pair data="responsePair"
                                      profile-picture="profilePicture"
                                      oppia-avatar-image-url="OPPIA_AVATAR_IMAGE_URL">
                </answer-feedback-pair>
              </div>
            </div>
          </div>

          <!-- If the interaction is inline, always show the most recent response pair, if there is one. -->
          <div class="conversation-skin-tutor-card-bottom-section" ng-if="exploration.isInteractionInline(activeCard.stateName) && activeCard.answerFeedbackPairs.length > 0">
            <answer-feedback-pair data="activeCard.answerFeedbackPairs[activeCard.answerFeedbackPairs.length - 1]"
                                  profile-picture="profilePicture"
                                  oppia-avatar-image-url="OPPIA_AVATAR_IMAGE_URL">
            </answer-feedback-pair>
          </div>

          <!--
            Show the interaction (if it is inline), the interaction instructions
            (if the interaction is supplemental), or a continuation button (if
            Oppia has given feedback and the learner is being asked to move on
            to the next card).

            In addition, if the exploration is iframed, the terminal card will
            have no learner input section, so we do not show it.
          -->
          <div ng-if="(!waitingForOppiaFeedback || !exploration.isInteractionInline(activeCard.stateName)) && ((activeCard.interactionHtml && !activeCard.destStateName) || (activeCard.destStateName && !helpCardHasContinueButton)) && (!isOnTerminalCard() || !isIframed || (activeCard.destStateName && !helpCardHasContinueButton)) && isCurrentCardAtEndOfTranscript()">
            <div class="conversation-skin-inline-interaction">
              <div ng-if="activeCard.destStateName && activeCard.answerFeedbackPairs[activeCard.answerFeedbackPairs.length - 1].oppiaFeedbackHtml && !helpCardHasContinueButton">
                <md-button class="oppia-learner-continue-button protractor-test-continue-to-next-card-button"
                           focus-on="<[CONTINUE_BUTTON_FOCUS_LABEL]>"
                           ng-click="showPendingCard(upcomingStateName, upcomingParams, upcomingContentHtml)">
                  Continue
                </md-button>
              </div>
              <div ng-if="activeCard.interactionHtml && !activeCard.destStateName">
                <div ng-if="exploration.isInteractionInline(activeCard.stateName)">
                  <div class="protractor-test-conversation-input"
                       angular-html-bind="activeCard.interactionHtml">
                  </div>
                </div>
                <div ng-if="!exploration.isInteractionInline(activeCard.stateName)"
                     ng-click="setVisiblePanel(PANEL_SUPPLEMENTAL)"
                     ng-class="{'conversation-skin-interaction-clickable-instructions': panels.length > 1}"
                     style="opacity: 0.8;">
                  <md-button class="instructions-button"
                          ng-click="displaySupplementaryCardOnNarrow()">
                    <[exploration.getInteractionInstructions(activeCard.stateName)]>
                    <i class="material-icons md-18" style="position: relative; top: 3px;">&#xE5C8;</i>
                  </md-button>
                </div>
              </div>
            </div>
          </div>

          <div ng-if="!activeCard.interactionHtml && !isOnTerminalCard()">
            <div class="conversation-skin-inline-interaction">
              <span style="color: red;">
                <strong>Error</strong>: No interaction specified for '<[activeCard.stateName]>'.
              </span>
            </div>
          </div>
        </div>
      </div>

      <img ng-show="isSupplementalCardDisplayedOnNarrow()"
           class="conversation-skin-oppia-avatar show-tutor-card"
           ng-src="<[OPPIA_AVATAR_IMAGE_URL]>"
           ng-click="displayTutorCardOnNarrow()" alt="">

      <div ng-if="isCurrentSupplementalCardNonempty()"
           class="conversation-skin-supplemental-card-container">
        <div class="conversation-skin-supplemental-interaction-container">
          <div ng-if="isTutorCardDisplayedOnNarrow()" class="supplemental-mask"></div>
          <div class="conversation-skin-help-card" ng-if="helpCardHtml">
            <img class="conversation-skin-oppia-avatar"
                 ng-src="<[OPPIA_AVATAR_IMAGE_URL]>" alt="">
            <button type="button" class="conversation-skin-close-help-card-button"
                    ng-click="clearHelpCard()" ng-if="!helpCardHasContinueButton">
              <i class="material-icons md-18">&#xE5CD;</i>
            </button>
            <div class="conversation-skin-help-card-content" angular-html-bind="helpCardHtml">
            </div>
            <br>
            <md-button class="oppia-learner-continue-button protractor-test-continue-to-next-card-button"
                focus-on="<[CONTINUE_BUTTON_FOCUS_LABEL]>"
                ng-click="showPendingCard(upcomingStateName, upcomingParams, upcomingContentHtml)"
                ng-if="helpCardHasContinueButton"
                style="margin-top: 12px;">
              Continue to next card
            </md-button>
          </div>

          <div ng-if="!exploration.isInteractionInline(activeCard.stateName)">
            <div class="protractor-test-conversation-input"
                 angular-html-bind="activeCard.interactionHtml">
            </div>
          </div>
        </div>
      </div>
    </div>
  </div>


  <oppia-gadget-panel panel-contents="exploration.getGadgetPanelsContents().bottom"
                      class="conversation-skin-bottom-gadget-panel"
                      current-state-name="activeCard.stateName">
  </oppia-gadget-panel>

  <div ng-if="isOnTerminalCard() && isLoggedIn && !isInPreviewMode && !isIframed && isCurrentCardAtEndOfTranscript()"
       class="conversation-skin-final-ratings">

    <div style="color: #eee; margin-bottom: 20px;">
      Learned something new? How would you rate this exploration?
    </div>
    <div popover-placement="bottom" popover-template="'popover/feedback'" popover-trigger="click">
      <rating-display rating-value="userRating"
                      is-editable="true"
                      on-edit="submitUserRating"
                      style="letter-spacing: 10px; color: #eee;">
      </rating-display>
    </div>
  </div>

  <div ng-if="isOnTerminalCard() && !isIframed && isCurrentCardAtEndOfTranscript() &&
       recommendedExplorationSummaries.length > 0"
       class="conversation-skin-final-recommendations">
<<<<<<< HEAD
    <span style="color: #eee;">Suggested next:</span>

    <div class="oppia-gallery-tiles-container" style="padding-top: 10px;">
      <exploration-summary-tile ng-repeat="exp in (recommendedExplorationSummaries|limitTo:3) track by $index"
                                collection-id="collectionId"
                                exploration-id="exp.id"
                                exploration-title="exp.title"
                                last-updated-msec="exp.last_updated_msec"
                                objective="exp.objective"
                                category="exp.category"
                                ratings="exp.ratings"
                                thumbnail-icon-url="exp.thumbnail_icon_url"
                                thumbnail-bg-color="exp.thumbnail_bg_color"
                                num-views="exp.num_views"
                                is-community-owned="exp.community_owned"
                                ng-attr-open-in-new-window="<[isIframed ? 'true' : undefined]>">
      </exploration-summary-tile>
=======
      <span style="color: #eee;">Suggested next:</span>

      <div class="oppia-exp-summary-tiles-container" style="padding-top: 10px;">
        <exploration-summary-tile ng-repeat="exp in (recommendedExplorationSummaries|limitTo:3) track by $index"
                                  collection-id="collectionId"
                                  exploration-id="exp.id"
                                  exploration-title="exp.title"
                                  last-updated-msec="exp.last_updated_msec"
                                  objective="exp.objective"
                                  category="exp.category"
                                  ratings="exp.ratings"
                                  thumbnail-icon-url="exp.thumbnail_icon_url"
                                  thumbnail-bg-color="exp.thumbnail_bg_color"
                                  num-views="exp.num_views"
                                  is-community-owned="exp.community_owned"
                                  ng-attr-open-in-new-window="<[isIframed ? 'true' : undefined]>">
          </exploration-summary-tile>
        </div>
      </div>
    </div>
  </div>

  <div class="conversation-skin-card-switcher" ng-if="panels.length >= 2">
    <div class="conversation-skin-card-switcher-thumbnails-container">
      <span ng-repeat="panelName in panels">
        <a ng-click="setVisiblePanel(panelName)">
          <img class="conversation-skin-card-switcher-thumbnail img-circle"
               alt="<[panelName]>"
               ng-src="<[getThumbnailSrc(panelName)]>"
               ng-class="{'conversation-skin-card-switcher-thumbnail-active': isPanelVisible(panelName)}">
        </a>
      </span>
>>>>>>> b7e37c55
    </div>
  </div>

  <style>
    /*
      Note that this affects both the learner mode and the 'editor preview'
      mode.
    */
    html, body {
      background: url('/images/general/background.jpg') no-repeat center center fixed;
      background-color: #eee;
      color: rgba(0,0,0,0.87);
      font-family: 'Roboto', Arial, sans-serif;
      font-size: 1.0em;
      background-size: cover;
    }

    /*
      Additional CSS for the conversation_v1 skin.
      All classes below should start with .conversation-skin
     */

    /* Overwrite the default color for the 'Loading...' message. */
    .oppia-loading-fullpage {
      color: #fff;
    }

    .conversation-skin-progress-dots {
      left: 0;
      margin: 0 auto;
      position: fixed;
      right: 0;
      z-index: 1;
    }

    .conversation-skin-progress-dots-not-iframed {
      top: 56px;
    }

    .conversation-skin-progress-dots-iframed {
      top: 6px;
    }

    .conversation-skin-oppia-avatar,
    .conversation-skin-user-avatar {
      height: 36px;
      position: absolute;
      top: 0;
      width: 36px;
      z-index: 1;
    }

    .conversation-skin-oppia-avatar {
      left: -20px;
    }

    .conversation-skin-tutor-card-top-section .conversation-skin-oppia-avatar {
      height: 48px;
      left: -28px;
      width: 48px;
    }

    .conversation-skin-inline-interaction .conversation-skin-user-avatar {
      left: -20px;
      top: 14px;
    }

    .conversation-skin-learner-answer-container .conversation-skin-user-avatar {
      right: -20px;
    }

    .conversation-skin-tutor-card-middle-section .conversation-skin-user-avatar,
    .conversation-skin-tutor-card-middle-section .conversation-skin-oppia-avatar {
      display: none;
    }

    .conversation-skin-responses-dropdown-icon {
      font-size: 10px;
      margin-bottom: -4px;
      -webkit-transition: all 0.2s;
      -moz-transition: all 0.2s;
      -o-transition: all 0.2s;
      transition: 0.2s;
    }

    .conversation-skin-responses-dropdown-icon-rotated {
      -webkit-transform: rotate(90deg);
      -moz-transform: rotate(90deg);
      -o-transform: rotate(90deg);
      transform: rotate(90deg);
    }

    .conversation-skin-responses-dropdown-container {
      border-bottom: 1px solid #ccc;
      cursor: pointer;
      line-height: 0.1em;
      margin: 8px 20px 20px 20px;
      text-align: center;
    }

    .conversation-skin-responses-dropdown-text {
      background-color: #fff;
      color: #888;
      font-size: 0.8em;
      padding: 0 10px;
    }

    .conversation-skin-bottom-gadget-panel {
      bottom: 4px;
      left: 0;
      margin: 0 auto;
      max-height: 135px;
      max-width: 400px;
      min-width: 150px;
      position: fixed;
      right: 0;
      width: 360px;
    }

    .conversation-skin-cards-container {
      margin: 0 auto;
      align-items: flex-start;
      display: flex;
      justify-content: center;
      padding: 40px 14px;
      width: 100%;
      max-width: 1400px;
    }

    .conversation-skin-main-tutor-card,
    .conversation-skin-future-tutor-card {
      background: #fff;
      border-radius: 2px;
      padding-top: 20px;
      text-align: left;
      min-width: 360px;
      width: 100%;
      flex-shrink: 10000;
      max-width: 560px;
      z-index: 1;
    }

    .conversation-skin-supplemental-card-container {
      margin-left: 12px;
      min-width: 560px;
      flex-shrink: 1;
      max-width: 1000px;
    }

    .conversation-skin-help-card {
      background: #fff;
      border-radius: 2px;
      /* We move the help card lower so that it does not block
        the terminal output in the CodeRepl interaction.
      */
      bottom: -50px;
      box-shadow: 0 1px 2px rgba(0,0,0,0.24), 0 1px 3px rgba(0,0,0,0.12);
      min-height: 50px;
      opacity: 1;
      padding: 12px;
      position: absolute;
      right: 12px;
      text-align: left;
      transition: all 350ms;
      z-index: 500;
    }

    .conversation-skin-help-card.ng-enter,
    .conversation-skin-help-card.ng-leave-active {
      opacity: 0;
      transform: translateX(200px);
    }

    .conversation-skin-help-card .conversation-skin-oppia-avatar {
      top: 12px;
    }

    .conversation-skin-help-card-content {
      width: 270px;
    }

    .conversation-skin-close-help-card-button {
      background: none;
      border: 0;
      color: #000;
      cursor: pointer;
      height: 24px;
      opacity: 0.5;
      position: absolute;
      right: 2px;
      top: 2px;
      width: 24px;
      z-index: 200;
    }

    .conversation-skin-main-tutor-card.animate-card-width {
      -webkit-transition: width 500ms;
      transition: width 500ms;
    }

    .conversation-skin-future-tutor-card {
      position: absolute;
      left: -30000px;
      top: -30000px;
    }

    .conversation-skin-tutor-card-top-section,
    .conversation-skin-oppia-feedback-container,
    .conversation-skin-learner-answer-container {
      position: relative;
    }

    .conversation-skin-tutor-card-top-section,
    .conversation-skin-oppia-feedback-container,
    .conversation-skin-learner-answer-container {
      padding: 0 20px;
    }

    /* These rules must be kept in sync with corresponding rules in oppia.css
       (those with '.oppia-state-content-display-html > p,
         .form-control.oppia-rte-content > div > p' selectors specifying
        the same line-height, margin-top and margin-bottom attributes)
    */
    .conversation-skin-tutor-card-top-content > p,
    .conversation-skin-oppia-feedback-content > p,
    .conversation-skin-learner-answer-content > p,
    .conversation-skin-help-card-content > p {
      line-height: 28px;
      margin-bottom: 18px;
      margin-top: 18px;
    }
    .conversation-skin-tutor-card-top-content > p:first-child,
    .conversation-skin-oppia-feedback-content > p:first-child,
    .conversation-skin-learner-answer-content > p:first-child,
    .conversation-skin-help-card-content > p:first-child {
      margin-top: 0px;
    }
    .conversation-skin-tutor-card-top-content > p:last-child,
    .conversation-skin-oppia-feedback-content > p:last-child,
    .conversation-skin-learner-answer-content > p:last-child,
    .conversation-skin-help-card-content > p:last-child {
      margin-bottom: 0px;
    }

    .conversation-skin-tutor-card-top-content,
    .conversation-skin-oppia-feedback-content,
    .conversation-skin-learner-answer-content,
    .conversation-skin-help-card-content {
      border-radius: 2px;
      display: inline-block;
      max-width: 100%;
      position: relative;
      text-align: left;
    }

    .conversation-skin-tutor-card-top-content,
    .conversation-skin-oppia-feedback-content,
    .conversation-skin-learner-answer-content {
      margin-bottom: 12px;
    }

    .conversation-skin-tutor-card-top-content {
      width: 100%;
    }

    .conversation-skin-tutor-card-top-content,
    .conversation-skin-help-card-content {
      padding: 12px;
    }

    .conversation-skin-oppia-feedback-content,
    .conversation-skin-learner-answer-content {
      padding: 8px 12px;
    }

    .conversation-skin-tutor-card-top-content,
    .conversation-skin-oppia-feedback-content,
    .conversation-skin-help-card-content {
      background-color: rgba(224,242,241,1);
    }

    .conversation-skin-learner-answer-content {
      background-color: rgba(236,239,241,1);
      border-bottom-right-radius: 0;
    }

    .conversation-skin-tutor-card-top-content,
    .conversation-skin-oppia-feedback-content,
    .conversation-skin-help-card-content {
      border-top-left-radius: 0;
    }

    .conversation-skin-learner-answer-container {
      text-align: right;
    }

    .conversation-skin-tutor-card-middle-section .conversation-skin-learner-answer-content {
      background-color: rgba(236,239,241,0.4);
    }

    .conversation-skin-tutor-card-middle-section .conversation-skin-oppia-feedback-content {
      background-color: rgba(224,242,241,0.4);
    }

    .conversation-skin-tutor-card-top-content::before,
    .conversation-skin-oppia-feedback-content::before,
    .conversation-skin-help-card-content::before {
      content: " ";
      left: -8px;
      border-left: 8px solid transparent;
      border-top: 12px solid rgba(224,242,241,1);
      position: absolute;
      top: 0;
    }

    .conversation-skin-learner-answer-content::before {
      content: " ";
      right: -8px;
      border-right: 8px solid transparent;
      border-top: 12px solid rgba(236,239,241,1);
      position: absolute;
      top: 0;
    }

    .conversation-skin-tutor-card-middle-section .conversation-skin-oppia-feedback-content::before,
    .conversation-skin-tutor-card-middle-section .conversation-skin-learner-answer-content::before {
      display: none;
    }

    .conversation-skin-interaction-clickable-instructions {
      cursor: pointer;
    }

    .conversation-skin-inline-interaction {
      background-color: rgba(236,239,241,1);
      border-bottom-left-radius: 2px;
      border-bottom-right-radius: 2px;
      margin-top: 8px;
      padding: 16px 20px;
      position: relative;
    }

    .conversation-skin-learner-answer,
    .conversation-skin-oppia-feedback {
      word-wrap: break-word;
    }

    .conversation-skin-feedback-dot-one,
    .conversation-skin-feedback-dot-two,
    .conversation-skin-feedback-dot-three {
      background-color: #666;
      display: inline-block;
      height: 2px;
      width: 2px;
    }

    .conversation-skin-feedback-dot-one {
      animation: dot 1.0s infinite;
      animation-delay: 0.0s;
      -moz-animation: dot 1.0s infinite;
      -moz-animation-delay: 0.0s;
      -webkit-animation: dot 1.0s infinite;
      -webkit-animation-delay: 0.0s;
      opacity: 0;
    }

    .conversation-skin-feedback-dot-two {
      animation: dot 1.0s infinite;
      animation-delay: 0.2s;
      -moz-animation: dot 1.0s infinite;
      -moz-animation-delay: 0.2s;
      -webkit-animation: dot 1.0s infinite;
      -webkit-animation-delay: 0.2s;
      opacity: 0;
    }

    .conversation-skin-feedback-dot-three {
      animation: dot 1.0s infinite;
      animation-delay: 0.4s;
      -moz-animation: dot 1.0s infinite;
      -moz-animation-delay: 0.4s;
      -webkit-animation: dot 1.0s infinite;
      -webkit-animation-delay: 0.4s;
      opacity: 0;
    }

    .conversation-skin-supplemental-interaction-container {
      position: relative;
      background-color: #fff;
      border-radius: 2px;
      box-shadow: none;
      margin-bottom: 8px;
      padding: 8px;
    }

    .conversation-skin-final-ratings {
      text-align: center;
    }

    .conversation-skin-final-recommendations {
      margin-top: 50px;
      text-align: center;
    }

    .conversation-skin-oppia-feedback.ng-enter {
      opacity: 0;
      -webkit-transition: all .5s;
      transition: all .5s;
    }
    .conversation-skin-oppia-feedback.ng-enter.ng-enter-active {
      opacity: 1;
    }

    .conversation-skin-main-tutor-card.ng-hide-add.ng-hide-add-active,
    .conversation-skin-main-tutor-card.ng-hide-remove.ng-hide-remove-active,
    .conversation-skin-supplemental-card.ng-hide-add.ng-hide-add-active,
    .conversation-skin-supplemental-card.ng-hide-remove.ng-hide-remove-active {
      -webkit-transition: all ease-out 0.4s;
      transition: all ease-out 0.4s;
    }

    .conversation-skin-main-tutor-card.ng-hide {
      opacity: 0;
      transform: translateX(-1000px);
    }

    .conversation-skin-supplemental-card.ng-hide {
      opacity: 0;
      transform: translateX(1000px);
    }

    .conversation-skin-main-tutor-card .instructions-button {
        background: inherit;
        border: none;
    }

    @media screen and (max-width: 959px) {
      .conversation-skin-cards-container {
        position: relative;
        display: block;
        padding: 40px 0px;
        width: 100%;
      }

      .conversation-skin-main-tutor-card {

        box-shadow: 0 10px 10px rgba(0,0,0,0.24), 0 10px 10px rgba(0,0,0,0.24);
        position: absolute;
        left: 0px;
        right: 0px;
        top: 40px;
        margin: 0 auto;
        width: 100%;
        z-index: 15;
      }

      .conversation-skin-supplemental-card-container {
        margin: 0 auto;
        min-width: 360px;
        max-width: 959px;
        width: 100%;
      }

      .conversation-skin-supplemental-card-container .supplemental-mask {
        background-color: #ccc;
        opacity: 0.7;
        width: 100%;
        height: 100%;
        position: absolute;
        left: 0px;
        top: 0px;
        z-index: 14;
      }

      .conversation-skin-main-tutor-card .instructions-button {
        background-color: #0D48A1;
        color: #ffffff;
        padding: 6px 12px;
      }

      .conversation-skin-main-tutor-card button.md-button.md-default-theme.instructions-button:focus,
      .conversation-skin-main-tutor-card button.md-button.md-default-theme.instructions-button:hover {
        background-color: #115FD4;
      }

      .conversation-skin-user-avatar,
      .conversation-skin-oppia-avatar {
        display: none;
      }

      .conversation-skin-oppia-avatar.show-tutor-card {
        box-shadow: 0 3px 3px grey, 0 5px 3px grey;
        border-radius: 50%;
        display: block;
        height: 45px;
        width: 45px;
        position: absolute;
        z-index: 16;
        top: 10%;
        left: 75%;
      }
      .conversation-skin-oppia-avatar.show-tutor-card:hover {
        opacity: 0.8;
      }
    }
  </style>
</script><|MERGE_RESOLUTION|>--- conflicted
+++ resolved
@@ -184,10 +184,9 @@
   <div ng-if="isOnTerminalCard() && !isIframed && isCurrentCardAtEndOfTranscript() &&
        recommendedExplorationSummaries.length > 0"
        class="conversation-skin-final-recommendations">
-<<<<<<< HEAD
     <span style="color: #eee;">Suggested next:</span>
 
-    <div class="oppia-gallery-tiles-container" style="padding-top: 10px;">
+    <div class="oppia-exp-summary-tiles-container" style="padding-top: 10px;">
       <exploration-summary-tile ng-repeat="exp in (recommendedExplorationSummaries|limitTo:3) track by $index"
                                 collection-id="collectionId"
                                 exploration-id="exp.id"
@@ -202,40 +201,6 @@
                                 is-community-owned="exp.community_owned"
                                 ng-attr-open-in-new-window="<[isIframed ? 'true' : undefined]>">
       </exploration-summary-tile>
-=======
-      <span style="color: #eee;">Suggested next:</span>
-
-      <div class="oppia-exp-summary-tiles-container" style="padding-top: 10px;">
-        <exploration-summary-tile ng-repeat="exp in (recommendedExplorationSummaries|limitTo:3) track by $index"
-                                  collection-id="collectionId"
-                                  exploration-id="exp.id"
-                                  exploration-title="exp.title"
-                                  last-updated-msec="exp.last_updated_msec"
-                                  objective="exp.objective"
-                                  category="exp.category"
-                                  ratings="exp.ratings"
-                                  thumbnail-icon-url="exp.thumbnail_icon_url"
-                                  thumbnail-bg-color="exp.thumbnail_bg_color"
-                                  num-views="exp.num_views"
-                                  is-community-owned="exp.community_owned"
-                                  ng-attr-open-in-new-window="<[isIframed ? 'true' : undefined]>">
-          </exploration-summary-tile>
-        </div>
-      </div>
-    </div>
-  </div>
-
-  <div class="conversation-skin-card-switcher" ng-if="panels.length >= 2">
-    <div class="conversation-skin-card-switcher-thumbnails-container">
-      <span ng-repeat="panelName in panels">
-        <a ng-click="setVisiblePanel(panelName)">
-          <img class="conversation-skin-card-switcher-thumbnail img-circle"
-               alt="<[panelName]>"
-               ng-src="<[getThumbnailSrc(panelName)]>"
-               ng-class="{'conversation-skin-card-switcher-thumbnail-active': isPanelVisible(panelName)}">
-        </a>
-      </span>
->>>>>>> b7e37c55
     </div>
   </div>
 
