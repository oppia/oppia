--- conflicted
+++ resolved
@@ -145,12 +145,7 @@
                     ng-click="clearHelpCard()" ng-if="!helpCardHasContinueButton">
             <i class="material-icons md-18">&#xE5CD;</i>
           </button>
-<<<<<<< HEAD
-          <div class="conversation-skin-help-card-content" angular-html-bind="helpCardHtml">
-          </div>
-=======
           <div class="conversation-skin-help-card-content" angular-html-bind="helpCardHtml"></div>
->>>>>>> 30b9d93c
           <br>
           <md-button class="oppia-learner-continue-button protractor-test-continue-to-next-card-button"
               focus-on="<[CONTINUE_BUTTON_FOCUS_LABEL]>"
