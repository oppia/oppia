--- conflicted
+++ resolved
@@ -19,17 +19,6 @@
  */
 
 oppia.controller('Signup', [
-<<<<<<< HEAD
-    '$scope', '$http', '$rootScope', '$modal', '$translate',
-    '$translatePartialLoader', 'warningsData', 'urlService',
-    'focusService',
-    function($scope, $http, $rootScope, $modal, $translate,
-             $translatePartialLoader, warningsData, urlService,
-             focusService) {
-
-  $translatePartialLoader.addPart('sign_up');
-  $translate.refresh();
-=======
     '$scope', '$http', '$rootScope', '$modal', '$translate', 'warningsData',
     'urlService', 'focusService',
     function($scope, $http, $rootScope, $modal, $translate,
@@ -44,7 +33,6 @@
    $rootScope.pageTitle = ($translate.instant('I18N_SIGNUP_PAGE_SUBTITLE') +
      ' - ' + $translate.instant('I18N_SIGNUP_PAGE_TITLE'));
   });
->>>>>>> aceed4f4
 
   var _SIGNUP_DATA_URL = '/signuphandler/data';
   $rootScope.loadingMessage = 'I18N_SIGNUP_LOADING';
@@ -96,11 +84,7 @@
         username: $scope.username
       }).success(function(data) {
         if (data.username_is_taken) {
-<<<<<<< HEAD
-          $scope.warningText = 'I18N_SIGNUP_ERROR_USERNAME_TAKEN'
-=======
           $scope.warningI18nCode = 'I18N_SIGNUP_ERROR_USERNAME_TAKEN'
->>>>>>> aceed4f4
         }
       });
     }
@@ -114,19 +98,6 @@
     var oppia = /oppia/i;
 
     if (!username) {
-<<<<<<< HEAD
-      $scope.warningText = 'I18N_SIGNUP_ERROR_NO_USERNAME';
-    } else if (username.indexOf(' ') !== -1) {
-      $scope.warningText = 'I18N_SIGNUP_ERROR_USERNAME_WITH_SPACES';
-    } else if (username.length > 50) {
-      $scope.warningText = 'I18N_SIGNUP_ERROR_USERNAME_MORE_50_CHARS';
-    } else if (!alphanumeric.test(username)) {
-      $scope.warningText = 'I18N_SIGNUP_ERROR_USERNAME_ONLY_ALPHANUM';
-    } else if (admin.test(username)) {
-      $scope.warningText = 'I18N_SIGNUP_ERROR_USERNAME_WITH_ADMIN';
-    } else if (oppia.test(username)) {
-      $scope.warningText = 'I18N_SIGNUP_ERROR_USERNAME_NOT_AVAILABLE';
-=======
       $scope.warningI18nCode = 'I18N_SIGNUP_ERROR_NO_USERNAME';
     } else if (username.indexOf(' ') !== -1) {
       $scope.warningI18nCode = 'I18N_SIGNUP_ERROR_USERNAME_WITH_SPACES';
@@ -138,7 +109,6 @@
       $scope.warningI18nCode = 'I18N_SIGNUP_ERROR_USERNAME_WITH_ADMIN';
     } else if (oppia.test(username)) {
       $scope.warningI18nCode = 'I18N_SIGNUP_ERROR_USERNAME_NOT_AVAILABLE';
->>>>>>> aceed4f4
     } else {
       $scope.warningI18nCode = '';
     }
