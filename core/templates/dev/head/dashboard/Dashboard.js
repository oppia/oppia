// Copyright 2014 The Oppia Authors. All Rights Reserved.
//
// Licensed under the Apache License, Version 2.0 (the "License");
// you may not use this file except in compliance with the License.
// You may obtain a copy of the License at
//
//      http://www.apache.org/licenses/LICENSE-2.0
//
// Unless required by applicable law or agreed to in writing, software
// distributed under the License is distributed on an "AS-IS" BASIS,
// WITHOUT WARRANTIES OR CONDITIONS OF ANY KIND, either express or implied.
// See the License for the specific language governing permissions and
// limitations under the License.

/**
 * @fileoverview Controllers for the creator dashboard.
 */

oppia.constant('EXPLORATION_DROPDOWN_STATS', {
  NEW_FEEDBACK: 'new_feedback',
  TOP_UNRESOLVED_ANSWERS: 'top_unresolved_answers'
});

oppia.constant('EXPLORATIONS_SORT_BY_KEYS', {
  TITLE: 'title',
  RATING: 'ratings',
  NUM_VIEWS: 'num_views',
  OPEN_FEEDBACK: 'num_open_threads',
  UNRESOLVED_ANSWERS: 'num_unresolved_answers',
  LAST_UPDATED: 'last_updated_msec'
});

oppia.constant('HUMAN_READABLE_EXPLORATIONS_SORT_BY_KEYS', {
  TITLE: 'Title',
  RATING: 'Average Rating',
  NUM_VIEWS: 'Total Plays',
  OPEN_FEEDBACK: 'Open Feedback',
  UNRESOLVED_ANSWERS: 'Unresolved Answers',
  LAST_UPDATED: 'Last Updated'
});

oppia.controller('Dashboard', [
  '$scope', '$rootScope', '$window', 'oppiaDatetimeFormatter', 'alertsService',
  'DashboardBackendApiService', 'RatingComputationService',
  'ExplorationCreationService', 'UrlInterpolationService', 'FATAL_ERROR_CODES',
  'EXPLORATION_DROPDOWN_STATS', 'EXPLORATIONS_SORT_BY_KEYS',
  'HUMAN_READABLE_EXPLORATIONS_SORT_BY_KEYS',
  function(
      $scope, $rootScope, $window, oppiaDatetimeFormatter, alertsService,
      DashboardBackendApiService, RatingComputationService,
      ExplorationCreationService, UrlInterpolationService, FATAL_ERROR_CODES,
      EXPLORATION_DROPDOWN_STATS, EXPLORATIONS_SORT_BY_KEYS,
      HUMAN_READABLE_EXPLORATIONS_SORT_BY_KEYS) {
    var EXP_PUBLISH_TEXTS = {
      defaultText: (
        'This exploration is private. Publish it to receive statistics.'),
      smText: 'Publish the exploration to receive statistics.'
    };

    $scope.explorationStats = {};
    $scope.activeExplorationId = '';
    // Keeps track of the sub-dropdown that is opened in the main exploration
    // dropdown.
    $scope.activeSubDropdown = '';

    $scope.EXPLORATION_DROPDOWN_STATS = EXPLORATION_DROPDOWN_STATS;
    $scope.EXPLORATIONS_SORT_BY_KEYS = EXPLORATIONS_SORT_BY_KEYS;
    $scope.HUMAN_READABLE_EXPLORATIONS_SORT_BY_KEYS = (
      HUMAN_READABLE_EXPLORATIONS_SORT_BY_KEYS);
    $scope.DEFAULT_TWITTER_SHARE_MESSAGE_DASHBOARD = (
      GLOBALS.DEFAULT_TWITTER_SHARE_MESSAGE_DASHBOARD);

    $scope.getAverageRating = RatingComputationService.computeAverageRating;
    $scope.createNewExploration = (
      ExplorationCreationService.createNewExploration);
    $scope.getLocaleAbbreviatedDatetimeString = (
      oppiaDatetimeFormatter.getLocaleAbbreviatedDatetimeString);

    $scope.emptyDashboardImgUrl = UrlInterpolationService.getStaticImageUrl(
      '/general/empty_dashboard.svg');

    $scope.activeTab = 'myExplorations';
    $scope.setActiveTab = function(newActiveTabName) {
      $scope.activeTab = newActiveTabName;
    };

    $scope.showExplorationEditor = function(explorationId) {
      $window.location = '/create/' + explorationId;
    };

<<<<<<< HEAD
    $scope.openExploration = function(status, explorationId) {
      if (status === 'private') {
        $scope.showExplorationEditor(explorationId);
      } else {
        DashboardBackendApiService.fetchExplorationStats(explorationId).then(
          function(response) {
            $scope.explorationStats[explorationId] = response;
          }, function(errorStatus) {
            if (FATAL_ERROR_CODES.indexOf(errorStatus) !== -1) {
              alertsService.addWarning(
                'Failed to get statistics for this exploration');
            }
          }
        );
        $scope.activeSubDropdown = '';
        $scope.activeExplorationId = (
          ($scope.activeExplorationId === explorationId) ? '' : explorationId);
      }
=======
    $scope.showCollectionEditor = function(collectionId) {
      $window.location = '/collection_editor/create/' + collectionId;
>>>>>>> 176baa1e
    };

    $scope.myExplorationsView = 'card';
    $scope.setMyExplorationsView = function(viewType) {
      $scope.myExplorationsView = viewType;
    };

    $scope.checkMobileView = function() {
      return ($window.innerWidth < 500);
    };

    $scope.updatesGivenScreenWidth = function() {
      if ($scope.checkMobileView()) {
        $scope.myExplorationsView = 'card';
        $scope.publishText = EXP_PUBLISH_TEXTS.smText;
      } else {
        $scope.publishText = EXP_PUBLISH_TEXTS.defaultText;
      }
    };

    $scope.activeExplorationIdOnMobile = function(explorationId) {
      return ($scope.checkMobileView() &&
              $scope.activeExplorationId === explorationId);
    };

    $scope.updatesGivenScreenWidth();
    angular.element($window).bind('resize', function() {
      $scope.updatesGivenScreenWidth();
    });

    // Used to toggle between the sub dropdowns that appear for displaying
    // statistics within the main dropdown for an exploration. The argument
    // 'type' can take values out of values of EXPLORATION_DROPDOWN_STATS.
    $scope.toggleSubDropdown = function(type, event) {
      event.stopPropagation();
      $scope.activeSubDropdown = (
        (type === $scope.activeSubDropdown) ? '' : type);
    };

    $scope.setExplorationsSortingOptions = function(sortType) {
      if (sortType === $scope.currentSortType) {
        $scope.isCurrentSortDescending = !$scope.isCurrentSortDescending;
      } else {
        $scope.currentSortType = sortType;
      }
    };

    $scope.sortByFunction = function(entity) {
      // This function is passed as a custom comparator function to `orderBy`,
      // so that special cases can be handled while sorting explorations.
      var value = entity[$scope.currentSortType];
      var DEFAULT_TEXT_EMPTY_TITLE = 'Untitled';
      if (entity.status === 'private') {
        if ($scope.currentSortType === EXPLORATIONS_SORT_BY_KEYS.TITLE) {
          return DEFAULT_TEXT_EMPTY_TITLE;
        } else if ($scope.currentSortType !==
                   EXPLORATIONS_SORT_BY_KEYS.LAST_UPDATED) {
          return (-1 * $scope.explorationsList.indexOf(entity));
        }
      } else if ($scope.currentSortType === EXPLORATIONS_SORT_BY_KEYS.RATING) {
        if (!$scope.getAverageRating(value)) {
          return (
            $scope.isCurrentSortDescending ?
              (-1 * $scope.explorationsList.indexOf(entity)) :
              $scope.explorationsList.indexOf(entity));
        }
        return $scope.getAverageRating(value);
      }
      return value;
    };

    $rootScope.loadingMessage = 'Loading';
    DashboardBackendApiService.fetchDashboardData().then(
      function(response) {
        $scope.currentSortType = EXPLORATIONS_SORT_BY_KEYS.OPEN_FEEDBACK;
        $scope.isCurrentSortDescending = true;
        $scope.explorationsList = response.explorations_list;
        $scope.collectionsList = response.collections_list;
        $scope.dashboardStats = response.dashboard_stats;
        $scope.lastWeekStats = response.last_week_stats;
        if ($scope.dashboardStats && $scope.lastWeekStats) {
          $scope.relativeChangeInTotalPlays = (
            $scope.dashboardStats.total_plays - $scope.lastWeekStats.total_plays
          );
        }
        $rootScope.loadingMessage = '';
      },
      function(errorStatus) {
        if (FATAL_ERROR_CODES.indexOf(errorStatus) !== -1) {
          alertsService.addWarning('Failed to get dashboard data');
        }
      }
    );
  }
]);<|MERGE_RESOLUTION|>--- conflicted
+++ resolved
@@ -88,7 +88,6 @@
       $window.location = '/create/' + explorationId;
     };
 
-<<<<<<< HEAD
     $scope.openExploration = function(status, explorationId) {
       if (status === 'private') {
         $scope.showExplorationEditor(explorationId);
@@ -107,10 +106,10 @@
         $scope.activeExplorationId = (
           ($scope.activeExplorationId === explorationId) ? '' : explorationId);
       }
-=======
+    };
+
     $scope.showCollectionEditor = function(collectionId) {
       $window.location = '/collection_editor/create/' + collectionId;
->>>>>>> 176baa1e
     };
 
     $scope.myExplorationsView = 'card';
