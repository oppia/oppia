--- conflicted
+++ resolved
@@ -23,13 +23,9 @@
   function(
       $scope, $rootScope, $window, oppiaDatetimeFormatter, alertsService,
       DashboardBackendApiService, RatingComputationService,
-<<<<<<< HEAD
       ExplorationCreationService, FATAL_ERROR_CODES, UrlInterpolationService) {
-=======
-      ExplorationCreationService, FATAL_ERROR_CODES) {
     $scope.DEFAULT_TWITTER_SHARE_MESSAGE_DASHBOARD = (
         GLOBALS.DEFAULT_TWITTER_SHARE_MESSAGE_DASHBOARD);
->>>>>>> 5c8a54af
     $scope.getAverageRating = RatingComputationService.computeAverageRating;
     $scope.createNewExploration = (
       ExplorationCreationService.createNewExploration);
