--- conflicted
+++ resolved
@@ -7,13 +7,9 @@
 {% block header_js %}
   {{ super() }}
   <script type="text/javascript">
-<<<<<<< HEAD
     GLOBALS.can_create_collections = JSON.parse('{{can_create_collections|js_string}}');
-    GLOBALS.DEFAULT_TWITTER_SHARE_MESSAGE_DASHBOARD = JSON.parse('{{DEFAULT_TWITTER_SHARE_MESSAGE_DASHBOARD|js_string}}');
-=======
     GLOBALS.DEFAULT_TWITTER_SHARE_MESSAGE_DASHBOARD = JSON.parse(
       '{{DEFAULT_TWITTER_SHARE_MESSAGE_DASHBOARD|js_string}}');
->>>>>>> 5915c38f
   </script>
 {% endblock header_js %}
 
