// Copyright 2014 The Oppia Authors. All Rights Reserved.
//
// Licensed under the Apache License, Version 2.0 (the "License");
// you may not use this file except in compliance with the License.
// You may obtain a copy of the License at
//
//      http://www.apache.org/licenses/LICENSE-2.0
//
// Unless required by applicable law or agreed to in writing, software
// distributed under the License is distributed on an "AS-IS" BASIS,
// WITHOUT WARRANTIES OR CONDITIONS OF ANY KIND, either express or implied.
// See the License for the specific language governing permissions and
// limitations under the License.

/**
 * @fileoverview Unit tests for custom filters.
 */

describe('Testing filters', function() {
  var filterNames = [
    'spacesToUnderscores',
    'underscoresToCamelCase',
    'camelCaseToHyphens',
    'truncate',
    'truncateAtFirstLine',
    'round1',
    'replaceInputsWithEllipses',
    'truncateAtFirstEllipsis',
    'wrapTextWithEllipsis',
    'parameterizeRuleDescription',
    'normalizeWhitespace',
    'convertToPlainText',
    'summarizeAnswerGroup',
    'summarizeDefaultOutcome',
    'summarizeNonnegativeNumber',
    'truncateAndCapitalize',
    'capitalize',
    'stripFormatting',
<<<<<<< HEAD
    'removeExtraLinesAndSpace'
=======
    'getAbbreviatedText',
    'removeExtraLines'
>>>>>>> 7b268cc2
  ];

  beforeEach(angular.mock.module('oppia'));

  it('should have all expected filters', inject(function($filter) {
    angular.forEach(filterNames, function(filterName) {
      expect($filter(filterName)).not.toEqual(null);
    });
  }));

  it('should convert spaces to underscores properly', inject(function($filter) {
    var filter = $filter('spacesToUnderscores');
    expect(filter('Test')).toEqual('Test');
    expect(filter('Test App')).toEqual('Test_App');
    expect(filter('Test App Two')).toEqual('Test_App_Two');
    expect(filter('Test  App')).toEqual('Test__App');
    expect(filter('  Test  App ')).toEqual('Test__App');
  }));

  it('should convert underscores to camelCase properly', inject(
    function($filter) {
      var filter = $filter('underscoresToCamelCase');
      expect(filter('Test')).toEqual('Test');
      expect(filter('test')).toEqual('test');
      expect(filter('test_app')).toEqual('testApp');
      expect(filter('Test_App_Two')).toEqual('TestAppTwo');
      expect(filter('test_App_Two')).toEqual('testAppTwo');
      expect(filter('test_app_two')).toEqual('testAppTwo');
      expect(filter('test__App')).toEqual('testApp');
      // Trailing underscores at the beginning and end should never happen --
      // they will give weird results.
      expect(filter('_test_App')).toEqual('TestApp');
      expect(filter('__Test_ App_')).toEqual('Test App_');
    }
  ));

  it('should convert camelCase to hyphens properly', inject(function($filter) {
    var filter = $filter('camelCaseToHyphens');
    expect(filter('test')).toEqual('test');
    expect(filter('testTest')).toEqual('test-test');
    expect(filter('testTestTest')).toEqual('test-test-test');
    expect(filter('aBaBCa')).toEqual('a-ba-b-ca');
    expect(filter('AbcDefGhi')).toEqual('abc-def-ghi');
  }));

  it('should round numbers to 1 decimal place', inject(function($filter) {
    var filter = $filter('round1');
    expect(filter(1)).toEqual(1.0);
    expect(filter(1.5)).toEqual(1.5);
    expect(filter(1.53)).toEqual(1.5);
    expect(filter(1.55)).toEqual(1.6);
  }));

  it('should convert {{...}} tags to ...', inject(function($filter) {
    var filter = $filter('replaceInputsWithEllipses');

    expect(filter('')).toEqual('');
    expect(filter(null)).toEqual('');
    expect(filter(undefined)).toEqual('');

    expect(filter('hello')).toEqual('hello');
    expect(filter('{{hello}}')).toEqual('...');
    expect(filter('{{hello}} and {{goodbye}}')).toEqual('... and ...');
    expect(filter('{{}}{{hello}}')).toEqual('{{}}...');
  }));

  it('should truncate a string when it first sees a \'...\'', inject(
    function($filter) {
      var filter = $filter('truncateAtFirstEllipsis');

      expect(filter('')).toEqual('');
      expect(filter(null)).toEqual('');
      expect(filter(undefined)).toEqual('');

      expect(filter('hello')).toEqual('hello');
      expect(filter('...')).toEqual('');
      expect(filter('say ... and ...')).toEqual('say ');
      expect(filter('... and ...')).toEqual('');
      expect(filter('{{}}...')).toEqual('{{}}');
    }
  ));

  it('should wrap text with ellipses based on its length', inject(
    function($filter) {
      var filter = $filter('wrapTextWithEllipsis');

      expect(filter('', 0)).toEqual('');
      expect(filter(null, 0)).toEqual(null);
      expect(filter(undefined, 0)).toEqual(undefined);

      expect(filter('testing', 0)).toEqual('testing');
      expect(filter('testing', 1)).toEqual('testing');
      expect(filter('testing', 2)).toEqual('testing');
      expect(filter('testing', 3)).toEqual('...');
      expect(filter('testing', 4)).toEqual('t...');
      expect(filter('testing', 7)).toEqual('testing');
      expect(filter('Long sentence which goes on and on.', 80)).toEqual(
        'Long sentence which goes on and on.');
      expect(filter('Long sentence which goes on and on.', 20)).toEqual(
        'Long sentence whi...');
      expect(filter('Sentence     with     long     spacing.', 20)).toEqual(
        'Sentence with lon...');
      expect(filter('With space before ellipsis.', 21)).toEqual(
        'With space before...');
    }
  ));

  it('should correctly normalize whitespace', inject(function($filter) {
    var filter = $filter('normalizeWhitespace');

    expect(filter('')).toEqual('');
    expect(filter(null)).toEqual(null);
    expect(filter(undefined)).toEqual(undefined);

    expect(filter('a')).toEqual('a');
    expect(filter('a  ')).toEqual('a');
    expect(filter('  a')).toEqual('a');
    expect(filter('  a  ')).toEqual('a');

    expect(filter('a  b ')).toEqual('a b');
    expect(filter('  a  b ')).toEqual('a b');
    expect(filter('  ab c ')).toEqual('ab c');
  }));

  it('should truncate multi-line text to the first non-empty line', inject(
    function($filter) {
      var filter = $filter('truncateAtFirstLine');

      expect(filter('')).toEqual('');
      expect(filter(null)).toEqual(null);
      expect(filter(undefined)).toEqual(undefined);

      expect(filter(' A   single line with spaces at either end. ')).toEqual(
        ' A   single line with spaces at either end. ');
      expect(filter('a\nb\nc')).toEqual('a...');
      expect(filter('Removes newline at end\n')).toEqual(
        'Removes newline at end');
      expect(filter('\nRemoves newline at beginning.')).toEqual(
        'Removes newline at beginning.');

      expect(filter('\n')).toEqual('');
      expect(filter('\n\n\n')).toEqual('');

      // Windows
      expect(filter('Single line\r\nWindows EOL')).toEqual('Single line...');
      expect(filter('Single line\u000D\u000AEOL')).toEqual('Single line...');
      expect(filter('Single line\x0D\x0AEOL')).toEqual('Single line...');
      expect(filter('Single line\u000D\x0AEOL')).toEqual('Single line...');
      expect(filter('Single line\x0D\u000AEOL')).toEqual('Single line...');

      // Mac
      expect(filter('Single line\rEOL')).toEqual('Single line...');
      expect(filter('Single line\u000DEOL')).toEqual('Single line...');
      expect(filter('Single line\x0DEOL')).toEqual('Single line...');

      // Linux
      expect(filter('Single line\nEOL')).toEqual('Single line...');
      expect(filter('Single line\u000AEOL')).toEqual('Single line...');
      expect(filter('Single line\x0AEOL')).toEqual('Single line...');

      // Vertical Tab
      expect(filter('Vertical Tab\vEOL')).toEqual('Vertical Tab...');
      expect(filter('Vertical Tab\u000BEOL')).toEqual('Vertical Tab...');
      expect(filter('Vertical Tab\x0BEOL')).toEqual('Vertical Tab...');

      // Form Feed
      expect(filter('Form Feed\fEOL')).toEqual('Form Feed...');
      expect(filter('Form Feed\u000CEOL')).toEqual('Form Feed...');
      expect(filter('Form Feed\x0CEOL')).toEqual('Form Feed...');

      // Next Line
      expect(filter('Next Line\u0085EOL')).toEqual('Next Line...');
      expect(filter('Next Line\x85EOL')).toEqual('Next Line...');

      // Line Separator
      expect(filter('Line Separator\u2028EOL')).toEqual('Line Separator...');

      // Paragraph Separator
      expect(filter('Paragraph Separator\u2029EOL')).toEqual(
        'Paragraph Separator...');
    }
  ));

  it(
    'should summarize large number to at most 4 s.f. and append metric prefix',
    inject(function($filter) {
      var filter = $filter('summarizeNonnegativeNumber');

      expect(filter(100)).toEqual(100);
      expect(filter(1720)).toEqual('1.7K');
      expect(filter(2306200)).toEqual('2.3M');

      expect(filter(12389654281)).toEqual('12.4B');
      expect(filter(897978581123)).toEqual('898.0B');
      expect(filter(476678)).toEqual('476.7K');
    }
  ));

  it(
    'should capitalize first letter and truncate string at a word break',
    inject(function($filter) {
      var filter = $filter('truncateAndCapitalize');

      // The first word always appears in the result.
      expect(filter('  remove new Line', 4)).toEqual('Remove...');
      expect(filter('remove New line', 4)).toEqual('Remove...');

      expect(filter('remove New line', 6)).toEqual('Remove...');

      expect(filter('  remove new Line', 10)).toEqual('Remove new...');
      expect(filter('remove New line', 10)).toEqual('Remove New...');

      expect(filter('  remove new Line', 15)).toEqual('Remove new Line');
      expect(filter('remove New line', 15)).toEqual('Remove New line');

      // Strings starting with digits are not affected by the capitalization.
      expect(filter(' 123456 a bc d', 12)).toEqual('123456 a bc...');

      // If the maximum number of characters is not specified, return
      // the whole input string with the first letter capitalized.
      expect(filter('capitalize first letter and truncate')).toEqual(
        'Capitalize first letter and truncate');
      expect(filter(
        'a single sentence with more than twenty one characters', 21
      )).toEqual('A single sentence...');

      expect(filter(
        'a single sentence with more than 21 characters and all will be shown'
      )).toEqual(
        'A single sentence with more than 21 characters and all will be shown');

      // If maximum characters is greater than objective length
      // return whole objective.
      expect(filter('please do not test empty string', 100)).toEqual(
        'Please do not test empty string');
    }
  ));

  it(
    'should remove all tags except img tags with the whitelisted classes',
    inject(function($filter) {
      var LINK_HTML = ('<li><a href="/wiki/1800" title="1800">1800</a></li>');
      var OPPIA_TABS = ('<img src="data:image/png;base64,' +
      'iVBORw0KGgoAAAANSUhEUgAABNQAAAFgCAIAAAD8SbMaAAAM' +
      'FWlDQ1BJQ0MgUHJvZmlsZQAASImV%0AlwdUk8kWx" ' +
      'class="oppia-noninteractive-tabs block-element" ' +
      'tab_contents-with-value="[{&amp;quot;title&amp;quot;:&amp;quot;' +
      'Hint introduction&amp;quot;,&amp;quot;content&amp;quot;:&amp;quot;' +
      'This set of tabs shows some hints.' +
      ' Click on the other tabs to display the relevant hints.&amp;quot;},' +
      '{&amp;quot;title&amp;quot;:&amp;quot;Hint 1&amp;quot;,' +
      '&amp;quot;content&amp;quot;:&amp;quot;This is a first hint.&amp;quot;}' +
      ',{&amp;quot;title&amp;quot;:&amp;quot;Hint 2&amp;quot;,' +
      '&amp;quot;content&amp;quot;:&amp;quot;&amp;lt;p&amp;gt;' +
      'Stuff and things&amp;lt;/p&amp;gt;&amp;quot;}]">');
      var OPPIA_IMG = ('<img src="image.png" ' +
      'class="oppia-noninteractive-image block-element" ' +
      'alt-with-value="&amp;quot;&amp;quot;" ' +
      'caption-with-value="&amp;quot;&amp;quot;" ' +
      'filepath-with-value="&amp;quot;DearIDPodcast_sm.png&amp;quot;">');
      var OPPIA_VIDEO = ('<img ' +
      'src="https://img.youtube.com/vi/JcPwIQ6GCj8/hqdefault.jpg" ' +
      'class="oppia-noninteractive-video block-element" ' +
      'video_id-with-value="" start-with-value="0" end-with-value="0" ' +
      'autoplay-with-value="false" exploration-id-with-value="">');
      var IMG_HTML = ('<a ' +
      'href="https://en.wikipedia.org/wiki/File:The_Purloined_Letter.jpg" ' +
      'class="image"><img alt="The Purloined Letter.jpg" ' +
      'src="https://upload.wikimedia.org/wikipedia/commons/thumb/6/65/' +
      'The_Purloined_Letter.jpg/220px-The_Purloined_Letter.jpg" width="220" ' +
      'height="178"></a>');
      var OTHER_TAG_LINK = ('<a href=""><img src="linkimage.jpg" ' +
      'class="other-tag"></a>');
      var INVALID_TAG_LINK = ('<a href="example.com" class="invalid-tag"></a>');
      var DANGEROUS_SCRIPT_IMG = ('<img src="w3javascript.gif" ' +
      'onload="loadImage()" width="100" height="132">');
      var DANGEROUS_NESTED_SCRIPT = ('<scr<script>ipt>alert(42);' +
      '</scr</script>ipt>');
      var NO_TAG = ('The quick brown fox jumps over the lazy dog.');
      var NON_IMAGE = ('<a href="example.com" ' +
      'class="oppia-noninteractive-link">Example.com</a>');
      var IMAGE_INVALID = ('<img src="linkimage.jpg" class="invalid-tag">');
      var BOLD_TEXT = ('In baseball, the Chicago Cubs defeat the Cleveland ' +
      'Indians to win the <b style="box-sizing: border-box; ' +
      'color: rgb(85, 85, 85); font-family: Roboto, Arial, sans-serif; ' +
      'font-size: 16px; font-style: normal; font-variant-ligatures: normal; ' +
      'font-variant-caps: normal; letter-spacing: normal; orphans: 2; ' +
      'text-align: left; text-indent: 0px; text-transform: none; ' +
      'white-space: normal; widows: 2; word-spacing: 0px; ' +
      '-webkit-text-stroke-width: 0px;">' +
      'World Series</b> for the first time since 1908.');
      var ITALIC_TEXT = ('<i style="box-sizing: border-box; ' +
      'color: rgb(85, 85, 85); font-family: Roboto, Arial, sans-serif; ' +
      'font-size: 16px; font-variant-ligatures: normal; ' +
      'font-variant-caps: normal; font-weight: normal; ' +
      'orphans: 2; text-align: left; text-indent: 0px; text-transform: none; ' +
      'white-space: normal; widows: 2; word-spacing: 0px; ' +
      '-webkit-text-stroke-width: 0px;">' +
      'MVP Ben Zobrist pictured</i>');
      var PARAGRAPH_TEXT = ('<p style="box-sizing: border-box; margin: 18px ' +
      '0px; line-height: 1.5; text-align: left; word-spacing: 0px; color: ' +
      'rgb(85, 85, 85); font-family: Roboto, Arial, sans-serif; font-size: ' +
      '16px; font-style: normal; font-variant-ligatures: normal; font-variant' +
      '-caps: normal; font-weight: 400; letter-spacing: normal; orphans: 2; ' +
      'text-indent: 0px; text-transform: none; white-space: normal; widows: ' +
      '2; -webkit-text-stroke-width: 0px; background-color: rgb(255, 255, ' +
      '255); text-decoration-style: initial; text-decoration-color: initial;' +
      '">Oppia makes it easy to create interactive lessons.</p>');
      var BREAKLINE_TEXT = ('<p style="box-sizing: border-box; margin: 0px ' +
      '0px 18px; line-height: 1.5; text-align: left; word-spacing: 0px; ' +
      'color: rgb(85, 85, 85); font-family: Roboto, Arial, sans-serif; ' +
      'font-size: 16px; font-style: normal; font-variant-ligatures: normal; ' +
      'font-variant-caps: normal; font-weight: 400; letter-spacing: normal; ' +
      'orphans: 2; text-indent: 0px; text-transform: none; white-space: ' +
      'normal; widows: 2; -webkit-text-stroke-width: 0px; background-color: ' +
      'rgb(255, 255, 255); text-decoration-style: initial; text-decoration-' +
      'color: initial;">Oppia makes it easy to create interactive lessons ' +
      '</p><p style="box-sizing: border-box; margin: 18px 0px; line-height: ' +
      '1.5; text-align: left; word-spacing: 0px; color: rgb(85, 85, 85); font' +
      '-family: Roboto, Arial, sans-serif; font-size: 16px; font-style: norma' +
      'l; font-variant-ligatures: normal; font-variant-caps: normal; font-wei' +
      'ght: 400; letter-spacing: normal; orphans: 2; text-indent: 0px; text-t' +
      'ransform: none; white-space: normal; widows: 2; -webkit-text-stroke-wi' +
      'dth: 0px; background-color: rgb(255, 255, 255); text-decoration-style' +
      ': initial; text-decoration-color: initial;"><br style="box-sizing: bor' +
      'der-box;"></p><p style="box-sizing: border-box; margin: 18px 0px 0px; ' +
      'line-height: 1.5; text-align: left; word-spacing: 0px; color: rgb(85, ' +
      '85, 85); font-family: Roboto, Arial, sans-serif; font-size: 16px; font' +
      '-style: normal; font-variant-ligatures: normal; font-variant-caps: nor' +
      'mal; font-weight: 400; letter-spacing: normal; orphans: 2; text-indent' +
      ': 0px; text-transform: none; white-space: normal; widows: 2; -webkit-' +
      'text-stroke-width: 0px; background-color: rgb(255, 255, 255); text-dec' +
      'oration-style: initial; text-decoration-color: initial;">that educate ' +
      'and engage.</p>');
      var whitelistedImgClasses = [
        'oppia-noninteractive-collapsible',
        'oppia-noninteractive-image',
        'oppia-noninteractive-link',
        'oppia-noninteractive-math',
        'oppia-noninteractive-tabs',
        'oppia-noninteractive-video',
        'other-tag'
      ];

      expect(
        $filter('stripFormatting')(LINK_HTML, whitelistedImgClasses)
      ).toEqual('1800');
      expect(
        $filter('stripFormatting')(IMG_HTML, whitelistedImgClasses)
      ).toEqual('');
      expect(
        $filter('stripFormatting')(OPPIA_TABS, whitelistedImgClasses)
      ).toEqual(OPPIA_TABS);
      expect(
        $filter('stripFormatting')(OPPIA_IMG, whitelistedImgClasses)
      ).toEqual(OPPIA_IMG);
      expect(
        $filter('stripFormatting')(OPPIA_VIDEO, whitelistedImgClasses)
      ).toEqual(OPPIA_VIDEO);
      expect(
        $filter('stripFormatting')(DANGEROUS_SCRIPT_IMG, whitelistedImgClasses)
      ).toEqual('');
      expect(
        $filter('stripFormatting')(OTHER_TAG_LINK, whitelistedImgClasses)
      ).toEqual('<img src="linkimage.jpg" class="other-tag">');
      expect(
        $filter('stripFormatting')(INVALID_TAG_LINK, whitelistedImgClasses)
      ).toEqual('');
      expect(
        $filter('stripFormatting')(
          DANGEROUS_NESTED_SCRIPT, whitelistedImgClasses)
      ).toEqual('ipt>alert(42);ipt>');
      expect(
        $filter('stripFormatting')(NO_TAG, whitelistedImgClasses)
      ).toEqual(NO_TAG);
      expect(
        $filter('stripFormatting')(NON_IMAGE, whitelistedImgClasses)
      ).toEqual('Example.com');
      expect(
        $filter('stripFormatting')(IMAGE_INVALID, whitelistedImgClasses)
      ).toEqual('');
      expect(
        $filter('stripFormatting')(BOLD_TEXT, whitelistedImgClasses)
      ).toEqual('In baseball, the Chicago Cubs defeat the Cleveland Indians ' +
      'to win the <b>World Series</b> for the first time since 1908.');
      expect(
        $filter('stripFormatting')(ITALIC_TEXT, whitelistedImgClasses)
      ).toEqual('<i>MVP Ben Zobrist pictured</i>');
      expect(
        $filter('stripFormatting')(PARAGRAPH_TEXT, whitelistedImgClasses)
      ).toEqual('<p>Oppia makes it easy to create interactive lessons.</p>');
      expect(
        $filter('stripFormatting')(BREAKLINE_TEXT, whitelistedImgClasses)
      ).toEqual('<p>Oppia makes it easy to create interactive lessons </p>' +
      '<p><br></p><p>that educate and engage.</p>');
    }
  ));

  it('should correctly capitalize strings', inject(function($filter) {
    var filter = $filter('capitalize');

    expect(filter('')).toEqual('');
    expect(filter(null)).toEqual(null);
    expect(filter(undefined)).toEqual(undefined);

    expect(filter('a')).toEqual('A');
    expect(filter('a  ')).toEqual('A');
    expect(filter('  a')).toEqual('A');
    expect(filter('  a  ')).toEqual('A');

    expect(filter('a  b ')).toEqual('A  b');
    expect(filter('  a  b ')).toEqual('A  b');
    expect(filter('  ab c ')).toEqual('Ab c');
    expect(filter('  only First lettEr is  Affected ')).toEqual(
      'Only First lettEr is  Affected');
  }));

  it('should not shorten the length of text', inject(function($filter) {
    expect($filter('getAbbreviatedText')('It will remain unchanged.', 50))
      .toBe('It will remain unchanged.');
    expect($filter('getAbbreviatedText')(
      'Itisjustaverylongsinglewordfortesting',
      50)).toBe('Itisjustaverylongsinglewordfortesting');
  }));

  it('should shorten the length of text', inject(function($filter) {
    expect($filter('getAbbreviatedText')(
      'It has to convert to a substring as it exceeds the character limit.',
      50)).toBe('It has to convert to a substring as it exceeds...');
    expect($filter('getAbbreviatedText')(
      'ItisjustaverylongsinglewordfortestinggetAbbreviatedText',
      50)).toBe('ItisjustaverylongsinglewordfortestinggetAbbreviate...');
    expect($filter('getAbbreviatedText')(
      'â, ??î or ôu🕧� n☁i✑💴++$-💯 ♓!🇪🚑🌚‼⁉4⃣od; /⏬®;😁☕😁:☝)😁😁😍1!@#',
      50)).toBe('â, ??î or ôu🕧� n☁i✑💴++$-💯 ♓!🇪🚑🌚‼⁉4⃣od;...');
    expect($filter('getAbbreviatedText')(
      'It is just a very long singlewordfortestinggetAbbreviatedText',
      50)).toBe('It is just a very long...');
  }));



  it('should get correct list of RTE components from HTML input',
    inject(function($filter) {
      var filter = $filter('formatRtePreview');
      expect(
        filter('<p>Text input</p>')
      ).toEqual('Text input');
      expect(
        filter('<p><oppia-noninteractive-math attr1=value1></oppia-' +
        'noninteractive-math>Text input</p>')
      ).toEqual('[Math] Text input');
      expect(
        filter('<p><oppia-noninteractive-math></oppia-noninteractive-math>' +
        'Text input<oppia-noninteractive-collapsible></oppia-noninteractive' +
        '-collapsible>Text input 2</p>')
      ).toEqual('[Math] Text input [Collapsible] Text input 2');
      expect(
        filter('<p><oppia-noninteractive-math></oppia-noninteractive-math>' +
        'Text&nbsp;input<sample_tag><oppia-noninteractive-collapsible>' +
        '</oppia-noninteractive-collapsible><a><sample_tag>Text input 2' +
        '</sample_tag></a></p>')
      ).toEqual('[Math] Text input [Collapsible] Text input 2');
      expect(
        filter('<oppia-noninteractive-math></oppia-noninteractive-math>' +
        'Text input<oppia-noninteractive-collapsible></oppia-noninteractive' +
        '-collapsible>Text input 2<oppia-noninteractive-image>' +
        '</oppia-noninteractive-image> Text Input 3 ')
      ).toEqual('[Math] Text input [Collapsible] Text input 2 [Image]  ' +
      'Text Input 3');
    }));

  it('should remove extra new lines and spaces', inject(function($filter) {
    var filter = $filter('removeExtraLinesAndSpace');

    expect(filter('<p><br></p>')).toEqual('');
    expect(filter('<p>abc</p>')).toEqual('<p>abc</p>');
    expect(filter('<p>abc</p><p><br></p><p>abc</p>')).toEqual(
      '<p>abc</p><p><br></p><p>abc</p>');
    expect(filter('<p>abc</p><p><br></p><p>abc</p><p><br></p>')).toEqual(
      '<p>abc</p><p><br></p><p>abc</p>');
    expect(filter(
      '<p>abc</p><p><br></p><p>abc</p><p><br></p><p><br></p>')).toEqual(
      '<p>abc</p><p><br></p><p>abc</p>');
    expect(filter(
      '<p>test</p><p><br></p><p>&nbsp;test</p><p><br></p><p>&nbsp; &nbsp;</p>'))
      .toEqual('<p>test</p><p><br></p><p>&nbsp;test</p>');
    expect(filter(
      '<p>test</p><p><br></p><p>&nbsp;test</p><p>&nbsp;&nbsp;</p>')).toEqual(
      '<p>test</p><p><br></p><p>&nbsp;test</p>');
    expect(filter(
      '<p>test</p><p><br></p><p>&nbsp;test</p><p>&nbsp; &nbsp;</p>')).toEqual(
      '<p>test</p><p><br></p><p>&nbsp;test</p>');
    expect(filter(null)).toEqual(null);
    expect(filter(undefined)).toEqual(undefined);
  }));

  it('should correctly display RTE components in Answer Group Header',
    inject(function($filter) {
      var ruleMath = {
        type: 'Equals',
        inputs: {
          x: 2
        }
      };
      var interactionIdMath = 'TextInput';
      var choicesMath = [
        {
          label: '<oppia-noninteractive-math raw_latex-with-value="&amp;quot;' +
            'x^3 - a x^2 - b x - c&amp;quot;"></oppia-noninteractive-math>',
          val: 0
        }, {
          label: '<oppia-noninteractive-math raw_latex-with-value="&amp;quot;' +
            'x^3 + (a+b+c)x^2 + (ab+bc+ca)x + abc&amp;quot;">' +
            '</oppia-noninteractive-math>',
          val: 1
        }, {
          label: '<oppia-noninteractive-math raw_latex-with-value="&amp;quot;' +
            'x^3 - (a+b+c)x^2 + (ab+bc+ca)x - abc&amp;quot;">' +
            '</oppia-noninteractive-math>',
          val: 2
        }, {
          label: '<oppia-noninteractive-math raw_latex-with-value="&amp;quot;' +
            'x^3 + (a+b+c)x^2 - (ab+bc+ca)x + abc&amp;quot;">' +
            '</oppia-noninteractive-math>',
          val: 3
        },
      ];

      var ruleMixed = {
        type: 'Equals',
        inputs: {
          x: 0
        }
      };
      var interactionIdMixed = 'TextInput';
      var choicesMixed = [
        {
          label: '<p><oppia-noninteractive-image alt-with-value="&amp;' +
            'quot;f&amp;quot;" caption-with-value="&amp;quot;&amp;quot;"' +
            'filepath-with-value="&amp;quot;img_20180112_170413_5jxq15ngmd' +
            '.png&amp;quot;"></oppia-noninteractive-image>This is a text ' +
            'input.</p><p><oppia-noninteractive-image alt-with-value="&amp;' +
            'quot;f&amp;quot;" caption-with-value="&amp;quot;&amp;quot;"' +
            'filepath-with-value="&amp;quot;img_20180112_170436_k7sz3xtvyy.' +
            'png&amp;quot;"></oppia-noninteractive-image></p><p><oppia-' +
            'noninteractive-link text-with-value="&amp;quot;&amp;quot;"' +
            'url-with-value="&amp;quot;https://www.example.com&amp;quot;">' +
            '</oppia-noninteractive-link><br><br></p>',
          val: 0
        }, {
          label: '<p><oppia-noninteractive-image alt-with-value="&amp;quot;' +
            'g&amp;quot;" caption-with-value="&amp;quot;&amp;quot;" filepath-' +
            'with-value="&amp;quot;img_20180112_170500_926cssn398.png&amp;' +
            'quot;"></oppia-noninteractive-image><br></p>',
          val: 1
        }
      ];

      expect($filter('convertToPlainText')($filter('formatRtePreview')(
        $filter('parameterizeRuleDescription')(ruleMath, interactionIdMath,
          choicesMath)))
      ).toEqual('is ' + 'equal to \'[Math]\'');

      expect($filter('convertToPlainText')($filter('formatRtePreview')(
        $filter('parameterizeRuleDescription')(ruleMixed, interactionIdMixed,
        choicesMixed)))
      ).toEqual('is ' + 'equal to \'[Image] This is a text ' +
        'input. [Image]  [Link]\'');
    }
  ));

  it('should correctly parameterize rule description filter',
    inject(function($filter) {
      var ruleMultipleChoice = {
        type: 'Equals',
        inputs: {
          x: 0
        }
      };
      var interactionIdMultipleChoice = 'TextInput';
      var choicesMultipleChoice = [
        {
          label: '$10 should not become $$10',
          val: 0
        }
      ];
      expect($filter('parameterizeRuleDescription')(ruleMultipleChoice,
        interactionIdMultipleChoice, choicesMultipleChoice)
      ).toEqual('is equal to \'$10 should not become $$10\'');

      choicesMultipleChoice = [
        {
          label: '$xyz should not become $$xyz',
          val: 0
        }
      ];
      expect($filter('parameterizeRuleDescription')(ruleMultipleChoice,
        interactionIdMultipleChoice, choicesMultipleChoice)
      ).toEqual('is equal to \'$xyz should not become $$xyz\'');
    }));
});<|MERGE_RESOLUTION|>--- conflicted
+++ resolved
@@ -36,12 +36,8 @@
     'truncateAndCapitalize',
     'capitalize',
     'stripFormatting',
-<<<<<<< HEAD
+    'getAbbreviatedText',
     'removeExtraLinesAndSpace'
-=======
-    'getAbbreviatedText',
-    'removeExtraLines'
->>>>>>> 7b268cc2
   ];
 
   beforeEach(angular.mock.module('oppia'));
