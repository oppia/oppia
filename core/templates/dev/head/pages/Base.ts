// Copyright 2014 The Oppia Authors. All Rights Reserved.
//
// Licensed under the Apache License, Version 2.0 (the "License");
// you may not use this file except in compliance with the License.
// You may obtain a copy of the License at
//
//      http://www.apache.org/licenses/LICENSE-2.0
//
// Unless required by applicable law or agreed to in writing, software
// distributed under the License is distributed on an "AS-IS" BASIS,
// WITHOUT WARRANTIES OR CONDITIONS OF ANY KIND, either express or implied.
// See the License for the specific language governing permissions and
// limitations under the License.

require('domain/sidebar/SidebarStatusService.ts');
require('domain/utilities/UrlInterpolationService.ts');
require('services/CsrfTokenService.ts');
require('services/contextual/DocumentAttributeCustomizationService.ts');
require('services/contextual/UrlService.ts');
<<<<<<< HEAD
=======
require('services/contextual/MetaTagCustomizationService.ts');
require('services/stateful/BackgroundMaskService.ts');
>>>>>>> b300849f

require('app.constants.ts');

/**
 * @fileoverview Oppia's base directive.
 */

var oppia = require('AppInit.ts').module;

<<<<<<< HEAD
oppia.controller('Base', [
  '$document', '$rootScope', '$scope', 'CsrfTokenService',
  'SidebarStatusService', 'UrlInterpolationService', 'UrlService', 'DEV_MODE',
  'SITE_NAME',
  function(
      $document, $rootScope, $scope, CsrfTokenService,
      SidebarStatusService, UrlInterpolationService, UrlService, DEV_MODE,
      SITE_NAME) {
    $scope.siteName = SITE_NAME;
    $scope.currentLang = 'en';
    $scope.pageUrl = UrlService.getCurrentLocation().href;
    $scope.getAssetUrl = function(path) {
      return UrlInterpolationService.getFullStaticAssetUrl(path);
    };
=======
oppia.directive('base', ['UrlInterpolationService', function(
    UrlInterpolationService) {
  return {
    restrict: 'E',
    scope: {},
    bindToController: {},
    templateUrl: UrlInterpolationService.getDirectiveTemplateUrl(
      '/pages/base.directive.html'),
    controllerAs: '$ctrl',
    controller: [
      '$document', '$http', '$rootScope', '$scope', 'AlertsService',
      'DocumentAttributeCustomizationService', 'BackgroundMaskService',
      'CsrfTokenService', 'MetaTagCustomizationService', 'SidebarStatusService',
      'UrlInterpolationService', 'UrlService', 'DEV_MODE',
      'SITE_FEEDBACK_FORM_URL', 'SITE_NAME',
      function($document, $http, $rootScope, $scope, AlertsService,
          DocumentAttributeCustomizationService, BackgroundMaskService,
          CsrfTokenService, MetaTagCustomizationService, SidebarStatusService,
          UrlInterpolationService, UrlService, DEV_MODE,
          SITE_FEEDBACK_FORM_URL, SITE_NAME) {
        var ctrl = this;
        $scope.AlertsService = AlertsService;
        $scope.currentLang = 'en';
        $scope.iframed = UrlService.isIframed();
        $scope.siteFeedbackFormUrl = SITE_FEEDBACK_FORM_URL;
        $scope.pageUrl = UrlService.getCurrentLocation().href;
        $scope.getAssetUrl = function(path) {
          return UrlInterpolationService.getFullStaticAssetUrl(path);
        };
>>>>>>> b300849f

        $rootScope.DEV_MODE = DEV_MODE;
        // If this is nonempty, the whole page goes into 'Loading...' mode.
        $rootScope.loadingMessage = '';

<<<<<<< HEAD
    CsrfTokenService.initializeToken();
=======
        $scope.isSidebarShown = SidebarStatusService.isSidebarShown;
        $scope.closeSidebarOnSwipe = SidebarStatusService.closeSidebar;

        $scope.isBackgroundMaskActive = BackgroundMaskService.isMaskActive;

        CsrfTokenService.initializeToken();
        MetaTagCustomizationService.addMetaTag('application-name', SITE_NAME);
>>>>>>> b300849f

        // Listener function to catch the change in language preference.
        $rootScope.$on('$translateChangeSuccess', function(evt, response) {
          $scope.currentLang = response.language;
        });

<<<<<<< HEAD
    // TODO(sll): use 'touchstart' for mobile.
    $document.on('click', function() {
      SidebarStatusService.onDocumentClick();
      $scope.$apply();
    });
  }
]);
=======
        DocumentAttributeCustomizationService.addAttribute('lang', $scope.currentLang);

        // TODO(sll): use 'touchstart' for mobile.
        $document.on('click', function() {
          SidebarStatusService.onDocumentClick();
          $scope.$apply();
        });

        $scope.skipToMainContent = function() {
          var mainContentElement = document.getElementById('oppia-main-content');

          if (!mainContentElement) {
            throw Error('Variable mainContentElement is undefined.');
          }
          mainContentElement.tabIndex = -1;
          mainContentElement.scrollIntoView();
          mainContentElement.focus();
        };
      }
    ]};
}]);
>>>>>>> b300849f
<|MERGE_RESOLUTION|>--- conflicted
+++ resolved
@@ -17,11 +17,6 @@
 require('services/CsrfTokenService.ts');
 require('services/contextual/DocumentAttributeCustomizationService.ts');
 require('services/contextual/UrlService.ts');
-<<<<<<< HEAD
-=======
-require('services/contextual/MetaTagCustomizationService.ts');
-require('services/stateful/BackgroundMaskService.ts');
->>>>>>> b300849f
 
 require('app.constants.ts');
 
@@ -31,13 +26,14 @@
 
 var oppia = require('AppInit.ts').module;
 
-<<<<<<< HEAD
 oppia.controller('Base', [
   '$document', '$rootScope', '$scope', 'CsrfTokenService',
+  'DocumentAttributeCustomizationService', 'MetaTagCustomizationService',
   'SidebarStatusService', 'UrlInterpolationService', 'UrlService', 'DEV_MODE',
   'SITE_NAME',
   function(
       $document, $rootScope, $scope, CsrfTokenService,
+      DocumentAttributeCustomizationService, MetaTagCustomizationService,
       SidebarStatusService, UrlInterpolationService, UrlService, DEV_MODE,
       SITE_NAME) {
     $scope.siteName = SITE_NAME;
@@ -46,87 +42,25 @@
     $scope.getAssetUrl = function(path) {
       return UrlInterpolationService.getFullStaticAssetUrl(path);
     };
-=======
-oppia.directive('base', ['UrlInterpolationService', function(
-    UrlInterpolationService) {
-  return {
-    restrict: 'E',
-    scope: {},
-    bindToController: {},
-    templateUrl: UrlInterpolationService.getDirectiveTemplateUrl(
-      '/pages/base.directive.html'),
-    controllerAs: '$ctrl',
-    controller: [
-      '$document', '$http', '$rootScope', '$scope', 'AlertsService',
-      'DocumentAttributeCustomizationService', 'BackgroundMaskService',
-      'CsrfTokenService', 'MetaTagCustomizationService', 'SidebarStatusService',
-      'UrlInterpolationService', 'UrlService', 'DEV_MODE',
-      'SITE_FEEDBACK_FORM_URL', 'SITE_NAME',
-      function($document, $http, $rootScope, $scope, AlertsService,
-          DocumentAttributeCustomizationService, BackgroundMaskService,
-          CsrfTokenService, MetaTagCustomizationService, SidebarStatusService,
-          UrlInterpolationService, UrlService, DEV_MODE,
-          SITE_FEEDBACK_FORM_URL, SITE_NAME) {
-        var ctrl = this;
-        $scope.AlertsService = AlertsService;
-        $scope.currentLang = 'en';
-        $scope.iframed = UrlService.isIframed();
-        $scope.siteFeedbackFormUrl = SITE_FEEDBACK_FORM_URL;
-        $scope.pageUrl = UrlService.getCurrentLocation().href;
-        $scope.getAssetUrl = function(path) {
-          return UrlInterpolationService.getFullStaticAssetUrl(path);
-        };
->>>>>>> b300849f
 
-        $rootScope.DEV_MODE = DEV_MODE;
-        // If this is nonempty, the whole page goes into 'Loading...' mode.
-        $rootScope.loadingMessage = '';
+    $rootScope.DEV_MODE = DEV_MODE;
+    // If this is nonempty, the whole page goes into 'Loading...' mode.
+    $rootScope.loadingMessage = '';
 
-<<<<<<< HEAD
     CsrfTokenService.initializeToken();
-=======
-        $scope.isSidebarShown = SidebarStatusService.isSidebarShown;
-        $scope.closeSidebarOnSwipe = SidebarStatusService.closeSidebar;
+    MetaTagCustomizationService.addMetaTag('application-name', SITE_NAME);
 
-        $scope.isBackgroundMaskActive = BackgroundMaskService.isMaskActive;
+    // Listener function to catch the change in language preference.
+    $rootScope.$on('$translateChangeSuccess', function(evt, response) {
+      $scope.currentLang = response.language;
+    });
 
-        CsrfTokenService.initializeToken();
-        MetaTagCustomizationService.addMetaTag('application-name', SITE_NAME);
->>>>>>> b300849f
+    DocumentAttributeCustomizationService.addAttribute('lang', $scope.currentLang);
 
-        // Listener function to catch the change in language preference.
-        $rootScope.$on('$translateChangeSuccess', function(evt, response) {
-          $scope.currentLang = response.language;
-        });
-
-<<<<<<< HEAD
     // TODO(sll): use 'touchstart' for mobile.
     $document.on('click', function() {
       SidebarStatusService.onDocumentClick();
       $scope.$apply();
     });
   }
-]);
-=======
-        DocumentAttributeCustomizationService.addAttribute('lang', $scope.currentLang);
-
-        // TODO(sll): use 'touchstart' for mobile.
-        $document.on('click', function() {
-          SidebarStatusService.onDocumentClick();
-          $scope.$apply();
-        });
-
-        $scope.skipToMainContent = function() {
-          var mainContentElement = document.getElementById('oppia-main-content');
-
-          if (!mainContentElement) {
-            throw Error('Variable mainContentElement is undefined.');
-          }
-          mainContentElement.tabIndex = -1;
-          mainContentElement.scrollIntoView();
-          mainContentElement.focus();
-        };
-      }
-    ]};
-}]);
->>>>>>> b300849f
+]);