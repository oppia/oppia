// Copyright 2014 The Oppia Authors. All Rights Reserved.
//
// Licensed under the Apache License, Version 2.0 (the "License");
// you may not use this file except in compliance with the License.
// You may obtain a copy of the License at
//
//      http://www.apache.org/licenses/LICENSE-2.0
//
// Unless required by applicable law or agreed to in writing, software
// distributed under the License is distributed on an "AS-IS" BASIS,
// WITHOUT WARRANTIES OR CONDITIONS OF ANY KIND, either express or implied.
// See the License for the specific language governing permissions and
// limitations under the License.

require('domain/sidebar/SidebarStatusService.ts');
require('domain/utilities/UrlInterpolationService.ts');
require('services/AlertsService.ts');
require('services/CsrfTokenService.ts');
require('services/contextual/DocumentAttributeCustomizationService.ts');
require('services/contextual/MetaTagCustomizationService.ts');
require('services/contextual/UrlService.ts');

require('app.constants.ts');

/**
 * @fileoverview Oppia's base controller.
 */

angular.module('oppia').controller('Base', [
<<<<<<< HEAD
  '$document', '$rootScope', '$scope', 'AlertsService', 'CsrfTokenService',
=======
  '$document', '$rootScope', '$scope', 'CsrfTokenService',
  'DocumentAttributeCustomizationService', 'MetaTagCustomizationService',
>>>>>>> a62d0894
  'SidebarStatusService', 'UrlInterpolationService', 'UrlService', 'DEV_MODE',
  'SITE_FEEDBACK_FORM_URL', 'SITE_NAME',
  function(
<<<<<<< HEAD
      $document, $rootScope, $scope, AlertsService, CsrfTokenService,
=======
      $document, $rootScope, $scope, CsrfTokenService,
      DocumentAttributeCustomizationService, MetaTagCustomizationService,
>>>>>>> a62d0894
      SidebarStatusService, UrlInterpolationService, UrlService, DEV_MODE,
      SITE_FEEDBACK_FORM_URL, SITE_NAME) {
    $scope.siteName = SITE_NAME;
    $scope.currentLang = 'en';
    $scope.pageUrl = UrlService.getCurrentLocation().href;
    $scope.getAssetUrl = function(path) {
      return UrlInterpolationService.getFullStaticAssetUrl(path);
    };

    $scope.AlertsService = AlertsService;
    $rootScope.DEV_MODE = DEV_MODE;
    // If this is nonempty, the whole page goes into 'Loading...' mode.
    $rootScope.loadingMessage = '';

    CsrfTokenService.initializeToken();
    MetaTagCustomizationService.addMetaTags([
      {
        propertyType: 'name',
        propertyValue: 'application-name',
        content: SITE_NAME
      },
      {
        propertyType: 'name',
        propertyValue: 'msapplication-square310x310logo',
        content: $scope.getAssetUrl(
          '/assets/images/logo/msapplication-large.png')
      },
      {
        propertyType: 'name',
        propertyValue: 'msapplication-wide310x150logo',
        content: $scope.getAssetUrl(
          '/assets/images/logo/msapplication-wide.png')
      },
      {
        propertyType: 'name',
        propertyValue: 'msapplication-square150x150logo',
        content: $scope.getAssetUrl(
          '/assets/images/logo/msapplication-square.png')
      },
      {
        propertyType: 'name',
        propertyValue: 'msapplication-square70x70logo',
        content: $scope.getAssetUrl(
          '/assets/images/logo/msapplication-tiny.png')
      },
      {
        propertyType: 'property',
        propertyValue: 'og:url',
        content: $scope.pageUrl
      },
      {
        propertyType: 'property',
        propertyValue: 'og:image',
        content: $scope.getAssetUrl('/assets/images/logo/288x288_logo_mint.png')
      }
    ]);

    // Listener function to catch the change in language preference.
    $rootScope.$on('$translateChangeSuccess', function(evt, response) {
      $scope.currentLang = response.language;
    });

<<<<<<< HEAD
    $scope.siteFeedbackFormUrl = SITE_FEEDBACK_FORM_URL;
    $scope.isSidebarShown = SidebarStatusService.isSidebarShown;
    $scope.closeSidebarOnSwipe = SidebarStatusService.closeSidebar;

    $scope.skipToMainContent = function() {
      var mainContentElement = document.getElementById(
        'oppia-main-content');

      if (!mainContentElement) {
        throw Error('Variable mainContentElement is undefined.');
      }
      mainContentElement.tabIndex = -1;
      mainContentElement.scrollIntoView();
      mainContentElement.focus();
    };
=======
    DocumentAttributeCustomizationService.addAttribute(
      'lang', $scope.currentLang);

>>>>>>> a62d0894
    // TODO(sll): use 'touchstart' for mobile.
    $document.on('click', function() {
      SidebarStatusService.onDocumentClick();
      $scope.$apply();
    });
  }
]);<|MERGE_RESOLUTION|>--- conflicted
+++ resolved
@@ -27,21 +27,13 @@
  */
 
 angular.module('oppia').controller('Base', [
-<<<<<<< HEAD
   '$document', '$rootScope', '$scope', 'AlertsService', 'CsrfTokenService',
-=======
-  '$document', '$rootScope', '$scope', 'CsrfTokenService',
   'DocumentAttributeCustomizationService', 'MetaTagCustomizationService',
->>>>>>> a62d0894
   'SidebarStatusService', 'UrlInterpolationService', 'UrlService', 'DEV_MODE',
   'SITE_FEEDBACK_FORM_URL', 'SITE_NAME',
   function(
-<<<<<<< HEAD
       $document, $rootScope, $scope, AlertsService, CsrfTokenService,
-=======
-      $document, $rootScope, $scope, CsrfTokenService,
       DocumentAttributeCustomizationService, MetaTagCustomizationService,
->>>>>>> a62d0894
       SidebarStatusService, UrlInterpolationService, UrlService, DEV_MODE,
       SITE_FEEDBACK_FORM_URL, SITE_NAME) {
     $scope.siteName = SITE_NAME;
@@ -104,7 +96,6 @@
       $scope.currentLang = response.language;
     });
 
-<<<<<<< HEAD
     $scope.siteFeedbackFormUrl = SITE_FEEDBACK_FORM_URL;
     $scope.isSidebarShown = SidebarStatusService.isSidebarShown;
     $scope.closeSidebarOnSwipe = SidebarStatusService.closeSidebar;
@@ -120,11 +111,9 @@
       mainContentElement.scrollIntoView();
       mainContentElement.focus();
     };
-=======
     DocumentAttributeCustomizationService.addAttribute(
       'lang', $scope.currentLang);
 
->>>>>>> a62d0894
     // TODO(sll): use 'touchstart' for mobile.
     $document.on('click', function() {
       SidebarStatusService.onDocumentClick();
