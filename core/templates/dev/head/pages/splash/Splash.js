// Copyright 2014 The Oppia Authors. All Rights Reserved.
//
// Licensed under the Apache License, Version 2.0 (the "License");
// you may not use this file except in compliance with the License.
// You may obtain a copy of the License at
//
//      http://www.apache.org/licenses/LICENSE-2.0
//
// Unless required by applicable law or agreed to in writing, software
// distributed under the License is distributed on an "AS-IS" BASIS,
// WITHOUT WARRANTIES OR CONDITIONS OF ANY KIND, either express or implied.
// See the License for the specific language governing permissions and
// limitations under the License.

/**
 * @fileoverview Data and controllers for the Oppia splash page.
 */

oppia.controller('Splash', [
<<<<<<< HEAD
  '$scope', '$rootScope', '$timeout', '$window', 'siteAnalyticsService',
  'UrlInterpolationService', 'UserService',
  function($scope, $rootScope, $timeout, $window, siteAnalyticsService,
      UrlInterpolationService, UserService) {
    $rootScope.loadingMessage = 'Loading';
    UserService.getUserInfoAsync().then(function(userInfo) {
      $scope.userIsLoggedIn = userInfo.user_is_logged_in;
      $rootScope.loadingMessage = '';
    });
=======
  '$scope', '$timeout', '$window', 'SiteAnalyticsService',
  'UrlInterpolationService',
  function($scope, $timeout, $window, SiteAnalyticsService,
      UrlInterpolationService) {
    $scope.userIsLoggedIn = GLOBALS.userIsLoggedIn;
>>>>>>> d37b1e0c
    $scope.getStaticImageUrl = UrlInterpolationService.getStaticImageUrl;
    $scope.getStaticSubjectImageUrl = function(subjectName) {
      return UrlInterpolationService.getStaticImageUrl('/subjects/' +
        subjectName + '.svg');
    };

    $scope.onRedirectToLogin = function(destinationUrl) {
      SiteAnalyticsService.registerStartLoginEvent(
        'splashPageCreateExplorationButton');
      $timeout(function() {
        $window.location = destinationUrl;
      }, 150);
      return false;
    };

    $scope.onClickBrowseLibraryButton = function() {
      SiteAnalyticsService.registerClickBrowseLibraryButtonEvent();
      $timeout(function() {
        $window.location = '/library';
      }, 150);
      return false;
    };

    $scope.onClickCreateExplorationButton = function() {
      SiteAnalyticsService.registerClickCreateExplorationButtonEvent();
      $timeout(function() {
        $window.location = '/creator_dashboard?mode=create';
      }, 150);
      return false;
    };
  }
]);<|MERGE_RESOLUTION|>--- conflicted
+++ resolved
@@ -17,7 +17,6 @@
  */
 
 oppia.controller('Splash', [
-<<<<<<< HEAD
   '$scope', '$rootScope', '$timeout', '$window', 'siteAnalyticsService',
   'UrlInterpolationService', 'UserService',
   function($scope, $rootScope, $timeout, $window, siteAnalyticsService,
@@ -27,13 +26,6 @@
       $scope.userIsLoggedIn = userInfo.user_is_logged_in;
       $rootScope.loadingMessage = '';
     });
-=======
-  '$scope', '$timeout', '$window', 'SiteAnalyticsService',
-  'UrlInterpolationService',
-  function($scope, $timeout, $window, SiteAnalyticsService,
-      UrlInterpolationService) {
-    $scope.userIsLoggedIn = GLOBALS.userIsLoggedIn;
->>>>>>> d37b1e0c
     $scope.getStaticImageUrl = UrlInterpolationService.getStaticImageUrl;
     $scope.getStaticSubjectImageUrl = function(subjectName) {
       return UrlInterpolationService.getStaticImageUrl('/subjects/' +
