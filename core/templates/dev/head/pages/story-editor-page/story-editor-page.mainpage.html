--- conflicted
+++ resolved
@@ -11,24 +11,7 @@
 {% endblock local_top_nav_options %}
 
 {% block content %}
-<<<<<<< HEAD
-  <div ng-controller="StoryEditor" class="story-editor">
-    <button class="btn btn-primary back-to-topic-button protractor-test-return-to-topic-button"
-            ng-click="returnToTopicEditorPage()">
-      <i class="fas fa-arrow-left"></i> &nbsp;Return to topic
-    </button>
-    <story-editor></story-editor>
-  </div>
-
-  <style>
-    .story-editor .back-to-topic-button {
-      margin-top: 1.5%;
-      margin-left: 10%;
-    }
-  </style>
-=======
   <story-editor-page></story-editor-page>
->>>>>>> 7b41c1a4
 {% endblock content %}
 
 {% block footer_js %}
