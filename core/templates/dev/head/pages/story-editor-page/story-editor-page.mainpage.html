--- conflicted
+++ resolved
@@ -1,16 +1,12 @@
 <!DOCTYPE html>
 <html ng-app="oppia" itemscope itemtype="http://schema.org/Organization">
   <head>
-<<<<<<< HEAD
     @require('../../base_components/base-components.mainpage.html', {"title": "Oppia"})
-=======
-    @require('../../base_components/header.html', {"title": "Oppia"})
     <script>
       var GLOBALS = {
         INTERACTION_SPECS: JSON.parse('{{INTERACTION_SPECS|js_string}}')
       };
     </script>
->>>>>>> 1a0f5b53
   </head>
 
   <body>
