--- conflicted
+++ resolved
@@ -47,28 +47,16 @@
         '$scope', '$q', '$uibModal', '$window',
         'AlertsService', 'TopicEditorStateService', 'QuestionCreationService',
         'UrlService', 'EditableQuestionBackendApiService',
-<<<<<<< HEAD
         'EditableSkillBackendApiService', 'MisconceptionObjectFactory',
         'QuestionObjectFactory', 'QuestionsListService',
-        'QuestionSuggestionObjectFactory', 'SuggestionThreadObjectFactory',
-=======
-        'EditableSkillBackendApiService',
-        'MisconceptionObjectFactory', 'QuestionObjectFactory',
->>>>>>> a614c6ba
         'EVENT_QUESTION_SUMMARIES_INITIALIZED', 'StateEditorService',
         'QuestionUndoRedoService', 'UndoRedoService',
         'NUM_QUESTIONS_PER_PAGE', function(
             $scope, $q, $uibModal, $window,
             AlertsService, TopicEditorStateService, QuestionCreationService,
             UrlService, EditableQuestionBackendApiService,
-<<<<<<< HEAD
             EditableSkillBackendApiService, MisconceptionObjectFactory,
             QuestionObjectFactory, QuestionsListService,
-            QuestionSuggestionObjectFactory, SuggestionThreadObjectFactory,
-=======
-            EditableSkillBackendApiService,
-            MisconceptionObjectFactory, QuestionObjectFactory,
->>>>>>> a614c6ba
             EVENT_QUESTION_SUMMARIES_INITIALIZED, StateEditorService,
             QuestionUndoRedoService, UndoRedoService,
             NUM_QUESTIONS_PER_PAGE) {
