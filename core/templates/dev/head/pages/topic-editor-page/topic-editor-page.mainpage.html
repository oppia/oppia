<!DOCTYPE html>
<html ng-app="oppia" lang="<[currentLang]>" ng-controller="Base" itemscope itemtype="http://schema.org/Organization">
  <head>
    @require('../../base_components/header.html', {"title": "Oppia"})
    <script>
      var GLOBALS = {
        ADDITIONAL_ANGULAR_MODULES: JSON.parse(
          '{{additional_angular_modules|js_string}}'),
        GCS_RESOURCE_BUCKET_NAME: JSON.parse(
          '{{GCS_RESOURCE_BUCKET_NAME|js_string}}'),
        DEFAULT_OBJECT_VALUES: JSON.parse(
          '{{DEFAULT_OBJECT_VALUES|js_string}}'),
        INTERACTION_SPECS: JSON.parse('{{INTERACTION_SPECS|js_string}}'),
      };
    </script>
  </head>
  <body>
<<<<<<< HEAD
=======
    <service-bootstrap></service-bootstrap>
>>>>>>> 22567be3
    <base-content>
      <navbar-breadcrumb>
        <topic-editor-navbar-breadcrumb>
        </topic-editor-navbar-breadcrumb>
      </navbar-breadcrumb>

      <nav-options>
        <topic-editor-navbar>
        </topic-editor-navbar>
      </nav-options>

      <content>
        <topic-editor-page></topic-editor-page>
      </content>

      <page-footer></page-footer>
    </base-content>
    <script src="/third_party/static/ckeditor-4.9.2/ckeditor.js"></script>
    <script src="/templates/dev/head/mathjaxConfig.js"></script>
    <script src="/third_party/static/MathJax-2.7.5/MathJax.js?config=TeX-AMS-MML_HTMLorMML"></script>
    @require('../footer_js_libs.html')
    {{ interaction_templates }}
    {{ dependencies_html }}
  </body>
</html><|MERGE_RESOLUTION|>--- conflicted
+++ resolved
@@ -15,10 +15,7 @@
     </script>
   </head>
   <body>
-<<<<<<< HEAD
-=======
     <service-bootstrap></service-bootstrap>
->>>>>>> 22567be3
     <base-content>
       <navbar-breadcrumb>
         <topic-editor-navbar-breadcrumb>
