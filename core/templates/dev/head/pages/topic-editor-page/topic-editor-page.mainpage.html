--- conflicted
+++ resolved
@@ -37,10 +37,5 @@
     <script src="/templates/dev/head/mathjaxConfig.js"></script>
     <script src="/third_party/static/MathJax-2.7.5/MathJax.js?config=TeX-AMS-MML_HTMLorMML"></script>
     @require('../footer_js_libs.html')
-<<<<<<< HEAD
-    {{ interaction_templates }}
-=======
-    {{ dependencies_html }}
->>>>>>> 7ff8dcd6
   </body>
 </html>