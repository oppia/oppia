--- conflicted
+++ resolved
@@ -25,14 +25,9 @@
   'ADMIN_TOPICS_CSV_DOWNLOAD_HANDLER_URL', '/admintopicscsvdownloadhandler');
 
 oppia.controller('Admin', [
-<<<<<<< HEAD
   '$scope', '$location', 'AdminRouterService', 'DEV_MODE',
   function($scope, $location, AdminRouterService, DEV_MODE) {
     $scope.username = GLOBALS.USERNAME;
-=======
-  '$scope', '$http', '$location', 'AdminRouterService', 'DEV_MODE',
-  function($scope, $http, $location, AdminRouterService, DEV_MODE) {
->>>>>>> c77b54ad
     $scope.userEmail = GLOBALS.USER_EMAIL;
     $scope.logoutUrl = GLOBALS.LOGOUT_URL;
     $scope.inDevMode = DEV_MODE;
