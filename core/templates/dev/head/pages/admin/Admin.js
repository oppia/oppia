// Copyright 2014 The Oppia Authors. All Rights Reserved.
//
// Licensed under the Apache License, Version 2.0 (the "License");
// you may not use this file except in compliance with the License.
// You may obtain a copy of the License at
//
//      http://www.apache.org/licenses/LICENSE-2.0
//
// Unless required by applicable law or agreed to in writing, software
// distributed under the License is distributed on an "AS-IS" BASIS,
// WITHOUT WARRANTIES OR CONDITIONS OF ANY KIND, either express or implied.
// See the License for the specific language governing permissions and
// limitations under the License.

/**
 * @fileoverview Data and controllers for the Oppia admin page.
 */

oppia.constant('ADMIN_TAB_URLS', {
  ACTIVITIES: '#activities',
  JOBS: '#jobs',
  CONFIG: '#config',
  MISC: '#misc'
});

oppia.controller('Admin', [
  '$scope', '$http', 'UrlInterpolationService', 'ADMIN_TAB_URLS',
  function($scope, $http, UrlInterpolationService, ADMIN_TAB_URLS) {
    var ADMIN_JOB_OUTPUT_URL_PREFIX = '/adminjoboutput';
    var ADMIN_HANDLER_URL = '/adminhandler';
    var ADMIN_TOPICS_CSV_DOWNLOAD_HANDLER_URL = (
      '/admintopicscsvdownloadhandler');

    $scope.message = '';
    $scope.configProperties = {};

    $scope.ADMIN_TAB_URLS = ADMIN_TAB_URLS;
    $scope.currentTab = $scope.ADMIN_TAB_URLS.ACTIVITIES;
    $scope.logoWhiteImgUrl = UrlInterpolationService.getStaticImageUrl(
      '/logo/288x128_logo_white.png');

<<<<<<< HEAD
    $scope.TAB_ACTIVITIES = 'TAB_ACTIVITIES';
    $scope.TAB_JOBS = 'TAB_JOBS';
    $scope.TAB_CONFIG = 'TAB_CONFIG';
    $scope.TAB_MISC = 'TAB_MISC';
    $scope.JOBS_URL = '#jobs';
    $scope.CONFIG_URL = '#config';
    $scope.MISC_URL = '#misc';
    $scope.ACTIVITIES_URL = '#activities';

    $scope.currentTab = $scope.TAB_ACTIVITIES;

    var cleanup = $scope.$watch(function() {
=======
    $scope.$watch(function() {
>>>>>>> dcaaafa8
      return window.location.hash;
    }, function(newHash) {
      for (var url in $scope.ADMIN_TAB_URLS) {
        if ($scope.ADMIN_TAB_URLS[url] === newHash) {
          $scope.currentTab = newHash;
          break;
        }
      }
    });
    $scope.$on('$destroy', cleanup);

    $scope.showTab = function(hash) {
      if (hash !== window.location.hash) {
        $scope.currentTab = hash;
      }
    };

    $scope.showJobOutput = false;
    $scope.getJobOutput = function(jobId) {
      var adminJobOutputUrl = ADMIN_JOB_OUTPUT_URL_PREFIX + '?job_id=' + jobId;
      $http.get(adminJobOutputUrl).then(function(response) {
        $scope.showJobOutput = true;
        $scope.jobOutput = response.data.output;
        window.scrollTo(0, document.body.scrollHeight);
      });
    };

    $scope.profileDropdownIsActive = false;
    $scope.onMouseoverProfilePictureOrDropdown = function(evt) {
      angular.element(evt.currentTarget).parent().addClass('open');
      $scope.profileDropdownIsActive = true;
    };

    $scope.onMouseoutProfilePictureOrDropdown = function(evt) {
      angular.element(evt.currentTarget).parent().removeClass('open');
      $scope.profileDropdownIsActive = false;
    };

    $scope.isNonemptyObject = function(object) {
      var hasAtLeastOneElement = false;
      for (var property in object) {
        hasAtLeastOneElement = true;
      }
      return hasAtLeastOneElement;
    };

    $scope.reloadConfigProperties = function() {
      $http.get(ADMIN_HANDLER_URL).then(function(response) {
        $scope.configProperties = response.data.config_properties;
      });
    };

    $scope.reloadConfigProperties();

    $scope.revertToDefaultConfigPropertyValue = function(configPropertyId) {
      if (!confirm('This action is irreversible. Are you sure?')) {
        return;
      }

      $http.post(ADMIN_HANDLER_URL, {
        action: 'revert_config_property',
        config_property_id: configPropertyId
      }).then(function() {
        $scope.message = 'Config property reverted successfully.';
        $scope.reloadConfigProperties();
      }, function(errorResponse) {
        $scope.message = 'Server error: ' + errorResponse.data.error;
      });
    };

    $scope.migrationInProcess = false;
    $scope.migrateFeedback = function() {
      $scope.migrationInProcess = true;

      $http.post(ADMIN_HANDLER_URL, {
        action: 'migrate_feedback'
      }).then(function() {
        $scope.message = 'Feedback migrated successfully.';
        $scope.migrationInProcess = false;
        window.reload();
      }, function(errorResponse) {
        $scope.message = 'Server error: ' + errorResponse.data.error;
        $scope.migrationInProcess = false;
      });
    };

    $scope.saveConfigProperties = function() {
      if ($scope.message === 'Saving...') {
        return;
      }

      if (!confirm('This action is irreversible. Are you sure?')) {
        return;
      }

      $scope.message = 'Saving...';

      var newConfigPropertyValues = {};
      for (var property in $scope.configProperties) {
        newConfigPropertyValues[property] = (
          $scope.configProperties[property].value);
      }

      $http.post(ADMIN_HANDLER_URL, {
        action: 'save_config_properties',
        new_config_property_values: newConfigPropertyValues
      }).then(function() {
        $scope.message = 'Data saved successfully.';
      }, function(errorResponse) {
        $scope.message = 'Server error: ' + errorResponse.data.error;
      });
    };

    $scope.clearSearchIndex = function() {
      if ($scope.message.indexOf('Processing...') === 0) {
        return;
      }

      if (!confirm('This action is irreversible. Are you sure?')) {
        return;
      }

      $scope.message = 'Processing...';

      $http.post(ADMIN_HANDLER_URL, {
        action: 'clear_search_index'
      }).then(function() {
        $scope.message = 'Index successfully cleared.';
      }, function(errorResponse) {
        $scope.message = 'Server error: ' + errorResponse.data.error;
      });
    };

    $scope.reloadExploration = function(explorationId) {
      if ($scope.message.indexOf('Processing...') === 0) {
        return;
      }

      if (!confirm('This action is irreversible. Are you sure?')) {
        return;
      }

      $scope.message = 'Processing...';

      $http.post(ADMIN_HANDLER_URL, {
        action: 'reload_exploration',
        exploration_id: String(explorationId)
      }).then(function() {
        $scope.message = 'Data reloaded successfully.';
      }, function(errorResponse) {
        $scope.message = 'Server error: ' + errorResponse.data.error;
      });
    };

    $scope.reloadAllExplorations = function() {
      if ($scope.message.indexOf('Processing...') === 0) {
        return;
      }

      if (!confirm('This action is irreversible. Are you sure?')) {
        return;
      }

      var numSucceeded = 0;
      var numFailed = 0;
      var numTried = 0;
      $scope.message = 'Processing...';
      var printResult = function() {
        if (numTried < GLOBALS.DEMO_EXPLORATION_IDS.length) {
          $scope.message = (
            'Processing...' + numTried + '/' +
            GLOBALS.DEMO_EXPLORATION_IDS.length);
          return;
        }
        $scope.message = (
          'Reloaded ' + GLOBALS.DEMO_EXPLORATION_IDS.length +
          ' explorations: ' + numSucceeded + ' succeeded, ' + numFailed +
          ' failed.');
      };

      for (var i = 0; i < GLOBALS.DEMO_EXPLORATION_IDS.length; ++i) {
        var explorationId = GLOBALS.DEMO_EXPLORATION_IDS[i];

        $http.post(ADMIN_HANDLER_URL, {
          action: 'reload_exploration',
          exploration_id: explorationId
        }).then(function() {
          ++numSucceeded;
          ++numTried;
          printResult();
        }, function() {
          ++numFailed;
          ++numTried;
          printResult();
        });
      }
    };

    $scope.reloadCollection = function(collectionId) {
      if ($scope.message.indexOf('Processing...') === 0) {
        return;
      }

      if (!confirm('This action is irreversible. Are you sure?')) {
        return;
      }

      $scope.message = 'Processing...';

      $http.post(ADMIN_HANDLER_URL, {
        action: 'reload_collection',
        collection_id: String(collectionId)
      }).then(function() {
        $scope.message = 'Data reloaded successfully.';
      }, function(errorResponse) {
        $scope.message = 'Server error: ' + errorResponse.data.error;
      });
    };

    $scope.startNewJob = function(jobType) {
      $scope.message = 'Starting new job...';

      $http.post(ADMIN_HANDLER_URL, {
        action: 'start_new_job',
        job_type: jobType
      }).then(function() {
        $scope.message = 'Job started successfully.';
        window.location.reload();
      }, function(errorResponse) {
        $scope.message = 'Server error: ' + errorResponse.data.error;
      });
    };

    $scope.cancelJob = function(jobId, jobType) {
      $scope.message = 'Cancelling job...';

      $http.post(ADMIN_HANDLER_URL, {
        action: 'cancel_job',
        job_id: jobId,
        job_type: jobType
      }).then(function() {
        $scope.message = 'Abort signal sent to job.';
        window.location.reload();
      }, function(errorResponse) {
        $scope.message = 'Server error: ' + errorResponse.data.error;
      });
    };

    $scope.startComputation = function(computationType) {
      $scope.message = 'Starting computation...';

      $http.post(ADMIN_HANDLER_URL, {
        action: 'start_computation',
        computation_type: computationType
      }).then(function() {
        $scope.message = 'Computation started successfully.';
        window.location.reload();
      }, function(errorResponse) {
        $scope.message = 'Server error: ' + errorResponse.data.error;
      });
    };

    $scope.stopComputation = function(computationType) {
      $scope.message = 'Stopping computation...';

      $http.post(ADMIN_HANDLER_URL, {
        action: 'stop_computation',
        computation_type: computationType
      }).then(function() {
        $scope.message = 'Abort signal sent to computation.';
        window.location.reload();
      }, function(errorResponse) {
        $scope.message = 'Server error: ' + errorResponse.data.error;
      });
    };

    $scope.uploadTopicSimilaritiesFile = function() {
      var file = document.getElementById('topicSimilaritiesFile').files[0];
      var reader = new FileReader();
      reader.onload = function(e) {
        var data = e.target.result;
        $http.post(ADMIN_HANDLER_URL, {
          action: 'upload_topic_similarities',
          data: data
        }).then(function() {
          $scope.message = 'Topic similarities uploaded successfully.';
        }, function(errorResponse) {
          $scope.message = 'Server error: ' + errorResponse.data.error;
        });
      };
      reader.readAsText(file);
    };

    $scope.downloadTopicSimilaritiesFile = function() {
      window.location.href = ADMIN_TOPICS_CSV_DOWNLOAD_HANDLER_URL;
    };
  }
]);<|MERGE_RESOLUTION|>--- conflicted
+++ resolved
@@ -25,7 +25,9 @@
 
 oppia.controller('Admin', [
   '$scope', '$http', 'UrlInterpolationService', 'ADMIN_TAB_URLS',
-  function($scope, $http, UrlInterpolationService, ADMIN_TAB_URLS) {
+  'CleanupService',
+  function(
+      $scope, $http, UrlInterpolationService, ADMIN_TAB_URLS, CleanupService) {
     var ADMIN_JOB_OUTPUT_URL_PREFIX = '/adminjoboutput';
     var ADMIN_HANDLER_URL = '/adminhandler';
     var ADMIN_TOPICS_CSV_DOWNLOAD_HANDLER_URL = (
@@ -39,22 +41,7 @@
     $scope.logoWhiteImgUrl = UrlInterpolationService.getStaticImageUrl(
       '/logo/288x128_logo_white.png');
 
-<<<<<<< HEAD
-    $scope.TAB_ACTIVITIES = 'TAB_ACTIVITIES';
-    $scope.TAB_JOBS = 'TAB_JOBS';
-    $scope.TAB_CONFIG = 'TAB_CONFIG';
-    $scope.TAB_MISC = 'TAB_MISC';
-    $scope.JOBS_URL = '#jobs';
-    $scope.CONFIG_URL = '#config';
-    $scope.MISC_URL = '#misc';
-    $scope.ACTIVITIES_URL = '#activities';
-
-    $scope.currentTab = $scope.TAB_ACTIVITIES;
-
-    var cleanup = $scope.$watch(function() {
-=======
-    $scope.$watch(function() {
->>>>>>> dcaaafa8
+    CleanupService.registerWatch($scope, function() {
       return window.location.hash;
     }, function(newHash) {
       for (var url in $scope.ADMIN_TAB_URLS) {
@@ -64,7 +51,6 @@
         }
       }
     });
-    $scope.$on('$destroy', cleanup);
 
     $scope.showTab = function(hash) {
       if (hash !== window.location.hash) {
