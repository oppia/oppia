--- conflicted
+++ resolved
@@ -129,7 +129,7 @@
             <ul class="nav oppia-navbar-tabs oppia-navbar-tabs-admin">
               <li class="oppia-clickable-navbar-element pull-right">
                 <a class="oppia-navbar-tab"
-                   ng-href="<[ADMIN_TAB_URLS.MISC]>"
+                   ng-href="<[::ADMIN_TAB_URLS.MISC]>"
                    tooltip="Miscellaneous"
                    tooltip-placement="bottom">
                   Misc
@@ -137,7 +137,7 @@
               </li>
               <li class="oppia-clickable-navbar-element pull-right">
                 <a class="oppia-navbar-tab protractor-test-admin-config-tab"
-                   ng-href="<[ADMIN_TAB_URLS.CONFIG]>"
+                   ng-href="<[::ADMIN_TAB_URLS.CONFIG]>"
                    tooltip="Config"
                    tooltip-placement="bottom">
                   Config
@@ -145,7 +145,7 @@
               </li>
               <li class="oppia-clickable-navbar-element pull-right">
                 <a class="oppia-navbar-tab"
-                   ng-href="<[ADMIN_TAB_URLS.JOBS]>"
+                   ng-href="<[::ADMIN_TAB_URLS.JOBS]>"
                    tooltip="Jobs"
                    tooltip-placement="bottom">
                   Jobs
@@ -153,7 +153,7 @@
               </li>
               <li class="dropdown oppia-navbar-clickable-dropdown pull-right">
                 <a class="oppia-navbar-tab"
-                   ng-href="<[ADMIN_TAB_URLS.ACTIVITIES]>"
+                   ng-href="<[::ADMIN_TAB_URLS.ACTIVITIES]>"
                    tooltip="Activities"
                    tooltip-placement="bottom">
                   Activities
@@ -233,15 +233,10 @@
       {% endif %}
 
       <div class="col-lg-12 col-md-12 col-sm-12" style="margin-top: -30px; margin-bottom: -30px">
-<<<<<<< HEAD
         <md-card class="oppia-page-card oppia-long-text"
                  ng-if="currentTab === ADMIN_TAB_URLS.JOBS"
                  style="max-width: 900px">
           <h4>Continuous computations</h4>
-=======
-        <md-card class="oppia-page-card oppia-long-text" ng-if="currentTab === TAB_JOBS" style="max-width: 900px">
-          <h3>Continuous computations</h3>
->>>>>>> f22d432f
           <table class="table">
             <tr>
               <th>Type</th>
@@ -277,15 +272,10 @@
           </table>
         </md-card>
 
-<<<<<<< HEAD
         <md-card class="oppia-page-card oppia-long-text"
                  ng-if="currentTab === ADMIN_TAB_URLS.JOBS"
                  style="max-width: 900px">
-          <h3>Jobs</h3>
-=======
-        <md-card class="oppia-page-card oppia-long-text" ng-if="currentTab === TAB_JOBS" style="max-width: 900px">
-          <h3>One-off jobs</h3>
->>>>>>> f22d432f
+          <h4>One-off jobs</h4>
           <h4>Current time: {{human_readable_current_time}}</h4>
           <table class="table table-striped">
             {% for job_spec in one_off_job_specs %}
@@ -308,15 +298,10 @@
           </table>
         </md-card>
 
-<<<<<<< HEAD
         <md-card class="oppia-page-card oppia-long-text"
                  ng-if="currentTab === ADMIN_TAB_URLS.JOBS"
                  style="max-width: 900px">
           <h4>Unfinished jobs</h4>
-=======
-        <md-card class="oppia-page-card oppia-long-text" ng-if="currentTab === TAB_JOBS" style="max-width: 900px">
-          <h3>Unfinished jobs</h3>
->>>>>>> f22d432f
           <em>Note: This table may be stale; refresh to see the latest state.</em>
           <table class="table">
             <tr>
@@ -344,15 +329,10 @@
           </table>
         </md-card>
 
-<<<<<<< HEAD
         <md-card class="oppia-page-card oppia-long-text"
                  ng-if="currentTab === ADMIN_TAB_URLS.JOBS"
                  style="max-width: 900px">
           <h4>Recent jobs</h4>
-=======
-        <md-card class="oppia-page-card oppia-long-text" ng-if="currentTab === TAB_JOBS" style="max-width: 900px">
-          <h3>Recent jobs</h3>
->>>>>>> f22d432f
           <em>Note: This table may be stale; refresh to see the latest state.</em>
           <table class="table">
             <tr>
