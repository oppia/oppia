--- conflicted
+++ resolved
@@ -26,14 +26,11 @@
         ONE_OFF_JOB_SPECS: JSON.parse('{{one_off_job_specs|js_string}}'),
         UNFINISHED_JOB_DATA: JSON.parse('{{unfinished_job_data|js_string}}'),
         RECENT_JOB_DATA: JSON.parse('{{recent_job_data|js_string}}'),
-        DEV_MODE: JSON.parse('{{DEV_MODE|js_string}}'),
-<<<<<<< HEAD
-        MINIFICATION: JSON.parse('{{MINIFICATION|js_string}}')
-=======
         UPDATABLE_ROLES: JSON.parse('{{updatable_roles|js_string}}'),
         VIEWABLE_ROLES: JSON.parse('{{viewable_roles|js_string}}'),
         ROLE_GRAPH_DATA: JSON.parse('{{role_graph_data|js_string}}'),
->>>>>>> f33f5698
+        DEV_MODE: JSON.parse('{{DEV_MODE|js_string}}'),
+        MINIFICATION: JSON.parse('{{MINIFICATION|js_string}}')
       }
     </script>
 
