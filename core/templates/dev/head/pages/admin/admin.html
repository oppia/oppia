--- conflicted
+++ resolved
@@ -36,10 +36,6 @@
     <admin-page></admin-page>
 
     @require('../footer_js_libs.html')
-<<<<<<< HEAD
-    {% include 'components/ck-editor-helpers/rich-text-components.template.html' %}
-=======
->>>>>>> 95dad901
     <script>
       {{ value_generators_js }}
     </script>
