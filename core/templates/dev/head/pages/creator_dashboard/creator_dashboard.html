--- conflicted
+++ resolved
@@ -112,8 +112,6 @@
         </ul>
       </div>
 
-<<<<<<< HEAD
-=======
       <div ng-if="myExplorationsView === 'list' && explorationsList.length > 0">
         <md-card layout="row"
                  class="oppia-dashboard-list-view-item">
@@ -180,7 +178,6 @@
           </table>
         </md-card>
       </div>
->>>>>>> e66ac84f
 
       <div ng-if="activeTab === 'myExplorations'">
         <div ng-if="explorationsList.length === 0 && collectionsList.length === 0 && questionsList.length === 0" class="oppia-dashboard-empty-text">
@@ -200,10 +197,6 @@
                       translate="I18N_CREATE_QUESTION">
               </button>
             </div>
-<<<<<<< HEAD
-            <div class="oppia-dashboard-intro-picture">
-              <img ng-src="<[emptyDashboardImgUrl]>">
-=======
           </a>
           <div ng-attr-section="'<['right-section']>">
             <a ng-class="checkMobileView() ? 'oppia-dashboard-mobile-statistics-card-link': 'oppia-dashboard-statistics-card-link'"
@@ -211,7 +204,6 @@
             </a>
             <div class="exp-private-text" ng-if="exploration.status === 'private'">
               <[publishText]>
->>>>>>> e66ac84f
             </div>
           </md-card>
         </div>
