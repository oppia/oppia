--- conflicted
+++ resolved
@@ -57,11 +57,7 @@
   'HUMAN_READABLE_EXPLORATIONS_SORT_BY_KEYS', 'SUBSCRIPTION_SORT_BY_KEYS',
   'HUMAN_READABLE_SUBSCRIPTION_SORT_BY_KEYS',
   function(
-<<<<<<< HEAD
-      $scope, $rootScope, $http, $window, $uibModal,
-=======
       $scope, $rootScope, $http, $uibModal, $window, $log,
->>>>>>> ab048c91
       DateTimeFormatService, AlertsService, CreatorDashboardBackendApiService,
       RatingComputationService, ExplorationCreationService,
       QuestionObjectFactory, SuggestionObjectFactory,
