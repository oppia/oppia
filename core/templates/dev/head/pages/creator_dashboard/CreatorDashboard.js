// Copyright 2014 The Oppia Authors. All Rights Reserved.
//
// Licensed under the Apache License, Version 2.0 (the "License");
// you may not use this file except in compliance with the License.
// You may obtain a copy of the License at
//
//      http://www.apache.org/licenses/LICENSE-2.0
//
// Unless required by applicable law or agreed to in writing, software
// distributed under the License is distributed on an "AS-IS" BASIS,
// WITHOUT WARRANTIES OR CONDITIONS OF ANY KIND, either express or implied.
// See the License for the specific language governing permissions and
// limitations under the License.

/**
 * @fileoverview Controllers for the creator dashboard.
 */

oppia.constant('EXPLORATION_DROPDOWN_STATS', {
  OPEN_FEEDBACK: 'open_feedback'
});

oppia.constant('EXPLORATIONS_SORT_BY_KEYS', {
  TITLE: 'title',
  RATING: 'ratings',
  NUM_VIEWS: 'num_views',
  OPEN_FEEDBACK: 'num_open_threads',
  LAST_UPDATED: 'last_updated_msec'
});

oppia.constant('HUMAN_READABLE_EXPLORATIONS_SORT_BY_KEYS', {
  TITLE: 'I18N_DASHBOARD_EXPLORATIONS_SORT_BY_TITLE ',
  RATING: 'I18N_DASHBOARD_EXPLORATIONS_SORT_BY_AVERAGE_RATING',
  NUM_VIEWS: 'I18N_DASHBOARD_EXPLORATIONS_SORT_BY_TOTAL_PLAYS',
  OPEN_FEEDBACK: 'I18N_DASHBOARD_EXPLORATIONS_SORT_BY_OPEN_FEEDBACK',
  LAST_UPDATED: 'I18N_DASHBOARD_EXPLORATIONS_SORT_BY_LAST_UPDATED'
});

oppia.constant('SUBSCRIPTION_SORT_BY_KEYS', {
  USERNAME: 'subscriber_username',
  IMPACT: 'subscriber_impact'
});

oppia.constant('HUMAN_READABLE_SUBSCRIPTION_SORT_BY_KEYS', {
  USERNAME: 'Username',
  IMPACT: 'Impact'
});

oppia.controller('CreatorDashboard', [
  '$http', '$log', '$q', '$rootScope', '$scope', '$uibModal', '$window',
  'AlertsService', 'CreatorDashboardBackendApiService', 'DateTimeFormatService',
  'ExplorationCreationService', 'QuestionObjectFactory',
<<<<<<< HEAD
  'RatingComputationService', 'SuggestionObjectFactory',
  'SuggestionThreadObjectFactory', 'ThreadStatusDisplayService',
  'TopicsAndSkillsDashboardBackendApiService', 'UrlInterpolationService',
  'UserService', 'EXPLORATIONS_SORT_BY_KEYS', 'EXPLORATION_DROPDOWN_STATS',
  'FATAL_ERROR_CODES', 'HUMAN_READABLE_EXPLORATIONS_SORT_BY_KEYS',
=======
  'RatingComputationService', 'ShowSuggestionModalForCreatorViewService',
  'SuggestionObjectFactory', 'SuggestionThreadObjectFactory',
  'ThreadStatusDisplayService', 'TopicsAndSkillsDashboardBackendApiService',
  'UrlInterpolationService', 'UserService', 'EXPLORATION_DROPDOWN_STATS',
  'EXPLORATIONS_SORT_BY_KEYS', 'FATAL_ERROR_CODES',
  'HUMAN_READABLE_EXPLORATIONS_SORT_BY_KEYS',
>>>>>>> ece1dfc7
  'HUMAN_READABLE_SUBSCRIPTION_SORT_BY_KEYS', 'SUBSCRIPTION_SORT_BY_KEYS',
  function(
      $http, $log, $q, $rootScope, $scope, $uibModal, $window,
      AlertsService, CreatorDashboardBackendApiService, DateTimeFormatService,
      ExplorationCreationService, QuestionObjectFactory,
<<<<<<< HEAD
      RatingComputationService, SuggestionObjectFactory,
      SuggestionThreadObjectFactory, ThreadStatusDisplayService,
      TopicsAndSkillsDashboardBackendApiService, UrlInterpolationService,
      UserService, EXPLORATIONS_SORT_BY_KEYS, EXPLORATION_DROPDOWN_STATS,
      FATAL_ERROR_CODES, HUMAN_READABLE_EXPLORATIONS_SORT_BY_KEYS,
=======
      RatingComputationService, ShowSuggestionModalForCreatorViewService,
      SuggestionObjectFactory, SuggestionThreadObjectFactory,
      ThreadStatusDisplayService, TopicsAndSkillsDashboardBackendApiService,
      UrlInterpolationService, UserService, EXPLORATION_DROPDOWN_STATS,
      EXPLORATIONS_SORT_BY_KEYS, FATAL_ERROR_CODES,
      HUMAN_READABLE_EXPLORATIONS_SORT_BY_KEYS,
>>>>>>> ece1dfc7
      HUMAN_READABLE_SUBSCRIPTION_SORT_BY_KEYS, SUBSCRIPTION_SORT_BY_KEYS) {
    var EXP_PUBLISH_TEXTS = {
      defaultText: (
        'This exploration is private. Publish it to receive statistics.'),
      smText: 'Publish the exploration to receive statistics.'
    };

    var userDashboardDisplayPreference =
      constants.ALLOWED_CREATOR_DASHBOARD_DISPLAY_PREFS.CARD;

    $scope.DEFAULT_EMPTY_TITLE = 'Untitled';
    $scope.EXPLORATION_DROPDOWN_STATS = EXPLORATION_DROPDOWN_STATS;
    $scope.EXPLORATIONS_SORT_BY_KEYS = EXPLORATIONS_SORT_BY_KEYS;
    $scope.HUMAN_READABLE_EXPLORATIONS_SORT_BY_KEYS = (
      HUMAN_READABLE_EXPLORATIONS_SORT_BY_KEYS);
    $scope.SUBSCRIPTION_SORT_BY_KEYS = SUBSCRIPTION_SORT_BY_KEYS;
    $scope.HUMAN_READABLE_SUBSCRIPTION_SORT_BY_KEYS = (
      HUMAN_READABLE_SUBSCRIPTION_SORT_BY_KEYS);
    $scope.DEFAULT_TWITTER_SHARE_MESSAGE_DASHBOARD = (
      GLOBALS.DEFAULT_TWITTER_SHARE_MESSAGE_DASHBOARD);

    $scope.canCreateCollections = null;
    $rootScope.loadingMessage = 'Loading';
    var userInfoPromise = UserService.getUserInfoAsync();
    userInfoPromise.then(function(userInfo) {
      $scope.canCreateCollections = userInfo.canCreateCollections();
    });

    var dashboardDataPromise = (
      CreatorDashboardBackendApiService.fetchDashboardData());
    dashboardDataPromise.then(
      function(response) {
        var responseData = response.data;
        $scope.currentSortType = EXPLORATIONS_SORT_BY_KEYS.OPEN_FEEDBACK;
        $scope.currentSubscribersSortType = SUBSCRIPTION_SORT_BY_KEYS.USERNAME;
        $scope.isCurrentSortDescending = true;
        $scope.isCurrentSubscriptionSortDescending = true;
        $scope.explorationsList = responseData.explorations_list;
        $scope.collectionsList = responseData.collections_list;
        $scope.subscribersList = responseData.subscribers_list;
        $scope.dashboardStats = responseData.dashboard_stats;
        $scope.lastWeekStats = responseData.last_week_stats;
        $scope.myExplorationsView = responseData.display_preference;
        $scope.topicSummaries = responseData.topic_summary_dicts;
        var numberOfCreatedSuggestions = (
          responseData.threads_for_created_suggestions_list.length);
        var numberOfSuggestionsToReview = (
          responseData.threads_for_suggestions_to_review_list.length);
        $scope.mySuggestionsList = [];
        for (var i = 0; i < numberOfCreatedSuggestions; i++) {
          if (responseData.created_suggestions_list.length !==
              numberOfCreatedSuggestions) {
            $log.error('Number of suggestions does not match number of ' +
                       'suggestion threads');
          }
          for (var j = 0; j < numberOfCreatedSuggestions; j++) {
            var suggestion = SuggestionObjectFactory.createFromBackendDict(
              responseData.created_suggestions_list[j]);
            var threadDict = (
              responseData.threads_for_created_suggestions_list[i]);
            if (threadDict.thread_id === suggestion.getThreadId()) {
              var suggestionThread = (
                SuggestionThreadObjectFactory.createFromBackendDicts(
                  threadDict, responseData.created_suggestions_list[j]));
              $scope.mySuggestionsList.push(suggestionThread);
            }
          }
        }
        $scope.suggestionsToReviewList = [];
        for (var i = 0; i < numberOfSuggestionsToReview; i++) {
          if (responseData.suggestions_to_review_list.length !==
              numberOfSuggestionsToReview) {
            $log.error('Number of suggestions does not match number of ' +
                       'suggestion threads');
          }
          for (var j = 0; j < numberOfSuggestionsToReview; j++) {
            var suggestion = SuggestionObjectFactory.createFromBackendDict(
              responseData.suggestions_to_review_list[j]);
            var threadDict = (
              responseData.threads_for_suggestions_to_review_list[i]);
            if (threadDict.thread_id === suggestion.getThreadId()) {
              var suggestionThread = (
                SuggestionThreadObjectFactory.createFromBackendDicts(
                  threadDict, responseData.suggestions_to_review_list[j]));
              $scope.suggestionsToReviewList.push(suggestionThread);
            }
          }
        }

        if ($scope.dashboardStats && $scope.lastWeekStats) {
          $scope.relativeChangeInTotalPlays = (
            $scope.dashboardStats.total_plays - $scope.lastWeekStats.total_plays
          );
        }

        if ($scope.explorationsList.length === 0 &&
          $scope.collectionsList.length > 0) {
          $scope.activeTab = 'myCollections';
        } else if ($scope.explorationsList.length === 0 && (
          $scope.mySuggestionsList.length > 0 ||
          $scope.suggestionsToReviewList.length > 0)) {
          $scope.activeTab = 'suggestions';
        } else {
          $scope.activeTab = 'myExplorations';
        }
      },
      function(errorResponse) {
        if (FATAL_ERROR_CODES.indexOf(errorResponse.status) !== -1) {
          AlertsService.addWarning('Failed to get dashboard data');
        }
      }
    );

    $q.all([userInfoPromise, dashboardDataPromise]).then(function() {
      $rootScope.loadingMessage = '';
    });

    $scope.getAverageRating = RatingComputationService.computeAverageRating;
    $scope.createNewExploration = (
      ExplorationCreationService.createNewExploration);
    $scope.getLocaleAbbreviatedDatetimeString = (
      DateTimeFormatService.getLocaleAbbreviatedDatetimeString);
    $scope.enableQuestionSuggestions = constants.ENABLE_NEW_STRUCTURE_PLAYERS;
    $scope.getHumanReadableStatus = (
      ThreadStatusDisplayService.getHumanReadableStatus);

    $scope.emptyDashboardImgUrl = UrlInterpolationService.getStaticImageUrl(
      '/general/empty_dashboard.svg');
    $scope.canReviewActiveThread = null;

    $scope.setActiveTab = function(newActiveTabName) {
      $scope.activeTab = newActiveTabName;
    };

    $scope.getExplorationUrl = function(explorationId) {
      return '/create/' + explorationId;
    };

    $scope.getCollectionUrl = function(collectionId) {
      return '/collection_editor/create/' + collectionId;
    };

    $scope.setMyExplorationsView = function(newViewType) {
      $http.post('/creatordashboardhandler/data', {
        display_preference: newViewType,
      }).then(function() {
        $scope.myExplorationsView = newViewType;
      });
      userDashboardDisplayPreference = newViewType;
    };

    $scope.checkMobileView = function() {
      return ($window.innerWidth < 500);
    };

    $scope.showUsernamePopover = function(subscriberUsername) {
      // The popover on the subscription card is only shown if the length of
      // the subscriber username is greater than 10 and the user hovers over
      // the truncated username.
      if (subscriberUsername.length > 10) {
        return 'mouseenter';
      } else {
        return 'none';
      }
    };

    $scope.updatesGivenScreenWidth = function() {
      if ($scope.checkMobileView()) {
        // For mobile users, the view of the creators
        // exploration list is shown only in
        // the card view and can't be switched to list view.
        $scope.myExplorationsView = (
          constants.ALLOWED_CREATOR_DASHBOARD_DISPLAY_PREFS.CARD);
        $scope.publishText = EXP_PUBLISH_TEXTS.smText;
      } else {
        // For computer users or users operating in larger screen size
        // the creator exploration list will come back to its previously
        // selected view (card or list) when resized from mobile view
        $scope.myExplorationsView = userDashboardDisplayPreference;
        $scope.publishText = EXP_PUBLISH_TEXTS.defaultText;
      }
    };

    $scope.updatesGivenScreenWidth();
    angular.element($window).bind('resize', function() {
      $scope.updatesGivenScreenWidth();
    });

    $scope.setExplorationsSortingOptions = function(sortType) {
      if (sortType === $scope.currentSortType) {
        $scope.isCurrentSortDescending = !$scope.isCurrentSortDescending;
      } else {
        $scope.currentSortType = sortType;
      }
    };

    $scope.setSubscriptionSortingOptions = function(sortType) {
      if (sortType === $scope.currentSubscribersSortType) {
        $scope.isCurrentSubscriptionSortDescending = (
          !$scope.isCurrentSubscriptionSortDescending);
      } else {
        $scope.currentSubscribersSortType = sortType;
      }
    };

    $scope.sortSubscriptionFunction = function(entity) {
      // This function is passed as a custom comparator function to `orderBy`,
      // so that special cases can be handled while sorting subscriptions.
      var value = entity[$scope.currentSubscribersSortType];
      if ($scope.currentSubscribersSortType ===
          SUBSCRIPTION_SORT_BY_KEYS.IMPACT) {
        value = (value || 0);
      }
      return value;
    };

    var _fetchMessages = function(threadId) {
      $http.get('/threadhandler/' + threadId).then(function(response) {
        var allThreads = $scope.mySuggestionsList.concat(
          $scope.suggestionsToReviewList);
        for (var i = 0; i < allThreads.length; i++) {
          if (allThreads[i].threadId === threadId) {
            allThreads[i].setMessages(response.data.messages);
            break;
          }
        }
      });
    };

    $scope.clearActiveThread = function() {
      $scope.activeThread = null;
    };

    $scope.setActiveThread = function(threadId) {
      _fetchMessages(threadId);
      for (var i = 0; i < $scope.mySuggestionsList.length; i++) {
        if ($scope.mySuggestionsList[i].threadId === threadId) {
          $scope.activeThread = $scope.mySuggestionsList[i];
          $scope.canReviewActiveThread = false;
          break;
        }
      }
      if (!$scope.activeThread) {
        for (var i = 0; i < $scope.suggestionsToReviewList.length; i++) {
          if ($scope.suggestionsToReviewList[i].threadId === threadId) {
            $scope.activeThread = $scope.suggestionsToReviewList[i];
            $scope.canReviewActiveThread = true;
            break;
          }
        }
      }
    };

    $scope.showSuggestionModal = function() {
      ShowSuggestionModalForCreatorViewService.showSuggestionModal(
        $scope.activeThread.suggestion.suggestionType,
        {
          activeThread: $scope.activeThread,
          suggestionsToReviewList: $scope.suggestionsToReviewList,
          clearActiveThread: $scope.clearActiveThread,
          canReviewActiveThread: $scope.canReviewActiveThread
        }
      );
    };

    $scope.sortByFunction = function(entity) {
      // This function is passed as a custom comparator function to `orderBy`,
      // so that special cases can be handled while sorting explorations.
      var value = entity[$scope.currentSortType];
      if (entity.status === 'private') {
        if ($scope.currentSortType === EXPLORATIONS_SORT_BY_KEYS.TITLE) {
          value = (value || $scope.DEFAULT_EMPTY_TITLE);
        } else if ($scope.currentSortType !==
                   EXPLORATIONS_SORT_BY_KEYS.LAST_UPDATED) {
          value = 0;
        }
      } else if ($scope.currentSortType === EXPLORATIONS_SORT_BY_KEYS.RATING) {
        var averageRating = $scope.getAverageRating(value);
        value = (averageRating || 0);
      }
      return value;
    };

    $scope.getCompleteThumbnailIconUrl = function(iconUrl) {
      return UrlInterpolationService.getStaticImageUrl(iconUrl);
    };

    $scope.showCreateQuestionModal = function() {
      var question = QuestionObjectFactory.createDefaultQuestion();
      var topicSummaries = $scope.topicSummaries;
      $uibModal.open({
        templateUrl: UrlInterpolationService.getDirectiveTemplateUrl(
          '/pages/creator_dashboard/create_question_modal_directive.html'),
        backdrop: 'static',
        keyboard: false,
        size: 'lg',
        resolve: {},
        controller: [
          '$scope', '$uibModalInstance', function(
              $scope, $uibModalInstance) {
            $scope.question = question;
            $scope.topicId = null;
            $scope.topicSummaries = topicSummaries;
            $scope.misconceptions = [];
            $scope.errorMessage = null;

            $scope.isValidQuestion = function() {
              var errorMessage = $scope.question.validate([]);
              if (!$scope.topicId) {
                $scope.errorMessage = 'Please choose a topic before submitting';
              } else if (errorMessage === false) {
                $scope.errorMessage = null;
              } else {
                $scope.errorMessage = errorMessage;
              }
              return ($scope.question.validate([]) === false);
            };

            $scope.dismissModal = function() {
              $uibModalInstance.dismiss();
            };

            $scope.createQuestion = function() {
              var errorMessage = question.validate([]);
              if (!$scope.topicId) {
                $scope.errorMessage = 'Please choose a topic before submitting';
              } else if (errorMessage === false) {
                $scope.errorMessage = null;
                $uibModalInstance.close({
                  question: question,
                  topicId: $scope.topicId
                });
              } else {
                $scope.errorMessage = errorMessage;
              }
            };
          }
        ]
      }).result.then(function(result) {
        var topicVersion = null;
        for (var i = 0; i < topicSummaries.length; i++) {
          if (topicSummaries[i].id === result.topicId) {
            topicVersion = topicSummaries[i].version;
            break;
          }
        }
        if (!topicVersion) {
          $log.error('Unable to match topic id selected with topic choices.');
        }
        $http.post('/suggestionhandler/', {
          suggestion_type: 'add_question',
          target_type: 'topic',
          target_id: result.topicId,
          target_version_at_submission: topicVersion,
          change: {
            cmd: 'create_new_fully_specified_question',
            question_dict: result.question.toBackendDict(true),
            skill_id: null
          },
          description: null
        });
      }, function() {
        $log.error('Error while submitting question');
      });
    };
  }
]);<|MERGE_RESOLUTION|>--- conflicted
+++ resolved
@@ -50,39 +50,23 @@
   '$http', '$log', '$q', '$rootScope', '$scope', '$uibModal', '$window',
   'AlertsService', 'CreatorDashboardBackendApiService', 'DateTimeFormatService',
   'ExplorationCreationService', 'QuestionObjectFactory',
-<<<<<<< HEAD
-  'RatingComputationService', 'SuggestionObjectFactory',
-  'SuggestionThreadObjectFactory', 'ThreadStatusDisplayService',
-  'TopicsAndSkillsDashboardBackendApiService', 'UrlInterpolationService',
-  'UserService', 'EXPLORATIONS_SORT_BY_KEYS', 'EXPLORATION_DROPDOWN_STATS',
-  'FATAL_ERROR_CODES', 'HUMAN_READABLE_EXPLORATIONS_SORT_BY_KEYS',
-=======
   'RatingComputationService', 'ShowSuggestionModalForCreatorViewService',
   'SuggestionObjectFactory', 'SuggestionThreadObjectFactory',
   'ThreadStatusDisplayService', 'TopicsAndSkillsDashboardBackendApiService',
-  'UrlInterpolationService', 'UserService', 'EXPLORATION_DROPDOWN_STATS',
-  'EXPLORATIONS_SORT_BY_KEYS', 'FATAL_ERROR_CODES',
+  'UrlInterpolationService', 'UserService', 'EXPLORATIONS_SORT_BY_KEYS',
+  'EXPLORATION_DROPDOWN_STATS', 'FATAL_ERROR_CODES',
   'HUMAN_READABLE_EXPLORATIONS_SORT_BY_KEYS',
->>>>>>> ece1dfc7
   'HUMAN_READABLE_SUBSCRIPTION_SORT_BY_KEYS', 'SUBSCRIPTION_SORT_BY_KEYS',
   function(
       $http, $log, $q, $rootScope, $scope, $uibModal, $window,
       AlertsService, CreatorDashboardBackendApiService, DateTimeFormatService,
       ExplorationCreationService, QuestionObjectFactory,
-<<<<<<< HEAD
-      RatingComputationService, SuggestionObjectFactory,
-      SuggestionThreadObjectFactory, ThreadStatusDisplayService,
-      TopicsAndSkillsDashboardBackendApiService, UrlInterpolationService,
-      UserService, EXPLORATIONS_SORT_BY_KEYS, EXPLORATION_DROPDOWN_STATS,
-      FATAL_ERROR_CODES, HUMAN_READABLE_EXPLORATIONS_SORT_BY_KEYS,
-=======
       RatingComputationService, ShowSuggestionModalForCreatorViewService,
       SuggestionObjectFactory, SuggestionThreadObjectFactory,
       ThreadStatusDisplayService, TopicsAndSkillsDashboardBackendApiService,
-      UrlInterpolationService, UserService, EXPLORATION_DROPDOWN_STATS,
-      EXPLORATIONS_SORT_BY_KEYS, FATAL_ERROR_CODES,
+      UrlInterpolationService, UserService, EXPLORATIONS_SORT_BY_KEYS,
+      EXPLORATION_DROPDOWN_STATS, FATAL_ERROR_CODES,
       HUMAN_READABLE_EXPLORATIONS_SORT_BY_KEYS,
->>>>>>> ece1dfc7
       HUMAN_READABLE_SUBSCRIPTION_SORT_BY_KEYS, SUBSCRIPTION_SORT_BY_KEYS) {
     var EXP_PUBLISH_TEXTS = {
       defaultText: (
