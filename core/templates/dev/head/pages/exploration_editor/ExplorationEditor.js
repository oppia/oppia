// Copyright 2014 The Oppia Authors. All Rights Reserved.
//
// Licensed under the Apache License, Version 2.0 (the "License");
// you may not use this file except in compliance with the License.
// You may obtain a copy of the License at
//
//      http://www.apache.org/licenses/LICENSE-2.0
//
// Unless required by applicable law or agreed to in writing, software
// distributed under the License is distributed on an "AS-IS" BASIS,
// WITHOUT WARRANTIES OR CONDITIONS OF ANY KIND, either express or implied.
// See the License for the specific language governing permissions and
// limitations under the License.

/**
 * @fileoverview Controllers for the exploration editor page and the editor
 *               help tab in the navbar.
 */

oppia.constant('INTERACTION_SPECS', GLOBALS.INTERACTION_SPECS);
oppia.constant(
  'EXPLORATION_TITLE_INPUT_FOCUS_LABEL',
  'explorationTitleInputFocusLabel');
oppia.constant(
  'EXPLORATION_DATA_URL_TEMPLATE',
  '/explorehandler/init/<exploration_id>');
oppia.constant(
  'EXPLORATION_VERSION_DATA_URL_TEMPLATE',
  '/explorehandler/init/<exploration_id>?v=<version>');
oppia.constant(
  'EDITABLE_EXPLORATION_DATA_URL_TEMPLATE',
  '/createhandler/data/<exploration_id>');
oppia.constant(
  'EDITABLE_EXPLORATION_DATA_DRAFT_URL_TEMPLATE',
  '/createhandler/data/<exploration_id>?apply_draft=<apply_draft>');

oppia.controller('ExplorationEditor', [
  '$scope', '$http', '$window', '$rootScope', '$log', '$timeout',
  'explorationData', 'editorContextService', 'explorationTitleService',
  'explorationCategoryService', 'explorationObjectiveService',
  'explorationLanguageCodeService', 'explorationRightsService',
  'explorationInitStateNameService', 'explorationTagsService',
  'editabilityService', 'explorationStatesService', 'RouterService',
  'graphDataService', 'stateEditorTutorialFirstTimeService',
  'explorationParamSpecsService', 'explorationParamChangesService',
  'explorationWarningsService', '$templateCache', 'explorationContextService',
  'ExplorationAdvancedFeaturesService', '$modal', 'changeListService',
  'autosaveInfoModalsService', 'siteAnalyticsService',
  'UserEmailPreferencesService', 'ParamChangesObjectFactory',
<<<<<<< HEAD
  'UrlInterpolationService', 'explorationAutomaticTextToSpeechService',
=======
  'ParamSpecsObjectFactory', 'UrlInterpolationService',
>>>>>>> b965f99c
  function(
      $scope, $http, $window, $rootScope, $log, $timeout,
      explorationData, editorContextService, explorationTitleService,
      explorationCategoryService, explorationObjectiveService,
      explorationLanguageCodeService, explorationRightsService,
      explorationInitStateNameService, explorationTagsService,
      editabilityService, explorationStatesService, RouterService,
      graphDataService, stateEditorTutorialFirstTimeService,
      explorationParamSpecsService, explorationParamChangesService,
      explorationWarningsService, $templateCache, explorationContextService,
      ExplorationAdvancedFeaturesService, $modal, changeListService,
      autosaveInfoModalsService, siteAnalyticsService,
      UserEmailPreferencesService, ParamChangesObjectFactory,
<<<<<<< HEAD
      UrlInterpolationService, explorationAutomaticTextToSpeechService) {
=======
      ParamSpecsObjectFactory, UrlInterpolationService) {
>>>>>>> b965f99c
    $scope.editabilityService = editabilityService;
    $scope.editorContextService = editorContextService;

    /**********************************************************
     * Called on initial load of the exploration editor page.
     *********************************************************/
    $rootScope.loadingMessage = 'Loading';

    $scope.explorationId = explorationContextService.getExplorationId();
    $scope.explorationUrl = '/create/' + $scope.explorationId;
    $scope.explorationDownloadUrl = (
      '/createhandler/download/' + $scope.explorationId);
    $scope.revertExplorationUrl = (
      '/createhandler/revert/' + $scope.explorationId);

    $scope.getTabStatuses = RouterService.getTabStatuses;

    /********************************************
    * Methods affecting the graph visualization.
    ********************************************/
    $scope.areExplorationWarningsVisible = false;
    $scope.toggleExplorationWarningVisibility = function() {
      $scope.areExplorationWarningsVisible = (
        !$scope.areExplorationWarningsVisible);
    };

    $scope.$on('refreshGraph', function() {
      graphDataService.recompute();
      explorationWarningsService.updateWarnings();
    });

    $scope.getExplorationUrl = function(explorationId) {
      return explorationId ? ('/explore/' + explorationId) : '';
    };

    // Initializes the exploration page using data from the backend. Called on
    // page load.
    $scope.initExplorationPage = function(successCallback) {
      explorationData.getData(function(explorationId, lostChanges) {
        if (!autosaveInfoModalsService.isModalOpen()) {
          autosaveInfoModalsService.showLostChangesModal(
            lostChanges, explorationId);
        }
      }).then(function(data) {
        explorationStatesService.init(data.states);

        explorationTitleService.init(data.title);
        explorationCategoryService.init(data.category);
        explorationObjectiveService.init(data.objective);
        explorationLanguageCodeService.init(data.language_code);
        explorationInitStateNameService.init(data.init_state_name);
        explorationTagsService.init(data.tags);
        explorationParamSpecsService.init(
          ParamSpecsObjectFactory.createFromBackendDict(data.param_specs));
        explorationParamChangesService.init(
          ParamChangesObjectFactory.createFromBackendList(data.param_changes));
        explorationAutomaticTextToSpeechService.init(data.auto_tts_enabled);

        $scope.explorationTitleService = explorationTitleService;
        $scope.explorationCategoryService = explorationCategoryService;
        $scope.explorationObjectiveService = explorationObjectiveService;
        $scope.explorationRightsService = explorationRightsService;
        $scope.explorationInitStateNameService = (
          explorationInitStateNameService);

        $scope.currentUserIsAdmin = data.is_admin;
        $scope.currentUserIsModerator = data.is_moderator;

        $scope.currentUser = data.user;
        $scope.currentVersion = data.version;

        ExplorationAdvancedFeaturesService.init(data);
        explorationRightsService.init(
          data.rights.owner_names, data.rights.editor_names,
          data.rights.viewer_names, data.rights.status,
          data.rights.cloned_from, data.rights.community_owned,
          data.rights.viewable_if_private);
        UserEmailPreferencesService.init(
          data.email_preferences.mute_feedback_notifications,
          data.email_preferences.mute_suggestion_notifications);

        if (GLOBALS.can_edit) {
          editabilityService.markEditable();
        }

        graphDataService.recompute();

        if (!editorContextService.getActiveStateName() ||
            !explorationStatesService.getState(
              editorContextService.getActiveStateName())) {
          editorContextService.setActiveStateName(
            explorationInitStateNameService.displayed);
        }

        if (!RouterService.isLocationSetToNonStateEditorTab() &&
            !data.states.hasOwnProperty(
              RouterService.getCurrentStateFromLocationPath('gui'))) {
          RouterService.navigateToMainTab();
        }

        explorationWarningsService.updateWarnings();

        // Initialize changeList by draft changes if they exist.
        if (data.draft_changes !== null) {
          changeListService.loadAutosavedChangeList(data.draft_changes);
        }

        if (data.is_version_of_draft_valid === false &&
            data.draft_changes !== null &&
            data.draft_changes.length > 0) {
          // Show modal displaying lost changes if the version of draft
          // changes is invalid, and draft_changes is not `null`.
          autosaveInfoModalsService.showVersionMismatchModal(
            changeListService.getChangeList());
          return;
        }

        $scope.$broadcast('refreshStatisticsTab');
        $scope.$broadcast('refreshVersionHistory', {
          forceRefresh: true
        });

        if (explorationStatesService.getState(
              editorContextService.getActiveStateName())) {
          $scope.$broadcast('refreshStateEditor');
        }

        if (successCallback) {
          successCallback();
        }

        stateEditorTutorialFirstTimeService.init(
          data.show_state_editor_tutorial_on_load, $scope.explorationId);
      });
    };

    $scope.initExplorationPage();

    $scope.$on('initExplorationPage', function(unusedEvtData, successCallback) {
      $scope.initExplorationPage(successCallback);
    });

    var _ID_TUTORIAL_STATE_CONTENT = '#tutorialStateContent';
    var _ID_TUTORIAL_STATE_INTERACTION = '#tutorialStateInteraction';
    var _ID_TUTORIAL_PREVIEW_TAB = '#tutorialPreviewTab';
    var _ID_TUTORIAL_SAVE_BUTTON = '#tutorialSaveButton';

    $scope.EDITOR_TUTORIAL_OPTIONS = [{
      type: 'title',
      heading: 'Creating in Oppia',
      text: (
        'Explorations are learning experiences that you create using Oppia. ' +
        'Think of explorations as a conversation between a student ' +
        'and a tutor.')
    }, {
      type: 'function',
      fn: function(isGoingForward) {
        $('html, body').animate({
          scrollTop: (isGoingForward ? 0 : 20)
        }, 1000);
      }
    }, {
      type: 'element',
      selector: _ID_TUTORIAL_STATE_CONTENT,
      heading: 'Content',
      text: (
        '<p>An Oppia exploration is divided into several \'cards\'. ' +
        'The first part of a card is the <b>content</b>.</p>' +
        '<p>Use the content section to set the scene. ' +
        'Tell the learner a story, give them some information, ' +
        'and then ask a relevant question.</p>'),
      placement: 'bottom'
    }, {
      type: 'function',
      fn: function(isGoingForward) {
        var idToScrollTo = (
          isGoingForward ? _ID_TUTORIAL_STATE_INTERACTION :
          _ID_TUTORIAL_STATE_CONTENT);
        $('html, body').animate({
          scrollTop: angular.element(idToScrollTo).offset().top - 200
        }, 1000);
      }
    }, {
      type: 'title',
      selector: _ID_TUTORIAL_STATE_INTERACTION,
      heading: 'Interaction',
      text: (
        '<p>After you\'ve written the content of your conversation, ' +
        'choose an <b>interaction type</b>. ' +
        'An interaction is how you want your learner to respond ' +
        'to your question.</p> ' +
        '<p>Oppia has several built-in interactions, including:</p>' +
        '<ul>' +
        '  <li>' +
        '    Multiple Choice' +
        '  </li>' +
        '  <li>' +
        '    Text/Number input' +
        '  </li>' +
        '  <li>' +
        '    Code snippets' +
        '  </li>' +
        '</ul>' +
        'and more.')
    }, {
      type: 'function',
      fn: function(isGoingForward) {
        var idToScrollTo = (
          isGoingForward ? _ID_TUTORIAL_PREVIEW_TAB :
          _ID_TUTORIAL_STATE_INTERACTION);
        $('html, body').animate({
          scrollTop: angular.element(idToScrollTo).offset().top - 200
        }, 1000);
      }
    }, {
      type: 'title',
      heading: 'Responses',
      text: (
        'After the learner uses the interaction you created, it\'s your turn ' +
        'again to choose how your exploration will respond to their input. ' +
        'You can send a learner to a new card or have them repeat the same ' +
        'card, depending on how they answer.')
    }, {
      type: 'function',
      fn: function(isGoingForward) {
        var idToScrollTo = (
          isGoingForward ? _ID_TUTORIAL_PREVIEW_TAB :
          _ID_TUTORIAL_STATE_INTERACTION);
        $('html, body').animate({
          scrollTop: angular.element(idToScrollTo).offset().top - 200
        }, 1000);
      }
    }, {
      type: 'element',
      selector: _ID_TUTORIAL_PREVIEW_TAB,
      heading: 'Preview',
      text: (
        'At any time, you can click the <b>preview</b> button to play ' +
        'through your exploration.'),
      placement: 'bottom'
    }, {
      type: 'element',
      selector: _ID_TUTORIAL_SAVE_BUTTON,
      heading: 'Save',
      text: (
        'When you\'re done making changes, ' +
        'be sure to save your work.<br><br>'),
      placement: 'bottom'
    }, {
      type: 'title',
      heading: 'Tutorial Complete',
      text: (
        '<h2>Now for the fun part...</h2>' +
        'That\'s the end of the tour! ' +
        'To finish up, here are some things we suggest: ' +
        '<ul>' +
        '  <li>' +
        '    Create your first card!' +
        '  </li>' +
        '  <li>' +
        '    Preview your exploration.' +
        '  </li>' +
        '  <li>' +
        '    Check out more resources in the ' +
        '    <a href="https://oppia.github.io/#/" target="_blank">' +
        '      Help Center.' +
        '    </a>' +
        '  </li>' +
        '</ul>')
    }];

    // Replace the ng-joyride template with one that uses <[...]> interpolators
    // instead of/ {{...}} interpolators.
    var ngJoyrideTemplate = $templateCache.get('ng-joyride-title-tplv1.html');
    ngJoyrideTemplate = ngJoyrideTemplate.replace(
      /\{\{/g, '<[').replace(/\}\}/g, ']>');
    $templateCache.put('ng-joyride-title-tplv1.html', ngJoyrideTemplate);

    var leaveTutorial = function() {
      editabilityService.onEndTutorial();
      $scope.$apply();
      stateEditorTutorialFirstTimeService.markTutorialFinished();
      $scope.tutorialInProgress = false;
    };

    $scope.onSkipTutorial = function() {
      siteAnalyticsService.registerSkipTutorialEvent($scope.explorationId);
      leaveTutorial();
    };

    $scope.onFinishTutorial = function() {
      siteAnalyticsService.registerFinishTutorialEvent($scope.explorationId);
      leaveTutorial();
    };

    $scope.tutorialInProgress = false;
    $scope.startTutorial = function() {
      RouterService.navigateToMainTab();
      // The $timeout wrapper is needed for all components on the page to load,
      // otherwise elements within ng-if's are not guaranteed to be present on
      // the page.
      $timeout(function() {
        editabilityService.onStartTutorial();
        $scope.tutorialInProgress = true;
      });
    };

    $scope.showWelcomeExplorationModal = function() {
      var modalInstance = $modal.open({
        templateUrl: UrlInterpolationService.getDirectiveTemplateUrl(
          '/pages/exploration_editor/' +
          'welcome_modal_directive.html'),
        backdrop: true,
        controller: [
          '$scope', '$modalInstance', 'siteAnalyticsService',
          'explorationContextService',
          function($scope, $modalInstance, siteAnalyticsService,
          explorationContextService) {
            var explorationId = explorationContextService.getExplorationId();

            siteAnalyticsService.registerTutorialModalOpenEvent(explorationId);

            $scope.beginTutorial = function() {
              siteAnalyticsService.registerAcceptTutorialModalEvent(
                explorationId);
              $modalInstance.close();
            };

            $scope.cancel = function() {
              siteAnalyticsService.registerDeclineTutorialModalEvent(
                explorationId);
              $modalInstance.dismiss('cancel');
            };

            $scope.editorWelcomeImgUrl = (
              UrlInterpolationService.getStaticImageUrl(
                '/general/editor_welcome.svg'));
          }
        ],
        windowClass: 'oppia-welcome-modal'
      });

      modalInstance.result.then(function() {
        $scope.startTutorial();
      }, function() {
        stateEditorTutorialFirstTimeService.markTutorialFinished();
      });
    };

    $scope.$on(
      'enterEditorForTheFirstTime', $scope.showWelcomeExplorationModal);
    $scope.$on('openEditorTutorial', $scope.startTutorial);
  }
]);<|MERGE_RESOLUTION|>--- conflicted
+++ resolved
@@ -47,11 +47,8 @@
   'ExplorationAdvancedFeaturesService', '$modal', 'changeListService',
   'autosaveInfoModalsService', 'siteAnalyticsService',
   'UserEmailPreferencesService', 'ParamChangesObjectFactory',
-<<<<<<< HEAD
-  'UrlInterpolationService', 'explorationAutomaticTextToSpeechService',
-=======
-  'ParamSpecsObjectFactory', 'UrlInterpolationService',
->>>>>>> b965f99c
+  'ParamSpecsObjectFactory', 'explorationAutomaticTextToSpeechService',
+  'UrlInterpolationService',
   function(
       $scope, $http, $window, $rootScope, $log, $timeout,
       explorationData, editorContextService, explorationTitleService,
@@ -65,11 +62,8 @@
       ExplorationAdvancedFeaturesService, $modal, changeListService,
       autosaveInfoModalsService, siteAnalyticsService,
       UserEmailPreferencesService, ParamChangesObjectFactory,
-<<<<<<< HEAD
-      UrlInterpolationService, explorationAutomaticTextToSpeechService) {
-=======
-      ParamSpecsObjectFactory, UrlInterpolationService) {
->>>>>>> b965f99c
+      ParamSpecsObjectFactory, explorationAutomaticTextToSpeechService
+      UrlInterpolationService) {
     $scope.editabilityService = editabilityService;
     $scope.editorContextService = editorContextService;
 
