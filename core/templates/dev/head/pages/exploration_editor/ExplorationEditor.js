// Copyright 2014 The Oppia Authors. All Rights Reserved.
//
// Licensed under the Apache License, Version 2.0 (the "License");
// you may not use this file except in compliance with the License.
// You may obtain a copy of the License at
//
//      http://www.apache.org/licenses/LICENSE-2.0
//
// Unless required by applicable law or agreed to in writing, software
// distributed under the License is distributed on an "AS-IS" BASIS,
// WITHOUT WARRANTIES OR CONDITIONS OF ANY KIND, either express or implied.
// See the License for the specific language governing permissions and
// limitations under the License.

/**
 * @fileoverview Controllers for the exploration editor page and the editor
 *               help tab in the navbar.
 */

oppia.constant('INTERACTION_SPECS', GLOBALS.INTERACTION_SPECS);
oppia.constant(
  'EXPLORATION_TITLE_INPUT_FOCUS_LABEL',
  'explorationTitleInputFocusLabel');
oppia.constant(
  'EXPLORATION_DATA_URL_TEMPLATE',
  '/explorehandler/init/<exploration_id>');
oppia.constant(
  'EXPLORATION_VERSION_DATA_URL_TEMPLATE',
  '/explorehandler/init/<exploration_id>?v=<version>');
oppia.constant(
  'EDITABLE_EXPLORATION_DATA_URL_TEMPLATE',
  '/createhandler/data/<exploration_id>');
oppia.constant(
  'TRANSLATE_EXPLORATION_DATA_URL_TEMPLATE',
  '/createhandler/translate/<exploration_id>');
oppia.constant(
  'EDITABLE_EXPLORATION_DATA_DRAFT_URL_TEMPLATE',
  '/createhandler/data/<exploration_id>?apply_draft=<apply_draft>');

oppia.controller('ExplorationEditor', [
  '$scope', '$http', '$window', '$rootScope', '$log', '$timeout',
  'ExplorationDataService', 'StateEditorService', 'ExplorationTitleService',
  'ExplorationCategoryService', 'ExplorationObjectiveService',
  'ExplorationLanguageCodeService', 'ExplorationRightsService',
  'ExplorationInitStateNameService', 'ExplorationTagsService',
  'EditabilityService', 'ExplorationStatesService', 'RouterService',
  'GraphDataService', 'StateEditorTutorialFirstTimeService',
  'ExplorationParamSpecsService', 'ExplorationParamChangesService',
  'ExplorationWarningsService', '$templateCache', 'ContextService',
  'ExplorationAdvancedFeaturesService', '$uibModal', 'ChangeListService',
  'AutosaveInfoModalsService', 'siteAnalyticsService',
  'UserEmailPreferencesService', 'ParamChangesObjectFactory',
  'ParamSpecsObjectFactory', 'ExplorationAutomaticTextToSpeechService',
  'UrlInterpolationService', 'ExplorationCorrectnessFeedbackService',
<<<<<<< HEAD
  'StateTopAnswersStatsService', 'ThreadDataService',
  'StateClassifierMappingService',
=======
  'StateTopAnswersStatsService', 'StateTopAnswersStatsBackendApiService',
  'ThreadDataService', 'StateClassifierMappingService', 'IssuesService',
  'ENABLE_PLAYTHROUGH_VIZ',
>>>>>>> 0b5692a6
  function(
      $scope, $http, $window, $rootScope, $log, $timeout,
      ExplorationDataService, StateEditorService, ExplorationTitleService,
      ExplorationCategoryService, ExplorationObjectiveService,
      ExplorationLanguageCodeService, ExplorationRightsService,
      ExplorationInitStateNameService, ExplorationTagsService,
      EditabilityService, ExplorationStatesService, RouterService,
      GraphDataService, StateEditorTutorialFirstTimeService,
      ExplorationParamSpecsService, ExplorationParamChangesService,
      ExplorationWarningsService, $templateCache, ContextService,
      ExplorationAdvancedFeaturesService, $uibModal, ChangeListService,
      AutosaveInfoModalsService, siteAnalyticsService,
      UserEmailPreferencesService, ParamChangesObjectFactory,
      ParamSpecsObjectFactory, ExplorationAutomaticTextToSpeechService,
      UrlInterpolationService, ExplorationCorrectnessFeedbackService,
<<<<<<< HEAD
      StateTopAnswersStatsService, ThreadDataService,
      StateClassifierMappingService) {
=======
      StateTopAnswersStatsService, StateTopAnswersStatsBackendApiService,
      ThreadDataService, StateClassifierMappingService, IssuesService,
      ENABLE_PLAYTHROUGH_VIZ) {
>>>>>>> 0b5692a6
    $scope.EditabilityService = EditabilityService;
    $scope.StateEditorService = StateEditorService;

    /** ********************************************************
     * Called on initial load of the exploration editor page.
     *********************************************************/
    $rootScope.loadingMessage = 'Loading';

    $scope.explorationId = ContextService.getExplorationId();
    $scope.explorationUrl = '/create/' + $scope.explorationId;
    $scope.explorationDownloadUrl = (
      '/createhandler/download/' + $scope.explorationId);
    $scope.revertExplorationUrl = (
      '/createhandler/revert/' + $scope.explorationId);

    $scope.getTabStatuses = RouterService.getTabStatuses;

    /** ******************************************
    * Methods affecting the graph visualization.
    ********************************************/
    $scope.areExplorationWarningsVisible = false;
    $scope.toggleExplorationWarningVisibility = function() {
      $scope.areExplorationWarningsVisible = (
        !$scope.areExplorationWarningsVisible);
    };

    $scope.$on('refreshGraph', function() {
      GraphDataService.recompute();
      ExplorationWarningsService.updateWarnings();
    });

    $scope.getExplorationUrl = function(explorationId) {
      return explorationId ? ('/explore/' + explorationId) : '';
    };

    // Initializes the exploration page using data from the backend. Called on
    // page load.
    $scope.initExplorationPage = function(successCallback) {
      ExplorationDataService.getData(function(explorationId, lostChanges) {
        if (!AutosaveInfoModalsService.isModalOpen()) {
          AutosaveInfoModalsService.showLostChangesModal(
            lostChanges, explorationId);
        }
      }).then(function(data) {
        ExplorationStatesService.init(data.states);

        ExplorationTitleService.init(data.title);
        ExplorationCategoryService.init(data.category);
        ExplorationObjectiveService.init(data.objective);
        ExplorationLanguageCodeService.init(data.language_code);
        ExplorationInitStateNameService.init(data.init_state_name);
        ExplorationTagsService.init(data.tags);
        ExplorationParamSpecsService.init(
          ParamSpecsObjectFactory.createFromBackendDict(data.param_specs));
        ExplorationParamChangesService.init(
          ParamChangesObjectFactory.createFromBackendList(data.param_changes));
        ExplorationAutomaticTextToSpeechService.init(data.auto_tts_enabled);
        ExplorationCorrectnessFeedbackService.init(
          data.correctness_feedback_enabled);
        StateClassifierMappingService.init(data.state_classifier_mapping);
        if (ENABLE_PLAYTHROUGH_VIZ) {
          IssuesService.initSession(data.exploration_id, data.version);
        }

        $scope.explorationTitleService = ExplorationTitleService;
        $scope.explorationCategoryService = ExplorationCategoryService;
        $scope.explorationObjectiveService = ExplorationObjectiveService;
        $scope.ExplorationRightsService = ExplorationRightsService;
        $scope.explorationInitStateNameService = (
          ExplorationInitStateNameService);

        $scope.currentUserIsAdmin = data.is_admin;
        $scope.currentUserIsModerator = data.is_moderator;

        $scope.currentUser = data.user;
        $scope.currentVersion = data.version;

        ExplorationAdvancedFeaturesService.init(data);
        ExplorationRightsService.init(
          data.rights.owner_names, data.rights.editor_names,
          data.rights.translator_names, data.rights.viewer_names,
          data.rights.status, data.rights.cloned_from,
          data.rights.community_owned, data.rights.viewable_if_private);
        UserEmailPreferencesService.init(
          data.email_preferences.mute_feedback_notifications,
          data.email_preferences.mute_suggestion_notifications);

        if (GLOBALS.can_edit) {
          EditabilityService.markEditable();
        }

        if (GLOBALS.can_translate || GLOBALS.can_edit) {
          EditabilityService.markTranslatable();
        }

        if (ExplorationRightsService.isPublic()) {
          StateTopAnswersStatsService.init(data.stateTopAnswersStats);
        }

        GraphDataService.recompute();

        if (!StateEditorService.getActiveStateName() ||
            !ExplorationStatesService.getState(
              StateEditorService.getActiveStateName())) {
          StateEditorService.setActiveStateName(
            ExplorationInitStateNameService.displayed);
        }

        if (!RouterService.isLocationSetToNonStateEditorTab() &&
            !data.states.hasOwnProperty(
              RouterService.getCurrentStateFromLocationPath('gui'))) {
          if (ThreadDataService.getOpenThreadsCount() > 0) {
            RouterService.navigateToFeedbackTab();
          } else {
            RouterService.navigateToMainTab();
          }
        }

        ExplorationWarningsService.updateWarnings();

        // Initialize changeList by draft changes if they exist.
        if (data.draft_changes !== null) {
          ChangeListService.loadAutosavedChangeList(data.draft_changes);
        }

        if (data.is_version_of_draft_valid === false &&
            data.draft_changes !== null &&
            data.draft_changes.length > 0) {
          // Show modal displaying lost changes if the version of draft
          // changes is invalid, and draft_changes is not `null`.
          AutosaveInfoModalsService.showVersionMismatchModal(
            ChangeListService.getChangeList());
          return;
        }

        $scope.$broadcast('refreshStatisticsTab');
        $scope.$broadcast('refreshVersionHistory', {
          forceRefresh: true
        });

        if (ExplorationStatesService.getState(
          StateEditorService.getActiveStateName())) {
          $scope.$broadcast('refreshStateEditor');
          $scope.$broadcast('refreshStateTranslation');
        }

        if (successCallback) {
          successCallback();
        }

        StateEditorTutorialFirstTimeService.init(
          data.show_state_editor_tutorial_on_load, $scope.explorationId);
      });
    };

    $scope.initExplorationPage();

    $scope.$on('initExplorationPage', function(unusedEvtData, successCallback) {
      $scope.initExplorationPage(successCallback);
    });

    var _ID_TUTORIAL_STATE_CONTENT = '#tutorialStateContent';
    var _ID_TUTORIAL_STATE_INTERACTION = '#tutorialStateInteraction';
    var _ID_TUTORIAL_PREVIEW_TAB = '#tutorialPreviewTab';
    var _ID_TUTORIAL_SAVE_BUTTON = '#tutorialSaveButton';

    $scope.EDITOR_TUTORIAL_OPTIONS = [{
      type: 'title',
      heading: 'Creating in Oppia',
      text: (
        'Explorations are learning experiences that you create using Oppia. ' +
        'Think of explorations as a conversation between a student ' +
        'and a tutor.')
    }, {
      type: 'function',
      fn: function(isGoingForward) {
        $('html, body').animate({
          scrollTop: (isGoingForward ? 0 : 20)
        }, 1000);
      }
    }, {
      type: 'element',
      selector: _ID_TUTORIAL_STATE_CONTENT,
      heading: 'Content',
      text: (
        '<p>An Oppia exploration is divided into several \'cards\'. ' +
        'The first part of a card is the <b>content</b>.</p>' +
        '<p>Use the content section to set the scene. ' +
        'Tell the learner a story, give them some information, ' +
        'and then ask a relevant question.</p>'),
      placement: 'bottom'
    }, {
      type: 'function',
      fn: function(isGoingForward) {
        var idToScrollTo = (
          isGoingForward ? _ID_TUTORIAL_STATE_INTERACTION :
          _ID_TUTORIAL_STATE_CONTENT);
        $('html, body').animate({
          scrollTop: angular.element(idToScrollTo).offset().top - 200
        }, 1000);
      }
    }, {
      type: 'title',
      selector: _ID_TUTORIAL_STATE_INTERACTION,
      heading: 'Interaction',
      text: (
        '<p>After you\'ve written the content of your conversation, ' +
        'choose an <b>interaction type</b>. ' +
        'An interaction is how you want your learner to respond ' +
        'to your question.</p> ' +
        '<p>Oppia has several built-in interactions, including:</p>' +
        '<ul>' +
        '  <li>' +
        '    Multiple Choice' +
        '  </li>' +
        '  <li>' +
        '    Text/Number input' +
        '  </li>' +
        '  <li>' +
        '    Code snippets' +
        '  </li>' +
        '</ul>' +
        'and more.')
    }, {
      type: 'function',
      fn: function(isGoingForward) {
        var idToScrollTo = (
          isGoingForward ? _ID_TUTORIAL_PREVIEW_TAB :
          _ID_TUTORIAL_STATE_INTERACTION);
        $('html, body').animate({
          scrollTop: angular.element(idToScrollTo).offset().top - 200
        }, 1000);
      }
    }, {
      type: 'title',
      heading: 'Responses',
      text: (
        'After the learner uses the interaction you created, it\'s your turn ' +
        'again to choose how your exploration will respond to their input. ' +
        'You can send a learner to a new card or have them repeat the same ' +
        'card, depending on how they answer.')
    }, {
      type: 'function',
      fn: function(isGoingForward) {
        var idToScrollTo = (
          isGoingForward ? _ID_TUTORIAL_PREVIEW_TAB :
          _ID_TUTORIAL_STATE_INTERACTION);
        $('html, body').animate({
          scrollTop: angular.element(idToScrollTo).offset().top - 200
        }, 1000);
      }
    }, {
      type: 'element',
      selector: _ID_TUTORIAL_PREVIEW_TAB,
      heading: 'Preview',
      text: (
        'At any time, you can click the <b>preview</b> button to play ' +
        'through your exploration.'),
      placement: 'bottom'
    }, {
      type: 'element',
      selector: _ID_TUTORIAL_SAVE_BUTTON,
      heading: 'Save',
      text: (
        'When you\'re done making changes, ' +
        'be sure to save your work.<br><br>'),
      placement: 'bottom'
    }, {
      type: 'title',
      heading: 'Tutorial Complete',
      text: (
        '<h2>Now for the fun part...</h2>' +
        'That\'s the end of the tour! ' +
        'To finish up, here are some things we suggest: ' +
        '<ul>' +
        '  <li>' +
        '    Create your first card!' +
        '  </li>' +
        '  <li>' +
        '    Preview your exploration.' +
        '  </li>' +
        '  <li>' +
        '    Check out more resources in the ' +
        '    <a href="https://oppia.github.io/#/" target="_blank">' +
        '      Help Center.' +
        '    </a>' +
        '  </li>' +
        '</ul>')
    }];

    // Replace the ng-joyride template with one that uses <[...]> interpolators
    // instead of/ {{...}} interpolators.
    var ngJoyrideTemplate = $templateCache.get('ng-joyride-title-tplv1.html');
    ngJoyrideTemplate = ngJoyrideTemplate.replace(
      /\{\{/g, '<[').replace(/\}\}/g, ']>');
    $templateCache.put('ng-joyride-title-tplv1.html', ngJoyrideTemplate);

    var leaveTutorial = function() {
      EditabilityService.onEndTutorial();
      $scope.$apply();
      StateEditorTutorialFirstTimeService.markTutorialFinished();
      $scope.tutorialInProgress = false;
    };

    $scope.onSkipTutorial = function() {
      siteAnalyticsService.registerSkipTutorialEvent($scope.explorationId);
      leaveTutorial();
    };

    $scope.onFinishTutorial = function() {
      siteAnalyticsService.registerFinishTutorialEvent($scope.explorationId);
      leaveTutorial();
    };

    $scope.tutorialInProgress = false;
    $scope.startTutorial = function() {
      RouterService.navigateToMainTab();
      // The $timeout wrapper is needed for all components on the page to load,
      // otherwise elements within ng-if's are not guaranteed to be present on
      // the page.
      $timeout(function() {
        EditabilityService.onStartTutorial();
        $scope.tutorialInProgress = true;
      });
    };

    $scope.showWelcomeExplorationModal = function() {
      var modalInstance = $uibModal.open({
        templateUrl: UrlInterpolationService.getDirectiveTemplateUrl(
          '/pages/exploration_editor/' +
          'welcome_modal_directive.html'),
        backdrop: true,
        controller: [
          '$scope', '$uibModalInstance', 'siteAnalyticsService',
          'ContextService',
          function($scope, $uibModalInstance, siteAnalyticsService,
              ContextService) {
            var explorationId = ContextService.getExplorationId();

            siteAnalyticsService.registerTutorialModalOpenEvent(explorationId);

            $scope.beginTutorial = function() {
              siteAnalyticsService.registerAcceptTutorialModalEvent(
                explorationId);
              $uibModalInstance.close();
            };

            $scope.cancel = function() {
              siteAnalyticsService.registerDeclineTutorialModalEvent(
                explorationId);
              $uibModalInstance.dismiss('cancel');
            };

            $scope.editorWelcomeImgUrl = (
              UrlInterpolationService.getStaticImageUrl(
                '/general/editor_welcome.svg'));
          }
        ],
        windowClass: 'oppia-welcome-modal'
      });

      modalInstance.result.then(function() {
        $scope.startTutorial();
      }, function() {
        StateEditorTutorialFirstTimeService.markTutorialFinished();
      });
    };

    $scope.$on(
      'enterEditorForTheFirstTime', $scope.showWelcomeExplorationModal);
    $scope.$on('openEditorTutorial', $scope.startTutorial);
  }
]);<|MERGE_RESOLUTION|>--- conflicted
+++ resolved
@@ -52,14 +52,9 @@
   'UserEmailPreferencesService', 'ParamChangesObjectFactory',
   'ParamSpecsObjectFactory', 'ExplorationAutomaticTextToSpeechService',
   'UrlInterpolationService', 'ExplorationCorrectnessFeedbackService',
-<<<<<<< HEAD
-  'StateTopAnswersStatsService', 'ThreadDataService',
-  'StateClassifierMappingService',
-=======
   'StateTopAnswersStatsService', 'StateTopAnswersStatsBackendApiService',
   'ThreadDataService', 'StateClassifierMappingService', 'IssuesService',
   'ENABLE_PLAYTHROUGH_VIZ',
->>>>>>> 0b5692a6
   function(
       $scope, $http, $window, $rootScope, $log, $timeout,
       ExplorationDataService, StateEditorService, ExplorationTitleService,
@@ -75,14 +70,9 @@
       UserEmailPreferencesService, ParamChangesObjectFactory,
       ParamSpecsObjectFactory, ExplorationAutomaticTextToSpeechService,
       UrlInterpolationService, ExplorationCorrectnessFeedbackService,
-<<<<<<< HEAD
-      StateTopAnswersStatsService, ThreadDataService,
-      StateClassifierMappingService) {
-=======
       StateTopAnswersStatsService, StateTopAnswersStatsBackendApiService,
       ThreadDataService, StateClassifierMappingService, IssuesService,
       ENABLE_PLAYTHROUGH_VIZ) {
->>>>>>> 0b5692a6
     $scope.EditabilityService = EditabilityService;
     $scope.StateEditorService = StateEditorService;
 
