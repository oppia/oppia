--- conflicted
+++ resolved
@@ -508,7 +508,6 @@
       }
     };
   }
-<<<<<<< HEAD
 ]);
 
 oppia.controller('ExplorationSaveAndPublishButtons', [
@@ -999,6 +998,4 @@
       });
     };
   }
-=======
->>>>>>> 256850f0
 ]);