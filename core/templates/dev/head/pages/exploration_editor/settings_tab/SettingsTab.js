// Copyright 2014 The Oppia Authors. All Rights Reserved.
//
// Licensed under the Apache License, Version 2.0 (the "License");
// you may not use this file except in compliance with the License.
// You may obtain a copy of the License at
//
//      http://www.apache.org/licenses/LICENSE-2.0
//
// Unless required by applicable law or agreed to in writing, software
// distributed under the License is distributed on an "AS-IS" BASIS,
// WITHOUT WARRANTIES OR CONDITIONS OF ANY KIND, either express or implied.
// See the License for the specific language governing permissions and
// limitations under the License.

/**
 * @fileoverview Controllers for the exploration settings tab.
 */

oppia.controller('SettingsTab', [
  '$scope', '$http', '$window', '$modal', '$rootScope',
  'explorationData', 'explorationTitleService', 'explorationCategoryService',
  'explorationObjectiveService', 'explorationLanguageCodeService',
  'explorationTagsService', 'explorationRightsService',
  'explorationInitStateNameService', 'explorationParamSpecsService',
  'changeListService', 'alertsService', 'explorationStatesService',
  'explorationParamChangesService', 'explorationWarningsService',
  'explorationAdvancedFeaturesService', 'ALL_CATEGORIES',
  'EXPLORATION_TITLE_INPUT_FOCUS_LABEL', 'UserEmailPreferencesService',
  'UrlInterpolationService',
  function(
      $scope, $http, $window, $modal, $rootScope,
      explorationData, explorationTitleService, explorationCategoryService,
      explorationObjectiveService, explorationLanguageCodeService,
      explorationTagsService, explorationRightsService,
      explorationInitStateNameService, explorationParamSpecsService,
      changeListService, alertsService, explorationStatesService,
      explorationParamChangesService, explorationWarningsService,
<<<<<<< HEAD
      CATEGORY_LIST, explorationAdvancedFeaturesService,
      EXPLORATION_TITLE_INPUT_FOCUS_LABEL, UserEmailPreferencesService,
      UrlInterpolationService) {
=======
      explorationAdvancedFeaturesService, ALL_CATEGORIES,
      EXPLORATION_TITLE_INPUT_FOCUS_LABEL, UserEmailPreferencesService) {
>>>>>>> 2d4d2962
    $scope.EXPLORATION_TITLE_INPUT_FOCUS_LABEL = (
      EXPLORATION_TITLE_INPUT_FOCUS_LABEL);

    $scope.CATEGORY_LIST_FOR_SELECT2 = [];
    for (var i = 0; i < ALL_CATEGORIES.length; i++) {
      $scope.CATEGORY_LIST_FOR_SELECT2.push({
        id: ALL_CATEGORIES[i],
        text: ALL_CATEGORIES[i]
      });
    }

    $scope.isRolesFormOpen = false;

    $scope.TAG_REGEX = GLOBALS.TAG_REGEX;

    var DASHBOARD_PAGE_URL = '/dashboard';
    var EXPLORE_PAGE_PREFIX = '/explore/';

    $scope.getExplorePageUrl = function() {
      return (
        window.location.protocol + '//' + window.location.host +
        EXPLORE_PAGE_PREFIX + $scope.explorationId);
    };

    $scope.initSettingsTab = function() {
      $scope.explorationTitleService = explorationTitleService;
      $scope.explorationCategoryService = explorationCategoryService;
      $scope.explorationObjectiveService = explorationObjectiveService;
      $scope.explorationLanguageCodeService = explorationLanguageCodeService;
      $scope.explorationTagsService = explorationTagsService;
      $scope.explorationRightsService = explorationRightsService;
      $scope.explorationInitStateNameService = explorationInitStateNameService;
      $scope.explorationParamSpecsService = explorationParamSpecsService;
      $scope.explorationParamChangesService = explorationParamChangesService;
      $scope.UserEmailPreferencesService = UserEmailPreferencesService;

      explorationData.getData().then(function() {
        $scope.refreshSettingsTab();
        $scope.hasPageLoaded = true;
      });
    };

    $scope.refreshSettingsTab = function() {
      var _states = explorationStatesService.getStates();
      // Ensure that explorationStatesService has been initialized before
      // getting the state names from it. (Otherwise, navigating to the
      // settings tab directly (by entering a URL that ends with /settings)
      // results in a console error.
      if (_states) {
        var categoryIsInSelect2 = $scope.CATEGORY_LIST_FOR_SELECT2.some(
          function(categoryItem) {
            return categoryItem.id === explorationCategoryService.savedMemento;
          }
        );

        // If the current category is not in the dropdown, add it
        // as the first option.
        if (!categoryIsInSelect2 &&
            explorationCategoryService.savedMemento) {
          $scope.CATEGORY_LIST_FOR_SELECT2.unshift({
            id: explorationCategoryService.savedMemento,
            text: explorationCategoryService.savedMemento
          });
        }

        $scope.stateNames = Object.keys(_states);
      }
    };

    $scope.$on('refreshSettingsTab', $scope.refreshSettingsTab);

    $scope.initSettingsTab();

    $scope.ROLES = [{
      name: 'Manager (can edit permissions)',
      value: 'owner'
    }, {
      name: 'Collaborator (can make changes)',
      value: 'editor'
    }, {
      name: 'Playtester (can give feedback)',
      value: 'viewer'
    }];

    $scope.saveExplorationTitle = function() {
      explorationTitleService.saveDisplayedValue();
    };

    $scope.saveExplorationCategory = function() {
      explorationCategoryService.saveDisplayedValue();
    };

    $scope.saveExplorationObjective = function() {
      explorationObjectiveService.saveDisplayedValue();
    };

    $scope.saveExplorationLanguageCode = function() {
      explorationLanguageCodeService.saveDisplayedValue();
    };

    $scope.saveExplorationTags = function() {
      explorationTagsService.saveDisplayedValue();
    };

    $scope.saveExplorationInitStateName = function() {
      var newInitStateName = explorationInitStateNameService.displayed;

      if (!explorationStatesService.getState(newInitStateName)) {
        alertsService.addWarning(
          'Invalid initial state name: ' + newInitStateName);
        explorationInitStateNameService.restoreFromMemento();
        return;
      }

      explorationInitStateNameService.saveDisplayedValue();

      $rootScope.$broadcast('refreshGraph');
    };

    $scope.postSaveParamChangesHook = function() {
      explorationWarningsService.updateWarnings();
    };

    /********************************************
    * Methods for enabling advanced features.
    ********************************************/
    $scope.areParametersEnabled = (
      explorationAdvancedFeaturesService.areParametersEnabled);
    $scope.areGadgetsEnabled = (
      explorationAdvancedFeaturesService.areGadgetsEnabled);
    $scope.areFallbacksEnabled = (
      explorationAdvancedFeaturesService.areFallbacksEnabled);

    $scope.enableParameters = (
      explorationAdvancedFeaturesService.enableParameters);
    $scope.enableGadgets = (
      explorationAdvancedFeaturesService.enableGadgets);
    $scope.enableFallbacks = (
      explorationAdvancedFeaturesService.enableFallbacks);

    /********************************************
    * Methods for rights management.
    ********************************************/
    $scope.openEditRolesForm = function() {
      $scope.isRolesFormOpen = true;
      $scope.newMemberUsername = '';
      $scope.newMemberRole = $scope.ROLES[0];
    };

    $scope.closeEditRolesForm = function() {
      $scope.newMemberUsername = '';
      $scope.newMemberRole = $scope.ROLES[0];
      $scope.closeRolesForm();
    };

    $scope.editRole = function(newMemberUsername, newMemberRole) {
      $scope.closeRolesForm();
      explorationRightsService.saveChangeToBackend({
        new_member_username: newMemberUsername,
        new_member_role: newMemberRole
      });
    };

    $scope.toggleViewabilityIfPrivate = function() {
      explorationRightsService.saveChangeToBackend({
        viewable_if_private: !explorationRightsService.viewableIfPrivate()
      });
    };

    /********************************************
    * Methods for notifications muting.
    ********************************************/

    $scope.muteFeedbackNotifications = function() {
      UserEmailPreferencesService.setFeedbackNotificationPreferences(true);
    };
    $scope.muteSuggestionNotifications = function() {
      UserEmailPreferencesService.setSuggestionNotificationPreferences(true);
    };

    $scope.unmuteFeedbackNotifications = function() {
      UserEmailPreferencesService.setFeedbackNotificationPreferences(false);
    };
    $scope.unmuteSuggestionNotifications = function() {
      UserEmailPreferencesService.setSuggestionNotificationPreferences(false);
    };

    /********************************************
    * Methods relating to control buttons.
    ********************************************/
    $scope.previewSummaryTile = function() {
      alertsService.clearWarnings();
      $modal.open({
        templateUrl: 'modals/previewSummaryTile',
        backdrop: true,
        controller: [
          '$scope', '$modalInstance', function($scope, $modalInstance) {
            $scope.getExplorationTitle = function() {
              return explorationTitleService.displayed;
            };
            $scope.getExplorationObjective = function() {
              return explorationObjectiveService.displayed;
            };
            $scope.getExplorationCategory = function() {
              return explorationCategoryService.displayed;
            };
            $scope.getThumbnailIconUrl = function() {
              var category = explorationCategoryService.displayed;
              if (GLOBALS.ALL_CATEGORIES.indexOf(category) === -1) {
                category = GLOBALS.DEFAULT_CATEGORY_ICON;
              }
              return UrlInterpolationService.getStaticImageUrl('/subjects/' +
                category + '.svg');
            };
            $scope.getThumbnailBgColor = function() {
              var category = explorationCategoryService.displayed;
              if (!GLOBALS.CATEGORIES_TO_COLORS.hasOwnProperty(category)) {
                var color = GLOBALS.DEFAULT_COLOR;
              } else {
                var color = GLOBALS.CATEGORIES_TO_COLORS[category];
              }
              return color;
            };

            $scope.close = function() {
              $modalInstance.dismiss();
              alertsService.clearWarnings();
            };
          }
        ]
      });
    };

    $scope.showTransferExplorationOwnershipModal = function() {
      alertsService.clearWarnings();
      $modal.open({
        templateUrl: 'modals/transferExplorationOwnership',
        backdrop: true,
        controller: [
          '$scope', '$modalInstance', function($scope, $modalInstance) {
            $scope.transfer = $modalInstance.close;

            $scope.cancel = function() {
              $modalInstance.dismiss('cancel');
              alertsService.clearWarnings();
            };
          }
        ]
      }).result.then(function() {
        explorationRightsService.saveChangeToBackend({
          is_community_owned: true
        });
      });
    };

    $scope.deleteExploration = function(role) {
      alertsService.clearWarnings();

      $modal.open({
        templateUrl: 'modals/deleteExploration',
        backdrop: true,
        controller: [
          '$scope', '$modalInstance', function($scope, $modalInstance) {
            $scope.reallyDelete = $modalInstance.close;

            $scope.cancel = function() {
              $modalInstance.dismiss('cancel');
              alertsService.clearWarnings();
            };
          }
        ]
      }).result.then(function() {
        var deleteUrl = $scope.explorationDataUrl;
        if (role) {
          deleteUrl += ('?role=' + role);
        }
        $http['delete'](deleteUrl).then(function() {
          $window.location = DASHBOARD_PAGE_URL;
        });
      });
    };

    var openModalForModeratorAction = function(action) {
      alertsService.clearWarnings();

      var moderatorEmailDraftUrl = '/moderatorhandler/email_draft/' + action;

      $http.get(moderatorEmailDraftUrl).then(function(response) {
        // If the draft email body is empty, email functionality will not be
        // exposed to the mdoerator.
        var draftEmailBody = response.data.draft_email_body;

        $modal.open({
          templateUrl: 'modals/takeModeratorAction',
          backdrop: true,
          resolve: {
            draftEmailBody: function() {
              return draftEmailBody;
            }
          },
          controller: [
              '$scope', '$modalInstance', 'draftEmailBody',
              function($scope, $modalInstance, draftEmailBody) {
            $scope.action = action;
            $scope.willEmailBeSent = Boolean(draftEmailBody);
            $scope.emailBody = draftEmailBody;

            if ($scope.willEmailBeSent) {
              $scope.EMAIL_BODY_SCHEMA = {
                type: 'unicode',
                ui_config: {
                  rows: 20
                }
              };
            }

            $scope.reallyTakeAction = function() {
              $modalInstance.close({
                emailBody: $scope.emailBody
              });
            };

            $scope.cancel = function() {
              $modalInstance.dismiss('cancel');
              alertsService.clearWarnings();
            };
          }]
        }).result.then(function(result) {
          explorationRightsService.saveModeratorChangeToBackend(
            action, result.emailBody);
        });
      });
    };

    $scope.unpublishExplorationAsModerator = function() {
      openModalForModeratorAction('unpublish_exploration');
    };

    $scope.publicizeExplorationAsModerator = function() {
      openModalForModeratorAction('publicize_exploration');
    };

    $scope.unpublicizeExplorationAsModerator = function() {
      // TODO(sll): Migrate this and deleteExplorationAsModerator to the
      // 'moderator action' path, and implement an option for different actions
      // saying whether emails should be sent for these, or not. At present,
      // we don't expect to send an email when an exploration is unpublicized.
      explorationRightsService.saveChangeToBackend({
        is_publicized: false
      });
    };

    $scope.isExplorationLockedForEditing = function() {
      return changeListService.isExplorationLockedForEditing();
    };

    $scope.closeRolesForm = function() {
      $scope.isRolesFormOpen = false;
    };
  }
]);<|MERGE_RESOLUTION|>--- conflicted
+++ resolved
@@ -34,15 +34,11 @@
       explorationTagsService, explorationRightsService,
       explorationInitStateNameService, explorationParamSpecsService,
       changeListService, alertsService, explorationStatesService,
-      explorationParamChangesService, explorationWarningsService,
-<<<<<<< HEAD
-      CATEGORY_LIST, explorationAdvancedFeaturesService,
+      explorationParamChangesService, explorationWarningsService,      
+      explorationAdvancedFeaturesService, ALL_CATEGORIES,
       EXPLORATION_TITLE_INPUT_FOCUS_LABEL, UserEmailPreferencesService,
       UrlInterpolationService) {
-=======
-      explorationAdvancedFeaturesService, ALL_CATEGORIES,
-      EXPLORATION_TITLE_INPUT_FOCUS_LABEL, UserEmailPreferencesService) {
->>>>>>> 2d4d2962
+
     $scope.EXPLORATION_TITLE_INPUT_FOCUS_LABEL = (
       EXPLORATION_TITLE_INPUT_FOCUS_LABEL);
 
