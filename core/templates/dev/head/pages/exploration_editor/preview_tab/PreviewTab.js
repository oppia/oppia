--- conflicted
+++ resolved
@@ -20,11 +20,7 @@
 oppia.controller('PreviewTab', [
   '$scope', '$uibModal', '$q', '$timeout', 'LearnerParamsService',
   'ExplorationDataService', 'ExplorationAdvancedFeaturesService',
-<<<<<<< HEAD
-  'ExplorationCategoryService', 'StateEditorService',
-=======
   'ExplorationCategoryService', 'StateEditorService', 'ContextService',
->>>>>>> 382ef6e1
   'ExplorationInitStateNameService', 'ExplorationParamChangesService',
   'ExplorationParamSpecsService', 'ExplorationStatesService',
   'ExplorationTitleService', 'ExplorationEngineService',
@@ -34,11 +30,7 @@
   function(
       $scope, $uibModal, $q, $timeout, LearnerParamsService,
       ExplorationDataService, ExplorationAdvancedFeaturesService,
-<<<<<<< HEAD
-      ExplorationCategoryService, StateEditorService,
-=======
       ExplorationCategoryService, StateEditorService, ContextService,
->>>>>>> 382ef6e1
       ExplorationInitStateNameService, ExplorationParamChangesService,
       ExplorationParamSpecsService, ExplorationStatesService,
       ExplorationTitleService, ExplorationEngineService,
