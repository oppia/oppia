// Copyright 2018 The Oppia Authors. All Rights Reserved.
//
// Licensed under the Apache License, Version 2.0 (the "License");
// you may not use this file except in compliance with the License.
// You may obtain a copy of the License at
//
//      http://www.apache.org/licenses/LICENSE-2.0
//
// Unless required by applicable law or agreed to in writing, software
// distributed under the License is distributed on an "AS-IS" BASIS,
// WITHOUT WARRANTIES OR CONDITIONS OF ANY KIND, either express or implied.
// See the License for the specific language governing permissions and
// limitations under the License.

/**
 * @fileoverview Directive for the audio translation bar.
 */

require('filters/FormatTimerFilter.ts');
require('pages/exploration_editor/ExplorationStatesService.ts');
require(
  'pages/exploration_editor/translation_tab/TranslationLanguageService.ts');
require(
  'pages/exploration_editor/translation_tab/' +
  'TranslationTabActiveContentIdService.ts');
require('pages/state_editor/state_properties/StateEditorService.ts');
require('pages/state_editor/state_properties/StatePropertyService.ts');
require(
  'pages/state_editor/state_properties/StateRecordedVoiceoversService.ts');
require('services/AlertsService.ts');
require('services/AssetsBackendApiService.ts');
require('services/AudioPlayerService.ts');
require('services/ContextService.ts');
require('services/EditabilityService.ts');
require('services/IdGenerationService.ts');

// Constant for audio recording time limit.
oppia.constant('RECORDING_TIME_LIMIT', 300);

oppia.directive('audioTranslationBar', [
  'UrlInterpolationService', function(UrlInterpolationService) {
    return {
      restrict: 'E',
      scope: {
        isTranslationTabBusy: '='
      },
      link: function(scope: ICustomScope, elm) {
        scope.getRecorderController();

        $('.oppia-translation-tab').on('dragover', function(evt) {
          evt.preventDefault();
          scope.dropAreaIsAccessible = GLOBALS.can_translate;
          scope.userIsGuest = !GLOBALS.userIsLoggedIn;
          scope.$digest();
          return false;
        });

        $('.oppia-main-body').on('dragleave', function(evt) {
          evt.preventDefault();
          if (evt.pageX === 0 || evt.pageY === 0) {
            scope.dropAreaIsAccessible = false;
            scope.userIsGuest = false;
            scope.$digest();
          }
          return false;
        });

        $('.oppia-translation-tab').on('drop', function(evt) {
          evt.preventDefault();
          if ((<Element><any>evt.target).classList.contains(
            'oppia-drop-area-message') && scope.dropAreaIsAccessible) {
            var files = (<DragEvent>evt.originalEvent).dataTransfer.files;
            scope.openAddAudioTranslationModal(files);
          }
          scope.dropAreaIsAccessible = false;
          scope.$digest();
          return false;
        });
      },
      templateUrl: UrlInterpolationService.getDirectiveTemplateUrl(
        '/pages/exploration_editor/translation_tab/' +
        'audio_translation_bar_directive.html'),
      controller: [
        '$filter', '$interval', '$rootScope', '$scope', '$timeout', '$uibModal',
        'AlertsService', 'AssetsBackendApiService', 'AudioPlayerService',
        'ContextService', 'EditabilityService', 'ExplorationStatesService',
        'IdGenerationService', 'SiteAnalyticsService',
<<<<<<< HEAD
        'StateContentIdsToAudioTranslationsService',
        'StateEditorService', 'TranslationLanguageService',
        'TranslationRecordingService',
        'TranslationTabActiveContentIdService',
        'RECORDING_TIME_LIMIT',
=======
        'StateEditorService', 'StateRecordedVoiceoversService',
        'TranslationLanguageService', 'recorderService',
        'TranslationTabActiveContentIdService', 'RECORDING_TIME_LIMIT',
>>>>>>> 242166ed
        function(
            $filter, $interval, $rootScope, $scope, $timeout, $uibModal,
            AlertsService, AssetsBackendApiService, AudioPlayerService,
            ContextService, EditabilityService, ExplorationStatesService,
            IdGenerationService, SiteAnalyticsService,
<<<<<<< HEAD
            StateContentIdsToAudioTranslationsService,
            StateEditorService, TranslationLanguageService,
            TranslationRecordingService,
            TranslationTabActiveContentIdService,
            RECORDING_TIME_LIMIT) {
=======
            StateEditorService, StateRecordedVoiceoversService,
            TranslationLanguageService, recorderService,
            TranslationTabActiveContentIdService, RECORDING_TIME_LIMIT) {
>>>>>>> 242166ed
          $scope.RECORDER_ID = 'recorderId';
          $scope.recordingFormatTime = '';
          $scope.recordingTimeLimit = RECORDING_TIME_LIMIT;
          $scope.audioBlob = null;
          $scope.recorder = null;
          $scope.unsupportedBrowser = false;
          $scope.selectedRecording = false;
          $scope.isAudioAvailable = false;
          $scope.audioIsUpdating = false;
          $scope.languageCode = null;
          $scope.cannotRecord = false;
          $scope.audioNeedsUpdate = false;
          $scope.canTranslate = false;
          $scope.showRecorderWarning = false;
          $scope.isRecording = false;
          $scope.audioLoadingIndicatorIsShown = false;
          $scope.checkingMicrophonePermission = false;
          $scope.audioTimerIsShown = true;
          $scope.audioIsCurrentlyBeingSaved = false;
          $scope.elapsedTime = 0;
          $scope.timerInterval = null;
          document.body.onkeyup = function(e) {
            if (e.keyCode === 82 && !$scope.isAudioAvailable) {
              // 82 belongs to the keycode for 'R'
              // Used as shortcut key for recording
              toggleStartAndStopRecording();
            }
          };

          var saveRecordedVoiceoversChanges = function() {
            StateRecordedVoiceoversService.saveDisplayedValue();
            var stateName = StateEditorService.getActiveStateName();
            var value = StateRecordedVoiceoversService.displayed;
            ExplorationStatesService.saveRecordedVoiceovers(stateName, value);
          };

          var getAvailableAudio = function(contentId, languageCode) {
            if ($scope.contentId) {
              return (
                StateRecordedVoiceoversService.displayed.getVoiceover(
                  contentId, languageCode));
            }
          };

          var cancelTimer = function() {
            if ($scope.timerInterval) {
              $interval.cancel($scope.timerInterval);
            }
          };

          var updateTimer = function() {
            $scope.recordingFormatTime =
              formatTime($scope.elapsedTime) + '/' +
                formatTime(RECORDING_TIME_LIMIT);
          };

          var formatTime = function(timeSeconds) {
            var minutes = Math.floor(timeSeconds / 60) < 10 ?
              '0' + Math.floor(timeSeconds / 60) : Math.floor(timeSeconds / 60);
            var secondsDigit = timeSeconds % 60 < 10 ?
              '0' + timeSeconds % 60 : timeSeconds % 60;
            return minutes + ':' + secondsDigit;
          };

          var generateNewFilename = function() {
            return $scope.contentId + '-' +
              $scope.languageCode + '-' +
              IdGenerationService.generateNewId() + '.mp3';
          };

          var getTranslationTabBusyMessage = function() {
            var message = '';
            if ($scope.isRecording) {
              message = 'You haven\'t finished recording. Please stop ' +
                'recording and either save or cancel the recording.';
            } else if ($scope.showRecorderWarning) {
              message = 'You haven\'t saved your recording. Please save or ' +
                'cancel the recording.';
            }
            return message;
          };
          var showPermissionAndStartRecording = function() {
            $scope.checkingMicrophonePermission = true;
            $scope.recorder.startRecord().then(function() {
              // on mic accepted and record start
              $scope.showRecorderWarning = true;
              $scope.isTranslationTabBusy = true;

              $scope.recordingPermissionDenied = false;
              $scope.cannotRecord = false;
              $scope.selectedRecording = true;
              $scope.checkingMicrophonePermission = false;

              $scope.isRecording = true;
              $scope.recordingComplete = false;
              // start timer
              $scope.elapsedTime = 0;
              $scope.timerInterval = $interval(function() {
                $scope.elapsedTime++;
                updateTimer();
                if ($scope.elapsedTime === RECORDING_TIME_LIMIT) {
                  $scope.stopRecording();
                }
              }, 1000);
              updateTimer();
            }, function() {
              // on mic denied so no recording
              $scope.recordingPermissionDenied = true;
              $scope.cannotRecord = true;
              $scope.checkingMicrophonePermission = false;
              $scope.$apply();
            });
          };

          $scope.checkAndStartRecording = function() {
            $scope.recorder.initRecorder();
            if (!$scope.recorder.isAvailable()) {
              $scope.unsupportedBrowser = true;
              $scope.cannotRecord = true;
            } else {
              SiteAnalyticsService.registerStartAudioRecordingEvent();
              $scope.unsupportedBrowser = false;
              showPermissionAndStartRecording();
            }
          };

          $scope.toggleAudioNeedsUpdate = function() {
            StateRecordedVoiceoversService.displayed.toggleNeedsUpdateAttribute(
              $scope.contentId, $scope.languageCode);
            saveRecordedVoiceoversChanges();
            $scope.audioNeedsUpdate = !$scope.audioNeedsUpdate;
          };

          $scope.getRecorderController = function() {
            $scope.recorder = TranslationRecordingService;
          };

          $scope.reRecord = function() {
            $scope.initAudioBar();
            $scope.selectedRecording = false;
            $scope.checkAndStartRecording();
          };

          $scope.cancelRecording = function() {
            $scope.initAudioBar();
            $scope.selectedRecording = false;
            $scope.audioIsUpdating = false;
            $scope.audioBlob = null;
            $scope.showRecorderWarning = false;
          };

          $scope.stopRecording = function() {
            $scope.recorder.stopRecord();
            $scope.isRecording = false;
            $scope.isMicAvailable = true;
            $scope.recordingComplete = true;
            cancelTimer();
            $scope.recorder.getMp3Data().then(function(audio) {
              $rootScope.loadingMessage = '';
              var fileType = 'audio/mp3';
              $scope.audioBlob = new Blob(audio, {type: fileType});
              // free the browser from workers
              $scope.recorder.closeRecorder();
            });
          };

          $scope.updateAudio = function() {
            AudioPlayerService.stop();
            AudioPlayerService.clear();
            $scope.audioBlob = null;
            $scope.audioIsUpdating = true;
            $scope.selectedRecording = false;
            $scope.checkAndStartRecording();
          };

          $scope.saveRecordedAudio = function() {
            $scope.audioIsCurrentlyBeingSaved = true;
            SiteAnalyticsService.registerSaveRecordedAudioEvent();
            var filename = generateNewFilename();
            var fileType = 'audio/mp3';
            var contentId = $scope.contentId;
            var languageCode = $scope.languageCode;
            var recordedAudioFile = new File(
              [$scope.audioBlob], filename, {type: fileType});
            $scope.showRecorderWarning = false;
            AssetsBackendApiService.saveAudio(
              ContextService.getExplorationId(), filename,
              recordedAudioFile).then(function() {
              if ($scope.audioIsUpdating) {
                StateRecordedVoiceoversService.displayed.deleteVoiceover(
                  contentId, languageCode);
                $scope.audioIsUpdating = false;
              }
              StateRecordedVoiceoversService.displayed.addVoiceover(
                contentId, languageCode, filename, recordedAudioFile.size);
              saveRecordedVoiceoversChanges();
              AlertsService.addSuccessMessage(
                'Succesfuly uploaded recorded audio.');
              $scope.audioIsCurrentlyBeingSaved = false;
              $scope.initAudioBar();
            }, function(errorResponse) {
              $scope.audioIsCurrentlyBeingSaved = false;
              AlertsService.addWarning(errorResponse.error);
              $scope.initAudioBar();
            });
          };
          var toggleStartAndStopRecording = function() {
            if ($scope.isAudioAvailable) {
              return;
            }

            if (!$scope.isRecording && !$scope.audioBlob) {
              $scope.checkAndStartRecording();
            } else {
              $scope.stopRecording();
            }
          };

          $scope.$on('externalSave', function() {
            if ($scope.isRecording) {
              $scope.recorder.stopRecord();
              $scope.recorder.closeRecorder();
            }
            AudioPlayerService.stop();
            AudioPlayerService.clear();
            $scope.audioBlob = null;
          });

          $scope.$on('activeContentIdChanged', function() {
            $scope.initAudioBar();
          });
          $scope.$on('activeLanguageChanged', function() {
            $scope.initAudioBar();
          });

          $scope.$on('showTranslationTabBusyModal', function() {
            $scope.openTranslationTabBusyModal();
          });

          $scope.openTranslationTabBusyModal = function() {
            $uibModal.open({
              templateUrl: UrlInterpolationService.getDirectiveTemplateUrl(
                '/pages/exploration_editor/translation_tab/' +
                'translation_tab_busy_modal_directive.html'),
              backdrop: true,
              resolve: {
                message: function() {
                  return getTranslationTabBusyMessage();
                }
              },
              controller: [
                '$scope', '$uibModalInstance', 'message',
                function( $scope, $uibModalInstance, message) {
                  $scope.busyMessage = message;
                  $scope.gotIt = function() {
                    $uibModalInstance.dismiss('cancel');
                  };
                }
              ]
            });
          };

          $scope.playPauseUploadedAudioTranslation = function(languageCode) {
            $scope.audioTimerIsShown = true;
            if (!AudioPlayerService.isPlaying()) {
              if (AudioPlayerService.isTrackLoaded()) {
                AudioPlayerService.play();
                $scope.audioTimerIsShown = true;
              } else {
                loadAndPlayAudioTranslation();
              }
            } else {
              AudioPlayerService.pause();
            }
          };


          var isCached = function(audioTranslation) {
            return AssetsBackendApiService.isCached(audioTranslation.filename);
          };

          $scope.getUploadedAudioTimer = function() {
            if (AudioPlayerService.isTrackLoaded()) {
              $scope.audioTimerIsShown = true;
              var currentTime = $filter('formatTimer')(AudioPlayerService
                .getCurrentTime());
              var duration = $filter('formatTimer')(AudioPlayerService
                .getAudioDuration());
              return currentTime + ' / ' + duration;
            } else {
              $scope.audioTimerIsShown = false;
              return '--:-- / --:--';
            }
          };

          $scope.isPlayingUploadedAudio = function() {
            return AudioPlayerService.isPlaying();
          };

          var loadAndPlayAudioTranslation = function() {
            $scope.audioLoadingIndicatorIsShown = true;
            var audioTranslation = getAvailableAudio(
              $scope.contentId, $scope.languageCode);
            if (audioTranslation) {
              AudioPlayerService.load(audioTranslation.filename)
                .then(function() {
                  $scope.audioLoadingIndicatorIsShown = false;
                  $scope.audioTimerIsShown = true;
                  AudioPlayerService.play();
                });
            }
          };

          $scope.initAudioBar = function() {
            // This stops angular-recorder when user navigate while recording.
            if ($scope.recorder) {
              if ($scope.isRecording &&
                $scope.showRecorderWarning) {
                $scope.recorder.stopRecord();
                cancelTimer();
                // when empty it runs fine but when set to anything else
                // stuck on loading screen animation
                $rootScope.loadingMessage = '';
              }
            }
            $scope.isTranslationTabBusy = false;
            AudioPlayerService.stop();
            AudioPlayerService.clear();
            $scope.showRecorderWarning = false;
            $scope.languageCode = TranslationLanguageService
              .getActiveLanguageCode();
            $scope.canTranslate = EditabilityService.isTranslatable();
            $scope.contentId = (
              TranslationTabActiveContentIdService.getActiveContentId());
            var audioTranslationObject = getAvailableAudio(
              $scope.contentId, $scope.languageCode);
            if (audioTranslationObject) {
              $scope.isAudioAvailable = true;
              $scope.isLoadingAudio = true;
              $scope.selectedRecording = false;
              $scope.audioNeedsUpdate = audioTranslationObject.needsUpdate;
            } else {
              $scope.isAudioAvailable = false;
              $scope.audioBlob = null;
              $scope.selectedRecording = false;
              $scope.isRecording = false;
            }
          };

          $scope.track = {
            progress: function(progressPercentage) {
              if (angular.isDefined(progressPercentage)) {
                AudioPlayerService.setProgress(progressPercentage / 100);
              }
              return AudioPlayerService.getProgress() * 100;
            }
          };

          $scope.openDeleteAudioTranslationModal = function() {
            $uibModal.open({
              templateUrl: UrlInterpolationService.getDirectiveTemplateUrl(
                '/pages/exploration_editor/translation_tab/' +
                'delete_audio_translation_modal_directive.html'),
              backdrop: true,
              controller: [
                '$scope', '$uibModalInstance',
                function( $scope, $uibModalInstance) {
                  $scope.reallyDelete = function() {
                    $uibModalInstance.close();
                  };

                  $scope.cancel = function() {
                    $uibModalInstance.dismiss('cancel');
                  };
                }
              ]
            }).result.then(function(result) {
              StateRecordedVoiceoversService.displayed.deleteVoiceover(
                $scope.contentId, $scope.languageCode);
              saveRecordedVoiceoversChanges();
              $scope.initAudioBar();
            });
          };

          $scope.openAddAudioTranslationModal = function(audioFile) {
            SiteAnalyticsService.registerUploadAudioEvent();
            $uibModal.open({
              templateUrl: UrlInterpolationService.getDirectiveTemplateUrl(
                '/pages/exploration_editor/translation_tab/' +
                'add_audio_translation_modal_directive.html'),
              backdrop: 'static',
              resolve: {
                audioFile: function() {
                  return audioFile;
                },
                generatedFilename: function() {
                  return generateNewFilename();
                },
                languageCode: function() {
                  return $scope.languageCode;
                },
                isAudioAvailable: function() {
                  return $scope.isAudioAvailable;
                }
              },
              controller: [
                '$scope', '$uibModalInstance', 'AlertsService', 'languageCode',
                'ContextService', 'generatedFilename', 'isAudioAvailable',
                'audioFile',
                function(
                    $scope, $uibModalInstance, AlertsService, languageCode,
                    ContextService, generatedFilename, isAudioAvailable,
                    audioFile) {
                  var ERROR_MESSAGE_BAD_FILE_UPLOAD = (
                    'There was an error uploading the audio file.');
                  var BUTTON_TEXT_SAVE = 'Save';
                  var BUTTON_TEXT_SAVING = 'Saving...';

                  // Whether there was an error uploading the audio file.
                  $scope.errorMessage = null;
                  $scope.saveButtonText = BUTTON_TEXT_SAVE;
                  $scope.saveInProgress = false;
                  $scope.isAudioAvailable = isAudioAvailable;
                  var uploadedFile = null;
                  $scope.droppedFile = audioFile;

                  $scope.isAudioTranslationValid = function() {
                    return (
                      uploadedFile !== null &&
                      uploadedFile.size !== null &&
                      uploadedFile.size > 0);
                  };

                  $scope.updateUploadedFile = function(file) {
                    $scope.errorMessage = null;
                    uploadedFile = file;
                  };

                  $scope.clearUploadedFile = function() {
                    $scope.errorMessage = null;
                    uploadedFile = null;
                  };

                  $scope.save = function() {
                    if ($scope.isAudioTranslationValid()) {
                      $scope.saveButtonText = BUTTON_TEXT_SAVING;
                      $scope.saveInProgress = true;
                      var explorationId = (
                        ContextService.getExplorationId());
                      AssetsBackendApiService.saveAudio(
                        explorationId, generatedFilename, uploadedFile
                      ).then(function() {
                        $uibModalInstance.close({
                          languageCode: languageCode,
                          filename: generatedFilename,
                          fileSizeBytes: uploadedFile.size
                        });
                      }, function(errorResponse) {
                        $scope.errorMessage = (
                          errorResponse.error || ERROR_MESSAGE_BAD_FILE_UPLOAD);
                        uploadedFile = null;
                        $scope.saveButtonText = BUTTON_TEXT_SAVE;
                        $scope.saveInProgress = false;
                      });
                    }
                  };

                  $scope.cancel = function() {
                    $uibModalInstance.dismiss('cancel');
                    AlertsService.clearWarnings();
                  };
                }
              ]
            }).result.then(function(result) {
              if ($scope.isAudioAvailable) {
                StateRecordedVoiceoversService.displayed.deleteVoiceover(
                  $scope.contentId, $scope.languageCode);
              }
              StateRecordedVoiceoversService.displayed.addVoiceover(
                $scope.contentId, $scope.languageCode, result.filename,
                result.fileSizeBytes);
              saveRecordedVoiceoversChanges();
              $scope.initAudioBar();
            });
          };
          $scope.initAudioBar();
        }]
    };
  }]);<|MERGE_RESOLUTION|>--- conflicted
+++ resolved
@@ -20,6 +20,8 @@
 require('pages/exploration_editor/ExplorationStatesService.ts');
 require(
   'pages/exploration_editor/translation_tab/TranslationLanguageService.ts');
+require(
+  'pages/exploration_editor/translation_tab/TranslationRecordingService.ts');
 require(
   'pages/exploration_editor/translation_tab/' +
   'TranslationTabActiveContentIdService.ts');
@@ -85,33 +87,17 @@
         'AlertsService', 'AssetsBackendApiService', 'AudioPlayerService',
         'ContextService', 'EditabilityService', 'ExplorationStatesService',
         'IdGenerationService', 'SiteAnalyticsService',
-<<<<<<< HEAD
-        'StateContentIdsToAudioTranslationsService',
-        'StateEditorService', 'TranslationLanguageService',
-        'TranslationRecordingService',
-        'TranslationTabActiveContentIdService',
-        'RECORDING_TIME_LIMIT',
-=======
         'StateEditorService', 'StateRecordedVoiceoversService',
-        'TranslationLanguageService', 'recorderService',
+        'TranslationLanguageService', 'TranslationRecordingService',
         'TranslationTabActiveContentIdService', 'RECORDING_TIME_LIMIT',
->>>>>>> 242166ed
         function(
             $filter, $interval, $rootScope, $scope, $timeout, $uibModal,
             AlertsService, AssetsBackendApiService, AudioPlayerService,
             ContextService, EditabilityService, ExplorationStatesService,
             IdGenerationService, SiteAnalyticsService,
-<<<<<<< HEAD
-            StateContentIdsToAudioTranslationsService,
-            StateEditorService, TranslationLanguageService,
-            TranslationRecordingService,
-            TranslationTabActiveContentIdService,
-            RECORDING_TIME_LIMIT) {
-=======
             StateEditorService, StateRecordedVoiceoversService,
-            TranslationLanguageService, recorderService,
+            TranslationLanguageService, TranslationRecordingService,
             TranslationTabActiveContentIdService, RECORDING_TIME_LIMIT) {
->>>>>>> 242166ed
           $scope.RECORDER_ID = 'recorderId';
           $scope.recordingFormatTime = '';
           $scope.recordingTimeLimit = RECORDING_TIME_LIMIT;
