// Copyright 2018 The Oppia Authors. All Rights Reserved.
//
// Licensed under the Apache License, Version 2.0 (the "License");
// you may not use this file except in compliance with the License.
// You may obtain a copy of the License at
//
//      http://www.apache.org/licenses/LICENSE-2.0
//
// Unless required by applicable law or agreed to in writing, software
// distributed under the License is distributed on an "AS-IS" BASIS,
// WITHOUT WARRANTIES OR CONDITIONS OF ANY KIND, either express or implied.
// See the License for the specific language governing permissions and
// limitations under the License.

/**
 * @fileoverview Directive for the audio translation bar.
 */
// Constant for audio recording time limit.
oppia.constant('RECORDING_TIME_LIMIT', 300);

oppia.directive('audioTranslationBar', [
  'UrlInterpolationService', function(UrlInterpolationService) {
    return {
      restrict: 'E',
      scope: {
        isTranslationTabBusy: '='
      },
      link: function(scope, elm) {
        scope.getRecorderController();

        $('.oppia-translation-tab').on('dragover', function(evt) {
          evt.preventDefault();
          scope.dropAreaIsAccessible = GLOBALS.can_translate;
          scope.userIsGuest = !GLOBALS.userIsLoggedIn;
          scope.$digest();
          return false;
        });

        $('.oppia-main-body').on('dragleave', function(evt) {
          evt.preventDefault();
          if (evt.pageX === 0 || evt.pageY === 0) {
            scope.dropAreaIsAccessible = false;
            scope.userIsGuest = false;
            scope.$digest();
          }
          return false;
        });

        $('.oppia-translation-tab').on('drop', function(evt) {
          evt.preventDefault();
          if (evt.target.classList.contains('oppia-drop-area-message') &&
            scope.dropAreaIsAccessible) {
            files = evt.originalEvent.dataTransfer.files;
            scope.openAddAudioTranslationModal(files);
          }
          scope.dropAreaIsAccessible = false;
          scope.$digest();
          return false;
        });
      },
      templateUrl: UrlInterpolationService.getDirectiveTemplateUrl(
        '/pages/exploration_editor/translation_tab/' +
        'audio_translation_bar_directive.html'),
      controller: [
        '$filter', '$rootScope', '$scope', '$timeout', '$uibModal',
        'AlertsService', 'AssetsBackendApiService', 'AudioPlayerService',
        'ContextService', 'EditabilityService', 'ExplorationStatesService',
        'IdGenerationService', 'SiteAnalyticsService',
        'StateRecordedVoiceoversService', 'StateEditorService',
        'TranslationLanguageService', 'recorderService',
        'TranslationTabActiveContentIdService', 'RECORDING_TIME_LIMIT',
        function(
            $filter, $rootScope, $scope, $timeout, $uibModal,
            AlertsService, AssetsBackendApiService, AudioPlayerService,
            ContextService, EditabilityService, ExplorationStatesService,
<<<<<<< HEAD
            IdGenerationService , SiteAnalyticsService,
            StateRecordedVoiceoversService, StateEditorService,
            TranslationLanguageService, recorderService,
            TranslationTabActiveContentIdService, RECORDING_TIME_LIMIT) {
=======
            IdGenerationService, SiteAnalyticsService,
            StateContentIdsToAudioTranslationsService,
            StateEditorService, TranslationLanguageService,
            recorderService, TranslationTabActiveContentIdService,
            RECORDING_TIME_LIMIT) {
>>>>>>> e38c490a
          $scope.RECORDER_ID = 'recorderId';
          $scope.recordingTimeLimit = RECORDING_TIME_LIMIT;
          $scope.audioBlob = null;
          $scope.recorder = null;
          $scope.unsupportedBrowser = false;
          $scope.selectedRecording = false;
          $scope.isAudioAvailable = false;
          $scope.audioIsUpdating = false;
          $scope.languageCode = null;
          $scope.cannotRecord = false;
          $scope.audioNeedsUpdate = false;
          $scope.canTranslate = false;
          $scope.showRecorderWarning = false;
          $scope.audioLoadingIndicatorIsShown = false;
          $scope.checkingMicrophonePermission = false;
          $scope.audioTimerIsShown = true;
          $scope.audioIsCurrentlyBeingSaved = false;
          document.body.onkeyup = function(e) {
            if (e.keyCode === 82) {
              // 82 belongs to the keycode for 'R'
              // Used as shortcut key for recording
              toggleStartAndStopRecording();
            }
          };

          var saveRecordedVoiceoversChanges = function() {
            StateRecordedVoiceoversService.saveDisplayedValue();
            var stateName = StateEditorService.getActiveStateName();
            var value = StateRecordedVoiceoversService.displayed;
            ExplorationStatesService.saveRecordedVoiceovers(stateName, value);
          };

          var getAvailableAudio = function(contentId, languageCode) {
            if ($scope.contentId) {
              return (
                StateRecordedVoiceoversService.displayed.getVoiceover(
                  contentId, languageCode));
            }
          };

          var generateNewFilename = function() {
            return $scope.contentId + '-' +
              $scope.languageCode + '-' +
              IdGenerationService.generateNewId() + '.mp3';
          };

          $scope.onRecordStart = function() {
            $scope.showRecorderWarning = true;
            $scope.isTranslationTabBusy = true;
          };

          $scope.onConversionComplete = function() {
            $rootScope.loadingMessage = '';
          };

          var getTranslationTabBusyMessage = function() {
            var message = '';
            if ($scope.recorder.status.isRecording) {
              message = 'You haven\'t finished recording. Please stop ' +
                'recording and either save or cancel the recording.';
            } else if ($scope.recorder.status.isConverting) {
              message = 'It seems like recorded audio is still getting ' +
                'converted into mp3. Please wait until the audio has finished' +
                ' processing.';
            } else if ($scope.showRecorderWarning) {
              message = 'You haven\'t saved your recording. Please save or ' +
                'cancel the recording.';
            }
            return message;
          };
          var showPermissionAndStartRecording = function() {
            $scope.checkingMicrophonePermission = true;
            recorderService.showPermission({
              onDenied: function() {
                $scope.recordingPermissionDenied = true;
                $scope.cannotRecord = true;
                $scope.checkingMicrophonePermission = false;
              },
              onAllowed: function() {
                $scope.recordingPermissionDenied = false;
                $scope.cannotRecord = false;
                $scope.recorder.startRecord();
                $scope.selectedRecording = true;
                $scope.checkingMicrophonePermission = false;
              },
              onClosed: function() {
                $scope.recordingPermissionDenied = true;
                $scope.cannotRecord = true;
                $scope.checkingMicrophonePermission = false;
              },
            });
          };

          $scope.checkAndStartRecording = function() {
            if (!$scope.recorder.isAvailable) {
              $scope.unsupportedBrowser = true;
              $scope.cannotRecord = true;
            } else {
              SiteAnalyticsService.registerStartAudioRecordingEvent();
              $scope.unsupportedBrowser = false;
              showPermissionAndStartRecording();
            }
          };

          $scope.toggleAudioNeedsUpdate = function() {
            StateRecordedVoiceoversService.displayed.toggleNeedsUpdateAttribute(
                $scope.contentId, $scope.languageCode);
            saveRecordedVoiceoversChanges();
            $scope.audioNeedsUpdate = !$scope.audioNeedsUpdate;
          };

          $scope.getRecorderController = function() {
            $scope.recorder = recorderService.controller($scope.RECORDER_ID);
          };

          $scope.reRecord = function() {
            $scope.initAudioBar();
            $scope.selectedRecording = false;
            showPermissionAndStartRecording();
          };

          $scope.cancelRecording = function() {
            $scope.initAudioBar();
            $scope.selectedRecording = false;
            $scope.audioIsUpdating = false;
            $scope.audioBlob = null;
            $scope.showRecorderWarning = false;
          };

          $scope.updateAudio = function() {
            AudioPlayerService.stop();
            AudioPlayerService.clear();
            $scope.audioBlob = null;
            $scope.audioIsUpdating = true;
            $scope.selectedRecording = false;
            showPermissionAndStartRecording();
          };

          $scope.saveRecordedAudio = function() {
            $scope.audioIsCurrentlyBeingSaved = true;
            SiteAnalyticsService.registerSaveRecordedAudioEvent();
            var filename = generateNewFilename();
            var fileType = 'audio/mp3';
            var contentId = $scope.contentId;
            var languageCode = $scope.languageCode;
            var recordedAudioFile = new File(
              [$scope.audioBlob], filename, {type: fileType});
            $scope.showRecorderWarning = false;
            AssetsBackendApiService.saveAudio(
              ContextService.getExplorationId(), filename,
              recordedAudioFile).then(function() {
              if ($scope.audioIsUpdating) {
                StateRecordedVoiceoversService.displayed.deleteVoiceover(
                  contentId, languageCode);
                $scope.audioIsUpdating = false;
              }
              StateRecordedVoiceoversService.displayed.addVoiceover(
                contentId, languageCode, filename, recordedAudioFile.size);
              saveRecordedVoiceoversChanges();
              AlertsService.addSuccessMessage(
                'Succesfuly uploaded recorded audio.');
              $scope.audioIsCurrentlyBeingSaved = false;
              $scope.initAudioBar();
            }, function(errorResponse) {
              $scope.audioIsCurrentlyBeingSaved = false;
              AlertsService.addWarning(errorResponse.error);
              $scope.initAudioBar();
            });
          };
          var toggleStartAndStopRecording = function() {
            if (!$scope.recorder.status.isRecording && !$scope.audioBlob) {
              $scope.checkAndStartRecording();
            } else {
              $scope.recorder.stopRecord();
            }
          };

          $scope.$on('externalSave', function() {
            if ($scope.recorder && $scope.recorder.status.isPlaying) {
              $scope.recorder.playbackPause();
            }
            if (recorderService.getHandler()) {
              recorderService.getHandler().clear();
            }
            AudioPlayerService.stop();
            AudioPlayerService.clear();
            $scope.audioBlob = null;
          });

          $scope.$on('activeContentIdChanged', function() {
            $scope.initAudioBar();
          });
          $scope.$on('activeLanguageChanged', function() {
            $scope.initAudioBar();
          });

          $scope.$on('showTranslationTabBusyModal', function() {
            $scope.openTranslationTabBusyModal();
          });

          $scope.openTranslationTabBusyModal = function() {
            $uibModal.open({
              templateUrl: UrlInterpolationService.getDirectiveTemplateUrl(
                '/pages/exploration_editor/translation_tab/' +
                'translation_tab_busy_modal_directive.html'),
              backdrop: true,
              resolve: {
                message: function() {
                  return getTranslationTabBusyMessage();
                }
              },
              controller: [
                '$scope', '$uibModalInstance', 'message',
                function( $scope, $uibModalInstance, message) {
                  $scope.busyMessage = message;
                  $scope.gotIt = function() {
                    $uibModalInstance.dismiss('cancel');
                  };
                }
              ]
            });
          };

          $scope.playPauseUploadedAudioTranslation = function(languageCode) {
            $scope.audioTimerIsShown = true;
            if (!AudioPlayerService.isPlaying()) {
              if (AudioPlayerService.isTrackLoaded()) {
                AudioPlayerService.play();
                $scope.audioTimerIsShown = true;
              } else {
                loadAndPlayAudioTranslation();
              }
            } else {
              AudioPlayerService.pause();
            }
          };


          var isCached = function(audioTranslation) {
            return AssetsBackendApiService.isCached(audioTranslation.filename);
          };

          $scope.getUploadedAudioTimer = function() {
            if (AudioPlayerService.isTrackLoaded()) {
              $scope.audioTimerIsShown = true;
              var currentTime = $filter('formatTimer')(AudioPlayerService
                .getCurrentTime());
              var duration = $filter('formatTimer')(AudioPlayerService
                .getAudioDuration());
              return currentTime + ' / ' + duration;
            } else {
              $scope.audioTimerIsShown = false;
              return '--:-- / --:--';
            }
          };

          $scope.isPlayingUploadedAudio = function() {
            return AudioPlayerService.isPlaying();
          };

          var loadAndPlayAudioTranslation = function() {
            $scope.audioLoadingIndicatorIsShown = true;
            var audioTranslation = getAvailableAudio(
              $scope.contentId, $scope.languageCode);
            if (audioTranslation) {
              AudioPlayerService.load(audioTranslation.filename)
                .then(function() {
                  $scope.audioLoadingIndicatorIsShown = false;
                  $scope.audioTimerIsShown = true;
                  AudioPlayerService.play();
                });
            }
          };

          $scope.initAudioBar = function() {
            // This stops angular-recorder when user navigate while recording.
            if ($scope.recorder) {
              if ($scope.recorder.status.isPlaying) {
                $scope.recorder.playbackPause();
              }
              if ($scope.recorder.status.isRecording &&
                $scope.showRecorderWarning) {
                $scope.recorder.stopRecord();
                $rootScope.loadingMessage = 'loading';
              }
              if ($scope.recorder.status.isConverting) {
                $rootScope.loadingMessage = 'loading';
              }
              if (recorderService && recorderService.getHandler()) {
                recorderService.getHandler().stop();
                recorderService.getHandler().clear();
              }
            }
            $scope.isTranslationTabBusy = false;
            AudioPlayerService.stop();
            AudioPlayerService.clear();
            $scope.showRecorderWarning = false;
            $scope.languageCode = TranslationLanguageService
              .getActiveLanguageCode();
            $scope.canTranslate = EditabilityService.isTranslatable();
            $scope.contentId = (
              TranslationTabActiveContentIdService.getActiveContentId());
            var audioTranslationObject = getAvailableAudio(
              $scope.contentId, $scope.languageCode);
            if (audioTranslationObject) {
              $scope.isAudioAvailable = true;
              $scope.isLoadingAudio = true;
              $scope.selectedRecording = false;
              $scope.audioNeedsUpdate = audioTranslationObject.needsUpdate;
            } else {
              $scope.isAudioAvailable = false;
              $scope.audioBlob = null;
              $scope.selectedRecording = false;
            }
          };

          $scope.track = {
            progress: function(progressPercentage) {
              if (angular.isDefined(progressPercentage)) {
                AudioPlayerService.setProgress(progressPercentage / 100);
              }
              return AudioPlayerService.getProgress() * 100;
            }
          };

          $scope.openDeleteAudioTranslationModal = function() {
            $uibModal.open({
              templateUrl: UrlInterpolationService.getDirectiveTemplateUrl(
                '/pages/exploration_editor/translation_tab/' +
                'delete_audio_translation_modal_directive.html'),
              backdrop: true,
              controller: [
                '$scope', '$uibModalInstance',
                function( $scope, $uibModalInstance) {
                  $scope.reallyDelete = function() {
                    $uibModalInstance.close();
                  };

                  $scope.cancel = function() {
                    $uibModalInstance.dismiss('cancel');
                  };
                }
              ]
            }).result.then(function(result) {
              StateRecordedVoiceoversService.displayed.deleteVoiceover(
                $scope.contentId, $scope.languageCode);
              saveRecordedVoiceoversChanges();
              $scope.initAudioBar();
            });
          };

          $scope.openAddAudioTranslationModal = function(audioFile) {
            SiteAnalyticsService.registerUploadAudioEvent();
            $uibModal.open({
              templateUrl: UrlInterpolationService.getDirectiveTemplateUrl(
                '/pages/exploration_editor/translation_tab/' +
                'add_audio_translation_modal_directive.html'),
              backdrop: 'static',
              resolve: {
                audioFile: function() {
                  return audioFile;
                },
                generatedFilename: function() {
                  return generateNewFilename();
                },
                languageCode: function() {
                  return $scope.languageCode;
                },
                isAudioAvailable: function() {
                  return $scope.isAudioAvailable;
                }
              },
              controller: [
                '$scope', '$uibModalInstance', 'AlertsService', 'languageCode',
                'ContextService', 'generatedFilename', 'isAudioAvailable',
                'audioFile',
                function(
                    $scope, $uibModalInstance, AlertsService, languageCode,
                    ContextService, generatedFilename, isAudioAvailable,
                    audioFile) {
                  var ERROR_MESSAGE_BAD_FILE_UPLOAD = (
                    'There was an error uploading the audio file.');
                  var BUTTON_TEXT_SAVE = 'Save';
                  var BUTTON_TEXT_SAVING = 'Saving...';

                  // Whether there was an error uploading the audio file.
                  $scope.errorMessage = null;
                  $scope.saveButtonText = BUTTON_TEXT_SAVE;
                  $scope.saveInProgress = false;
                  $scope.isAudioAvailable = isAudioAvailable;
                  var uploadedFile = null;
                  $scope.droppedFile = audioFile;

                  $scope.isAudioTranslationValid = function() {
                    return (
                      uploadedFile !== null &&
                      uploadedFile.size !== null &&
                      uploadedFile.size > 0);
                  };

                  $scope.updateUploadedFile = function(file) {
                    $scope.errorMessage = null;
                    uploadedFile = file;
                  };

                  $scope.clearUploadedFile = function() {
                    $scope.errorMessage = null;
                    uploadedFile = null;
                  };

                  $scope.save = function() {
                    if ($scope.isAudioTranslationValid()) {
                      $scope.saveButtonText = BUTTON_TEXT_SAVING;
                      $scope.saveInProgress = true;
                      var explorationId = (
                        ContextService.getExplorationId());
                      AssetsBackendApiService.saveAudio(
                        explorationId, generatedFilename, uploadedFile
                      ).then(function() {
                        $uibModalInstance.close({
                          languageCode: languageCode,
                          filename: generatedFilename,
                          fileSizeBytes: uploadedFile.size
                        });
                      }, function(errorResponse) {
                        $scope.errorMessage = (
                          errorResponse.error || ERROR_MESSAGE_BAD_FILE_UPLOAD);
                        uploadedFile = null;
                        $scope.saveButtonText = BUTTON_TEXT_SAVE;
                        $scope.saveInProgress = false;
                      });
                    }
                  };

                  $scope.cancel = function() {
                    $uibModalInstance.dismiss('cancel');
                    AlertsService.clearWarnings();
                  };
                }
              ]
            }).result.then(function(result) {
              if ($scope.isAudioAvailable) {
                StateRecordedVoiceoversService.displayed.deleteVoiceover(
                  $scope.contentId, $scope.languageCode);
              }
              StateRecordedVoiceoversService.displayed.addVoiceover(
                $scope.contentId, $scope.languageCode, result.filename,
                result.fileSizeBytes);
              saveRecordedVoiceoversChanges();
              $scope.initAudioBar();
            });
          };
          $scope.initAudioBar();
        }]
    };
  }]);<|MERGE_RESOLUTION|>--- conflicted
+++ resolved
@@ -73,18 +73,10 @@
             $filter, $rootScope, $scope, $timeout, $uibModal,
             AlertsService, AssetsBackendApiService, AudioPlayerService,
             ContextService, EditabilityService, ExplorationStatesService,
-<<<<<<< HEAD
-            IdGenerationService , SiteAnalyticsService,
+            IdGenerationService, SiteAnalyticsService,
             StateRecordedVoiceoversService, StateEditorService,
             TranslationLanguageService, recorderService,
             TranslationTabActiveContentIdService, RECORDING_TIME_LIMIT) {
-=======
-            IdGenerationService, SiteAnalyticsService,
-            StateContentIdsToAudioTranslationsService,
-            StateEditorService, TranslationLanguageService,
-            recorderService, TranslationTabActiveContentIdService,
-            RECORDING_TIME_LIMIT) {
->>>>>>> e38c490a
           $scope.RECORDER_ID = 'recorderId';
           $scope.recordingTimeLimit = RECORDING_TIME_LIMIT;
           $scope.audioBlob = null;
@@ -191,7 +183,7 @@
 
           $scope.toggleAudioNeedsUpdate = function() {
             StateRecordedVoiceoversService.displayed.toggleNeedsUpdateAttribute(
-                $scope.contentId, $scope.languageCode);
+              $scope.contentId, $scope.languageCode);
             saveRecordedVoiceoversChanges();
             $scope.audioNeedsUpdate = !$scope.audioNeedsUpdate;
           };
