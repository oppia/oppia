--- conflicted
+++ resolved
@@ -90,11 +90,8 @@
           $scope.showRecorderWarning = false;
           $scope.audioLoadingIndicatorIsShown = false;
           $scope.checkingMicrophonePermission = false;
-<<<<<<< HEAD
           $scope.showAudioTimer = true;
-=======
           $scope.audioIsCurrentlyBeingSaved = false;
->>>>>>> e2756d8c
 
           var saveContentIdsToAudioTranslationChanges = function() {
             StateContentIdsToAudioTranslationsService.saveDisplayedValue();
