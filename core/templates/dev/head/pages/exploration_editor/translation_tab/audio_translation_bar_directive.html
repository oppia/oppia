--- conflicted
+++ resolved
@@ -38,11 +38,7 @@
     </button>
   </div>
   <div class="oppia-content-wrapper">
-<<<<<<< HEAD
-    <button class="btn oppia-audio-button oppia-audio-bar-button-transition protractor-test-upload-audio-button"
-=======
-    <button class="btn oppia-audio-button oppia-audio-bar-button-transition protractor-test-accessibility-translation-upload-audio"
->>>>>>> 8ff0c910
+    <button class="btn oppia-audio-button oppia-audio-bar-button-transition protractor-test-accessibility-translation-upload-audio protractor-test-upload-audio-button"
             uib-tooltip="Upload"
             tooltip-placement="above"
             ng-click="openAddAudioTranslationModal()"
