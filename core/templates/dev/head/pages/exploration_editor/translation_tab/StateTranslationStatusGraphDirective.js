// Copyright 2018 The Oppia Authors. All Rights Reserved.
//
// Licensed under the Apache License, Version 2.0 (the "License");
// you may not use this file except in compliance with the License.
// You may obtain a copy of the License at
//
//      http://www.apache.org/licenses/LICENSE-2.0
//
// Unless required by applicable law or agreed to in writing, software
// distributed under the License is distributed on an "AS-IS" BASIS,
// WITHOUT WARRANTIES OR CONDITIONS OF ANY KIND, either express or implied.
// See the License for the specific language governing permissions and
// limitations under the License.

/**
 * @fileoverview Directive for the state translation status graph.
 */

oppia.directive('stateTranslationStatusGraph', [
  'UrlInterpolationService', function(UrlInterpolationService) {
    return {
      restrict: 'E',
      scope: {
        isTranslationTabBusy: '='
      },
      templateUrl: UrlInterpolationService.getDirectiveTemplateUrl(
        '/pages/exploration_editor/translation_tab/' +
        'state_translation_status_graph_directive.html'),
      controller: [
        '$scope', '$rootScope', 'ExplorationStatesService', 'GraphDataService',
        'StateEditorService', 'StateContentIdsToAudioTranslationsService',
<<<<<<< HEAD
        function(
            $scope, $rootScope, ExplorationStatesService, GraphDataService,
            StateEditorService, StateContentIdsToAudioTranslationsService) {
=======
        'TranslationStatusService', function(
            $scope, $rootScope, ExplorationStatesService, GraphDataService,
            StateEditorService, StateContentIdsToAudioTranslationsService,
            TranslationStatusService) {
>>>>>>> 382ef6e1
          $scope.getGraphData = GraphDataService.getGraphData;
          $scope.nodeColors = TranslationStatusService.getAllStateStatusColors;
          $scope.getActiveStateName = function() {
            return StateEditorService.getActiveStateName();
          };
          $scope.onClickStateInMap = function(newStateName) {
            if ($scope.isTranslationTabBusy) {
              $rootScope.$broadcast('showTranslationTabBusyModal');
              return;
            }
            StateEditorService.setActiveStateName(newStateName);
            var stateName = StateEditorService.getActiveStateName();
            var stateData = ExplorationStatesService.getState(stateName);
            if (stateName && stateData) {
              StateContentIdsToAudioTranslationsService.init(
                StateEditorService.getActiveStateName(),
                stateData.contentIdsToAudioTranslations);
              $rootScope.$broadcast('refreshStateTranslation');
              $rootScope.$broadcast('refreshAudioTranslationBar');
            }
          };
        }
      ]
    };
  }]);<|MERGE_RESOLUTION|>--- conflicted
+++ resolved
@@ -29,16 +29,10 @@
       controller: [
         '$scope', '$rootScope', 'ExplorationStatesService', 'GraphDataService',
         'StateEditorService', 'StateContentIdsToAudioTranslationsService',
-<<<<<<< HEAD
-        function(
-            $scope, $rootScope, ExplorationStatesService, GraphDataService,
-            StateEditorService, StateContentIdsToAudioTranslationsService) {
-=======
         'TranslationStatusService', function(
             $scope, $rootScope, ExplorationStatesService, GraphDataService,
             StateEditorService, StateContentIdsToAudioTranslationsService,
             TranslationStatusService) {
->>>>>>> 382ef6e1
           $scope.getGraphData = GraphDataService.getGraphData;
           $scope.nodeColors = TranslationStatusService.getAllStateStatusColors;
           $scope.getActiveStateName = function() {
