// Copyright 2018 The Oppia Authors. All Rights Reserved.
//
// Licensed under the Apache License, Version 2.0 (the "License");
// you may not use this file except in compliance with the License.
// You may obtain a copy of the License at
//
//      http://www.apache.org/licenses/LICENSE-2.0
//
// Unless required by applicable law or agreed to in writing, software
// distributed under the License is distributed on an "AS-IS" BASIS,
// WITHOUT WARRANTIES OR CONDITIONS OF ANY KIND, either express or implied.
// See the License for the specific language governing permissions and
// limitations under the License.

/**
 * @fileoverview Directive containing the exploration material to be translated.
 */

oppia.directive('stateTranslation', [
  'UrlInterpolationService', function(UrlInterpolationService) {
    return {
      restrict: 'E',
      scope: {},
      templateUrl: UrlInterpolationService.getDirectiveTemplateUrl(
        '/pages/exploration_editor/translation_tab/' +
        'state_translation_directive.html'),
      controller: [
        '$scope', '$filter', '$rootScope', 'EditorStateService',
        'ExplorationStatesService', 'ExplorationInitStateNameService',
        'INTERACTION_SPECS', 'RULE_SUMMARY_WRAP_CHARACTER_COUNT',
        'ExplorationCorrectnessFeedbackService', 'RouterService',
        function(
<<<<<<< HEAD
            $scope, $filter, $rootScope, EditorStateService,
            ExplorationStatesService, ExplorationInitStateNameService) {
=======
            $scope, $filter, $timeout, $rootScope, EditorStateService,
            ExplorationStatesService, ExplorationInitStateNameService,
            INTERACTION_SPECS, RULE_SUMMARY_WRAP_CHARACTER_COUNT,
            ExplorationCorrectnessFeedbackService, RouterService) {
>>>>>>> 77a474d9
          // Define tab constants.
          $scope.ExplorationCorrectnessFeedbackService =
            ExplorationCorrectnessFeedbackService;
          $scope.TAB_ID_CONTENT = 'content';
          $scope.TAB_ID_FEEDBACK = 'feedback';
          $scope.TAB_ID_HINTS = 'hints';
          $scope.TAB_ID_SOLUTION = 'solution';
          $rootScope.loadingMessage = 'Loading';

          // Activates Content tab by default.
          $scope.activatedTabId = $scope.TAB_ID_CONTENT;

          $scope.activeHintIndex = null;
          $scope.activeAnswerGroupIndex = null;
          $scope.stateContent = null;
          $scope.stateInteractionId = null;
          $scope.stateAnswerGroups = [];
          $scope.stateDefaultOutcome = null;
          $scope.stateHints = [];
          $scope.stateSolution = null;
          $scope.activeContentId = null;

          $scope.isActive = function(tabId) {
            return ($scope.activatedTabId === tabId);
          };

          $scope.navigateToState = function(stateName) {
            RouterService.navigateToMainTab(stateName);
          };

          $scope.onTabClick = function(tabId) {
            $scope.activatedTabId = tabId;
            if (tabId === $scope.TAB_ID_CONTENT) {
              $scope.activeContentId = $scope.stateContent.getContentId();
            } else if (tabId === $scope.TAB_ID_FEEDBACK) {
              $scope.activeAnswerGroupIndex = 0;
              if ($scope.stateAnswerGroups.length > 0) {
                $scope.activeContentId = $scope.stateAnswerGroups[0]
                  .outcome.feedback.getContentId();
              } else {
                $scope.activeContentId = $scope.stateDefaultOutcome
                  .feedback.getContentId();
              }
            } else if (tabId === $scope.TAB_ID_HINTS) {
              $scope.activeHintIndex = 0;
              $scope.activeContentId = $scope.stateHints[0]
                .hintContent.getContentId();
            } else if (tabId === $scope.TAB_ID_SOLUTION) {
              $scope.activeContentId = $scope.stateSolution.explanation
                .getContentId();
            }
          };

          $scope.summarizeDefaultOutcome = function(
              defaultOutcome, interactionId, answerGroupCount, shortenRule) {
            if (!defaultOutcome) {
              return '';
            }

            var summary = '';
            var hasFeedback = defaultOutcome.hasNonemptyFeedback();

            if (interactionId && INTERACTION_SPECS[interactionId].is_linear) {
              summary =
                INTERACTION_SPECS[interactionId].default_outcome_heading;
            } else if (answerGroupCount > 0) {
              summary = 'All other answers';
            } else {
              summary = 'All answers';
            }

            if (hasFeedback && shortenRule) {
              summary = $filter('wrapTextWithEllipsis')(
                summary, RULE_SUMMARY_WRAP_CHARACTER_COUNT);
            }
            summary = '[' + summary + '] ';

            if (hasFeedback) {
              summary +=
                $filter(
                  'convertToPlainText'
                )(defaultOutcome.feedback.getHtml());
            }
            return summary;
          };

          $scope.summarizeAnswerGroup = function(
              answerGroup, interactionId, answerChoices, shortenRule) {
            var summary = '';
            var outcome = answerGroup.outcome;
            var hasFeedback = outcome.hasNonemptyFeedback();

            if (answerGroup.rules) {
              var firstRule = $filter('convertToPlainText')(
                $filter('parameterizeRuleDescription')(
                  answerGroup.rules[0], interactionId, answerChoices));
              summary = 'Answer ' + firstRule;

              if (hasFeedback && shortenRule) {
                summary = $filter('wrapTextWithEllipsis')(
                  summary, RULE_SUMMARY_WRAP_CHARACTER_COUNT);
              }
              summary = '[' + summary + '] ';
            }

            if (hasFeedback) {
              summary += (
                shortenRule ?
                  $filter('truncate')(outcome.feedback.getHtml(), 30) :
                  $filter('convertToPlainText')(outcome.feedback.getHtml()));
            }
            return summary;
          };

          $scope.isDisabled = function(tabId) {
            if (tabId === $scope.TAB_ID_FEEDBACK) {
              if (!$scope.stateDefaultOutcome || !$scope.stateInteractionId) {
                return true;
              } else {
                return false;
              }
            } else if (tabId === $scope.TAB_ID_HINTS) {
              if ($scope.stateHints.length <= 0) {
                return true;
              } else {
                return false;
              }
            } else {
              if (!$scope.stateSolution) {
                return true;
              } else {
                return false;
              }
            }
          };

          $scope.changeActiveHintIndex = function(newIndex) {
            $scope.activeHintIndex = newIndex;
            $scope.activeContentId = $scope.stateHints[newIndex]
              .hintContent.getContentId();
          };

          $scope.changeActiveAnswerGroupIndex = function(newIndex) {
            $scope.activeAnswerGroupIndex = newIndex;
            if (newIndex === $scope.stateAnswerGroups.length) {
              $scope.activeContentId = $scope.stateDefaultOutcome
                .feedback.getContentId();
            } else {
              $scope.activeContentId = $scope.stateAnswerGroups[newIndex]
                .outcome.feedback.getContentId();
            }
          };

          $scope.getHtmlSummary = function(subtitledHtml) {
            var htmlAsPlainText = $filter(
              'formatRtePreview')(subtitledHtml.getHtml());
            return htmlAsPlainText;
          };

          $scope.$on('refreshStateTranslation', function() {
            $scope.initStateTranslation();
          });

          $scope.initStateTranslation = function() {
            if (!EditorStateService.getActiveStateName()) {
              EditorStateService.setActiveStateName(
                ExplorationInitStateNameService.displayed);
            }
            var stateName = EditorStateService.getActiveStateName();
            $scope.stateContent = ExplorationStatesService
              .getStateContentMemento(stateName);
            $scope.stateSolution = ExplorationStatesService
              .getSolutionMemento(stateName);
            $scope.stateHints = ExplorationStatesService
              .getHintsMemento(stateName);
            $scope.stateAnswerGroups = ExplorationStatesService
              .getInteractionAnswerGroupsMemento(stateName);
            $scope.stateDefaultOutcome = ExplorationStatesService
              .getInteractionDefaultOutcomeMemento(stateName);
            $scope.stateInteractionId = ExplorationStatesService
              .getInteractionIdMemento(stateName);
            $scope.activeHintIndex = null;
            $scope.activeAnswerGroupIndex = null;

            $scope.onTabClick($scope.TAB_ID_CONTENT);
            $scope.$broadcast('refreshAudioTranslationBar');
          };

          // TODO(DubeySandeep): We need to call initStateTranslation() here in
          // case the listener that receives 'refreshStateTranslation' is not
          // set by the time it is broadcasted from ExplorationEditor.js. Figure
          // out a solution that does not rely on covering the race condition.
          if (ExplorationStatesService.isInitialized()) {
            $scope.initStateTranslation();
          }
        }
      ]
    };
  }]);<|MERGE_RESOLUTION|>--- conflicted
+++ resolved
@@ -30,15 +30,10 @@
         'INTERACTION_SPECS', 'RULE_SUMMARY_WRAP_CHARACTER_COUNT',
         'ExplorationCorrectnessFeedbackService', 'RouterService',
         function(
-<<<<<<< HEAD
             $scope, $filter, $rootScope, EditorStateService,
-            ExplorationStatesService, ExplorationInitStateNameService) {
-=======
-            $scope, $filter, $timeout, $rootScope, EditorStateService,
             ExplorationStatesService, ExplorationInitStateNameService,
             INTERACTION_SPECS, RULE_SUMMARY_WRAP_CHARACTER_COUNT,
             ExplorationCorrectnessFeedbackService, RouterService) {
->>>>>>> 77a474d9
           // Define tab constants.
           $scope.ExplorationCorrectnessFeedbackService =
             ExplorationCorrectnessFeedbackService;
