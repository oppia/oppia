// Copyright 2018 The Oppia Authors. All Rights Reserved.
//
// Licensed under the Apache License, Version 2.0 (the "License");
// you may not use this file except in compliance with the License.
// You may obtain a copy of the License at
//
//      http://www.apache.org/licenses/LICENSE-2.0
//
// Unless required by applicable law or agreed to in writing, software
// distributed under the License is distributed on an "AS-IS" BASIS,
// WITHOUT WARRANTIES OR CONDITIONS OF ANY KIND, either express or implied.
// See the License for the specific language governing permissions and
// limitations under the License.

/**
 * @fileoverview A service that maintains a record of which language
 * in the translation tab is currently active.
 */

<<<<<<< HEAD
require('domain/utilities/LanguageUtilService.js');

oppia.factory('TranslationLanguageService', ['$log', 'LanguageUtilService',
  function($log, LanguageUtilService) {
=======
oppia.factory('TranslationLanguageService', [
  '$log', '$rootScope', 'LanguageUtilService',
  function($log, $rootScope, LanguageUtilService) {
>>>>>>> 456f0579
    var activeLanguageCode = null;
    var allAudioLanguageCodes = LanguageUtilService.getAllAudioLanguageCodes();
    return {
      getActiveLanguageCode: function() {
        return activeLanguageCode;
      },
      setActiveLanguageCode: function(newActiveLanguageCode) {
        if (allAudioLanguageCodes.indexOf(newActiveLanguageCode) < 0) {
          $log.error('Invalid active language code: ' + newActiveLanguageCode);
          return;
        }
        activeLanguageCode = newActiveLanguageCode;
        $rootScope.$broadcast('activeLanguageChanged');
      }
    };
  }]);<|MERGE_RESOLUTION|>--- conflicted
+++ resolved
@@ -17,16 +17,11 @@
  * in the translation tab is currently active.
  */
 
-<<<<<<< HEAD
 require('domain/utilities/LanguageUtilService.js');
 
-oppia.factory('TranslationLanguageService', ['$log', 'LanguageUtilService',
-  function($log, LanguageUtilService) {
-=======
 oppia.factory('TranslationLanguageService', [
   '$log', '$rootScope', 'LanguageUtilService',
   function($log, $rootScope, LanguageUtilService) {
->>>>>>> 456f0579
     var activeLanguageCode = null;
     var allAudioLanguageCodes = LanguageUtilService.getAllAudioLanguageCodes();
     return {
