--- conflicted
+++ resolved
@@ -1,11 +1,7 @@
 <div class="oppia-translator-overview">
   <div class="oppia-language-selector-section">
     <div id="tutorialTranslationLanguage">
-<<<<<<< HEAD
-      <span style="font-size: 16px;" class='protractor-test-langauge-selector-label'>
-=======
-      <span style="font-size: 16px;" class='protractor-test-language-selector-label'>
->>>>>>> tmp
+      <span style="font-size: 16px;" class="protractor-test-langauge-selector-label">
         <strong>
           <span ng-if="inVoiceoverMode"><[VOICEOVER_MODE]> </span>
           <span ng-if="inTranslationMode"><[TRANSLATION_MODE]></span> in language:
