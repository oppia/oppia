--- conflicted
+++ resolved
@@ -22,26 +22,14 @@
   '$log', '$uibModal', '$filter', '$location', '$rootScope', '$injector', '$q',
   'ExplorationInitStateNameService', 'AlertsService', 'ChangeListService',
   'StateEditorService', 'ValidatorsService', 'StatesObjectFactory',
-<<<<<<< HEAD
-  'SolutionValidityService',
-  'AngularNameService', 'AnswerClassificationService', 'ContextService',
-  'UrlInterpolationService',
-=======
   'SolutionValidityService', 'AngularNameService',
   'AnswerClassificationService', 'ContextService', 'UrlInterpolationService',
->>>>>>> 06f91edb
   function(
       $log, $uibModal, $filter, $location, $rootScope, $injector, $q,
       ExplorationInitStateNameService, AlertsService, ChangeListService,
       StateEditorService, ValidatorsService, StatesObjectFactory,
-<<<<<<< HEAD
-      SolutionValidityService,
-      AngularNameService, AnswerClassificationService, ContextService,
-      UrlInterpolationService) {
-=======
       SolutionValidityService, AngularNameService,
       AnswerClassificationService, ContextService, UrlInterpolationService) {
->>>>>>> 06f91edb
     var _states = null;
 
     var stateAddedCallbacks = [];
@@ -477,11 +465,6 @@
       },
       registerOnStateAnswerGroupsSavedCallback: function(callback) {
         stateAnswerGroupsSavedCallbacks.push(callback);
-<<<<<<< HEAD
-      },
-      markActiveStateAllAudioNeedsUpdate: function(stateName, contentId) {
-=======
->>>>>>> 06f91edb
       }
     };
   }
