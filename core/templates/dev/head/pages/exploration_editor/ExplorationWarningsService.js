// Copyright 2014 The Oppia Authors. All Rights Reserved.
//
// Licensed under the Apache License, Version 2.0 (the "License");
// you may not use this file except in compliance with the License.
// You may obtain a copy of the License at
//
//      http://www.apache.org/licenses/LICENSE-2.0
//
// Unless required by applicable law or agreed to in writing, software
// distributed under the License is distributed on an "AS-IS" BASIS,
// WITHOUT WARRANTIES OR CONDITIONS OF ANY KIND, either express or implied.
// See the License for the specific language governing permissions and
// limitations under the License.

/**
 * @fileoverview A service that lists all the exploration warnings.
 */

oppia.factory('ExplorationWarningsService', [
  '$injector', 'GraphDataService', 'ExplorationStatesService',
  'ExpressionInterpolationService', 'ExplorationParamChangesService',
<<<<<<< HEAD
  'ParameterMetadataService', 'StateTopAnswersStatsService',
  'INTERACTION_SPECS', 'WARNING_TYPES', 'STATE_ERROR_MESSAGES',
  function(
      $injector, GraphDataService, ExplorationStatesService,
      ExpressionInterpolationService, ExplorationParamChangesService,
      ParameterMetadataService, StateTopAnswersStatsService,
      INTERACTION_SPECS, WARNING_TYPES, STATE_ERROR_MESSAGES) {
=======
  'ParameterMetadataService', 'INTERACTION_SPECS',
  'WARNING_TYPES', 'STATE_ERROR_MESSAGES', 'SolutionValidityService',
  function(
      $injector, GraphDataService, ExplorationStatesService,
      ExpressionInterpolationService, ExplorationParamChangesService,
      ParameterMetadataService, INTERACTION_SPECS,
      WARNING_TYPES, STATE_ERROR_MESSAGES, SolutionValidityService) {
>>>>>>> 0b5692a6
    var _warningsList = [];
    var stateWarnings = {};
    var hasCriticalStateWarning = false;

    var _getStatesWithoutInteractionIds = function() {
      var statesWithoutInteractionIds = [];

      var states = ExplorationStatesService.getStates();

      states.getStateNames().forEach(function(stateName) {
        if (!states.getState(stateName).interaction.id) {
          statesWithoutInteractionIds.push(stateName);
        }
      });

      return statesWithoutInteractionIds;
    };

    var _getStatesWithIncorrectSolution = function() {
      var statesWithIncorrectSolution = [];

      var states = ExplorationStatesService.getStates();
      states.getStateNames().forEach(function(stateName) {
        if (states.getState(stateName).interaction.solution &&
            !SolutionValidityService.isSolutionValid(stateName)) {
          statesWithIncorrectSolution.push(stateName);
        }
      });
      return statesWithIncorrectSolution;
    };

    // Returns a list of names of all nodes which are unreachable from the
    // initial node.
    //
    // Args:
    // - initNodeIds: a list of initial node ids
    // - nodes: an object whose keys are node ids, and whose values are node
    //     names
    // - edges: a list of edges, each of which is an object with keys 'source',
    //     and 'target'.
    var _getUnreachableNodeNames = function(
        initNodeIds, nodes, edges) {
      var queue = initNodeIds;
      var seen = {};
      for (var i = 0; i < initNodeIds.length; i++) {
        seen[initNodeIds[i]] = true;
      }
      while (queue.length > 0) {
        var currNodeId = queue.shift();
        edges.forEach(function(edge) {
          if (edge.source === currNodeId && !seen.hasOwnProperty(edge.target)) {
            seen[edge.target] = true;
            queue.push(edge.target);
          }
        });
      }

      var unreachableNodeNames = [];
      for (var nodeId in nodes) {
        if (!(seen.hasOwnProperty(nodes[nodeId]))) {
          unreachableNodeNames.push(nodes[nodeId]);
        }
      }

      return unreachableNodeNames;
    };

    // Given an array of objects with two keys 'source' and 'target', returns
    // an array with the same objects but with the values of 'source' and
    // 'target' switched. (The objects represent edges in a graph, and this
    // operation amounts to reversing all the edges.)
    var _getReversedLinks = function(links) {
      return links.map(function(link) {
        return {
          source: link.target,
          target: link.source,
        };
      });
    };

    // Verify that all parameters referred to in a state are guaranteed to
    // have been set beforehand.
    var _verifyParameters = function(initNodeIds) {
      var unsetParametersInfo = (
        ParameterMetadataService.getUnsetParametersInfo(initNodeIds));

      var paramWarningsList = [];
      unsetParametersInfo.forEach(function(unsetParameterData) {
        if (!unsetParameterData.stateName) {
          // The parameter value is required in the initial list of parameter
          // changes.
          paramWarningsList.push({
            type: WARNING_TYPES.CRITICAL,
            message: (
              'Please ensure the value of parameter "' +
              unsetParameterData.paramName +
              '" is set before it is referred to in the initial list of ' +
              'parameter changes.')
          });
        } else {
          // The parameter value is required in a subsequent state.
          paramWarningsList.push({
            type: WARNING_TYPES.CRITICAL,
            message: (
              'Please ensure the value of parameter "' +
              unsetParameterData.paramName +
              '" is set before using it in "' + unsetParameterData.stateName +
              '".')
          });
        }
      });

      return paramWarningsList;
    };

    var _getAnswerGroupIndexesWithEmptyClassifiers = function(state) {
      var indexes = [];
      var answerGroups = state.interaction.answerGroups;
      for (var i = 0; i < answerGroups.length; i++) {
        var group = answerGroups[i];
        if (group.rules.length === 0 &&
            group.trainingData.length === 0) {
          indexes.push(i);
        }
      }
      return indexes;
    };

    var _getStatesAndAnswerGroupsWithEmptyClassifiers = function() {
      var results = [];

      var states = ExplorationStatesService.getStates();

      states.getStateNames().forEach(function(stateName) {
        var groupIndexes = _getAnswerGroupIndexesWithEmptyClassifiers(
          states.getState(stateName));
        if (groupIndexes.length > 0) {
          results.push({
            groupIndexes: groupIndexes,
            stateName: stateName
          });
        }
      });

      return results;
    };

    var _getStatesWithUnresolvedAnswers = function() {
      return ExplorationStatesService.getStateNames().filter(
        function(stateName) {
          return (
            StateTopAnswersStatsService.hasStateStats(stateName) &&
            StateTopAnswersStatsService.getUnresolvedStateStats(
              stateName).length > 0);
        });
    };

    var _updateWarningsList = function() {
      _warningsList = [];
      stateWarnings = {};
      hasCriticalStateWarning = false;

      var _extendStateWarnings = function(stateName, newWarning) {
        if (stateWarnings.hasOwnProperty(stateName)) {
          stateWarnings[stateName].push(newWarning);
        } else {
          stateWarnings[stateName] = [newWarning];
        }
      };

      GraphDataService.recompute();
      var _graphData = GraphDataService.getGraphData();

      var _states = ExplorationStatesService.getStates();
      _states.getStateNames().forEach(function(stateName) {
        var interaction = _states.getState(stateName).interaction;
        if (interaction.id) {
          var validatorServiceName =
            _states.getState(stateName).interaction.id + 'ValidationService';
          var validatorService = $injector.get(validatorServiceName);
          var interactionWarnings = validatorService.getAllWarnings(
            stateName, interaction.customizationArgs,
            interaction.answerGroups, interaction.defaultOutcome);

          for (var j = 0; j < interactionWarnings.length; j++) {
            _extendStateWarnings(stateName, interactionWarnings[j].message);

            if (interactionWarnings[j].type === WARNING_TYPES.CRITICAL) {
              hasCriticalStateWarning = true;
            }
          }
        }
      });

      var statesWithoutInteractionIds = _getStatesWithoutInteractionIds();
      angular.forEach(statesWithoutInteractionIds, function(
          stateWithoutInteractionIds) {
        _extendStateWarnings(
          stateWithoutInteractionIds, STATE_ERROR_MESSAGES.ADD_INTERACTION);
      });

      var statesWithUnresolvedAnswers = _getStatesWithUnresolvedAnswers();
      angular.forEach(statesWithUnresolvedAnswers, function(stateName) {
        _extendStateWarnings(stateName, STATE_ERROR_MESSAGES.UNRESOLVED_ANSWER);
      });

      var statesWithIncorrectSolution = _getStatesWithIncorrectSolution();
      angular.forEach(statesWithIncorrectSolution, function(state) {
        _extendStateWarnings(state, STATE_ERROR_MESSAGES.INCORRECT_SOLUTION);
      });

      if (_graphData) {
        var unreachableStateNames = _getUnreachableNodeNames(
          [_graphData.initStateId], _graphData.nodes, _graphData.links, true);

        if (unreachableStateNames.length) {
          angular.forEach(unreachableStateNames, function(
              unreachableStateName) {
            _extendStateWarnings(
              unreachableStateName, STATE_ERROR_MESSAGES.STATE_UNREACHABLE);
          });
        } else {
          // Only perform this check if all states are reachable.
          var deadEndStates = _getUnreachableNodeNames(
            _graphData.finalStateIds, _graphData.nodes,
            _getReversedLinks(_graphData.links), false);
          if (deadEndStates.length) {
            angular.forEach(deadEndStates, function(deadEndState) {
              _extendStateWarnings(
                deadEndState, STATE_ERROR_MESSAGES.UNABLE_TO_END_EXPLORATION);
            });
          }
        }

        _warningsList = _warningsList.concat(_verifyParameters([
          _graphData.initStateId]));
      }

      if (Object.keys(stateWarnings).length) {
        var errorString = (
          Object.keys(stateWarnings).length > 1 ? 'cards have' : 'card has');
        _warningsList.push({
          type: WARNING_TYPES.ERROR,
          message: (
            'The following ' + errorString + ' errors: ' +
            Object.keys(stateWarnings).join(', ') + '.')
        });
      }

      var statesWithAnswerGroupsWithEmptyClassifiers = (
        _getStatesAndAnswerGroupsWithEmptyClassifiers());
      statesWithAnswerGroupsWithEmptyClassifiers.forEach(function(result) {
        var warningMessage = 'In \'' + result.stateName + '\'';
        if (result.groupIndexes.length !== 1) {
          warningMessage += ', the following answer groups have classifiers ';
          warningMessage += 'with no training data: ';
        } else {
          warningMessage += ', the following answer group has a classifier ';
          warningMessage += 'with no training data: ';
        }
        warningMessage += result.groupIndexes.join(', ');

        _warningsList.push({
          message: warningMessage,
          type: WARNING_TYPES.ERROR
        });
      });
    };

    return {
      countWarnings: function() {
        return _warningsList.length;
      },
      getAllStateRelatedWarnings: function() {
        return stateWarnings;
      },
      getWarnings: function() {
        return _warningsList;
      },
      hasCriticalWarnings: function() {
        return hasCriticalStateWarning || _warningsList.some(function(warning) {
          return warning.type === WARNING_TYPES.CRITICAL;
        });
      },
      updateWarnings: function() {
        _updateWarningsList();
      }
    };
  }
]);<|MERGE_RESOLUTION|>--- conflicted
+++ resolved
@@ -19,15 +19,6 @@
 oppia.factory('ExplorationWarningsService', [
   '$injector', 'GraphDataService', 'ExplorationStatesService',
   'ExpressionInterpolationService', 'ExplorationParamChangesService',
-<<<<<<< HEAD
-  'ParameterMetadataService', 'StateTopAnswersStatsService',
-  'INTERACTION_SPECS', 'WARNING_TYPES', 'STATE_ERROR_MESSAGES',
-  function(
-      $injector, GraphDataService, ExplorationStatesService,
-      ExpressionInterpolationService, ExplorationParamChangesService,
-      ParameterMetadataService, StateTopAnswersStatsService,
-      INTERACTION_SPECS, WARNING_TYPES, STATE_ERROR_MESSAGES) {
-=======
   'ParameterMetadataService', 'INTERACTION_SPECS',
   'WARNING_TYPES', 'STATE_ERROR_MESSAGES', 'SolutionValidityService',
   function(
@@ -35,7 +26,6 @@
       ExpressionInterpolationService, ExplorationParamChangesService,
       ParameterMetadataService, INTERACTION_SPECS,
       WARNING_TYPES, STATE_ERROR_MESSAGES, SolutionValidityService) {
->>>>>>> 0b5692a6
     var _warningsList = [];
     var stateWarnings = {};
     var hasCriticalStateWarning = false;
