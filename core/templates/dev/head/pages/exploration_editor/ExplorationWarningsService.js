--- conflicted
+++ resolved
@@ -23,7 +23,6 @@
 oppia.factory('ExplorationWarningsService', [
   '$injector', 'GraphDataService', 'ExplorationStatesService',
   'ExpressionInterpolationService', 'ExplorationParamChangesService',
-<<<<<<< HEAD
   'ParameterMetadataService', 'StateTopAnswersStatsService',
   'INTERACTION_SPECS', 'STATE_ERROR_MESSAGES',
   'UNRESOLVED_ANSWER_FREQUENCY_THRESHOLD', 'WARNING_TYPES',
@@ -33,15 +32,6 @@
       ParameterMetadataService, StateTopAnswersStatsService,
       INTERACTION_SPECS, STATE_ERROR_MESSAGES,
       UNRESOLVED_ANSWER_FREQUENCY_THRESHOLD, WARNING_TYPES) {
-=======
-  'ParameterMetadataService', 'INTERACTION_SPECS',
-  'WARNING_TYPES', 'STATE_ERROR_MESSAGES', 'SolutionValidityService',
-  function(
-      $injector, GraphDataService, ExplorationStatesService,
-      ExpressionInterpolationService, ExplorationParamChangesService,
-      ParameterMetadataService, INTERACTION_SPECS,
-      WARNING_TYPES, STATE_ERROR_MESSAGES, SolutionValidityService) {
->>>>>>> 0b5692a6
     var _warningsList = [];
     var stateWarnings = {};
     var hasCriticalStateWarning = false;
