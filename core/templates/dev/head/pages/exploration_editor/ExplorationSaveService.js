// Copyright 2016 The Oppia Authors. All Rights Reserved.
//
// Licensed under the Apache License, Version 2.0 (the "License");
// you may not use this file except in compliance with the License.
// You may obtain a copy of the License at
//
//      http://www.apache.org/licenses/LICENSE-2.0
//
// Unless required by applicable law or agreed to in writing, software
// distributed under the License is distributed on an "AS-IS" BASIS,
// WITHOUT WARRANTIES OR CONDITIONS OF ANY KIND, either express or implied.
// See the License for the specific language governing permissions and
// limitations under the License.

/**
 * @fileoverview Service for exploration saving & publication functionality.
 */

oppia.factory('ExplorationSaveService', [
  '$modal', '$timeout', '$rootScope', '$log', '$q',
  'AlertsService', 'ExplorationDataService', 'explorationStatesService',
  'explorationTagsService', 'explorationTitleService',
  'explorationObjectiveService', 'explorationCategoryService',
  'explorationLanguageCodeService', 'explorationRightsService',
  'ExplorationWarningsService', 'ExplorationDiffService',
  'explorationInitStateNameService', 'RouterService',
  'FocusManagerService', 'changeListService', 'siteAnalyticsService',
  'StatesObjectFactory', 'UrlInterpolationService',
  function(
      $modal, $timeout, $rootScope, $log, $q,
      AlertsService, ExplorationDataService, explorationStatesService,
      explorationTagsService, explorationTitleService,
      explorationObjectiveService, explorationCategoryService,
      explorationLanguageCodeService, explorationRightsService,
      ExplorationWarningsService, ExplorationDiffService,
      explorationInitStateNameService, RouterService,
      FocusManagerService, changeListService, siteAnalyticsService,
      StatesObjectFactory, UrlInterpolationService) {
    // Whether or not a save action is currently in progress
    // (request has been sent to backend but no reply received yet)
    var saveIsInProgress = false;

    // This flag is used to ensure only one save exploration modal can be open
    // at any one time.
    var modalIsOpen = false;

    var diffData = null;

    var isAdditionalMetadataNeeded = function() {
      return (
        !explorationTitleService.savedMemento ||
        !explorationObjectiveService.savedMemento ||
        !explorationCategoryService.savedMemento ||
        explorationLanguageCodeService.savedMemento ===
          constants.DEFAULT_LANGUAGE_CODE ||
        explorationTagsService.savedMemento.length === 0);
    };

    var areRequiredFieldsFilled = function() {
      if (!explorationTitleService.displayed) {
        AlertsService.addWarning('Please specify a title');
        return false;
      }
      if (!explorationObjectiveService.displayed) {
        AlertsService.addWarning('Please specify an objective');
        return false;
      }
      if (!explorationCategoryService.displayed) {
        AlertsService.addWarning('Please specify a category');
        return false;
      }

      return true;
    };

    var showCongratulatorySharingModal = function() {
      return $modal.open({
        templateUrl: UrlInterpolationService.getDirectiveTemplateUrl(
          '/pages/exploration_editor/' +
          'post_publish_modal_directive.html'),
        backdrop: true,
        controller: [
          '$scope', '$modalInstance', 'ExplorationContextService',
          function($scope, $modalInstance, ExplorationContextService) {
            $scope.congratsImgUrl = UrlInterpolationService.getStaticImageUrl(
              '/general/congrats.svg');
            $scope.DEFAULT_TWITTER_SHARE_MESSAGE_EDITOR = (
              GLOBALS.DEFAULT_TWITTER_SHARE_MESSAGE_EDITOR);
            $scope.close = function() {
              $modalInstance.dismiss('cancel');
            };
            $scope.explorationId = (
              ExplorationContextService.getExplorationId());
          }
        ]
      });
    };

    var openPublishExplorationModal = function(
        onStartSaveCallback, onSaveDoneCallback) {
      // This is resolved when modal is closed.
      var whenModalClosed = $q.defer();

      var publishModalInstance = $modal.open({
        templateUrl: UrlInterpolationService.getDirectiveTemplateUrl(
          '/pages/exploration_editor/' +
          'exploration_publish_modal_directive.html'),
        backdrop: true,
        controller: [
          '$scope', '$modalInstance', function($scope, $modalInstance) {
            $scope.publish = $modalInstance.close;

            $scope.cancel = function() {
              $modalInstance.dismiss('cancel');
              AlertsService.clearWarnings();
              whenModalClosed.resolve();
            };
          }
        ]
      });

      publishModalInstance.result.then(function() {
        if (onStartSaveCallback) {
          onStartSaveCallback();
        }

        explorationRightsService.publish().then(
          function() {
            if (onSaveDoneCallback) {
              onSaveDoneCallback();
            }

            showCongratulatorySharingModal();
            siteAnalyticsService.registerPublishExplorationEvent(
              ExplorationDataService.explorationId);
            whenModalClosed.resolve();
          });
      });

      return whenModalClosed.promise;
    };

    var saveDraftToBackend = function(commitMessage) {
      // Resolved when save is done
      // (regardless of success or failure of the operation).
      var whenSavingDone = $q.defer();

      var changeList = changeListService.getChangeList();

      if (explorationRightsService.isPrivate()) {
        siteAnalyticsService.registerCommitChangesToPrivateExplorationEvent(
          ExplorationDataService.explorationId);
      } else {
        siteAnalyticsService.registerCommitChangesToPublicExplorationEvent(
          ExplorationDataService.explorationId);
      }

      if (ExplorationWarningsService.countWarnings() === 0) {
        siteAnalyticsService.registerSavePlayableExplorationEvent(
          ExplorationDataService.explorationId);
      }
      saveIsInProgress = true;

      ExplorationDataService.save(
        changeList, commitMessage,
        function(isDraftVersionValid, draftChanges) {
          if (isDraftVersionValid === false &&
              draftChanges !== null &&
              draftChanges.length > 0) {
            autosaveInfoModalsService.showVersionMismatchModal(changeList);
            return;
          }
          $log.info('Changes to this exploration were saved successfully.');
          changeListService.discardAllChanges();
          $rootScope.$broadcast('initExplorationPage');
          $rootScope.$broadcast('refreshVersionHistory', {
            forceRefresh: true
          });
          AlertsService.addSuccessMessage('Changes saved.');
          saveIsInProgress = false;
          whenSavingDone.resolve();
        }, function() {
          saveIsInProgress = false;
          whenSavingDone.resolve();
        }
      );
      return whenSavingDone.promise;
    };

    return {
      isExplorationSaveable: function() {
        return (
          changeListService.isExplorationLockedForEditing() &&
          !saveIsInProgress && (
            (explorationRightsService.isPrivate() &&
              !ExplorationWarningsService.hasCriticalWarnings()) ||
            (!explorationRightsService.isPrivate() &&
              ExplorationWarningsService.countWarnings() === 0)
          )
        );
      },

      discardChanges: function() {
        $modal.open({
          templateUrl: UrlInterpolationService.getDirectiveTemplateUrl(
            '/pages/exploration_editor/' +
            'confirm_discard_changes_modal_directive.html'),
          backdrop: 'static',
          keyboard: false,
          controller: [
            '$scope', '$modalInstance', function($scope, $modalInstance) {
              $scope.cancel = function() {
                $modalInstance.dismiss();
              };
              $scope.confirmDiscard = function() {
                $modalInstance.close();
              };
            }
          ]
        }).result.then(function() {
          AlertsService.clearWarnings();
          $rootScope.$broadcast('externalSave');

          $modal.open({
            templateUrl: UrlInterpolationService.getDirectiveTemplateUrl(
              '/pages/exploration_editor/' +
              'editor_reloading_modal_directive.html'),
            backdrop: 'static',
            keyboard: false,
            controller: [
              '$scope', '$modalInstance', function($scope, $modalInstance) {
                $timeout(function() {
                  $modalInstance.dismiss('cancel');
                }, 2500);
              }
            ],
            windowClass: 'oppia-loading-modal'
          });

          changeListService.discardAllChanges();
          AlertsService.addSuccessMessage('Changes discarded.');
          $rootScope.$broadcast('initExplorationPage');

          // The reload is necessary because, otherwise, the
          // exploration-with-draft-changes will be reloaded
          // (since it is already cached in ExplorationDataService).
          location.reload();
        });
      },

      showPublishExplorationModal: function(
          onStartLoadingCallback, onEndLoadingCallback) {
        // This is resolved after publishing modals are closed,
        // so we can remove the loading-dots.
        var whenModalsClosed = $q.defer();

        siteAnalyticsService.registerOpenPublishExplorationModalEvent(
          ExplorationDataService.explorationId);
        AlertsService.clearWarnings();

        // If the metadata has not yet been specified, open the pre-publication
        // 'add exploration metadata' modal.
        if (isAdditionalMetadataNeeded()) {
          var modalInstance = $modal.open({
            templateUrl: UrlInterpolationService.getDirectiveTemplateUrl(
              '/pages/exploration_editor/' +
              'exploration_metadata_modal_directive.html'),
            backdrop: 'static',
            controller: [
              '$scope', '$modalInstance', 'explorationObjectiveService',
              'explorationTitleService', 'explorationCategoryService',
              'explorationStatesService', 'ALL_CATEGORIES',
              'explorationLanguageCodeService', 'explorationTagsService',
              function($scope, $modalInstance, explorationObjectiveService,
              explorationTitleService, explorationCategoryService,
              explorationStatesService, ALL_CATEGORIES,
              explorationLanguageCodeService, explorationTagsService) {
                $scope.explorationTitleService = explorationTitleService;
                $scope.explorationObjectiveService =
                  explorationObjectiveService;
                $scope.explorationCategoryService =
                  explorationCategoryService;
                $scope.explorationLanguageCodeService = (
                  explorationLanguageCodeService);
                $scope.explorationTagsService = explorationTagsService;

                $scope.objectiveHasBeenPreviouslyEdited = (
                  explorationObjectiveService.savedMemento.length > 0);

                $scope.requireTitleToBeSpecified = (
                  !explorationTitleService.savedMemento);
                $scope.requireObjectiveToBeSpecified = (
                  explorationObjectiveService.savedMemento.length < 15);
                $scope.requireCategoryToBeSpecified = (
                  !explorationCategoryService.savedMemento);
                $scope.askForLanguageCheck = (
                  explorationLanguageCodeService.savedMemento ===
                  constants.DEFAULT_LANGUAGE_CODE);
                $scope.askForTags = (
                  explorationTagsService.savedMemento.length === 0);

                $scope.TAG_REGEX = GLOBALS.TAG_REGEX;

                $scope.CATEGORY_LIST_FOR_SELECT2 = [];

                for (var i = 0; i < ALL_CATEGORIES.length; i++) {
                  $scope.CATEGORY_LIST_FOR_SELECT2.push({
                    id: ALL_CATEGORIES[i],
                    text: ALL_CATEGORIES[i]
                  });
                }

                if (explorationStatesService.isInitialized()) {
                  var categoryIsInSelect2 = $scope.CATEGORY_LIST_FOR_SELECT2
                  .some(
                    function(categoryItem) {
                      return categoryItem.id ===
                      explorationCategoryService.savedMemento;
                    }
                  );

                  // If the current category is not in the dropdown, add it
                  // as the first option.
                  if (!categoryIsInSelect2 &&
                      explorationCategoryService.savedMemento) {
                    $scope.CATEGORY_LIST_FOR_SELECT2.unshift({
                      id: explorationCategoryService.savedMemento,
                      text: explorationCategoryService.savedMemento
                    });
                  }
                }

                $scope.isSavingAllowed = function() {
                  return Boolean(
                    explorationTitleService.displayed &&
                    explorationObjectiveService.displayed &&
                    explorationObjectiveService.displayed.length >= 15 &&
                    explorationCategoryService.displayed &&
                    explorationLanguageCodeService.displayed);
                };

                $scope.save = function() {
                  if (!areRequiredFieldsFilled()) {
                    return;
                  }

                  // Record any fields that have changed.
                  var metadataList = [];
                  if (explorationTitleService.hasChanged()) {
                    metadataList.push('title');
                  }
                  if (explorationObjectiveService.hasChanged()) {
                    metadataList.push('objective');
                  }
                  if (explorationCategoryService.hasChanged()) {
                    metadataList.push('category');
                  }
                  if (explorationLanguageCodeService.hasChanged()) {
                    metadataList.push('language');
                  }
                  if (explorationTagsService.hasChanged()) {
                    metadataList.push('tags');
                  }

                  // Save all the displayed values.
                  explorationTitleService.saveDisplayedValue();
                  explorationObjectiveService.saveDisplayedValue();
                  explorationCategoryService.saveDisplayedValue();
                  explorationLanguageCodeService.saveDisplayedValue();
                  explorationTagsService.saveDisplayedValue();

                  // TODO(sll): Get rid of the $timeout here.
                  // It's currently used because there is a race condition: the
                  // saveDisplayedValue() calls above result in autosave calls.
                  // These race with the discardDraft() call that
                  // will be called when the draft changes entered here
                  // are properly saved to the backend.
                  $timeout(function() {
                    $modalInstance.close(metadataList);
                  }, 500);
                };

                $scope.cancel = function() {
                  whenModalsClosed.resolve();
                  explorationTitleService.restoreFromMemento();
                  explorationObjectiveService.restoreFromMemento();
                  explorationCategoryService.restoreFromMemento();
                  explorationLanguageCodeService.restoreFromMemento();
                  explorationTagsService.restoreFromMemento();

                  $modalInstance.dismiss('cancel');
                  AlertsService.clearWarnings();
                };
              }
            ]
          });

          modalInstance.opened.then(function() {
            // Toggle loading dots off after modal is opened
            if (onEndLoadingCallback) {
              onEndLoadingCallback();
            }
          });

          modalInstance.result.then(function(metadataList) {
            if (metadataList.length > 0) {
              var commitMessage = (
                'Add metadata: ' + metadataList.join(', ') + '.');

              if (onStartLoadingCallback) {
                onStartLoadingCallback();
              }

              saveDraftToBackend(commitMessage).then(function() {
                if (onEndLoadingCallback) {
                  onEndLoadingCallback();
                }
                openPublishExplorationModal(
                    onStartLoadingCallback, onEndLoadingCallback)
                  .then(function() {
                    whenModalsClosed.resolve();
                  });
              });
            } else {
              openPublishExplorationModal(
                  onStartLoadingCallback, onEndLoadingCallback)
                .then(function() {
                  whenModalsClosed.resolve();
                });
            }
          });
        } else {
          // No further metadata is needed. Open the publish modal immediately.
          openPublishExplorationModal(
              onStartLoadingCallback, onEndLoadingCallback)
            .then(function() {
              whenModalsClosed.resolve();
            });
        }
        return whenModalsClosed.promise;
      },

      saveChanges: function(onStartLoadingCallback, onEndLoadingCallback) {
        // This is marked as resolved after modal is closed, so we can change
        // controller 'saveIsInProgress' back to false.
        var whenModalClosed = $q.defer();

        RouterService.savePendingChanges();

        if (!explorationRightsService.isPrivate() &&
            ExplorationWarningsService.countWarnings() > 0) {
          // If the exploration is not private, warnings should be fixed before
          // it can be saved.
<<<<<<< HEAD
          alertsService.addWarning(ExplorationWarningsService.getWarnings()[0]);
=======
          AlertsService.addWarning(explorationWarningsService.getWarnings()[0]);
>>>>>>> 67b2d716
          return;
        }

        ExplorationDataService.getLastSavedData().then(function(data) {
          var oldStates = StatesObjectFactory.createFromBackendDict(
            data.states).getStateObjects();
          var newStates = explorationStatesService.getStates()
            .getStateObjects();
          var diffGraphData = ExplorationDiffService.getDiffGraphData(
            oldStates, newStates, [{
              changeList: changeListService.getChangeList(),
              directionForwards: true
            }]);
          diffData = {
            nodes: diffGraphData.nodes,
            links: diffGraphData.links,
            finalStateIds: diffGraphData.finalStateIds,
            v1InitStateId: diffGraphData.originalStateIds[data.init_state_name],
            v2InitStateId: diffGraphData.stateIds[
              explorationInitStateNameService.displayed],
            v1States: oldStates,
            v2States: newStates
          };

          // TODO(wxy): after diff supports exploration metadata, add a check to
          // exit if changes cancel each other out.

          AlertsService.clearWarnings();

          // If the modal is open, do not open another one.
          if (modalIsOpen) {
            return;
          }

          var modalInstance = $modal.open({
            templateUrl: UrlInterpolationService.getDirectiveTemplateUrl(
              '/pages/exploration_editor/' +
              'exploration_save_modal_directive.html'),
            backdrop: true,
            resolve: {
              isExplorationPrivate: function() {
                return explorationRightsService.isPrivate();
              },
              diffData: function() {
                return diffData;
              }
            },
            windowClass: 'oppia-save-exploration-modal',
            controller: [
              '$scope', '$modalInstance', 'isExplorationPrivate',
              function(
                $scope, $modalInstance, isExplorationPrivate) {
                $scope.showDiff = false;
                $scope.onClickToggleDiffButton = function() {
                  $scope.showDiff = !$scope.showDiff;
                  if ($scope.showDiff) {
                    $('.oppia-save-exploration-modal').addClass(
                      'oppia-save-exploration-wide-modal');
                  } else {
                    $('.oppia-save-exploration-modal').removeClass(
                      'oppia-save-exploration-wide-modal');
                  }
                };

                $scope.diffData = diffData;
                $scope.isExplorationPrivate = isExplorationPrivate;

                $scope.earlierVersionHeader = 'Last saved';
                $scope.laterVersionHeader = 'New changes';

                $scope.save = function(commitMessage) {
                  $modalInstance.close(commitMessage);
                };
                $scope.cancel = function() {
                  $modalInstance.dismiss('cancel');
                  AlertsService.clearWarnings();
                };
              }
            ]
          });

          // Modal is Opened
          modalIsOpen = true;

          modalInstance.opened.then(function() {
            // Toggle loading dots off after modal is opened
            if (onEndLoadingCallback) {
              onEndLoadingCallback();
            }
            // The $timeout seems to be needed
            // in order to give the modal time to render.
            $timeout(function() {
              FocusManagerService.setFocus('saveChangesModalOpened');
            });
          });

          modalInstance.result.then(function(commitMessage) {
            modalIsOpen = false;

            // Toggle loading dots back on for loading from backend.
            if (onStartLoadingCallback) {
              onStartLoadingCallback();
            }

            saveDraftToBackend(commitMessage).then(function() {
              whenModalClosed.resolve();
            });
          }, function() {
            modalIsOpen = false;
            whenModalClosed.resolve();
          });
        });
        return whenModalClosed.promise;
      }
    };
  }
]);<|MERGE_RESOLUTION|>--- conflicted
+++ resolved
@@ -451,11 +451,7 @@
             ExplorationWarningsService.countWarnings() > 0) {
           // If the exploration is not private, warnings should be fixed before
           // it can be saved.
-<<<<<<< HEAD
-          alertsService.addWarning(ExplorationWarningsService.getWarnings()[0]);
-=======
-          AlertsService.addWarning(explorationWarningsService.getWarnings()[0]);
->>>>>>> 67b2d716
+          AlertsService.addWarning(ExplorationWarningsService.getWarnings()[0]);
           return;
         }
 
