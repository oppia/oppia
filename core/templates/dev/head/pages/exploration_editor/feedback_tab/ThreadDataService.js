// Copyright 2014 The Oppia Authors. All Rights Reserved.
//
// Licensed under the Apache License, Version 2.0 (the "License");
// you may not use this file except in compliance with the License.
// You may obtain a copy of the License at
//
//      http://www.apache.org/licenses/LICENSE-2.0
//
// Unless required by applicable law or agreed to in writing, software
// distributed under the License is distributed on an "AS-IS" BASIS,
// WITHOUT WARRANTIES OR CONDITIONS OF ANY KIND, either express or implied.
// See the License for the specific language governing permissions and
// limitations under the License.

/**
 * @fileoverview Service for getting thread data from the backend for the
 * feedback tab of the exploration editor.
 */

oppia.factory('ThreadDataService', [
  '$http', '$log', '$q', 'ExplorationDataService', 'AlertsService',
  'FeedbackThreadObjectFactory', 'SuggestionObjectFactory',
  'SuggestionThreadObjectFactory', 'ACTION_ACCEPT_SUGGESTION',
  function(
      $http, $log, $q, ExplorationDataService, AlertsService,
      FeedbackThreadObjectFactory, SuggestionObjectFactory,
      SuggestionThreadObjectFactory, ACTION_ACCEPT_SUGGESTION) {
    var _expId = ExplorationDataService.explorationId;
    var _FEEDBACK_STATS_HANDLER_URL = '/feedbackstatshandler/' + _expId;
    var _THREAD_LIST_HANDLER_URL = '/threadlisthandler/' + _expId;
    var _SUGGESTION_LIST_HANDLER_URL = '/generalsuggestionlisthandler';
    var _SUGGESTION_ACTION_HANDLER_URL = '/generalsuggestionactionhandler/' +
        'exploration/' + _expId + '/';
    var _THREAD_HANDLER_PREFIX = '/threadhandler/';
    var _FEEDBACK_THREAD_VIEW_EVENT_URL = '/feedbackhandler/thread_view_event';
    var _THREAD_STATUS_OPEN = 'open';

    // All the threads for this exploration. This is a list whose entries are
    // objects, each representing threads. The 'messages' key of this object
    // is updated lazily.
    var _data = {
      feedbackThreads: [],
      suggestionThreads: []
    };

    // Number of open threads that need action
    var _openThreadsCount = 0;

    var _fetchThreads = function(successCallback) {
      var threadsPromise = $http.get(_THREAD_LIST_HANDLER_URL);
      params = {
        target_type: 'exploration',
        target_id: _expId
      };
<<<<<<< HEAD
      if (constants.USE_NEW_SUGGESTION_FRAMEWORK) {
        params = {
          target_type: 'exploration',
          target_id: _expId
        };
      }
=======
>>>>>>> 465bf769
      var suggestionsPromise = $http.get(_SUGGESTION_LIST_HANDLER_URL, {
        params: params
      });

      $q.all([threadsPromise, suggestionsPromise]).then(function(res) {
        _data.feedbackThreads = res[0].data.feedback_thread_dicts.map(
          FeedbackThreadObjectFactory.createFromBackendDict);

        _data.suggestionThreads = [];
<<<<<<< HEAD
        if (constants.USE_NEW_SUGGESTION_FRAMEWORK) {
          var suggestionThreads = res[0].data.suggestion_thread_dicts;
          if (suggestionThreads.length !== res[1].data.suggestions.length) {
            $log.error('Number of suggestion threads doesn\'t match number of' +
                       'suggestion objects');
          }
          for (var i = 0; i < suggestionThreads.length; i++) {
            for (var j = 0; j < res[1].data.suggestions.length; j++) {
              var suggestion = (
                SuggestionObjectFactory.createFromBackendDict(
                  res[1].data.suggestions[j]));
              if (suggestionThreads[i].thread_id ===
                  suggestion.getThreadId()) {
                var suggestionThread = (
                  SuggestionThreadObjectFactory.createFromBackendDicts(
                    suggestionThreads[i], res[1].data.suggestions[j]));
                _data.suggestionThreads.push(suggestionThread);
                break;
              }
=======
        var suggestionThreads = res[0].data.suggestion_thread_dicts;
        if (suggestionThreads.length !== res[1].data.suggestions.length) {
          $log.error('Number of suggestion threads doesn\'t match number of' +
                     'suggestion objects');
        }
        for (var i = 0; i < suggestionThreads.length; i++) {
          for (var j = 0; j < res[1].data.suggestions.length; j++) {
            var suggestion = (
              SuggestionObjectFactory.createFromBackendDict(
                res[1].data.suggestions[j]));
            if (suggestionThreads[i].thread_id ===
                suggestion.getThreadId()) {
              var suggestionThread = (
                SuggestionThreadObjectFactory.createFromBackendDicts(
                  suggestionThreads[i], res[1].data.suggestions[j]));
              _data.suggestionThreads.push(suggestionThread);
              break;
>>>>>>> 465bf769
            }
          }
        }
        if (successCallback) {
          successCallback();
        }
      });
    };

    var _fetchMessages = function(threadId) {
      $http.get(_THREAD_HANDLER_PREFIX + threadId).then(function(response) {
        var allThreads = _data.feedbackThreads.concat(_data.suggestionThreads);
        for (var i = 0; i < allThreads.length; i++) {
          if (allThreads[i].threadId === threadId) {
            allThreads[i].setMessages(response.data.messages);
            break;
          }
        }
      });
    };

    return {
      data: _data,
      fetchThreads: function(successCallback) {
        _fetchThreads(successCallback);
      },
      fetchMessages: function(threadId) {
        _fetchMessages(threadId);
      },
      fetchFeedbackStats: function() {
        $http.get(_FEEDBACK_STATS_HANDLER_URL).then(function(response) {
          _openThreadsCount = response.data.num_open_threads;
        });
      },
      getOpenThreadsCount: function() {
        return _openThreadsCount;
      },
      createNewThread: function(newSubject, newText, successCallback) {
        _openThreadsCount += 1;
        $http.post(_THREAD_LIST_HANDLER_URL, {
          state_name: null,
          subject: newSubject,
          text: newText
        }).then(function() {
          _fetchThreads();
          if (successCallback) {
            successCallback();
          }
        }, function() {
          _openThreadsCount -= 1;
          AlertsService.addWarning('Error creating new thread.');
        });
      },
      markThreadAsSeen: function(threadId) {
        var requestUrl = _FEEDBACK_THREAD_VIEW_EVENT_URL + '/' + threadId;
        $http.post(requestUrl, {
          thread_id: threadId
        });
      },
      addNewMessage: function(
          threadId, newMessage, newStatus, successCallback, errorCallback) {
        var url = _THREAD_HANDLER_PREFIX + threadId;
        var allThreads = _data.feedbackThreads.concat(_data.suggestionThreads);
        var thread = null;

        for (var i = 0; i < allThreads.length; i++) {
          if (allThreads[i].threadId === threadId) {
            thread = allThreads[i];
            break;
          }
        }

        // This is only set if the status has changed.
        // Assume a successful POST, in case of an error
        // the changes are reverted in the error callback.
        var updatedStatus = null;
        var oldStatus = thread.status;
        if (newStatus !== oldStatus) {
          updatedStatus = newStatus;
          if (oldStatus === _THREAD_STATUS_OPEN) {
            _openThreadsCount -= 1;
          } else if (newStatus === _THREAD_STATUS_OPEN) {
            _openThreadsCount += 1;
          }
          thread.status = updatedStatus;
        }

        var payload = {
          updated_status: updatedStatus,
          updated_subject: null,
          text: newMessage
        };

        $http.post(url, payload).then(function() {
          _fetchMessages(threadId);

          if (successCallback) {
            successCallback();
          }
        }, function() {
          // Revert changes
          if (newStatus !== oldStatus) {
            if (oldStatus === _THREAD_STATUS_OPEN) {
              _openThreadsCount += 1;
            } else if (newStatus === _THREAD_STATUS_OPEN) {
              _openThreadsCount -= 1;
            }
            thread.status = oldStatus;
          }
          if (errorCallback) {
            errorCallback();
          }
        });
      },
      resolveSuggestion: function(
          threadId, action, commitMsg, reviewMsg, audioUpdateRequired,
          onSuccess, onFailure) {
        var payload = {
          action: action
        };

<<<<<<< HEAD
        if (constants.USE_NEW_SUGGESTION_FRAMEWORK) {
          if (constants.ENABLE_GENERALIZED_FEEDBACK_THREADS) {
            suggestionId = threadId;
          } else {
            suggestionId = 'exploration.' + threadId;
          }
          payload.review_message = reviewMsg;
          if (action === ACTION_ACCEPT_SUGGESTION) {
            payload.commit_message = commitMsg;
          }
          _openThreadsCount -= 1;
          $http.put(
            _SUGGESTION_ACTION_HANDLER_URL + suggestionId, payload).then(
            onSuccess, function() {
              _openThreadsCount += 1;
              if (onFailure) {
                onFailure();
              }
=======
        if (constants.ENABLE_GENERALIZED_FEEDBACK_THREADS) {
          suggestionId = threadId;
        } else {
          suggestionId = 'exploration.' + threadId;
        }
        payload.review_message = reviewMsg;
        if (action === ACTION_ACCEPT_SUGGESTION) {
          payload.commit_message = commitMsg;
        }
        _openThreadsCount -= 1;
        $http.put(
          _SUGGESTION_ACTION_HANDLER_URL + suggestionId, payload).then(
          onSuccess, function() {
            _openThreadsCount += 1;
            if (onFailure) {
              onFailure();
>>>>>>> 465bf769
            }
          }
        );
      }
    };
  }
]);<|MERGE_RESOLUTION|>--- conflicted
+++ resolved
@@ -52,15 +52,6 @@
         target_type: 'exploration',
         target_id: _expId
       };
-<<<<<<< HEAD
-      if (constants.USE_NEW_SUGGESTION_FRAMEWORK) {
-        params = {
-          target_type: 'exploration',
-          target_id: _expId
-        };
-      }
-=======
->>>>>>> 465bf769
       var suggestionsPromise = $http.get(_SUGGESTION_LIST_HANDLER_URL, {
         params: params
       });
@@ -70,27 +61,6 @@
           FeedbackThreadObjectFactory.createFromBackendDict);
 
         _data.suggestionThreads = [];
-<<<<<<< HEAD
-        if (constants.USE_NEW_SUGGESTION_FRAMEWORK) {
-          var suggestionThreads = res[0].data.suggestion_thread_dicts;
-          if (suggestionThreads.length !== res[1].data.suggestions.length) {
-            $log.error('Number of suggestion threads doesn\'t match number of' +
-                       'suggestion objects');
-          }
-          for (var i = 0; i < suggestionThreads.length; i++) {
-            for (var j = 0; j < res[1].data.suggestions.length; j++) {
-              var suggestion = (
-                SuggestionObjectFactory.createFromBackendDict(
-                  res[1].data.suggestions[j]));
-              if (suggestionThreads[i].thread_id ===
-                  suggestion.getThreadId()) {
-                var suggestionThread = (
-                  SuggestionThreadObjectFactory.createFromBackendDicts(
-                    suggestionThreads[i], res[1].data.suggestions[j]));
-                _data.suggestionThreads.push(suggestionThread);
-                break;
-              }
-=======
         var suggestionThreads = res[0].data.suggestion_thread_dicts;
         if (suggestionThreads.length !== res[1].data.suggestions.length) {
           $log.error('Number of suggestion threads doesn\'t match number of' +
@@ -108,7 +78,6 @@
                   suggestionThreads[i], res[1].data.suggestions[j]));
               _data.suggestionThreads.push(suggestionThread);
               break;
->>>>>>> 465bf769
             }
           }
         }
@@ -230,26 +199,6 @@
           action: action
         };
 
-<<<<<<< HEAD
-        if (constants.USE_NEW_SUGGESTION_FRAMEWORK) {
-          if (constants.ENABLE_GENERALIZED_FEEDBACK_THREADS) {
-            suggestionId = threadId;
-          } else {
-            suggestionId = 'exploration.' + threadId;
-          }
-          payload.review_message = reviewMsg;
-          if (action === ACTION_ACCEPT_SUGGESTION) {
-            payload.commit_message = commitMsg;
-          }
-          _openThreadsCount -= 1;
-          $http.put(
-            _SUGGESTION_ACTION_HANDLER_URL + suggestionId, payload).then(
-            onSuccess, function() {
-              _openThreadsCount += 1;
-              if (onFailure) {
-                onFailure();
-              }
-=======
         if (constants.ENABLE_GENERALIZED_FEEDBACK_THREADS) {
           suggestionId = threadId;
         } else {
@@ -266,7 +215,6 @@
             _openThreadsCount += 1;
             if (onFailure) {
               onFailure();
->>>>>>> 465bf769
             }
           }
         );
