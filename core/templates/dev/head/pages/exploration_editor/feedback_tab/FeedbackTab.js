// Copyright 2014 The Oppia Authors. All Rights Reserved.
//
// Licensed under the Apache License, Version 2.0 (the "License");
// you may not use this file except in compliance with the License.
// You may obtain a copy of the License at
//
//      http://www.apache.org/licenses/LICENSE-2.0
//
// Unless required by applicable law or agreed to in writing, software
// distributed under the License is distributed on an "AS-IS" BASIS,
// WITHOUT WARRANTIES OR CONDITIONS OF ANY KIND, either express or implied.
// See the License for the specific language governing permissions and
// limitations under the License.

/**
 * @fileoverview Controller for the exploration editor feedback tab.
 */

oppia.controller('FeedbackTab', [
  '$log', '$q', '$rootScope', '$scope', '$uibModal',
  'AlertsService', 'ChangeListService', 'DateTimeFormatService',
<<<<<<< HEAD
  'ExplorationDataService', 'ExplorationStatesService',
  'ShowSuggestionModalForEditorViewService',
  'StateObjectFactory',
=======
  'ExplorationDataService', 'ExplorationStatesService', 'StateObjectFactory',
>>>>>>> e6819746
  'ThreadDataService', 'ThreadStatusDisplayService',
  'UrlInterpolationService', 'UserService',
  'ACTION_ACCEPT_SUGGESTION', 'ACTION_REJECT_SUGGESTION',
  function(
      $log, $q, $rootScope, $scope, $uibModal,
      AlertsService, ChangeListService, DateTimeFormatService,
<<<<<<< HEAD
      ExplorationDataService, ExplorationStatesService,
      ShowSuggestionModalForEditorViewService,
      StateObjectFactory,
=======
      ExplorationDataService, ExplorationStatesService, StateObjectFactory,
>>>>>>> e6819746
      ThreadDataService, ThreadStatusDisplayService,
      UrlInterpolationService, UserService,
      ACTION_ACCEPT_SUGGESTION, ACTION_REJECT_SUGGESTION) {
    $scope.STATUS_CHOICES = ThreadStatusDisplayService.STATUS_CHOICES;
    $scope.threadData = ThreadDataService.data;
    $scope.getLabelClass = ThreadStatusDisplayService.getLabelClass;
    $scope.getHumanReadableStatus = (
      ThreadStatusDisplayService.getHumanReadableStatus);
    $scope.getLocaleAbbreviatedDatetimeString = (
      DateTimeFormatService.getLocaleAbbreviatedDatetimeString);

    $scope.activeThread = null;
    $scope.userIsLoggedIn = null;
    $scope.threadIsUpdated = false;
    $rootScope.loadingMessage = 'Loading';
    var userInfoPromise = UserService.getUserInfoAsync();
    userInfoPromise.then(function(userInfo) {
      $scope.userIsLoggedIn = userInfo.isLoggedIn();
    });

    // Initial load of the thread list on page load.
    $scope.tmpMessage = {
      status: null,
      text: ''
    };
    var _resetTmpMessageFields = function() {
      $scope.tmpMessage.status = $scope.activeThread ?
        $scope.activeThread.status : null;
      $scope.tmpMessage.text = '';
    };
    $scope.clearActiveThread = function() {
      $scope.activeThread = null;
      _resetTmpMessageFields();
    };
    $scope.clearActiveThread();
    ThreadDataService.fetchFeedbackStats();
    var threadPromise = ThreadDataService.fetchThreads();
    $q.all([userInfoPromise, threadPromise]).then(function() {
      $rootScope.loadingMessage = '';
    });
    // Fetches the threads again if any thread is updated.
    $scope.fetchUpdatedThreads = function() {
      ThreadDataService.fetchThreads();
      $scope.threadData = ThreadDataService.data;
      $scope.threadIsUpdated = false;
    };
    $scope.onBackButtonClicked = function() {
      $scope.clearActiveThread();
      if ($scope.threadIsUpdated) {
        $scope.fetchUpdatedThreads();
      }
    };

    $scope.showCreateThreadModal = function() {
      $uibModal.open({
        templateUrl: UrlInterpolationService.getDirectiveTemplateUrl(
          '/pages/exploration_editor/feedback_tab/' +
          'editor_create_feedback_thread_modal_directive.html'),
        backdrop: true,
        resolve: {},
        controller: ['$scope', '$uibModalInstance', function(
            $scope, $uibModalInstance) {
          $scope.newThreadSubject = '';
          $scope.newThreadText = '';

          $scope.create = function(newThreadSubject, newThreadText) {
            if (!newThreadSubject) {
              AlertsService.addWarning('Please specify a thread subject.');
              return;
            }
            if (!newThreadText) {
              AlertsService.addWarning('Please specify a message.');
              return;
            }

            $uibModalInstance.close({
              newThreadSubject: newThreadSubject,
              newThreadText: newThreadText
            });
          };

          $scope.cancel = function() {
            $uibModalInstance.dismiss('cancel');
          };
        }]
      }).result.then(function(result) {
        ThreadDataService.createNewThread(
          result.newThreadSubject, result.newThreadText, function() {
            $scope.clearActiveThread();
            AlertsService.addSuccessMessage('Feedback thread created.');
          });
      });
    };

    var _isSuggestionHandled = function() {
      return $scope.activeThread.isSuggestionHandled();
    };

    var _isSuggestionValid = function() {
      return ExplorationStatesService.hasState(
        $scope.activeThread.getSuggestionStateName());
    };

    var _hasUnsavedChanges = function() {
      return (ChangeListService.getChangeList().length > 0);
    };

    $scope.getSuggestionButtonType = function() {
      return (!_isSuggestionHandled() && _isSuggestionValid() &&
              !_hasUnsavedChanges() ? 'primary' : 'default');
    };

    // TODO(Allan): Implement ability to edit suggestions before applying.
    $scope.showSuggestionModal = function() {
      ShowSuggestionModalForEditorViewService.showSuggestionModal(
        $scope.activeThread.suggestion.suggestionType,
        {
          activeThread: $scope.activeThread,
          setActiveThread: $scope.setActiveThread,
          isSuggestionHandled: _isSuggestionHandled,
          hasUnsavedChanges: _hasUnsavedChanges,
          isSuggestionValid: _isSuggestionValid
        }
      );
    };

    $scope.addNewMessage = function(threadId, tmpText, tmpStatus) {
      if (threadId === null) {
        AlertsService.addWarning('Cannot add message to thread with ID: null.');
        return;
      }
      if (!tmpStatus) {
        AlertsService.addWarning('Invalid message status: ' + tmpStatus);
        return;
      }
      $scope.threadIsUpdated = true;
      $scope.messageSendingInProgress = true;
      ThreadDataService.addNewMessage(threadId, tmpText, tmpStatus, function() {
        _resetTmpMessageFields();
        $scope.messageSendingInProgress = false;
      }, function() {
        $scope.messageSendingInProgress = false;
      });
    };

    $scope.setActiveThread = function(threadId) {
      ThreadDataService.fetchMessages(threadId);
      ThreadDataService.markThreadAsSeen(threadId);
      var allThreads = [].concat(
        $scope.threadData.feedbackThreads, $scope.threadData.suggestionThreads);
      for (var i = 0; i < allThreads.length; i++) {
        if (allThreads[i].threadId === threadId) {
          $scope.activeThread = allThreads[i];
          break;
        }
      }
      $scope.tmpMessage.status = $scope.activeThread.status;
    };
  }
]);<|MERGE_RESOLUTION|>--- conflicted
+++ resolved
@@ -19,26 +19,14 @@
 oppia.controller('FeedbackTab', [
   '$log', '$q', '$rootScope', '$scope', '$uibModal',
   'AlertsService', 'ChangeListService', 'DateTimeFormatService',
-<<<<<<< HEAD
-  'ExplorationDataService', 'ExplorationStatesService',
-  'ShowSuggestionModalForEditorViewService',
-  'StateObjectFactory',
-=======
   'ExplorationDataService', 'ExplorationStatesService', 'StateObjectFactory',
->>>>>>> e6819746
   'ThreadDataService', 'ThreadStatusDisplayService',
   'UrlInterpolationService', 'UserService',
   'ACTION_ACCEPT_SUGGESTION', 'ACTION_REJECT_SUGGESTION',
   function(
       $log, $q, $rootScope, $scope, $uibModal,
       AlertsService, ChangeListService, DateTimeFormatService,
-<<<<<<< HEAD
-      ExplorationDataService, ExplorationStatesService,
-      ShowSuggestionModalForEditorViewService,
-      StateObjectFactory,
-=======
       ExplorationDataService, ExplorationStatesService, StateObjectFactory,
->>>>>>> e6819746
       ThreadDataService, ThreadStatusDisplayService,
       UrlInterpolationService, UserService,
       ACTION_ACCEPT_SUGGESTION, ACTION_REJECT_SUGGESTION) {
@@ -153,16 +141,138 @@
 
     // TODO(Allan): Implement ability to edit suggestions before applying.
     $scope.showSuggestionModal = function() {
-      ShowSuggestionModalForEditorViewService.showSuggestionModal(
-        $scope.activeThread.suggestion.suggestionType,
-        {
-          activeThread: $scope.activeThread,
-          setActiveThread: $scope.setActiveThread,
-          isSuggestionHandled: _isSuggestionHandled,
-          hasUnsavedChanges: _hasUnsavedChanges,
-          isSuggestionValid: _isSuggestionValid
-        }
-      );
+      $uibModal.open({
+        templateUrl: UrlInterpolationService.getDirectiveTemplateUrl(
+          '/pages/exploration_editor/feedback_tab/' +
+          'editor_view_suggestion_modal_directive.html'),
+        backdrop: true,
+        size: 'lg',
+        resolve: {
+          suggestionIsHandled: function() {
+            return _isSuggestionHandled();
+          },
+          suggestionIsValid: function() {
+            return _isSuggestionValid();
+          },
+          unsavedChangesExist: function() {
+            return _hasUnsavedChanges();
+          },
+          suggestionStatus: function() {
+            return $scope.activeThread.getSuggestionStatus();
+          },
+          description: function() {
+            return $scope.activeThread.description;
+          },
+          currentContent: function() {
+            var stateName = $scope.activeThread.getSuggestionStateName();
+            var state = ExplorationStatesService.getState(stateName);
+            return state !== undefined ? state.content.getHtml() : null;
+          },
+          newContent: function() {
+            return $scope.activeThread.getReplacementHtmlFromSuggestion();
+          }
+        },
+        controller: [
+          '$scope', '$log', '$uibModalInstance', 'suggestionIsHandled',
+          'suggestionIsValid', 'unsavedChangesExist', 'suggestionStatus',
+          'description', 'currentContent', 'newContent', 'EditabilityService',
+          function(
+              $scope, $log, $uibModalInstance, suggestionIsHandled,
+              suggestionIsValid, unsavedChangesExist, suggestionStatus,
+              description, currentContent, newContent, EditabilityService) {
+            var SUGGESTION_ACCEPTED_MSG = 'This suggestion has already been ' +
+              'accepted.';
+            var SUGGESTION_REJECTED_MSG = 'This suggestion has already been ' +
+              'rejected.';
+            var SUGGESTION_INVALID_MSG = 'This suggestion was made ' +
+              'for a state that no longer exists. It cannot be accepted.';
+            var UNSAVED_CHANGES_MSG = 'You have unsaved changes to ' +
+              'this exploration. Please save/discard your unsaved changes if ' +
+              'you wish to accept.';
+            $scope.isNotHandled = !suggestionIsHandled;
+            $scope.canEdit = EditabilityService.isEditable();
+            $scope.canReject = $scope.canEdit && $scope.isNotHandled;
+            $scope.canAccept = $scope.canEdit && $scope.isNotHandled &&
+              suggestionIsValid && !unsavedChangesExist;
+
+            if (!$scope.canEdit) {
+              $scope.errorMessage = '';
+            } else if (!$scope.isNotHandled) {
+              $scope.errorMessage = (suggestionStatus === 'accepted' ||
+                suggestionStatus === 'fixed') ?
+                SUGGESTION_ACCEPTED_MSG : SUGGESTION_REJECTED_MSG;
+            } else if (!suggestionIsValid) {
+              $scope.errorMessage = SUGGESTION_INVALID_MSG;
+            } else if (unsavedChangesExist) {
+              $scope.errorMessage = UNSAVED_CHANGES_MSG;
+            } else {
+              $scope.errorMessage = '';
+            }
+
+            $scope.currentContent = currentContent;
+            $scope.newContent = newContent;
+            $scope.commitMessage = description;
+            $scope.reviewMessage = null;
+
+            $scope.acceptSuggestion = function() {
+              $uibModalInstance.close({
+                action: ACTION_ACCEPT_SUGGESTION,
+                commitMessage: $scope.commitMessage,
+                reviewMessage: $scope.reviewMessage,
+                // TODO(sll): If audio files exist for the content being
+                // replaced, implement functionality in the modal for the
+                // exploration creator to indicate whether this change
+                // requires the corresponding audio subtitles to be updated.
+                // For now, we default to assuming that the changes are
+                // sufficiently small as to warrant no updates.
+                audioUpdateRequired: false
+              });
+            };
+
+            $scope.rejectSuggestion = function() {
+              $uibModalInstance.close({
+                action: ACTION_REJECT_SUGGESTION,
+                reviewMessage: $scope.reviewMessage
+              });
+            };
+
+            $scope.cancelReview = function() {
+              $uibModalInstance.dismiss();
+            };
+          }
+        ]
+      }).result.then(function(result) {
+        ThreadDataService.resolveSuggestion(
+          $scope.activeThread.threadId, result.action, result.commitMessage,
+          result.reviewMessage, result.audioUpdateRequired, function() {
+            ThreadDataService.fetchThreads(function() {
+              $scope.setActiveThread($scope.activeThread.threadId);
+            });
+            // Immediately update editor to reflect accepted suggestion.
+            if (result.action === ACTION_ACCEPT_SUGGESTION) {
+              var suggestion = $scope.activeThread.getSuggestion();
+
+              var stateName = suggestion.stateName;
+              var stateDict = ExplorationDataService.data.states[stateName];
+              var state = StateObjectFactory.createFromBackendDict(
+                stateName, stateDict);
+              state.content.setHtml(
+                $scope.activeThread.getReplacementHtmlFromSuggestion());
+              if (result.audioUpdateRequired) {
+                state.contentIdsToAudioTranslations.markAllAudioAsNeedingUpdate(
+                  state.content.getContentId());
+              }
+              ExplorationDataService.data.version += 1;
+              ExplorationStatesService.setState(stateName, state);
+              $rootScope.$broadcast('refreshVersionHistory', {
+                forceRefresh: true
+              });
+              $rootScope.$broadcast('refreshStateEditor');
+            }
+          }, function() {
+            $log.error('Error resolving suggestion');
+          });
+      });
     };
 
     $scope.addNewMessage = function(threadId, tmpText, tmpStatus) {
