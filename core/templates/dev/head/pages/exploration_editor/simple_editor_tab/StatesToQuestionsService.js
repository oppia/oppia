// Copyright 2017 The Oppia Authors. All Rights Reserved.
//
// Licensed under the Apache License, Version 2.0 (the "License");
// you may not use this file except in compliance with the License.
// You may obtain a copy of the License at
//
//      http://www.apache.org/licenses/LICENSE-2.0
//
// Unless required by applicable law or agreed to in writing, software
// distributed under the License is distributed on an "AS-IS" BASIS,
// WITHOUT WARRANTIES OR CONDITIONS OF ANY KIND, either express or implied.
// See the License for the specific language governing permissions and
// limitations under the License.

/**
 * @fileoverview Stateless service that contains methods for translating a
 * list of states to a list of questions, or determining that this is not
 * possible.
 */

oppia.factory('StatesToQuestionsService', [
  '$log', '$injector', 'SimpleEditorShimService', 'QuestionObjectFactory',
  function($log, $injector, SimpleEditorShimService, QuestionObjectFactory) {
    var SUPPORTED_INTERACTION_TYPES = [{
      id: 'MultipleChoiceInput',
      name: 'Multiple choice'
    }, {
<<<<<<< HEAD
      id: 'TextInput',
      name: 'Text'
=======
      id: 'ItemSelectionInput',
      name: 'Checkbox'
>>>>>>> 1951ac68
    }];
    var INTERACTION_ID_END_EXPLORATION = 'EndExploration';

    var allowedInteractionIds = SUPPORTED_INTERACTION_TYPES.map(
      function(interactionTypeData) {
        return interactionTypeData.id;
      }
    );

    // Check that the outcome has:
    // - A feedback array with exactly one element.
    // - A destination that is a self-loop (if expectSelfLoop is
    //   true), or a non-self-loop otherwise.
    // - An empty paramChanges array.
    var isOutcomeValid = function(outcome, currentStateName, expectSelfLoop) {
      return (
        outcome.feedback.length === 1 &&
        outcome.paramChanges.length === 0 && (
          (expectSelfLoop && outcome.dest === currentStateName) ||
          (!expectSelfLoop && outcome.dest !== currentStateName)
        )
      );
    };

    // Invariants to check:
    // - The exploration is linear.
    // - The paramChanges for all states are empty.
    // - The states in the chain use only allowed interaction IDs, with the
    //     interaction ID of the last state potentially being EndExploration.
    // - Based on the interaction ID of each state:
    //   - Check that the customizationArgs are valid.
    //   - Check that the rules for each answer group are valid.
    // - The confirmedUnclassifiedAnswers array is empty.
    // - The fallbacks array is empty.
    // - For the default outcome, and for each answer group:
    //   - The feedback array contains only one element.
    //   - The destination is a self-loop, UNLESS this is the first answer
    //     group, in which case the destination is a new state (the next along
    //     the chain).
    //   - The paramChanges are empty.
    var getQuestions = function() {
      var stateNamesInOrder = [];
      var allStateNames = SimpleEditorShimService.getAllStateNames();
      var currentStateName = SimpleEditorShimService.getInitStateName();
      var questions = [];

      var iterations = 0;
      while (currentStateName) {
        iterations++;
        if (iterations > 100) {
          $log.error('Too many iterations in while loop');
          return null;
        }

        if (stateNamesInOrder.indexOf(currentStateName) !== -1) {
          // There is a cycle in the exploration graph.
          return null;
        }
        stateNamesInOrder.push(currentStateName);

        var state = SimpleEditorShimService.getState(currentStateName);
        var interaction = state.interaction;

        // Check that the interaction ID is valid.
        var interactionId = interaction.id;
        if (!interactionId ||
            interactionId === INTERACTION_ID_END_EXPLORATION) {
          // The end of the chain has been reached.
          break;
        } else if (allowedInteractionIds.indexOf(interactionId) === -1) {
          // The interaction for this state is not supported in the simple
          // editor.
          return null;
        }

        // Check that the customizationArgs and the rules for each answer
        // group are valid.
        var checkerService = $injector.get(interactionId + 'CheckerService');
        if (!checkerService.isValid(
            interaction.customizationArgs, interaction.answerGroups)) {
          return null;
        }

        // Check that the answer groups and the default outcome are valid.
        for (var i = 0; i < interaction.answerGroups.length; i++) {
          var outcome = interaction.answerGroups[i].outcome;
          var expectSelfLoop = (i !== 0);
          if (!isOutcomeValid(outcome, currentStateName, expectSelfLoop)) {
            return null;
          }
        }
        if (!isOutcomeValid(interaction.defaultOutcome)) {
          return null;
        }

        // Check that other properties of the state are empty.
        if (state.paramChanges.length > 0 || interaction.fallbacks.length > 0 ||
            interaction.confirmedUnclassifiedAnswers.length > 0) {
          return null;
        }

        // Determine the name of the next state, if there is one.
        var correctAnswerDest = null;
        if (interaction.answerGroups.length > 0) {
          correctAnswerDest = interaction.answerGroups[0].outcome.dest;
        }

        var bridgeHtml = (
          correctAnswerDest ?
          SimpleEditorShimService.getContentHtml(correctAnswerDest) : '');
        questions.push(QuestionObjectFactory.create(
          currentStateName, interaction, bridgeHtml));

        if (!correctAnswerDest) {
          // The question we just added is the last one in the chain.
          break;
        } else {
          currentStateName = correctAnswerDest;
        }
      }

      // Check that stateNamesInOrder accounts for all the states except at
      // most one of them.
      var missingStateNames = [];
      for (var i = 0; i < allStateNames.length; i++) {
        if (stateNamesInOrder.indexOf(allStateNames[i]) === -1) {
          missingStateNames.push(allStateNames[i]);
        }
      }
      if (missingStateNames.length >= 2) {
        return null;
      } else if (missingStateNames.length === 1) {
        // The interaction ID for that last state should be null or
        // EndExploration.
        var state = SimpleEditorShimService.getState(missingStateNames[0]);
        var interactionId = state.interaction.id;
        if (interactionId && interactionId !== INTERACTION_ID_END_EXPLORATION) {
          return null;
        }
      }
      return questions;
    };

    return {
      // Returns an array of questions derived from the current set of states
      // of the exploration, or null if it is not possible to convert the
      // current set of states to a list of questions.
      getQuestions: function() {
        return getQuestions();
      },
      getHumanReadableQuestionType: function(interactionId) {
        var readableQuestionType;
        SUPPORTED_INTERACTION_TYPES.forEach(function(interaction) {
          if (interaction.id === interactionId) {
            readableQuestionType = interaction.name;
          }
        });
        if (!readableQuestionType) {
          throw Error('Invalid interaction ID: ' + interactionId);
        }
        return readableQuestionType;
      }
    };
  }
]);<|MERGE_RESOLUTION|>--- conflicted
+++ resolved
@@ -25,13 +25,11 @@
       id: 'MultipleChoiceInput',
       name: 'Multiple choice'
     }, {
-<<<<<<< HEAD
       id: 'TextInput',
       name: 'Text'
-=======
+    }, {
       id: 'ItemSelectionInput',
       name: 'Checkbox'
->>>>>>> 1951ac68
     }];
     var INTERACTION_ID_END_EXPLORATION = 'EndExploration';
 
