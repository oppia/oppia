<div class="main">
  <div class="content">
    <anchor-header header-id="'title'" header-text="What would you like to teach?">
    </anchor-header>
    <editor-plaintext-field original-value="data.title"
                            on-finish-editing="saveTitle(newValue)"
                            placeholder="Type the title of your exploration.">
    </editor-plaintext-field>

    <anchor-header header-id="'intro'" header-text="Introduction"></anchor-header>
    <editor-html-field original-value="data.introductionHtml"
                       on-finish-editing="saveIntroductionHtml(newValue)"
                       placeholder="Type an introduction.">
    </editor-html-field>

    <div ng-repeat="question in data.questionList.getQuestions() track by $index" class="interaction-container">
      <anchor-header header-id="question.getId()" header-text="Question <[$index +1]>"></anchor-header>
      <div class="dropdown">
        <anchor-header header-id="getSubfieldId(question, getHumanReadableQuestionType(question.getInteractionId()))"
                       header-text="<[getHumanReadableQuestionType(question.getInteractionId())]> &#x25BC;"
                       class="dropdown-toggle oppia-choose-question-dropdown" data-toggle="dropdown">
        </anchor-header>
        <ul class="dropdown-menu oppia-question-list-menu" >
          <li ng-click="changeQuestionType('MultipleChoiceInput', $index)">Multiple Choice Input</li>
<<<<<<< HEAD
          <li ng-click="changeQuestionType('NumericInput', $index)">Numeric Input</li>
=======
          <li ng-click="changeQuestionType('ItemSelectionInput', $index)">Checkbox Input</li>
>>>>>>> 1951ac68
        </ul>
      </div>

      <multiple-choice-editor ng-if="question.getInteractionId() === 'MultipleChoiceInput'"
                              unique-id="question.getId()"
                              customization-args="question.getInteractionCustomizationArgs()"
                              answer-groups="question.getAnswerGroups()"
                              default-outcome="question.getDefaultOutcome()"
                              save-customization-args="saveCustomizationArgs(question.getStateName(), newValue)"
                              save-answer-groups="saveAnswerGroups(question.getStateName(), newValue)"
                              save-default-outcome="saveDefaultOutcome(question.getStateName(), newValue)"
                              add-state="addState()">
      </multiple-choice-editor>

<<<<<<< HEAD

      <numeric-editor ng-if="question.getInteractionId() === 'NumericInput'"
                      unique-id="question.getId()"
                      customization-args="question.getInteractionCustomizationArgs()"
                      answer-groups="question.getAnswerGroups()"
                      default-outcome="question.getDefaultOutcome()"
                      save-customization-args="saveCustomizationArgs(question.getStateName(), newValue)"
                      save-answer-groups="saveAnswerGroups(question.getStateName(), newValue)"
                      save-default-outcome="saveDefaultOutcome(question.getStateName(), newValue)"
                      add-state="addState()">
      </numeric-editor>
=======
      <checkbox-editor ng-if="question.getInteractionId() === 'ItemSelectionInput'"
                       unique-id="question.getId()"
                       customization-args="question.getInteractionCustomizationArgs()"
                       answer-groups="question.getAnswerGroups()"
                       default-outcome="question.getDefaultOutcome()"
                       save-customization-args="saveCustomizationArgs(question.getStateName(), newValue)"
                       save-answer-groups="saveAnswerGroups(question.getStateName(), newValue)"
                       save-default-outcome="saveDefaultOutcome(question.getStateName(), newValue)"
                       add-state="addState()">
      </checkbox-editor>

>>>>>>> 1951ac68
      <!-- TODO(sll): Update this condition when control of individual field visibility is added. -->
      <div ng-if="!$last" id="<[getSubfieldId(question, 'Bridge text')]>">
        <anchor-header header-id="getSubfieldId(question, 'Bridge text')"
                       header-text="Bridge text"></anchor-header>
        <editor-html-field original-value="question.getBridgeHtml()"
                           on-finish-editing="saveBridgeHtml(question.getStateName(), newValue)">
        </editor-html-field>
      </div>
    </div>
  </div>

  <div class="advance-btn-wrapper">
    <span class="advance-btn-description" ng-show="advBtnHovered">Add new question</span>
    <button ng-disabled="!canAddNewQuestion()" type="button"
            class="btn btn-default advance-btn" ng-click="addNewQuestion(); advBtnHovered = false"
            ng-mouseenter="advBtnHovered = true" ng-mouseleave="advBtnHovered = false">
      <i class="material-icons md-30">&#xE5CF;</i>
    </button>
  </div>
  <div class="advance-btn-wrapper end-exploration-btn-wrapper">
    <span class="advance-btn-description" ng-show="finishBtnHovered">Finish exploration</span>
    <button ng-show="canTryToFinishExploration()" ng-disabled="!isExplorationFinishable()" type="button"
            class="btn btn-default advance-btn"
            ng-click="publishChanges(); finishBtnHovered = false"
            ng-mouseenter="finishBtnHovered = true" ng-mouseleave="finishBtnHovered = false">
      <i class="material-icons md-30">&#xE047;</i>
    </button>
  </div>
</div>
</div>

<style>
  simple-editor-body h3 {
    margin-top: 50px;
  }

  simple-editor-body .main {
    background-color: #fff;
    height: 100%;
    /* This must match the 'width' of the .main class. */
    margin-left: 220px;
    position: relative;
    text-align: center;
    width: -webkit-calc(100% - 220px);
    width: -moz-calc(100% - 220px);
    width: -o-calc(100% - 220px);
    width: calc(100% - 220px);
  }
  simple-editor-body .content {
    height: 100%;
    margin: 0 auto;
    max-width: 700px;
    min-height: 2000px;
    padding-top: 100px;
    position: relative;
    text-align: left;
    width: -webkit-calc(100% - 40px);
    width: -moz-calc(100% - 40px);
    width: -o-calc(100% - 40px);
    width: calc(100% - 40px);
  }
  simple-editor-body .content .header {
    color: #000;
    margin-bottom: 40px;
    margin-top: 80px;
  }

  simple-editor-body .advance-btn-wrapper {
    bottom: 50px;
    display: inline-block;
    margin-left: -25px;
    position: fixed;
    width: 50px;
    white-space: nowrap;
  }
  simple-editor-body .advance-btn {
    border: 1px solid #009688;
    border-radius: 50%;
    color: #009688;
    height: 50px;
    width: 50px;
  }
  simple-editor-body .advance-btn:hover {
    background-color: #009688;
    color: white;
  }
  simple-editor-body .advance-btn[disabled] {
    border-color: #ccc;
    color: #aaa;
  }
  simple-editor-body .advance-btn i {
    margin: 3px -2px;
  }
  simple-editor-body .end-exploration-btn-wrapper {
    margin-left: 40px;
  }
  simple-editor-body .advance-btn-description {
    color: #009688;
    display: block;
    margin-bottom: 5px;
    margin-left: -100%;
    margin-right: -100%;
    text-align: center;
    text-shadow: -1px 0 white, 0 1px white, 1px 0 white, 0 -1px white;
  }
  simple-editor-body .content [class~='interaction-container']:last-of-type {
    margin-bottom: 420px;
  }
  .oppia-choose-question-dropdown {
    background: transparent;
    padding: 0;
  }
  .oppia-choose-question-dropdown:hover {
    cursor: pointer;
  }
  .oppia-choose-question-dropdown h3 {
    margin-top: 18px;
  }
  .oppia-choose-question-dropdown:actve{
    background: none;
    border-style: outset;
    outline: none;
  }
  .oppia-question-list-menu {
    background-color: #fff;
    border: none;
    border-radius: 5px;
    box-shadow: 0 10px 20px rgba(0,0,0,0.19), 0 6px 6px rgba(0,0,0,0.23);
    padding: 1px;
    width: 200px;
  }
  .oppia-question-list-menu li {
    background-color: #fff;
    border-color: #fff;
    color: #000;
    font-size: 16px;
    padding: 15px 19px;
  }
  .oppia-question-list-menu li:hover {
    background-color: #efecec;
  }
</style><|MERGE_RESOLUTION|>--- conflicted
+++ resolved
@@ -22,11 +22,8 @@
         </anchor-header>
         <ul class="dropdown-menu oppia-question-list-menu" >
           <li ng-click="changeQuestionType('MultipleChoiceInput', $index)">Multiple Choice Input</li>
-<<<<<<< HEAD
           <li ng-click="changeQuestionType('NumericInput', $index)">Numeric Input</li>
-=======
           <li ng-click="changeQuestionType('ItemSelectionInput', $index)">Checkbox Input</li>
->>>>>>> 1951ac68
         </ul>
       </div>
 
@@ -41,8 +38,6 @@
                               add-state="addState()">
       </multiple-choice-editor>
 
-<<<<<<< HEAD
-
       <numeric-editor ng-if="question.getInteractionId() === 'NumericInput'"
                       unique-id="question.getId()"
                       customization-args="question.getInteractionCustomizationArgs()"
@@ -53,7 +48,7 @@
                       save-default-outcome="saveDefaultOutcome(question.getStateName(), newValue)"
                       add-state="addState()">
       </numeric-editor>
-=======
+    
       <checkbox-editor ng-if="question.getInteractionId() === 'ItemSelectionInput'"
                        unique-id="question.getId()"
                        customization-args="question.getInteractionCustomizationArgs()"
@@ -65,7 +60,6 @@
                        add-state="addState()">
       </checkbox-editor>
 
->>>>>>> 1951ac68
       <!-- TODO(sll): Update this condition when control of individual field visibility is added. -->
       <div ng-if="!$last" id="<[getSubfieldId(question, 'Bridge text')]>">
         <anchor-header header-id="getSubfieldId(question, 'Bridge text')"
