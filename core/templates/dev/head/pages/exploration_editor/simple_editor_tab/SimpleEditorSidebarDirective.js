--- conflicted
+++ resolved
@@ -25,35 +25,8 @@
         'ScrollSyncService', 'QuestionIdService',
         function($scope, EditorModeService, SimpleEditorManagerService,
                  ScrollSyncService, QuestionIdService) {
-<<<<<<< HEAD
-
-      Ps.initialize(document.querySelector('simple-editor-sidebar'));
-      $scope.SUBFIELD_LABELS = [
-        'Multiple choice', 'Correct answer', 'Hints', 'Bridge text'];
-      $scope.setEditorModeToFull = EditorModeService.setModeToFull;
-      $scope.questionList = SimpleEditorManagerService.getQuestionList();
-      $scope.ID_PREFIX = QuestionIdService.SIDEBAR_PREFIX;
-      $scope.getSidebarItemId = function(question, subfieldLabel) {
-        return QuestionIdService.getSidebarItemId(
-          question.getId(), subfieldLabel
-        );
-      };
-      $scope.scrollToField = function(question, subfieldLabel) {
-        ScrollSyncService.scrollTo(
-          QuestionIdService.getSubfieldId(
-            question.getId(), subfieldLabel
-          )
-        );
-      };
-      $scope.scrollToHeader = ScrollSyncService.scrollTo;
-      $scope.scrollToQuestion = function(question) {
-        ScrollSyncService.scrollTo(question.getId());
-      };
-      $scope.$on('SimpleEditorSidebarToggleCollapse', function() {
-        $scope.$apply();
-      });
-    }]
-=======
+          
+          Ps.initialize(document.querySelector('simple-editor-sidebar'));
           $scope.SUBFIELD_LABELS = [
             'Multiple choice', 'Correct answer', 'Hints', 'Bridge text'];
           $scope.setEditorModeToFull = EditorModeService.setModeToFull;
@@ -79,6 +52,6 @@
             $scope.$apply();
           });
         }]
->>>>>>> 818b676d
+
   };
 }]);