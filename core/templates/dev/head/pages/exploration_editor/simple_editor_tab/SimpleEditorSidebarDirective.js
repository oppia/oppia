// Copyright 2014 The Oppia Authors. All Rights Reserved.
//
// Licensed under the Apache License, Version 2.0 (the "License");
// you may not use this file except in compliance with the License.
// You may obtain a copy of the License at
//
//      http://www.apache.org/licenses/LICENSE-2.0
//
// Unless required by applicable law or agreed to in writing, software
// distributed under the License is distributed on an "AS-IS" BASIS,
// WITHOUT WARRANTIES OR CONDITIONS OF ANY KIND, either express or implied.
// See the License for the specific language governing permissions and
// limitations under the License.

/**
 * @fileoverview Directive for the sidebar of the simple editor.
 */

oppia.directive('simpleEditorSidebar', [
<<<<<<< HEAD
  'UrlInterpolationService', '$timeout', function(
    UrlInterpolationService, $timeout) {
=======
  '$document', 'QuestionIdService', 'UrlInterpolationService',
  function($document, QuestionIdService, UrlInterpolationService) {
>>>>>>> ea9c9328
    return {
      restrict: 'E',
      templateUrl: UrlInterpolationService.getDirectiveTemplateUrl(
        '/pages/exploration_editor/simple_editor_tab/' +
        'simple_editor_sidebar_directive.html'),
      controller: [
        '$scope', 'EditorModeService', 'QuestionIdService',
        'ScrollSyncService', 'SimpleEditorManagerService',
        'SimpleEditorSidebarModeService', 'StatesToQuestionsService',
        function(
          $scope, EditorModeService, QuestionIdService,
          ScrollSyncService, SimpleEditorManagerService,
          SimpleEditorSidebarModeService, StatesToQuestionsService) {
          /* This initializes Perfect Scrollbar on the simple editor sidebar.
           Perfect scrollbar is needed to show scrollbar on all major browsers.
           */

          $scope.getHumanReadableQuestionType = (
            StatesToQuestionsService.getHumanReadableQuestionType);
          var container = document.querySelector('simple-editor-sidebar');
          Ps.initialize(container);
          $scope.SUBFIELD_LABELS = [
            'Correct answer', 'Hints', 'Bridge text'];
          $scope.questionList = SimpleEditorManagerService.getQuestionList();
          $scope.ID_PREFIX = QuestionIdService.SIDEBAR_PREFIX;
          $scope.sidebarModeService = SimpleEditorSidebarModeService;

          $scope.canAddNewQuestion = (
            SimpleEditorManagerService.canAddNewQuestion);

          $scope.getSubfieldId = function(question, label) {
            return QuestionIdService.getSubfieldId(question.getId(), label);
          };

          $scope.addNewQuestion = function() {
            if (!SimpleEditorManagerService.canAddNewQuestion()) {
              return;
            }
            $scope.sidebarModeService.setModeToReadonly();
            var secondLastQuestion = $scope.questionList.getLastQuestion();
            SimpleEditorManagerService.addNewQuestion();
            $timeout(function() {
              ScrollSyncService.scrollTo(
                $scope.getSubfieldId(secondLastQuestion, 'Bridge text'));
              container.scrollTop = container.scrollHeight;
              Ps.update(container);
            }, 0);
          };

          $scope.getSidebarItemId = function(question, subfieldLabel) {
            return QuestionIdService.getSidebarItemId(
              question.getId(), subfieldLabel
            );
          };
          $scope._questions = $scope.questionList.getBindableQuestions();
          $scope.SIDEBAR_SORTABLE_OPTIONS = {
            axis: 'y',
            cursor: 'move',
            containment: 'parent',
            tolerance: 'pointer',
            revert: 100,
            start: function(e, ui) {
              ui.placeholder.height(ui.item.height());
              // This class is to be added, but it is giving strange behaviour.
              // ui.item.addClass('selected');
            },
            update: function(e, ui) {
              SimpleEditorManagerService.sortQuestions(
                ui.item.sortable.index, ui.item.sortable.dropindex);
            },
            stop: function() {
              // ui.item.removeClass('selected');
            }
          };

          $scope.scrollToField = function(question, subfieldLabel) {
            ScrollSyncService.scrollTo(
              QuestionIdService.getSubfieldId(
                question.getId(), subfieldLabel
              )
            );
          };

          $scope.scrollToHeader = ScrollSyncService.scrollTo;

          $scope.scrollToQuestion = function(question) {
            ScrollSyncService.scrollTo(question.getId());
          };

          $scope.$on('SimpleEditorSidebarToggleCollapse', function() {
            $scope.$apply();
          });

          $scope.deleteQuestion = function(question) {
            var lastQuestionBeforeDel = $scope.questionList.getLastQuestion();
            SimpleEditorManagerService.deleteQuestion(question);
            if (question.getId() === lastQuestionBeforeDel.getId()) {
              var end = $scope.questionList.isEmpty() ?
                'intro' : $scope.questionList.getLastQuestion().getId();
              ScrollSyncService.scrollTo(end);
            }
          };
        }
      ]
    };
  }
]);<|MERGE_RESOLUTION|>--- conflicted
+++ resolved
@@ -17,13 +17,8 @@
  */
 
 oppia.directive('simpleEditorSidebar', [
-<<<<<<< HEAD
-  'UrlInterpolationService', '$timeout', function(
-    UrlInterpolationService, $timeout) {
-=======
   '$document', 'QuestionIdService', 'UrlInterpolationService',
   function($document, QuestionIdService, UrlInterpolationService) {
->>>>>>> ea9c9328
     return {
       restrict: 'E',
       templateUrl: UrlInterpolationService.getDirectiveTemplateUrl(
