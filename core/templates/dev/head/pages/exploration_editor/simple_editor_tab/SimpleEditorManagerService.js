// Copyright 2016 The Oppia Authors. All Rights Reserved.
//
// Licensed under the Apache License, Version 2.0 (the "License");
// you may not use this file except in compliance with the License.
// You may obtain a copy of the License at
//
//      http://www.apache.org/licenses/LICENSE-2.0
//
// Unless required by applicable law or agreed to in writing, software
// distributed under the License is distributed on an "AS-IS" BASIS,
// WITHOUT WARRANTIES OR CONDITIONS OF ANY KIND, either express or implied.
// See the License for the specific language governing permissions and
// limitations under the License.

/**
 * @fileoverview Service that maintains the title, introduction and list of
 * questions shown in the simple editor. This service provides functionality
 * for updating the questions that are displayed in the UI, and passing the
 * updates through to services like explorationStatesService that are
 * responsible for generally maintaining the frontend exploration data.
 */

oppia.factory('SimpleEditorManagerService', [
<<<<<<< HEAD
  'AnswerGroupObjectFactory', 'OutcomeObjectFactory', 'QuestionObjectFactory',
  'QuestionListObjectFactory', 'RuleObjectFactory', 'StatesToQuestionsService',
  'SimpleEditorShimService', function(
      AnswerGroupObjectFactory, OutcomeObjectFactory, QuestionObjectFactory,
      QuestionListObjectFactory, RuleObjectFactory, StatesToQuestionsService,
      SimpleEditorShimService) {
=======
  'explorationInitStateNameService', 'OutcomeObjectFactory',
  'QuestionListObjectFactory', 'QuestionObjectFactory',
  'SimpleEditorShimService', 'StatesToQuestionsService',
  function(
    explorationInitStateNameService, OutcomeObjectFactory,
    QuestionListObjectFactory, QuestionObjectFactory,
    SimpleEditorShimService, StatesToQuestionsService) {
>>>>>>> 4c36ec5d
    var data = {
      title: null,
      introductionHtml: null,
      questionList: null
    };

    var DEFAULT_INTERACTION_PROPERTIES = {
      MultipleChoiceInput: {
        CUSTOMIZATION_ARGS:  {
          choices: {
            value: ['<p>Option 1</p>']
          }
        },
        ANSWER_GROUP: {
          type: 'Equals',
          value: {
            x: 0
          }
        }
      }
    };

    var DEFAULT_INTERACTION = {
      ID: 'MultipleChoiceInput',
      CUSTOMIZATION_ARGS: {
        choices: {
          value: ['<p>Option 1</p>']
        }
      }
    };

    var END_EXPLORATION_INTERACTION = {
      ID: 'EndExploration',
      CUSTOMIZATION_ARGS: {
        recommendedExplorationIds: {
          value: []
        }
      }
    };

    var getNewStateName = function() {
      var allStateNames = data.questionList.getAllStateNames();

      var minimumStateNumber = data.questionList.getQuestionCount();
      while (allStateNames.indexOf('Question ' + minimumStateNumber) !== -1) {
        minimumStateNumber++;
      }
      return 'Question ' + minimumStateNumber;
    };

    // Overwrites the given state's properties so that they match those of a
    // terminal state.
    var makeStateTerminal = function(stateName) {
      SimpleEditorShimService.saveInteractionId(
        stateName, END_EXPLORATION_INTERACTION.ID);
      SimpleEditorShimService.saveCustomizationArgs(
        stateName, END_EXPLORATION_INTERACTION.CUSTOMIZATION_ARGS);
      SimpleEditorShimService.saveDefaultOutcome(stateName, null);
    };

    return {
      // Attempts to initialize the local data variables. Returns true if
      // the initialization is successful (judged by the success of
      // initializing the question list), and false otherwise.
      tryToInit: function() {
        data.title = SimpleEditorShimService.getTitle();
        data.introductionHtml = SimpleEditorShimService.getIntroductionHtml();
        var questions = StatesToQuestionsService.getQuestions();
        if (!questions) {
          return false;
        }

        data.questionList = QuestionListObjectFactory.create(questions);
        return true;
      },
      getData: function() {
        return data;
      },
      getTitle: function() {
        return data.title;
      },
      getIntroductionHtml: function() {
        return data.introductionHtml;
      },
      getQuestionList: function() {
        return data.questionList;
      },
      saveTitle: function(newTitle) {
        SimpleEditorShimService.saveTitle(newTitle);
        data.title = newTitle;
      },
      saveIntroductionHtml: function(newIntroductionHtml) {
        SimpleEditorShimService.saveIntroductionHtml(newIntroductionHtml);
        data.introductionHtml = newIntroductionHtml;
      },
      saveCustomizationArgs: function(stateName, newCustomizationArgs) {
        SimpleEditorShimService.saveCustomizationArgs(
          stateName, newCustomizationArgs);
        data.questionList.getBindableQuestion(
          stateName).setInteractionCustomizationArgs(newCustomizationArgs);
      },
      saveAnswerGroups: function(stateName, newAnswerGroups) {
        SimpleEditorShimService.saveAnswerGroups(stateName, newAnswerGroups);
        data.questionList.getBindableQuestion(
          stateName).setAnswerGroups(newAnswerGroups);
      },
      saveDefaultOutcome: function(stateName, newDefaultOutcome) {
        SimpleEditorShimService.saveDefaultOutcome(
          stateName, newDefaultOutcome);
        data.questionList.getBindableQuestion(
          stateName).setDefaultOutcome(newDefaultOutcome);
      },
      saveBridgeHtml: function(stateName, newHtml) {
        // This is actually the content HTML for the *next* state.
        SimpleEditorShimService.saveBridgeHtml(
          data.questionList.getNextStateName(stateName), newHtml);
        data.questionList.getBindableQuestion(
          stateName).setBridgeHtml(newHtml);
      },
      addNewQuestion: function() {
        // This effectively adds a new multiple-choice interaction to the
        // latest state in the chain.
        var lastStateName = (
          data.questionList.isEmpty() ?
          SimpleEditorShimService.getInitStateName() :
          data.questionList.getLastQuestion().getDestinationStateName());
        SimpleEditorShimService.saveInteractionId(
          lastStateName, 'MultipleChoiceInput');
        SimpleEditorShimService.saveCustomizationArgs(
          lastStateName,
          DEFAULT_INTERACTION_PROPERTIES.MultipleChoiceInput.CUSTOMIZATION_ARGS
        );
        SimpleEditorShimService.saveDefaultOutcome(
          lastStateName, OutcomeObjectFactory.createEmpty(lastStateName));

        var stateData = SimpleEditorShimService.getState(lastStateName);
        data.questionList.addQuestion(QuestionObjectFactory.create(
          lastStateName, stateData.interaction, ''));
      },
<<<<<<< HEAD
      changeQuestion: function(newQuestionType, index) {
        var currentStateName = data.questionList.getAllStateNames()[index];
        var nextStateName = data.questionList.getAllStateNames()[index + 1];
        var questionCount = data.questionList.getQuestionCount();
        var currentInteractionId = (
          SimpleEditorShimService.getInteractionId(currentStateName));
        var doesLastQuestionHaveAnswerGroups = (
          QuestionListObjectFactory.doesLastQuestionHaveAnswerGroups);

        // Update Question Type If interactionId is not same.
        if (newQuestionType !== currentInteractionId) {
          var newAnswerGroups = [];
          SimpleEditorShimService.saveInteractionId(
            currentStateName, newQuestionType);
          SimpleEditorShimService.saveCustomizationArgs(
            currentStateName,
            DEFAULT_INTERACTION_PROPERTIES[newQuestionType].CUSTOMIZATION_ARGS);
          newAnswerGroups.push(AnswerGroupObjectFactory.createNew([
            RuleObjectFactory.createNew(
              DEFAULT_INTERACTION_PROPERTIES[newQuestionType].ANSWER_GROUP.type,
              DEFAULT_INTERACTION_PROPERTIES[newQuestionType].ANSWER_GROUP.value
            )
          ], OutcomeObjectFactory.createEmpty(nextStateName), false));

          if (doesLastQuestionHaveAnswerGroups && index !== questionCount - 1) {
            SimpleEditorShimService.saveAnswerGroups(
              currentStateName, newAnswerGroups);
          }
        }
        // Update the question.
        var questions = StatesToQuestionsService.getQuestions();
        data.questionList.updateQuestion(index, questions[index]);
=======
      deleteQuestion: function(question) {
        // - Change destination of answer groups that point to it.
        // - Move content stored in present state to next state if it exists.
        // - Delete the state.
        var stateName = question.getStateName();
        var state = SimpleEditorShimService.getState(stateName);
        // If it's the last question in the list, make it EndExploration.
        if (state.interaction.answerGroups.length === 0) {
          makeStateTerminal(stateName);
          data.questionList.removeQuestion(question);
          return;
        }
        var nextStateName = state.interaction.answerGroups[0].outcome.dest;
        var allStateNames = SimpleEditorShimService.getAllStateNames();
        // Change init state name, if init_state is being deleted.
        if (SimpleEditorShimService.getInitStateName() === stateName) {
          explorationInitStateNameService.displayed = nextStateName;
          explorationInitStateNameService.saveDisplayedValue(nextStateName);
        }

        for (var i = 0; i < allStateNames.length; i++) {
          var currentState = SimpleEditorShimService
            .getState(allStateNames[i]);
          var newAnswerGroups = currentState.interaction.answerGroups;
          var answerGroupsHaveChanged = false;
          currentState.interaction.answerGroups.forEach(function(answerGroup,
            idx) {
            if (answerGroup.outcome.dest === stateName) {
              newAnswerGroups[idx].outcome.dest = nextStateName;
              answerGroupsHaveChanged = true;
            }
          });
          if (answerGroupsHaveChanged) {
            SimpleEditorShimService
              .saveAnswerGroups(allStateNames[i], newAnswerGroups);
            data.questionList.getBindableQuestion(allStateNames[i])
              .setAnswerGroups(newAnswerGroups);
          }
        }

        SimpleEditorShimService.saveStateContent(nextStateName, state.content);
        SimpleEditorShimService.deleteState(stateName);
        data.questionList.removeQuestion(question);
>>>>>>> 4c36ec5d
      },
      canAddNewQuestion: function() {
        // Requirements:
        // - If this is the first question, there must already be an
        //   introduction.
        // - Otherwise, the requirement is that, for the last question in the
        //   list, there is at least one answer group.
        if (data.questionList.isEmpty()) {
          return Boolean(data.introductionHtml);
        } else {
          return data.questionList.getLastQuestion().hasAnswerGroups();
        }
      },
      canTryToFinishExploration: function() {
        return (
          this.canAddNewQuestion() &&
          data.questionList.getQuestionCount() > 2);
      },
      addState: function() {
        var newStateName = getNewStateName();
        SimpleEditorShimService.addState(newStateName);
        makeStateTerminal(newStateName);
        return newStateName;
      }
    };
  }
]);<|MERGE_RESOLUTION|>--- conflicted
+++ resolved
@@ -21,22 +21,12 @@
  */
 
 oppia.factory('SimpleEditorManagerService', [
-<<<<<<< HEAD
   'AnswerGroupObjectFactory', 'OutcomeObjectFactory', 'QuestionObjectFactory',
   'QuestionListObjectFactory', 'RuleObjectFactory', 'StatesToQuestionsService',
   'SimpleEditorShimService', function(
       AnswerGroupObjectFactory, OutcomeObjectFactory, QuestionObjectFactory,
       QuestionListObjectFactory, RuleObjectFactory, StatesToQuestionsService,
       SimpleEditorShimService) {
-=======
-  'explorationInitStateNameService', 'OutcomeObjectFactory',
-  'QuestionListObjectFactory', 'QuestionObjectFactory',
-  'SimpleEditorShimService', 'StatesToQuestionsService',
-  function(
-    explorationInitStateNameService, OutcomeObjectFactory,
-    QuestionListObjectFactory, QuestionObjectFactory,
-    SimpleEditorShimService, StatesToQuestionsService) {
->>>>>>> 4c36ec5d
     var data = {
       title: null,
       introductionHtml: null,
@@ -176,7 +166,6 @@
         data.questionList.addQuestion(QuestionObjectFactory.create(
           lastStateName, stateData.interaction, ''));
       },
-<<<<<<< HEAD
       changeQuestion: function(newQuestionType, index) {
         var currentStateName = data.questionList.getAllStateNames()[index];
         var nextStateName = data.questionList.getAllStateNames()[index + 1];
@@ -209,7 +198,7 @@
         // Update the question.
         var questions = StatesToQuestionsService.getQuestions();
         data.questionList.updateQuestion(index, questions[index]);
-=======
+      },
       deleteQuestion: function(question) {
         // - Change destination of answer groups that point to it.
         // - Move content stored in present state to next state if it exists.
@@ -253,7 +242,6 @@
         SimpleEditorShimService.saveStateContent(nextStateName, state.content);
         SimpleEditorShimService.deleteState(stateName);
         data.questionList.removeQuestion(question);
->>>>>>> 4c36ec5d
       },
       canAddNewQuestion: function() {
         // Requirements:
