// Copyright 2014 The Oppia Authors. All Rights Reserved.
//
// Licensed under the Apache License, Version 2.0 (the "License");
// you may not use this file except in compliance with the License.
// You may obtain a copy of the License at
//
//      http://www.apache.org/licenses/LICENSE-2.0
//
// Unless required by applicable law or agreed to in writing, software
// distributed under the License is distributed on an "AS-IS" BASIS,
// WITHOUT WARRANTIES OR CONDITIONS OF ANY KIND, either express or implied.
// See the License for the specific language governing permissions and
// limitations under the License.

/**
 * @fileoverview Controllers for the exploration statistics tab in the
 * exploration editor.
 */

oppia.constant('IMPROVE_TYPE_INCOMPLETE', 'incomplete');

oppia.controller('StatisticsTab', [
  '$scope', '$http', '$modal', 'alertsService', 'explorationStatesService',
  'explorationData', 'computeGraphService', 'oppiaDatetimeFormatter',
  'StatesObjectFactory', 'StateImprovementSuggestionService',
<<<<<<< HEAD
  'ReadOnlyExplorationBackendApiService', 'IMPROVE_TYPE_INCOMPLETE',
  'ENABLE_NEW_STATS_FRAMEWORK',
=======
  'ReadOnlyExplorationBackendApiService', 'UrlInterpolationService',
  'IMPROVE_TYPE_INCOMPLETE',
>>>>>>> 9b5f8cbe
  function(
      $scope, $http, $modal, alertsService, explorationStatesService,
      explorationData, computeGraphService, oppiaDatetimeFormatter,
      StatesObjectFactory, StateImprovementSuggestionService,
<<<<<<< HEAD
      ReadOnlyExplorationBackendApiService, IMPROVE_TYPE_INCOMPLETE,
      ENABLE_NEW_STATS_FRAMEWORK) {
=======
      ReadOnlyExplorationBackendApiService, UrlInterpolationService,
      IMPROVE_TYPE_INCOMPLETE) {
>>>>>>> 9b5f8cbe
    $scope.COMPLETION_RATE_CHART_OPTIONS = {
      chartAreaWidth: 300,
      colors: ['green', 'firebrick'],
      height: 100,
      legendPosition: 'right',
      width: 500
    };
    $scope.COMPLETION_RATE_PIE_CHART_OPTIONS = {
      pieHole: 0.6,
      pieSliceTextStyleColor: 'black',
      pieSliceBorderColor: 'black',
      chartAreaWidth: 500,
      colors: ['#d8d8d8', '#008808'],
      height: 300,
      legendPosition: 'right',
      width: 600
    };
    var _EXPLORATION_STATS_VERSION_ALL = 'all';
    $scope.currentVersion = _EXPLORATION_STATS_VERSION_ALL;

    $scope.getLocaleAbbreviatedDatetimeString = function(millisSinceEpoch) {
      return oppiaDatetimeFormatter.getLocaleAbbreviatedDatetimeString(
        millisSinceEpoch);
    };

    $scope.enableNewFramework = ENABLE_NEW_STATS_FRAMEWORK;
    $scope.hasTabLoaded = false;
    $scope.$on('refreshStatisticsTab', function() {
      $scope.refreshExplorationStatistics(_EXPLORATION_STATS_VERSION_ALL);
      $scope.explorationVersionUrl = (
        '/createhandler/statisticsversion/' + explorationData.explorationId);
      $http.get($scope.explorationVersionUrl).then(function(response) {
        $scope.versions = response.data.versions;
        $scope.currentVersion = _EXPLORATION_STATS_VERSION_ALL;
      });
    });

    $scope.hasExplorationBeenVisited = false;
    $scope.refreshExplorationStatistics = function(version) {
      $scope.explorationStatisticsUrl = (
        '/createhandler/statistics/' + explorationData.explorationId +
        '/' + version);
      $http.get($scope.explorationStatisticsUrl).then(function(response) {
        ReadOnlyExplorationBackendApiService.loadLatestExploration(
          explorationData.explorationId).then(function(response) {
            var statesDict = response.exploration.states;
            var states = StatesObjectFactory.createFromBackendDict(statesDict);
            var initStateName = response.exploration.init_state_name;

            $scope.statsGraphData = computeGraphService.compute(
              initStateName, states);
            var improvements = (
              StateImprovementSuggestionService.getStateImprovements(
                states, $scope.stateStats));
            $scope.highlightStates = {};
            improvements.forEach(function(impItem) {
              // TODO(bhenning): This is the feedback for improvement types and
              // should be included with the definitions of the improvement
              // types.
              if (impItem.type === IMPROVE_TYPE_INCOMPLETE) {
                $scope.highlightStates[impItem.stateName] = 'May be confusing';
              }
            });
          }
        );
        var data = response.data;
        var numVisits = data.num_starts;
        var numCompletions = data.num_completions;
        var improvements = data.improvements;
        $scope.stateStats = data.state_stats;
        $scope.lastUpdated = data.last_updated;

        if (numVisits > 0) {
          $scope.hasExplorationBeenVisited = true;
        }

        $scope.chartData = [
          ['', 'Completions', 'Non-completions'],
          ['', numCompletions, numVisits - numCompletions]
        ];

        $scope.pieChartData = [
          ['Type', 'Number'],
          ['Completions', numCompletions],
          ['Non-Completions', numVisits - numCompletions]
        ];

        $scope.statsGraphOpacities = {
          legend: 'Students entering state'
        };
        // TODO(bhenning): before, there was a special opacity computed for the
        // ending (numCompletions/numVisits), should we do this for all
        // terminal nodes, instead? If so, explorationStatesService needs to be
        // able to provide whether given states are terminal

        explorationStatesService.getStateNames().forEach(function(stateName) {
          var visits = 0;
          if ($scope.stateStats.hasOwnProperty(stateName)) {
            visits = $scope.stateStats[stateName].first_entry_count;
          }
          $scope.statsGraphOpacities[stateName] = Math.max(
            visits / numVisits, 0.05);
        });

        $scope.hasTabLoaded = true;
      });
    };

    $scope.onClickStateInStatsGraph = function(stateName) {
      $scope.showStateStatsModal(stateName, $scope.highlightStates[stateName]);
    };

    $scope.showStateStatsModal = function(stateName, improvementType) {
      alertsService.clearWarnings();

      $http.get(
        '/createhandler/state_rules_stats/' + $scope.explorationId + '/' +
        encodeURIComponent(stateName)
      ).then(function(response) {
        $modal.open({
          templateUrl: UrlInterpolationService.getDirectiveTemplateUrl(
            '/pages/exploration_editor/statistics_tab/' +
            'state_stats_modal_directive.html'),
          backdrop: true,
          resolve: {
            stateName: function() {
              return stateName;
            },
            stateStats: function() {
              return $scope.stateStats[stateName];
            },
            improvementType: function() {
              return improvementType;
            },
            visualizationsInfo: function() {
              return response.data.visualizations_info;
            }
          },
          controller: [
            '$scope', '$modalInstance', '$filter', 'stateName', 'stateStats',
            'improvementType', 'visualizationsInfo', 'HtmlEscaperService',
            function($scope, $modalInstance, $filter, stateName, stateStats,
                improvementType, visualizationsInfo, HtmlEscaperService) {
              $scope.stateName = stateName;
              $scope.stateStats = stateStats;
              $scope.improvementType = improvementType;

              var _getVisualizationsHtml = function() {
                var htmlSnippets = [];

                for (var i = 0; i < visualizationsInfo.length; i++) {
                  var el = $(
                    '<oppia-visualization-' +
                    $filter('camelCaseToHyphens')(visualizationsInfo[i].id) +
                    '/>');
                  el.attr('data', HtmlEscaperService.objToEscapedJson(
                    visualizationsInfo[i].data));
                  el.attr('options', HtmlEscaperService.objToEscapedJson(
                    visualizationsInfo[i].options));
                  htmlSnippets.push(el.get(0).outerHTML);
                }
                return htmlSnippets.join('');
              };

              $scope.visualizationsHtml = _getVisualizationsHtml();

              $scope.cancel = function() {
                $modalInstance.dismiss('cancel');
                alertsService.clearWarnings();
              };
            }
          ]
        });
      });
    };
  }
]);<|MERGE_RESOLUTION|>--- conflicted
+++ resolved
@@ -23,24 +23,14 @@
   '$scope', '$http', '$modal', 'alertsService', 'explorationStatesService',
   'explorationData', 'computeGraphService', 'oppiaDatetimeFormatter',
   'StatesObjectFactory', 'StateImprovementSuggestionService',
-<<<<<<< HEAD
-  'ReadOnlyExplorationBackendApiService', 'IMPROVE_TYPE_INCOMPLETE',
-  'ENABLE_NEW_STATS_FRAMEWORK',
-=======
   'ReadOnlyExplorationBackendApiService', 'UrlInterpolationService',
-  'IMPROVE_TYPE_INCOMPLETE',
->>>>>>> 9b5f8cbe
+  'IMPROVE_TYPE_INCOMPLETE', 'ENABLE_NEW_STATS_FRAMEWORK',
   function(
       $scope, $http, $modal, alertsService, explorationStatesService,
       explorationData, computeGraphService, oppiaDatetimeFormatter,
       StatesObjectFactory, StateImprovementSuggestionService,
-<<<<<<< HEAD
-      ReadOnlyExplorationBackendApiService, IMPROVE_TYPE_INCOMPLETE,
-      ENABLE_NEW_STATS_FRAMEWORK) {
-=======
       ReadOnlyExplorationBackendApiService, UrlInterpolationService,
-      IMPROVE_TYPE_INCOMPLETE) {
->>>>>>> 9b5f8cbe
+      IMPROVE_TYPE_INCOMPLETE, ENABLE_NEW_STATS_FRAMEWORK) {
     $scope.COMPLETION_RATE_CHART_OPTIONS = {
       chartAreaWidth: 300,
       colors: ['green', 'firebrick'],
