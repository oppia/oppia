--- conflicted
+++ resolved
@@ -17,33 +17,24 @@
             <div ng-if="issue.issueType == 'EarlyQuit'">
               <early-quit-issue-directive index="getIssueIndex(issue)" issue="issue"/>
             </div>
+            <div ng-if="issue.issueType == 'MultipleIncorrectSubmissions'">
+              <multiple-incorrect-issue-directive index="getIssueIndex(issue)" issue="issue"/>
+            </div>
+            <div ng-if="issue.issueType == 'CyclicStateTransitions'">
+              <cyclic-transitions-issue-directive index="getIssueIndex(issue)" issue="issue"/>
+            </div>
           </div>
-<<<<<<< HEAD
           <div ng-if="!isIssueOnInitDisplay()" style="display: none;" id="issue<[getIssueIndex(issue)]>">
             <div ng-if="issue.issueType == 'EarlyQuit'">
               <early-quit-issue-directive index="getIssueIndex(issue)" issue="issue"/>
             </div>
-=======
-          <div ng-if="issue.issueType == 'MultipleIncorrectSubmissions'">
-            <multiple-incorrect-issue-directive index="getIssueIndex(issue)" issue="issue"/>
+            <div ng-if="issue.issueType == 'MultipleIncorrectSubmissions'">
+              <multiple-incorrect-issue-directive index="getIssueIndex(issue)" issue="issue"/>
+            </div>
+            <div ng-if="issue.issueType == 'CyclicStateTransitions'">
+              <cyclic-transitions-issue-directive index="getIssueIndex(issue)" issue="issue"/>
+            </div>
           </div>
-          <div ng-if="issue.issueType == 'CyclicStateTransitions'">
-            <cyclic-transitions-issue-directive index="getIssueIndex(issue)" issue="issue"/>
-          </div>
-        </div>
-        <div ng-if="!isIssueOnInitDisplay()" style="display: none;" id="issue<[getIssueIndex(issue)]>">
-          <div ng-if="issue.issueType == 'EarlyQuit'">
-            <early-quit-issue-directive index="getIssueIndex(issue)" issue="issue"/>
->>>>>>> ff4602c3
-          </div>
-          <div ng-if="issue.issueType == 'MultipleIncorrectSubmissions'">
-            <multiple-incorrect-issue-directive index="getIssueIndex(issue)" issue="issue"/>
-          </div>
-          <div ng-if="issue.issueType == 'CyclicStateTransitions'">
-            <cyclic-transitions-issue-directive index="getIssueIndex(issue)" issue="issue"/>
-          </div>
-        </div>
-<<<<<<< HEAD
       </div>
       <div class="row">
         <div class="oppia-pt4 oppia-pb2 justify-content-end">
@@ -51,8 +42,6 @@
               Mark as Resolved
           </button>
         </div>
-=======
->>>>>>> ff4602c3
       </div>
     </div>
   </div>
