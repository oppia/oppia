// Copyright 2014 The Oppia Authors. All Rights Reserved.
//
// Licensed under the Apache License, Version 2.0 (the "License");
// you may not use this file except in compliance with the License.
// You may obtain a copy of the License at
//
//      http://www.apache.org/licenses/LICENSE-2.0
//
// Unless required by applicable law or agreed to in writing, software
// distributed under the License is distributed on an "AS-IS" BASIS,
// WITHOUT WARRANTIES OR CONDITIONS OF ANY KIND, either express or implied.
// See the License for the specific language governing permissions and
// limitations under the License.

/**
 * @fileoverview Standalone services for the exploration editor page.
 */

// Service for handling all interactions with the exploration editor backend.
oppia.factory('explorationData', [
<<<<<<< HEAD
  '$http', '$log', 'alertsService',
  'EditableExplorationBackendApiService',
  'ReadOnlyExplorationBackendApiService', '$q',
  function($http, $log, alertsService, EditableExplorationBackendApiService,
    ReadOnlyExplorationBackendApiService, $q) {
=======
  '$http', '$log', 'alertsService', '$q', 'UrlInterpolationService',
  function($http, $log, alertsService, $q, UrlInterpolationService) {
>>>>>>> 692bad66
    // The pathname (without the hash) should be: .../create/{exploration_id}
    var explorationId = '';
    var pathnameArray = window.location.pathname.split('/');
    for (var i = 0; i < pathnameArray.length; i++) {
      if (pathnameArray[i] === 'create') {
        var explorationId = pathnameArray[i + 1];
        break;
      }
    }

    if (!explorationId) {
      $log.error(
        'Unexpected call to explorationData for pathname ', pathnameArray[i]);
      // Note: if we do not return anything, Karma unit tests fail.
      return {};
    }

    var resolvedAnswersUrlPrefix = (
      '/createhandler/resolved_answers/' + explorationId);
    var explorationDraftAutosaveUrl = (
      '/createhandler/autosave_draft/' + explorationId);

    // Put exploration variables here.
    var explorationData = {
      explorationId: explorationId,
      autosaveChangeList: function(changeList, successCallback, errorCallback) {
        $http.put(explorationDraftAutosaveUrl, {
          change_list: changeList,
          version: explorationData.data.version
        }).then(function(response) {
          if (successCallback) {
            successCallback(response);
          }
        }, function() {
          if (errorCallback) {
            errorCallback();
          }
        });
      },
      discardDraft: function(successCallback, errorCallback) {
        $http.post(explorationDraftAutosaveUrl, {}).then(function() {
          if (successCallback) {
            successCallback();
          }
        }, function() {
          if (errorCallback) {
            errorCallback();
          }
        });
      },
      // Returns a promise that supplies the data for the current exploration.
      getData: function() {
        if (explorationData.data) {
          $log.info('Found exploration data in cache.');

          var deferred = $q.defer();
          deferred.resolve(explorationData.data);
          return deferred.promise;
        } else {
          // Retrieve data from the server.
          // WARNING: Note that this is a version of the exploration with draft
          // changes applied. This makes a force-refresh necessary when changes
          // are discarded, otherwise the exploration-with-draft-changes
          // (which is cached here) will be reused.
          return (
            EditableExplorationBackendApiService.fetchApplyDraftExploration(
            explorationId, true).then(function(response) {
              $log.info('Retrieved exploration data.');
              $log.info(response);

              explorationData.data = response;

              return response;
            })
          );
        }
      },
      // Returns a promise supplying the last saved version for the current
      // exploration.
      getLastSavedData: function() {
        return ReadOnlyExplorationBackendApiService.loadLatestExploration(
          explorationId).then(function(response) {
            $log.info('Retrieved saved exploration data.');
            $log.info(response);

            return response.exploration;
          });
      },
      resolveAnswers: function(stateName, resolvedAnswersList) {
        alertsService.clearWarnings();
        $http.put(
          resolvedAnswersUrlPrefix + '/' + encodeURIComponent(stateName), {
            resolved_answers: resolvedAnswersList
          }
        );
      },
      /**
       * Saves the exploration to the backend, and, on a success callback,
       * updates the local copy of the exploration data.
       * @param {object} changeList - Represents the change list for
       *   this save. Each element of the list is a command representing an
       *   editing action (such as add state, delete state, etc.). See the
       *  _'Change' class in exp_services.py for full documentation.
       * @param {string} commitMessage - The user-entered commit message for
       *   this save operation.
       */
      save: function(
          changeList, commitMessage, successCallback, errorCallback) {
        EditableExplorationBackendApiService.updateExploration(explorationId,
          explorationData.data.version, commitMessage, changeList).then(
            function(response) {
              alertsService.clearWarnings();
              explorationData.data = response;
              if (successCallback) {
                successCallback(
                  response.is_version_of_draft_valid,
                  response.draft_changes);
              }
            }, function() {
              if (errorCallback) {
                errorCallback();
              }
            }
          );
      }
    };

    return explorationData;
  }
]);

// A service that maintains a record of which state in the exploration is
// currently active.
oppia.factory('editorContextService', ['$log', function($log) {
  var activeStateName = null;

  return {
    getActiveStateName: function() {
      return activeStateName;
    },
    setActiveStateName: function(newActiveStateName) {
      if (newActiveStateName === '' || newActiveStateName === null) {
        $log.error('Invalid active state name: ' + newActiveStateName);
        return;
      }
      activeStateName = newActiveStateName;
    }
  };
}]);


// A service that maps IDs to Angular names
oppia.factory('angularNameService', [function() {
  var angularName = null;

  return {
    getNameOfInteractionRulesService: function(interactionId) {
      angularName = interactionId.charAt(0).toLowerCase() + 
        interactionId.slice(1) + 'RulesService';
      return angularName
    }
  };
}]);

// TODO(sll): Should this depend on a versioning service that keeps track of
// the current active version? Previous versions should not be editable.
oppia.factory('editabilityService', [function() {
  var isEditable = false;
  var inTutorialMode = false;

  return {
    isEditable: function() {
      return isEditable && !inTutorialMode;
    },
    isEditableOutsideTutorialMode: function() {
      return isEditable;
    },
    markEditable: function() {
      isEditable = true;
    },
    markNotEditable: function() {
      isEditable = false;
    },
    onEndTutorial: function() {
      inTutorialMode = false;
    },
    onStartTutorial: function() {
      inTutorialMode = true;
    }
  };
}]);

// A service that maintains a provisional list of changes to be committed to
// the server.
oppia.factory('changeListService', [
  '$rootScope', '$log', 'alertsService', 'explorationData',
  'autosaveInfoModalsService',
  function(
      $rootScope, $log, alertsService, explorationData,
      autosaveInfoModalsService) {
    // TODO(sll): Implement undo, redo functionality. Show a message on each
    // step saying what the step is doing.
    // TODO(sll): Allow the user to view the list of changes made so far, as
    // well as the list of changes in the undo stack.

    // Temporary buffer for changes made to the exploration.
    var explorationChangeList = [];
    // Stack for storing undone changes. The last element is the most recently
    // undone change.
    var undoneChangeStack = [];

    // All these constants should correspond to those in exp_domain.py.
    // TODO(sll): Enforce this in code.
    var CMD_ADD_STATE = 'add_state';
    var CMD_RENAME_STATE = 'rename_state';
    var CMD_DELETE_STATE = 'delete_state';
    var CMD_EDIT_STATE_PROPERTY = 'edit_state_property';
    var CMD_EDIT_EXPLORATION_PROPERTY = 'edit_exploration_property';
    // All gadget commands
    var CMD_ADD_GADGET = 'add_gadget';
    var CMD_RENAME_GADGET = 'rename_gadget';
    var CMD_DELETE_GADGET = 'delete_gadget';
    var CMD_EDIT_GADGET_PROPERTY = 'edit_gadget_property';

    var ALLOWED_EXPLORATION_BACKEND_NAMES = {
      category: true,
      init_state_name: true,
      language_code: true,
      objective: true,
      param_changes: true,
      param_specs: true,
      tags: true,
      title: true
    };

    var ALLOWED_STATE_BACKEND_NAMES = {
      answer_groups: true,
      confirmed_unclassified_answers: true,
      content: true,
      default_outcome: true,
      fallbacks: true,
      param_changes: true,
      state_name: true,
      widget_customization_args: true,
      widget_id: true
    };

    var ALLOWED_GADGET_BACKEND_NAMES = {
      gadget_customization_args: true,
      gadget_visibility: true
    };

    var autosaveChangeListOnChange = function(explorationChangeList) {
      // Asynchronously send an autosave request, and check for errors in the
      // response:
      // If error is present -> Check for the type of error occurred
      // (Display the corresponding modals in both cases, if not already
      // opened):
      // - Version Mismatch.
      // - Non-strict Validation Fail.
      explorationData.autosaveChangeList(
        explorationChangeList,
        function(response) {
          if (!response.data.is_version_of_draft_valid) {
            if (!autosaveInfoModalsService.isModalOpen()) {
              autosaveInfoModalsService.showVersionMismatchModal(
                explorationChangeList);
            }
          }
        },
        function() {
          alertsService.clearWarnings();
          $log.error(
            'nonStrictValidationFailure: ' +
            JSON.stringify(explorationChangeList));
          if (!autosaveInfoModalsService.isModalOpen()) {
            autosaveInfoModalsService.showNonStrictValidationFailModal();
          }
        }
      );
    };

    var addChange = function(changeDict) {
      if ($rootScope.loadingMessage) {
        return;
      }
      explorationChangeList.push(changeDict);
      undoneChangeStack = [];
      autosaveChangeListOnChange(explorationChangeList);
    };

    return {
      /**
       * Saves a gadget dict that represents a new gadget.
       *
       * It is the responsbility of the caller to check that the gadget dict
       * is correctly formed
       *
       * @param {object} gadgetData - The dict containing new gadget info.
       */
      addGadget: function(gadgetData) {
        addChange({
          cmd: CMD_ADD_GADGET,
          gadget_dict: gadgetData,
          panel: gadgetData.panel
        });
      },
      /**
       * Saves a change dict that represents adding a new state. It is the
       * responsbility of the caller to check that the new state name is valid.
       *
       * @param {string} stateName - The name of the newly-added state
       */
      addState: function(stateName) {
        addChange({
          cmd: CMD_ADD_STATE,
          state_name: stateName
        });
      },
      /**
       * Deletes the gadget with the specified name.
       *
       * @param {string} gadgetName - Unique name of the gadget to delete.
       */
      deleteGadget: function(gadgetName) {
        addChange({
          cmd: CMD_DELETE_GADGET,
          gadget_name: gadgetName
        });
      },
      /**
       * Saves a change dict that represents deleting a new state. It is the
       * responsbility of the caller to check that the deleted state name
       * corresponds to an existing state.
       *
       * @param {string} stateName - The name of the deleted state.
       */
      deleteState: function(stateName) {
        addChange({
          cmd: CMD_DELETE_STATE,
          state_name: stateName
        });
      },
      discardAllChanges: function() {
        explorationChangeList = [];
        undoneChangeStack = [];
        explorationData.discardDraft();
      },
      /**
       * Saves a change dict that represents a change to an exploration
       * property (such as its title, category, ...). It is the responsibility
       * of the caller to check that the old and new values are not equal.
       *
       * @param {string} backendName - The backend name of the property
       *   (e.g. title, category)
       * @param {string} newValue - The new value of the property
       * @param {string} oldValue - The previous value of the property
       */
      editExplorationProperty: function(backendName, newValue, oldValue) {
        if (!ALLOWED_EXPLORATION_BACKEND_NAMES.hasOwnProperty(backendName)) {
          alertsService.addWarning(
            'Invalid exploration property: ' + backendName);
          return;
        }
        addChange({
          cmd: CMD_EDIT_EXPLORATION_PROPERTY,
          new_value: angular.copy(newValue),
          old_value: angular.copy(oldValue),
          property_name: backendName
        });
      },
      /**
       * Saves a change dict that represents a change to a gadget property.
       *
       * It is the responsibility of the caller to check that the old and new
       * values are not equal.
       *
       * @param {string} gadgetName - The name of the gadget being edited
       * @param {string} backendName - The backend name of the edited property
       * @param {string} newValue - The new value of the property
       * @param {string} oldValue - The previous value of the property
       */
      editGadgetProperty: function(
          gadgetName, backendName, newValue, oldValue) {
        if (!ALLOWED_GADGET_BACKEND_NAMES.hasOwnProperty(backendName)) {
          alertsService.addWarning('Invalid gadget property: ' + backendName);
          return;
        }
        addChange({
          cmd: CMD_EDIT_GADGET_PROPERTY,
          gadget_name: gadgetName,
          new_value: angular.copy(newValue),
          old_value: angular.copy(oldValue),
          property_name: backendName
        });
      },
      /**
       * Saves a change dict that represents a change to a state property. It
       * is the responsibility of the caller to check that the old and new
       * values are not equal.
       *
       * @param {string} stateName - The name of the state that is being edited
       * @param {string} backendName - The backend name of the edited property
       * @param {string} newValue - The new value of the property
       * @param {string} oldValue - The previous value of the property
       */
      editStateProperty: function(stateName, backendName, newValue, oldValue) {
        if (!ALLOWED_STATE_BACKEND_NAMES.hasOwnProperty(backendName)) {
          alertsService.addWarning('Invalid state property: ' + backendName);
          return;
        }
        addChange({
          cmd: CMD_EDIT_STATE_PROPERTY,
          new_value: angular.copy(newValue),
          old_value: angular.copy(oldValue),
          property_name: backendName,
          state_name: stateName
        });
      },
      getChangeList: function() {
        return angular.copy(explorationChangeList);
      },
      isExplorationLockedForEditing: function() {
        return explorationChangeList.length > 0;
      },
      /**
       * Initializes the current changeList with the one received from backend.
       * This behavior exists only in case of an autosave.
       *
       * @param {object} changeList - Autosaved changeList data
       */
      loadAutosavedChangeList: function(changeList) {
        explorationChangeList = changeList;
      },
      /**
       * Saves a change dict that represents the renaming of a gadget.
       *
       * It is the responsibility of the caller to check that the two names
       * are not equal.
       *
       * @param {string} oldGadgetName - The previous name of the gadget
       * @param {string} newGadgetName - The new name of the gadget
       */
      renameGadget: function(oldGadgetName, newGadgetName) {
        addChange({
          cmd: CMD_RENAME_GADGET,
          new_gadget_name: newGadgetName,
          old_gadget_name: oldGadgetName
        });
      },
      /**
       * Saves a change dict that represents the renaming of a state. This
       * is also intended to change the initial state name if necessary
       * (that is, the latter change is implied and does not have to be
       * recorded separately in another change dict). It is the responsibility
       * of the caller to check that the two names are not equal.
       *
       * @param {string} newStateName - The new name of the state
       * @param {string} oldStateName - The previous name of the state
       */
      renameState: function(newStateName, oldStateName) {
        addChange({
          cmd: CMD_RENAME_STATE,
          new_state_name: newStateName,
          old_state_name: oldStateName
        });
      },
      undoLastChange: function() {
        if (explorationChangeList.length === 0) {
          alertsService.addWarning('There are no changes to undo.');
          return;
        }
        var lastChange = explorationChangeList.pop();
        undoneChangeStack.push(lastChange);
        autosaveChangeListOnChange(explorationChangeList);
      }
    };
  }
]);

// A data service that stores data about the rights for this exploration.
oppia.factory('explorationRightsService', [
  '$http', '$q', 'explorationData', 'alertsService',
  function($http, $q, explorationData, alertsService) {
    return {
      init: function(
          ownerNames, editorNames, viewerNames, status, clonedFrom,
          isCommunityOwned, viewableIfPrivate) {
        this.ownerNames = ownerNames;
        this.editorNames = editorNames;
        this.viewerNames = viewerNames;
        this._status = status;
        // This is null if the exploration was not cloned from anything,
        // otherwise it is the exploration ID of the source exploration.
        this._clonedFrom = clonedFrom;
        this._isCommunityOwned = isCommunityOwned;
        this._viewableIfPrivate = viewableIfPrivate;
      },
      clonedFrom: function() {
        return this._clonedFrom;
      },
      isPrivate: function() {
        return this._status === GLOBALS.ACTIVITY_STATUS_PRIVATE;
      },
      isPublic: function() {
        return this._status === GLOBALS.ACTIVITY_STATUS_PUBLIC;
      },
      isPublicized: function() {
        return this._status === GLOBALS.ACTIVITY_STATUS_PUBLICIZED;
      },
      isCloned: function() {
        return Boolean(this._clonedFrom);
      },
      isCommunityOwned: function() {
        return this._isCommunityOwned;
      },
      viewableIfPrivate: function() {
        return this._viewableIfPrivate;
      },
      saveChangeToBackend: function(requestParams) {
        var whenRightsSaved = $q.defer();
        var that = this;

        requestParams.version = explorationData.data.version;
        var explorationRightsUrl = (
          '/createhandler/rights/' + explorationData.explorationId);
        $http.put(explorationRightsUrl, requestParams).then(function(response) {
          var data = response.data;
          alertsService.clearWarnings();
          that.init(
            data.rights.owner_names, data.rights.editor_names,
            data.rights.viewer_names, data.rights.status,
            data.rights.cloned_from, data.rights.community_owned,
            data.rights.viewable_if_private);
          whenRightsSaved.resolve();
        });
        return whenRightsSaved.promise;
      },
      saveModeratorChangeToBackend: function(action, emailBody) {
        var that = this;

        var explorationModeratorRightsUrl = (
          '/createhandler/moderatorrights/' + explorationData.explorationId);
        $http.put(explorationModeratorRightsUrl, {
          action: action,
          email_body: emailBody,
          version: explorationData.data.version
        }).then(function(response) {
          var data = response.data;
          alertsService.clearWarnings();
          that.init(
            data.rights.owner_names, data.rights.editor_names,
            data.rights.viewer_names, data.rights.status,
            data.rights.cloned_from, data.rights.community_owned,
            data.rights.viewable_if_private);
        });
      }
    };
  }
]);

oppia.factory('explorationPropertyService', [
  '$rootScope', '$log', 'changeListService', 'alertsService',
  function($rootScope, $log, changeListService, alertsService) {
    // Public base API for data services corresponding to exploration properties
    // (title, category, etc.)

    var BACKEND_CONVERSIONS = {
      param_changes: function(paramChanges) {
        return paramChanges.map(function(paramChange) {
          return paramChange.toBackendDict();
        });
      }
    }

    return {
      init: function(value) {
        if (this.propertyName === null) {
          throw 'Exploration property name cannot be null.';
        }

        $log.info('Initializing exploration ' + this.propertyName + ':', value);

        // The current value of the property (which may not have been saved to
        // the frontend yet). In general, this will be bound directly to the UI.
        this.displayed = angular.copy(value);
        // The previous (saved-in-the-frontend) value of the property. Here,
        // 'saved' means that this is the latest value of the property as
        // determined by the frontend change list.
        this.savedMemento = angular.copy(value);

        $rootScope.$broadcast('explorationPropertyChanged');
      },
      // Returns whether the current value has changed from the memento.
      hasChanged: function() {
        return !angular.equals(this.savedMemento, this.displayed);
      },
      // The backend name for this property. THIS MUST BE SPECIFIED BY
      // SUBCLASSES.
      propertyName: null,
      // Transforms the given value into a normalized form. THIS CAN BE
      // OVERRIDDEN BY SUBCLASSES. The default behavior is to do nothing.
      _normalize: function(value) {
        return value;
      },
      // Validates the given value and returns a boolean stating whether it
      // is valid or not. THIS CAN BE OVERRIDDEN BY SUBCLASSES. The default
      // behavior is to always return true.
      _isValid: function(value) {
        return true;
      },
      // Normalizes the displayed value. Then, if the memento and the displayed
      // value are the same, does nothing. Otherwise, creates a new entry in the
      // change list, and updates the memento to the displayed value.
      saveDisplayedValue: function() {
        if (this.propertyName === null) {
          throw 'Exploration property name cannot be null.';
        }
        this.displayed = this._normalize(this.displayed);
        if (!this._isValid(this.displayed) || !this.hasChanged()) {
          this.restoreFromMemento();
          return;
        }

        if (angular.equals(this.displayed, this.savedMemento)) {
          return;
        }

        alertsService.clearWarnings();

        var newBackendValue = angular.copy(this.displayed);
        var oldBackendValue = angular.copy(this.savedMemento);

        if (BACKEND_CONVERSIONS.hasOwnProperty(this.propertyName)) {
          newBackendValue =
            BACKEND_CONVERSIONS[this.propertyName](this.displayed);
          oldBackendValue =
            BACKEND_CONVERSIONS[this.propertyName](this.savedMemento);
        }

        changeListService.editExplorationProperty(
          this.propertyName, newBackendValue, oldBackendValue);
        this.savedMemento = angular.copy(this.displayed);

        $rootScope.$broadcast('explorationPropertyChanged');
      },
      // Reverts the displayed value to the saved memento.
      restoreFromMemento: function() {
        this.displayed = angular.copy(this.savedMemento);
      }
    };
  }
]);

// A data service that stores the current exploration title so that it can be
// displayed and edited in multiple places in the UI.
oppia.factory('explorationTitleService', [
  'explorationPropertyService', '$filter', 'validatorsService',
  'explorationRightsService',
  function(
    explorationPropertyService, $filter, validatorsService,
    explorationRightsService) {
    var child = Object.create(explorationPropertyService);
    child.propertyName = 'title';
    child._normalize = $filter('normalizeWhitespace');
    child._isValid = function(value) {
      return validatorsService.isValidEntityName(
        value, true, explorationRightsService.isPrivate());
    };
    return child;
  }
]);

// A data service that stores the current exploration category so that it can be
// displayed and edited in multiple places in the UI.
oppia.factory('explorationCategoryService', [
  'explorationPropertyService', '$filter', 'validatorsService',
  'explorationRightsService',
  function(
    explorationPropertyService, $filter, validatorsService,
    explorationRightsService) {
    var child = Object.create(explorationPropertyService);
    child.propertyName = 'category';
    child._normalize = $filter('normalizeWhitespace');
    child._isValid = function(value) {
      return validatorsService.isValidEntityName(
        value, true, explorationRightsService.isPrivate());
    };
    return child;
  }
]);

// A data service that stores the current exploration objective so that it can
// be displayed and edited in multiple places in the UI.
oppia.factory('explorationObjectiveService', [
  'explorationPropertyService', '$filter', 'validatorsService',
  'explorationRightsService',
  function(
    explorationPropertyService, $filter, validatorsService,
    explorationRightsService) {
    var child = Object.create(explorationPropertyService);
    child.propertyName = 'objective';
    child._normalize = $filter('normalizeWhitespace');
    child._isValid = function(value) {
      return (
        explorationRightsService.isPrivate() ||
        validatorsService.isNonempty(value, false));
    };
    return child;
  }
]);

// A data service that stores the exploration language code.
oppia.factory('explorationLanguageCodeService', [
  'explorationPropertyService', function(explorationPropertyService) {
    var child = Object.create(explorationPropertyService);
    child.propertyName = 'language_code';
    child.getAllLanguageCodes = function() {
      return GLOBALS.ALL_LANGUAGE_CODES;
    };
    child.getCurrentLanguageDescription = function() {
      for (var i = 0; i < GLOBALS.ALL_LANGUAGE_CODES.length; i++) {
        if (GLOBALS.ALL_LANGUAGE_CODES[i].code === child.displayed) {
          return GLOBALS.ALL_LANGUAGE_CODES[i].description;
        }
      }
    };
    child._isValid = function(value) {
      return GLOBALS.ALL_LANGUAGE_CODES.some(function(elt) {
        return elt.code === value;
      });
    };
    return child;
  }
]);

// A data service that stores the name of the exploration's initial state.
// NOTE: This service does not perform validation. Users of this service
// should ensure that new initial state names passed to the service are
// valid.
oppia.factory('explorationInitStateNameService', [
  'explorationPropertyService', function(explorationPropertyService) {
    var child = Object.create(explorationPropertyService);
    child.propertyName = 'init_state_name';
    return child;
  }
]);

// A data service that stores tags for the exploration.
oppia.factory('explorationTagsService', [
  'explorationPropertyService',
  function(explorationPropertyService) {
    var child = Object.create(explorationPropertyService);
    child.propertyName = 'tags';
    child._normalize = function(value) {
      for (var i = 0; i < value.length; i++) {
        value[i] = value[i].trim().replace(/\s+/g, ' ');
      }
      // TODO(sll): Prevent duplicate tags from being added.
      return value;
    };
    child._isValid = function(value) {
      // Every tag should match the TAG_REGEX.
      for (var i = 0; i < value.length; i++) {
        var tagRegex = new RegExp(GLOBALS.TAG_REGEX);
        if (!value[i].match(tagRegex)) {
          return false;
        }
      }

      return true;
    };
    return child;
  }
]);

oppia.factory('explorationParamSpecsService', [
  'explorationPropertyService', function(explorationPropertyService) {
    var child = Object.create(explorationPropertyService);
    child.propertyName = 'param_specs';
    return child;
  }
]);

oppia.factory('explorationParamChangesService', [
  'explorationPropertyService', function(explorationPropertyService) {
    var child = Object.create(explorationPropertyService);
    child.propertyName = 'param_changes';
    return child;
  }
]);

// Data service for keeping track of the exploration's states. Note that this
// is unlike the other exploration property services, in that it keeps no
// mementos.
oppia.factory('explorationStatesService', [
  '$log', '$modal', '$filter', '$location', '$rootScope',
  'explorationInitStateNameService', 'alertsService', 'changeListService',
  'editorContextService', 'validatorsService', 'explorationGadgetsService',
  'StatesObjectFactory',
  function(
      $log, $modal, $filter, $location, $rootScope,
      explorationInitStateNameService, alertsService, changeListService,
      editorContextService, validatorsService, explorationGadgetsService,
      StatesObjectFactory) {
    var _states = null;
    // Properties that have a different backend representation from the
    // frontend and must be converted.

    var BACKEND_CONVERSIONS = {
      answer_groups: function(answerGroups) {
        return answerGroups.map(function(answerGroup) {
          return answerGroup.toBackendDict();
        });
      },
      default_outcome: function(defaultOutcome) {
        if (defaultOutcome) {
          return defaultOutcome.toBackendDict();
        } else {
          return null;
        }
      },
      fallbacks: function(fallbacks) {
        return fallbacks.map(function(fallback) {
          return fallback.toBackendDict();
        });
      },
      param_changes: function(paramChanges) {
        return paramChanges.map(function(paramChange) {
          return paramChange.toBackendDict();
        });
      }
    };

    // Maps backend names to the corresponding frontend dict accessor lists.
    var PROPERTY_REF_DATA = {
      answer_groups: ['interaction', 'answerGroups'],
      confirmed_unclassified_answers: [
        'interaction', 'confirmedUnclassifiedAnswers'],
      content: ['content'],
      default_outcome: ['interaction', 'defaultOutcome'],
      param_changes: ['paramChanges'],
      fallbacks: ['interaction', 'fallbacks'],
      widget_id: ['interaction', 'id'],
      widget_customization_args: ['interaction', 'customizationArgs']
    };

    var _setState = function(stateName, stateData, refreshGraph) {
      _states.setState(stateName, angular.copy(stateData));
      if (refreshGraph) {
        $rootScope.$broadcast('refreshGraph');
      }
    };

    var getStatePropertyMemento = function(stateName, backendName) {
      var accessorList = PROPERTY_REF_DATA[backendName];

      var propertyRef = _states.getState(stateName);
      accessorList.forEach(function(key) {
        propertyRef = propertyRef[key];
      });

      return angular.copy(propertyRef);
    };

    var saveStateProperty = function(stateName, backendName, newValue) {
      var oldValue = getStatePropertyMemento(stateName, backendName);
      var newBackendValue = angular.copy(newValue);
      var oldBackendValue = angular.copy(oldValue);

      if (BACKEND_CONVERSIONS.hasOwnProperty(backendName)) {
        newBackendValue = convertToBackendRepresentation(newValue, backendName);
        oldBackendValue = convertToBackendRepresentation(oldValue, backendName);
      }

      if (!angular.equals(oldValue, newValue)) {
        changeListService.editStateProperty(
          stateName, backendName, newBackendValue, oldBackendValue);

        var newStateData = _states.getState(stateName);
        var accessorList = PROPERTY_REF_DATA[backendName];

        var propertyRef = newStateData;
        for (var i = 0; i < accessorList.length - 1; i++) {
          propertyRef = propertyRef[accessorList[i]];
        }

        propertyRef[accessorList[accessorList.length - 1]] = angular.copy(
          newValue);

        // We do not refresh the state editor immediately after the interaction
        // id alone is saved, because the customization args dict will be
        // temporarily invalid. A change in interaction id will always entail
        // a change in the customization args dict anyway, so the graph will
        // get refreshed after both properties have been updated.
        var refreshGraph = (backendName !== 'widget_id');
        _setState(stateName, newStateData, refreshGraph);
      }
    };

    var convertToBackendRepresentation = function(frontendValue, backendName) {
      var conversionFunction = BACKEND_CONVERSIONS[backendName];
      return conversionFunction(frontendValue);
    };

    // TODO(sll): Add unit tests for all get/save methods.
    return {
      init: function(statesBackendDict) {
        _states = StatesObjectFactory.createFromBackendDict(statesBackendDict);
      },
      getStates: function() {
        return angular.copy(_states);
      },
      getStateNames: function() {
        return _states.getStateNames();
      },
      hasState: function(stateName) {
        return _states.hasState(stateName);
      },
      getState: function(stateName) {
        return angular.copy(_states.getState(stateName));
      },
      setState: function(stateName, stateData) {
        _setState(stateName, stateData, true);
      },
      isNewStateNameValid: function(newStateName, showWarnings) {
        if (_states.hasState(newStateName)) {
          if (showWarnings) {
            alertsService.addWarning('A state with this name already exists.');
          }
          return false;
        }
        return (
          validatorsService.isValidStateName(newStateName, showWarnings));
      },
      getStateContentMemento: function(stateName) {
        return getStatePropertyMemento(stateName, 'content');
      },
      saveStateContent: function(stateName, newContent) {
        saveStateProperty(stateName, 'content', newContent);
      },
      getStateParamChangesMemento: function(stateName) {
        return getStatePropertyMemento(stateName, 'param_changes');
      },
      saveStateParamChanges: function(stateName, newParamChanges) {
        saveStateProperty(stateName, 'param_changes', newParamChanges);
      },
      getInteractionIdMemento: function(stateName) {
        return getStatePropertyMemento(stateName, 'widget_id');
      },
      saveInteractionId: function(stateName, newInteractionId) {
        saveStateProperty(stateName, 'widget_id', newInteractionId);
      },
      getInteractionCustomizationArgsMemento: function(stateName) {
        return getStatePropertyMemento(stateName, 'widget_customization_args');
      },
      saveInteractionCustomizationArgs: function(
          stateName, newCustomizationArgs) {
        saveStateProperty(
          stateName, 'widget_customization_args', newCustomizationArgs);
      },
      getInteractionAnswerGroupsMemento: function(stateName) {
        return getStatePropertyMemento(stateName, 'answer_groups');
      },
      saveInteractionAnswerGroups: function(stateName, newAnswerGroups) {
        saveStateProperty(stateName, 'answer_groups', newAnswerGroups);
      },
      getConfirmedUnclassifiedAnswersMemento: function(stateName) {
        return getStatePropertyMemento(
          stateName, 'confirmed_unclassified_answers');
      },
      saveConfirmedUnclassifiedAnswers: function(stateName, newAnswers) {
        saveStateProperty(
          stateName, 'confirmed_unclassified_answers', newAnswers);
      },
      getInteractionDefaultOutcomeMemento: function(stateName) {
        return getStatePropertyMemento(stateName, 'default_outcome');
      },
      saveInteractionDefaultOutcome: function(stateName, newDefaultOutcome) {
        saveStateProperty(stateName, 'default_outcome', newDefaultOutcome);
      },
      getFallbacksMemento: function(stateName) {
        return getStatePropertyMemento(stateName, 'fallbacks');
      },
      saveFallbacks: function(stateName, newFallbacks) {
        saveStateProperty(stateName, 'fallbacks', newFallbacks);
      },
      isInitialized: function() {
        return _states != null;
      },
      addState: function(newStateName, successCallback) {
        newStateName = $filter('normalizeWhitespace')(newStateName);
        if (!validatorsService.isValidStateName(newStateName, true)) {
          return;
        }
        if (_states.hasState(newStateName)) {
          alertsService.addWarning('A state with this name already exists.');
          return;
        }
        alertsService.clearWarnings();

        _states.addState(newStateName);

        changeListService.addState(newStateName);
        $rootScope.$broadcast('refreshGraph');
        if (successCallback) {
          successCallback(newStateName);
        }
      },
      deleteState: function(deleteStateName) {
        alertsService.clearWarnings();

        var initStateName = explorationInitStateNameService.displayed;
        if (deleteStateName === initStateName) {
          return;
        }
        if (!_states.hasState(deleteStateName)) {
          alertsService.addWarning(
            'No state with name ' + deleteStateName + ' exists.');
          return;
        }

        $modal.open({
          templateUrl: 'modals/deleteState',
          backdrop: true,
          resolve: {
            deleteStateName: function() {
              return deleteStateName;
            }
          },
          controller: [
            '$scope', '$modalInstance', 'explorationGadgetsService',
            'deleteStateName',
            function(
                $scope, $modalInstance, explorationGadgetsService,
                deleteStateName) {
              $scope.deleteStateWarningText = (
                'Are you sure you want to delete the card "' +
                deleteStateName + '"?');

              // Get all the gadgets that are only visible in this state.
              var gadgetNamesUniqueToThisState = (
                explorationGadgetsService.getGadgetNamesUniqueToState(
                  deleteStateName));
              if (gadgetNamesUniqueToThisState.length) {
                // Update message to show that the gadgets unique to this state
                // will be deleted too.
                $scope.deleteStateWarningText = $scope.deleteStateWarningText +
                  ' This will also delete the following gadget' +
                  (gadgetNamesUniqueToThisState.length > 1 ? 's: ' : ': ') +
                  gadgetNamesUniqueToThisState.join(', ') + '.';
              }

              $scope.reallyDelete = function() {
                $modalInstance.close(deleteStateName);
                // Delete the gadgets without additional dialog when confirmed.
                for (var i = 0; i < gadgetNamesUniqueToThisState.length; i++) {
                  // Note that explorationGadgetsService will update the data
                  // and add additional 'delete gadget' cmds to
                  // changeListService.
                  explorationGadgetsService.deleteGadget(
                    gadgetNamesUniqueToThisState[i], false);
                }
              };

              $scope.cancel = function() {
                $modalInstance.dismiss('cancel');
                alertsService.clearWarnings();
              };
            }
          ]
        }).result.then(function(deleteStateName) {
          _states.deleteState(deleteStateName);

          changeListService.deleteState(deleteStateName);

          if (editorContextService.getActiveStateName() === deleteStateName) {
            editorContextService.setActiveStateName(
              explorationInitStateNameService.savedMemento);
          }

          $location.path('/gui/' + editorContextService.getActiveStateName());
          $rootScope.$broadcast('refreshGraph');
          // This ensures that if the deletion changes rules in the current
          // state, they get updated in the view.
          $rootScope.$broadcast('refreshStateEditor');
          // This state name is removed from gadget's visibilty settings.
          explorationGadgetsService.handleStateDeletion(deleteStateName);
        });
      },
      renameState: function(oldStateName, newStateName) {
        newStateName = $filter('normalizeWhitespace')(newStateName);
        if (!validatorsService.isValidStateName(newStateName, true)) {
          return;
        }
        if (_states.hasState(newStateName)) {
          alertsService.addWarning('A state with this name already exists.');
          return;
        }
        alertsService.clearWarnings();

        _states.renameState(oldStateName, newStateName);

        editorContextService.setActiveStateName(newStateName);
        // The 'rename state' command must come before the 'change
        // init_state_name' command in the change list, otherwise the backend
        // will raise an error because the new initial state name does not
        // exist.
        changeListService.renameState(newStateName, oldStateName);
        // Amend initStateName appropriately, if necessary. Note that this
        // must come after the state renaming, otherwise saving will lead to
        // a complaint that the new name is not a valid state name.
        if (explorationInitStateNameService.displayed === oldStateName) {
          explorationInitStateNameService.displayed = newStateName;
          explorationInitStateNameService.saveDisplayedValue(newStateName);
        }
        $rootScope.$broadcast('refreshGraph');
        // The state name is updated in gadget's visibilty settings to the new
        // name.
        explorationGadgetsService.handleStateRenaming(
          oldStateName, newStateName);
      }
    };
  }
]);

oppia.factory('statePropertyService', [
  '$log', 'changeListService', 'alertsService', 'explorationStatesService',
  function($log, changeListService, alertsService, explorationStatesService) {
    // Public base API for data services corresponding to state properties
    // (interaction id, content, etc.)
    // WARNING: This should be initialized only in the context of the state
    // editor, and every time the state is loaded, so that proper behavior is
    // maintained if e.g. the state is renamed.
    // TODO(sll): Remove this service and its descendants, in favour of using
    // explorationStatesService directly.
    return {
      init: function(stateName, value) {
        if (this.setterMethodKey === null) {
          throw 'State property setter method key cannot be null.';
        }

        // The name of the state.
        this.stateName = stateName;
        // The current value of the property (which may not have been saved to
        // the frontend yet). In general, this will be bound directly to the UI.
        this.displayed = angular.copy(value);
        // The previous (saved-in-the-frontend) value of the property. Here,
        // 'saved' means that this is the latest value of the property as
        // determined by the frontend change list.
        this.savedMemento = angular.copy(value);
      },
      // Returns whether the current value has changed from the memento.
      hasChanged: function() {
        return !angular.equals(this.savedMemento, this.displayed);
      },
      // The name of the setter method in explorationStatesService for this
      // property. THIS MUST BE SPECIFIED BY SUBCLASSES.
      setterMethodKey: null,
      // Transforms the given value into a normalized form. THIS CAN BE
      // OVERRIDDEN BY SUBCLASSES. The default behavior is to do nothing.
      _normalize: function(value) {
        return value;
      },
      // Validates the given value and returns a boolean stating whether it
      // is valid or not. THIS CAN BE OVERRIDDEN BY SUBCLASSES. The default
      // behavior is to always return true.
      _isValid: function(value) {
        return true;
      },
      // Creates a new entry in the change list, and updates the memento to the
      // displayed value.
      saveDisplayedValue: function() {
        if (this.setterMethodKey === null) {
          throw 'State property setter method key cannot be null.';
        }

        this.displayed = this._normalize(this.displayed);
        if (!this._isValid(this.displayed) || !this.hasChanged()) {
          this.restoreFromMemento();
          return;
        }

        if (angular.equals(this.displayed, this.savedMemento)) {
          return;
        }

        alertsService.clearWarnings();

        var setterFunc = explorationStatesService[this.setterMethodKey];
        setterFunc(this.stateName, angular.copy(this.displayed));

        this.savedMemento = angular.copy(this.displayed);
      },
      // Reverts the displayed value to the saved memento.
      restoreFromMemento: function() {
        this.displayed = angular.copy(this.savedMemento);
      }
    };
  }
]);

// A data service that stores the current list of state parameter changes.
// TODO(sll): Add validation.
oppia.factory('stateParamChangesService', [
  'statePropertyService', function(statePropertyService) {
    var child = Object.create(statePropertyService);
    child.setterMethodKey = 'saveStateParamChanges';
    return child;
  }
]);

// A data service that stores the current interaction id.
// TODO(sll): Add validation.
oppia.factory('stateInteractionIdService', [
  'statePropertyService', function(statePropertyService) {
    var child = Object.create(statePropertyService);
    child.setterMethodKey = 'saveInteractionId';
    return child;
  }
]);

// A data service that stores the current state customization args for the
// interaction. This is a dict mapping customization arg names to dicts of the
// form {value: customization_arg_value}.
// TODO(sll): Add validation.
oppia.factory('stateCustomizationArgsService', [
  'statePropertyService', function(statePropertyService) {
    var child = Object.create(statePropertyService);
    child.setterMethodKey = 'saveInteractionCustomizationArgs';
    return child;
  }
]);

// A data service that stores the current interaction fallbacks.
oppia.factory('stateFallbacksService', [
  'statePropertyService', function(statePropertyService) {
    var child = Object.create(statePropertyService);
    child.setterMethodKey = 'saveFallbacks';
    return child;
  }
]);

// Data service for keeping track of gadget data and location across panels.
oppia.factory('explorationGadgetsService', [
  '$log', '$modal', '$filter', '$location', '$rootScope',
  'changeListService', 'editorContextService', 'alertsService',
  'gadgetValidationService', 'GADGET_SPECS',
  function($log, $modal, $filter, $location, $rootScope,
           changeListService, editorContextService, alertsService,
           gadgetValidationService, GADGET_SPECS) {
    // _gadgets is a JS object with gadget_instance.name strings as keys
    // and each gadget_instance's data as values.
    var _gadgets = null;
    // _panels is a JS object with skin panel names as keys and lists of
    // gadget_instance.name strings as values. Lists are sorted in order
    // that gadgets are displayed in panels that contain multiple gadgets.
    var _panels = null;

    var _getPanelNameFromGadgetName = function(gadgetName) {
      for (var panel in _panels) {
        if (_panels[panel].indexOf(gadgetName) !== -1) {
          return panel;
        }
      }
      $log.info(gadgetName + ' gadget does not exist in any panel.');
    };

    var _generateUniqueGadgetName = function(gadgetType) {
      var baseGadgetName = GADGET_SPECS[gadgetType].short_description;
      if (!_gadgets.hasOwnProperty(baseGadgetName)) {
        return baseGadgetName;
      } else {
        var uniqueInteger = 2;
        var generatedGadgetName = baseGadgetName + uniqueInteger;
        while (_gadgets.hasOwnProperty(generatedGadgetName)) {
          uniqueInteger++;
          generatedGadgetName = baseGadgetName + uniqueInteger;
        }
        return generatedGadgetName;
      }
    };

    var _getAllGadgetsInstancesForPanel = function(panel) {
      var panelGadgets = [];
      var gadgetsInCurrentPanel = _panels[panel];
      for (var i = 0; i < gadgetsInCurrentPanel.length; i++) {
        panelGadgets.push(_gadgets[gadgetsInCurrentPanel[i]]);
      }
      return panelGadgets;
    };

    /**
     * Returns a JS object whose keys are state names, and whose corresponding
     * values are lists of gadget instances representing the gadgets visible in
     * that state for the given panel.
     */
    var _getGadgetsVisibilityMap = function(panel) {
      var gadgetInstanceList = _getAllGadgetsInstancesForPanel(panel);
      var visibilityMap = {};
      for (var i = 0; i < gadgetInstanceList.length; i++) {
        var gadgetInstance = angular.copy(gadgetInstanceList[i]);
        for (var j = 0; j < gadgetInstance.visible_in_states.length; j++) {
          var stateName = gadgetInstance.visible_in_states[j];
          if (visibilityMap[stateName]) {
            visibilityMap[stateName].push(gadgetInstance);
          } else {
            visibilityMap[stateName] = [gadgetInstance];
          }
        }
      }
      return visibilityMap;
    };

    var _isNewGadgetNameValid = function(newGadgetName) {
      if (_gadgets.hasOwnProperty(newGadgetName)) {
        alertsService.addWarning('A gadget with this name already exists.');
        return false;
      }
      return (
        gadgetValidationService.isValidGadgetName(newGadgetName));
    };

    /**
     * Convert the backend representation of the skin's panel contents to a
     * panel and a gadget dict. The panel dict has keys that are panel names
     * and the values are list of gadget names present in that panel. The
     * gadget dict has keys that are gadget names and the values are dicts
     * representing the data for the gadget.
     */
    var _initGadgetsAndPanelsData = function(panelsContents) {
      _panels = {};
      _gadgets = {};
      for (var panel in panelsContents) {
        _panels[panel] = [];
        // Append the name of each gadget instance in the panel.
        for (var i = 0; i < panelsContents[panel].length; i++) {
          _panels[panel].push(
            panelsContents[panel][i].gadget_name
          );
          var gadgetName = panelsContents[panel][i].gadget_name;
          _gadgets[gadgetName] = angular.copy(panelsContents[panel][i]);
        }
      }
    };

    return {
      init: function(skinCustomizationsData) {
        // Data structure initialization.
        if (!skinCustomizationsData.hasOwnProperty('panels_contents')) {
          alertsService.addWarning(
            'Gadget Initialization failed. Panel contents were not provided');
          return;
        }
        _initGadgetsAndPanelsData(skinCustomizationsData.panels_contents);
        var isValid = false;
        for (var panel in _panels) {
          var visibilityMap = _getGadgetsVisibilityMap(panel);
          isValid = gadgetValidationService.validatePanel(
            panel, visibilityMap);
          // The validatePanel(...) method should have added the warning to
          // alertsService.
          if (!isValid) {
            return;
          }
        }
        $rootScope.$broadcast('gadgetsChangedOrInitialized');
      },
      /**
       * Confirms if a panel can accept a new gadget considering its capacity
       * and the gadget's size requirements given its customization arguments.
       */
      canAddGadgetToItsPanel: function(gadgetData) {
        var visibilityMap = _getGadgetsVisibilityMap(gadgetData.panel);
        return (
          _isNewGadgetNameValid(gadgetData.gadget_name) &&
          gadgetValidationService.canAddGadget(gadgetData, visibilityMap));
      },
      getNewUniqueGadgetName: function(gadgetType) {
        return _generateUniqueGadgetName(gadgetType);
      },
      getGadgets: function() {
        return angular.copy(_gadgets);
      },
      // Returns a JS object mapping panel names to lists of gadget names.
      getPanels: function() {
        return angular.copy(_panels);
      },
      getPanelsContents: function() {
        var panelsContents = {};
        for (var panel in _panels) {
          panelsContents[panel] = _panels[panel].map(function(gadgetName) {
            return angular.copy(_gadgets[gadgetName]);
          });
        }
        return panelsContents;
      },
      /**
       * Function that returns list of gadget names only visible in the state
       * name provided. Gadgets visible in multiple states would not be
       * included.
       */
      getGadgetNamesUniqueToState: function(stateName) {
        var gadgetNameList = [];
        for (var gadgetName in _gadgets) {
          var gadgetStateVisibilityList = (
            _gadgets[gadgetName].visible_in_states);
          if (gadgetStateVisibilityList.length === 1 &&
              gadgetStateVisibilityList[0] === stateName) {
            gadgetNameList.push(gadgetName);
          }
        }
        return gadgetNameList;
      },
      /**
       * Function that updates the old state name to the new state name in
       * gadget's visibility settings.
       */
      handleStateRenaming: function(oldStateName, newStateName) {
        for (var gadgetName in _gadgets) {
          var gadgetStateVisibilityList = angular.copy(
            _gadgets[gadgetName].visible_in_states);
          var stateNameIndex = gadgetStateVisibilityList.indexOf(oldStateName);
          if (stateNameIndex > -1) {
            gadgetStateVisibilityList[stateNameIndex] = newStateName;
            changeListService.editGadgetProperty(
              gadgetName,
              'gadget_visibility',
              gadgetStateVisibilityList,
              _gadgets[gadgetName].visible_in_states
            );
            _gadgets[gadgetName].visible_in_states = gadgetStateVisibilityList;
            $rootScope.$broadcast('gadgetsChangedOrInitialized');
          }
        }
      },
      /**
       * Function that deletes the state name in gadget's visibility settings.
       */
      handleStateDeletion: function(stateName) {
        for (var gadgetName in _gadgets) {
          var gadgetStateVisibilityList = angular.copy(
            _gadgets[gadgetName].visible_in_states);
          var stateNameIndex = gadgetStateVisibilityList.indexOf(stateName);
          if (stateNameIndex > -1) {
            gadgetStateVisibilityList.splice(stateNameIndex, 1);
            changeListService.editGadgetProperty(
              gadgetName,
              'gadget_visibility',
              gadgetStateVisibilityList,
              _gadgets[gadgetName].visible_in_states
            );
            _gadgets[gadgetName].visible_in_states = gadgetStateVisibilityList;
            $rootScope.$broadcast('gadgetsChangedOrInitialized');
          }
        }
      },
      /**
       * Updates a gadget's visibility and/or customization args using
       * the new data provided.
       *
       * This method does not update a gadget's name or panel position.
       * Use this method in conjunction with renameGadget and
       * moveGadgetBetweenPanels if those aspects need to be changed as well.
       *
       * @param {string} gadgetName - The name of gadget being updated.
       * @param {object} newCustomizationArgs - New customization data for the
       *   gadget.
       * @param {array} newVisibleInStates - New state visibility list for the
       *   gadget.
       */
      updateGadget: function(
          gadgetName, newCustomizationArgs, newVisibleInStates) {
        if (!_gadgets.hasOwnProperty(gadgetName)) {
          alertsService.addWarning(
            'Attempted to update a non-existent gadget: ' + gadgetName);
          return;
        }

        // Check if new gadget data is valid.
        // Warning will be displayed by isGadgetDataValid(...)
        if (!gadgetValidationService.isGadgetDataValid(
          gadgetName, newCustomizationArgs, newVisibleInStates)) {
          return;
        }

        var currentGadgetData = _gadgets[gadgetName];

        if (!angular.equals(currentGadgetData.customization_args,
            newCustomizationArgs)) {
          $log.info('Updating customization args for gadget: ' + gadgetName);
          changeListService.editGadgetProperty(
            gadgetName,
            'gadget_customization_args',
            newCustomizationArgs,
            currentGadgetData.customization_args
          );
        }
        if (!angular.equals(currentGadgetData.visible_in_states,
            newVisibleInStates)) {
          $log.info('Updating visibility for gadget: ' + gadgetName);
          changeListService.editGadgetProperty(
            gadgetName,
            'gadget_visibility',
            newVisibleInStates,
            currentGadgetData.visible_in_states
          );
        }

        // Updating the _gadgets dict.
        currentGadgetData.customization_args = angular.copy(
          newCustomizationArgs);
        currentGadgetData.visible_in_states = angular.copy(newVisibleInStates);
        $rootScope.$broadcast('gadgetsChangedOrInitialized');
      },
      addGadget: function(gadgetData) {
        // Defense-in-depth: This warning should never happen with panel names
        // hard coded and validated on the backend.
        if (!_panels.hasOwnProperty(gadgetData.panel)) {
          alertsService.addWarning(
            'Attempted add to a non-existent panel: ' + gadgetData.panel);
          return;
        }

        if (_gadgets.hasOwnProperty(gadgetData.gadget_name)) {
          alertsService.addWarning('A gadget with this name already exists.');
          return;
        }

        _gadgets[gadgetData.gadget_name] = gadgetData;
        _panels[gadgetData.panel].push(gadgetData.gadget_name);
        $rootScope.$broadcast('gadgetsChangedOrInitialized');
        changeListService.addGadget(gadgetData);
      },
      /**
       * Function that opens a modal to confirm gadget delete.
       * @param {string} deleteGadgetName - The name of the gadget to be
       *   deleted.
       * @param {bool} showConfirmationDialog - To disable the confirmation
       *   dialog, pass false, true otherwise.
       */
      deleteGadget: function(deleteGadgetName, showConfirmationDialog) {
        alertsService.clearWarnings();

        if (showConfirmationDialog === null ||
            showConfirmationDialog === undefined) {
          alertsService.addWarning(
            'Missing param: No info was passed to show or hide the dialog.');
          return;
        }

        if (!_gadgets.hasOwnProperty(deleteGadgetName)) {
          // This warning can't be triggered in current UI.
          // Keeping as defense-in-depth for future UI changes.
          alertsService.addWarning(
            'No gadget with name ' + deleteGadgetName + ' exists.'
          );
          return;
        }

        var _actuallyDeleteGadget = function(deleteGadgetName) {
          // Update _gadgets.
          delete _gadgets[deleteGadgetName];
          // Update _panels.
          var hostPanel = _getPanelNameFromGadgetName(deleteGadgetName);
          var gadgetIndex = _panels[hostPanel].indexOf(deleteGadgetName);
          _panels[hostPanel].splice(gadgetIndex, 1);

          $rootScope.$broadcast('gadgetsChangedOrInitialized');
          // Update changeListService
          changeListService.deleteGadget(deleteGadgetName);
        };

        if (!showConfirmationDialog) {
          _actuallyDeleteGadget(deleteGadgetName);
          return;
        }

        $modal.open({
          templateUrl: 'modals/deleteGadget',
          backdrop: true,
          resolve: {
            deleteGadgetName: function() {
              return deleteGadgetName;
            }
          },
          controller: [
            '$scope', '$modalInstance', 'deleteGadgetName',
            function($scope, $modalInstance, deleteGadgetName) {
              $scope.deleteGadgetName = deleteGadgetName;

              $scope.reallyDelete = function() {
                $modalInstance.close(deleteGadgetName);
              };

              $scope.cancel = function() {
                $modalInstance.dismiss('cancel');
                alertsService.clearWarnings();
              };
            }
          ]
        }).result.then(function(deleteGadgetName) {
          _actuallyDeleteGadget(deleteGadgetName);
        });
      },
      renameGadget: function(oldGadgetName, newGadgetName) {
        newGadgetName = $filter('normalizeWhitespace')(newGadgetName);
        if (!_isNewGadgetNameValid(newGadgetName)) {
          return;
        }
        if (_gadgets.hasOwnProperty(newGadgetName)) {
          alertsService.addWarning('A gadget with this name already exists.');
          return;
        }
        alertsService.clearWarnings();

        // Update _gadgets
        gadgetData = angular.copy(_gadgets[oldGadgetName]);
        gadgetData.gadget_name = newGadgetName;
        _gadgets[newGadgetName] = gadgetData;
        delete _gadgets[oldGadgetName];

        // Update _panels
        var hostPanel = _getPanelNameFromGadgetName(oldGadgetName);
        var gadgetIndex = _panels[hostPanel].indexOf(oldGadgetName);
        _panels[hostPanel].splice(gadgetIndex, 1, newGadgetName);
        $rootScope.$broadcast('gadgetsChangedOrInitialized');

        changeListService.renameGadget(oldGadgetName, newGadgetName);
      }
    };
  }
]);

oppia.factory('computeGraphService', [
  'INTERACTION_SPECS', function(INTERACTION_SPECS) {
    var _computeGraphData = function(initStateId, states) {
      var nodes = {};
      var links = [];
      var finalStateIds = states.getFinalStateNames();

      states.getStateNames().forEach(function(stateName) {
        var interaction = states.getState(stateName).interaction;
        nodes[stateName] = stateName;
        if (interaction.id) {
          var groups = interaction.answerGroups;
          for (var h = 0; h < groups.length; h++) {
            links.push({
              source: stateName,
              target: groups[h].outcome.dest,
              isFallback: false
            });
          }

          if (interaction.defaultOutcome) {
            links.push({
              source: stateName,
              target: interaction.defaultOutcome.dest,
              isFallback: false
            });
          }

          var fallbacks = interaction.fallbacks;
          for (var h = 0; h < fallbacks.length; h++) {
            links.push({
              source: stateName,
              target: fallbacks[h].outcome.dest,
              isFallback: true
            });
          }
        }
      });

      return {
        finalStateIds: finalStateIds,
        initStateId: initStateId,
        links: links,
        nodes: nodes
      };
    };

    return {
      compute: function(initStateId, states) {
        return _computeGraphData(initStateId, states);
      }
    };
  }
]);

// Service for computing graph data.
oppia.factory('graphDataService', [
  'explorationStatesService', 'explorationInitStateNameService',
  'computeGraphService',
  function(
      explorationStatesService, explorationInitStateNameService,
      computeGraphService) {
    var _graphData = null;

    // Returns an object which can be treated as the input to a visualization
    // for a directed graph. The returned object has the following keys:
    //   - nodes: an object whose keys are node ids (equal to node names) and
    //       whose values are node names
    //   - links: a list of objects. Each object represents a directed link
    //       between two nodes, and has keys 'source' and 'target', the values
    //       of which are the names of the corresponding nodes.
    //   - initStateName: the name of the initial state.
    //   - finalStateName: the name of the final state.
    var _recomputeGraphData = function() {
      if (!explorationInitStateNameService.savedMemento) {
        return;
      }

      var states = explorationStatesService.getStates();
      var initStateId = explorationInitStateNameService.savedMemento;
      _graphData = computeGraphService.compute(initStateId, states);
    };

    return {
      recompute: function() {
        _recomputeGraphData();
      },
      getGraphData: function() {
        return angular.copy(_graphData);
      }
    };
  }
]);

// Service for the state editor tutorial.
oppia.factory('stateEditorTutorialFirstTimeService', [
  '$http', '$rootScope', 'editorFirstTimeEventsService',
  function($http, $rootScope, editorFirstTimeEventsService) {
    // Whether this is the first time the tutorial has been seen by this user.
    var _currentlyInFirstVisit = true;

    var STARTED_TUTORIAL_EVENT_URL = '/createhandler/started_tutorial_event';

    return {
      // After the first call to it in a client session, this does nothing.
      init: function(firstTime, expId) {
        if (!firstTime || !_currentlyInFirstVisit) {
          _currentlyInFirstVisit = false;
        }

        if (_currentlyInFirstVisit) {
          $rootScope.$broadcast('enterEditorForTheFirstTime');
          editorFirstTimeEventsService.initRegisterEvents(expId);
          $http.post(STARTED_TUTORIAL_EVENT_URL).error(function() {
            console.error('Warning: could not record tutorial start event.');
          });
        }
      },
      markTutorialFinished: function() {
        if (_currentlyInFirstVisit) {
          $rootScope.$broadcast('openPostTutorialHelpPopover');
          editorFirstTimeEventsService.registerEditorFirstEntryEvent();
        }

        _currentlyInFirstVisit = false;
      }
    };
  }
]);

oppia.constant('WARNING_TYPES', {
  // These must be fixed before the exploration can be saved.
  CRITICAL: 'critical',
  // These must be fixed before publishing an exploration to the public
  // library.
  ERROR: 'error'
});

oppia.constant('STATE_ERROR_MESSAGES', {
  ADD_INTERACTION: 'Please add an interaction to this card.',
  STATE_UNREACHABLE: 'This card is unreachable.',
  UNABLE_TO_END_EXPLORATION: (
    'There\'s no way to complete the exploration starting from this card.')
});

// Service for the list of exploration warnings.
oppia.factory('explorationWarningsService', [
  '$filter', 'graphDataService', 'explorationStatesService',
  'expressionInterpolationService', 'explorationParamChangesService',
  'parameterMetadataService', 'INTERACTION_SPECS', 'WARNING_TYPES',
  'STATE_ERROR_MESSAGES', 'RULE_TYPE_CLASSIFIER',
  function(
      $filter, graphDataService, explorationStatesService,
      expressionInterpolationService, explorationParamChangesService,
      parameterMetadataService, INTERACTION_SPECS, WARNING_TYPES,
      STATE_ERROR_MESSAGES, RULE_TYPE_CLASSIFIER) {
    var _warningsList = [];
    var stateWarnings = {};
    var hasCriticalStateWarning = false;

    var _getStatesWithoutInteractionIds = function() {
      var statesWithoutInteractionIds = [];

      var states = explorationStatesService.getStates();

      states.getStateNames().forEach(function(stateName) {
        if (!states.getState(stateName).interaction.id) {
          statesWithoutInteractionIds.push(stateName);
        }
      });

      return statesWithoutInteractionIds;
    };

    // Returns a list of names of all nodes which are unreachable from the
    // initial node.
    //
    // Args:
    // - initNodeIds: a list of initial node ids
    // - nodes: an object whose keys are node ids, and whose values are node
    //     names
    // - edges: a list of edges, each of which is an object with keys 'source',
    //     'target', and 'isFallback'
    // - allowFallbackEdges: a boolean specifying whether to treat fallback
    //     edges as valid edges for the purposes of this computation.
    var _getUnreachableNodeNames = function(
        initNodeIds, nodes, edges, allowFallbackEdges) {
      var queue = initNodeIds;
      var seen = {};
      for (var i = 0; i < initNodeIds.length; i++) {
        seen[initNodeIds[i]] = true;
      }
      while (queue.length > 0) {
        var currNodeId = queue.shift();
        edges.forEach(function(edge) {
          if (edge.source === currNodeId && !seen.hasOwnProperty(edge.target) &&
              (allowFallbackEdges || !edge.isFallback)) {
            seen[edge.target] = true;
            queue.push(edge.target);
          }
        });
      }

      var unreachableNodeNames = [];
      for (var nodeId in nodes) {
        if (!(seen.hasOwnProperty(nodes[nodeId]))) {
          unreachableNodeNames.push(nodes[nodeId]);
        }
      }

      return unreachableNodeNames;
    };

    // Given an array of objects with two keys 'source' and 'target', returns
    // an array with the same objects but with the values of 'source' and
    // 'target' switched. (The objects represent edges in a graph, and this
    // operation amounts to reversing all the edges.)
    var _getReversedLinks = function(links) {
      return links.map(function(link) {
        return {
          source: link.target,
          target: link.source,
          isFallback: link.isFallback
        };
      });
    };

    // Verify that all parameters referred to in a state are guaranteed to
    // have been set beforehand.
    var _verifyParameters = function(initNodeIds) {
      var unsetParametersInfo = (
        parameterMetadataService.getUnsetParametersInfo(initNodeIds));

      var paramWarningsList = [];
      unsetParametersInfo.forEach(function(unsetParameterData) {
        if (!unsetParameterData.stateName) {
          // The parameter value is required in the initial list of parameter
          // changes.
          paramWarningsList.push({
            type: WARNING_TYPES.CRITICAL,
            message: (
              'Please ensure the value of parameter "' +
              unsetParameterData.paramName +
              '" is set before it is referred to in the initial list of ' +
              'parameter changes.')
          });
        } else {
          // The parameter value is required in a subsequent state.
          paramWarningsList.push({
            type: WARNING_TYPES.CRITICAL,
            message: (
              'Please ensure the value of parameter "' +
              unsetParameterData.paramName +
              '" is set before using it in "' + unsetParameterData.stateName +
              '".')
          });
        }
      });

      return paramWarningsList;
    };

    var _getAnswerGroupIndexesWithEmptyClassifiers = function(state) {
      var indexes = [];
      var answerGroups = state.interaction.answerGroups;
      for (var i = 0; i < answerGroups.length; i++) {
        var group = answerGroups[i];
        if (group.rules.length === 1 &&
            group.rules[0].type === RULE_TYPE_CLASSIFIER &&
            group.rules[0].inputs.training_data.length === 0) {
          indexes.push(i);
        }
      }
      return indexes;
    };

    var _getStatesAndAnswerGroupsWithEmptyClassifiers = function() {
      var results = [];

      var states = explorationStatesService.getStates();

      states.getStateNames().forEach(function(stateName) {
        var groupIndexes = _getAnswerGroupIndexesWithEmptyClassifiers(
          states.getState(stateName));
        if (groupIndexes.length > 0) {
          results.push({
            groupIndexes: groupIndexes,
            stateName: stateName
          });
        }
      });

      return results;
    };

    var _updateWarningsList = function() {
      _warningsList = [];
      stateWarnings = {};
      hasCriticalStateWarning = false;

      graphDataService.recompute();
      var _graphData = graphDataService.getGraphData();

      var _states = explorationStatesService.getStates();
      _states.getStateNames().forEach(function(stateName) {
        var interaction = _states.getState(stateName).interaction;
        if (interaction.id) {
          var validatorName = (
            'oppiaInteractive' + _states.getState(stateName).interaction.id +
            'Validator');
          var interactionWarnings = $filter(validatorName)(
            stateName, interaction.customizationArgs,
            interaction.answerGroups, interaction.defaultOutcome);

          for (var j = 0; j < interactionWarnings.length; j++) {
            if (stateWarnings.hasOwnProperty(stateName)) {
              stateWarnings[stateName].push(interactionWarnings[j].message);
            } else {
              stateWarnings[stateName] = [interactionWarnings[j].message];
            }

            if (interactionWarnings[j].type === WARNING_TYPES.CRITICAL) {
              hasCriticalStateWarning = true;
            }
          }
        }
      });

      var statesWithoutInteractionIds = _getStatesWithoutInteractionIds();
      angular.forEach(statesWithoutInteractionIds, function(
        stateWithoutInteractionIds) {
        if (stateWarnings.hasOwnProperty(stateWithoutInteractionIds)) {
          stateWarnings[stateWithoutInteractionIds].push(
            STATE_ERROR_MESSAGES.ADD_INTERACTION);
        } else {
          stateWarnings[stateWithoutInteractionIds] = [
            STATE_ERROR_MESSAGES.ADD_INTERACTION];
        }
      });

      if (_graphData) {
        // Note that it is fine for states to be reachable by means of fallback
        // edges only.
        var unreachableStateNames = _getUnreachableNodeNames(
          [_graphData.initStateId], _graphData.nodes, _graphData.links, true);

        if (unreachableStateNames.length) {
          angular.forEach(unreachableStateNames, function(
            unreachableStateName) {
            if (stateWarnings.hasOwnProperty(unreachableStateName)) {
              stateWarnings[unreachableStateName].push(
                STATE_ERROR_MESSAGES.STATE_UNREACHABLE);
            } else {
              stateWarnings[unreachableStateName] =
                [STATE_ERROR_MESSAGES.STATE_UNREACHABLE];
            }
          });
        } else {
          // Only perform this check if all states are reachable. There must be
          // a non-fallback path from each state to the END state.
          var deadEndStates = _getUnreachableNodeNames(
            _graphData.finalStateIds, _graphData.nodes,
            _getReversedLinks(_graphData.links), false);
          if (deadEndStates.length) {
            angular.forEach(deadEndStates, function(deadEndState) {
              if (stateWarnings.hasOwnProperty(deadEndState)) {
                stateWarnings[deadEndState].push(
                  STATE_ERROR_MESSAGES.UNABLE_TO_END_EXPLORATION);
              } else {
                stateWarnings[deadEndState] = [
                  STATE_ERROR_MESSAGES.UNABLE_TO_END_EXPLORATION];
              }
            });
          }
        }

        _warningsList = _warningsList.concat(_verifyParameters([
          _graphData.initStateId]));
      }

      if (Object.keys(stateWarnings).length) {
        _warningsList.push({
          type: WARNING_TYPES.ERROR,
          message: (
            'The following states have errors: ' +
            Object.keys(stateWarnings).join(', ') + '.')
        });
      }

      var statesWithAnswerGroupsWithEmptyClassifiers = (
        _getStatesAndAnswerGroupsWithEmptyClassifiers());
      statesWithAnswerGroupsWithEmptyClassifiers.forEach(function(result) {
        var warningMessage = 'In \'' + result.stateName + '\'';
        if (result.groupIndexes.length !== 1) {
          warningMessage += ', the following answer groups have classifiers ';
          warningMessage += 'with no training data: ';
        } else {
          warningMessage += ', the following answer group has a classifier ';
          warningMessage += 'with no training data: ';
        }
        warningMessage += result.groupIndexes.join(', ');

        _warningsList.push({
          message: warningMessage,
          type: WARNING_TYPES.ERROR
        });
      });
    };

    return {
      countWarnings: function() {
        return _warningsList.length;
      },
      getAllStateRelatedWarnings: function() {
        return stateWarnings;
      },
      getWarnings: function() {
        return _warningsList;
      },
      hasCriticalWarnings: function() {
        return hasCriticalStateWarning || _warningsList.some(function(warning) {
          return warning.type === WARNING_TYPES.CRITICAL;
        });
      },
      updateWarnings: function() {
        _updateWarningsList();
      }
    };
  }
]);

oppia.factory('lostChangesService', ['utilsService', function(utilsService) {
  var CMD_ADD_STATE = 'add_state';
  var CMD_RENAME_STATE = 'rename_state';
  var CMD_DELETE_STATE = 'delete_state';
  var CMD_EDIT_STATE_PROPERTY = 'edit_state_property';

  var makeRulesListHumanReadable = function(answerGroupValue) {
    var rulesList = [];
    answerGroupValue.rules.forEach(function(rule) {
      var ruleElm = angular.element('<li></li>');
      ruleElm.html('<p>Type: ' + rule.type + '</p>');
      ruleElm.append(
        '<p>Value: ' + (
          Object.keys(rule.inputs).map(function(input) {
            return rule.inputs[input];
          })
        ).toString() + '</p>');
      rulesList.push(ruleElm);
    });

    return rulesList;
  };

  // An edit is represented either as an object or an array. If it's an object,
  // then simply return that object. In case of an array, return the last item.
  var getStatePropertyValue = function(statePropertyValue) {
    return angular.isArray(statePropertyValue) ?
      statePropertyValue[statePropertyValue.length - 1] : statePropertyValue;
  };

  // Detects whether an object of the type 'answer_group' or 'default_outcome'
  // has been added, edited or deleted. Returns - 'addded', 'edited' or
  // 'deleted' accordingly.
  var getRelativeChangeToGroups = function(changeObject) {
    var newValue = changeObject.new_value;
    var oldValue = changeObject.old_value;
    var result = '';

    if (angular.isArray(newValue) && angular.isArray(oldValue)) {
      result = (newValue.length > oldValue.length) ?
        'added' : (newValue.length === oldValue.length) ?
        'edited' : 'deleted';
    } else {
      if (!utilsService.isEmpty(oldValue)) {
        if (!utilsService.isEmpty(newValue)) {
          result = 'edited';
        } else {
          result = 'deleted';
        }
      } else if (!utilsService.isEmpty(newValue)) {
        result = 'added';
      }
    }
    return result;
  };

  var makeHumanReadable = function(lostChanges) {
    var outerHtml = angular.element('<ul></ul>');
    var stateWiseEditsMapping = {};
    // The variable stateWiseEditsMapping stores the edits grouped by state.
    // For instance, you made the following edits:
    // 1. Changed content to 'Welcome!' instead of '' in 'Introduction'.
    // 2. Added an interaction in this state.
    // 2. Added a new state 'End'.
    // 3. Ended Exporation from state 'End'.
    // stateWiseEditsMapping will look something like this:
    // - 'Introduction': [
    //   - 'Edited Content: Welcome!',:
    //   - 'Added Interaction: Continue',
    //   - 'Added interaction customizations']
    // - 'End': ['Ended exploration']

    lostChanges.forEach(function(lostChange) {
      switch (lostChange.cmd) {
        case CMD_ADD_STATE:
          outerHtml.append(
            angular.element('<li></li>').html(
              'Added state: ' + lostChange.state_name));
          break;
        case CMD_RENAME_STATE:
          outerHtml.append(
            angular.element('<li></li>').html(
              'Renamed state: ' + lostChange.old_state_name + ' to ' +
                lostChange.new_state_name));
          break;
        case CMD_DELETE_STATE:
          outerHtml.append(
            angular.element('<li></li>').html(
              'Deleted state: ' + lostChange.state_name));
          break;
        case CMD_EDIT_STATE_PROPERTY:
          var newValue = getStatePropertyValue(lostChange.new_value);
          var oldValue = getStatePropertyValue(lostChange.old_value);
          var stateName = lostChange.state_name;
          if (!stateWiseEditsMapping[stateName]) {
            stateWiseEditsMapping[stateName] = [];
          }

          switch (lostChange.property_name) {
            case 'content':
              if (newValue !== null) {
                stateWiseEditsMapping[stateName].push(
                  angular.element('<div></div>').html(
                    '<strong>Edited content: </strong><div class="content">' +
                      newValue.value + '</div>')
                    .addClass('state-edit-desc'));
              }
              break;

            case 'widget_id':
              var lostChangeValue = '';
              if (oldValue === null) {
                if (newValue !== 'EndExploration') {
                  lostChangeValue = ('<strong>Added Interaction: </strong>' +
                                     newValue);
                } else {
                  lostChangeValue = 'Ended Exploration';
                }
              } else {
                lostChangeValue = ('<strong>Deleted Interaction: </strong>' +
                                   oldValue);
              }
              stateWiseEditsMapping[stateName].push(
                angular.element('<div></div>').html(lostChangeValue)
                  .addClass('state-edit-desc'));
              break;

            case 'widget_customization_args':
              var lostChangeValue = '';
              if (utilsService.isEmpty(oldValue)) {
                lostChangeValue = 'Added Interaction Customizations';
              } else if (utilsService.isEmpty(newValue)) {
                lostChangeValue = 'Removed Interaction Customizations';
              } else {
                lostChangeValue = 'Edited Interaction Customizations';
              }
              stateWiseEditsMapping[stateName].push(
                angular.element('<div></div>').html(lostChangeValue)
                  .addClass('state-edit-desc'));
              break;

            case 'answer_groups':
              var answerGroupChanges = getRelativeChangeToGroups(lostChange);
              var answerGroupHtml = '';
              if (answerGroupChanges === 'added') {
                answerGroupHtml += (
                  '<p class="sub-edit"><i>Destination: </i>' +
                    newValue.outcome.dest + '</p>');
                answerGroupHtml += (
                  '<div class="sub-edit"><i>Feedback: </i>' +
                    '<div class="feedback">' +
                    newValue.outcome.feedback + '</div></div>');
                var rulesList = makeRulesListHumanReadable(newValue);
                if (rulesList.length > 0) {
                  answerGroupHtml += '<p class="sub-edit"><i>Rules: </i></p>';
                  var rulesListHtml = (angular.element('<ol></ol>')
                                       .addClass('rules-list'));
                  for (var rule in rulesList) {
                    rulesListHtml.html(rulesList[rule][0].outerHTML);
                  }
                  answerGroupHtml += rulesListHtml[0].outerHTML;
                }
                stateWiseEditsMapping[stateName].push(
                  angular.element('<div><strong>Added answer group: ' +
                                  '</strong></div>')
                    .append(answerGroupHtml)
                    .addClass('state-edit-desc answer-group'));
              } else if (answerGroupChanges === 'edited') {
                if (newValue.outcome.dest !== oldValue.outcome.dest) {
                  answerGroupHtml += (
                    '<p class="sub-edit"><i>Destination: </i>' +
                      newValue.outcome.dest + '</p>');
                }
                if (!angular.equals(
                    newValue.outcome.feedback, oldValue.outcome.feedback)) {
                  answerGroupHtml += (
                    '<div class="sub-edit"><i>Feedback: </i>' +
                      '<div class="feedback">' + newValue.outcome.feedback +
                      '</div></div>');
                }
                if (!angular.equals(newValue.rules, oldValue.rules)) {
                  var rulesList = makeRulesListHumanReadable(newValue);
                  if (rulesList.length > 0) {
                    answerGroupHtml += '<p class="sub-edit"><i>Rules: </i></p>';
                    var rulesListHtml = (angular.element('<ol></ol>')
                                         .addClass('rules-list'));
                    for (var rule in rulesList) {
                      rulesListHtml.html(rulesList[rule][0].outerHTML);
                    }
                    answerGroupChanges = rulesListHtml[0].outerHTML;
                  }
                }
                stateWiseEditsMapping[stateName].push(
                  angular.element('<div><strong>Edited answer group: <strong>' +
                                  '</div>')
                    .append(answerGroupHtml)
                    .addClass('state-edit-desc answer-group'));
              } else if (answerGroupChanges === 'deleted') {
                stateWiseEditsMapping[stateName].push(
                  angular.element('<div>Deleted answer group</div>')
                    .addClass('state-edit-desc'));
              }
              break;

            case 'default_outcome':
              var defaultOutcomeChanges = getRelativeChangeToGroups(lostChange);
              var defaultOutcomeHtml = '';
              if (defaultOutcomeChanges === 'added') {
                defaultOutcomeHtml += (
                  '<p class="sub-edit"><i>Destination: </i>' +
                    newValue.dest + '</p>');
                defaultOutcomeHtml += (
                  '<div class="sub-edit"><i>Feedback: </i>' +
                    '<div class="feedback">' + newValue.feedback +
                    '</div></div>');
                stateWiseEditsMapping[stateName].push(
                  angular.element('<div>Added default outcome: </div>')
                    .append(defaultOutcomeHtml)
                    .addClass('state-edit-desc default-outcome'));
              } else if (defaultOutcomeChanges === 'edited') {
                if (newValue.dest !== oldValue.dest) {
                  defaultOutcomeHtml += (
                    '<p class="sub-edit"><i>Destination: </i>' + newValue.dest +
                      '</p>');
                }
                if (!angular.equals(newValue.feedback, oldValue.feedback)) {
                  defaultOutcomeHtml += (
                    '<div class="sub-edit"><i>Feedback: </i>' +
                      '<div class="feedback">' + newValue.feedback +
                      '</div></div>');
                }
                stateWiseEditsMapping[stateName].push(
                  angular.element('<div>Edited default outcome: </div>')
                    .append(defaultOutcomeHtml)
                    .addClass('state-edit-desc default-outcome'));
              } else if (defaultOutcomeChanges === 'deleted') {
                stateWiseEditsMapping[stateName].push(
                  angular.element('<div>Deleted default outcome</div>')
                    .addClass('state-edit-desc'));
              }
          }
      }
    });

    for (var stateName in stateWiseEditsMapping) {
      var stateChangesEl = angular.element(
        '<li>Edits to state: ' + stateName + '</li>');
      for (var stateEdit in stateWiseEditsMapping[stateName]) {
        stateChangesEl.append(stateWiseEditsMapping[stateName][stateEdit]);
      }
      outerHtml.append(stateChangesEl);
    }

    return outerHtml;
  };

  return {
    makeHumanReadable: makeHumanReadable
  };
}]);

// Service for displaying different types of modals depending on the type of
// response received as a result of the autosaving request.
oppia.factory('autosaveInfoModalsService', [
  '$log', '$modal', '$timeout', '$window', 'lostChangesService',
  'explorationData',
  function(
      $log, $modal, $timeout, $window, lostChangesService,
      explorationData) {
    var _isModalOpen = false;
    var _refreshPage = function(delay) {
      $timeout(function() {
        $window.location.reload();
      }, delay);
    };

    return {
      showNonStrictValidationFailModal: function() {
        $modal.open({
          templateUrl: UrlInterpolationService.getDirectiveTemplateUrl(
            '/pages/exploration_editor/' +
            'save_validation_fail_modal.html'),
          // Prevent modal from closing when the user clicks outside it.
          backdrop: 'static',
          controller: [
            '$scope', '$modalInstance', function($scope, $modalInstance) {
              $scope.closeAndRefresh = function() {
                $modalInstance.dismiss('cancel');
                _refreshPage(20);
              };
            }
          ]
        }).result.then(function() {
          _isModalOpen = false;
        }, function() {
          _isModalOpen = false;
        });

        _isModalOpen = true;
      },
      isModalOpen: function() {
        return _isModalOpen;
      },
      showVersionMismatchModal: function(lostChanges) {
        $modal.open({
          templateUrl: UrlInterpolationService.getDirectiveTemplateUrl(
            '/pages/exploration_editor/' +
            'save_version_mismatch_modal.html'),
          // Prevent modal from closing when the user clicks outside it.
          backdrop: 'static',
          controller: ['$scope', function($scope) {
            // When the user clicks on discard changes button, signal backend
            // to discard the draft and reload the page thereafter.
            $scope.discardChanges = function() {
              explorationData.discardDraft(function() {
                _refreshPage(20);
              });
            };

            $scope.hasLostChanges = (lostChanges && lostChanges.length > 0);
            if ($scope.hasLostChanges) {
              // TODO(sll): This should also include changes to exploration
              // properties (such as the exploration title, category, etc.).
              $scope.lostChangesHtml = (
                lostChangesService.makeHumanReadable(lostChanges).html());
              $log.error('Lost changes: ' + JSON.stringify(lostChanges));
            }
          }],
          windowClass: 'oppia-autosave-version-mismatch-modal'
        }).result.then(function() {
          _isModalOpen = false;
        }, function() {
          _isModalOpen = false;
        });

        _isModalOpen = true;
      }
    };
  }
]);

// Service registering analytics events for the editor for events which are
// only logged when they happen after the editor is opened for the first time
// for an exploration.
oppia.factory('editorFirstTimeEventsService', [
  'siteAnalyticsService',
  function(siteAnalyticsService) {
    var explorationId = null;
    var shouldRegisterEvents = false;
    var alreadyRegisteredEvents = {};
    return {
      initRegisterEvents: function(expId) {
        shouldRegisterEvents = true;
        explorationId = expId;
      },
      registerEditorFirstEntryEvent: function() {
        if (shouldRegisterEvents &&
            !alreadyRegisteredEvents.hasOwnProperty('EditorFirstEntryEvent')) {
          siteAnalyticsService.registerEditorFirstEntryEvent(explorationId);
          alreadyRegisteredEvents.EditorFirstEntryEvent = true;
        }
      },
      registerFirstOpenContentBoxEvent: function() {
        if (shouldRegisterEvents &&
            !alreadyRegisteredEvents.hasOwnProperty(
              'FirstOpenContentBoxEvent')) {
          siteAnalyticsService.registerFirstOpenContentBoxEvent(explorationId);
          alreadyRegisteredEvents.FirstOpenContentBoxEvent = true;
        }
      },
      registerFirstSaveContentEvent: function() {
        if (shouldRegisterEvents &&
            !alreadyRegisteredEvents.hasOwnProperty('FirstSaveContentEvent')) {
          siteAnalyticsService.registerFirstSaveContentEvent(explorationId);
          alreadyRegisteredEvents.FirstSaveContentEvent = true;
        }
      },
      registerFirstClickAddInteractionEvent: function() {
        if (shouldRegisterEvents &&
            !alreadyRegisteredEvents.hasOwnProperty(
              'FirstClickAddInteractionEvent')) {
          siteAnalyticsService.registerFirstClickAddInteractionEvent(
            explorationId);
          alreadyRegisteredEvents.FirstClickAddInteractionEvent = true;
        }
      },
      registerFirstSelectInteractionTypeEvent: function() {
        if (shouldRegisterEvents &&
            !alreadyRegisteredEvents.hasOwnProperty(
              'FirstSelectInteractionTypeEvent')) {
          siteAnalyticsService.registerFirstSelectInteractionTypeEvent(
            explorationId);
          alreadyRegisteredEvents.FirstSelectInteractionTypeEvent = true;
        }
      },
      registerFirstSaveInteractionEvent: function() {
        if (shouldRegisterEvents &&
            !alreadyRegisteredEvents.hasOwnProperty(
              'FirstSaveInteractionEvent')) {
          siteAnalyticsService.registerFirstSaveInteractionEvent(explorationId);
          alreadyRegisteredEvents.FirstSaveInteractionEvent = true;
        }
      },
      registerFirstSaveRuleEvent: function() {
        if (shouldRegisterEvents &&
            !alreadyRegisteredEvents.hasOwnProperty('FirstSaveRuleEvent')) {
          siteAnalyticsService.registerFirstSaveRuleEvent(explorationId);
          alreadyRegisteredEvents.FirstSaveRuleEvent = true;
        }
      },
      registerFirstCreateSecondStateEvent: function() {
        if (shouldRegisterEvents &&
            !alreadyRegisteredEvents.hasOwnProperty(
              'FirstCreateSecondStateEvent')) {
          siteAnalyticsService.registerFirstCreateSecondStateEvent(
            explorationId);
          alreadyRegisteredEvents.FirstCreateSecondStateEvent = true;
        }
      }
    };
  }
]);<|MERGE_RESOLUTION|>--- conflicted
+++ resolved
@@ -18,16 +18,12 @@
 
 // Service for handling all interactions with the exploration editor backend.
 oppia.factory('explorationData', [
-<<<<<<< HEAD
   '$http', '$log', 'alertsService',
   'EditableExplorationBackendApiService',
-  'ReadOnlyExplorationBackendApiService', '$q',
+  'ReadOnlyExplorationBackendApiService','$q', 'UrlInterpolationService',
   function($http, $log, alertsService, EditableExplorationBackendApiService,
-    ReadOnlyExplorationBackendApiService, $q) {
-=======
-  '$http', '$log', 'alertsService', '$q', 'UrlInterpolationService',
-  function($http, $log, alertsService, $q, UrlInterpolationService) {
->>>>>>> 692bad66
+    ReadOnlyExplorationBackendApiService,$q, UrlInterpolationService) {
+
     // The pathname (without the hash) should be: .../create/{exploration_id}
     var explorationId = '';
     var pathnameArray = window.location.pathname.split('/');
