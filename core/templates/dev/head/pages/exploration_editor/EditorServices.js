// Copyright 2014 The Oppia Authors. All Rights Reserved.
//
// Licensed under the Apache License, Version 2.0 (the "License");
// you may not use this file except in compliance with the License.
// You may obtain a copy of the License at
//
//      http://www.apache.org/licenses/LICENSE-2.0
//
// Unless required by applicable law or agreed to in writing, software
// distributed under the License is distributed on an "AS-IS" BASIS,
// WITHOUT WARRANTIES OR CONDITIONS OF ANY KIND, either express or implied.
// See the License for the specific language governing permissions and
// limitations under the License.

/**
 * @fileoverview Standalone services for the exploration editor page.
 */

<<<<<<< HEAD
// TODO(sll): Should this depend on a versioning service that keeps track of
// the current active version? Previous versions should not be editable.
oppia.factory('editabilityService', [function() {
  var isEditable = false;
  var inTutorialMode = false;

  return {
    isEditable: function() {
      return isEditable && !inTutorialMode;
    },
    isEditableOutsideTutorialMode: function() {
      return isEditable;
    },
    markEditable: function() {
      isEditable = true;
    },
    markNotEditable: function() {
      isEditable = false;
    },
    onEndTutorial: function() {
      inTutorialMode = false;
    },
    onStartTutorial: function() {
      inTutorialMode = true;
    }
  };
}]);
=======
// A service that maintains a provisional list of changes to be committed to
// the server.
oppia.factory('changeListService', [
  '$rootScope', '$log', 'AlertsService', 'ExplorationDataService',
  'autosaveInfoModalsService',
  function(
      $rootScope, $log, AlertsService, ExplorationDataService,
      autosaveInfoModalsService) {
    // TODO(sll): Implement undo, redo functionality. Show a message on each
    // step saying what the step is doing.
    // TODO(sll): Allow the user to view the list of changes made so far, as
    // well as the list of changes in the undo stack.

    // Temporary buffer for changes made to the exploration.
    var explorationChangeList = [];
    // Stack for storing undone changes. The last element is the most recently
    // undone change.
    var undoneChangeStack = [];

    // All these constants should correspond to those in exp_domain.py.
    // TODO(sll): Enforce this in code.
    var CMD_ADD_STATE = 'add_state';
    var CMD_RENAME_STATE = 'rename_state';
    var CMD_DELETE_STATE = 'delete_state';
    var CMD_EDIT_STATE_PROPERTY = 'edit_state_property';
    var CMD_EDIT_EXPLORATION_PROPERTY = 'edit_exploration_property';

    var ALLOWED_EXPLORATION_BACKEND_NAMES = {
      category: true,
      init_state_name: true,
      language_code: true,
      objective: true,
      param_changes: true,
      param_specs: true,
      tags: true,
      title: true,
      auto_tts_enabled: true,
      correctness_feedback_enabled: true
    };

    var ALLOWED_STATE_BACKEND_NAMES = {
      answer_groups: true,
      confirmed_unclassified_answers: true,
      content: true,
      default_outcome: true,
      hints: true,
      param_changes: true,
      param_specs: true,
      solution: true,
      state_name: true,
      widget_customization_args: true,
      widget_id: true
    };

    var autosaveChangeListOnChange = function(explorationChangeList) {
      // Asynchronously send an autosave request, and check for errors in the
      // response:
      // If error is present -> Check for the type of error occurred
      // (Display the corresponding modals in both cases, if not already
      // opened):
      // - Version Mismatch.
      // - Non-strict Validation Fail.
      ExplorationDataService.autosaveChangeList(
        explorationChangeList,
        function(response) {
          if (!response.data.is_version_of_draft_valid) {
            if (!autosaveInfoModalsService.isModalOpen()) {
              autosaveInfoModalsService.showVersionMismatchModal(
                explorationChangeList);
            }
          }
        },
        function() {
          AlertsService.clearWarnings();
          $log.error(
            'nonStrictValidationFailure: ' +
            JSON.stringify(explorationChangeList));
          if (!autosaveInfoModalsService.isModalOpen()) {
            autosaveInfoModalsService.showNonStrictValidationFailModal();
          }
        }
      );
    };

    var addChange = function(changeDict) {
      if ($rootScope.loadingMessage) {
        return;
      }
      explorationChangeList.push(changeDict);
      undoneChangeStack = [];
      autosaveChangeListOnChange(explorationChangeList);
    };

    return {
      /**
       * Saves a change dict that represents adding a new state. It is the
       * responsbility of the caller to check that the new state name is valid.
       *
       * @param {string} stateName - The name of the newly-added state
       */
      addState: function(stateName) {
        addChange({
          cmd: CMD_ADD_STATE,
          state_name: stateName
        });
      },
      /**
       * Saves a change dict that represents deleting a new state. It is the
       * responsbility of the caller to check that the deleted state name
       * corresponds to an existing state.
       *
       * @param {string} stateName - The name of the deleted state.
       */
      deleteState: function(stateName) {
        addChange({
          cmd: CMD_DELETE_STATE,
          state_name: stateName
        });
      },
      discardAllChanges: function() {
        explorationChangeList = [];
        undoneChangeStack = [];
        ExplorationDataService.discardDraft();
      },
      /**
       * Saves a change dict that represents a change to an exploration
       * property (such as its title, category, ...). It is the responsibility
       * of the caller to check that the old and new values are not equal.
       *
       * @param {string} backendName - The backend name of the property
       *   (e.g. title, category)
       * @param {string} newValue - The new value of the property
       * @param {string} oldValue - The previous value of the property
       */
      editExplorationProperty: function(backendName, newValue, oldValue) {
        if (!ALLOWED_EXPLORATION_BACKEND_NAMES.hasOwnProperty(backendName)) {
          AlertsService.addWarning(
            'Invalid exploration property: ' + backendName);
          return;
        }
        addChange({
          cmd: CMD_EDIT_EXPLORATION_PROPERTY,
          new_value: angular.copy(newValue),
          old_value: angular.copy(oldValue),
          property_name: backendName
        });
      },
      /**
       * Saves a change dict that represents a change to a state property. It
       * is the responsibility of the caller to check that the old and new
       * values are not equal.
       *
       * @param {string} stateName - The name of the state that is being edited
       * @param {string} backendName - The backend name of the edited property
       * @param {string} newValue - The new value of the property
       * @param {string} oldValue - The previous value of the property
       */
      editStateProperty: function(stateName, backendName, newValue, oldValue) {
        if (!ALLOWED_STATE_BACKEND_NAMES.hasOwnProperty(backendName)) {
          AlertsService.addWarning('Invalid state property: ' + backendName);
          return;
        }
        addChange({
          cmd: CMD_EDIT_STATE_PROPERTY,
          new_value: angular.copy(newValue),
          old_value: angular.copy(oldValue),
          property_name: backendName,
          state_name: stateName
        });
      },
      getChangeList: function() {
        return angular.copy(explorationChangeList);
      },
      isExplorationLockedForEditing: function() {
        return explorationChangeList.length > 0;
      },
      /**
       * Initializes the current changeList with the one received from backend.
       * This behavior exists only in case of an autosave.
       *
       * @param {object} changeList - Autosaved changeList data
       */
      loadAutosavedChangeList: function(changeList) {
        explorationChangeList = changeList;
      },
      /**
       * Saves a change dict that represents the renaming of a state. This
       * is also intended to change the initial state name if necessary
       * (that is, the latter change is implied and does not have to be
       * recorded separately in another change dict). It is the responsibility
       * of the caller to check that the two names are not equal.
       *
       * @param {string} newStateName - The new name of the state
       * @param {string} oldStateName - The previous name of the state
       */
      renameState: function(newStateName, oldStateName) {
        addChange({
          cmd: CMD_RENAME_STATE,
          new_state_name: newStateName,
          old_state_name: oldStateName
        });
      },
      undoLastChange: function() {
        if (explorationChangeList.length === 0) {
          AlertsService.addWarning('There are no changes to undo.');
          return;
        }
        var lastChange = explorationChangeList.pop();
        undoneChangeStack.push(lastChange);
        autosaveChangeListOnChange(explorationChangeList);
      }
    };
  }
]);
>>>>>>> dfb2d7e4

oppia.factory('explorationPropertyService', [
  '$rootScope', '$log', 'ChangeListService', 'AlertsService',
  function($rootScope, $log, ChangeListService, AlertsService) {
    // Public base API for data services corresponding to exploration properties
    // (title, category, etc.)

    var BACKEND_CONVERSIONS = {
      param_changes: function(paramChanges) {
        return paramChanges.map(function(paramChange) {
          return paramChange.toBackendDict();
        });
      },
      param_specs: function(paramSpecs) {
        return paramSpecs.toBackendDict();
      },
    }

    return {
      init: function(value) {
        if (this.propertyName === null) {
          throw 'Exploration property name cannot be null.';
        }

        $log.info('Initializing exploration ' + this.propertyName + ':', value);

        // The current value of the property (which may not have been saved to
        // the frontend yet). In general, this will be bound directly to the UI.
        this.displayed = angular.copy(value);
        // The previous (saved-in-the-frontend) value of the property. Here,
        // 'saved' means that this is the latest value of the property as
        // determined by the frontend change list.
        this.savedMemento = angular.copy(value);

        $rootScope.$broadcast('explorationPropertyChanged');
      },
      // Returns whether the current value has changed from the memento.
      hasChanged: function() {
        return !angular.equals(this.savedMemento, this.displayed);
      },
      // The backend name for this property. THIS MUST BE SPECIFIED BY
      // SUBCLASSES.
      propertyName: null,
      // Transforms the given value into a normalized form. THIS CAN BE
      // OVERRIDDEN BY SUBCLASSES. The default behavior is to do nothing.
      _normalize: function(value) {
        return value;
      },
      // Validates the given value and returns a boolean stating whether it
      // is valid or not. THIS CAN BE OVERRIDDEN BY SUBCLASSES. The default
      // behavior is to always return true.
      _isValid: function(value) {
        return true;
      },
      // Normalizes the displayed value. Then, if the memento and the displayed
      // value are the same, does nothing. Otherwise, creates a new entry in the
      // change list, and updates the memento to the displayed value.
      saveDisplayedValue: function() {
        if (this.propertyName === null) {
          throw 'Exploration property name cannot be null.';
        }

        this.displayed = this._normalize(this.displayed);

        if (!this._isValid(this.displayed) || !this.hasChanged()) {
          this.restoreFromMemento();
          return;
        }

        if (angular.equals(this.displayed, this.savedMemento)) {
          return;
        }

        AlertsService.clearWarnings();

        var newBackendValue = angular.copy(this.displayed);
        var oldBackendValue = angular.copy(this.savedMemento);

        if (BACKEND_CONVERSIONS.hasOwnProperty(this.propertyName)) {
          newBackendValue =
            BACKEND_CONVERSIONS[this.propertyName](this.displayed);
          oldBackendValue =
            BACKEND_CONVERSIONS[this.propertyName](this.savedMemento);
        }

        ChangeListService.editExplorationProperty(
          this.propertyName, newBackendValue, oldBackendValue);
        this.savedMemento = angular.copy(this.displayed);

        $rootScope.$broadcast('explorationPropertyChanged');
      },
      // Reverts the displayed value to the saved memento.
      restoreFromMemento: function() {
        this.displayed = angular.copy(this.savedMemento);
      }
    };
  }
]);

// A data service that stores the current exploration title so that it can be
// displayed and edited in multiple places in the UI.
oppia.factory('explorationTitleService', [
  'explorationPropertyService', '$filter', 'ValidatorsService',
  'ExplorationRightsService',
  function(
    explorationPropertyService, $filter, ValidatorsService,
    ExplorationRightsService) {
    var child = Object.create(explorationPropertyService);
    child.propertyName = 'title';
    child._normalize = $filter('normalizeWhitespace');
    child._isValid = function(value) {
      return ValidatorsService.isValidEntityName(
        value, true, ExplorationRightsService.isPrivate());
    };
    return child;
  }
]);

// A data service that stores the current exploration category so that it can be
// displayed and edited in multiple places in the UI.
oppia.factory('explorationCategoryService', [
  'explorationPropertyService', '$filter', 'ValidatorsService',
  'ExplorationRightsService',
  function(
    explorationPropertyService, $filter, ValidatorsService,
    ExplorationRightsService) {
    var child = Object.create(explorationPropertyService);
    child.propertyName = 'category';
    child._normalize = $filter('normalizeWhitespace');
    child._isValid = function(value) {
      return ValidatorsService.isValidEntityName(
        value, true, ExplorationRightsService.isPrivate());
    };
    return child;
  }
]);

// A data service that stores the current exploration objective so that it can
// be displayed and edited in multiple places in the UI.
oppia.factory('explorationObjectiveService', [
  'explorationPropertyService', '$filter', 'ValidatorsService',
  'ExplorationRightsService',
  function(
    explorationPropertyService, $filter, ValidatorsService,
    ExplorationRightsService) {
    var child = Object.create(explorationPropertyService);
    child.propertyName = 'objective';
    child._normalize = $filter('normalizeWhitespace');
    child._isValid = function(value) {
      return (
        ExplorationRightsService.isPrivate() ||
        ValidatorsService.isNonempty(value, false));
    };
    return child;
  }
]);

// A data service that stores the exploration language code.
oppia.factory('explorationLanguageCodeService', [
  'explorationPropertyService', function(explorationPropertyService) {
    var child = Object.create(explorationPropertyService);
    child.propertyName = 'language_code';
    child.getAllLanguageCodes = function() {
      // TODO(sll): Update this once the App Engine search service supports
      // 3-letter language codes.
      return constants.ALL_LANGUAGE_CODES.filter(function(languageCodeDict) {
        return languageCodeDict.code.length === 2;
      });
    };
    child.getCurrentLanguageDescription = function() {
      for (var i = 0; i < constants.ALL_LANGUAGE_CODES.length; i++) {
        if (constants.ALL_LANGUAGE_CODES[i].code === child.displayed) {
          return constants.ALL_LANGUAGE_CODES[i].description;
        }
      }
    };
    child._isValid = function(value) {
      return constants.ALL_LANGUAGE_CODES.some(function(elt) {
        // TODO(sll): Remove the second clause once the App Engine search
        // service supports 3-letter language codes.
        return elt.code === value && elt.code.length === 2;
      });
    };
    return child;
  }
]);

// A data service that stores the name of the exploration's initial state.
// NOTE: This service does not perform validation. Users of this service
// should ensure that new initial state names passed to the service are
// valid.
oppia.factory('explorationInitStateNameService', [
  'explorationPropertyService', function(explorationPropertyService) {
    var child = Object.create(explorationPropertyService);
    child.propertyName = 'init_state_name';
    return child;
  }
]);

// A data service that stores tags for the exploration.
oppia.factory('explorationTagsService', [
  'explorationPropertyService',
  function(explorationPropertyService) {
    var child = Object.create(explorationPropertyService);
    child.propertyName = 'tags';
    child._normalize = function(value) {
      for (var i = 0; i < value.length; i++) {
        value[i] = value[i].trim().replace(/\s+/g, ' ');
      }
      // TODO(sll): Prevent duplicate tags from being added.
      return value;
    };
    child._isValid = function(value) {
      // Every tag should match the TAG_REGEX.
      for (var i = 0; i < value.length; i++) {
        var tagRegex = new RegExp(GLOBALS.TAG_REGEX);
        if (!value[i].match(tagRegex)) {
          return false;
        }
      }

      return true;
    };
    return child;
  }
]);

oppia.factory('explorationParamSpecsService', [
  'explorationPropertyService', function(explorationPropertyService) {
    var child = Object.create(explorationPropertyService);
    child.propertyName = 'param_specs';
    return child;
  }
]);

oppia.factory('explorationParamChangesService', [
  'explorationPropertyService', function(explorationPropertyService) {
    var child = Object.create(explorationPropertyService);
    child.propertyName = 'param_changes';
    return child;
  }
]);

oppia.factory('explorationAutomaticTextToSpeechService', [
  'explorationPropertyService', function(explorationPropertyService) {
    var child = Object.create(explorationPropertyService);
    child.propertyName = 'auto_tts_enabled';

    child._isValid = function(value) {
      return (typeof value === 'boolean');
    };

    child.isAutomaticTextToSpeechEnabled = function() {
      return child.savedMemento;
    };

    child.toggleAutomaticTextToSpeech = function() {
      child.displayed = !child.displayed;
      child.saveDisplayedValue();
    };

    return child;
  }
]);

oppia.factory('explorationCorrectnessFeedbackService', [
  'explorationPropertyService', function(explorationPropertyService) {
    var child = Object.create(explorationPropertyService);
    child.propertyName = 'correctness_feedback_enabled';

    child._isValid = function(value) {
      return (typeof value === 'boolean');
    };

    child.isEnabled = function() {
      return child.savedMemento;
    };

    child.toggleCorrectnessFeedback = function() {
      child.displayed = !child.displayed;
      child.saveDisplayedValue();
    };

    return child;
  }
]);

// Data service for keeping track of the exploration's states. Note that this
// is unlike the other exploration property services, in that it keeps no
// mementos.
oppia.factory('explorationStatesService', [
  '$log', '$uibModal', '$filter', '$location', '$rootScope', '$injector', '$q',
  'explorationInitStateNameService', 'AlertsService', 'ChangeListService',
  'EditorStateService', 'ValidatorsService', 'StatesObjectFactory',
  'SolutionValidityService', 'AngularNameService',
  'AnswerClassificationService', 'ExplorationContextService',
  'UrlInterpolationService',
  function(
      $log, $uibModal, $filter, $location, $rootScope, $injector, $q,
      explorationInitStateNameService, AlertsService, ChangeListService,
      EditorStateService, ValidatorsService, StatesObjectFactory,
      SolutionValidityService, AngularNameService,
      AnswerClassificationService, ExplorationContextService,
      UrlInterpolationService) {
    var _states = null;
    // Properties that have a different backend representation from the
    // frontend and must be converted.

    var BACKEND_CONVERSIONS = {
      answer_groups: function(answerGroups) {
        return answerGroups.map(function(answerGroup) {
          return answerGroup.toBackendDict();
        });
      },
      content: function(content) {
        return content.toBackendDict()
      },
      default_outcome: function(defaultOutcome) {
        if (defaultOutcome) {
          return defaultOutcome.toBackendDict();
        } else {
          return null;
        }
      },
      hints: function(hints) {
        return hints.map(function(hint) {
          return hint.toBackendDict();
        });
      },
      param_changes: function(paramChanges) {
        return paramChanges.map(function(paramChange) {
          return paramChange.toBackendDict();
        });
      },
      param_specs: function(paramSpecs) {
        return paramSpecs.toBackendDict();
      },
      solution: function(solution) {
        if (solution) {
          return solution.toBackendDict();
        } else {
          return null;
        }
      }
    };

    // Maps backend names to the corresponding frontend dict accessor lists.
    var PROPERTY_REF_DATA = {
      answer_groups: ['interaction', 'answerGroups'],
      confirmed_unclassified_answers: [
        'interaction', 'confirmedUnclassifiedAnswers'],
      content: ['content'],
      default_outcome: ['interaction', 'defaultOutcome'],
      param_changes: ['paramChanges'],
      param_specs: ['paramSpecs'],
      hints: ['interaction', 'hints'],
      solution: ['interaction', 'solution'],
      widget_id: ['interaction', 'id'],
      widget_customization_args: ['interaction', 'customizationArgs']
    };

    var _setState = function(stateName, stateData, refreshGraph) {
      _states.setState(stateName, angular.copy(stateData));
      if (refreshGraph) {
        $rootScope.$broadcast('refreshGraph');
      }
    };

    var getStatePropertyMemento = function(stateName, backendName) {
      var accessorList = PROPERTY_REF_DATA[backendName];
      var propertyRef = _states.getState(stateName);
      accessorList.forEach(function(key) {
        propertyRef = propertyRef[key];
      });

      return angular.copy(propertyRef);
    };

    var saveStateProperty = function(stateName, backendName, newValue) {
      var oldValue = getStatePropertyMemento(stateName, backendName);
      var newBackendValue = angular.copy(newValue);
      var oldBackendValue = angular.copy(oldValue);

      if (BACKEND_CONVERSIONS.hasOwnProperty(backendName)) {
        newBackendValue = convertToBackendRepresentation(newValue, backendName);
        oldBackendValue = convertToBackendRepresentation(oldValue, backendName);
      }

      if (!angular.equals(oldValue, newValue)) {
        ChangeListService.editStateProperty(
          stateName, backendName, newBackendValue, oldBackendValue);

        var newStateData = _states.getState(stateName);
        var accessorList = PROPERTY_REF_DATA[backendName];

        var propertyRef = newStateData;
        for (var i = 0; i < accessorList.length - 1; i++) {
          propertyRef = propertyRef[accessorList[i]];
        }

        propertyRef[accessorList[accessorList.length - 1]] = angular.copy(
          newValue);

        // We do not refresh the state editor immediately after the interaction
        // id alone is saved, because the customization args dict will be
        // temporarily invalid. A change in interaction id will always entail
        // a change in the customization args dict anyway, so the graph will
        // get refreshed after both properties have been updated.
        var refreshGraph = (backendName !== 'widget_id');
        _setState(stateName, newStateData, refreshGraph);
      }
    };

    var convertToBackendRepresentation = function(frontendValue, backendName) {
      var conversionFunction = BACKEND_CONVERSIONS[backendName];
      return conversionFunction(frontendValue);
    };

    // TODO(sll): Add unit tests for all get/save methods.
    return {
      init: function(statesBackendDict) {
        _states = StatesObjectFactory.createFromBackendDict(statesBackendDict);
        // Initialize the solutionValidityService.
        SolutionValidityService.init(_states.getStateNames());
        _states.getStateNames().forEach(function(stateName) {
          var solution = _states.getState(stateName).interaction.solution;
          if (solution) {
            var result = (
              AnswerClassificationService.getMatchingClassificationResult(
                ExplorationContextService.getExplorationId(),
              stateName,
              _states.getState(stateName),
              solution.correctAnswer,
              $injector.get(
                AngularNameService.getNameOfInteractionRulesService(
                  _states.getState(stateName).interaction.id))));
            var solutionIsValid = stateName !== result.outcome.dest;
            SolutionValidityService.updateValidity(
              stateName, solutionIsValid);
          }
        });
      },
      getStates: function() {
        return angular.copy(_states);
      },
      getStateNames: function() {
        return _states.getStateNames();
      },
      hasState: function(stateName) {
        return _states.hasState(stateName);
      },
      getState: function(stateName) {
        return angular.copy(_states.getState(stateName));
      },
      setState: function(stateName, stateData) {
        _setState(stateName, stateData, true);
      },
      isNewStateNameValid: function(newStateName, showWarnings) {
        if (_states.hasState(newStateName)) {
          if (showWarnings) {
            AlertsService.addWarning('A state with this name already exists.');
          }
          return false;
        }
        return (
          ValidatorsService.isValidStateName(newStateName, showWarnings));
      },
      isSolutionValid: function(stateName) {
        return SolutionValidityService.isSolutionValid(stateName);
      },
      updateSolutionValidity: function(stateName, solutionIsValid) {
        SolutionValidityService.updateValidity(stateName, solutionIsValid);
      },
      deleteSolutionValidity: function(stateName) {
        SolutionValidityService.deleteSolutionValidity(stateName);
      },
      getStateContentMemento: function(stateName) {
        return getStatePropertyMemento(stateName, 'content');
      },
      saveStateContent: function(stateName, newContent) {
        saveStateProperty(stateName, 'content', newContent);
      },
      getStateParamChangesMemento: function(stateName) {
        return getStatePropertyMemento(stateName, 'param_changes');
      },
      saveStateParamChanges: function(stateName, newParamChanges) {
        saveStateProperty(stateName, 'param_changes', newParamChanges);
      },
      getInteractionIdMemento: function(stateName) {
        return getStatePropertyMemento(stateName, 'widget_id');
      },
      saveInteractionId: function(stateName, newInteractionId) {
        saveStateProperty(stateName, 'widget_id', newInteractionId);
      },
      getInteractionCustomizationArgsMemento: function(stateName) {
        return getStatePropertyMemento(stateName, 'widget_customization_args');
      },
      saveInteractionCustomizationArgs: function(
          stateName, newCustomizationArgs) {
        saveStateProperty(
          stateName, 'widget_customization_args', newCustomizationArgs);
      },
      getInteractionAnswerGroupsMemento: function(stateName) {
        return getStatePropertyMemento(stateName, 'answer_groups');
      },
      saveInteractionAnswerGroups: function(stateName, newAnswerGroups) {
        saveStateProperty(stateName, 'answer_groups', newAnswerGroups);
      },
      getConfirmedUnclassifiedAnswersMemento: function(stateName) {
        return getStatePropertyMemento(
          stateName, 'confirmed_unclassified_answers');
      },
      saveConfirmedUnclassifiedAnswers: function(stateName, newAnswers) {
        saveStateProperty(
          stateName, 'confirmed_unclassified_answers', newAnswers);
      },
      getInteractionDefaultOutcomeMemento: function(stateName) {
        return getStatePropertyMemento(stateName, 'default_outcome');
      },
      saveInteractionDefaultOutcome: function(stateName, newDefaultOutcome) {
        saveStateProperty(stateName, 'default_outcome', newDefaultOutcome);
      },
      getHintsMemento: function(stateName) {
        return getStatePropertyMemento(stateName, 'hints')
      },
      saveHints: function(stateName, newHints) {
        saveStateProperty(stateName, 'hints', newHints);
      },
      getSolutionMemento: function(stateName) {
        return getStatePropertyMemento(stateName, 'solution');
      },
      saveSolution: function(stateName, newSolution) {
        saveStateProperty(stateName, 'solution', newSolution);
      },
      isInitialized: function() {
        return _states != null;
      },
      addState: function(newStateName, successCallback) {
        newStateName = $filter('normalizeWhitespace')(newStateName);
        if (!ValidatorsService.isValidStateName(newStateName, true)) {
          return;
        }
        if (_states.hasState(newStateName)) {
          AlertsService.addWarning('A state with this name already exists.');
          return;
        }
        AlertsService.clearWarnings();

        _states.addState(newStateName);

        ChangeListService.addState(newStateName);
        $rootScope.$broadcast('refreshGraph');
        if (successCallback) {
          successCallback(newStateName);
        }
      },
      deleteState: function(deleteStateName) {
        AlertsService.clearWarnings();

        var initStateName = explorationInitStateNameService.displayed;
        if (deleteStateName === initStateName) {
          return;
        }
        if (!_states.hasState(deleteStateName)) {
          AlertsService.addWarning(
            'No state with name ' + deleteStateName + ' exists.');
          return;
        }

        $uibModal.open({
          templateUrl: UrlInterpolationService.getDirectiveTemplateUrl(
            '/pages/exploration_editor/editor_tab/' +
            'confirm_delete_state_modal_directive.html'),
          backdrop: true,
          resolve: {
            deleteStateName: function() {
              return deleteStateName;
            }
          },
          controller: [
            '$scope', '$uibModalInstance', 'deleteStateName',
            function($scope, $uibModalInstance, deleteStateName) {
              $scope.deleteStateWarningText = (
                'Are you sure you want to delete the card "' +
                deleteStateName + '"?');

              $scope.reallyDelete = function() {
                $uibModalInstance.close(deleteStateName);
              };

              $scope.cancel = function() {
                $uibModalInstance.dismiss('cancel');
                AlertsService.clearWarnings();
              };
            }
          ]
        }).result.then(function(deleteStateName) {
          _states.deleteState(deleteStateName);

          ChangeListService.deleteState(deleteStateName);

          if (EditorStateService.getActiveStateName() === deleteStateName) {
            EditorStateService.setActiveStateName(
              explorationInitStateNameService.savedMemento);
          }

          $location.path('/gui/' + EditorStateService.getActiveStateName());
          $rootScope.$broadcast('refreshGraph');
          // This ensures that if the deletion changes rules in the current
          // state, they get updated in the view.
          $rootScope.$broadcast('refreshStateEditor');
        });
      },
      renameState: function(oldStateName, newStateName) {
        newStateName = $filter('normalizeWhitespace')(newStateName);
        if (!ValidatorsService.isValidStateName(newStateName, true)) {
          return;
        }
        if (_states.hasState(newStateName)) {
          AlertsService.addWarning('A state with this name already exists.');
          return;
        }
        AlertsService.clearWarnings();

        _states.renameState(oldStateName, newStateName);

        EditorStateService.setActiveStateName(newStateName);
        // The 'rename state' command must come before the 'change
        // init_state_name' command in the change list, otherwise the backend
        // will raise an error because the new initial state name does not
        // exist.
        ChangeListService.renameState(newStateName, oldStateName);
        // Amend initStateName appropriately, if necessary. Note that this
        // must come after the state renaming, otherwise saving will lead to
        // a complaint that the new name is not a valid state name.
        if (explorationInitStateNameService.displayed === oldStateName) {
          explorationInitStateNameService.displayed = newStateName;
          explorationInitStateNameService.saveDisplayedValue(newStateName);
        }
        $rootScope.$broadcast('refreshGraph');
      }
    };
  }
]);

oppia.factory('statePropertyService', [
  '$log', 'ChangeListService', 'AlertsService', 'explorationStatesService',
  function($log, ChangeListService, AlertsService, explorationStatesService) {
    // Public base API for data services corresponding to state properties
    // (interaction id, content, etc.)
    // WARNING: This should be initialized only in the context of the state
    // editor, and every time the state is loaded, so that proper behavior is
    // maintained if e.g. the state is renamed.
    // TODO(sll): Remove this service and its descendants, in favour of using
    // explorationStatesService directly.
    return {
      init: function(stateName, value) {
        if (this.setterMethodKey === null) {
          throw 'State property setter method key cannot be null.';
        }

        // The name of the state.
        this.stateName = stateName;
        // The current value of the property (which may not have been saved to
        // the frontend yet). In general, this will be bound directly to the UI.
        this.displayed = angular.copy(value);
        // The previous (saved-in-the-frontend) value of the property. Here,
        // 'saved' means that this is the latest value of the property as
        // determined by the frontend change list.
        this.savedMemento = angular.copy(value);
      },
      // Returns whether the current value has changed from the memento.
      hasChanged: function() {
        return !angular.equals(this.savedMemento, this.displayed);
      },
      // The name of the setter method in explorationStatesService for this
      // property. THIS MUST BE SPECIFIED BY SUBCLASSES.
      setterMethodKey: null,
      // Transforms the given value into a normalized form. THIS CAN BE
      // OVERRIDDEN BY SUBCLASSES. The default behavior is to do nothing.
      _normalize: function(value) {
        return value;
      },
      // Validates the given value and returns a boolean stating whether it
      // is valid or not. THIS CAN BE OVERRIDDEN BY SUBCLASSES. The default
      // behavior is to always return true.
      _isValid: function(value) {
        return true;
      },
      // Creates a new entry in the change list, and updates the memento to the
      // displayed value.
      saveDisplayedValue: function() {
        if (this.setterMethodKey === null) {
          throw 'State property setter method key cannot be null.';
        }

        this.displayed = this._normalize(this.displayed);
        if (!this._isValid(this.displayed) || !this.hasChanged()) {
          this.restoreFromMemento();
          return;
        }

        if (angular.equals(this.displayed, this.savedMemento)) {
          return;
        }

        AlertsService.clearWarnings();

        var setterFunc = explorationStatesService[this.setterMethodKey];
        setterFunc(this.stateName, angular.copy(this.displayed));
        this.savedMemento = angular.copy(this.displayed);
      },
      // Reverts the displayed value to the saved memento.
      restoreFromMemento: function() {
        this.displayed = angular.copy(this.savedMemento);
      }
    };
  }
]);

// A data service that stores the current state content.
// TODO(sll): Add validation.
oppia.factory('stateContentService', [
  'statePropertyService', function(statePropertyService) {
    var child = Object.create(statePropertyService);
    child.setterMethodKey = 'saveStateContent';
    return child;
  }
]);

// A data service that stores the current list of state parameter changes.
// TODO(sll): Add validation.
oppia.factory('stateParamChangesService', [
  'statePropertyService', function(statePropertyService) {
    var child = Object.create(statePropertyService);
    child.setterMethodKey = 'saveStateParamChanges';
    return child;
  }
]);

// A data service that stores the current interaction id.
// TODO(sll): Add validation.
oppia.factory('stateInteractionIdService', [
  'statePropertyService', function(statePropertyService) {
    var child = Object.create(statePropertyService);
    child.setterMethodKey = 'saveInteractionId';
    return child;
  }
]);

// A data service that stores the current state customization args for the
// interaction. This is a dict mapping customization arg names to dicts of the
// form {value: customization_arg_value}.
// TODO(sll): Add validation.
oppia.factory('stateCustomizationArgsService', [
  'statePropertyService', function(statePropertyService) {
    var child = Object.create(statePropertyService);
    child.setterMethodKey = 'saveInteractionCustomizationArgs';
    return child;
  }
]);

// A data service that stores the current interaction hints.
oppia.factory('stateHintsService', [
  'statePropertyService', function(statePropertyService) {
    var child = Object.create(statePropertyService);
    child.setterMethodKey = 'saveHints';
    return child;
  }
]);

// A data service that stores the current interaction solution.
oppia.factory('stateSolutionService', [
  'statePropertyService', function(statePropertyService) {
    var child = Object.create(statePropertyService);
    child.setterMethodKey = 'saveSolution';
    return child;
  }
]);

// Service for computing graph data.
oppia.factory('graphDataService', [
  'explorationStatesService', 'explorationInitStateNameService',
  'ComputeGraphService',
  function(
      explorationStatesService, explorationInitStateNameService,
      ComputeGraphService) {
    var _graphData = null;

    // Returns an object which can be treated as the input to a visualization
    // for a directed graph. The returned object has the following keys:
    //   - nodes: an object whose keys are node ids (equal to node names) and
    //       whose values are node names
    //   - links: a list of objects. Each object represents a directed link
    //       between two nodes, and has keys 'source' and 'target', the values
    //       of which are the names of the corresponding nodes.
    //   - initStateName: the name of the initial state.
    //   - finalStateName: the name of the final state.
    var _recomputeGraphData = function() {
      if (!explorationInitStateNameService.savedMemento) {
        return;
      }

      var states = explorationStatesService.getStates();
      var initStateId = explorationInitStateNameService.savedMemento;
      _graphData = ComputeGraphService.compute(initStateId, states);
    };

    return {
      recompute: function() {
        _recomputeGraphData();
      },
      getGraphData: function() {
        return angular.copy(_graphData);
      }
    };
  }
]);

oppia.constant('WARNING_TYPES', {
  // These must be fixed before the exploration can be saved.
  CRITICAL: 'critical',
  // These must be fixed before publishing an exploration to the public
  // library.
  ERROR: 'error'
});

oppia.constant('STATE_ERROR_MESSAGES', {
  ADD_INTERACTION: 'Please add an interaction to this card.',
  STATE_UNREACHABLE: 'This card is unreachable.',
  UNABLE_TO_END_EXPLORATION: (
    'There\'s no way to complete the exploration starting from this card.'),
  INCORRECT_SOLUTION: (
    'The current solution does not lead to another card.')
});

// Service for displaying different types of modals depending on the type of
// response received as a result of the autosaving request.
oppia.factory('autosaveInfoModalsService', [
  '$log', '$uibModal', '$timeout', '$window',
  'ExplorationDataService', 'LocalStorageService', 
  'ChangesInHumanReadableFormService', 'UrlInterpolationService',
  function(
      $log, $uibModal, $timeout, $window,
      ExplorationDataService, LocalStorageService, 
      ChangesInHumanReadableFormService, UrlInterpolationService) {
    var _isModalOpen = false;
    var _refreshPage = function(delay) {
      $timeout(function() {
        $window.location.reload();
      }, delay);
    };

    return {
      showNonStrictValidationFailModal: function() {
        $uibModal.open({
          templateUrl: UrlInterpolationService.getDirectiveTemplateUrl(
            '/pages/exploration_editor/' +
            'save_validation_fail_modal_directive.html'),
          // Prevent modal from closing when the user clicks outside it.
          backdrop: 'static',
          controller: [
            '$scope', '$uibModalInstance', function($scope, $uibModalInstance) {
              $scope.closeAndRefresh = function() {
                $uibModalInstance.dismiss('cancel');
                _refreshPage(20);
              };
            }
          ]
        }).result.then(function() {
          _isModalOpen = false;
        }, function() {
          _isModalOpen = false;
        });

        _isModalOpen = true;
      },
      isModalOpen: function() {
        return _isModalOpen;
      },
      showVersionMismatchModal: function(lostChanges) {
        $uibModal.open({
          templateUrl: UrlInterpolationService.getDirectiveTemplateUrl(
            '/pages/exploration_editor/' +
            'save_version_mismatch_modal_directive.html'),
          // Prevent modal from closing when the user clicks outside it.
          backdrop: 'static',
          controller: ['$scope', function($scope) {
            // When the user clicks on discard changes button, signal backend
            // to discard the draft and reload the page thereafter.
            $scope.discardChanges = function() {
              ExplorationDataService.discardDraft(function() {
                _refreshPage(20);
              });
            };

            $scope.hasLostChanges = (lostChanges && lostChanges.length > 0);
            if ($scope.hasLostChanges) {
              // TODO(sll): This should also include changes to exploration
              // properties (such as the exploration title, category, etc.).
              $scope.lostChangesHtml = (
                ChangesInHumanReadableFormService.makeHumanReadable(
                  lostChanges).html());
              $log.error('Lost changes: ' + JSON.stringify(lostChanges));
            }
          }],
          windowClass: 'oppia-autosave-version-mismatch-modal'
        }).result.then(function() {
          _isModalOpen = false;
        }, function() {
          _isModalOpen = false;
        });

        _isModalOpen = true;
      },
      showLostChangesModal: function(lostChanges, explorationId) {
        $uibModal.open({
          templateUrl: UrlInterpolationService.getDirectiveTemplateUrl(
            '/pages/exploration_editor/lost_changes_modal_directive.html'),
          // Prevent modal from closing when the user clicks outside it.
          backdrop: 'static',
          controller: ['$scope', '$uibModalInstance', function(
            $scope, $uibModalInstance) {
            // When the user clicks on discard changes button, signal backend
            // to discard the draft and reload the page thereafter.
            $scope.close = function() {
              LocalStorageService.removeExplorationDraft(explorationId);
              $uibModalInstance.dismiss('cancel');
            };

            $scope.lostChangesHtml = (
              ChangesInHumanReadableFormService.makeHumanReadable(
                lostChanges).html());
            $log.error('Lost changes: ' + JSON.stringify(lostChanges));
          }],
          windowClass: 'oppia-lost-changes-modal'
        }).result.then(function() {
          _isModalOpen = false;
        }, function() {
          _isModalOpen = false;
        });

        _isModalOpen = true;
      }
    };
  }
]);<|MERGE_RESOLUTION|>--- conflicted
+++ resolved
@@ -15,251 +15,6 @@
 /**
  * @fileoverview Standalone services for the exploration editor page.
  */
-
-<<<<<<< HEAD
-// TODO(sll): Should this depend on a versioning service that keeps track of
-// the current active version? Previous versions should not be editable.
-oppia.factory('editabilityService', [function() {
-  var isEditable = false;
-  var inTutorialMode = false;
-
-  return {
-    isEditable: function() {
-      return isEditable && !inTutorialMode;
-    },
-    isEditableOutsideTutorialMode: function() {
-      return isEditable;
-    },
-    markEditable: function() {
-      isEditable = true;
-    },
-    markNotEditable: function() {
-      isEditable = false;
-    },
-    onEndTutorial: function() {
-      inTutorialMode = false;
-    },
-    onStartTutorial: function() {
-      inTutorialMode = true;
-    }
-  };
-}]);
-=======
-// A service that maintains a provisional list of changes to be committed to
-// the server.
-oppia.factory('changeListService', [
-  '$rootScope', '$log', 'AlertsService', 'ExplorationDataService',
-  'autosaveInfoModalsService',
-  function(
-      $rootScope, $log, AlertsService, ExplorationDataService,
-      autosaveInfoModalsService) {
-    // TODO(sll): Implement undo, redo functionality. Show a message on each
-    // step saying what the step is doing.
-    // TODO(sll): Allow the user to view the list of changes made so far, as
-    // well as the list of changes in the undo stack.
-
-    // Temporary buffer for changes made to the exploration.
-    var explorationChangeList = [];
-    // Stack for storing undone changes. The last element is the most recently
-    // undone change.
-    var undoneChangeStack = [];
-
-    // All these constants should correspond to those in exp_domain.py.
-    // TODO(sll): Enforce this in code.
-    var CMD_ADD_STATE = 'add_state';
-    var CMD_RENAME_STATE = 'rename_state';
-    var CMD_DELETE_STATE = 'delete_state';
-    var CMD_EDIT_STATE_PROPERTY = 'edit_state_property';
-    var CMD_EDIT_EXPLORATION_PROPERTY = 'edit_exploration_property';
-
-    var ALLOWED_EXPLORATION_BACKEND_NAMES = {
-      category: true,
-      init_state_name: true,
-      language_code: true,
-      objective: true,
-      param_changes: true,
-      param_specs: true,
-      tags: true,
-      title: true,
-      auto_tts_enabled: true,
-      correctness_feedback_enabled: true
-    };
-
-    var ALLOWED_STATE_BACKEND_NAMES = {
-      answer_groups: true,
-      confirmed_unclassified_answers: true,
-      content: true,
-      default_outcome: true,
-      hints: true,
-      param_changes: true,
-      param_specs: true,
-      solution: true,
-      state_name: true,
-      widget_customization_args: true,
-      widget_id: true
-    };
-
-    var autosaveChangeListOnChange = function(explorationChangeList) {
-      // Asynchronously send an autosave request, and check for errors in the
-      // response:
-      // If error is present -> Check for the type of error occurred
-      // (Display the corresponding modals in both cases, if not already
-      // opened):
-      // - Version Mismatch.
-      // - Non-strict Validation Fail.
-      ExplorationDataService.autosaveChangeList(
-        explorationChangeList,
-        function(response) {
-          if (!response.data.is_version_of_draft_valid) {
-            if (!autosaveInfoModalsService.isModalOpen()) {
-              autosaveInfoModalsService.showVersionMismatchModal(
-                explorationChangeList);
-            }
-          }
-        },
-        function() {
-          AlertsService.clearWarnings();
-          $log.error(
-            'nonStrictValidationFailure: ' +
-            JSON.stringify(explorationChangeList));
-          if (!autosaveInfoModalsService.isModalOpen()) {
-            autosaveInfoModalsService.showNonStrictValidationFailModal();
-          }
-        }
-      );
-    };
-
-    var addChange = function(changeDict) {
-      if ($rootScope.loadingMessage) {
-        return;
-      }
-      explorationChangeList.push(changeDict);
-      undoneChangeStack = [];
-      autosaveChangeListOnChange(explorationChangeList);
-    };
-
-    return {
-      /**
-       * Saves a change dict that represents adding a new state. It is the
-       * responsbility of the caller to check that the new state name is valid.
-       *
-       * @param {string} stateName - The name of the newly-added state
-       */
-      addState: function(stateName) {
-        addChange({
-          cmd: CMD_ADD_STATE,
-          state_name: stateName
-        });
-      },
-      /**
-       * Saves a change dict that represents deleting a new state. It is the
-       * responsbility of the caller to check that the deleted state name
-       * corresponds to an existing state.
-       *
-       * @param {string} stateName - The name of the deleted state.
-       */
-      deleteState: function(stateName) {
-        addChange({
-          cmd: CMD_DELETE_STATE,
-          state_name: stateName
-        });
-      },
-      discardAllChanges: function() {
-        explorationChangeList = [];
-        undoneChangeStack = [];
-        ExplorationDataService.discardDraft();
-      },
-      /**
-       * Saves a change dict that represents a change to an exploration
-       * property (such as its title, category, ...). It is the responsibility
-       * of the caller to check that the old and new values are not equal.
-       *
-       * @param {string} backendName - The backend name of the property
-       *   (e.g. title, category)
-       * @param {string} newValue - The new value of the property
-       * @param {string} oldValue - The previous value of the property
-       */
-      editExplorationProperty: function(backendName, newValue, oldValue) {
-        if (!ALLOWED_EXPLORATION_BACKEND_NAMES.hasOwnProperty(backendName)) {
-          AlertsService.addWarning(
-            'Invalid exploration property: ' + backendName);
-          return;
-        }
-        addChange({
-          cmd: CMD_EDIT_EXPLORATION_PROPERTY,
-          new_value: angular.copy(newValue),
-          old_value: angular.copy(oldValue),
-          property_name: backendName
-        });
-      },
-      /**
-       * Saves a change dict that represents a change to a state property. It
-       * is the responsibility of the caller to check that the old and new
-       * values are not equal.
-       *
-       * @param {string} stateName - The name of the state that is being edited
-       * @param {string} backendName - The backend name of the edited property
-       * @param {string} newValue - The new value of the property
-       * @param {string} oldValue - The previous value of the property
-       */
-      editStateProperty: function(stateName, backendName, newValue, oldValue) {
-        if (!ALLOWED_STATE_BACKEND_NAMES.hasOwnProperty(backendName)) {
-          AlertsService.addWarning('Invalid state property: ' + backendName);
-          return;
-        }
-        addChange({
-          cmd: CMD_EDIT_STATE_PROPERTY,
-          new_value: angular.copy(newValue),
-          old_value: angular.copy(oldValue),
-          property_name: backendName,
-          state_name: stateName
-        });
-      },
-      getChangeList: function() {
-        return angular.copy(explorationChangeList);
-      },
-      isExplorationLockedForEditing: function() {
-        return explorationChangeList.length > 0;
-      },
-      /**
-       * Initializes the current changeList with the one received from backend.
-       * This behavior exists only in case of an autosave.
-       *
-       * @param {object} changeList - Autosaved changeList data
-       */
-      loadAutosavedChangeList: function(changeList) {
-        explorationChangeList = changeList;
-      },
-      /**
-       * Saves a change dict that represents the renaming of a state. This
-       * is also intended to change the initial state name if necessary
-       * (that is, the latter change is implied and does not have to be
-       * recorded separately in another change dict). It is the responsibility
-       * of the caller to check that the two names are not equal.
-       *
-       * @param {string} newStateName - The new name of the state
-       * @param {string} oldStateName - The previous name of the state
-       */
-      renameState: function(newStateName, oldStateName) {
-        addChange({
-          cmd: CMD_RENAME_STATE,
-          new_state_name: newStateName,
-          old_state_name: oldStateName
-        });
-      },
-      undoLastChange: function() {
-        if (explorationChangeList.length === 0) {
-          AlertsService.addWarning('There are no changes to undo.');
-          return;
-        }
-        var lastChange = explorationChangeList.pop();
-        undoneChangeStack.push(lastChange);
-        autosaveChangeListOnChange(explorationChangeList);
-      }
-    };
-  }
-]);
->>>>>>> dfb2d7e4
 
 oppia.factory('explorationPropertyService', [
   '$rootScope', '$log', 'ChangeListService', 'AlertsService',
