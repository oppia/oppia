--- conflicted
+++ resolved
@@ -18,17 +18,11 @@
 
 oppia.controller('HistoryTab', [
   '$scope', '$http', '$rootScope', '$log',
-<<<<<<< HEAD
-  '$modal', 'ExplorationDataService',
-  'VersionTreeService', 'CompareVersionsService', 'graphDataService',
-  'oppiaDatetimeFormatter', 'UrlInterpolationService',
-=======
   '$uibModal', 'ExplorationDataService',
   'VersionTreeService', 'CompareVersionsService',
   'DateTimeFormatService', 'UrlInterpolationService',
->>>>>>> e8441408
   function(
-      $scope, $http, $rootScope, $log, 
+      $scope, $http, $rootScope, $log,
       $uibModal, ExplorationDataService,
       VersionTreeService, CompareVersionsService,
       DateTimeFormatService, UrlInterpolationService) {
