--- conflicted
+++ resolved
@@ -127,17 +127,12 @@
 
 oppia.factory('compareVersionsService', [
   '$http', '$q', 'versionsTreeService', 'explorationData',
-<<<<<<< HEAD
-  'ExplorationDiffService', 'ReadOnlyExplorationBackendApiService',
+  'ExplorationDiffService', 'StateObjectFactory', 'StatesObjectFactory',
+  'ReadOnlyExplorationBackendApiService',
   function(
       $http, $q, versionsTreeService, explorationData,
-      ExplorationDiffService, ReadOnlyExplorationBackendApiService) {
-=======
-  'ExplorationDiffService', 'StateObjectFactory', 'StatesObjectFactory',
-  function(
-      $http, $q, versionsTreeService, explorationData,
-      ExplorationDiffService, StateObjectFactory, StatesObjectFactory) {
->>>>>>> b53b0fe4
+      ExplorationDiffService, StateObjectFactory, StatesObjectFactory,
+      ReadOnlyExplorationBackendApiService) {
     /**
      * Constructs the combined list of changes needed to get from v1 to v2.
      *
@@ -205,13 +200,8 @@
           v2Data: ReadOnlyExplorationBackendApiService.loadExploration(
             explorationData.explorationId, v2)
         }).then(function(response) {
-<<<<<<< HEAD
           var v1States = response.v1Data.exploration.states;
           var v2States = response.v2Data.exploration.states;
-=======
-          var v1StatesDict = response.v1Data.data.states;
-          var v2StatesDict = response.v2Data.data.states;
->>>>>>> b53b0fe4
 
           // Track changes from v1 to LCA, and then from LCA to v2.
           var lca = versionsTreeService.findLCA(v1, v2);
