--- conflicted
+++ resolved
@@ -29,20 +29,6 @@
         '/pages/exploration_editor/editor_tab/' +
         'unresolved_answers_overview_directive.html'),
       controller: [
-<<<<<<< HEAD
-        '$scope', '$rootScope', '$uibModal', 'StateEditorService',
-        'ExplorationStatesService', 'StateRulesStatsService',
-        'ExplorationRightsService', 'StateInteractionIdService',
-        'INTERACTION_SPECS', 'EditabilityService',
-        'StateTopAnswersStatsService',
-        'SUPPORTED_HTML_RENDERINGS_FOR_INTERACTION_IDS',
-        function(
-            $scope, $rootScope, $uibModal, StateEditorService,
-            ExplorationStatesService, StateRulesStatsService,
-            ExplorationRightsService, StateInteractionIdService,
-            INTERACTION_SPECS, EditabilityService,
-            StateTopAnswersStatsService,
-=======
         '$rootScope', '$scope', '$uibModal', 'EditabilityService',
         'ExplorationRightsService', 'ExplorationStatesService',
         'StateEditorService', 'StateInteractionIdService',
@@ -53,7 +39,6 @@
             ExplorationRightsService, ExplorationStatesService,
             StateEditorService, StateInteractionIdService,
             StateTopAnswersStatsService, INTERACTION_SPECS,
->>>>>>> c8a24db6
             SUPPORTED_HTML_RENDERINGS_FOR_INTERACTION_IDS) {
           var MAXIMUM_UNRESOLVED_ANSWERS = 5;
           var MINIMUM_UNRESOLVED_ANSWER_FREQUENCY = 2;
@@ -67,30 +52,17 @@
            * @returns {boolean} - answers from this state can be rendered with
            * HTML.
            */
-<<<<<<< HEAD
-          var isStateInteractionIdHtmlRenderable = function() {
-            var state = ExplorationStatesService.getState(
-              StateEditorService.getActiveStateName());
-=======
           var isStateInteractionIdHtmlRenderable = function(stateName) {
             var state = ExplorationStatesService.getState(stateName);
->>>>>>> c8a24db6
             return (!!state &&
               SUPPORTED_HTML_RENDERINGS_FOR_INTERACTION_IDS.indexOf(
                 state.interaction.id) !== -1);
           };
 
           $scope.isUnresolvedAnswersOverviewShown = function() {
-<<<<<<< HEAD
-            return (
-              StateTopAnswersStatsService.hasStateStats(
-                StateEditorService.getActiveStateName()) &&
-              isStateInteractionIdHtmlRenderable());
-=======
             var activeStateName = StateEditorService.getActiveStateName();
             return StateTopAnswersStatsService.hasStateStats(activeStateName) &&
               isStateInteractionIdHtmlRenderable(activeStateName);
->>>>>>> c8a24db6
           };
 
           $scope.getCurrentInteractionId = function() {
@@ -122,27 +94,6 @@
                 'teach_oppia_modal_directive.html'),
               backdrop: true,
               controller: [
-<<<<<<< HEAD
-                '$scope', '$injector', '$uibModalInstance', '$http', '$filter',
-                'ExplorationHtmlFormatterService', 'TrainingModalService',
-                'StateInteractionIdService', 'StateCustomizationArgsService',
-                'ContextService', 'StateEditorService',
-                'ExplorationStatesService', 'TrainingDataService',
-                'AnswerClassificationService', 'EXPLICIT_CLASSIFICATION',
-                'UrlInterpolationService', 'TRAINING_DATA_CLASSIFICATION',
-                'AngularNameService', 'DEFAULT_OUTCOME_CLASSIFICATION',
-                'AlertsService',
-                function(
-                    $scope, $injector, $uibModalInstance, $http, $filter,
-                    ExplorationHtmlFormatterService, TrainingModalService,
-                    StateInteractionIdService, StateCustomizationArgsService,
-                    ContextService, StateEditorService,
-                    ExplorationStatesService, TrainingDataService,
-                    AnswerClassificationService, EXPLICIT_CLASSIFICATION,
-                    UrlInterpolationService, TRAINING_DATA_CLASSIFICATION,
-                    AngularNameService, DEFAULT_OUTCOME_CLASSIFICATION,
-                    AlertsService) {
-=======
                 '$filter', '$http', '$injector', '$scope', '$uibModalInstance',
                 'AlertsService', 'AngularNameService',
                 'AnswerClassificationService', 'ContextService',
@@ -162,7 +113,6 @@
                     TrainingModalService, UrlInterpolationService,
                     DEFAULT_OUTCOME_CLASSIFICATION, EXPLICIT_CLASSIFICATION,
                     TRAINING_DATA_CLASSIFICATION) {
->>>>>>> c8a24db6
                   var _explorationId = (
                     ContextService.getExplorationId());
                   var _stateName = StateEditorService.getActiveStateName();
