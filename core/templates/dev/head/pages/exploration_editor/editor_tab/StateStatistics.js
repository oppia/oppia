// Copyright 2014 The Oppia Authors. All Rights Reserved.
//
// Licensed under the Apache License, Version 2.0 (the "License");
// you may not use this file except in compliance with the License.
// You may obtain a copy of the License at
//
//      http://www.apache.org/licenses/LICENSE-2.0
//
// Unless required by applicable law or agreed to in writing, software
// distributed under the License is distributed on an "AS-IS" BASIS,
// WITHOUT WARRANTIES OR CONDITIONS OF ANY KIND, either express or implied.
// See the License for the specific language governing permissions and
// limitations under the License.

/**
 * @fileoverview Controllers for the unresolved answers section of the
 *   state editor.
 */

oppia.controller('StateStatistics', [
  '$rootScope', '$scope', '$modal', 'explorationData', 'editorContextService',
  'explorationStatesService', 'trainingDataService',
<<<<<<< HEAD
  'stateCustomizationArgsService', 'ExplorationHtmlFormatterService',
  'trainingModalService', 'INTERACTION_SPECS',
  function(
      $rootScope, $scope, $modal, explorationData, editorContextService,
      explorationStatesService, trainingDataService,
      stateCustomizationArgsService, ExplorationHtmlFormatterService,
      trainingModalService, INTERACTION_SPECS) {
=======
  'stateCustomizationArgsService', 'oppiaExplorationHtmlFormatterService',
  'TrainingModalService', 'INTERACTION_SPECS',
  function(
      $rootScope, $scope, $modal, explorationData, editorContextService,
      explorationStatesService, trainingDataService,
      stateCustomizationArgsService, oppiaExplorationHtmlFormatterService,
      TrainingModalService, INTERACTION_SPECS) {
>>>>>>> b965f99c
    $scope.isInteractionTrainable = false;

    $scope.initStateStatistics = function(data) {
      $scope.isInteractionTrainable = (
        data.interaction.id &&
        INTERACTION_SPECS[data.interaction.id].is_trainable);

      $scope.trainingDataButtonContentsList = [];

      $rootScope.$on('updatedTrainingData', function() {
        $scope.trainingDataButtonContentsList = [];

        var trainingDataAnswers = trainingDataService.getTrainingDataAnswers();
        var trainingDataFrequencies = (
          trainingDataService.getTrainingDataFrequencies());
        for (var i = 0; i < trainingDataAnswers.length; i++) {
          var answerHtml = (
            ExplorationHtmlFormatterService.getShortAnswerHtml(
              trainingDataAnswers[i], data.interaction.id,
              stateCustomizationArgsService.savedMemento));
          $scope.trainingDataButtonContentsList.push({
            answerHtml: answerHtml,
            frequency: trainingDataFrequencies[i]
          });
        }
      });
    };

    $scope.$on('refreshStateEditor', function() {
      $scope.stateName = editorContextService.getActiveStateName();
      var stateData = explorationStatesService.getState($scope.stateName);
      $scope.initStateStatistics(stateData);
    });

    $scope.openTrainUnresolvedAnswerModal = function(trainingDataIndex) {
      return TrainingModalService.openTrainUnresolvedAnswerModal(
        trainingDataService.getTrainingDataAnswers()[trainingDataIndex], true);
    };
  }
]);<|MERGE_RESOLUTION|>--- conflicted
+++ resolved
@@ -20,7 +20,6 @@
 oppia.controller('StateStatistics', [
   '$rootScope', '$scope', '$modal', 'explorationData', 'editorContextService',
   'explorationStatesService', 'trainingDataService',
-<<<<<<< HEAD
   'stateCustomizationArgsService', 'ExplorationHtmlFormatterService',
   'trainingModalService', 'INTERACTION_SPECS',
   function(
@@ -28,15 +27,6 @@
       explorationStatesService, trainingDataService,
       stateCustomizationArgsService, ExplorationHtmlFormatterService,
       trainingModalService, INTERACTION_SPECS) {
-=======
-  'stateCustomizationArgsService', 'oppiaExplorationHtmlFormatterService',
-  'TrainingModalService', 'INTERACTION_SPECS',
-  function(
-      $rootScope, $scope, $modal, explorationData, editorContextService,
-      explorationStatesService, trainingDataService,
-      stateCustomizationArgsService, oppiaExplorationHtmlFormatterService,
-      TrainingModalService, INTERACTION_SPECS) {
->>>>>>> b965f99c
     $scope.isInteractionTrainable = false;
 
     $scope.initStateStatistics = function(data) {
