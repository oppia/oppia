--- conflicted
+++ resolved
@@ -73,23 +73,15 @@
         '/pages/exploration_editor/editor_tab/' +
         'state_graph_visualization_directive.html'),
       controller: [
-<<<<<<< HEAD
-        '$scope', '$element', '$timeout', '$filter', 'StateGraphLayoutService',
-        'ExplorationWarningsService', 'MAX_NODES_PER_ROW',
-        'TranslationStatusService', 'MAX_NODE_LABEL_LENGTH',
-        function(
-            $scope, $element, $timeout, $filter, StateGraphLayoutService,
-            ExplorationWarningsService, MAX_NODES_PER_ROW,
-            TranslationStatusService, MAX_NODE_LABEL_LENGTH) {
-=======
         '$element', '$filter', '$scope', '$timeout',
         'ExplorationWarningsService', 'StateGraphLayoutService',
-        'MAX_NODES_PER_ROW', 'MAX_NODE_LABEL_LENGTH',
+        'TranslationStatusService', 'MAX_NODES_PER_ROW',
+        'MAX_NODE_LABEL_LENGTH',
         function(
             $element, $filter, $scope, $timeout,
             ExplorationWarningsService, StateGraphLayoutService,
-            MAX_NODES_PER_ROW, MAX_NODE_LABEL_LENGTH) {
->>>>>>> 5d74b041
+            TranslationStatusService, MAX_NODES_PER_ROW,
+            MAX_NODE_LABEL_LENGTH) {
           var redrawGraph = function() {
             if ($scope.graphData()) {
               $scope.graphLoaded = false;
