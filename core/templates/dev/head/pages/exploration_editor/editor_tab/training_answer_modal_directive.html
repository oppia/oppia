<div class="form-inline" style="margin-bottom: 10px;">
  <div style="margin-top: 10px;">
    <span><strong>If Oppia encounters the answer:</strong></span>
  </div>

  <div>
    <angular-html-bind html-data="answerTemplate">
    </angular-html-bind>
  </div>

  <br>

  <div>
<<<<<<< HEAD
=======
    <span><strong>it will reply with:</strong></span>
  </div>

  <div>
    <angular-html-bind html-data="answerFeedback">
    </angular-html-bind>
  </div>

  <br>

  <div>
    <span><strong>and then direct the learner to: </strong></span>
    <span>
      <angular-html-bind html-data="answerOutcomeDest">
      </angular-html-bind>
    </span>
  </div>

  <br>

  <div>
    <span><strong>Is this right?</strong></span>
  </div>

  <div>
    <button class="btn btn-default" ng-disabled="changingAnswerGroupIndex" ng-click="beginChangingAnswerGroupIndex()">No</button>
    <button class="btn btn-default" ng-disabled="changingAnswerGroupIndex" ng-click="confirmAnswerGroupIndex(classification.answerGroupIndex)">Yes</button>
  </div>

  <br>

  <div ng-if="changingAnswerGroupIndex">
>>>>>>> cc41605b
    <span><strong>Select correct feedback or type a new response:</strong></span>

    <div class="trained-feedback-selection-form-container">
      <form>
        <div class="trained-feedback-selection-container" ng-repeat="outcome in allOutcomes track by $index">
<<<<<<< HEAD
          <button class="trained-feedback-selection" ng-click="selectAnswerGroupIndex($index)" ng-class="{'trained-feedback-selected': $index == selectedAnswerGroupIndex}">
            <span ng-if="!outcome.feedback.isEmpty()" angular-html-bind="outcome.feedback.getHtml()">
            </span>
            <span ng-if="outcome.feedback.isEmpty()">
=======
          <button class="trained-feedback-selection" ng-click="confirmAnswerGroupIndex($index)">
            <angular-html-bind ng-if="outcome.feedback.length > 0" html-data="outcome.feedback.getHtml()">
            </angular-html-bind>
            <span ng-if="outcome.feedback.length == 0">
>>>>>>> cc41605b
              <em>(No feedback)</em>
            </span>

            <br>

            <span style="float: right;" ng-if="outcome.dest != getCurrentStateName()">
              → <[outcome.dest]>
            </span>
            <span style="float: right;" ng-if="outcome.dest == getCurrentStateName()">
              <em>→ (try again)</em>
            </span>
          </button>
        </div>
      </form>
    </div>

    <button class="btn btn-default" ng-if="!addingNewResponse" ng-click="beginAddingNewResponse()">New Response</button>
    <outcome-feedback-editor ng-if="addingNewResponse" outcome="classification.newOutcome">
    </outcome-feedback-editor>
    <button class="btn btn-default btn-success" ng-if="addingNewResponse" ng-click="confirmNewFeedback()">Save New Response</button>
    <button class="btn btn-default" ng-if="addingNewResponse" ng-click="cancelAddingNewResponse()">Cancel</button>
  </div>
</div><|MERGE_RESOLUTION|>--- conflicted
+++ resolved
@@ -11,57 +11,17 @@
   <br>
 
   <div>
-<<<<<<< HEAD
-=======
-    <span><strong>it will reply with:</strong></span>
-  </div>
-
-  <div>
-    <angular-html-bind html-data="answerFeedback">
-    </angular-html-bind>
-  </div>
-
-  <br>
-
-  <div>
-    <span><strong>and then direct the learner to: </strong></span>
-    <span>
-      <angular-html-bind html-data="answerOutcomeDest">
-      </angular-html-bind>
-    </span>
-  </div>
-
-  <br>
-
-  <div>
-    <span><strong>Is this right?</strong></span>
-  </div>
-
-  <div>
-    <button class="btn btn-default" ng-disabled="changingAnswerGroupIndex" ng-click="beginChangingAnswerGroupIndex()">No</button>
-    <button class="btn btn-default" ng-disabled="changingAnswerGroupIndex" ng-click="confirmAnswerGroupIndex(classification.answerGroupIndex)">Yes</button>
-  </div>
-
-  <br>
-
-  <div ng-if="changingAnswerGroupIndex">
->>>>>>> cc41605b
     <span><strong>Select correct feedback or type a new response:</strong></span>
 
     <div class="trained-feedback-selection-form-container">
       <form>
         <div class="trained-feedback-selection-container" ng-repeat="outcome in allOutcomes track by $index">
-<<<<<<< HEAD
           <button class="trained-feedback-selection" ng-click="selectAnswerGroupIndex($index)" ng-class="{'trained-feedback-selected': $index == selectedAnswerGroupIndex}">
-            <span ng-if="!outcome.feedback.isEmpty()" angular-html-bind="outcome.feedback.getHtml()">
+            <span ng-if="!outcome.feedback.isEmpty()">
+              <angular-html-bind html-data="outcome.feedback.getHtml()">
+              </angular-html-bind>
             </span>
             <span ng-if="outcome.feedback.isEmpty()">
-=======
-          <button class="trained-feedback-selection" ng-click="confirmAnswerGroupIndex($index)">
-            <angular-html-bind ng-if="outcome.feedback.length > 0" html-data="outcome.feedback.getHtml()">
-            </angular-html-bind>
-            <span ng-if="outcome.feedback.length == 0">
->>>>>>> cc41605b
               <em>(No feedback)</em>
             </span>
 
