--- conflicted
+++ resolved
@@ -1,4 +1,3 @@
-<<<<<<< HEAD
 <style>
   .test-interaction-modal .submit-answer-btn {
     text-align: right;
@@ -6,22 +5,6 @@
 </style>
 
 <div class="form-inline test-interaction-modal" style="margin-bottom: 20px;">
-=======
-<div class="form-inline" style="margin-bottom: 20px;">
-  <table class="preview-conversation-skin-card-row-container">
-    <tr class="preview-conversation-skin-card-row">
-      <td class="preview-conversation-skin-row-avatar" valign="top">
-        <img class="preview-conversation-skin-row-avatar-img" ng-src="<[userBlackImgUrl]>">
-      </td>
-      <td class="preview-conversation-skin-oppia-content">
-        <div>
-          <angular-html-bind html-data="stateContent()">
-          </angular-html-bind>
-        </div>
-      </td>
-    </tr>
-  </table>
->>>>>>> cc41605b
   <div ng-if="interactionIsInline">
     <div class="preview-conversation-skin-inline-interaction">
       <table class="preview-conversation-skin-card-row-container" style="margin-bottom: 0;">
