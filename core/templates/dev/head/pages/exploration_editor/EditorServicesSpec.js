--- conflicted
+++ resolved
@@ -800,36 +800,6 @@
     var NEW_STATE_NAME = 'new state name';
 
     beforeEach(inject(function($injector) {
-<<<<<<< HEAD
-=======
-      GLOBALS.NEW_STATE_TEMPLATE = {
-        classifier_model_id: null,
-        content: [{
-          type: 'text',
-          value: ''
-        }],
-        interaction: {
-          answer_groups: [],
-          confirmed_unclassified_answers: [],
-          customization_args: {
-            rows: {
-              value: 1
-            },
-            placeholder: {
-              value: 'Type your answer here.'
-            }
-          },
-          default_outcome: {
-            dest: '(untitled state)',
-            feedback: [],
-            param_changes: []
-          },
-          fallbacks: [],
-          id: 'TextInput'
-        },
-        param_changes: []
-      };
->>>>>>> e7db5d49
       nsts = $injector.get('newStateTemplateService');
     }));
 
@@ -844,24 +814,11 @@
             value: ''
           }],
           interaction: {
-<<<<<<< HEAD
+
             answer_groups: [],
             confirmed_unclassified_answers: [],
             customization_args: {},
             default_outcome: {
-=======
-            answerGroups: [],
-            confirmedUnclassifiedAnswers: [],
-            customizationArgs: {
-              rows: {
-                value: 1
-              },
-              placeholder: {
-                value: 'Type your answer here.'
-              }
-            },
-            defaultOutcome: {
->>>>>>> e7db5d49
               dest: NEW_STATE_NAME,
               feedback: [],
               param_changes: []
