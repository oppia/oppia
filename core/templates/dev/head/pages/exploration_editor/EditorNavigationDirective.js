// Copyright 2016 The Oppia Authors. All Rights Reserved.
//
// Licensed under the Apache License, Version 2.0 (the "License");
// you may not use this file except in compliance with the License.
// You may obtain a copy of the License at
//
//      http://www.apache.org/licenses/LICENSE-2.0
//
// Unless required by applicable law or agreed to in writing, software
// distributed under the License is distributed on an "AS-IS" BASIS,
// WITHOUT WARRANTIES OR CONDITIONS OF ANY KIND, either express or implied.
// See the License for the specific language governing permissions and
// limitations under the License.

/**
 * @fileoverview Directive for showing Editor Navigation
 * in editor.
 */

oppia.directive('editorNavigation', [
  'UrlInterpolationService', function(UrlInterpolationService) {
    return {
      restrict: 'E',
      templateUrl: UrlInterpolationService.getDirectiveTemplateUrl(
        '/pages/exploration_editor/editor_navigation_directive.html'),
      controller: [
        '$scope', '$rootScope', '$timeout', '$uibModal', 'ContextService',
        'ExplorationRightsService', 'ExplorationWarningsService',
        'RouterService', 'StateEditorTutorialFirstTimeService',
<<<<<<< HEAD
        'SiteAnalyticsService', 'ThreadDataService',
        'WindowDimensionsService', 'StateTranslationTutorialFirstTimeService',

=======
        'SiteAnalyticsService', 'ThreadDataService', 'UserService',
        'WindowDimensionsService',
>>>>>>> a7f2ae8f
        function(
            $scope, $rootScope, $timeout, $uibModal, ContextService,
            ExplorationRightsService, ExplorationWarningsService,
            RouterService, StateEditorTutorialFirstTimeService,
<<<<<<< HEAD
            SiteAnalyticsService, ThreadDataService,
            WindowDimensionsService, StateTranslationTutorialFirstTimeService) {
=======
            SiteAnalyticsService, ThreadDataService, UserService,
            WindowDimensionsService) {
>>>>>>> a7f2ae8f
          $scope.popoverControlObject = {
            postTutorialHelpPopoverIsShown: false
          };
          $scope.isLargeScreen = (WindowDimensionsService.getWidth() >= 1024);

          $scope.$on('openPostTutorialHelpPopover', function() {
            if ($scope.isLargeScreen) {
              $scope.popoverControlObject.postTutorialHelpPopoverIsShown = true;
              $timeout(function() {
                $scope.popoverControlObject
                  .postTutorialHelpPopoverIsShown = false;
              }, 4000);
            } else {
              $scope.popoverControlObject
                .postTutorialHelpPopoverIsShown = false;
            }
          });

          $scope.userIsLoggedIn = null;
          UserService.getUserInfoAsync().then(function(userInfo) {
            $scope.userIsLoggedIn = userInfo.isLoggedIn();
          });

          $scope.showUserHelpModal = function() {
            var explorationId = ContextService.getExplorationId();
            SiteAnalyticsService.registerClickHelpButtonEvent(explorationId);
            var modalInstance = $uibModal.open({
              templateUrl: UrlInterpolationService.getDirectiveTemplateUrl(
                '/pages/exploration_editor/' +
                'help_modal_directive.html'),
              backdrop: true,
              controller: [
                '$scope', '$uibModalInstance',
                'SiteAnalyticsService', 'ContextService',
                function(
                    $scope, $uibModalInstance,
                    SiteAnalyticsService, ContextService) {
                  var explorationId = (
                    ContextService.getExplorationId());

                  $scope.beginTutorial = function() {
                    SiteAnalyticsService
                      .registerOpenTutorialFromHelpCenterEvent(
                        explorationId);
                    $uibModalInstance.close('editor');
                  };

                  $scope.beginTranslateTutorial = function() {
                    SiteAnalyticsService
                      .registerOpenTutorialFromHelpCenterEvent(
                        explorationId);
                    $uibModalInstance.close('translation');
                  };

                  $scope.goToHelpCenter = function() {
                    SiteAnalyticsService.registerVisitHelpCenterEvent(
                      explorationId);
                    $uibModalInstance.dismiss('cancel');
                  };
                }
              ],
              windowClass: 'oppia-help-modal'
            });

            modalInstance.result.then(function(mode) {
              if (mode === 'editor') {
                $rootScope.$broadcast('openEditorTutorial');
              } else if (mode === 'translation') {
                $rootScope.$broadcast('openTranslationTutorial');
              }
            }, function() {
              StateEditorTutorialFirstTimeService.markTutorialFinished();
              StateTranslationTutorialFirstTimeService.markTutorialFinished();
            });
          };

          $scope.countWarnings = ExplorationWarningsService.countWarnings;
          $scope.getWarnings = ExplorationWarningsService.getWarnings;
          $scope.hasCriticalWarnings = (
            ExplorationWarningsService.hasCriticalWarnings);

          $scope.ExplorationRightsService = ExplorationRightsService;
          $scope.getTabStatuses = RouterService.getTabStatuses;
          $scope.selectMainTab = RouterService.navigateToMainTab;
          $scope.selectTranslationTab = RouterService.navigateToTranslationTab;
          $scope.selectPreviewTab = RouterService.navigateToPreviewTab;
          $scope.selectSettingsTab = RouterService.navigateToSettingsTab;
          $scope.selectStatsTab = RouterService.navigateToStatsTab;
          $scope.selectHistoryTab = RouterService.navigateToHistoryTab;
          $scope.selectFeedbackTab = RouterService.navigateToFeedbackTab;
          $scope.getOpenThreadsCount = ThreadDataService.getOpenThreadsCount;

          WindowDimensionsService.registerOnResizeHook(function() {
            $scope.isLargeScreen = (WindowDimensionsService.getWidth() >= 1024);
          });
        }
      ]
    };
  }]);<|MERGE_RESOLUTION|>--- conflicted
+++ resolved
@@ -27,25 +27,15 @@
         '$scope', '$rootScope', '$timeout', '$uibModal', 'ContextService',
         'ExplorationRightsService', 'ExplorationWarningsService',
         'RouterService', 'StateEditorTutorialFirstTimeService',
-<<<<<<< HEAD
-        'SiteAnalyticsService', 'ThreadDataService',
+        'SiteAnalyticsService', 'ThreadDataService', 'UserService',
         'WindowDimensionsService', 'StateTranslationTutorialFirstTimeService',
-
-=======
-        'SiteAnalyticsService', 'ThreadDataService', 'UserService',
-        'WindowDimensionsService',
->>>>>>> a7f2ae8f
         function(
             $scope, $rootScope, $timeout, $uibModal, ContextService,
             ExplorationRightsService, ExplorationWarningsService,
             RouterService, StateEditorTutorialFirstTimeService,
-<<<<<<< HEAD
-            SiteAnalyticsService, ThreadDataService,
-            WindowDimensionsService, StateTranslationTutorialFirstTimeService) {
-=======
             SiteAnalyticsService, ThreadDataService, UserService,
-            WindowDimensionsService) {
->>>>>>> a7f2ae8f
+            WindowDimensionsService,
+            StateTranslationTutorialFirstTimeService) {
           $scope.popoverControlObject = {
             postTutorialHelpPopoverIsShown: false
           };
