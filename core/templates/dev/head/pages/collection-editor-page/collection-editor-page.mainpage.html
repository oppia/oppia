<!DOCTYPE html>
<html ng-app="oppia" lang="<[currentLang]>" ng-controller="Base" itemscope itemtype="http://schema.org/Organization">
  <head>
    @require('../../base_components/header.html', {"title": "Oppia"})
    <script>
      var GLOBALS = {
        collectionId: JSON.parse('{{collection_id|js_string}}'),
        TAG_REGEX: JSON.parse('{{TAG_REGEX|js_string}}'),
        INTERACTION_SPECS: JSON.parse('{{INTERACTION_SPECS|js_string}}')
      }
    </script>
  </head>
  <body>
    <base-content>
      <navbar-breadcrumb>
        <collection-editor-navbar-breadcrumb>
        </collection-editor-navbar-breadcrumb>
      </navbar-breadcrumb>

<<<<<<< HEAD
      <nav-options>
        <collection-editor-navbar>
        </collection-editor-navbar>
      </nav-options>
=======
{% block header_js %}
  {{ super() }}
  <script type="text/javascript">
    GLOBALS.collectionId = JSON.parse('{{collection_id|js_string}}');
    GLOBALS.INTERACTION_SPECS = JSON.parse('{{INTERACTION_SPECS|js_string}}');
  </script>
{% endblock header_js %}
>>>>>>> a5cacf62

      <content>
        <collection-editor-page></collection-editor-page>
      </content>

      <page-footer></page-footer>
    </base-content>
    @require('../footer_js_libs.html')
  </body>
</html><|MERGE_RESOLUTION|>--- conflicted
+++ resolved
@@ -5,7 +5,6 @@
     <script>
       var GLOBALS = {
         collectionId: JSON.parse('{{collection_id|js_string}}'),
-        TAG_REGEX: JSON.parse('{{TAG_REGEX|js_string}}'),
         INTERACTION_SPECS: JSON.parse('{{INTERACTION_SPECS|js_string}}')
       }
     </script>
@@ -17,20 +16,10 @@
         </collection-editor-navbar-breadcrumb>
       </navbar-breadcrumb>
 
-<<<<<<< HEAD
       <nav-options>
         <collection-editor-navbar>
         </collection-editor-navbar>
       </nav-options>
-=======
-{% block header_js %}
-  {{ super() }}
-  <script type="text/javascript">
-    GLOBALS.collectionId = JSON.parse('{{collection_id|js_string}}');
-    GLOBALS.INTERACTION_SPECS = JSON.parse('{{INTERACTION_SPECS|js_string}}');
-  </script>
-{% endblock header_js %}
->>>>>>> a5cacf62
 
       <content>
         <collection-editor-page></collection-editor-page>
