--- conflicted
+++ resolved
@@ -17,7 +17,7 @@
         background: #eeeeee no-repeat center center fixed;
         background-size: cover;
       }
-      .oppia-exploration-list-table {
+      .oppia-collection-path-section {
         background: #fff;
         border-radius: 2px;
         box-shadow: 0 2px 4px rgba(0, 0, 0, 0.14), 0 2px 4px rgba(0, 0, 0, 0.23);
@@ -78,17 +78,16 @@
   <div ng-controller="CollectionPlayer">
     <background-banner></background-banner>
     <div ng-if="collection" class="oppia-collection-player-tiles-container">
-      <h1 ng-if="!collectionPlaythrough.hasFinishedCollection()" class="oppia-page-heading">
+      <h2 ng-if="!collectionPlaythrough.hasFinishedCollection()" class="oppia-page-heading">
         <span ng-if="!collectionPlaythrough.hasStartedCollection()" class="oppia-collection-player-title-font">Begin <[collection.getTitle()]>:</span>
         <span ng-if="collectionPlaythrough.hasStartedCollection()">Continue <[collection.getTitle()]>:</span>
-      </h1>
-      <h1 ng-if="collectionPlaythrough.hasFinishedCollection()" class="oppia-page-heading">
+      </h2>
+      <h2 ng-if="collectionPlaythrough.hasFinishedCollection()" class="oppia-page-heading">
         <span>You have finished the collection! Feel free to replay any explorations below.</span>
-      </h1>
+      </h2>
 
-      <div ng-if="collection" class="oppia-exploration-list-table">
+      <div ng-if="collection" class="oppia-collection-path-section">
 
-<<<<<<< HEAD
         <svg width="500px" height="<[svgHeight + 'px']>" xmlns="http://www.w3.org/2000/svg">
           <path fill="none"
                 stroke="#10301D"
@@ -153,37 +152,6 @@
         </svg>
 
         <div ng-if="collection" class="oppia-card-preview-panel hidden-sm hidden-xs">
-=======
-        <table class="oppia-dashboard-table">
-          <tr>
-            <th>
-              <p>Exploration</p>
-            </th>
-            <th class="hidden-md hidden-sm hidden-xs">
-              <p>Objective</p>
-            </th>
-          </tr>
-          <tr ng-repeat="node in collection.getCollectionNodes()"
-              class="exploration-list-item">
-            <td class="oppia-exploration-list-table-item">
-              <a ng-href="/explore/<[node.getExplorationId()]>"
-                 ng-mouseover="updateExplorationPreview(node.getExplorationId())"
-                 ng-mouseleave="togglePreviewCard()"
-                 class="oppia-dashboard-list-summary">
-                <[node.getExplorationSummaryObject().title]>
-              </a>
-            </td>
-            <td class="hidden-md hidden-sm hidden-xs oppia-exploration-list-table-item">
-              <p>
-                <[node.getCapitalizedObjective()]>
-              </p>
-            </td>
-          </tr>
-        </table>
-
-
-        <div ng-if="collection" class="oppia-card-preview-panel hidden-xs">
->>>>>>> 258645c1
 
           <md-card class="oppia-activity-summary-tile md-default-theme">
             <div class="title-section" style="background-color: <[collectionSummary.thumbnail_bg_color]>; z-index: 1;">
