<<<<<<< HEAD
<!--[if lt IE 9]>
  <script src="//ajax.googleapis.com/ajax/libs/jquery/1.9.1/jquery.min.js"></script>
<![endif]-->
<!--[if gte IE 9]><!-->
<!-- jquery.js, angular.js and jquery-ui.js are removed from bundled js because they need to be at the header. Including
bundled js at the header will block rendering.-->
<script src="/third_party/static/jquery-2.1.1/jquery.min.js">
</script>
<!--<![endif]-->
<script src="/third_party/static/jqueryui-1.10.3/jquery-ui.min.js">
</script>
<script src="/third_party/static/angularjs-1.4.7/angular.min.js"></script>
=======
<!-- jquery.js, angular.js and jquery-ui.js are removed from bundled js because
they need to be at the header. Including bundled js at the header will block
rendering.-->
<script src="/third_party/static/jquery-3.0.0/jquery.min.js"></script>
<script src="/third_party/static/jqueryui-1.10.3/jquery-ui.min.js"></script>
<script src="/third_party/static/angularjs-1.5.8/angular.min.js"></script>
>>>>>>> 12eb680e
<script src="/third_party/static/jquery-ui-touch-punch-0.3.1/jquery.ui.touch-punch-improved.js"></script>
<!-- See http://docs.mathjax.org/en/latest/start.html#mathjax-cdn -->
<script type="text/x-mathjax-config">
  MathJax.Hub.Config({
    CommonHTML: { linebreaks: { automatic: true } },
    'HTML-CSS': { linebreaks: { automatic: true } },
          SVG: { linebreaks: { automatic: true } }
  });
</script>
<script type="text/x-mathjax-config">
  MathJax.Hub.Config({
    skipStartupTypeset: true,
    messageStyle: 'none',
    'HTML-CSS': {
      showMathMenu: false
    }
  });
  MathJax.Hub.Configured();
</script>
<script src="/third_party/static/MathJax-2.6.0/MathJax.js?config=TeX-AMS-MML_HTMLorMML"></script><|MERGE_RESOLUTION|>--- conflicted
+++ resolved
@@ -1,33 +1,11 @@
-<<<<<<< HEAD
-<!--[if lt IE 9]>
-  <script src="//ajax.googleapis.com/ajax/libs/jquery/1.9.1/jquery.min.js"></script>
-<![endif]-->
-<!--[if gte IE 9]><!-->
-<!-- jquery.js, angular.js and jquery-ui.js are removed from bundled js because they need to be at the header. Including
-bundled js at the header will block rendering.-->
-<script src="/third_party/static/jquery-2.1.1/jquery.min.js">
-</script>
-<!--<![endif]-->
-<script src="/third_party/static/jqueryui-1.10.3/jquery-ui.min.js">
-</script>
-<script src="/third_party/static/angularjs-1.4.7/angular.min.js"></script>
-=======
 <!-- jquery.js, angular.js and jquery-ui.js are removed from bundled js because
 they need to be at the header. Including bundled js at the header will block
 rendering.-->
 <script src="/third_party/static/jquery-3.0.0/jquery.min.js"></script>
 <script src="/third_party/static/jqueryui-1.10.3/jquery-ui.min.js"></script>
 <script src="/third_party/static/angularjs-1.5.8/angular.min.js"></script>
->>>>>>> 12eb680e
 <script src="/third_party/static/jquery-ui-touch-punch-0.3.1/jquery.ui.touch-punch-improved.js"></script>
 <!-- See http://docs.mathjax.org/en/latest/start.html#mathjax-cdn -->
-<script type="text/x-mathjax-config">
-  MathJax.Hub.Config({
-    CommonHTML: { linebreaks: { automatic: true } },
-    'HTML-CSS': { linebreaks: { automatic: true } },
-          SVG: { linebreaks: { automatic: true } }
-  });
-</script>
 <script type="text/x-mathjax-config">
   MathJax.Hub.Config({
     skipStartupTypeset: true,
