--- conflicted
+++ resolved
@@ -25,7 +25,6 @@
 
     <div class="story-notes">
       <div class="oppia-editor-card-body">
-<<<<<<< HEAD
         <label class="form-heading">Notes</label>
         <div ng-if="!notesEditorIsShown" style="padding-top: 0.5em; padding-bottom: 1em;">
           <div ng-class="oppia-editable-section"
@@ -62,17 +61,6 @@
             <div style="clear: both;"></div>
           </div>
         </div>
-=======
-        <schema-based-editor schema="NOTES_SCHEMA"
-                             local-value="editableNotes">
-        </schema-based-editor>
-        <button type="button"
-                class="btn btn-success save-button"
-                ng-disabled="!editableNotes || (editableNotes === story.getNotes())"
-                ng-click="updateNotes(editableNotes)">
-          Save
-        </button>
->>>>>>> eec074f2
       </div>
     </div>
     <div class="story-nodes-title">
