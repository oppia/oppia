--- conflicted
+++ resolved
@@ -52,59 +52,6 @@
             PageTitleService, StoryPlaythroughObjectFactory,
             StoryViewerBackendApiService, UrlService, FATAL_ERROR_CODES) {
           var ctrl = this;
-<<<<<<< HEAD
-          ctrl.checkMobileView = function() {
-            return ($window.innerWidth < 500);
-          };
-          ctrl.$onInit = function() {
-            ctrl.storyIsLoaded = false;
-            $rootScope.loadingMessage = 'Loading';
-            var storyId = UrlService.getStoryIdFromViewerUrl();
-            StoryViewerBackendApiService.fetchStoryData(storyId).then(
-              function(storyDataDict) {
-                ctrl.storyIsLoaded = true;
-                ctrl.storyPlaythroughObject =
-                  StoryPlaythroughObjectFactory.createFromBackendDict(
-                    storyDataDict);
-                PageTitleService.setPageTitle(
-                  storyDataDict.story_title + ' - Oppia');
-                ctrl.storyTitle = storyDataDict.story_title;
-                ctrl.storyDescription = storyDataDict.story_description;
-                $rootScope.loadingMessage = '';
-              },
-              function(errorResponse) {
-                if (FATAL_ERROR_CODES.indexOf(errorResponse.status) !== -1) {
-                  AlertsService.addWarning('Failed to get dashboard data');
-                }
-              }
-            );
-          };
-=======
-
-          ctrl.storyIsLoaded = false;
-          $rootScope.loadingMessage = 'Loading';
-          var storyId = UrlService.getStoryIdFromViewerUrl();
-          StoryViewerBackendApiService.fetchStoryData(storyId).then(
-            function(storyDataDict) {
-              ctrl.storyIsLoaded = true;
-              ctrl.storyPlaythroughObject =
-                StoryPlaythroughObjectFactory.createFromBackendDict(
-                  storyDataDict);
-              PageTitleService.setPageTitle(
-                storyDataDict.story_title + ' - Oppia');
-              ctrl.storyTitle = storyDataDict.story_title;
-              ctrl.storyDescription = storyDataDict.story_description;
-              $rootScope.loadingMessage = '';
-              ctrl.generatePathParameters();
-            },
-            function(errorResponse) {
-              if (FATAL_ERROR_CODES.indexOf(errorResponse.status) !== -1) {
-                AlertsService.addWarning('Failed to get dashboard data');
-              }
-            }
-          );
-
-          ctrl.explorationCardIsShown = false;
           ctrl.getStaticImageUrl = function(imagePath) {
             return UrlInterpolationService.getStaticImageUrl(imagePath);
           };
@@ -115,22 +62,6 @@
             }
             return ctrl.storyPlaythroughObject.getStoryNodeCount() > 0;
           };
-          // The pathIconParameters is an array containing the co-ordinates,
-          // background color and icon url for the icons generated on the path.
-          ctrl.pathIconParameters = [];
-          ctrl.activeHighlightedIconIndex = -1;
-          ctrl.MIN_HEIGHT_FOR_PATH_SVG_PX = 220;
-          ctrl.ODD_SVG_HEIGHT_OFFSET_PX = 150;
-          ctrl.EVEN_SVG_HEIGHT_OFFSET_PX = 280;
-          ctrl.ICON_Y_INITIAL_PX = 35;
-          ctrl.ICON_Y_INCREMENT_PX = 110;
-          ctrl.ICON_X_MIDDLE_PX = 225;
-          ctrl.ICON_X_LEFT_PX = 55;
-          ctrl.ICON_X_RIGHT_PX = 410;
-          ctrl.svgHeight = ctrl.MIN_HEIGHT_FOR_PATH_SVG_PX;
-          ctrl.nextExplorationId = null;
-
-          $anchorScroll.yOffset = -80;
 
           ctrl.isSummaryTileVisible = function(storyNode) {
             if (!storyNode) {
@@ -305,13 +236,55 @@
             $evt.stopPropagation();
           };
 
-          // Touching anywhere outside the mobile preview should hide it.
-          document.addEventListener('touchstart', function() {
-            if (ctrl.explorationCardIsShown === true) {
-              ctrl.explorationCardIsShown = false;
-            }
-          });
->>>>>>> c5607309
+          ctrl.$onInit = function() {
+            ctrl.storyIsLoaded = false;
+            $rootScope.loadingMessage = 'Loading';
+            var storyId = UrlService.getStoryIdFromViewerUrl();
+            StoryViewerBackendApiService.fetchStoryData(storyId).then(
+              function(storyDataDict) {
+                ctrl.storyIsLoaded = true;
+                ctrl.storyPlaythroughObject =
+                  StoryPlaythroughObjectFactory.createFromBackendDict(
+                    storyDataDict);
+                PageTitleService.setPageTitle(
+                  storyDataDict.story_title + ' - Oppia');
+                ctrl.storyTitle = storyDataDict.story_title;
+                ctrl.storyDescription = storyDataDict.story_description;
+                $rootScope.loadingMessage = '';
+                ctrl.generatePathParameters();
+              },
+              function(errorResponse) {
+                if (FATAL_ERROR_CODES.indexOf(errorResponse.status) !== -1) {
+                  AlertsService.addWarning('Failed to get dashboard data');
+                }
+              }
+            );
+
+            ctrl.explorationCardIsShown = false;
+            // The pathIconParameters is an array containing the co-ordinates,
+            // background color and icon url for the icons generated on the
+            // path.
+            ctrl.pathIconParameters = [];
+            ctrl.activeHighlightedIconIndex = -1;
+            ctrl.MIN_HEIGHT_FOR_PATH_SVG_PX = 220;
+            ctrl.ODD_SVG_HEIGHT_OFFSET_PX = 150;
+            ctrl.EVEN_SVG_HEIGHT_OFFSET_PX = 280;
+            ctrl.ICON_Y_INITIAL_PX = 35;
+            ctrl.ICON_Y_INCREMENT_PX = 110;
+            ctrl.ICON_X_MIDDLE_PX = 225;
+            ctrl.ICON_X_LEFT_PX = 55;
+            ctrl.ICON_X_RIGHT_PX = 410;
+            ctrl.svgHeight = ctrl.MIN_HEIGHT_FOR_PATH_SVG_PX;
+            ctrl.nextExplorationId = null;
+
+            $anchorScroll.yOffset = -80;
+            // Touching anywhere outside the mobile preview should hide it.
+            document.addEventListener('touchstart', function() {
+              if (ctrl.explorationCardIsShown === true) {
+                ctrl.explorationCardIsShown = false;
+              }
+            });
+          };
         }
       ]
     };
