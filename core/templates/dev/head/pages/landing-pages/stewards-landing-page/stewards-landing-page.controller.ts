--- conflicted
+++ resolved
@@ -24,12 +24,7 @@
 require('services/contextual/WindowDimensionsService.ts');
 
 angular.module('oppia').directive('stewardsLandingPage', [
-<<<<<<< HEAD
-  'UrlInterpolationService', function(
-      UrlInterpolationService) {
-=======
   'UrlInterpolationService', function(UrlInterpolationService) {
->>>>>>> 9a93810d
     return {
       restrict: 'E',
       scope: {},
