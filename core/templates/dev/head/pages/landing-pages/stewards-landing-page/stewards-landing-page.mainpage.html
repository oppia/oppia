<<<<<<< HEAD
<!DOCTYPE html>
<html ng-app="oppia" lang="<[currentLang]>" ng-controller="Base" itemscope itemtype="http://schema.org/Organization">
  <head>
    @require('../../../base_components/header.html', {"title": "Getting Started with Oppia"})
  </head>
  <body>
    <base-content>
      <content>
        <div ng-controller="Stewards">
          <div class="oppia-stewards-landing-section" style="background-color: #afd2eb">
            <div class="oppia-stewards-landing-section-inner">
              <div class="container-fluid">
                <div class="row">
                  <div class="col-sm-6 col-sm-push-6" style="height: auto; z-index: 20;">
                    <img ng-src="<[getStaticImageUrl('/general/partner.png')]>" class="oppia-stewards-landing-image">
                  </div>
                  <div class="col-sm-6 col-sm-pull-6" style="z-index: 20">
                    <div class="oppia-stewards-landing-top-section">
                      <h1 class="oppia-stewards-landing-h1">Get involved.</h1>
                      <h2 class="oppia-stewards-landing-h2" style="padding-right: 15px;">Support from educators, NGOs and student volunteers makes Oppia possible. Help increase student access to Oppia.</h2>
                      <div>
                        <span ng-repeat="buttonDefinition in buttonDefinitions track by $index">
                          <button class="btn oppia-stewards-button" ng-class="{'oppia-stewards-button-primary': $index === 0, 'oppia-stewards-button-secondary': $index > 0}" ng-click="onClickButton(buttonDefinition)"><[buttonDefinition.text]></button>
                        </span>
                      </div>
                    </div>
                  </div>
                </div>
              </div>
              <div class="oppia-stewards-landing-background-icon-row-container">
                <div class="oppia-stewards-landing-background-icon-row" style="margin-top: 20px">
                  <img ng-src="<[getStaticSubjectImageUrl('Humor')]>" class="oppia-stewards-landing-background-icon" alt="">
                  <img ng-src="<[getStaticSubjectImageUrl('Combinatorics')]>" class="oppia-stewards-landing-background-icon" alt="">
                  <img ng-src="<[getStaticSubjectImageUrl('Cooking')]>" class="oppia-stewards-landing-background-icon" alt="">
                  <img ng-src="<[getStaticSubjectImageUrl('Government')]>" class="oppia-stewards-landing-background-icon" alt="">
                  <img ng-src="<[getStaticSubjectImageUrl('Architecture')]>" class="oppia-stewards-landing-background-icon" alt="">
                  <img ng-src="<[getStaticSubjectImageUrl('History')]>" class="oppia-stewards-landing-background-icon" alt="">
                  <img ng-src="<[getStaticSubjectImageUrl('Microbiology')]>" class="oppia-stewards-landing-background-icon" alt="">
                  <img ng-src="<[getStaticSubjectImageUrl('Engineering')]>" class="oppia-stewards-landing-background-icon" alt="">

                  <img ng-src="<[getStaticSubjectImageUrl('Algorithms')]>" class="oppia-stewards-landing-background-icon" alt="">
                  <img ng-src="<[getStaticSubjectImageUrl('Economics')]>" class="oppia-stewards-landing-background-icon" alt="">
                  <img ng-src="<[getStaticSubjectImageUrl('Computing')]>" class="oppia-stewards-landing-background-icon" alt="">
                  <img ng-src="<[getStaticSubjectImageUrl('Reading')]>" class="oppia-stewards-landing-background-icon" alt="">
                  <img ng-src="<[getStaticSubjectImageUrl('Art')]>" class="oppia-stewards-landing-background-icon" alt="">
                  <img ng-src="<[getStaticSubjectImageUrl('Creativity')]>" class="oppia-stewards-landing-background-icon" alt="">
                  <img ng-src="<[getStaticSubjectImageUrl('Physics')]>" class="oppia-stewards-landing-background-icon" alt="">
                  <img ng-src="<[getStaticSubjectImageUrl('Language')]>" class="oppia-stewards-landing-background-icon" alt="">
                  <img ng-src="<[getStaticSubjectImageUrl('Arithmetic')]>" class="oppia-stewards-landing-background-icon" alt="">
                  <img ng-src="<[getStaticSubjectImageUrl('Chess')]>" class="oppia-stewards-landing-background-icon" alt="">
                  <img ng-src="<[getStaticSubjectImageUrl('Astronomy')]>" class="oppia-stewards-landing-background-icon" alt="">

                  <img ng-src="<[getStaticSubjectImageUrl('Religion')]>" class="oppia-stewards-landing-background-icon" alt="">
                  <img ng-src="<[getStaticSubjectImageUrl('Mathematics')]>" class="oppia-stewards-landing-background-icon" alt="">
                  <img ng-src="<[getStaticSubjectImageUrl('Philosophy')]>" class="oppia-stewards-landing-background-icon" alt="">
                  <img ng-src="<[getStaticSubjectImageUrl('Humor')]>" class="oppia-stewards-landing-background-icon" alt="">
                  <img ng-src="<[getStaticSubjectImageUrl('Combinatorics')]>" class="oppia-stewards-landing-background-icon" alt="">
                  <img ng-src="<[getStaticSubjectImageUrl('Cooking')]>" class="oppia-stewards-landing-background-icon" alt="">
                  <img ng-src="<[getStaticSubjectImageUrl('Government')]>" class="oppia-stewards-landing-background-icon" alt="">
                  <img ng-src="<[getStaticSubjectImageUrl('Architecture')]>" class="oppia-stewards-landing-background-icon" alt="">
                </div>

                <div class="oppia-stewards-landing-background-icon-row">
                  <img ng-src="<[getStaticSubjectImageUrl('Genetics')]>" class="oppia-stewards-landing-background-icon" alt="">
                  <img ng-src="<[getStaticSubjectImageUrl('Space')]>" class="oppia-stewards-landing-background-icon" alt="">
                  <img ng-src="<[getStaticSubjectImageUrl('Algebra')]>" class="oppia-stewards-landing-background-icon" alt="">
                  <img ng-src="<[getStaticSubjectImageUrl('Music')]>" class="oppia-stewards-landing-background-icon" alt="">
                  <img ng-src="<[getStaticSubjectImageUrl('Chemistry')]>" class="oppia-stewards-landing-background-icon" alt="">
                  <img ng-src="<[getStaticSubjectImageUrl('Poetry')]>" class="oppia-stewards-landing-background-icon" alt="">
                  <img ng-src="<[getStaticSubjectImageUrl('Puzzles')]>" class="oppia-stewards-landing-background-icon" alt="">
                  <img ng-src="<[getStaticSubjectImageUrl('Calculus')]>" class="oppia-stewards-landing-background-icon" alt="">

                  <img ng-src="<[getStaticSubjectImageUrl('Business')]>" class="oppia-stewards-landing-background-icon" alt="">
                  <img ng-src="<[getStaticSubjectImageUrl('Geography')]>" class="oppia-stewards-landing-background-icon" alt="">
                  <img ng-src="<[getStaticSubjectImageUrl('Biology')]>" class="oppia-stewards-landing-background-icon" alt="">
                  <img ng-src="<[getStaticSubjectImageUrl('Genetics')]>" class="oppia-stewards-landing-background-icon" alt="">
                  <img ng-src="<[getStaticSubjectImageUrl('Space')]>" class="oppia-stewards-landing-background-icon" alt="">
                  <img ng-src="<[getStaticSubjectImageUrl('Algebra')]>" class="oppia-stewards-landing-background-icon" alt="">
                  <img ng-src="<[getStaticSubjectImageUrl('Music')]>" class="oppia-stewards-landing-background-icon" alt="">
                  <img ng-src="<[getStaticSubjectImageUrl('Chemistry')]>" class="oppia-stewards-landing-background-icon" alt="">
                  <img ng-src="<[getStaticSubjectImageUrl('Poetry')]>" class="oppia-stewards-landing-background-icon" alt="">
                  <img ng-src="<[getStaticSubjectImageUrl('Puzzles')]>" class="oppia-stewards-landing-background-icon" alt="">
                  <img ng-src="<[getStaticSubjectImageUrl('Calculus')]>" class="oppia-stewards-landing-background-icon" alt="">

                  <img ng-src="<[getStaticSubjectImageUrl('Business')]>" class="oppia-stewards-landing-background-icon" alt="">
                  <img ng-src="<[getStaticSubjectImageUrl('Geography')]>" class="oppia-stewards-landing-background-icon" alt="">
                  <img ng-src="<[getStaticSubjectImageUrl('Biology')]>" class="oppia-stewards-landing-background-icon" alt="">
                  <img ng-src="<[getStaticSubjectImageUrl('Genetics')]>" class="oppia-stewards-landing-background-icon" alt="">
                  <img ng-src="<[getStaticSubjectImageUrl('Space')]>" class="oppia-stewards-landing-background-icon" alt="">
                  <img ng-src="<[getStaticSubjectImageUrl('Algebra')]>" class="oppia-stewards-landing-background-icon" alt="">
                  <img ng-src="<[getStaticSubjectImageUrl('Music')]>" class="oppia-stewards-landing-background-icon" alt="">
                  <img ng-src="<[getStaticSubjectImageUrl('Chemistry')]>" class="oppia-stewards-landing-background-icon" alt="">
                </div>

                <div class="oppia-stewards-landing-background-icon-row">
                  <img ng-src="<[getStaticSubjectImageUrl('Economics')]>" class="oppia-stewards-landing-background-icon" alt="">
                  <img ng-src="<[getStaticSubjectImageUrl('Algorithms')]>" class="oppia-stewards-landing-background-icon" alt="">
                  <img ng-src="<[getStaticSubjectImageUrl('Creativity')]>" class="oppia-stewards-landing-background-icon" alt="">
                  <img ng-src="<[getStaticSubjectImageUrl('Astronomy')]>" class="oppia-stewards-landing-background-icon" alt="">
                  <img ng-src="<[getStaticSubjectImageUrl('Chess')]>" class="oppia-stewards-landing-background-icon" alt="">
                  <img ng-src="<[getStaticSubjectImageUrl('Arithmetic')]>" class="oppia-stewards-landing-background-icon" alt="">
                  <img ng-src="<[getStaticSubjectImageUrl('Language')]>" class="oppia-stewards-landing-background-icon" alt="">
                  <img ng-src="<[getStaticSubjectImageUrl('Physics')]>" class="oppia-stewards-landing-background-icon" alt="">

                  <img ng-src="<[getStaticSubjectImageUrl('Combinatorics')]>" class="oppia-stewards-landing-background-icon" alt="">
                  <img ng-src="<[getStaticSubjectImageUrl('Humor')]>" class="oppia-stewards-landing-background-icon" alt="">
                  <img ng-src="<[getStaticSubjectImageUrl('Philosophy')]>" class="oppia-stewards-landing-background-icon" alt="">
                  <img ng-src="<[getStaticSubjectImageUrl('Mathematics')]>" class="oppia-stewards-landing-background-icon" alt="">
                  <img ng-src="<[getStaticSubjectImageUrl('Religion')]>" class="oppia-stewards-landing-background-icon" alt="">
                  <img ng-src="<[getStaticSubjectImageUrl('Cooking')]>" class="oppia-stewards-landing-background-icon" alt="">
                  <img ng-src="<[getStaticSubjectImageUrl('Engineering')]>" class="oppia-stewards-landing-background-icon" alt="">
                  <img ng-src="<[getStaticSubjectImageUrl('Microbiology')]>" class="oppia-stewards-landing-background-icon" alt="">
                  <img ng-src="<[getStaticSubjectImageUrl('History')]>" class="oppia-stewards-landing-background-icon" alt="">
                  <img ng-src="<[getStaticSubjectImageUrl('Architecture')]>" class="oppia-stewards-landing-background-icon" alt="">
                  <img ng-src="<[getStaticSubjectImageUrl('Government')]>" class="oppia-stewards-landing-background-icon" alt="">

                  <img ng-src="<[getStaticSubjectImageUrl('Art')]>" class="oppia-stewards-landing-background-icon" alt="">
                  <img ng-src="<[getStaticSubjectImageUrl('Reading')]>" class="oppia-stewards-landing-background-icon" alt="">
                  <img ng-src="<[getStaticSubjectImageUrl('Computing')]>" class="oppia-stewards-landing-background-icon" alt="">
                  <img ng-src="<[getStaticSubjectImageUrl('Economics')]>" class="oppia-stewards-landing-background-icon" alt="">
                  <img ng-src="<[getStaticSubjectImageUrl('Algorithms')]>" class="oppia-stewards-landing-background-icon" alt="">
                  <img ng-src="<[getStaticSubjectImageUrl('Creativity')]>" class="oppia-stewards-landing-background-icon" alt="">
                  <img ng-src="<[getStaticSubjectImageUrl('Astronomy')]>" class="oppia-stewards-landing-background-icon" alt="">
                  <img ng-src="<[getStaticSubjectImageUrl('Chess')]>" class="oppia-stewards-landing-background-icon" alt="">
                </div>
              </div>
            </div>
          </div>

          <div class="oppia-stewards-landing-section" style="background-color: #e8e7e3; max-width: 90%; padding-bottom: 50px;">
            <section style="padding: 30px;">
              <!--A container to make a grid with a fixed column-->
              <main class="row" style="display: flex;">
                <div class="column oppia-stewards-sidebar" ng-if="!windowIsNarrow">
                  <ul class="primary">
                    <li ng-class="{active: isActiveTab(TAB_NAME_PARENTS)}"><a ng-click="setActiveTabName(TAB_NAME_PARENTS)">Parents</a></li>
                    <li ng-class="{active: isActiveTab(TAB_NAME_TEACHERS)}"><a ng-click="setActiveTabName(TAB_NAME_TEACHERS)">Teachers</a></li>
                    <li ng-class="{active: isActiveTab(TAB_NAME_NONPROFITS)}"><a ng-click="setActiveTabName(TAB_NAME_NONPROFITS)">NGOs</a></li>
                    <li ng-class="{active: isActiveTab(TAB_NAME_VOLUNTEERS)}"><a ng-click="setActiveTabName(TAB_NAME_VOLUNTEERS)">Volunteers</a></li>
                  </ul>
                </div>

                <div class="column tab-content view-content oppia-stewards-main-content" autoscroll="true">
                  <div ng-if="windowIsNarrow">
                    <strong>I AM A ...</strong>
                    <div uib-dropdown class="oppia-stewards-dropdown">
                      <button uib-dropdown-toggle class="btn btn-default selection" type="button" aria-expanded="false" data-toggle="dropdown">
                        <[getActiveTabNameInSingularForm()]>
                        <span class="caret"></span>
                      </button>
                      <ul uib-dropdown-menu style="width: inherit;">
                        <li><a ng-click="setActiveTabName(TAB_NAME_PARENTS)">Parent</a></li>
                        <li><a ng-click="setActiveTabName(TAB_NAME_TEACHERS)">Teacher</a></li>
                        <li><a ng-click="setActiveTabName(TAB_NAME_NONPROFITS)">Nonprofit</a></li>
                        <li><a ng-click="setActiveTabName(TAB_NAME_VOLUNTEERS)">Volunteer</a></li>
                      </ul>
                    </div>
                  </div>

                  <div ng-if="activeTabName === TAB_NAME_PARENTS">
                    <h2>Help your child learn with our free, engaging lessons</h2>
                    <p>
                      Oppia is a digital library of academic lessons that teaches
                      students the skills they'll need to succeed in life, both
                      academically and beyond.
                    </p>

                    <p>
                      Our guided and interactive lessons empower your child to learn
                      independently. Or, if you prefer to work together, our content
                      allows you to guide their learning even if you aren’t an expert
                      on a given subject.
                    </p>

                    <p>
                      Oppia is 100% free and does not contain advertisements or
                      monetization. Everything at Oppia is built by a community of
                      professionals and volunteers who believe that a quality
                      education is an essential right. We are always testing and
                      refining our approach to create the best possible learning
                      experience for your child.
                    </p>

                    <p>
                      Browse our lessons to learn more about what Oppia has to offer.
                      If you want to join our community, offer feedback, or have a say
                      in how our lessons our built, we would welcome your feedback.
                      Time to get busy learning!
                    </p>
                  </div>

                  <div ng-if="activeTabName === TAB_NAME_TEACHERS">
                    <h2>
                      Oppia's free, personalized lessons are a great way to support student learning
                    </h2>

                    <p>
                      Every student learns in a unique way at their own pace. As a
                      teacher, even in the best circumstances, it can be difficult to
                      cater to every student's unique needs. Oppia's engaging,
                      story-driven lessons are a great tool to support student
                      learning.
                    </p>

                    <p>
                      Oppia's personalized feedback and engaging storytelling can
                      assist students who require additional help outside of the
                      classroom. Or, Oppia can be used inside your classroom,
                      allowing every student to work at their own pace and giving
                      you the opportunity to provide additional support to those that
                      need a helping hand.
                    </p>

                    <p>
                      Our approach to creating lessons has been tested in controlled
                      trials and shown to result in significant learning gains. We
                      have designed our content to be relatable, interesting, and
                      scaffolded in a way that builds on earlier conceptual
                      understanding.
                    </p>

                    <p>
                      And, best of all, as a volunteer-led non-profit, our lessons
                      are <strong>100% free to use</strong> and contain no
                      advertising or monetization strategies.
                    </p>

                    <p>
                      We welcome you to join our community, support the project by
                      spreading the message to other educators, request lessons
                      needed by your students, or create new lessons for others.
                    </p>
                  </div>

                  <div ng-if="activeTabName === TAB_NAME_NONPROFITS">
                    <h2>
                      Let's work together to make compelling educational
                      content available to everyone
                    </h2>
                    <p>
                      Oppia is a rapidly-growing, all volunteer non-profit dedicated
                      to making engaging educational lessons available to students
                      from every walk of life.
                    </p>

                    <p>
                      Oppia’s free and effective digital library of lessons is being
                      built with an emphasis on scalability and accessibility. Our
                      lesson builder allows content creators to provide intelligent,
                      personalized feedback to students based on their responses.
                      This means even large groups of students can receive the
                      attention and support of a private tutor without actually
                      needing close supervision. Lessons are continuously translated
                      into new languages and available on low-bandwidth mobile
                      devices to reach students in underserved communities around the
                      world.
                    </p>

                    <p>
                      In controlled trials, Oppia has been shown to result in
                      significant learning gains in communities that lack access to
                      effective learning environments. (Learn about one such study
                      <a href="https://docs.google.com/presentation/d/1zjdomWP4MKSDgT0whixNn8TbXeUNhrNUt6h_mlSH2GI/edit" target="_blank" rel="noopener">here</a>.)
                    </p>

                    <p>
                      At Oppia, we believe that quality education is a fundamental
                      right. Our mission is to provide every student the tools they
                      need to achieve basic literacy and numeracy while developing a
                      lifelong love for learning. That's why we're building a
                      complete, no-fuss digital classroom capable of teaching
                      thousands and thousands of students at once. It’s no small
                      task, but with the help of partners who share our vision, it's
                      one we are confident can be achieved.
                    </p>

                    <p>
                      We invite you to contact us to learn more about our
                      organization, inquire about partnerships, or arrange a pilot
                      study.
                    </p>
                  </div>

                  <div ng-if="activeTabName === TAB_NAME_VOLUNTEERS">
                    <h2>
                      Help improve access to high-quality education for students
                      around the world
                    </h2>
                    <p>
                      Oppia is a volunteer-led nonprofit, which means that our
                      mission depends entirely on the efforts of people who want to
                      make a difference in the lives of underserved students. Our
                      organization is made up of people from all over the world --
                      from the United States to India to Cameroon and many places in
                      between -- who work together to improve access to quality
                      educational content.
                    </p>

                    <p>
                      Not only is volunteering a great way to make a positive impact
                      on the world, it is a great opportunity to learn, to advance
                      your skills, and to work with a dedicated team of fellow
                      volunteers. Committed volunteers are given leadership roles
                      within the organization, which is a great way to get experience
                      in that role.
                    </p>

                    <p>
                      All sorts of skillsets are needed to make Oppia grow. Visit our
                      volunteer page at OppiaFoundation.org to learn more about
                      joining our team.
                    </p>
                  </div>

                  <div class="oppia-stewards-main-content-buttons">
                    <span ng-repeat="buttonDefinition in buttonDefinitions track by $index">
                      <button class="btn oppia-stewards-button" ng-class="{'oppia-stewards-button-primary': $index === 0, 'oppia-stewards-button-secondary': $index > 0}" ng-click="onClickButton(buttonDefinition)"><[buttonDefinition.text]></button>
                    </span>
                  </div>
                </div>
              </main>
            </section>
          </div>
        </div>
      </content>
    </base-content>

    <style>
      .oppia-stewards-landing-background-icon-row-container {
        position: absolute;
        top: 50px;
      }
      .oppia-stewards-sidebar {
        float: left;
        margin-right: 80px;
        max-width: 240px;
        padding-top: 20px;
        width: 200px;
      }
      .oppia-stewards-sidebar ul {
        margin: 0;
        padding: 0;
      }
      .oppia-stewards-sidebar li {
        display: flex;
        font-family: "Capriola", "Roboto", Arial, sans-serif;
        list-style: none;
        line-height: 20px;
        padding-left: 20px;
        position: relative;
        width: 200px;
      }
      .oppia-stewards-sidebar li.active {
        background-color: #c65c26;
        color: #222222;
        /* Disables the link completely instead of just cursor: default; */
        font-weight: 600;
        pointer-events: none;
        text-decoration: none;
      }
      .oppia-stewards-sidebar li.active:after {
        border: 12px solid transparent;
        border-left: 12px solid #c65c26;
        content: "";
        height: 0;
        left: 100%;
        position: absolute;
        top: 18px;
        width: 0;
      }
      .oppia-stewards-sidebar li a {
        color: black;
        display: table;
        flex: 1;
        height: 16px;
        padding: 20px;
        vertical-align: middle;
      }
      .oppia-stewards-sidebar li.active a {
        color: white;
      }
      .oppia-stewards-sidebar li a:hover,
      .oppia-stewards-sidebar li a:focus {
        text-decoration: none
      }

      .oppia-stewards-dropdown {
        margin-bottom: 50px;
        margin-top: 12px;
        position: relative;
        width: 80%;
      }
      .oppia-stewards-dropdown .caret {
        bottom: 0;
        color: black;
        margin: auto;
        position: absolute;
        right: 5px;
        top: 0;
      }
      .oppia-stewards-dropdown .selection {
        padding: 12px 20px 12px 18px;
        position: relative;
        text-align: left;
        text-decoration: none;
        width: inherit;
      }

      .oppia-stewards-landing-section {
        height: auto;
        margin-left: auto;
        margin-right: auto;
        position: relative;
      }
      .oppia-stewards-landing-image {
        max-height: 500px;
        max-width: 100%;
        position: relative;
        width: 60%;
        z-index: 20;
      }
      .oppia-stewards-landing-h1 {
        font-size: 3.5vw;
        line-height: 5vw;
        margin: 0;
        text-align: left;
        top: 160px;
      }
      .oppia-stewards-landing-section-inner {
        height: auto;
        margin-left: auto;
        margin-right: auto;
        padding-bottom: 6%;
        padding-top: 6%;
        position: relative;
      }
      .oppia-stewards-landing-h2 {
        font-size: 1.95vmax;
        line-height: 1.6em;
        margin-top: 5%;
        margin-bottom: 30px;
        position: relative;
        text-align: left;
        z-index: 20;
      }
      .oppia-stewards-landing-h1, .oppia-stewards-landing-h2 {
        color: #005c5e;
        font-family: "Capriola", "Roboto", Arial, sans-serif;
      }
      .oppia-stewards-landing-section .tab-content p {
        margin-bottom: 20px;
        margin-top: 20px;
      }

      .oppia-stewards-button {
        border-radius: 0;
        font-family: "Capriola", "Roboto", Arial, sans-serif;
        font-size: 20px;
        height: 56px;
        margin-bottom: 20px;
        position: relative;
        text-align: center;
        text-transform: uppercase;
        z-index: 20;
      }
      .oppia-stewards-button-primary {
        background-color: #015c53;
        color: #fff;
        left: 0;
        margin-right: 15px;
      }
      .oppia-stewards-button-secondary {
        background-color: transparent;
        border: 4px solid #265a53;
        box-sizing: border-box;
        color: #265a53;
        margin-right: 15px;
      }
      .oppia-stewards-button-primary:hover,
      .oppia-stewards-button-primary:focus,
      .oppia-stewards-button-primary:active {
        background-color: #05beb2;
        color: #fff;
      }
      .oppia-stewards-button-secondary:hover,
      .oppia-stewards-button-secondary:focus,
      .oppia-stewards-button-secondary:active {
        border-color: #05beb2;
        color: #05beb2;
      }
      .oppia-stewards-main-content {
        float: left;
        height: 500px;
        margin-left: 20px;
      }
      .oppia-stewards-main-content-buttons {
        display: block;
        margin: 40px auto 0;
        text-align: center;
      }
      .oppia-stewards-landing-top-section {
        margin-left: 60px;
      }
      .oppia-stewards-landing-background-icon-row {
        margin-top: 0;
        margin-bottom: 0;
        margin-left: -webkit-calc((100vw - 2700px) / 2);
        margin-left: -moz-calc((100vw - 2700px) / 2);
        margin-left: -o-calc((100vw - 2700px) / 2);
        margin-left: calc((100vw - 2700px) / 2);
        margin-right: -webkit-calc((100vw - 2700px) / 2);
        margin-right: -moz-calc((100vw - 2700px) / 2);
        margin-right: -o-calc((100vw - 2700px) / 2);
        margin-right: calc((100vw - 2700px) / 2);
        opacity: 0.4;
        position: relative;
        text-align: center;
        width: 2700px;
      }
      .oppia-stewards-landing-background-icon {
        margin: -1px;
        max-width: 96px;
        width: 10%;
      }

      /* Note: This should be kept in sync with the CSS media query on
          stewards-landing-page.mainpage.html.
      */
      @media screen and (max-width: 890px) {
        .oppia-stewards-landing-background-icon-row-container {
          max-width: 100vw;
          overflow: hidden;
          margin-left: -54px;
        }
        .oppia-stewards-landing-section-inner,
        .oppia-stewards-landing-section {
          height: auto;
        }
        .oppia-stewards-landing-section-inner {
          margin-left: 54px;
        }
        .oppia-stewards-landing-h1 {
          font-size: 1.6em;
          line-height: 1.6em;
          margin-right: 20%;
          padding-left: 0;
          padding-right: 0;
          padding-top: 40px;
          width: 80%;
        }
        .oppia-stewards-landing-h2 {
          font-size: 1em;
          width: 80%;
        }
        .oppia-stewards-landing-top-section {
          margin-left: auto;
        }
        .oppia-stewards-button {
          /* This font size is used in oppia.css for the button in splash page in
              mobile view. */
          font-size: 3.6vw;
          margin-bottom: 30px;
          width: auto;
        }
        .oppia-stewards-main-content {
          width: 90%;
        }
      }
      @media screen and (max-width: 320px) {
        .oppia-stewards-button {
          /* This font size is used in oppia.css for the button in splash page in
              mobile view. */
          font-size: 3.6vw;
        }
        .oppia-stewards-landing-h1 {
          white-space: normal;
        }
      }
    </style>

    @require('../../footer_js_libs.html')
  </body>
</html>
=======
{% extends 'dist/base.html' %}

{% block maintitle %}
  Getting Started with Oppia
{% endblock maintitle %}

{% block content %}
  <stewards-landing-page></stewards-landing-page>
{% endblock %}

{% block footer_js %}
  {{ super() }}
  <!-- This code is used for inserting webpack bundles
     https://github.com/jantimon/html-webpack-plugin#writing-your-own-templates -->
  <% for (var chunk in htmlWebpackPlugin.files.js) { %>
    <% if (webpackConfig.mode == 'production') { %>
      <script src="/build/templates/head/dist/<%= htmlWebpackPlugin.files.js[chunk] %>"></script>
    <% } else { %>
      <script src="/dist/<%= htmlWebpackPlugin.files.js[chunk] %>"></script>
    <% } %>
  <% } %>
{% endblock footer_js %}
>>>>>>> b9b161ce
<|MERGE_RESOLUTION|>--- conflicted
+++ resolved
@@ -1,4 +1,3 @@
-<<<<<<< HEAD
 <!DOCTYPE html>
 <html ng-app="oppia" lang="<[currentLang]>" ng-controller="Base" itemscope itemtype="http://schema.org/Organization">
   <head>
@@ -7,323 +6,9 @@
   <body>
     <base-content>
       <content>
-        <div ng-controller="Stewards">
-          <div class="oppia-stewards-landing-section" style="background-color: #afd2eb">
-            <div class="oppia-stewards-landing-section-inner">
-              <div class="container-fluid">
-                <div class="row">
-                  <div class="col-sm-6 col-sm-push-6" style="height: auto; z-index: 20;">
-                    <img ng-src="<[getStaticImageUrl('/general/partner.png')]>" class="oppia-stewards-landing-image">
-                  </div>
-                  <div class="col-sm-6 col-sm-pull-6" style="z-index: 20">
-                    <div class="oppia-stewards-landing-top-section">
-                      <h1 class="oppia-stewards-landing-h1">Get involved.</h1>
-                      <h2 class="oppia-stewards-landing-h2" style="padding-right: 15px;">Support from educators, NGOs and student volunteers makes Oppia possible. Help increase student access to Oppia.</h2>
-                      <div>
-                        <span ng-repeat="buttonDefinition in buttonDefinitions track by $index">
-                          <button class="btn oppia-stewards-button" ng-class="{'oppia-stewards-button-primary': $index === 0, 'oppia-stewards-button-secondary': $index > 0}" ng-click="onClickButton(buttonDefinition)"><[buttonDefinition.text]></button>
-                        </span>
-                      </div>
-                    </div>
-                  </div>
-                </div>
-              </div>
-              <div class="oppia-stewards-landing-background-icon-row-container">
-                <div class="oppia-stewards-landing-background-icon-row" style="margin-top: 20px">
-                  <img ng-src="<[getStaticSubjectImageUrl('Humor')]>" class="oppia-stewards-landing-background-icon" alt="">
-                  <img ng-src="<[getStaticSubjectImageUrl('Combinatorics')]>" class="oppia-stewards-landing-background-icon" alt="">
-                  <img ng-src="<[getStaticSubjectImageUrl('Cooking')]>" class="oppia-stewards-landing-background-icon" alt="">
-                  <img ng-src="<[getStaticSubjectImageUrl('Government')]>" class="oppia-stewards-landing-background-icon" alt="">
-                  <img ng-src="<[getStaticSubjectImageUrl('Architecture')]>" class="oppia-stewards-landing-background-icon" alt="">
-                  <img ng-src="<[getStaticSubjectImageUrl('History')]>" class="oppia-stewards-landing-background-icon" alt="">
-                  <img ng-src="<[getStaticSubjectImageUrl('Microbiology')]>" class="oppia-stewards-landing-background-icon" alt="">
-                  <img ng-src="<[getStaticSubjectImageUrl('Engineering')]>" class="oppia-stewards-landing-background-icon" alt="">
-
-                  <img ng-src="<[getStaticSubjectImageUrl('Algorithms')]>" class="oppia-stewards-landing-background-icon" alt="">
-                  <img ng-src="<[getStaticSubjectImageUrl('Economics')]>" class="oppia-stewards-landing-background-icon" alt="">
-                  <img ng-src="<[getStaticSubjectImageUrl('Computing')]>" class="oppia-stewards-landing-background-icon" alt="">
-                  <img ng-src="<[getStaticSubjectImageUrl('Reading')]>" class="oppia-stewards-landing-background-icon" alt="">
-                  <img ng-src="<[getStaticSubjectImageUrl('Art')]>" class="oppia-stewards-landing-background-icon" alt="">
-                  <img ng-src="<[getStaticSubjectImageUrl('Creativity')]>" class="oppia-stewards-landing-background-icon" alt="">
-                  <img ng-src="<[getStaticSubjectImageUrl('Physics')]>" class="oppia-stewards-landing-background-icon" alt="">
-                  <img ng-src="<[getStaticSubjectImageUrl('Language')]>" class="oppia-stewards-landing-background-icon" alt="">
-                  <img ng-src="<[getStaticSubjectImageUrl('Arithmetic')]>" class="oppia-stewards-landing-background-icon" alt="">
-                  <img ng-src="<[getStaticSubjectImageUrl('Chess')]>" class="oppia-stewards-landing-background-icon" alt="">
-                  <img ng-src="<[getStaticSubjectImageUrl('Astronomy')]>" class="oppia-stewards-landing-background-icon" alt="">
-
-                  <img ng-src="<[getStaticSubjectImageUrl('Religion')]>" class="oppia-stewards-landing-background-icon" alt="">
-                  <img ng-src="<[getStaticSubjectImageUrl('Mathematics')]>" class="oppia-stewards-landing-background-icon" alt="">
-                  <img ng-src="<[getStaticSubjectImageUrl('Philosophy')]>" class="oppia-stewards-landing-background-icon" alt="">
-                  <img ng-src="<[getStaticSubjectImageUrl('Humor')]>" class="oppia-stewards-landing-background-icon" alt="">
-                  <img ng-src="<[getStaticSubjectImageUrl('Combinatorics')]>" class="oppia-stewards-landing-background-icon" alt="">
-                  <img ng-src="<[getStaticSubjectImageUrl('Cooking')]>" class="oppia-stewards-landing-background-icon" alt="">
-                  <img ng-src="<[getStaticSubjectImageUrl('Government')]>" class="oppia-stewards-landing-background-icon" alt="">
-                  <img ng-src="<[getStaticSubjectImageUrl('Architecture')]>" class="oppia-stewards-landing-background-icon" alt="">
-                </div>
-
-                <div class="oppia-stewards-landing-background-icon-row">
-                  <img ng-src="<[getStaticSubjectImageUrl('Genetics')]>" class="oppia-stewards-landing-background-icon" alt="">
-                  <img ng-src="<[getStaticSubjectImageUrl('Space')]>" class="oppia-stewards-landing-background-icon" alt="">
-                  <img ng-src="<[getStaticSubjectImageUrl('Algebra')]>" class="oppia-stewards-landing-background-icon" alt="">
-                  <img ng-src="<[getStaticSubjectImageUrl('Music')]>" class="oppia-stewards-landing-background-icon" alt="">
-                  <img ng-src="<[getStaticSubjectImageUrl('Chemistry')]>" class="oppia-stewards-landing-background-icon" alt="">
-                  <img ng-src="<[getStaticSubjectImageUrl('Poetry')]>" class="oppia-stewards-landing-background-icon" alt="">
-                  <img ng-src="<[getStaticSubjectImageUrl('Puzzles')]>" class="oppia-stewards-landing-background-icon" alt="">
-                  <img ng-src="<[getStaticSubjectImageUrl('Calculus')]>" class="oppia-stewards-landing-background-icon" alt="">
-
-                  <img ng-src="<[getStaticSubjectImageUrl('Business')]>" class="oppia-stewards-landing-background-icon" alt="">
-                  <img ng-src="<[getStaticSubjectImageUrl('Geography')]>" class="oppia-stewards-landing-background-icon" alt="">
-                  <img ng-src="<[getStaticSubjectImageUrl('Biology')]>" class="oppia-stewards-landing-background-icon" alt="">
-                  <img ng-src="<[getStaticSubjectImageUrl('Genetics')]>" class="oppia-stewards-landing-background-icon" alt="">
-                  <img ng-src="<[getStaticSubjectImageUrl('Space')]>" class="oppia-stewards-landing-background-icon" alt="">
-                  <img ng-src="<[getStaticSubjectImageUrl('Algebra')]>" class="oppia-stewards-landing-background-icon" alt="">
-                  <img ng-src="<[getStaticSubjectImageUrl('Music')]>" class="oppia-stewards-landing-background-icon" alt="">
-                  <img ng-src="<[getStaticSubjectImageUrl('Chemistry')]>" class="oppia-stewards-landing-background-icon" alt="">
-                  <img ng-src="<[getStaticSubjectImageUrl('Poetry')]>" class="oppia-stewards-landing-background-icon" alt="">
-                  <img ng-src="<[getStaticSubjectImageUrl('Puzzles')]>" class="oppia-stewards-landing-background-icon" alt="">
-                  <img ng-src="<[getStaticSubjectImageUrl('Calculus')]>" class="oppia-stewards-landing-background-icon" alt="">
-
-                  <img ng-src="<[getStaticSubjectImageUrl('Business')]>" class="oppia-stewards-landing-background-icon" alt="">
-                  <img ng-src="<[getStaticSubjectImageUrl('Geography')]>" class="oppia-stewards-landing-background-icon" alt="">
-                  <img ng-src="<[getStaticSubjectImageUrl('Biology')]>" class="oppia-stewards-landing-background-icon" alt="">
-                  <img ng-src="<[getStaticSubjectImageUrl('Genetics')]>" class="oppia-stewards-landing-background-icon" alt="">
-                  <img ng-src="<[getStaticSubjectImageUrl('Space')]>" class="oppia-stewards-landing-background-icon" alt="">
-                  <img ng-src="<[getStaticSubjectImageUrl('Algebra')]>" class="oppia-stewards-landing-background-icon" alt="">
-                  <img ng-src="<[getStaticSubjectImageUrl('Music')]>" class="oppia-stewards-landing-background-icon" alt="">
-                  <img ng-src="<[getStaticSubjectImageUrl('Chemistry')]>" class="oppia-stewards-landing-background-icon" alt="">
-                </div>
-
-                <div class="oppia-stewards-landing-background-icon-row">
-                  <img ng-src="<[getStaticSubjectImageUrl('Economics')]>" class="oppia-stewards-landing-background-icon" alt="">
-                  <img ng-src="<[getStaticSubjectImageUrl('Algorithms')]>" class="oppia-stewards-landing-background-icon" alt="">
-                  <img ng-src="<[getStaticSubjectImageUrl('Creativity')]>" class="oppia-stewards-landing-background-icon" alt="">
-                  <img ng-src="<[getStaticSubjectImageUrl('Astronomy')]>" class="oppia-stewards-landing-background-icon" alt="">
-                  <img ng-src="<[getStaticSubjectImageUrl('Chess')]>" class="oppia-stewards-landing-background-icon" alt="">
-                  <img ng-src="<[getStaticSubjectImageUrl('Arithmetic')]>" class="oppia-stewards-landing-background-icon" alt="">
-                  <img ng-src="<[getStaticSubjectImageUrl('Language')]>" class="oppia-stewards-landing-background-icon" alt="">
-                  <img ng-src="<[getStaticSubjectImageUrl('Physics')]>" class="oppia-stewards-landing-background-icon" alt="">
-
-                  <img ng-src="<[getStaticSubjectImageUrl('Combinatorics')]>" class="oppia-stewards-landing-background-icon" alt="">
-                  <img ng-src="<[getStaticSubjectImageUrl('Humor')]>" class="oppia-stewards-landing-background-icon" alt="">
-                  <img ng-src="<[getStaticSubjectImageUrl('Philosophy')]>" class="oppia-stewards-landing-background-icon" alt="">
-                  <img ng-src="<[getStaticSubjectImageUrl('Mathematics')]>" class="oppia-stewards-landing-background-icon" alt="">
-                  <img ng-src="<[getStaticSubjectImageUrl('Religion')]>" class="oppia-stewards-landing-background-icon" alt="">
-                  <img ng-src="<[getStaticSubjectImageUrl('Cooking')]>" class="oppia-stewards-landing-background-icon" alt="">
-                  <img ng-src="<[getStaticSubjectImageUrl('Engineering')]>" class="oppia-stewards-landing-background-icon" alt="">
-                  <img ng-src="<[getStaticSubjectImageUrl('Microbiology')]>" class="oppia-stewards-landing-background-icon" alt="">
-                  <img ng-src="<[getStaticSubjectImageUrl('History')]>" class="oppia-stewards-landing-background-icon" alt="">
-                  <img ng-src="<[getStaticSubjectImageUrl('Architecture')]>" class="oppia-stewards-landing-background-icon" alt="">
-                  <img ng-src="<[getStaticSubjectImageUrl('Government')]>" class="oppia-stewards-landing-background-icon" alt="">
-
-                  <img ng-src="<[getStaticSubjectImageUrl('Art')]>" class="oppia-stewards-landing-background-icon" alt="">
-                  <img ng-src="<[getStaticSubjectImageUrl('Reading')]>" class="oppia-stewards-landing-background-icon" alt="">
-                  <img ng-src="<[getStaticSubjectImageUrl('Computing')]>" class="oppia-stewards-landing-background-icon" alt="">
-                  <img ng-src="<[getStaticSubjectImageUrl('Economics')]>" class="oppia-stewards-landing-background-icon" alt="">
-                  <img ng-src="<[getStaticSubjectImageUrl('Algorithms')]>" class="oppia-stewards-landing-background-icon" alt="">
-                  <img ng-src="<[getStaticSubjectImageUrl('Creativity')]>" class="oppia-stewards-landing-background-icon" alt="">
-                  <img ng-src="<[getStaticSubjectImageUrl('Astronomy')]>" class="oppia-stewards-landing-background-icon" alt="">
-                  <img ng-src="<[getStaticSubjectImageUrl('Chess')]>" class="oppia-stewards-landing-background-icon" alt="">
-                </div>
-              </div>
-            </div>
-          </div>
-
-          <div class="oppia-stewards-landing-section" style="background-color: #e8e7e3; max-width: 90%; padding-bottom: 50px;">
-            <section style="padding: 30px;">
-              <!--A container to make a grid with a fixed column-->
-              <main class="row" style="display: flex;">
-                <div class="column oppia-stewards-sidebar" ng-if="!windowIsNarrow">
-                  <ul class="primary">
-                    <li ng-class="{active: isActiveTab(TAB_NAME_PARENTS)}"><a ng-click="setActiveTabName(TAB_NAME_PARENTS)">Parents</a></li>
-                    <li ng-class="{active: isActiveTab(TAB_NAME_TEACHERS)}"><a ng-click="setActiveTabName(TAB_NAME_TEACHERS)">Teachers</a></li>
-                    <li ng-class="{active: isActiveTab(TAB_NAME_NONPROFITS)}"><a ng-click="setActiveTabName(TAB_NAME_NONPROFITS)">NGOs</a></li>
-                    <li ng-class="{active: isActiveTab(TAB_NAME_VOLUNTEERS)}"><a ng-click="setActiveTabName(TAB_NAME_VOLUNTEERS)">Volunteers</a></li>
-                  </ul>
-                </div>
-
-                <div class="column tab-content view-content oppia-stewards-main-content" autoscroll="true">
-                  <div ng-if="windowIsNarrow">
-                    <strong>I AM A ...</strong>
-                    <div uib-dropdown class="oppia-stewards-dropdown">
-                      <button uib-dropdown-toggle class="btn btn-default selection" type="button" aria-expanded="false" data-toggle="dropdown">
-                        <[getActiveTabNameInSingularForm()]>
-                        <span class="caret"></span>
-                      </button>
-                      <ul uib-dropdown-menu style="width: inherit;">
-                        <li><a ng-click="setActiveTabName(TAB_NAME_PARENTS)">Parent</a></li>
-                        <li><a ng-click="setActiveTabName(TAB_NAME_TEACHERS)">Teacher</a></li>
-                        <li><a ng-click="setActiveTabName(TAB_NAME_NONPROFITS)">Nonprofit</a></li>
-                        <li><a ng-click="setActiveTabName(TAB_NAME_VOLUNTEERS)">Volunteer</a></li>
-                      </ul>
-                    </div>
-                  </div>
-
-                  <div ng-if="activeTabName === TAB_NAME_PARENTS">
-                    <h2>Help your child learn with our free, engaging lessons</h2>
-                    <p>
-                      Oppia is a digital library of academic lessons that teaches
-                      students the skills they'll need to succeed in life, both
-                      academically and beyond.
-                    </p>
-
-                    <p>
-                      Our guided and interactive lessons empower your child to learn
-                      independently. Or, if you prefer to work together, our content
-                      allows you to guide their learning even if you aren’t an expert
-                      on a given subject.
-                    </p>
-
-                    <p>
-                      Oppia is 100% free and does not contain advertisements or
-                      monetization. Everything at Oppia is built by a community of
-                      professionals and volunteers who believe that a quality
-                      education is an essential right. We are always testing and
-                      refining our approach to create the best possible learning
-                      experience for your child.
-                    </p>
-
-                    <p>
-                      Browse our lessons to learn more about what Oppia has to offer.
-                      If you want to join our community, offer feedback, or have a say
-                      in how our lessons our built, we would welcome your feedback.
-                      Time to get busy learning!
-                    </p>
-                  </div>
-
-                  <div ng-if="activeTabName === TAB_NAME_TEACHERS">
-                    <h2>
-                      Oppia's free, personalized lessons are a great way to support student learning
-                    </h2>
-
-                    <p>
-                      Every student learns in a unique way at their own pace. As a
-                      teacher, even in the best circumstances, it can be difficult to
-                      cater to every student's unique needs. Oppia's engaging,
-                      story-driven lessons are a great tool to support student
-                      learning.
-                    </p>
-
-                    <p>
-                      Oppia's personalized feedback and engaging storytelling can
-                      assist students who require additional help outside of the
-                      classroom. Or, Oppia can be used inside your classroom,
-                      allowing every student to work at their own pace and giving
-                      you the opportunity to provide additional support to those that
-                      need a helping hand.
-                    </p>
-
-                    <p>
-                      Our approach to creating lessons has been tested in controlled
-                      trials and shown to result in significant learning gains. We
-                      have designed our content to be relatable, interesting, and
-                      scaffolded in a way that builds on earlier conceptual
-                      understanding.
-                    </p>
-
-                    <p>
-                      And, best of all, as a volunteer-led non-profit, our lessons
-                      are <strong>100% free to use</strong> and contain no
-                      advertising or monetization strategies.
-                    </p>
-
-                    <p>
-                      We welcome you to join our community, support the project by
-                      spreading the message to other educators, request lessons
-                      needed by your students, or create new lessons for others.
-                    </p>
-                  </div>
-
-                  <div ng-if="activeTabName === TAB_NAME_NONPROFITS">
-                    <h2>
-                      Let's work together to make compelling educational
-                      content available to everyone
-                    </h2>
-                    <p>
-                      Oppia is a rapidly-growing, all volunteer non-profit dedicated
-                      to making engaging educational lessons available to students
-                      from every walk of life.
-                    </p>
-
-                    <p>
-                      Oppia’s free and effective digital library of lessons is being
-                      built with an emphasis on scalability and accessibility. Our
-                      lesson builder allows content creators to provide intelligent,
-                      personalized feedback to students based on their responses.
-                      This means even large groups of students can receive the
-                      attention and support of a private tutor without actually
-                      needing close supervision. Lessons are continuously translated
-                      into new languages and available on low-bandwidth mobile
-                      devices to reach students in underserved communities around the
-                      world.
-                    </p>
-
-                    <p>
-                      In controlled trials, Oppia has been shown to result in
-                      significant learning gains in communities that lack access to
-                      effective learning environments. (Learn about one such study
-                      <a href="https://docs.google.com/presentation/d/1zjdomWP4MKSDgT0whixNn8TbXeUNhrNUt6h_mlSH2GI/edit" target="_blank" rel="noopener">here</a>.)
-                    </p>
-
-                    <p>
-                      At Oppia, we believe that quality education is a fundamental
-                      right. Our mission is to provide every student the tools they
-                      need to achieve basic literacy and numeracy while developing a
-                      lifelong love for learning. That's why we're building a
-                      complete, no-fuss digital classroom capable of teaching
-                      thousands and thousands of students at once. It’s no small
-                      task, but with the help of partners who share our vision, it's
-                      one we are confident can be achieved.
-                    </p>
-
-                    <p>
-                      We invite you to contact us to learn more about our
-                      organization, inquire about partnerships, or arrange a pilot
-                      study.
-                    </p>
-                  </div>
-
-                  <div ng-if="activeTabName === TAB_NAME_VOLUNTEERS">
-                    <h2>
-                      Help improve access to high-quality education for students
-                      around the world
-                    </h2>
-                    <p>
-                      Oppia is a volunteer-led nonprofit, which means that our
-                      mission depends entirely on the efforts of people who want to
-                      make a difference in the lives of underserved students. Our
-                      organization is made up of people from all over the world --
-                      from the United States to India to Cameroon and many places in
-                      between -- who work together to improve access to quality
-                      educational content.
-                    </p>
-
-                    <p>
-                      Not only is volunteering a great way to make a positive impact
-                      on the world, it is a great opportunity to learn, to advance
-                      your skills, and to work with a dedicated team of fellow
-                      volunteers. Committed volunteers are given leadership roles
-                      within the organization, which is a great way to get experience
-                      in that role.
-                    </p>
-
-                    <p>
-                      All sorts of skillsets are needed to make Oppia grow. Visit our
-                      volunteer page at OppiaFoundation.org to learn more about
-                      joining our team.
-                    </p>
-                  </div>
-
-                  <div class="oppia-stewards-main-content-buttons">
-                    <span ng-repeat="buttonDefinition in buttonDefinitions track by $index">
-                      <button class="btn oppia-stewards-button" ng-class="{'oppia-stewards-button-primary': $index === 0, 'oppia-stewards-button-secondary': $index > 0}" ng-click="onClickButton(buttonDefinition)"><[buttonDefinition.text]></button>
-                    </span>
-                  </div>
-                </div>
-              </main>
-            </section>
-          </div>
-        </div>
+        <stewards-landing-page></stewards-landing-page>
       </content>
+      <page-footer></page-footer>
     </base-content>
 
     <style>
@@ -581,28 +266,4 @@
 
     @require('../../footer_js_libs.html')
   </body>
-</html>
-=======
-{% extends 'dist/base.html' %}
-
-{% block maintitle %}
-  Getting Started with Oppia
-{% endblock maintitle %}
-
-{% block content %}
-  <stewards-landing-page></stewards-landing-page>
-{% endblock %}
-
-{% block footer_js %}
-  {{ super() }}
-  <!-- This code is used for inserting webpack bundles
-     https://github.com/jantimon/html-webpack-plugin#writing-your-own-templates -->
-  <% for (var chunk in htmlWebpackPlugin.files.js) { %>
-    <% if (webpackConfig.mode == 'production') { %>
-      <script src="/build/templates/head/dist/<%= htmlWebpackPlugin.files.js[chunk] %>"></script>
-    <% } else { %>
-      <script src="/dist/<%= htmlWebpackPlugin.files.js[chunk] %>"></script>
-    <% } %>
-  <% } %>
-{% endblock footer_js %}
->>>>>>> b9b161ce
+</html>