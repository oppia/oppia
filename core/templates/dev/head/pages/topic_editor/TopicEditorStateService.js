// Copyright 2018 The Oppia Authors. All Rights Reserved.
//
// Licensed under the Apache License, Version 2.0 (the "License");
// you may not use this file except in compliance with the License.
// You may obtain a copy of the License at
//
//      http://www.apache.org/licenses/LICENSE-2.0
//
// Unless required by applicable law or agreed to in writing, software
// distributed under the License is distributed on an "AS-IS" BASIS,
// WITHOUT WARRANTIES OR CONDITIONS OF ANY KIND, either express or implied.
// See the License for the specific language governing permissions and
// limitations under the License.

/**
 * @fileoverview Service to maintain the state of a single topic shared
 * throughout the topic editor. This service provides functionality for
 * retrieving the topic, saving it, and listening for changes.
 */

oppia.constant('EVENT_TOPIC_INITIALIZED', 'topicInitialized');
oppia.constant('EVENT_TOPIC_REINITIALIZED', 'topicReinitialized');
<<<<<<< HEAD
oppia.constant(
  'EVENT_STORY_SUMMARIES_INITIALIZED', 'storySummariesInitialized');

oppia.factory('TopicEditorStateService', [
  '$rootScope', 'AlertsService', 'TopicObjectFactory',
  'TopicRightsObjectFactory', 'TopicRightsBackendApiService',
  'UndoRedoService', 'EditableTopicBackendApiService',
  'EVENT_TOPIC_INITIALIZED', 'EVENT_TOPIC_REINITIALIZED',
  'EVENT_STORY_SUMMARIES_INITIALIZED',
  function(
      $rootScope, AlertsService, TopicObjectFactory,
      TopicRightsObjectFactory, TopicRightsBackendApiService,
      UndoRedoService, EditableTopicBackendApiService,
      EVENT_TOPIC_INITIALIZED, EVENT_TOPIC_REINITIALIZED,
      EVENT_STORY_SUMMARIES_INITIALIZED) {
=======
oppia.constant('EVENT_SUBTOPIC_PAGE_LOADED', 'subtopicPageLoaded');

oppia.factory('TopicEditorStateService', [
  '$rootScope', 'AlertsService', 'TopicObjectFactory',
  'TopicRightsObjectFactory', 'SubtopicPageObjectFactory',
  'TopicRightsBackendApiService', 'UndoRedoService',
  'EditableTopicBackendApiService', 'EVENT_TOPIC_INITIALIZED',
  'EVENT_TOPIC_REINITIALIZED', 'EVENT_SUBTOPIC_PAGE_LOADED', function(
      $rootScope, AlertsService, TopicObjectFactory,
      TopicRightsObjectFactory, SubtopicPageObjectFactory,
      TopicRightsBackendApiService, UndoRedoService,
      EditableTopicBackendApiService, EVENT_TOPIC_INITIALIZED,
      EVENT_TOPIC_REINITIALIZED, EVENT_SUBTOPIC_PAGE_LOADED) {
>>>>>>> 1237ab6e
    var _topic = TopicObjectFactory.createInterstitialTopic();
    var _topicRights = TopicRightsObjectFactory.createInterstitialRights();
    // The array that caches all the subtopic pages loaded by the user.
    var _subtopicPages = [];
    // The array that stores all the subtopic pages not loaded from the backend
    // i.e those that correspond to newly created subtopics.
    var _newSubtopicPages = [];
    var _subtopicPage =
      SubtopicPageObjectFactory.createInterstitialSubtopicPage();
    var _topicIsInitialized = false;
    var _topicIsLoading = false;
    var _topicIsBeingSaved = false;
    var _canonicalStorySummaries = [];

    var _getSubtopicPageId = function(topicId, subtopicId) {
      return topicId + '-' + subtopicId.toString();
    };
    var _getSubtopicIdFromSubtopicPageId = function(subtopicPageId) {
      // The subtopic page id consists of the topic id of length 12, a hyphen
      // and a subtopic id (which is a number).
      return parseInt(subtopicPageId.slice(13));
    };
    var _setTopic = function(topic) {
      _topic.copyFromTopic(topic);
      // Reset the subtopic pages list after setting new topic.
      _subtopicPages.length = 0;
      if (_topicIsInitialized) {
        $rootScope.$broadcast(EVENT_TOPIC_REINITIALIZED);
      } else {
        $rootScope.$broadcast(EVENT_TOPIC_INITIALIZED);
        _topicIsInitialized = true;
      }
    };
    var _getSubtopicPageIndex = function(subtopicPageId) {
      for (var i = 0; i < _subtopicPages.length; i++) {
        if (_subtopicPages[i].getId() === subtopicPageId) {
          return i;
        }
      }
      return null;
    };
    var _getNewSubtopicPageIndex = function(subtopicPageId) {
      for (var i = 0; i < _newSubtopicPages.length; i++) {
        if (_newSubtopicPages[i].getId() === subtopicPageId) {
          return i;
        }
      }
      return null;
    };
    var _updateTopic = function(newBackendTopicObject) {
      _setTopic(TopicObjectFactory.create(newBackendTopicObject));
    };
    var _setSubtopicPage = function(subtopicPage) {
      _subtopicPage.copyFromSubtopicPage(subtopicPage);
      _subtopicPages.push(angular.copy(subtopicPage));
      $rootScope.$broadcast(EVENT_SUBTOPIC_PAGE_LOADED);
    };
    var _updateSubtopicPage = function(newBackendSubtopicPageObject) {
      _setSubtopicPage(SubtopicPageObjectFactory.createFromBackendDict(
        newBackendSubtopicPageObject));
    };
    var _setTopicRights = function(topicRights) {
      _topicRights.copyFromTopicRights(topicRights);
    };
    var _updateTopicRights = function(newBackendTopicRightsObject) {
      _setTopicRights(TopicRightsObjectFactory.createFromBackendDict(
        newBackendTopicRightsObject));
    };
    var _setCanonicalStorySummaries = function(canonicalStorySummaries) {
      _canonicalStorySummaries = angular.copy(canonicalStorySummaries);
      $rootScope.$broadcast(EVENT_STORY_SUMMARIES_INITIALIZED);
    };

    return {
      /**
       * Loads, or reloads, the topic stored by this service given a
       * specified topic ID. See setTopic() for more information on
       * additional behavior of this function.
       */
      loadTopic: function(topicId) {
        _topicIsLoading = true;
        EditableTopicBackendApiService.fetchTopic(
          topicId).then(
          function(newBackendTopicObject) {
            _updateTopic(newBackendTopicObject);
            EditableTopicBackendApiService.fetchStories(topicId).then(
              function(canonicalStorySummaries) {
                _setCanonicalStorySummaries(canonicalStorySummaries);
              });
          },
          function(error) {
            AlertsService.addWarning(
              error || 'There was an error when loading the topic.');
            _topicIsLoading = false;
          });
        TopicRightsBackendApiService.fetchTopicRights(
          topicId).then(function(newBackendTopicRightsObject) {
          _updateTopicRights(newBackendTopicRightsObject);
          _topicIsLoading = false;
        }, function(error) {
          AlertsService.addWarning(
            error ||
            'There was an error when loading the topic rights.');
          _topicIsLoading = false;
        });
      },

      /**
       * Loads, or reloads, the subtopic page stored by this service given a
       * specified topic ID and subtopic ID.
       */
      loadSubtopicPage: function(topicId, subtopicId) {
        var subtopicPageId = _getSubtopicPageId(topicId, subtopicId);
        if (_getSubtopicPageIndex(subtopicPageId) !== null) {
          _subtopicPage = angular.copy(
            _subtopicPages[_getSubtopicPageIndex(subtopicPageId)]);
          $rootScope.$broadcast(EVENT_SUBTOPIC_PAGE_LOADED);
          return;
        }
        EditableTopicBackendApiService.fetchSubtopicPage(
          topicId, subtopicId).then(
          function(newBackendSubtopicPageObject) {
            _updateSubtopicPage(newBackendSubtopicPageObject);
          },
          function(error) {
            AlertsService.addWarning(
              error || 'There was an error when loading the topic.');
          });
      },

      /**
       * Returns whether this service is currently attempting to load the
       * topic maintained by this service.
       */
      isLoadingTopic: function() {
        return _topicIsLoading;
      },

      /**
       * Returns whether a topic has yet been loaded using either
       * loadTopic() or setTopic().
       */
      hasLoadedTopic: function() {
        return _topicIsInitialized;
      },

      /**
       * Returns the current topic to be shared among the topic
       * editor. Please note any changes to this topic will be propogated
       * to all bindings to it. This topic object will be retained for the
       * lifetime of the editor. This function never returns null, though it may
       * return an empty topic object if the topic has not yet been
       * loaded for this editor instance.
       */
      getTopic: function() {
        return _topic;
      },

      getCanonicalStorySummaries: function() {
        return _canonicalStorySummaries;
      },

      /**
       * Returns the current subtopic page to be shared among the topic
       * editor. Please note any changes to this subtopic page will be
       * propogated to all bindings to it. This subtopic page object will be
       * retained for the lifetime of the editor. This function never returns
       * null, though it may return an empty subtopic page object if the topic
       * has not yet been loaded for this editor instance.
       */
      getSubtopicPage: function() {
        return _subtopicPage;
      },

      getSubtopicPages: function() {
        return _subtopicPages;
      },

      /**
       * Returns the current topic rights to be shared among the topic
       * editor. Please note any changes to this topic rights will be
       * propogated to all bindings to it. This topic rights object will
       * be retained for the lifetime of the editor. This function never returns
       * null, though it may return an empty topic rights object if the
       * topic rights has not yet been loaded for this editor instance.
       */
      getTopicRights: function() {
        return _topicRights;
      },


      /**
       * Sets the topic stored within this service, propogating changes to
       * all bindings to the topic returned by getTopic(). The first
       * time this is called it will fire a global event based on the
       * EVENT_TOPIC_INITIALIZED constant. All subsequent
       * calls will similarly fire a EVENT_TOPIC_REINITIALIZED event.
       */
      setTopic: function(topic) {
        _setTopic(topic);
      },

      /**
       * Sets the updated subtopic page object in the correct position in the
       * _subtopicPages list.
       */
      setSubtopicPage: function(subtopicPage) {
        if (_getSubtopicPageIndex(subtopicPage.getId()) !== null) {
          _subtopicPages[_getSubtopicPageIndex(subtopicPage.getId())] =
            angular.copy(subtopicPage);
          _subtopicPage.copyFromSubtopicPage(subtopicPage);
        } else {
          _setSubtopicPage(subtopicPage);
          _newSubtopicPages.push(angular.copy(subtopicPage));
        }
      },

      deleteSubtopicPage: function(topicId, subtopicId) {
        var subtopicPageId = _getSubtopicPageId(topicId, subtopicId);
        var index = _getSubtopicPageIndex(subtopicPageId);
        var newIndex = _getNewSubtopicPageIndex(subtopicPageId);
        if (index === null) {
          throw Error('The given subtopic page doesn\'t exist');
        }
        _subtopicPages.splice(index, 1);
        // If the deleted subtopic page corresponded to a newly created
        // subtopic, then the 'subtopicId' part of the id of all subsequent
        // subtopic pages should be decremented to make it in sync with the
        // their corresponding subtopic ids.
        if (newIndex !== null) {
          _newSubtopicPages.splice(newIndex, 1);
          for (var i = 0; i < _subtopicPages.length; i++) {
            var newSubtopicId = _getSubtopicIdFromSubtopicPageId(
              _subtopicPages[i].getId());
            if (newSubtopicId > subtopicId) {
              newSubtopicId--;
              _subtopicPages[i].setId(
                _getSubtopicPageId(topicId, newSubtopicId));
            }
          }
          for (var i = 0; i < _newSubtopicPages.length; i++) {
            var newSubtopicId = _getSubtopicIdFromSubtopicPageId(
              _newSubtopicPages[i].getId());
            if (newSubtopicId > subtopicId) {
              newSubtopicId--;
              _newSubtopicPages[i].setId(
                _getSubtopicPageId(topicId, newSubtopicId));
            }
          }
        }
      },

      /**
       * Sets the topic rights stored within this service, propogating
       * changes to all bindings to the topic returned by
       * getTopicRights().
       */
      setTopicRights: function(topicRights) {
        _setTopicRights(topicRights);
      },


      /**
       * Attempts to save the current topic given a commit message. This
       * function cannot be called until after a topic has been initialized
       * in this service. Returns false if a save is not performed due to no
       * changes pending, or true if otherwise. This function, upon success,
       * will clear the UndoRedoService of pending changes. This function also
       * shares behavior with setTopic(), when it succeeds.
       */
      saveTopic: function(commitMessage, successCallback) {
        if (!_topicIsInitialized) {
          AlertsService.fatalWarning(
            'Cannot save a topic before one is loaded.');
        }

        // Don't attempt to save the topic if there are no changes pending.
        if (!UndoRedoService.hasChanges()) {
          return false;
        }
        _topicIsBeingSaved = true;
        EditableTopicBackendApiService.updateTopic(
          _topic.getId(), _topic.getVersion(),
          commitMessage, UndoRedoService.getCommittableChangeList()).then(
          function(topicBackendObject) {
            _updateTopic(topicBackendObject);
            UndoRedoService.clearChanges();
            _topicIsBeingSaved = false;
            if (successCallback) {
              successCallback();
            }
          }, function(error) {
            AlertsService.addWarning(
              error || 'There was an error when saving the topic.');
            _topicIsBeingSaved = false;
          });
        return true;
      },

      /**
       * Returns whether this service is currently attempting to save the
       * topic maintained by this service.
       */
      isSavingTopic: function() {
        return _topicIsBeingSaved;
      }
    };
  }
]);<|MERGE_RESOLUTION|>--- conflicted
+++ resolved
@@ -20,37 +20,23 @@
 
 oppia.constant('EVENT_TOPIC_INITIALIZED', 'topicInitialized');
 oppia.constant('EVENT_TOPIC_REINITIALIZED', 'topicReinitialized');
-<<<<<<< HEAD
+oppia.constant('EVENT_SUBTOPIC_PAGE_LOADED', 'subtopicPageLoaded');
 oppia.constant(
   'EVENT_STORY_SUMMARIES_INITIALIZED', 'storySummariesInitialized');
-
-oppia.factory('TopicEditorStateService', [
-  '$rootScope', 'AlertsService', 'TopicObjectFactory',
-  'TopicRightsObjectFactory', 'TopicRightsBackendApiService',
-  'UndoRedoService', 'EditableTopicBackendApiService',
-  'EVENT_TOPIC_INITIALIZED', 'EVENT_TOPIC_REINITIALIZED',
-  'EVENT_STORY_SUMMARIES_INITIALIZED',
-  function(
-      $rootScope, AlertsService, TopicObjectFactory,
-      TopicRightsObjectFactory, TopicRightsBackendApiService,
-      UndoRedoService, EditableTopicBackendApiService,
-      EVENT_TOPIC_INITIALIZED, EVENT_TOPIC_REINITIALIZED,
-      EVENT_STORY_SUMMARIES_INITIALIZED) {
-=======
-oppia.constant('EVENT_SUBTOPIC_PAGE_LOADED', 'subtopicPageLoaded');
 
 oppia.factory('TopicEditorStateService', [
   '$rootScope', 'AlertsService', 'TopicObjectFactory',
   'TopicRightsObjectFactory', 'SubtopicPageObjectFactory',
   'TopicRightsBackendApiService', 'UndoRedoService',
   'EditableTopicBackendApiService', 'EVENT_TOPIC_INITIALIZED',
-  'EVENT_TOPIC_REINITIALIZED', 'EVENT_SUBTOPIC_PAGE_LOADED', function(
+  'EVENT_TOPIC_REINITIALIZED', 'EVENT_SUBTOPIC_PAGE_LOADED',
+  'EVENT_STORY_SUMMARIES_INITIALIZED', function(
       $rootScope, AlertsService, TopicObjectFactory,
       TopicRightsObjectFactory, SubtopicPageObjectFactory,
       TopicRightsBackendApiService, UndoRedoService,
       EditableTopicBackendApiService, EVENT_TOPIC_INITIALIZED,
-      EVENT_TOPIC_REINITIALIZED, EVENT_SUBTOPIC_PAGE_LOADED) {
->>>>>>> 1237ab6e
+      EVENT_TOPIC_REINITIALIZED, EVENT_SUBTOPIC_PAGE_LOADED,
+      EVENT_STORY_SUMMARIES_INITIALIZED) {
     var _topic = TopicObjectFactory.createInterstitialTopic();
     var _topicRights = TopicRightsObjectFactory.createInterstitialRights();
     // The array that caches all the subtopic pages loaded by the user.
