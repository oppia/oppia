--- conflicted
+++ resolved
@@ -71,7 +71,6 @@
                       rows: 100
                     }
                   };
-<<<<<<< HEAD
 
                   $scope.updateSubtopicTitle = function(title) {
                     $scope.editableTitle = title;
@@ -91,46 +90,16 @@
                     $scope.subtopicTitleEditorIsShown = false;
                   };
 
-=======
-
-                  $scope.updateSubtopicTitle = function(title) {
-                    $scope.editableTitle = title;
-                    $scope.closeSubtopicTitleEditor();
-                  };
-
-                  $scope.updateHtmlData = function(htmlData) {
-                    $scope.htmlData = htmlData;
-                    $scope.openPreviewSubtopicPage(htmlData);
-                  };
-
-                  $scope.openSubtopicTitleEditor = function() {
-                    $scope.subtopicTitleEditorIsShown = true;
-                  };
-
-                  $scope.closeSubtopicTitleEditor = function() {
-                    $scope.subtopicTitleEditorIsShown = false;
-                  };
-
->>>>>>> e66ac84f
                   $scope.openPreviewSubtopicPage = function(htmlData) {
                     $scope.subtopicEditorIsShown = false;
                     $scope.htmlData = htmlData;
                   };
-<<<<<<< HEAD
 
                   $scope.closePreviewSubtopicPage = function(previewHtmlData) {
                     $scope.subtopicEditorIsShown = true;
                     $scope.htmlData = previewHtmlData;
                   };
 
-=======
-
-                  $scope.closePreviewSubtopicPage = function(previewHtmlData) {
-                    $scope.subtopicEditorIsShown = true;
-                    $scope.htmlData = previewHtmlData;
-                  };
-
->>>>>>> e66ac84f
                   $scope.save = function() {
                     $uibModalInstance.close({
                       newTitle: $scope.editableTitle,
@@ -162,56 +131,6 @@
             });
           };
 
-<<<<<<< HEAD
-          $scope.getSkillEditorUrl = function(skillId) {
-            return UrlInterpolationService.interpolateUrl(
-              SKILL_EDITOR_URL_TEMPLATE, {
-                skillId: skillId
-              }
-            );
-          };
-
-          /**
-           * @param {string|null} oldSubtopicId - The id of the subtopic from
-           *    which the skill is to be moved or null, if the origin is the
-           *    uncategorized section.
-           * @param {SkillSummary} skill - The summary of the skill that is to
-           *    be moved.
-           */
-          $scope.startMoveSkill = function(oldSubtopicId, skill) {
-            $scope.skillToMove = skill;
-            $scope.oldSubtopicId = oldSubtopicId ? oldSubtopicId : null;
-          };
-
-          /**
-           * @param {string|null} newSubtopicId - The subtopic to which the
-           *    skill is to be moved or null, if the destination is the
-           *    uncategorized section.
-           */
-          $scope.endMoveSkill = function(newSubtopicId) {
-            if (newSubtopicId === $scope.oldSubtopicId) {
-              return;
-            }
-
-            if (newSubtopicId === null) {
-              TopicUpdateService.removeSkillFromSubtopic(
-                $scope.topic, $scope.oldSubtopicId, $scope.skillToMove);
-            } else {
-              TopicUpdateService.moveSkillToSubtopic(
-                $scope.topic, $scope.oldSubtopicId, newSubtopicId,
-                $scope.skillToMove);
-            }
-            _initEditor();
-          };
-
-          $scope.deleteSubtopic = function(subtopic) {
-            TopicEditorStateService.deleteSubtopicPage(
-              $scope.topic.getId(), subtopic.getId());
-            TopicUpdateService.deleteSubtopic($scope.topic, subtopic.getId());
-            _initEditor();
-          };
-
-=======
           $scope.isSkillDeleted = function(skillSummary) {
             return skillSummary.getDescription() === null;
           };
@@ -264,7 +183,6 @@
             _initEditor();
           };
 
->>>>>>> e66ac84f
           $scope.createSubtopic = function() {
             var modalInstance = $uibModal.open({
               templateUrl: UrlInterpolationService.getDirectiveTemplateUrl(
