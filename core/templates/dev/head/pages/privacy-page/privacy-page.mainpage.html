--- conflicted
+++ resolved
@@ -5,433 +5,6 @@
   </head>
   <body>
     <service-bootstrap></service-bootstrap>
-<<<<<<< HEAD
-    <base-content>
-      <navbar-breadcrumb>
-        <ul class="nav navbar-nav oppia-navbar-breadcrumb">
-          <li>
-            <span class="oppia-navbar-breadcrumb-separator"></span>
-            Privacy Policy
-          </li>
-        </ul>
-      </navbar-breadcrumb>
-
-      <content>
-        <div class="oppia-page-cards-container protractor-test-privacy-page">
-          <md-card class="oppia-page-card oppia-long-text">
-            <h1>Privacy Policy</h1>
-
-            <p>
-              Oppia's mission is to make it easy for users to learn anything they
-              want to in an effective and enjoyable way. As part of achieving that
-              mission, Oppia (also "we" or "us") collects some information from its
-              users to deliver an interactive and engaging experience. This Privacy
-              Policy describes the types of information we collect from users of the
-              Oppia website (<a href="https://www.oppia.org">https://www.oppia.org</a>)
-              (the "Site") and how Oppia collects, uses, discloses, and protects that
-              information. By using the Site or providing Personal Information (as
-              defined below) to us, you agree to this Privacy Policy.
-            </p>
-
-            <p>
-              Please note that the Oppia codebase (i.e., our software code, but not
-              any Personal Information we have collected from our users) may be
-              downloaded and hosted independently by third parties. This Privacy
-              Policy covers only our Site and not third-party sites or services using
-              the Oppia codebase. If you are using such a third-party site or service,
-              we encourage you to review the third party's privacy policy for that
-              site or service.
-            </p>
-
-            <a class="oppia-privacy-terms-anchor" name="what-information-does-oppia-collect"></a>
-            <h2>What information do we collect and how do we use it?</h2>
-
-            <h3>Personal Information</h3>
-
-            <p>
-              The Site is designed to be open and free, which means that you do not
-              have to register, create an account or sign in to use the Site. If you
-              do choose to register with the Site, we collect certain information that
-              identifies you as an individual or relates to you as an identifiable
-              person ("Personal Information"), including:
-              <ul>
-                <li>your email address;</li>
-                <li>your user name;</li>
-                <li>your photo (if you choose to upload one); and</li>
-                <li>
-                  any other Personal Information you submit to us during your profile
-                  registration process ("Profile Information") or on any forms or
-                  other input fields on the Site.
-                </li>
-              </ul>
-            </p>
-
-            <p>
-              If you disclose any Personal Information relating to other people to us
-              in connection with the Site, you represent that you have the authority
-              to do so and to permit us to use and disclose the information in
-              accordance with this Privacy Policy.
-            </p>
-
-            <p>
-              We may use Personal Information:
-              <ul>
-                <li>
-                  to respond to your inquiries and fulfill your requests, such as to
-                  send you updates regarding the Site;
-                </li>
-                <li>
-                  to send administrative information to you, such as information
-                  regarding the Site and changes to our terms, conditions, and
-                  policies;
-                </li>
-                <li>to send you information about the Site and other offerings;</li>
-                <li>to provide you with technical support and customer service;</li>
-                <li>
-                  to personalize your experience on the Site by suggesting new
-                  educational activities, including but not limited to the
-                  Explorations, Collections and Questions accessible on the Site (the
-                  "Lessons"), for you to try and by helping you to track your
-                  progress;
-                </li>
-                <li>
-                  to allow you to provide feedback to and receive feedback from
-                  other users on Lessons;
-                </li>
-                <li>
-                  to allow you to participate in contests and similar promotions and
-                  to administer these activities, some of which may have additional
-                  rules about how we use and disclose your Personal Information. We
-                  suggest that you read any such rules carefully;
-                </li>
-                <li>to facilitate social sharing functionality; and</li>
-                <li>
-                  for our business purposes, such as data analysis, audits, fraud
-                  monitoring and prevention, developing new products, providing
-                  technical fixes, enhancing, improving or modifying our products or
-                  services, identifying usage trends, determining the effectiveness
-                  of our promotional campaigns and operating and expanding our
-                  business activities.
-                </li>
-              </ul>
-            </p>
-
-            <h3>Other Information</h3>
-
-            <p>
-              "Other Information" is information that does not reveal your specific
-              identity or does not relate to you as an identifiable person, including:
-              <ul>
-                <li>
-                  "Usage Data", such as:
-                  <ul>
-                    <li>your answers to Lessons;</li>
-                    <li>when you begin and end a Lesson;</li>
-                    <li>when you visit the site;</li>
-                    <li>what pages you visit while using the Site;</li>
-                    <li>
-                      the page from which you navigated to the Site and the page to
-                      which you navigate when you leave the Site;
-                    </li>
-                    <li>
-                      any playthrough-specific customizations to a Lesson (such as
-                      randomly generated parameters);
-                    </li>
-                    <li>
-                      any contributions you make to the Site (such as feedback on
-                      Lessons, edits to Lessons, and Lessons created);
-                    </li>
-                  </ul>
-                </li>
-
-                <li>
-                  browser and device information, such as:
-                  <ul>
-                    <li>the IP address of the computer used to access the Site;</li>
-                    <li>what browser or device you are using to visit the Site;</li>
-                    <li>what operating system you are using;</li>
-                  </ul>
-                </li>
-
-                <li>
-                  information collected through cookies, pixel tags and other
-                  technologies;
-                </li>
-                <li>
-                  demographic information and other information disclosed by you; and
-                </li>
-                <li>aggregated information</li>
-              </ul>
-            </p>
-
-            <p>
-              <strong>Usage Data:</strong>
-              We collect information when a user, whether or not the user is signed
-              in, visits the Site. We use Usage Data to guide the learning experience,
-              to evaluate the effectiveness of contributions, to improve our
-              understanding of the learning process and to otherwise improve the
-              effectiveness of our offerings. We do not correlate Usage Data with
-              Personal Information unless the user has created an account and signed
-              in, in which case only Usage Data collected or generated by the user
-              related to Lessons is correlated with the user's account.
-            </p>
-
-            <p>
-              <strong>Browser and device information:</strong>
-              Certain information is collected by most browsers or automatically
-              through your device, such as your Media Access Control (MAC) address,
-              computer type (Windows or Macintosh), screen resolution, operating
-              system name and version, device manufacturer and model, language and
-              Internet browser type and version. We use this information to ensure
-              that the Site functions properly and to better understand our users.
-            </p>
-
-            <p>
-              <strong>Cookies:</strong>
-              We may collect Other Information through the use of cookies. Cookies
-              are small text files with a string of alphanumeric characters that keep
-              track of user activities, stored directly on the computer you are using.
-              Cookies allow us to collect information such as browser type, time
-              spent on the Site, pages visited, language preferences, and other
-              traffic data.
-            </p>
-
-            <p>
-              If, during your visit to our Site, you do not want information
-              collected through the use of cookies, you may change the settings on
-              your browser to automatically decline cookies, to give you the choice
-              of declining or accepting the cookies from a particular site on a
-              case-by-case basis, or, in some instances, to automatically delete
-              cookies upon exiting the browser. You may also wish to refer to
-              <a href="http://www.allaboutcookies.org/manage-cookies/index.html">http://www.allaboutcookies.org/manage-cookies/index.html</a>.
-              If you choose not to accept cookies from our Site, you may
-              experience some reduced functionality or other inconvenience while
-              accessing the Site.
-            </p>
-
-            <p>We do not respond to browser do-not-track signals at this time.</p>
-
-            <p>
-              <strong>Using pixel tags and other similar technologies:</strong>
-              Pixel tags (also known as web beacons and clear GIFs) may be used in
-              connection with the Site to, among other things, track the actions of
-              users, measure the success of our marketing campaigns and compile
-              statistics about use of the Site.
-            </p>
-
-            <p>
-              <strong>Google Services:</strong>
-              Our Site is built on Google App Engine, which uses cookies and performs
-              default request logging. We also use Google Analytics to better
-              understand how our users use our Site. Google Analytics uses cookies
-              and other technologies to collect this information. For further
-              information about the collection and use of data through Google
-              Analytics, please refer to: <a href="https://www.google.com/policies/privacy/partners/">https://www.google.com/policies/privacy/partners/</a>.
-            </p>
-
-            <p>
-              Google offers the ability to opt out from tracking through Google
-              Analytics cookies; for more information, visit:
-              <a href="https://tools.google.com/dlpage/gaoptout">https://tools.google.com/dlpage/gaoptout</a>.
-            </p>
-
-            <p>
-              <strong>IP Address:</strong>
-              Your IP address is a number that is automatically assigned to the
-              computer that you are using by your Internet Service Provider. An IP
-              address may be identified and logged automatically in our server log
-              files whenever a user accesses the Site, along with the time of the
-              visit and the pages visited. Collecting IP addresses is standard
-              practice and is done automatically by many websites, applications and
-              other services. We use IP addresses for purposes such as calculating
-              usage levels, diagnosing server problems and administering the Site.
-            </p>
-
-            <p>
-              <strong>From you:</strong>
-              Information such as your preferred means of communication is collected
-              when you voluntarily disclose it.
-            </p>
-
-            <p>
-              <strong>By aggregating information:</strong>
-              Aggregated Personal Information does not personally identify you or any
-              other user of the Site.
-            </p>
-
-            <p>
-              We may use and disclose Other Information for any purpose, except where
-              we are required to do otherwise under applicable law. If we combine
-              Other Information with Personal Information, we will treat the combined
-              information as Personal Information as long as it is combined. If we
-              are required to treat Other Information as Personal Information under
-              applicable law, then we may use it for the purposes for which we use
-              and disclose Personal Information as detailed in this Privacy Policy.
-            </p>
-
-            <a class="oppia-privacy-terms-anchor" name="how-is-your-information-shared-or-disclosed"></a>
-            <h2>How is your information shared or disclosed?</h2>
-
-            <p>
-              Your Personal Information may be disclosed:
-              <ul>
-                <li>
-                  to our service providers (including Google) who provide services
-                  such as website hosting, data analysis, information technology and
-                  related infrastructure provision, customer service, email delivery,
-                  auditing and other services;
-                </li>
-                <li>to third-party sponsors of contests and similar promotions;</li>
-                <li>
-                  to identify you to anyone to whom you send messages or feedback
-                  through the Site;
-                </li>
-                <li>
-                  by you, on or through your profile page (including your Profile
-                  Information), and your messages, edits and contributions to the
-                  Site and feedback to us or other users. Please note that any
-                  information you choose to post or disclose will become public and
-                  may be available to other users and the general public. We urge you
-                  to be thoughtful when deciding to disclose any information on the
-                  Site.
-                </li>
-                <li>
-                  to your friends associated with your social media account
-                  (including, but not limited to, your Google Plus account), to other
-                  Site users and to your social media account provider, in connection
-                  with your social sharing activity. By connecting your Site account
-                  and your social media account, you authorize us to share
-                  information with your social media account provider, and you
-                  understand that the use of the information we share will be
-                  governed by the social media site's privacy policy.
-                </li>
-              </ul>
-            </p>
-
-            <p>
-              We also reserve the right to disclose Personal Information or other
-              information: (a) to comply with applicable legal requirements (for
-              example, responding to subpoenas); (b) to respond to requests from
-              public and government authorities; (c) to enforce our Terms of Use;
-              (d) to protect our, your, and/or third parties' rights, privacy, safety
-              or property; (e) to allow us to pursue available remedies or limit the
-              damages that we may sustain; and (f) in connection with a
-              reorganization, merger, sale, joint venture, assignment, transfer, or
-              other disposition of all or any portion of our business, assets or
-              stock (including in connection with any bankruptcy or similar
-              proceedings).
-            </p>
-
-            <a class="oppia-privacy-terms-anchor" name="how-do-we-protect-personal-information"></a>
-            <h2>How do we protect Personal Information?</h2>
-            <p>
-              Oppia is committed to protecting your information. We seek to use
-              reasonable organizational, technical and administrative measures to
-              protect Personal Information that we maintain within our organization.
-              We also seek to use third-party service providers capable of protecting
-              the  information they maintain or process for us. Unfortunately, no
-              data transmission or storage system can be guaranteed to be 100%
-              secure. If you have reason to believe that your data has been
-              compromised or your use of the Site is no longer secure, please
-              immediately notify us of the problem by contacting us at the following
-              email address: admin@oppia.org.
-            </p>
-
-            <a class="oppia-privacy-terms-anchor" name="choices-and-access"></a>
-            <h2>Choices and access</h2>
-            <p>
-              If you register and provide Oppia with Personal Information, you may
-              update or delete your Personal Information at any time by reviewing
-              your Profile Information and preferences on your account settings page
-              or by contacting us at admin@oppia.org. The only exception is that we
-              cannot allow users to change their email address or username.
-            </p>
-
-            <p>
-              If you no longer want to receive marketing-related emails from us on a
-              going-forward basis, you may opt out by following the instructions
-              contained in each such email. We will try to comply with your request
-              as soon as reasonably practicable. Please note that if you opt out, we
-              may still send you important administrative messages, from which you
-              cannot opt out.
-            </p>
-
-            <p>
-              If you are a resident of California, under 18, and a registered user of
-              the Site, you may ask us to remove content or information that you have
-              posted to the Site by writing to admin@oppia.org. Please note that your
-              request does not ensure complete or comprehensive removal of the
-              content or information, as, for example, some of your content may have
-              been reposted by another user.
-            </p>
-
-            <a class="oppia-privacy-terms-anchor" name="use-by-children"></a>
-            <h2>Use by children</h2>
-            <p>
-              The Site is not directed to individuals under the age of thirteen (13).
-              If you are under 13, we do not want your Personal Information and you
-              should not provide it to us. If you are a legal guardian and believe
-              that your child who is under 13 has provided us with Personal
-              Information, please contact us at admin@oppia.org to have your child's
-              information removed.
-            </p>
-
-            <a class="oppia-privacy-terms-anchor" name="jurisdictional-issues"></a>
-            <h2>Jurisdictional issues</h2>
-            <p>
-              The Site is controlled and operated by us from the United States, and
-              is not intended to subject us to the laws or jurisdiction of any state,
-              country or territory other than that of the United States. Your
-              Personal Information may be stored and processed in any country where
-              we or our service providers have facilities, and by using the Site you
-              consent to the transfer of information to countries outside of your
-              country of residence, including the United States, which may have
-              different data protection rules than those of your country. In certain
-              circumstances, courts, law enforcement agencies, regulatory agencies or
-              security authorities in those other countries may be entitled to access
-              your Personal Information.
-            </p>
-
-            <a class="oppia-privacy-terms-anchor" name="links-to-third-party-sites"></a>
-            <h2>Links to third-party sites</h2>
-            <p>
-              Our Site and content may feature links to third party websites that
-              offer goods, services or information. When you click on one of these
-              links, you will be leaving our Site and will no longer be subject to
-              this Privacy Policy. We are not responsible for the information or other
-              practices of the other sites that you visit and urge you to review
-              their privacy policies before you provide them with any personally
-              identifiable information. Third party sites or services may collect and
-              use information about you in a way that is different from this Privacy
-              Policy.
-            </p>
-
-            <a class="oppia-privacy-terms-anchor" name="changes-and-updates-to-this-privacy-policy"></a>
-            <h2>Changes and updates to this Privacy Policy</h2>
-            <p>
-              Oppia will continue to evolve and we may update our Privacy Policy from
-              time to time to reflect our practices. The "Last updated" legend at the
-              bottom of this Privacy Policy indicates when this Privacy Policy was
-              last revised, and any changes will become effective immediately upon
-              posting of the Privacy Policy on the Site. Your continued use of the
-              Site following these changes constitutes your agreement to the revised
-              Privacy Policy.
-            </p>
-
-            <a class="oppia-privacy-terms-anchor" name="contacting-us"></a>
-            <h2>Contacting Us</h2>
-            <p>
-              If you have questions about this Privacy Policy or would like to
-              provide feedback, please send an e-mail to admin@oppia.org.
-            </p>
-
-            <em>Last updated: 24 May 2018</em>
-          </md-card>
-        </div>
-      </content>
-
-    </base-content>
-=======
     <div ng-controller="Base">
       <base-content>
         <navbar-breadcrumb>
@@ -444,7 +17,7 @@
         </navbar-breadcrumb>
 
         <content>
-          <div class="oppia-page-cards-container">
+          <div class="oppia-page-cards-container protractor-test-privacy-page">
             <md-card class="oppia-page-card oppia-long-text">
               <h1>Privacy Policy</h1>
 
@@ -859,7 +432,6 @@
 
       </base-content>
     </div>
->>>>>>> 99c8e9e4
     @require('../footer_js_libs.html')
   </body>
 </html>