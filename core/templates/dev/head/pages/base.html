{% macro warnings_and_loader() -%}
  <div tabindex="0" aria-label="Oppia Main Content" id="oppia-main-content" class="protractor-test-main-content" ng-cloak>
    <div class="oppia-toast-container toast-top-center">
      <div ng-repeat="warning in (AlertsService.warnings | limitTo:5) track by $index" class="toast toast-warning oppia-toast">
        <button type="button" class="toast-close-button" ng-click="AlertsService.deleteWarning(warning)" role="button">&times;</button>
        <div class="toast-message">
          <[warning.content]>
        </div>
      </div>
    </div>

    <div>
      <div ng-repeat="message in AlertsService.messages track by $index">
        <alert-message message-object="message" message-index="$index"></alert-message>
      </div>
    </div>

    <div ng-show="loadingMessage" class="oppia-loading-fullpage">
      <div class="oppia-align-center">
        <span translate="<[loadingMessage]>"></span>
        <span class="oppia-loading-dot-one">.</span>
        <span class="oppia-loading-dot-two">.</span>
        <span class="oppia-loading-dot-three">.</span>
      </div>
    </div>
    <div ng-show="!loadingMessage">
      {% block content %}
      {% endblock %}
      {% block footer %}
      {% endblock %}
    </div>
  </div>
{%- endmacro %}

<!DOCTYPE html>
<html ng-app="oppia" lang="<[currentLang]>" ng-controller="Base" itemscope itemtype="http://schema.org/Organization">
  <head>
    {% block prerender %}
    {% endblock prerender %}
    <meta charset="UTF-8">
    <meta name="viewport" content="width=device-width, initial-scale=1.0, user-scalable=yes">
    <meta name="referrer" content="no-referrer">
    <meta name="description" content="Oppia is a free site for sharing knowledge via interactive lessons called explorations. Learn from user-created explorations, or teach and create your own.">

    <!-- Tiles for Internet Explorer. -->
    <meta name="application-name" content="<[siteName]>">
    <meta name="msapplication-TileColor" content="#ffffff">
    <meta name="msapplication-square70x70logo" content="{{get_complete_static_resource_url(DOMAIN_URL, '/assets/images/logo/msapplication-tiny.png')}}">
    <meta name="msapplication-square150x150logo" content="{{get_complete_static_resource_url(DOMAIN_URL, '/assets/images/logo/msapplication-square.png')}}">
    <meta name="msapplication-wide310x150logo" content="{{get_complete_static_resource_url(DOMAIN_URL, '/assets/images/logo/msapplication-wide.png')}}">
    <meta name="msapplication-square310x310logo" content="{{get_complete_static_resource_url(DOMAIN_URL, '/assets/images/logo/msapplication-large.png')}}">

    <!-- The itemprops are for G+ sharing. -->
    <meta itemprop="name" content="{{meta_name}}">
    <meta itemprop="description" content="{{meta_description}}">
    <!-- The og tags are for Facebook sharing. -->
    <meta property="og:title" content="{{meta_name}}">
    <meta property="og:site_name" content="Oppia">
    <meta property="og:url" content="{{FULL_URL}}">
    <meta property="og:description" content="{{meta_description}}">
    <meta property="og:type" content="article">
    <meta property="og:image" content="{{get_complete_static_resource_url(DOMAIN_URL, '/assets/images/logo/288x288_logo_mint.png')}}">

    <link rel="apple-touch-icon" href="/assets/images/logo/favicon.png">

    <title itemprop="name">
      {% block maintitle %}
        Oppia
      {% endblock maintitle %}
    </title>
    {% block base_url %}
    {% endblock base_url %}

    {% block header_css %}
      {% include 'pages/header_css_libs.html' %}
    {% endblock header_css %}

    <script>
      var GLOBALS = {
        ADDITIONAL_ANGULAR_MODULES: JSON.parse(
          '{{additional_angular_modules|js_string}}'),
        csrf_token: JSON.parse('{{csrf_token|js_string}}'),
        status_code: JSON.parse('{{status_code}}'),
        iframed: JSON.parse('{{iframed|js_string}}'),
<<<<<<< HEAD
        logoutUrl: JSON.parse('{{logout_url|js_string}}'),
=======
        isTopicManager: JSON.parse('{{is_topic_manager|js_string}}'),
>>>>>>> 6efa4fd9
        userIsLoggedIn: JSON.parse('{{user_is_logged_in|js_string}}')
      };
    </script>

    {% block header_js %}
      {% include 'pages/header_js_libs.html' %}
    {% endblock header_js %}

    {{BEFORE_END_HEAD_TAG_HOOK}}
  </head>

  <body>
    <div ng-if="iframed">
      {{ warnings_and_loader() }}
    </div>
    <div ng-if="!iframed">
      <div role="button" tabindex="0" ng-click="skipToMainContent()" class="oppia-skip-to-content protractor-test-skip-link">Skip to Main Content</div>
      <promo-bar>
      </promo-bar>
      <div ng-if="isBackgroundMaskActive()" class="ng-cloak oppia-background-mask">
      </div>

      <div class="oppia-base-container"
           ng-class="{'oppia-sidebar-menu-open': isSidebarShown(), 'oppia-sidebar-menu-closed': !isSidebarShown()}"
           ng-swipe-left="closeSidebarOnSwipe()" ng-swipe-disable-mouse="false">
        <div class="oppia-content-container">
          <div id="wrapper">
            <div class="oppia-main-body">
              <nav class="navbar navbar-default oppia-navbar oppia-prevent-selection" role="navigation" headroom tolerance="0" offset="0">
                <div class="navbar-container">
                  <top-navigation-bar></top-navigation-bar>
                  <div class="collapse navbar-collapse oppia-navbar-collapse ng-cloak">
                    {% block navbar_breadcrumb %}
                    {% endblock navbar_breadcrumb %}

                    {% block local_top_nav_options %}
                    {% endblock local_top_nav_options %}
                  </div>
                </div>
              </nav>

              <div class="oppia-top-of-page-padding">
              </div>

              {{ warnings_and_loader() }}
            </div>

            <noscript>
              <div class="oppia-page-cards-container">
                <div class="md-default-theme oppia-page-card oppia-long-text">
                  <!-- Note to developers: We replicate the translated text inline because, without JavaScript enabled, the translation engine doesn't kick in.-->
                  <h2>
                    <span translate="I18N_SPLASH_JAVASCRIPT_ERROR_TITLE">We Need JavaScript in Your Browser</span>
                    <i class="material-icons">&#xE811;</i>
                  </h2>
                  <p translate="I18N_SPLASH_JAVASCRIPT_ERROR_DESCRIPTION"
                     translate-values="{hrefUrl: 'http://www.enable-javascript.com/'}">
                     Oppia is a free, open-source learning platform full of interactive activities called 'explorations'.  Sadly, Oppia requires JavaScript to be enabled in your web browser in order to function properly and your web browser has JavaScript disabled.  If you need help enabling JavaScript, <a href="http://www.enable-javascript.com">click here.</a>
                  </p>
                  <p translate="I18N_SPLASH_JAVASCRIPT_ERROR_THANKS">Thank you.</p>
                </div>
              </div>
            </noscript>

            <side-navigation-bar></side-navigation-bar>
          </div>
        </div>
      </div>

      <div ng-if="DEV_MODE" class="oppia-dev-mode" ng-cloak>
        Dev Mode
      </div>

      <a ng-if="siteFeedbackFormUrl" ng-href="<[siteFeedbackFormUrl]>" target="_blank"
         class="oppia-site-feedback oppia-transition-200">
        <i class="material-icons md-18">&#xE87F;</i>
        <span translate="I18N_SPLASH_SITE_FEEDBACK"></span>
      </a>
    </div>

    {% include 'pages/footer_js_libs.html' %}

    <script src="/templates/dev/head/app.js"></script>
    <script src="/templates/dev/head/i18n.js"></script>

    <script src="/templates/dev/head/directives/FocusOnDirective.js"></script>

    <script src="/templates/dev/head/pages/Base.js"></script>

    <script src="/templates/dev/head/services/AlertsService.js"></script>
    <script src="/templates/dev/head/services/ContextService.js"></script>
    <script src="/templates/dev/head/services/NavigationService.js"></script>
    <script src="/templates/dev/head/services/UtilsService.js"></script>
    <script src="/templates/dev/head/services/DebouncerService.js"></script>
    <script src="/templates/dev/head/services/DateTimeFormatService.js"></script>
    <script src="/templates/dev/head/services/IdGenerationService.js"></script>
    <script src="/templates/dev/head/services/HtmlEscaperService.js"></script>
    <script src="/templates/dev/head/services/TranslationFileHashLoaderService.js"></script>
    <script src="/templates/dev/head/services/RteHelperService.js"></script>
    <script src="/templates/dev/head/services/UserService.js"></script>
    <script src="/templates/dev/head/services/PromoBarService.js"></script>
    <script src="/templates/dev/head/services/contextual/DeviceInfoService.js"></script>
    <script src="/templates/dev/head/services/contextual/UrlService.js"></script>
    <script src="/templates/dev/head/services/contextual/WindowDimensionsService.js"></script>
    <script src="/templates/dev/head/services/stateful/BackgroundMaskService.js"></script>
    <script src="/templates/dev/head/services/stateful/FocusManagerService.js"></script>
    <script src="/templates/dev/head/services/SiteAnalyticsService.js"></script>

    <script src="/templates/dev/head/components/alerts/AlertMessageDirective.js"></script>
    <script src="/templates/dev/head/components/create_button/CreateActivityButtonDirective.js"></script>

    <script src="/templates/dev/head/components/forms/ObjectEditorDirective.js"></script>
    <script src="/templates/dev/head/components/promo/PromoBarDirective.js"></script>
    <script src="/templates/dev/head/components/side_navigation_bar/SideNavigationBarDirective.js"></script>
    <script src="/templates/dev/head/components/social_buttons/SocialButtonsDirective.js"></script>
    <script src="/templates/dev/head/components/top_navigation_bar/TopNavigationBarDirective.js"></script>

    <script src="/templates/dev/head/components/CollectionCreationService.js"></script>
    <script src="/templates/dev/head/components/ExplorationCreationService.js"></script>

    <script src="/templates/dev/head/domain/sidebar/SidebarStatusService.js"></script>
    <script src="/templates/dev/head/domain/user/UserInfoObjectFactory.js"></script>
    <script src="/templates/dev/head/domain/utilities/UrlInterpolationService.js"></script>

    {% block footer_js %}
    {% endblock footer_js %}
  </body>
</html><|MERGE_RESOLUTION|>--- conflicted
+++ resolved
@@ -82,11 +82,6 @@
         csrf_token: JSON.parse('{{csrf_token|js_string}}'),
         status_code: JSON.parse('{{status_code}}'),
         iframed: JSON.parse('{{iframed|js_string}}'),
-<<<<<<< HEAD
-        logoutUrl: JSON.parse('{{logout_url|js_string}}'),
-=======
-        isTopicManager: JSON.parse('{{is_topic_manager|js_string}}'),
->>>>>>> 6efa4fd9
         userIsLoggedIn: JSON.parse('{{user_is_logged_in|js_string}}')
       };
     </script>
