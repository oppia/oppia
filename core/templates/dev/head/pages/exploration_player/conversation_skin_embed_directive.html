  <!--
  Off-screen preview of the next card in order to pre-determine the target
  height for the card content transition animation.
  -->
<div class="conversation-skin-future-tutor-card" aria-hidden="true">
  <div class="conversation-skin-tutor-card-content">
    <div class="conversation-skin-tutor-card-top-section">
      <div class="conversation-skin-tutor-card-top-content" angular-html-bind="upcomingContentHtml">
      </div>
    </div>
    <div ng-if="upcomingInlineInteractionHtml">
      <div class="conversation-skin-inline-interaction">
        <div angular-html-bind="upcomingInlineInteractionHtml">
        </div>
      </div>
    </div>
  </div>
</div>
<div class="embedded-body">
  <section role="main" ng-if="hasFullyLoaded">
    <div class="conversation-skin-cards-container conversation-skin-animate-cards"
         ng-class="{'animate-to-two-cards': isAnimatingToTwoCards, 'animate-to-one-card': isAnimatingToOneCard, 'with-supplementary-card': isCurrentSupplementalCardNonempty()}">

      <div class="conversation-skin-main-tutor-card-embed"
           ng-class="{ 'conversation-skin-animate-tutor-card-on-narrow': !canWindowShowTwoCards() && isCurrentSupplementalCardNonempty()}"
           style="margin-bottom: 100px">
        <tutor-card on-submit-answer="submitAnswer(answer, rulesService)"
                    start-card-change-animation="startCardChangeAnimation"
                    on-change-interaction-answer-validity="setInteractionAnswerValidity(answerValidity)">
        </tutor-card>
        <div ng-if="isCurrentSupplementalCardNonempty() && !canWindowShowTwoCards()">
          <supplemental-card on-click-continue-button="showUpcomingCard()"
                             on-submit-answer="submitAnswer(answer, rulesService)">
          </supplemental-card>
        </div>
        <progress-nav on-submit="submitAnswerFromProgressNav()"
                      submit-button-is-disabled="!interactionAnswerIsValid"
                      submit-button-is-shown="!answerIsBeingProcessed"
                      on-click-continue-button="showUpcomingCard()">
        </progress-nav>
      </div>

      <div ng-if="isCurrentSupplementalCardNonempty() && canWindowShowTwoCards()"
           class="conversation-skin-supplemental-card-container">
        <supplemental-card on-click-continue-button="showUpcomingCard()"
                           on-submit-answer="submitAnswer(answer, rulesService)">
        </supplemental-card>
      </div>
    </div>
  </section>

  <footer class="grid-container">
    <nav class="bottom-nav-row">
      <div class="col-1-4 bottom-nav-left">
<<<<<<< HEAD
        <div ng-if="activeCard.inputResponsePairs[activeCard.inputResponsePairs.length - 1].oppiaResponse &&
                    !isCurrentSupplementalCardNonempty() && isCurrentCardAtEndOfTranscript() && !waitingForOppiaFeedback && activeCard.destStateName &&
                    !isOnTerminalCard()">
          <continue-button focus-on="<[::CONTINUE_BUTTON_FOCUS_LABEL]>"
                           is-learn-again-button="isLearnAgainButton()"
                           ng-click="showPendingCard(upcomingStateName, upcomingParams, upcomingContentHtml)">
          </continue-button>
        </div>
=======
>>>>>>> d6aabd5b
        <div ng-if="isOnTerminalCard()" class="nav-bar-bottom-replay-content">
          <i ng-click="reloadExploration()" class="material-icons replay-nav-icon">replay</i>
          <span class="oppia-restart-exploration"> Restart exploration? </span>
        </div>
      </div>
      <div class="col-1-2">
      </div>
      <div class="col-1-4">
        <div>
          <div class="nav-bar-bottom-visit-oppia">
            <span ng-if="isOnTerminalCard()" class="oppia-view-more-explorations">For more explorations, visit:</span>
            <a class="oppia-link" ng-click="onNavigateFromIframe()" href="https://www.oppia.org/" target="_blank">
              <img class="logo-bottom-nav-bar" src="<[getStaticImageUrl('/logo/288x128_logo_white.png')]>">
            </a>
          </div>
        </div>
      </div>
    </nav>
  </footer>
</div>

<!-- The styles here need to be embedded within the directive script tags,
since otherwise they will interfere with the non-iframed conversation skin
directive. -->
<style>
  html, body {
    background: #afd2eb no-repeat center center fixed;
    background-size: cover;
    color: rgba(0, 0, 0, 0.87);
    font-family: 'Roboto', Arial, sans-serif;
    font-size: 1.0em;
    height: 100%;
    position:fixed;
    top:0;
    bottom:0;
    width:100%;
    overflow-y:auto;
  }

  .oppia-progress-dot {
    width: 18px;
    height: 18px;
  }
  .oppia-progress-arrow-active {
    color: #fff;
  }

  .embedded-body {
    min-height: 100%;
    display: flex;
    flex-direction: column;
    position: absolute;
    width: 100%;
  }
  .bottom-nav-left {
    display: flex;
    align-items: center;
    height: 50px;
  }

  .grid-container{
    bottom: 0;
    position: fixed;
    width: 100%;
  }

  .bottom-nav-row:before,
  .bottom-nav-row:after {
     content:"";
     display: table ;
     clear:both;
  }

  [class*='col-'] {
     float: left;
     min-height: 1px;
     padding: 0;
  }

  [class*='col-'] {
    padding-right: 20px;
  }

  [class*='col-']:last-of-type {
    padding-right: 0;
  }

  .col-1-2 {
   width: 50%;
  }
  .col-1-4{
   width: 25%;
  }
  .col-lg-12,
  .col-md-12,
  .col-sm-12 {
    width: 100%;
  }

  .logo-bottom-nav-bar {
    max-height: 50px;
    margin: auto;
    position: relative;
    min-width: 70px;
  }

  .nav-bar-bottom-replay-content {
    display: flex;
    align-items: center;
    color: white;
  }
  .nav-bar-bottom-visit-oppia {
    display: flex;
    justify-content: center;
    align-items: center;
    color: white;
  }

  .nav-bar-bottom-replay-content,
  .nav-bar-bottom-visit-oppia {
    line-height: 1;
    font-family: "Capriola", "Roboto", Arial, sans-serif;
  }

  .replay-nav-icon {
    font-size: 50px;
    font-weight: bold;
  }
  .row.numeric-input-container {
    margin-left: 0;
    margin-right: 0;
  }

  section {
    flex: 1 0 auto;
  }

  footer {
    background-color: #015c53;
    padding: 0.5em;
    z-index: 20;
  }

  iframe {
    overflow: scroll;
  }

  /*
    Additional CSS for the conversation_v1 skin.
    All classes below should start with .conversation-skin
  */

  .conversation-skin-oppia-avatar,
  .conversation-skin-learner-answer-container .conversation-skin-user-avatar {
    height: 36px;
    position: absolute;
    top: 0;
    width: 36px;
    z-index: 1;
  }

  .conversation-skin-oppia-avatar {
    left: -20px;
  }

  .conversation-skin-tutor-card-top-section .conversation-skin-oppia-avatar {
    height: 48px;
    left: -28px;
    top: -20px;
    width: 48px;
  }

  .conversation-skin-inline-interaction .conversation-skin-user-avatar {
    left: -20px;
    top: 14px;
  }

  .conversation-skin-learner-answer-container .conversation-skin-user-avatar {
    right: -20px;
  }

  .conversation-skin-tutor-card-middle-section .conversation-skin-user-avatar,
  .conversation-skin-tutor-card-middle-section .conversation-skin-oppia-avatar {
    display: none;
  }

  .conversation-skin-responses-dropdown-icon {
    -moz-transition: all 0.2s;
    -o-transition: all 0.2s;
    -webkit-transition: all 0.2s;
    font-size: 20px;
    margin-bottom: -2px;
  }

  .conversation-skin-responses-dropdown-icon-rotated {
    margin-bottom: -2px;
    -moz-transform: rotate(90deg);
    -o-transform: rotate(90deg);
    -webkit-transform: rotate(90deg);
    transform: rotate(90deg);
    transition: transform 0.2s ease-in-out;
  }

  .conversation-skin-responses-dropdown-container {
    border-bottom: 1px solid #ccc;
    cursor: pointer;
    line-height: 0.1em;
    margin: 8px 20px 20px 20px;
    text-align: center;
  }

  .conversation-skin-responses-dropdown-text {
    background-color: #fff;
    color: #888;
    font-size: 0.8em;
    padding: 0 10px;
  }

  .conversation-skin-cards-container {
    display: flex;
    flex-direction: row;
    align-items: center;
    justify-content: center;
    height: 100%;
    margin: 20px auto;
    max-width: 1400px;
    width: 100%;
  }

  .conversation-skin-main-tutor-card,
  .conversation-skin-future-tutor-card {
    background: #fff;
    border-radius: 2px;
    box-shadow: 0 1px 2px rgba(0, 0, 0, 0.24), 0 1px 3px rgba(0, 0, 0, 0.12);
    flex-shrink: 10000;
    max-width: 560px;
    min-width: 360px;
    margin-left: 30px;
    text-align: left;
    width: 100%;
    z-index: 1;
  }

  .conversation-skin-main-tutor-card-embed,
  .conversation-skin-future-tutor-card-embed {
    background: #fff;
    border-radius: 2px;
    box-shadow: 0 1px 2px rgba(0, 0, 0, 0.24), 0 1px 3px rgba(0, 0, 0, 0.12);
    flex-shrink: 10000;
    min-width: 360px;
    margin-top: 20px;
    margin-left: 30px;
    text-align: left;
    width: 90%;
    z-index: 1;
  }

  .conversation-skin-supplemental-card-container {
    box-shadow: 0 1px 2px rgba(0, 0, 0, 0.24), 0 1px 3px rgba(0, 0, 0, 0.12);
    flex-shrink: 1;
    margin-left: 12px;
    max-width: 1000px;
    min-width: 560px;
    position: relative;
  }

  .conversation-skin-help-card {
    background: #fff;
    border-radius: 2px;
    box-shadow: 0 1px 2px rgba(0, 0, 0, 0.24), 0 1px 3px rgba(0, 0, 0, 0.12);
    min-height: 50px;
    opacity: 1;
    padding: 12px;
    right: 12px;
    text-align: left;
    transition: all 350ms;
    z-index: 500;
  }

  .help-card-standard {
    position: absolute;
  }

  .help-card-tall {
    bottom: 50px;
    position: fixed;
  }

  .conversation-skin-help-card.ng-enter,
  .conversation-skin-help-card.ng-leave-active {
    opacity: 0;
    transform: translateX(200px);
  }

  .conversation-skin-help-card .conversation-skin-oppia-avatar {
    top: 12px;
  }

  .conversation-skin-help-card-content {
    width: 270px;
  }

  .conversation-skin-close-help-card-button {
    background: none;
    border: 0;
    color: #000;
    cursor: pointer;
    height: 24px;
    opacity: 0.5;
    position: absolute;
    right: 2px;
    top: 2px;
    width: 24px;
    z-index: 200;
  }

  .conversation-skin-main-tutor-card.animate-card-width {
    -webkit-transition: width 500ms;
    transition: width 500ms;
  }

  .conversation-skin-future-tutor-card {
    left: -30000px;
    position: absolute;
    top: -30000px;
  }

  .conversation-skin-tutor-card-top-section,
  .conversation-skin-oppia-feedback-container,
  .conversation-skin-learner-answer-container {
    position: relative;
  }

  .conversation-skin-tutor-card-top-section,
  .conversation-skin-oppia-feedback-container,
  .conversation-skin-learner-answer-container {
    padding: 0 20px;
  }
  /* These rules must be kept in sync with corresponding rules in oppia.css
     (those with '.oppia-rte-editor > p,
       .form-control.oppia-rte-content > div > p' selectors specifying
      the same line-height, margin-top and margin-bottom attributes)
  */

  .conversation-skin-tutor-card-top-content > p,
  .conversation-skin-oppia-feedback-content > p,
  .conversation-skin-learner-answer-content > p,
  .conversation-skin-help-card-content > p {
    line-height: 28px;
    margin-bottom: 18px;
    margin-top: 18px;
  }

  .conversation-skin-tutor-card-top-content > p:first-child,
  .conversation-skin-oppia-feedback-content > p:first-child,
  .conversation-skin-learner-answer-content > p:first-child,
  .conversation-skin-help-card-content > p:first-child {
    margin-top: 0;
  }

  .conversation-skin-tutor-card-top-content > p:last-child,
  .conversation-skin-oppia-feedback-content > p:last-child,
  .conversation-skin-learner-answer-content > p:last-child,
  .conversation-skin-help-card-content > p:last-child {
    margin-bottom: 0;
  }

  .conversation-skin-tutor-card-top-content,
  .conversation-skin-oppia-feedback-content,
  .conversation-skin-learner-answer-content,
  .conversation-skin-help-card-content {
    border-radius: 2px;
    display: inline-block;
    max-width: 100%;
    position: relative;
    text-align: left;
  }

  .conversation-skin-tutor-card-top-content,
  .conversation-skin-oppia-feedback-content,
  .conversation-skin-learner-answer-content {
    margin-bottom: 12px;
  }

  .conversation-skin-tutor-card-top-content {
    width: 100%;
  }

  .conversation-skin-tutor-card-top-content,
  .conversation-skin-help-card-content {
    padding: 12px;
  }

  .conversation-skin-oppia-feedback-content,
  .conversation-skin-learner-answer-content {
    padding: 8px 12px;
    word-wrap: break-word;
  }

  .conversation-skin-tutor-card-top-content,
  .conversation-skin-oppia-feedback-content,
  .conversation-skin-help-card-content {
    background-color: rgba(224, 242, 241, 1);
  }

  .conversation-skin-learner-answer-content {
    background-color: rgba(236, 239, 241, 1);
    border-bottom-right-radius: 0;
  }

  .conversation-skin-tutor-card-top-content,
  .conversation-skin-oppia-feedback-content,
  .conversation-skin-help-card-content {
    border-top-left-radius: 0;
  }

  .conversation-skin-learner-answer-container {
    text-align: right;
    width: auto;
  }

  .conversation-skin-tutor-card-middle-section .conversation-skin-learner-answer-content {
    background-color: rgba(236, 239, 241, 0.4);
  }

  .conversation-skin-tutor-card-middle-section .conversation-skin-oppia-feedback-content {
    background-color: rgba(224, 242, 241, 0.4);
  }

  .conversation-skin-tutor-card-top-content::before,
  .conversation-skin-oppia-feedback-content::before,
  .conversation-skin-help-card-content::before {
    border-left: 8px solid transparent;
    border-top: 12px solid rgba(224, 242, 241, 1);
    content: " ";
    left: -8px;
    position: absolute;
    top: 0;
  }

  .conversation-skin-learner-answer-content::before {
    border-right: 8px solid transparent;
    border-top: 12px solid rgba(236, 239, 241, 1);
    content: " ";
    position: absolute;
    right: -8px;
    top: 0;
  }

  .conversation-skin-tutor-card-middle-section .conversation-skin-oppia-feedback-content::before,
  .conversation-skin-tutor-card-middle-section .conversation-skin-learner-answer-content::before {
    display: none;
  }

  .conversation-skin-inline-interaction {
    border-bottom-left-radius: 2px;
    border-bottom-right-radius: 2px;
    margin-top: 8px;
    padding: 16px 20px;
    position: relative;
  }

  .conversation-skin-feedback-dot-one,
  .conversation-skin-feedback-dot-two,
  .conversation-skin-feedback-dot-three {
    background-color: #666;
    display: inline-block;
    height: 2px;
    width: 2px;
  }

  .conversation-skin-feedback-dot-one {
    -moz-animation-delay: 0.0s;
    -moz-animation: dot 1.0s infinite;
    -webkit-animation-delay: 0.0s;
    -webkit-animation: dot 1.0s infinite;
    animation-delay: 0.0s;
    animation: dot 1.0s infinite;
    opacity: 0;
  }

  .conversation-skin-feedback-dot-two {
    -moz-animation-delay: 0.2s;
    -moz-animation: dot 1.0s infinite;
    -webkit-animation-delay: 0.2s;
    -webkit-animation: dot 1.0s infinite;
    animation-delay: 0.2s;
    animation: dot 1.0s infinite;
    opacity: 0;
  }

  .conversation-skin-feedback-dot-three {
    -moz-animation-delay: 0.4s;
    -moz-animation: dot 1.0s infinite;
    -webkit-animation-delay: 0.4s;
    -webkit-animation: dot 1.0s infinite;
    animation-delay: 0.4s;
    animation: dot 1.0s infinite;
    opacity: 0;
  }

  .conversation-skin-final-ratings {
    text-align: center;
  }

  .conversation-skin-final-recommendations {
    margin-top: 50px;
    text-align: center;
  }

  .conversation-skin-oppia-feedback.ng-enter {
    opacity: 0;
    -webkit-transition: all .5s;
    transition: all .5s;
  }

  .conversation-skin-oppia-feedback.ng-enter.ng-enter-active {
    opacity: 1;
  }

  .conversation-skin-main-tutor-card.ng-hide-add.ng-hide-add-active,
  .conversation-skin-main-tutor-card.ng-hide-remove.ng-hide-remove-active,
  .conversation-skin-supplemental-card.ng-hide-add.ng-hide-add-active,
  .conversation-skin-supplemental-card.ng-hide-remove.ng-hide-remove-active {
    -webkit-transition: all ease-out 0.4s;
    transition: all ease-out 0.4s;
  }

  .conversation-skin-main-tutor-card.ng-hide {
    opacity: 0;
    transform: translateX(-1000px);
  }

  .conversation-skin-supplemental-card.ng-hide {
    opacity: 0;
    transform: translateX(1000px);
  }

  .conversation-skin-main-tutor-card .instructions-button {
    background: inherit;
    border: none;
  }

  @media screen and (max-width: 959px) {
    .conversation-skin-main-tutor-card-embed,
    .conversation-skin-future-tutor-card-embed {
      margin-left: 0;
    }

    .conversation-skin-main-tutor-card-embed.conversation-skin-animate-tutor-card-on-narrow {
      position: absolute;
    }

    .conversation-skin-cards-container {
      display: flex;
      flex-direction: column;
      align-items: center;
      height: 100%;
      max-width: 1400px;
      width: 100%;
    }

    .conversation-skin-cards-container.with-supplementary-card {
      /* TODO(tjiang11): Find a way to handle arbitrarily long/short content.
         in supplemental interactions.
      */
      margin-top: 308px;
    }

    .conversation-skin-main-tutor-card {
      left: 0;
      margin: 0 auto;
      position: absolute;
      right: 0;
      top: 40px;
      width: 100%;
      z-index: 15;
    }

    .conversation-skin-supplemental-card-container {
      margin: 40px auto;
      max-width: 959px;
      min-width: 360px;
      position: relative;
    }

    .conversation-skin-supplemental-card-container .supplemental-mask {
      background-color: #ccc;
      height: 100%;
      left: 0;
      opacity: 0.7;
      position: absolute;
      top: 0;
      width: 100%;
    }
    .conversation-skin-main-tutor-card .instructions-button {
      background-color: #0D48A1;
      color: #ffffff;
      padding: 6px 12px;
    }
    .conversation-skin-main-tutor-card button.md-button.md-default-theme.instructions-button:focus,
    .conversation-skin-main-tutor-card button.md-button.md-default-theme.instructions-button:hover {
      background-color: #115FD4;
    }
    .conversation-skin-user-avatar,
    .conversation-skin-oppia-avatar {
      display: none;
    }
    .conversation-skin-oppia-avatar.show-tutor-card {
      border-radius: 50%;
      box-shadow: 0 3px 3px grey, 0 5px 3px grey;
      display: block;
      height: 40px;
      left: 100%;
      position: absolute;
      position: absolute;
      transform: translate(-100%, -100%);
      width: 40px;
      z-index: 16;
    }
    .conversation-skin-oppia-avatar.show-tutor-card:hover {
      opacity: 0.8;
    }
    .nav-bar-bottom-replay-content,
    .nav-bar-bottom-visit-oppia {
      font-size: 0.7em;
    }
    .oppia-view-more-explorations {
      display: none;
    }
  }
  @media screen and (max-width: 550px) {
    .oppia-restart-exploration {
      display: none;
    }
    [class*='col-'] {
      padding: 0;
    }

    .col-1-2 {
     width: 60%;
    }
    .col-1-4{
     width: 20%;
    }
    .replay-nav-icon {
      font-size: 40px;
    }
    .help-card-standard {
      bottom: -20px;
    }
  }
</style><|MERGE_RESOLUTION|>--- conflicted
+++ resolved
@@ -52,17 +52,6 @@
   <footer class="grid-container">
     <nav class="bottom-nav-row">
       <div class="col-1-4 bottom-nav-left">
-<<<<<<< HEAD
-        <div ng-if="activeCard.inputResponsePairs[activeCard.inputResponsePairs.length - 1].oppiaResponse &&
-                    !isCurrentSupplementalCardNonempty() && isCurrentCardAtEndOfTranscript() && !waitingForOppiaFeedback && activeCard.destStateName &&
-                    !isOnTerminalCard()">
-          <continue-button focus-on="<[::CONTINUE_BUTTON_FOCUS_LABEL]>"
-                           is-learn-again-button="isLearnAgainButton()"
-                           ng-click="showPendingCard(upcomingStateName, upcomingParams, upcomingContentHtml)">
-          </continue-button>
-        </div>
-=======
->>>>>>> d6aabd5b
         <div ng-if="isOnTerminalCard()" class="nav-bar-bottom-replay-content">
           <i ng-click="reloadExploration()" class="material-icons replay-nav-icon">replay</i>
           <span class="oppia-restart-exploration"> Restart exploration? </span>
