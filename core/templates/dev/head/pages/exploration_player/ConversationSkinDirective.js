--- conflicted
+++ resolved
@@ -573,16 +573,9 @@
                   var pairs = (
                     PlayerTranscriptService.getLastCard().inputResponsePairs);
                   var lastAnswerFeedbackPair = pairs[pairs.length - 1];
-<<<<<<< HEAD
-                  AudioTranslationManagerService.setPrimaryAudioTranslations(
+                  AudioTranslationManagerService.setSecondaryAudioTranslations(
                     feedbackAudioTranslations, feedbackHtml,
                     COMPONENT_NAME_FEEDBACK);
-=======
-                  AudioTranslationManagerService
-                    .setSecondaryAudioTranslations(
-                      feedbackAudioTranslations,
-                      feedbackHtml);
->>>>>>> 76497dd0
                   $scope.$broadcast(EVENT_AUTOPLAY_AUDIO);
 
                   if (_oldStateName === newStateName) {
