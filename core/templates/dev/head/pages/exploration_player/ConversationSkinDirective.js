// Copyright 2014 The Oppia Authors. All Rights Reserved.
//
// Licensed under the Apache License, Version 2.0 (the "License");
// you may not use this file except in compliance with the License.
// You may obtain a copy of the License at
//
//      http://www.apache.org/licenses/LICENSE-2.0
//
// Unless required by applicable law or agreed to in writing, software
// distributed under the License is distributed on an "AS-IS" BASIS,
// WITHOUT WARRANTIES OR CONDITIONS OF ANY KIND, either express or implied.
// See the License for the specific language governing permissions and
// limitations under the License.

/**
 * @fileoverview Controller for the conversation skin.
 */

// Note: This file should be assumed to be in an IIFE, and the constants below
// should only be used within this file.
var TIME_FADEOUT_MSEC = 100;
var TIME_HEIGHT_CHANGE_MSEC = 500;
var TIME_FADEIN_MSEC = 100;
var TIME_NUM_CARDS_CHANGE_MSEC = 500;

oppia.animation('.conversation-skin-animate-tutor-card-on-narrow', function() {
  var tutorCardLeft, tutorCardWidth, tutorCardHeight, oppiaAvatarLeft;
  var tutorCardAnimatedLeft, tutorCardAnimatedWidth;

  var beforeAddClass = function(element, className, done) {
    if (className !== 'ng-hide') {
      done();
      return;
    }
    var tutorCard = element;
    var supplementalCard = $('.conversation-skin-supplemental-card-container');
    var oppiaAvatar = $('.conversation-skin-oppia-avatar.show-tutor-card');
    oppiaAvatarLeft = supplementalCard.position().left +
                      supplementalCard.width() - oppiaAvatar.width();
    tutorCardLeft = tutorCard.position().left;
    tutorCardWidth = tutorCard.width();
    tutorCardHeight = tutorCard.height();

    if (tutorCard.offset().left + tutorCardWidth > oppiaAvatar.offset().left) {
      var animationLength = Math.min(oppiaAvatarLeft - tutorCard.offset().left,
                                     tutorCardWidth);
      tutorCardAnimatedLeft = tutorCardLeft + animationLength;
      tutorCardAnimatedWidth = tutorCardWidth - animationLength;
    } else {
      tutorCardAnimatedLeft = oppiaAvatarLeft;
      tutorCardAnimatedWidth = 0;
    }

    oppiaAvatar.hide();
    tutorCard.css({
      'min-width': 0
    });
    tutorCard.animate({
      left: tutorCardAnimatedLeft,
      width: tutorCardAnimatedWidth,
      height: 0,
      opacity: 1
    }, 500, function() {
      oppiaAvatar.show();
      tutorCard.css({
        left: '',
        width: '',
        height: '',
        opacity: '',
        'min-width': ''
      });
      done();
    });
  };

  var removeClass = function(element, className, done) {
    if (className !== 'ng-hide') {
      done();
      return;
    }
    var tutorCard = element;
    $('.conversation-skin-oppia-avatar.show-tutor-card').hide(0, function() {
      tutorCard.css({
        left: tutorCardAnimatedLeft,
        width: tutorCardAnimatedWidth,
        height: 0,
        opacity: 0,
        'min-width': 0
      });
      tutorCard.animate({
        left: tutorCardLeft,
        width: tutorCardWidth,
        height: tutorCardHeight,
        opacity: 1
      }, 500, function() {
        tutorCard.css({
          left: '',
          width: '',
          height: '',
          opacity: '',
          'min-width': ''
        });
        done();
      });
    });
  };

  return {
    beforeAddClass: beforeAddClass,
    removeClass: removeClass
  };
});

oppia.animation('.conversation-skin-animate-tutor-card-content', function() {
  var animateCardChange = function(element, className, done) {
    if (className !== 'animate-card-change') {
      return;
    }

    var currentHeight = element.height();
    var expectedNextHeight = $(
      '.conversation-skin-future-tutor-card ' +
      '.conversation-skin-tutor-card-content'
    ).height();

    // Fix the current card height, so that it does not change during the
    // animation, even though its contents might.
    element.css('height', currentHeight);

    jQuery(element).animate({
      opacity: 0
    }, TIME_FADEOUT_MSEC).animate({
      height: expectedNextHeight
    }, TIME_HEIGHT_CHANGE_MSEC).animate({
      opacity: 1
    }, TIME_FADEIN_MSEC, function() {
      element.css('height', '');
      done();
    });

    return function(cancel) {
      if (cancel) {
        element.css('opacity', '1.0');
        element.css('height', '');
        element.stop();
      }
    };
  };

  return {
    addClass: animateCardChange
  };
});

oppia.animation('.conversation-skin-animate-cards', function() {
  // This removes the newly-added class once the animation is finished.
  var animateCards = function(element, className, done) {
    var tutorCardElt = jQuery(element).find(
      '.conversation-skin-main-tutor-card');
    var supplementalCardElt = jQuery(element).find(
      '.conversation-skin-supplemental-card-container');

    if (className === 'animate-to-two-cards') {
      var supplementalWidth = supplementalCardElt.width();
      supplementalCardElt.css({
        width: 0,
        'min-width': '0',
        opacity: '0'
      });
      supplementalCardElt.animate({
        width: supplementalWidth
      }, TIME_NUM_CARDS_CHANGE_MSEC, function() {
        supplementalCardElt.animate({
          opacity: '1'
        }, TIME_FADEIN_MSEC, function() {
          supplementalCardElt.css({
            width: '',
            'min-width': '',
            opacity: ''
          });
          jQuery(element).removeClass('animate-to-two-cards');
          done();
        });
      });

      return function(cancel) {
        if (cancel) {
          supplementalCardElt.css({
            width: '',
            'min-width': '',
            opacity: ''
          });
          supplementalCardElt.stop();
          jQuery(element).removeClass('animate-to-two-cards');
        }
      };
    } else if (className === 'animate-to-one-card') {
      supplementalCardElt.css({
        opacity: 0,
        'min-width': 0
      });
      supplementalCardElt.animate({
        width: 0
      }, TIME_NUM_CARDS_CHANGE_MSEC, function() {
        jQuery(element).removeClass('animate-to-one-card');
        done();
      });

      return function(cancel) {
        if (cancel) {
          supplementalCardElt.css({
            opacity: '',
            'min-width': '',
            width: ''
          });
          supplementalCardElt.stop();

          jQuery(element).removeClass('animate-to-one-card');
        }
      };
    } else {
      return;
    }
  };

  return {
    addClass: animateCards
  };
});

oppia.directive('conversationSkin', [
  'urlService', 'UrlInterpolationService',
  function(urlService, UrlInterpolationService) {
    return {
      restrict: 'E',
      scope: {},
      link: function(scope) {
        var isIframed = urlService.isIframed();
        scope.directiveTemplate = isIframed ?
          UrlInterpolationService.getDirectiveTemplateUrl(
            '/pages/exploration_player/' +
            'conversation_skin_embed_directive.html') :
          UrlInterpolationService.getDirectiveTemplateUrl(
            '/pages/exploration_player/' +
            'conversation_skin_directive.html');
      },
      template: '<div ng-include="directiveTemplate"></div>',
      controller: [
        '$scope', '$timeout', '$rootScope', '$window', '$translate', '$http',
<<<<<<< HEAD
        'messengerService', 'ExplorationPlayerService', 'urlService',
        'focusService', 'LearnerViewRatingService', 'windowDimensionsService',
        'PlayerTranscriptService', 'LearnerParamsService',
        'PlayerPositionService', 'ExplorationRecommendationsService',
        'StatsReportingService',
        'SiteAnalyticsService', 'ExplorationPlayerStateService',
=======
        'MessengerService', 'ExplorationPlayerService', 'urlService',
        'FocusManagerService', 'LearnerViewRatingService',
        'windowDimensionsService', 'PlayerTranscriptService',
        'LearnerParamsService', 'PlayerPositionService',
        'ExplorationRecommendationsService', 'StatsReportingService',
        'siteAnalyticsService', 'ExplorationPlayerStateService',
>>>>>>> dd11f1b2
        'TWO_CARD_THRESHOLD_PX', 'CONTENT_FOCUS_LABEL_PREFIX', 'alertsService',
        'CONTINUE_BUTTON_FOCUS_LABEL', 'EVENT_ACTIVE_CARD_CHANGED',
        'FatigueDetectionService',
        function(
            $scope, $timeout, $rootScope, $window, $translate, $http,
<<<<<<< HEAD
            messengerService, ExplorationPlayerService, urlService,
            focusService, LearnerViewRatingService, windowDimensionsService,
            PlayerTranscriptService, LearnerParamsService,
            PlayerPositionService, ExplorationRecommendationsService,
            StatsReportingService,
            SiteAnalyticsService, ExplorationPlayerStateService,
=======
            MessengerService, ExplorationPlayerService, urlService,
            FocusManagerService, LearnerViewRatingService,
            windowDimensionsService, PlayerTranscriptService,
            LearnerParamsService, PlayerPositionService,
            ExplorationRecommendationsService, StatsReportingService,
            siteAnalyticsService, ExplorationPlayerStateService,
>>>>>>> dd11f1b2
            TWO_CARD_THRESHOLD_PX, CONTENT_FOCUS_LABEL_PREFIX, alertsService,
            CONTINUE_BUTTON_FOCUS_LABEL, EVENT_ACTIVE_CARD_CHANGED,
            FatigueDetectionService) {
          $scope.CONTINUE_BUTTON_FOCUS_LABEL = CONTINUE_BUTTON_FOCUS_LABEL;
          // The minimum width, in pixels, needed to be able to show two cards
          // side-by-side.
          var TIME_PADDING_MSEC = 250;
          var TIME_SCROLL_MSEC = 600;
          var MIN_CARD_LOADING_DELAY_MSEC = 950;

          var hasInteractedAtLeastOnce = false;
          var _answerIsBeingProcessed = false;
          var _nextFocusLabel = null;
          // This variable is used only when viewport is narrow.
          // Indicates whether the tutor card is displayed.
          var tutorCardIsDisplayedIfNarrow = true;

          $scope.explorationId = ExplorationPlayerService.getExplorationId();
          $scope.isInPreviewMode = ExplorationPlayerService.isInPreviewMode();
          $scope.isIframed = urlService.isIframed();
          $rootScope.loadingMessage = 'Loading';
          $scope.hasFullyLoaded = false;
          $scope.recommendedExplorationSummaries = null;

          $scope.OPPIA_AVATAR_IMAGE_URL = (
            UrlInterpolationService.getStaticImageUrl(
              '/avatar/oppia_avatar_100px.svg'));
          $scope.getStaticImageUrl = (
            UrlInterpolationService.getStaticImageUrl);

          $scope.activeCard = null;
          $scope.numProgressDots = 0;

          $scope.upcomingStateName = null;
          $scope.upcomingContentHtml = null;
          $scope.upcomingInlineInteractionHtml = null;

          $scope.DEFAULT_TWITTER_SHARE_MESSAGE_PLAYER =
            GLOBALS.DEFAULT_TWITTER_SHARE_MESSAGE_PLAYER;

          $scope.getContentFocusLabel = function(index) {
            return CONTENT_FOCUS_LABEL_PREFIX + index;
          };

          // If the exploration is iframed, send data to its parent about its
          // height so that the parent can be resized as necessary.
          $scope.lastRequestedHeight = 0;
          $scope.lastRequestedScroll = false;
          $scope.adjustPageHeight = function(scroll, callback) {
            $timeout(function() {
              var newHeight = document.body.scrollHeight;
              if (Math.abs($scope.lastRequestedHeight - newHeight) > 50.5 ||
                  (scroll && !$scope.lastRequestedScroll)) {
                // Sometimes setting iframe height to the exact content height
                // still produces scrollbar, so adding 50 extra px.
                newHeight += 50;
                MessengerService.sendMessage(MessengerService.HEIGHT_CHANGE, {
                  height: newHeight,
                  scroll: scroll
                });
                $scope.lastRequestedHeight = newHeight;
                $scope.lastRequestedScroll = scroll;
              }

              if (callback) {
                callback();
              }
            }, 100);
          };

          $scope.reloadExploration = function() {
            $window.location.reload();
          };

          $scope.isOnTerminalCard = function() {
            return $scope.activeCard &&
              ExplorationPlayerStateService.isStateTerminal(
                $scope.activeCard.stateName);
          };

          var isSupplementalCardNonempty = function(card) {
            return !ExplorationPlayerStateService.isInteractionInline(
              card.stateName);
          };

          $scope.isCurrentSupplementalCardNonempty = function() {
            return $scope.activeCard && isSupplementalCardNonempty(
              $scope.activeCard);
          };

          // Navigates to the currently-active card, and resets the
          // 'show previous responses' setting.
          var _navigateToActiveCard = function() {
            $scope.$broadcast(EVENT_ACTIVE_CARD_CHANGED);

            var index = PlayerPositionService.getActiveCardIndex();
            $scope.activeCard = PlayerTranscriptService.getCard(index);
            tutorCardIsDisplayedIfNarrow = true;
            if (_nextFocusLabel && PlayerTranscriptService.isLastCard(index)) {
              FocusManagerService.setFocusIfOnDesktop(_nextFocusLabel);
            } else {
              FocusManagerService.setFocusIfOnDesktop(
                $scope.getContentFocusLabel(index));
            }
          };

          var animateToTwoCards = function(doneCallback) {
            $scope.isAnimatingToTwoCards = true;
            $timeout(function() {
              $scope.isAnimatingToTwoCards = false;
              if (doneCallback) {
                doneCallback();
              }
            }, TIME_NUM_CARDS_CHANGE_MSEC + TIME_FADEIN_MSEC +
              TIME_PADDING_MSEC);
          };

          var animateToOneCard = function(doneCallback) {
            $scope.isAnimatingToOneCard = true;
            $timeout(function() {
              $scope.isAnimatingToOneCard = false;
              if (doneCallback) {
                doneCallback();
              }
            }, TIME_NUM_CARDS_CHANGE_MSEC);
          };

          $scope.isCurrentCardAtEndOfTranscript = function() {
            return PlayerTranscriptService.isLastCard(
              PlayerPositionService.getActiveCardIndex());
          };
          var _addNewCard = function(
              stateName, newParams, contentHtml, interactionHtml) {
            PlayerTranscriptService.addNewCard(
              stateName, newParams, contentHtml, interactionHtml);

            if (newParams) {
              LearnerParamsService.init(newParams);
            }

            $scope.numProgressDots++;

            var totalNumCards = PlayerTranscriptService.getNumCards();

            var previousSupplementalCardIsNonempty = (
              totalNumCards > 1 &&
              isSupplementalCardNonempty(
                PlayerTranscriptService.getCard(totalNumCards - 2)));
            var nextSupplementalCardIsNonempty = isSupplementalCardNonempty(
              PlayerTranscriptService.getLastCard());

            if (totalNumCards > 1 && !$scope.isViewportNarrow() &&
                !previousSupplementalCardIsNonempty &&
                nextSupplementalCardIsNonempty) {
              PlayerPositionService.setActiveCardIndex(
                  $scope.numProgressDots - 1);
              animateToTwoCards(function() {});
            } else if (
                totalNumCards > 1 && !$scope.isViewportNarrow() &&
                previousSupplementalCardIsNonempty &&
                !nextSupplementalCardIsNonempty) {
              animateToOneCard(function() {
                PlayerPositionService.setActiveCardIndex(
                  $scope.numProgressDots - 1);
              });
            } else {
              PlayerPositionService.setActiveCardIndex(
                $scope.numProgressDots - 1);
            }

            if (ExplorationPlayerStateService.isStateTerminal(stateName)) {
              ExplorationRecommendationsService.getRecommendedSummaryDicts(
                ExplorationPlayerStateService.getAuthorRecommendedExpIds(
                  stateName),
                function(summaries) {
                  $scope.recommendedExplorationSummaries = summaries;
                });
            }
          };

          $scope.initializePage = function() {
            hasInteractedAtLeastOnce = false;
            $scope.recommendedExplorationSummaries = null;

            PlayerPositionService.init(_navigateToActiveCard);
            ExplorationPlayerService.init(function(
              exploration, initHtml, newParams) {
              ExplorationPlayerStateService.setExploration(exploration);
              $scope.isLoggedIn = ExplorationPlayerService.isLoggedIn();
              _nextFocusLabel = FocusManagerService.generateFocusLabel();

              _addNewCard(
                exploration.initStateName,
                newParams,
                initHtml,
                ExplorationPlayerService.getInteractionHtml(
                  exploration.initStateName, _nextFocusLabel));
              $rootScope.loadingMessage = '';
              $scope.hasFullyLoaded = true;

              // If the exploration is embedded, use the exploration language
              // as site language. If the exploration language is not supported
              // as site language, English is used as default.
              var langCodes = constants.SUPPORTED_SITE_LANGUAGES.map(
                function(language) {
                  return language.id;
                });
              if ($scope.isIframed) {
                var explorationLanguageCode = (
                  ExplorationPlayerService.getExplorationLanguageCode());
                if (langCodes.indexOf(explorationLanguageCode) !== -1) {
                  $translate.use(explorationLanguageCode);
                } else {
                  $translate.use('en');
                }
              }
              $scope.adjustPageHeight(false, null);
              $window.scrollTo(0, 0);
              FocusManagerService.setFocusIfOnDesktop(_nextFocusLabel);
            });
          };

          $scope.submitAnswer = function(answer, interactionRulesService) {
            // Safety check to prevent double submissions from occurring.
            if (_answerIsBeingProcessed ||
              !$scope.isCurrentCardAtEndOfTranscript() ||
              $scope.activeCard.destStateName) {
              return;
            }


            if (!$scope.isInPreviewMode) {
              FatigueDetectionService.recordSubmissionTimestamp();
              if (FatigueDetectionService.isSubmittingTooFast()) {
                FatigueDetectionService.displayTakeBreakMessage();
                $scope.$broadcast('oppiaFeedbackAvailable');
                return;
              }
            }

            _answerIsBeingProcessed = true;
            hasInteractedAtLeastOnce = true;

            var _oldStateName = PlayerTranscriptService.getLastCard().stateName;
            PlayerTranscriptService.addNewInput(answer, false);

            var timeAtServerCall = new Date().getTime();

            ExplorationPlayerService.submitAnswer(
              answer, interactionRulesService, function(
                  newStateName, refreshInteraction, feedbackHtml, contentHtml,
                  newParams) {
                // Do not wait if the interaction is supplemental -- there's
                // already a delay bringing in the help card.
                var millisecsLeftToWait = (
                  !ExplorationPlayerStateService.isInteractionInline(
                    _oldStateName) ? 1.0 :
                  Math.max(MIN_CARD_LOADING_DELAY_MSEC - (
                    new Date().getTime() - timeAtServerCall),
                  1.0));

                $timeout(function() {
                  $scope.$broadcast('oppiaFeedbackAvailable');
                  var pairs = (
                    PlayerTranscriptService.getLastCard().inputResponsePairs);
                  var lastAnswerFeedbackPair = pairs[pairs.length - 1];

                  if (_oldStateName === newStateName) {
                    // Stay on the same card.
                    PlayerTranscriptService.addNewResponse(feedbackHtml);
                    if (feedbackHtml &&
                        !ExplorationPlayerStateService.isInteractionInline(
                          $scope.activeCard.stateName)) {
                      $scope.$broadcast('helpCardAvailable', {
                        helpCardHtml: feedbackHtml,
                        hasContinueButton: false
                      });
                    }
                    if (refreshInteraction) {
                      // Replace the previous interaction with another of the
                      // same type.
                      _nextFocusLabel =
                        FocusManagerService.generateFocusLabel();
                      PlayerTranscriptService.updateLatestInteractionHtml(
                        ExplorationPlayerService.getInteractionHtml(
                          newStateName, _nextFocusLabel) +
                        ExplorationPlayerService.getRandomSuffix());
                    }
                    FocusManagerService.setFocusIfOnDesktop(_nextFocusLabel);
                    scrollToBottom();
                  } else {
                    // There is a new card. If there is no feedback, move on
                    // immediately. Otherwise, give the learner a chance to read
                    // the feedback, and display a 'Continue' button.
                    FatigueDetectionService.reset();

                    _nextFocusLabel = FocusManagerService.generateFocusLabel();

                    PlayerTranscriptService.setDestination(newStateName);

                    // These are used to compute the dimensions for the
                    // next card.
                    $scope.upcomingStateName = newStateName;
                    $scope.upcomingParams = newParams;
                    $scope.upcomingContentHtml = (
                      contentHtml + ExplorationPlayerService.getRandomSuffix());

                    var _isNextInteractionInline = (
                      ExplorationPlayerStateService.isInteractionInline(
                        newStateName));
                    $scope.upcomingInlineInteractionHtml = (
                      _isNextInteractionInline ?
                      ExplorationPlayerService.getInteractionHtml(
                        newStateName, _nextFocusLabel
                      ) + ExplorationPlayerService.getRandomSuffix() : '');
                    $scope.upcomingInteractionInstructions = (
                      ExplorationPlayerStateService.getInteractionInstructions(
                        $scope.upcomingStateName));

                    if (feedbackHtml) {
                      PlayerTranscriptService.addNewResponse(feedbackHtml);

                      if (!ExplorationPlayerStateService.isInteractionInline(
                            $scope.activeCard.stateName)) {
                        $scope.$broadcast('helpCardAvailable', {
                          helpCardHtml: feedbackHtml,
                          hasContinueButton: true
                        });
                      }

                      _nextFocusLabel = $scope.CONTINUE_BUTTON_FOCUS_LABEL;
                      FocusManagerService.setFocusIfOnDesktop(_nextFocusLabel);
                      scrollToBottom();
                    } else {
                      PlayerTranscriptService.addNewResponse(feedbackHtml);
                      $scope.showPendingCard(
                        newStateName,
                        newParams,
                        contentHtml +
                        ExplorationPlayerService.getRandomSuffix());
                    }
                  }

                  _answerIsBeingProcessed = false;
                }, millisecsLeftToWait);
              }
            );
          };
          $scope.startCardChangeAnimation = false;
          $scope.showPendingCard = function(
              newStateName, newParams, newContentHtml) {
            $scope.startCardChangeAnimation = true;

            $timeout(function() {
              var newInteractionHtml =
                ExplorationPlayerService.getInteractionHtml(
                newStateName, _nextFocusLabel);
              // Note that newInteractionHtml may be null.
              if (newInteractionHtml) {
                newInteractionHtml +=
                  ExplorationPlayerService.getRandomSuffix();
              }

              _addNewCard(
                newStateName, newParams, newContentHtml, newInteractionHtml);

              $scope.upcomingStateName = null;
              $scope.upcomingParams = null;
              $scope.upcomingContentHtml = null;
              $scope.upcomingInlineInteractionHtml = null;
              $scope.upcomingInteractionInstructions = null;
            }, TIME_FADEOUT_MSEC + 0.1 * TIME_HEIGHT_CHANGE_MSEC);

            $timeout(function() {
              FocusManagerService.setFocusIfOnDesktop(_nextFocusLabel);
              scrollToTop();
            },
            TIME_FADEOUT_MSEC + TIME_HEIGHT_CHANGE_MSEC +
              0.5 * TIME_FADEIN_MSEC);

            $timeout(function() {
              $scope.startCardChangeAnimation = false;
            },
            TIME_FADEOUT_MSEC + TIME_HEIGHT_CHANGE_MSEC + TIME_FADEIN_MSEC +
            TIME_PADDING_MSEC);
          };

          $scope.showUpcomingCard = function() {
            $scope.showPendingCard(
              $scope.upcomingStateName, $scope.upcomingParams,
              $scope.upcomingContentHtml);
          };

          var scrollToBottom = function() {
            $timeout(function() {
              var tutorCard = $('.conversation-skin-main-tutor-card');

              if (tutorCard.length === 0) {
                return;
              }
              var tutorCardBottom = (
                tutorCard.offset().top + tutorCard.outerHeight());
              if ($(window).scrollTop() +
                    $(window).height() < tutorCardBottom) {
                $('html, body').animate({
                  scrollTop: tutorCardBottom - $(window).height() + 12
                }, {
                  duration: TIME_SCROLL_MSEC,
                  easing: 'easeOutQuad'
                });
              }
            }, 100);
          };

          var scrollToTop = function() {
            $timeout(function() {
              $('html, body').animate({
                scrollTop: 0
              }, 800, 'easeOutQuart');
              return false;
            });
          };

          $scope.submitUserRating = function(ratingValue) {
            LearnerViewRatingService.submitUserRating(ratingValue);
          };
          $scope.$on('ratingUpdated', function() {
            $scope.userRating = LearnerViewRatingService.getUserRating();
          });

          $window.addEventListener('beforeunload', function(e) {
            if (hasInteractedAtLeastOnce && !$scope.isInPreviewMode &&
                !ExplorationPlayerStateService.isStateTerminal(
                  PlayerTranscriptService.getLastCard().stateName)) {
              StatsReportingService.recordMaybeLeaveEvent(
                PlayerTranscriptService.getLastStateName(),
                LearnerParamsService.getAllParams());
              var confirmationMessage = (
                'If you navigate away from this page, your progress on the ' +
                'exploration will be lost.');
              (e || $window.event).returnValue = confirmationMessage;
              return confirmationMessage;
            }
          });

          $scope.windowWidth = windowDimensionsService.getWidth();
          $window.onresize = function() {
            $scope.adjustPageHeight(false, null);
            $scope.windowWidth = windowDimensionsService.getWidth();
          };

          $window.addEventListener('scroll', function() {
            fadeDotsOnScroll();
            fixSupplementOnScroll();
          });

          var fadeDotsOnScroll = function() {
            var progressDots = $('.conversation-skin-progress-dots');
            var progressDotsTop = progressDots.height();
            var newOpacity = Math.max(
              (progressDotsTop - $(window).scrollTop()) / progressDotsTop, 0);
            progressDots.css({
              opacity: newOpacity
            });
          };

          var fixSupplementOnScroll = function() {
            var supplementCard = $('div.conversation-skin-supplemental-card');
            var topMargin = $('.navbar-container').height() - 20;
            if ($(window).scrollTop() > topMargin) {
              supplementCard.addClass(
                'conversation-skin-supplemental-card-fixed');
            } else {
              supplementCard.removeClass(
                'conversation-skin-supplemental-card-fixed');
            }
          };

          $scope.isViewportNarrow = function() {
            return $scope.windowWidth < TWO_CARD_THRESHOLD_PX;
          };

          $scope.initializePage();
          LearnerViewRatingService.init(function(userRating) {
            $scope.userRating = userRating;
          });

          $scope.collectionId = GLOBALS.collectionId;
          $scope.collectionTitle = GLOBALS.collectionTitle;
          $scope.collectionSummary = null;

          if ($scope.collectionId) {
            $http.get('/collectionsummarieshandler/data', {
              params: {
                stringified_collection_ids: JSON.stringify(
                                              [$scope.collectionId])
              }
            }).then(
              function(response) {
                $scope.collectionSummary = response.data.summaries[0];
              },
              function() {
                alertsService.addWarning(
                  'There was an error while fetching the collection summary.');
              }
            );
          }

          $scope.onNavigateFromIframe = function() {
            SiteAnalyticsService.registerVisitOppiaFromIframeEvent(
              $scope.explorationId);
          };
        }
      ]
    };
  }]);<|MERGE_RESOLUTION|>--- conflicted
+++ resolved
@@ -247,41 +247,23 @@
       template: '<div ng-include="directiveTemplate"></div>',
       controller: [
         '$scope', '$timeout', '$rootScope', '$window', '$translate', '$http',
-<<<<<<< HEAD
-        'messengerService', 'ExplorationPlayerService', 'urlService',
-        'focusService', 'LearnerViewRatingService', 'windowDimensionsService',
-        'PlayerTranscriptService', 'LearnerParamsService',
-        'PlayerPositionService', 'ExplorationRecommendationsService',
-        'StatsReportingService',
-        'SiteAnalyticsService', 'ExplorationPlayerStateService',
-=======
         'MessengerService', 'ExplorationPlayerService', 'urlService',
         'FocusManagerService', 'LearnerViewRatingService',
         'windowDimensionsService', 'PlayerTranscriptService',
         'LearnerParamsService', 'PlayerPositionService',
         'ExplorationRecommendationsService', 'StatsReportingService',
-        'siteAnalyticsService', 'ExplorationPlayerStateService',
->>>>>>> dd11f1b2
+        'SiteAnalyticsService', 'ExplorationPlayerStateService',
         'TWO_CARD_THRESHOLD_PX', 'CONTENT_FOCUS_LABEL_PREFIX', 'alertsService',
         'CONTINUE_BUTTON_FOCUS_LABEL', 'EVENT_ACTIVE_CARD_CHANGED',
         'FatigueDetectionService',
         function(
             $scope, $timeout, $rootScope, $window, $translate, $http,
-<<<<<<< HEAD
-            messengerService, ExplorationPlayerService, urlService,
-            focusService, LearnerViewRatingService, windowDimensionsService,
-            PlayerTranscriptService, LearnerParamsService,
-            PlayerPositionService, ExplorationRecommendationsService,
-            StatsReportingService,
-            SiteAnalyticsService, ExplorationPlayerStateService,
-=======
             MessengerService, ExplorationPlayerService, urlService,
             FocusManagerService, LearnerViewRatingService,
             windowDimensionsService, PlayerTranscriptService,
             LearnerParamsService, PlayerPositionService,
             ExplorationRecommendationsService, StatsReportingService,
-            siteAnalyticsService, ExplorationPlayerStateService,
->>>>>>> dd11f1b2
+            SiteAnalyticsService, ExplorationPlayerStateService,
             TWO_CARD_THRESHOLD_PX, CONTENT_FOCUS_LABEL_PREFIX, alertsService,
             CONTINUE_BUTTON_FOCUS_LABEL, EVENT_ACTIVE_CARD_CHANGED,
             FatigueDetectionService) {
