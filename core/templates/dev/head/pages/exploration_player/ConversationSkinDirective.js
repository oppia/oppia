--- conflicted
+++ resolved
@@ -276,14 +276,9 @@
             FatigueDetectionService, NumberAttemptsService,
             PlayerCorrectnessFeedbackEnabledService,
             RefresherExplorationConfirmationModalService,
-<<<<<<< HEAD
             EXPLORATION_SUMMARY_DATA_URL_TEMPLATE, INTERACTION_SPECS,
-            EVENT_NEW_CARD_OPENED, HintsAndSolutionManagerService) {
-=======
-            EXPLORATION_SUMMARY_DATA_URL_TEMPLATE,
             EVENT_NEW_CARD_OPENED, HintsAndSolutionManagerService,
             AudioTranslationManagerService, EVENT_AUTOPLAY_AUDIO) {
->>>>>>> 9299ff5c
           $scope.CONTINUE_BUTTON_FOCUS_LABEL = CONTINUE_BUTTON_FOCUS_LABEL;
           // The minimum width, in pixels, needed to be able to show two cards
           // side-by-side.
