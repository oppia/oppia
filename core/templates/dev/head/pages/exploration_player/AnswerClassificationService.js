--- conflicted
+++ resolved
@@ -134,12 +134,8 @@
         var ruleBasedOutcomeIsDefault = (
           answerClassificationResult.outcome === defaultOutcome);
         var interactionIsTrainable = INTERACTION_SPECS[
-<<<<<<< HEAD
           oldState.interaction.id].is_trainable;
 
-=======
-          oldState.interaction.id].is_interaction_trainable;
->>>>>>> a1be59fa
         if (ruleBasedOutcomeIsDefault && interactionIsTrainable &&
             ENABLE_ML_CLASSIFIERS) {
           var classifier = StateClassifierMappingService.getClassifier(
