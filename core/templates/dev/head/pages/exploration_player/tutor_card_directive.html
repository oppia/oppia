<<<<<<< HEAD
<audio-bar audio-translations="contentAudioTranslations"
           content-html="activeCard.contentHtml"
           ng-if="!isIframed">
</audio-bar>
=======
<audio-bar></audio-bar>
>>>>>>> 9299ff5c
<div class="conversation-skin-tutor-card"
     ng-class="{'animate-card-width': startCardChangeAnimation}">
  <div class="conversation-skin-tutor-card-content conversation-skin-animate-tutor-card-content"
       ng-class="{'animate-card-change': startCardChangeAnimation}">
    <div class="conversation-skin-tutor-card-top-section">
      <img class="conversation-skin-oppia-avatar"
           ng-src="<[OPPIA_AVATAR_IMAGE_URL]>" alt="">
      <div class="conversation-skin-tutor-card-top-content"
           focus-on="<[getContentFocusLabel($index)]>">
        <div class="protractor-test-conversation-content"
             angular-html-bind="activeCard.contentHtml">
        </div>
        <div ng-if="isContentAudioTranslationAvailable()"
             class="conversation-skin-audio-controls">
        </div>
      </div>
    </div>

    <div ng-if="(activeCard.inputResponsePairs.length > 1 && isInteractionInline) || (activeCard.inputResponsePairs.length > 0 && !isInteractionInline)">
      <h4 class="conversation-skin-responses-dropdown-container"
          ng-click="toggleShowPreviousResponses()">
        <span class="conversation-skin-responses-dropdown-text">
          <span translate="I18N_PLAYER_PREVIOUS_RESPONSES"
                translate-values="{previousResponses: <[activeCard.inputResponsePairs.length - (isInteractionInline ? 1 : 0)]>}">
          </span>
          <span class="conversation-skin-responses-dropdown-icon">
            <i class="material-icons conversation-skin-responses-dropdown-icon" ng-class="{'conversation-skin-responses-dropdown-icon-rotated': arePreviousResponsesShown}">&#xE037;</i>
          </span>
        </span>
      </h4>
    </div>

    <div ng-show="arePreviousResponsesShown"
         class="conversation-skin-tutor-card-middle-section conversation-skin-responses-animate-slide">
      <div ng-repeat="responsePair in activeCard.inputResponsePairs track by $index">
        <div ng-if="!$last || !isInteractionInline">
          <input-response-pair data="responsePair"
                                profile-picture="profilePicture"
                                oppia-avatar-image-url="OPPIA_AVATAR_IMAGE_URL"
                                input-response-pair-id="getInputResponsePairId($index)">
          </input-response-pair>
        </div>
      </div>
    </div>

    <!-- If the interaction is inline, always show the most recent response pair, if there is one. -->
    <div class="conversation-skin-tutor-card-bottom-section" ng-if="isInteractionInline && activeCard.inputResponsePairs.length > 0">
      <input-response-pair data="activeCard.inputResponsePairs[activeCard.inputResponsePairs.length - 1]"
                            profile-picture="profilePicture"
                            oppia-avatar-image-url="OPPIA_AVATAR_IMAGE_URL"
                            input-response-pair-id="getInputResponsePairId(activeCard.inputResponsePairs.length - 1)">
      </input-response-pair>
    </div>

    <!--
      Show the interaction (if it is inline) or the interaction instructions
      (if the interaction is supplemental).

      In addition, if the exploration is iframed, the terminal card will
      have no learner input section, so we do not show it.
    -->
    <div ng-show="isInteractionInline && isCurrentCardAtEndOfTranscript() && !waitingForOppiaFeedback &&
    ((activeCard.interactionHtml && !activeCard.destStateName) || activeCard.destStateName) &&
    (!isOnTerminalCard() || !isIframed || activeCard.destStateName)">
      <div class="conversation-skin-inline-interaction">
        <!-- The seemingly redundant check for isInteractionInline is necessary
          because the parent ng-show does not remove the element from the DOM.
          This can lead to two conflicting copies of the interaction for
          non-inline interactions. -->
        <div ng-if="isInteractionInline && activeCard.interactionHtml && !activeCard.destStateName">
          <div class="protractor-test-conversation-input"
               angular-html-bind="activeCard.interactionHtml">
          </div>
        </div>
      </div>
    </div>

    <div ng-if="!isInteractionInline"
        class="conversation-skin-inline-interaction" style="opacity: 0.8;">
      <div style="padding: 6px 12px;">
        <span ng-class="{'conversation-skin-instruction-disabled': !interactionIsActive}"> <[interactionInstructions]> </span>
        <i ng-if="canWindowShowTwoCards()" ng-class="{'conversation-skin-instruction-disabled': !interactionIsActive}" class="material-icons md-18" style="position: relative;">&#xE5C8;</i>
        <i ng-if="!canWindowShowTwoCards()" ng-class="{'conversation-skin-instruction-disabled': !interactionIsActive}" class="material-icons md-18" style="position: relative;">&#xE5DB;</i>
      </div>
    </div>

    <div ng-if="!activeCard.interactionHtml && !isOnTerminalCard()">
      <div class="conversation-skin-inline-interaction">
        <span style="color: red;">
          <strong>Error</strong>: No interaction specified for '<[activeCard.stateName]>'.
        </span>
      </div>
    </div>
  </div>
</div>

<style>
  .conversation-skin-tutor-card {
    max-width: 100vw;
    padding-bottom: 18px;
  }

  .conversation-skin-instruction-disabled {
    color: gray;
  }

  .conversation-skin-tutor-card-top-section .conversation-skin-oppia-avatar {
    height: 100px;
    left: -87px;
    top: -20px;
    width: 100px;
  }

  .conversation-skin-tutor-card-middle-section .conversation-skin-user-avatar,
  .conversation-skin-tutor-card-middle-section .conversation-skin-oppia-avatar {
    display: none;
  }

  .conversation-skin-tutor-card .instructions-button {
    background: inherit;
    border: none;
    white-space: normal;
  }

  .conversation-skin-tutor-card.animate-card-width {
    -webkit-transition: width 500ms;
    transition: width 500ms;
  }

  .conversation-skin-tutor-card-top-section {
    position: relative;
  }

  .conversation-skin-tutor-card-top-section {
    padding: 0 20px;
  }

  .conversation-skin-tutor-card-top-content p:not(:last-child) {
    line-height: 28px;
    margin-bottom: 18px;
  }

  .conversation-skin-tutor-card-top-content {
    width: 100%;
  }

  .conversation-skin-tutor-card,
  .conversation-skin-future-tutor-card {
    background: #fff;
    border-radius: 2px;
    padding-top: 20px;
    text-align: left;
  }

  .conversation-skin-tutor-card-middle-section .conversation-skin-learner-answer-content {
    background-color: rgba(236,239,241,0.4);
  }

  .conversation-skin-tutor-card-middle-section .conversation-skin-oppia-feedback-content {
    background-color: rgba(224,242,241,0.4);
  }

  .conversation-skin-tutor-card-middle-section .conversation-skin-oppia-feedback-content::before,
  .conversation-skin-tutor-card-middle-section .conversation-skin-learner-answer-content::before {
    display: none;
  }

  .conversation-skin-tutor-card.ng-hide {
    opacity: 0;
    transform: translateX(-1000px);
  }

  .conversation-skin-tutor-card-content {
    word-wrap: break-word;
  }

  .conversation-skin-responses-dropdown-container {
    border-bottom: 1px solid #ccc;
    cursor: pointer;
    line-height: 0.1em;
    margin: 8px 20px 20px 20px;
    text-align: center;
  }

  .conversation-skin-responses-dropdown-text {
    background-color: #fff;
    color: #888;
    font-size: 0.8em;
    padding: 0 10px;
  }

  .conversation-skin-responses-dropdown-icon {
    -moz-transition: all 0.2s;
    -o-transition: all 0.2s;
    -webkit-transition: all 0.2s;
    font-size: 20px;
    margin-bottom: -2px;
  }

  .conversation-skin-responses-dropdown-icon-rotated {
    margin-bottom: -2px;
    -moz-transform: rotate(90deg);
    -o-transform: rotate(90deg);
    -webkit-transform: rotate(90deg);
    transform: rotate(90deg);
    transition: transform 0.2s ease-in-out;
  }

  .conversation-skin-inline-interaction {
    border-bottom-left-radius: 2px;
    border-bottom-right-radius: 2px;
    padding: 8px 20px 0;
    position: relative;
  }

  .conversation-skin-inline-interaction .conversation-skin-user-avatar {
    left: -20px;
    top: 14px;
  }

  /* When the size of the browser is reduced, and the answer submitted is 
     correct, the continue button (in the tutor card) hides under the
     Correctness footer and the page cannot be scrolled down further.
     So this padding allows to scroll down the tutor card. */
  @media(max-width: 770px) {
    .conversation-skin-tutor-card {
      padding-bottom: 30px;
    }
  }

  @media screen and (max-width: 959px) {
    .conversation-skin-tutor-card .instructions-button {
      background-color: #0D48A1;
      color: #ffffff;
      padding: 6px 12px;
      white-space: normal;
    }

    .conversation-skin-tutor-card button.md-button.md-default-theme.instructions-button:focus,
    .conversation-skin-tutor-card button.md-button.md-default-theme.instructions-button:hover {
      background-color: #115FD4;
    }
  }
</style><|MERGE_RESOLUTION|>--- conflicted
+++ resolved
@@ -1,11 +1,4 @@
-<<<<<<< HEAD
-<audio-bar audio-translations="contentAudioTranslations"
-           content-html="activeCard.contentHtml"
-           ng-if="!isIframed">
-</audio-bar>
-=======
-<audio-bar></audio-bar>
->>>>>>> 9299ff5c
+<audio-bar ng-if="!isIframed"></audio-bar>
 <div class="conversation-skin-tutor-card"
      ng-class="{'animate-card-width': startCardChangeAnimation}">
   <div class="conversation-skin-tutor-card-content conversation-skin-animate-tutor-card-content"
@@ -226,7 +219,7 @@
     top: 14px;
   }
 
-  /* When the size of the browser is reduced, and the answer submitted is 
+  /* When the size of the browser is reduced, and the answer submitted is
      correct, the continue button (in the tutor card) hides under the
      Correctness footer and the page cannot be scrolled down further.
      So this padding allows to scroll down the tutor card. */
