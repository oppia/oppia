--- conflicted
+++ resolved
@@ -225,14 +225,8 @@
 
     var EXPLICIT_CLASSIFICATION, DEFAULT_OUTCOME_CLASSIFICATION,
       STATISTICAL_CLASSIFICATION;
-<<<<<<< HEAD
-    var acs, scms, sof, oof, acr, $httpBackend, successHandler, failHandler,
-      $rootScope, stateName, state, state2, registryService,
-      stateClassifierMapping;
-=======
     var acs, scms, sof, oof, acrof, $stateName, state, state2,
-      registryService, predictionService, stateClassifierMapping;
->>>>>>> a1be59fa
+      registryService, stateClassifierMapping;
     beforeEach(inject(function($injector) {
       acs = $injector.get('AnswerClassificationService');
       scms = $injector.get('StateClassifierMappingService');
@@ -244,12 +238,6 @@
         'DEFAULT_OUTCOME_CLASSIFICATION');
       STATISTICAL_CLASSIFICATION = $injector.get('STATISTICAL_CLASSIFICATION');
       registryService = $injector.get('PredictionAlgorithmRegistryService');
-<<<<<<< HEAD
-      successHandler = jasmine.createSpy('success');
-      failHandler = jasmine.createSpy('fail');
-=======
-      predictionService = $injector.get('PredictionSampleService');
->>>>>>> a1be59fa
 
       stateName = 'stateName';
       state = sof.createFromBackendDict(stateName, {
