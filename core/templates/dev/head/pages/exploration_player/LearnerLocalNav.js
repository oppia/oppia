--- conflicted
+++ resolved
@@ -20,22 +20,14 @@
   'FLAG_EXPLORATION_URL_TEMPLATE', '/flagexplorationhandler/<exploration_id>');
 
 oppia.controller('LearnerLocalNav', [
-<<<<<<< HEAD
-  '$scope', '$uibModal', '$http', 'ExplorationEngineService', 'AlertsService',
-  'FocusManagerService', 'UrlInterpolationService',
-  'FLAG_EXPLORATION_URL_TEMPLATE', function(
-      $scope, $uibModal, $http, ExplorationEngineService, AlertsService,
-      FocusManagerService, UrlInterpolationService,
-=======
   '$scope', '$rootScope', '$http', '$uibModal', 'AlertsService',
-  'ExplorationEngineService', 'ExplorationPlayerStateService',
+  'ExplorationEngineService',
   'FocusManagerService', 'UrlInterpolationService', 'UserService',
   'FLAG_EXPLORATION_URL_TEMPLATE',
   function(
       $scope, $rootScope, $http, $uibModal, AlertsService,
-      ExplorationEngineService, ExplorationPlayerStateService,
+      ExplorationEngineService,
       FocusManagerService, UrlInterpolationService, UserService,
->>>>>>> c77b54ad
       FLAG_EXPLORATION_URL_TEMPLATE) {
     $scope.explorationId = ExplorationEngineService.getExplorationId();
     $scope.canEdit = GLOBALS.canEdit;
