// Copyright 2014 The Oppia Authors. All Rights Reserved.
//
// Licensed under the Apache License, Version 2.0 (the "License");
// you may not use this file except in compliance with the License.
// You may obtain a copy of the License at
//
//      http://www.apache.org/licenses/LICENSE-2.0
//
// Unless required by applicable law or agreed to in writing, software
// distributed under the License is distributed on an "AS-IS" BASIS,
// WITHOUT WARRANTIES OR CONDITIONS OF ANY KIND, either express or implied.
// See the License for the specific language governing permissions and
// limitations under the License.

/**
 * @fileoverview Services for stats reporting.
 */

oppia.constant('STATS_REPORTING_URLS', {
  ANSWER_SUBMITTED: '/explorehandler/answer_submitted_event/<exploration_id>',
  EXPLORATION_COMPLETED: (
    '/explorehandler/exploration_complete_event/<exploration_id>'),
  EXPLORATION_MAYBE_LEFT: (
    '/explorehandler/exploration_maybe_leave_event/<exploration_id>'),
  EXPLORATION_STARTED: (
    '/explorehandler/exploration_start_event/<exploration_id>'),
  STATE_HIT: '/explorehandler/state_hit_event/<exploration_id>',
  STATE_COMPLETED: '/explorehandler/state_complete_event/<exploration_id>',
  EXPLORATION_ACTUALLY_STARTED: (
    '/explorehandler/exploration_actual_start_event/<exploration_id>'),
  SOLUTION_HIT: '/explorehandler/solution_hit_event/<exploration_id>'
});

oppia.factory('StatsReportingService', [
<<<<<<< HEAD
  '$http', 'StopwatchObjectFactory', 'messengerService',
  'UrlInterpolationService', 'STATS_REPORTING_URLS', 'SiteAnalyticsService',
  function(
      $http, StopwatchObjectFactory, messengerService,
      UrlInterpolationService, STATS_REPORTING_URLS, SiteAnalyticsService) {
=======
  '$http', 'StopwatchObjectFactory', 'MessengerService',
  'UrlInterpolationService', 'STATS_REPORTING_URLS', 'siteAnalyticsService',
  function(
      $http, StopwatchObjectFactory, MessengerService,
      UrlInterpolationService, STATS_REPORTING_URLS, siteAnalyticsService) {
>>>>>>> dd11f1b2
    var explorationId = null;
    var explorationTitle = null;
    var explorationVersion = null;
    var sessionId = null;
    var stateStopwatch = null;
    var optionalCollectionId = undefined;
    var statesVisited = {};
    var numStatesVisited = 0;

    var getFullStatsUrl = function(urlIdentifier) {
      return UrlInterpolationService.interpolateUrl(
        STATS_REPORTING_URLS[urlIdentifier], {
          exploration_id: explorationId
        });
    };

    return {
      initSession: function(
          newExplorationId, newExplorationTitle, newExplorationVersion, 
          newSessionId, collectionId) {
        explorationId = newExplorationId;
        explorationTitle = newExplorationTitle;
        explorationVersion = newExplorationVersion;
        sessionId = newSessionId;
        stateStopwatch = StopwatchObjectFactory.create();
        optionalCollectionId = collectionId;
      },
      // Note that this also resets the stateStopwatch.
      recordExplorationStarted: function(stateName, params) {
        $http.post(getFullStatsUrl('EXPLORATION_STARTED'), {
          params: params,
          session_id: sessionId,
          state_name: stateName,
          version: explorationVersion
        });

        $http.post(getFullStatsUrl('STATE_HIT'), {
          client_time_spent_in_secs: 0.0,
          exploration_version: explorationVersion,
          new_state_name: stateName,
          old_params: params,
          session_id: sessionId
        });

        MessengerService.sendMessage(MessengerService.EXPLORATION_LOADED, {
          explorationVersion: explorationVersion,
          explorationTitle: explorationTitle
        });

        statesVisited[stateName] = true;
        numStatesVisited = 1;
        SiteAnalyticsService.registerNewCard(1);

        stateStopwatch.reset();
      },
      recordExplorationActuallyStarted: function(stateName) {
        $http.post(getFullStatsUrl('EXPLORATION_ACTUALLY_STARTED'), {
          exploration_version: explorationVersion,
          state_name: stateName,
          session_id: sessionId,
        });
      },
      recordSolutionHit: function(stateName) {
        $http.post(getFullStatsUrl('SOLUTION_HIT'), {
          exploration_version: explorationVersion,
          state_name: stateName,
          session_id: sessionId,
          time_spent_in_state_secs: stateStopwatch.getTimeInSecs()
        });
      },
      // Note that this also resets the stateStopwatch.
      recordStateTransition: function(
          oldStateName, newStateName, answer, oldParams, isFirstHit) {
        $http.post(getFullStatsUrl('STATE_HIT'), {
          // This is the time spent since the last submission.
          client_time_spent_in_secs: stateStopwatch.getTimeInSecs(),
          exploration_version: explorationVersion,
          new_state_name: newStateName,
          old_params: oldParams,
          session_id: sessionId,
          is_first_hit: isFirstHit
        });

        // Broadcast information about the state transition to listeners.
        MessengerService.sendMessage(MessengerService.STATE_TRANSITION, {
          explorationVersion: explorationVersion,
          jsonAnswer: JSON.stringify(answer),
          newStateName: newStateName,
          oldStateName: oldStateName,
          paramValues: oldParams
        });

        if (!statesVisited.hasOwnProperty(newStateName)) {
          statesVisited[newStateName] = true;
          numStatesVisited++;
          SiteAnalyticsService.registerNewCard(numStatesVisited);
        }

        stateStopwatch.reset();
      },
      recordStateCompleted: function(stateName) {
        $http.post(getFullStatsUrl('STATE_COMPLETED'), {
          time_spent_in_state_secs: stateStopwatch.getTimeInSecs(),
          exp_version: explorationVersion,
          state_name: stateName,
          session_id: sessionId
        });
      },
      recordExplorationCompleted: function(stateName, params) {
        $http.post(getFullStatsUrl('EXPLORATION_COMPLETED'), {
          client_time_spent_in_secs: stateStopwatch.getTimeInSecs(),
          collection_id: optionalCollectionId,
          params: params,
          session_id: sessionId,
          state_name: stateName,
          version: explorationVersion
        });

        MessengerService.sendMessage(MessengerService.EXPLORATION_COMPLETED, {
          explorationVersion: explorationVersion,
          paramValues: params
        });

        SiteAnalyticsService.registerFinishExploration();
      },
      recordAnswerSubmitted: function(
          stateName, params, answer, answerGroupIndex, ruleIndex,
          classificationCategorization) {
        $http.post(getFullStatsUrl('ANSWER_SUBMITTED'), {
          answer: answer,
          params: params,
          version: explorationVersion,
          session_id: sessionId,
          client_time_spent_in_secs: stateStopwatch.getTimeInSecs(),
          old_state_name: stateName,
          answer_group_index: answerGroupIndex,
          rule_spec_index: ruleIndex,
          classification_categorization: classificationCategorization
        });
      },
      recordMaybeLeaveEvent: function(stateName, params) {
        $http.post(getFullStatsUrl('EXPLORATION_MAYBE_LEFT'), {
          client_time_spent_in_secs: stateStopwatch.getTimeInSecs(),
          collection_id: optionalCollectionId,
          params: params,
          session_id: sessionId,
          state_name: stateName,
          version: explorationVersion
        });
      }
    };
  }
]);<|MERGE_RESOLUTION|>--- conflicted
+++ resolved
@@ -32,19 +32,11 @@
 });
 
 oppia.factory('StatsReportingService', [
-<<<<<<< HEAD
-  '$http', 'StopwatchObjectFactory', 'messengerService',
+  '$http', 'StopwatchObjectFactory', 'MessengerService',
   'UrlInterpolationService', 'STATS_REPORTING_URLS', 'SiteAnalyticsService',
-  function(
-      $http, StopwatchObjectFactory, messengerService,
-      UrlInterpolationService, STATS_REPORTING_URLS, SiteAnalyticsService) {
-=======
-  '$http', 'StopwatchObjectFactory', 'MessengerService',
-  'UrlInterpolationService', 'STATS_REPORTING_URLS', 'siteAnalyticsService',
   function(
       $http, StopwatchObjectFactory, MessengerService,
       UrlInterpolationService, STATS_REPORTING_URLS, siteAnalyticsService) {
->>>>>>> dd11f1b2
     var explorationId = null;
     var explorationTitle = null;
     var explorationVersion = null;
