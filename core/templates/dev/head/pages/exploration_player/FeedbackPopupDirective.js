// Copyright 2014 The Oppia Authors. All Rights Reserved.
//
// Licensed under the Apache License, Version 2.0 (the "License");
// you may not use this file except in compliance with the License.
// You may obtain a copy of the License at
//
//      http://www.apache.org/licenses/LICENSE-2.0
//
// Unless required by applicable law or agreed to in writing, software
// distributed under the License is distributed on an "AS-IS" BASIS,
// WITHOUT WARRANTIES OR CONDITIONS OF ANY KIND, either express or implied.
// See the License for the specific language governing permissions and
// limitations under the License.

/**
 * @fileoverview Directive for the feedback popup.
 */

// This directive is unusual in that it should only be invoked indirectly, as
// follows:
//
// <some-html-element popover-placement="bottom"
//                    uib-popover-template="popover/feedback"
//                    popover-trigger="click" state-name="<[STATE_NAME]>">
// </some-html-element>
//
// The state-name argument is optional. If it is not provided, the feedback is
// assumed to apply to the exploration as a whole.
oppia.directive('feedbackPopup', [
  'ExplorationEngineService', 'UrlInterpolationService',
  function(ExplorationEngineService, UrlInterpolationService) {
    return {
      restrict: 'E',
      scope: {},
      templateUrl: UrlInterpolationService.getDirectiveTemplateUrl(
        '/pages/exploration_player/feedback_popup_directive.html'),
      controller: [
<<<<<<< HEAD
        '$scope', '$element', '$http', '$log', '$timeout', '$filter',
        'FocusManagerService', 'BackgroundMaskService',
        'PlayerPositionService', 'WindowDimensionsService',
        'FEEDBACK_SUBJECT_MAX_CHAR_LIMIT',
        function(
            $scope, $element, $http, $log, $timeout, $filter,
            FocusManagerService, BackgroundMaskService,
            PlayerPositionService, WindowDimensionsService,
=======
        '$scope', '$element', '$filter', '$http', '$log', '$timeout',
        'AlertsService', 'BackgroundMaskService', 'FocusManagerService',
        'PlayerPositionService', 'UserService', 'WindowDimensionsService',
        'FEEDBACK_SUBJECT_MAX_CHAR_LIMIT',
        function(
            $scope, $element, $filter, $http, $log, $timeout,
            AlertsService, BackgroundMaskService, FocusManagerService,
            PlayerPositionService, UserService, WindowDimensionsService,
>>>>>>> c77b54ad
            FEEDBACK_SUBJECT_MAX_CHAR_LIMIT) {
          $scope.feedbackText = '';
          $scope.isSubmitterAnonymized = false;
          $scope.isLoggedIn = null;
          UserService.getUserInfoAsync().then(function(userInfo) {
            $scope.isLoggedIn = userInfo.isLoggedIn();
          });
          $scope.feedbackSubmitted = false;
          // We generate a random id since there may be multiple popover
          // elements on the same page.
          $scope.feedbackPopoverId = (
            'feedbackPopover' + Math.random().toString(36).slice(2));

          if (WindowDimensionsService.isWindowNarrow()) {
            BackgroundMaskService.activateMask();
          }

          FocusManagerService.setFocus($scope.feedbackPopoverId);

          var feedbackUrl = (
            '/explorehandler/give_feedback/' +
            ExplorationEngineService.getExplorationId());

          var getTriggerElt = function() {
            // Find the popover trigger node (the one with a popover-template
            // attribute). This is also the DOM node that contains the state
            // name. Since the popover DOM node is inserted as a sibling to the
            // node, we therefore climb up the DOM tree until we find the
            // top-level popover element. The trigger will be one of its
            // siblings.
            //
            // If the trigger element cannot be found, a value of undefined is
            // returned. This could happen if the trigger is clicked while the
            // feedback confirmation message is being displayed.
            var elt = $element;
            var popoverChildElt = null;
            for (var i = 0; i < 10; i++) {
              elt = elt.parent();
              if (!angular.isUndefined(
                elt.attr('uib-popover-template-popup'))) {
                popoverChildElt = elt;
                break;
              }
            }
            if (!popoverChildElt) {
              $log.error('Could not close popover element.');
              return undefined;
            }

            var popoverElt = popoverChildElt.parent();
            var triggerElt = null;
            var childElts = popoverElt.children();
            for (var i = 0; i < childElts.length; i++) {
              var childElt = $(childElts[i]);
              if (childElt.attr('uib-popover-template')) {
                triggerElt = childElt;
                break;
              }
            }

            if (!triggerElt) {
              $log.error('Could not find popover trigger.');
              return undefined;
            }

            return triggerElt;
          };

          $scope.saveFeedback = function() {
            if ($scope.feedbackText) {
              $http.post(feedbackUrl, {
                subject: $filter('getAbbreviatedText')(
                  $scope.feedbackText, FEEDBACK_SUBJECT_MAX_CHAR_LIMIT),
                feedback: $scope.feedbackText,
                include_author: (
                  !$scope.isSubmitterAnonymized && $scope.isLoggedIn),
                state_name: PlayerPositionService.getCurrentStateName()
              });
            }

            $scope.feedbackSubmitted = true;
            $timeout(function() {
              var triggerElt = getTriggerElt();
              if (triggerElt) {
                triggerElt.trigger('click');
              }
            }, 2000);
          };

          $scope.closePopover = function() {
            // Closing the popover is done by clicking on the popover trigger.
            // The timeout is needed to postpone the click event to
            // the subsequent digest cycle. Otherwise, an "$apply already
            // in progress" error is raised.
            $timeout(function() {
              getTriggerElt().trigger('click');
            });
            BackgroundMaskService.deactivateMask();
          };

          $scope.$on('$destroy', function() {
            BackgroundMaskService.deactivateMask();
          });
        }
      ]
    };
  }
]);<|MERGE_RESOLUTION|>--- conflicted
+++ resolved
@@ -35,25 +35,14 @@
       templateUrl: UrlInterpolationService.getDirectiveTemplateUrl(
         '/pages/exploration_player/feedback_popup_directive.html'),
       controller: [
-<<<<<<< HEAD
-        '$scope', '$element', '$http', '$log', '$timeout', '$filter',
-        'FocusManagerService', 'BackgroundMaskService',
-        'PlayerPositionService', 'WindowDimensionsService',
-        'FEEDBACK_SUBJECT_MAX_CHAR_LIMIT',
-        function(
-            $scope, $element, $http, $log, $timeout, $filter,
-            FocusManagerService, BackgroundMaskService,
-            PlayerPositionService, WindowDimensionsService,
-=======
         '$scope', '$element', '$filter', '$http', '$log', '$timeout',
-        'AlertsService', 'BackgroundMaskService', 'FocusManagerService',
+        'BackgroundMaskService', 'FocusManagerService',
         'PlayerPositionService', 'UserService', 'WindowDimensionsService',
         'FEEDBACK_SUBJECT_MAX_CHAR_LIMIT',
         function(
             $scope, $element, $filter, $http, $log, $timeout,
-            AlertsService, BackgroundMaskService, FocusManagerService,
+            BackgroundMaskService, FocusManagerService,
             PlayerPositionService, UserService, WindowDimensionsService,
->>>>>>> c77b54ad
             FEEDBACK_SUBJECT_MAX_CHAR_LIMIT) {
           $scope.feedbackText = '';
           $scope.isSubmitterAnonymized = false;
