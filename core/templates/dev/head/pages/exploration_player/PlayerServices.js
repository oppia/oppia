// Copyright 2014 The Oppia Authors. All Rights Reserved.
//
// Licensed under the Apache License, Version 2.0 (the "License");
// you may not use this file except in compliance with the License.
// You may obtain a copy of the License at
//
//      http://www.apache.org/licenses/LICENSE-2.0
//
// Unless required by applicable law or agreed to in writing, software
// distributed under the License is distributed on an "AS-IS" BASIS,
// WITHOUT WARRANTIES OR CONDITIONS OF ANY KIND, either express or implied.
// See the License for the specific language governing permissions and
// limitations under the License.

/**
 * @fileoverview Utility service for the learner's view of an exploration.
 */

oppia.constant('INTERACTION_SPECS', GLOBALS.INTERACTION_SPECS);

// A service that provides a number of utility functions for JS used by
// the player skin.
// Note that this service is used both in the learner and the editor views.
// The URL determines which of these it is. Some methods may need to be
// implemented differently depending on whether the skin is being played
// in the learner view, or whether it is being previewed in the editor view.
oppia.factory('ExplorationPlayerService', [
  '$http', '$rootScope', '$q', 'LearnerParamsService',
  'AlertsService', 'AnswerClassificationService', 'ExplorationContextService',
  'PAGE_CONTEXT', 'ExplorationHtmlFormatterService',
  'PlayerTranscriptService', 'ExplorationObjectFactory',
  'ExpressionInterpolationService', 'StateClassifierMappingService',
  'StatsReportingService', 'UrlInterpolationService',
  'ReadOnlyExplorationBackendApiService',
  'EditableExplorationBackendApiService', 'AudioTranslationLanguageService',
  'LanguageUtilService', 'NumberAttemptsService', 'AudioPreloaderService',
  'PlayerCorrectnessFeedbackEnabledService',
  'GuestCollectionProgressService',
  'WHITELISTED_COLLECTION_IDS_FOR_SAVING_GUEST_PROGRESS',
  function(
      $http, $rootScope, $q, LearnerParamsService,
      AlertsService, AnswerClassificationService, ExplorationContextService,
      PAGE_CONTEXT, ExplorationHtmlFormatterService,
      PlayerTranscriptService, ExplorationObjectFactory,
      ExpressionInterpolationService, StateClassifierMappingService,
      StatsReportingService, UrlInterpolationService,
      ReadOnlyExplorationBackendApiService,
<<<<<<< HEAD
      EditableExplorationBackendApiService, AudioTranslationLanguageService,
      LanguageUtilService, NumberAttemptsService, AudioPreloaderService) {
=======
      EditableExplorationBackendApiService, AudioTranslationManagerService,
      LanguageUtilService, NumberAttemptsService, AudioPreloaderService,
      PlayerCorrectnessFeedbackEnabledService,
      GuestCollectionProgressService,
      WHITELISTED_COLLECTION_IDS_FOR_SAVING_GUEST_PROGRESS) {
>>>>>>> 34fbc9c4
    var _explorationId = ExplorationContextService.getExplorationId();
    var _editorPreviewMode = (
      ExplorationContextService.getPageContext() === PAGE_CONTEXT.EDITOR);
    var _isLoggedIn = GLOBALS.userIsLoggedIn;
    var answerIsBeingProcessed = false;

    var exploration = null;

    // This list may contain duplicates. A state name is added to it each time
    // the learner moves to a new card.
    var visitedStateNames = [];

    var explorationActuallyStarted = false;

    // Param changes to be used ONLY in editor preview mode.
    var manualParamChanges = null;
    var initialStateName = null;
    var version = GLOBALS.explorationVersion;

    var randomFromArray = function(arr) {
      return arr[Math.floor(Math.random() * arr.length)];
    };

    // Evaluate feedback.
    var makeFeedback = function(feedbackHtml, envs) {
      return ExpressionInterpolationService.processHtml(feedbackHtml, envs);
    };

    // Evaluate parameters. Returns null if any evaluation fails.
    var makeParams = function(oldParams, paramChanges, envs) {
      var newParams = angular.copy(oldParams);
      if (paramChanges.every(function(pc) {
        if (pc.generatorId === 'Copier') {
          if (!pc.customizationArgs.parse_with_jinja) {
            newParams[pc.name] = pc.customizationArgs.value;
          } else {
            var paramValue = ExpressionInterpolationService.processUnicode(
              pc.customizationArgs.value, [newParams].concat(envs));
            if (paramValue === null) {
              return false;
            }
            newParams[pc.name] = paramValue;
          }
        } else {
          // RandomSelector.
          newParams[pc.name] = randomFromArray(
            pc.customizationArgs.list_of_values);
        }
        return true;
      })) {
        // All parameters were evaluated successfully.
        return newParams;
      }
      // Evaluation of some parameter failed.
      return null;
    };

    // Evaluate question string.
    var makeQuestion = function(newState, envs) {
      return ExpressionInterpolationService.processHtml(
        newState.content.getHtml(), envs);
    };

    // This should only be called when 'exploration' is non-null.
    var _loadInitialState = function(successCallback) {
      var initialState = exploration.getInitialState();
      var oldParams = LearnerParamsService.getAllParams();
      var newParams = makeParams(
        oldParams, initialState.paramChanges, [oldParams]);
      if (newParams === null) {
        AlertsService.addWarning('Expression parsing error.');
        return;
      }

      var questionHtml = makeQuestion(initialState, [newParams]);
      if (questionHtml === null) {
        AlertsService.addWarning('Expression parsing error.');
        return;
      }

      if (!_editorPreviewMode) {
        StatsReportingService.recordExplorationStarted(
          exploration.initStateName, newParams);
        visitedStateNames.push(exploration.initStateName);
      }

      $rootScope.$broadcast('playerStateChange', initialState.name);
      successCallback(exploration, questionHtml, newParams);
    };

    // Initialize the parameters in the exploration as specified in the
    // exploration-level initial parameter changes list, followed by any
    // manual parameter changes (in editor preview mode).
    var initParams = function(manualParamChanges) {
      var baseParams = {};
      exploration.paramSpecs.forEach(function(paramName, paramSpec) {
        baseParams[paramName] = paramSpec.getType().createDefaultValue();
      });

      var startingParams = makeParams(
        baseParams,
        exploration.paramChanges.concat(manualParamChanges),
        [baseParams]);

      LearnerParamsService.init(startingParams);
    };

    // Ensure the transition to a terminal state properly logs the end of the
    // exploration.
    $rootScope.$on('playerStateChange', function(evt, newStateName) {
      if (!_editorPreviewMode && exploration.isStateTerminal(newStateName)) {
        StatsReportingService.recordExplorationCompleted(
          newStateName, LearnerParamsService.getAllParams());

        // If the user is a guest, has completed this exploration within the
        // context of a collection, and the collection is whitelisted, record
        // their temporary progress.
        var collectionAllowsGuestProgress = (
          WHITELISTED_COLLECTION_IDS_FOR_SAVING_GUEST_PROGRESS.indexOf(
            GLOBALS.collectionId) !== -1);
        if (collectionAllowsGuestProgress && !_isLoggedIn) {
          GuestCollectionProgressService.recordExplorationCompletedInCollection(
            GLOBALS.collectionId, _explorationId);
        }

        // For single state explorations, when the exploration reaches the
        // terminal state and explorationActuallyStarted is false, record
        // exploration actual start event.
        if (!explorationActuallyStarted) {
          StatsReportingService.recordExplorationActuallyStarted(
            newStateName);
          explorationActuallyStarted = true;
        }
      }
    });

    return {
      // This should only be used in editor preview mode. It sets the
      // exploration data from what's currently specified in the editor, and
      // also initializes the parameters to empty strings.
      initSettingsFromEditor: function(activeStateNameFromPreviewTab,
        manualParamChangesToInit) {
        if (_editorPreviewMode) {
          manualParamChanges = manualParamChangesToInit;
          initStateName = activeStateNameFromPreviewTab;
        } else {
          throw 'Error: cannot populate exploration in learner mode.';
        }
      },
      /**
       * Initializes an exploration, passing the data for the first state to
       * successCallback.
       *
       * In editor preview mode, populateExploration() must be called before
       * calling init().
       *
       * @param {function} successCallback - The function to execute after the
       *   initial exploration data is successfully loaded. This function will
       *   be passed two arguments:
       *   - stateName {string}, the name of the first state
       *   - initHtml {string}, an HTML string representing the content of the
       *       first state.
       */
      init: function(successCallback) {
        answerIsBeingProcessed = false;
        PlayerTranscriptService.init();

        if (_editorPreviewMode) {
          EditableExplorationBackendApiService.fetchApplyDraftExploration(
            _explorationId).then(function(data) {
              exploration = ExplorationObjectFactory.createFromBackendDict(
                data);
              exploration.setInitialStateName(initStateName);
              initParams(manualParamChanges);
              AudioTranslationLanguageService.init(
                exploration.getAllAudioLanguageCodes(),
                null,
                exploration.getLanguageCode(),
                data.auto_tts_enabled);
              AudioPreloaderService.init(exploration);
              AudioPreloaderService.kickOffAudioPreloader(initStateName);
              PlayerCorrectnessFeedbackEnabledService.init(
                data.correctness_feedback_enabled);
              _loadInitialState(successCallback);
              NumberAttemptsService.reset();
            });
        } else {
          var loadedExploration = null;
          if (version) {
            loadedExploration = (
              ReadOnlyExplorationBackendApiService.loadExploration(
                _explorationId, version));
          } else {
            loadedExploration = (
              ReadOnlyExplorationBackendApiService.loadLatestExploration(
                _explorationId));
          }
          loadedExploration.then(function(data) {
            exploration = ExplorationObjectFactory.createFromBackendDict(
              data.exploration);
            version = data.version;
            initParams([]);

            StateClassifierMappingService.init(data.state_classifier_mapping);

            StatsReportingService.initSession(
              _explorationId, exploration.title,
              version, data.session_id, GLOBALS.collectionId);
            AudioTranslationLanguageService.init(
              exploration.getAllAudioLanguageCodes(),
              data.preferred_audio_language_code,
              exploration.getLanguageCode(),
              data.auto_tts_enabled);
            AudioPreloaderService.init(exploration);
            AudioPreloaderService.kickOffAudioPreloader(
              exploration.getInitialState().name);
            PlayerCorrectnessFeedbackEnabledService.init(
              data.correctness_feedback_enabled);
            _loadInitialState(successCallback);
            $rootScope.$broadcast('playerServiceInitialized');
          });
        }
      },
      getExplorationId: function() {
        return _explorationId;
      },
      getExplorationTitle: function() {
        return exploration.title;
      },
      getExplorationVersion: function() {
        return version;
      },
      getExplorationLanguageCode: function() {
        return exploration.languageCode;
      },
      getStateContentHtml: function(stateName) {
        return exploration.getUninterpolatedContentHtml(stateName);
      },
      getStateContentAudioTranslations: function(stateName) {
        return exploration.getAudioTranslations(stateName);
      },
      getStateContentAudioTranslation: function(stateName, languageCode) {
        return exploration.getAudioTranslation(stateName, languageCode);
      },
      isContentAudioTranslationAvailable: function(stateName) {
        return Object.keys(
          exploration.getAudioTranslations(stateName)).length > 0 ||
          AudioTranslationLanguageService.isAutogeneratedAudioAllowed();
      },
      getInteractionHtml: function(stateName, labelForFocusTarget) {
        var interactionId = exploration.getInteractionId(stateName);
        if (!interactionId) {
          return null;
        }

        return ExplorationHtmlFormatterService.getInteractionHtml(
          interactionId,
          exploration.getInteractionCustomizationArgs(stateName),
          true,
          labelForFocusTarget);
      },
      getInteraction: function(stateName) {
        return exploration.getInteraction(stateName);
      },
      getRandomSuffix: function() {
        // This is a bit of a hack. When a refresh to a $scope variable happens,
        // AngularJS compares the new value of the variable to its previous
        // value. If they are the same, then the variable is not updated.
        // Appending a random suffix makes the new value different from the
        // previous one, and thus indirectly forces a refresh.
        var randomSuffix = '';
        var N = Math.round(Math.random() * 1000);
        for (var i = 0; i < N; i++) {
          randomSuffix += ' ';
        }
        return randomSuffix;
      },
      getHints: function(stateName) {
        return exploration.getInteraction(stateName).hints;
      },
      getSolution: function(stateName) {
        return exploration.getInteraction(stateName).solution;
      },
      isLoggedIn: function() {
        return _isLoggedIn;
      },
      isInPreviewMode: function() {
        return !!_editorPreviewMode;
      },
      submitAnswer: function(answer, interactionRulesService, successCallback) {
        if (answerIsBeingProcessed) {
          return;
        }

        answerIsBeingProcessed = true;
        var oldStateName = PlayerTranscriptService.getLastStateName();
        var oldState = exploration.getState(oldStateName);
        var classificationResult = (
          AnswerClassificationService.getMatchingClassificationResult(
            _explorationId, oldStateName, oldState, answer,
            interactionRulesService));
        var answerIsCorrect = classificationResult.answerIsCorrect;

        if (!_editorPreviewMode) {
          var feedbackIsUseful = (
            AnswerClassificationService.isClassifiedExplicitlyOrGoesToNewState(
              _explorationId, oldStateName, oldState, answer,
              interactionRulesService));
          StatsReportingService.recordAnswerSubmitted(
            oldStateName,
            LearnerParamsService.getAllParams(),
            answer,
            classificationResult.answerGroupIndex,
            classificationResult.ruleIndex,
            classificationResult.classificationCategorization,
            feedbackIsUseful);
        }

        // Use angular.copy() to clone the object
        // since classificationResult.outcome points
        // at oldState.interaction.default_outcome
        var outcome = angular.copy(classificationResult.outcome);

        var newStateName = outcome.dest;
        var refresherExplorationId = outcome.refresherExplorationId;
        var newState = exploration.getState(newStateName);

        // Compute the data for the next state.
        var oldParams = LearnerParamsService.getAllParams();
        oldParams.answer = answer;
        var feedbackHtml =
          makeFeedback(outcome.feedback.getHtml(), [oldParams]);
        var feedbackAudioTranslations =
          outcome.feedback.getBindableAudioTranslations();
        if (feedbackHtml === null) {
          answerIsBeingProcessed = false;
          AlertsService.addWarning('Expression parsing error.');
          return;
        }

        var newParams = (
          newState ? makeParams(
            oldParams, newState.paramChanges, [oldParams]) : oldParams);
        if (newParams === null) {
          answerIsBeingProcessed = false;
          AlertsService.addWarning('Expression parsing error.');
          return;
        }

        var questionHtml = makeQuestion(newState, [newParams, {
          answer: 'answer'
        }]);
        if (questionHtml === null) {
          answerIsBeingProcessed = false;
          AlertsService.addWarning('Expression parsing error.');
          return;
        }

        // TODO(sll): Remove the 'answer' key from newParams.
        newParams.answer = answer;

        answerIsBeingProcessed = false;

        oldStateName = PlayerTranscriptService.getLastStateName();
        var refreshInteraction = (
          oldStateName !== newStateName ||
          exploration.isInteractionInline(oldStateName));

        if (!_editorPreviewMode) {
          var isFirstHit = Boolean(visitedStateNames.indexOf(
            newStateName) === -1);
          if (newStateName !== oldStateName) {
            StatsReportingService.recordStateTransition(
              oldStateName, newStateName, answer,
              LearnerParamsService.getAllParams(), isFirstHit);

            StatsReportingService.recordStateCompleted(oldStateName);
            visitedStateNames.push(newStateName);

            if (oldStateName === exploration.initStateName && (
                !explorationActuallyStarted)) {
              StatsReportingService.recordExplorationActuallyStarted(
                oldStateName);
              explorationActuallyStarted = true;
            }
          }
          if (exploration.isStateTerminal(newStateName)) {
            StatsReportingService.recordStateCompleted(newStateName);
          }
        }

        $rootScope.$broadcast('updateActiveStateIfInEditor', newStateName);
        $rootScope.$broadcast('playerStateChange', newStateName);
        successCallback(
<<<<<<< HEAD
          newStateName, refreshInteraction, feedbackHtml,
          feedbackAudioTranslations, questionHtml, newParams,
          refresherExplorationId);
=======
          newStateName, refreshInteraction, feedbackHtml, questionHtml,
          newParams, refresherExplorationId);

        return answerIsCorrect;
>>>>>>> 34fbc9c4
      },
      isAnswerBeingProcessed: function() {
        return answerIsBeingProcessed;
      },
      // Returns a promise for the user profile picture, or the default image if
      // user is not logged in or has not uploaded a profile picture, or the
      // player is in preview mode.
      getUserProfileImage: function() {
        var DEFAULT_PROFILE_IMAGE_PATH = (
          UrlInterpolationService.getStaticImageUrl(
            '/avatar/user_blue_72px.png'));

        if (_isLoggedIn && !_editorPreviewMode) {
          return $http.get(
            '/preferenceshandler/profile_picture'
          ).then(function(response) {
            var profilePictureDataUrl = response.data.profile_picture_data_url;
            return (
              profilePictureDataUrl ? profilePictureDataUrl :
              DEFAULT_PROFILE_IMAGE_PATH);
          });
        } else {
          return $q.resolve(DEFAULT_PROFILE_IMAGE_PATH);
        }
      },
      recordSolutionHit: function(stateName) {
        if (!_editorPreviewMode) {
          StatsReportingService.recordSolutionHit(stateName);
        }
      }
    };
  }
]);<|MERGE_RESOLUTION|>--- conflicted
+++ resolved
@@ -45,16 +45,11 @@
       ExpressionInterpolationService, StateClassifierMappingService,
       StatsReportingService, UrlInterpolationService,
       ReadOnlyExplorationBackendApiService,
-<<<<<<< HEAD
-      EditableExplorationBackendApiService, AudioTranslationLanguageService,
-      LanguageUtilService, NumberAttemptsService, AudioPreloaderService) {
-=======
       EditableExplorationBackendApiService, AudioTranslationManagerService,
       LanguageUtilService, NumberAttemptsService, AudioPreloaderService,
       PlayerCorrectnessFeedbackEnabledService,
       GuestCollectionProgressService,
       WHITELISTED_COLLECTION_IDS_FOR_SAVING_GUEST_PROGRESS) {
->>>>>>> 34fbc9c4
     var _explorationId = ExplorationContextService.getExplorationId();
     var _editorPreviewMode = (
       ExplorationContextService.getPageContext() === PAGE_CONTEXT.EDITOR);
@@ -449,16 +444,11 @@
         $rootScope.$broadcast('updateActiveStateIfInEditor', newStateName);
         $rootScope.$broadcast('playerStateChange', newStateName);
         successCallback(
-<<<<<<< HEAD
           newStateName, refreshInteraction, feedbackHtml,
           feedbackAudioTranslations, questionHtml, newParams,
           refresherExplorationId);
-=======
-          newStateName, refreshInteraction, feedbackHtml, questionHtml,
-          newParams, refresherExplorationId);
-
         return answerIsCorrect;
->>>>>>> 34fbc9c4
+
       },
       isAnswerBeingProcessed: function() {
         return answerIsBeingProcessed;
