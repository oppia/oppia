// Copyright 2014 The Oppia Authors. All Rights Reserved.
//
// Licensed under the Apache License, Version 2.0 (the "License");
// you may not use this file except in compliance with the License.
// You may obtain a copy of the License at
//
//      http://www.apache.org/licenses/LICENSE-2.0
//
// Unless required by applicable law or agreed to in writing, software
// distributed under the License is distributed on an "AS-IS" BASIS,
// WITHOUT WARRANTIES OR CONDITIONS OF ANY KIND, either express or implied.
// See the License for the specific language governing permissions and
// limitations under the License.

/**
 * @fileoverview Utility service for the learner's view of an exploration.
 */

oppia.constant('INTERACTION_SPECS', GLOBALS.INTERACTION_SPECS);

// A service that provides a number of utility functions for JS used by
// the player skin.
// Note that this service is used both in the learner and the editor views.
// The URL determines which of these it is. Some methods may need to be
// implemented differently depending on whether the skin is being played
// in the learner view, or whether it is being previewed in the editor view.
oppia.factory('ExplorationPlayerService', [
  '$http', '$rootScope', '$q', 'LearnerParamsService',
  'AlertsService', 'AnswerClassificationService', 'ExplorationContextService',
  'PAGE_CONTEXT', 'ExplorationHtmlFormatterService',
  'PlayerTranscriptService', 'ExplorationObjectFactory',
  'ExpressionInterpolationService', 'StateClassifierMappingService',
  'StatsReportingService', 'UrlInterpolationService',
  'ReadOnlyExplorationBackendApiService',
  'EditableExplorationBackendApiService', 'AudioTranslationLanguageService',
  'LanguageUtilService', 'NumberAttemptsService', 'AudioPreloaderService',
  'WindowDimensionsService', 'TWO_CARD_THRESHOLD_PX',
  'PlayerCorrectnessFeedbackEnabledService',
  'GuestCollectionProgressService',
  'WHITELISTED_COLLECTION_IDS_FOR_SAVING_GUEST_PROGRESS',
  function(
      $http, $rootScope, $q, LearnerParamsService,
      AlertsService, AnswerClassificationService, ExplorationContextService,
      PAGE_CONTEXT, ExplorationHtmlFormatterService,
      PlayerTranscriptService, ExplorationObjectFactory,
      ExpressionInterpolationService, StateClassifierMappingService,
      StatsReportingService, UrlInterpolationService,
      ReadOnlyExplorationBackendApiService,
      EditableExplorationBackendApiService, AudioTranslationLanguageService,
      LanguageUtilService, NumberAttemptsService, AudioPreloaderService,
      WindowDimensionsService, TWO_CARD_THRESHOLD_PX,
      PlayerCorrectnessFeedbackEnabledService,
      GuestCollectionProgressService,
      WHITELISTED_COLLECTION_IDS_FOR_SAVING_GUEST_PROGRESS) {
    var _explorationId = ExplorationContextService.getExplorationId();
    var _editorPreviewMode = (
      ExplorationContextService.getPageContext() === PAGE_CONTEXT.EDITOR);
    var _isLoggedIn = GLOBALS.userIsLoggedIn;
    var answerIsBeingProcessed = false;

    var exploration = null;

    // This list may contain duplicates. A state name is added to it each time
    // the learner moves to a new card.
    var visitedStateNames = [];

    var explorationActuallyStarted = false;

    // Param changes to be used ONLY in editor preview mode.
    var manualParamChanges = null;
    var initialStateName = null;
    var version = GLOBALS.explorationVersion;

    var randomFromArray = function(arr) {
      return arr[Math.floor(Math.random() * arr.length)];
    };

    // Evaluate feedback.
    var makeFeedback = function(feedbackHtml, envs) {
      return ExpressionInterpolationService.processHtml(feedbackHtml, envs);
    };

    // Evaluate parameters. Returns null if any evaluation fails.
    var makeParams = function(oldParams, paramChanges, envs) {
      var newParams = angular.copy(oldParams);
      if (paramChanges.every(function(pc) {
        if (pc.generatorId === 'Copier') {
          if (!pc.customizationArgs.parse_with_jinja) {
            newParams[pc.name] = pc.customizationArgs.value;
          } else {
            var paramValue = ExpressionInterpolationService.processUnicode(
              pc.customizationArgs.value, [newParams].concat(envs));
            if (paramValue === null) {
              return false;
            }
            newParams[pc.name] = paramValue;
          }
        } else {
          // RandomSelector.
          newParams[pc.name] = randomFromArray(
            pc.customizationArgs.list_of_values);
        }
        return true;
      })) {
        // All parameters were evaluated successfully.
        return newParams;
      }
      // Evaluation of some parameter failed.
      return null;
    };

    // Evaluate question string.
    var makeQuestion = function(newState, envs) {
      return ExpressionInterpolationService.processHtml(
        newState.content.getHtml(), envs);
    };

    // This should only be called when 'exploration' is non-null.
    var _loadInitialState = function(successCallback) {
      var initialState = exploration.getInitialState();
      var oldParams = LearnerParamsService.getAllParams();
      var newParams = makeParams(
        oldParams, initialState.paramChanges, [oldParams]);
      if (newParams === null) {
        AlertsService.addWarning('Expression parsing error.');
        return;
      }

      var questionHtml = makeQuestion(initialState, [newParams]);
      if (questionHtml === null) {
        AlertsService.addWarning('Expression parsing error.');
        return;
      }

      if (!_editorPreviewMode) {
        StatsReportingService.recordExplorationStarted(
          exploration.initStateName, newParams);
        visitedStateNames.push(exploration.initStateName);
      }

      $rootScope.$broadcast('playerStateChange', initialState.name);
      successCallback(exploration, questionHtml, newParams);
    };

    // Initialize the parameters in the exploration as specified in the
    // exploration-level initial parameter changes list, followed by any
    // manual parameter changes (in editor preview mode).
    var initParams = function(manualParamChanges) {
      var baseParams = {};
      exploration.paramSpecs.forEach(function(paramName, paramSpec) {
        baseParams[paramName] = paramSpec.getType().createDefaultValue();
      });

      var startingParams = makeParams(
        baseParams,
        exploration.paramChanges.concat(manualParamChanges),
        [baseParams]);

      LearnerParamsService.init(startingParams);
    };

    // Ensure the transition to a terminal state properly logs the end of the
    // exploration.
    $rootScope.$on('playerStateChange', function(evt, newStateName) {
      if (!_editorPreviewMode && exploration.isStateTerminal(newStateName)) {
        StatsReportingService.recordExplorationCompleted(
          newStateName, LearnerParamsService.getAllParams());

        // If the user is a guest, has completed this exploration within the
        // context of a collection, and the collection is whitelisted, record
        // their temporary progress.
        var collectionAllowsGuestProgress = (
          WHITELISTED_COLLECTION_IDS_FOR_SAVING_GUEST_PROGRESS.indexOf(
            GLOBALS.collectionId) !== -1);
        if (collectionAllowsGuestProgress && !_isLoggedIn) {
          GuestCollectionProgressService.recordExplorationCompletedInCollection(
            GLOBALS.collectionId, _explorationId);
        }

        // For single state explorations, when the exploration reaches the
        // terminal state and explorationActuallyStarted is false, record
        // exploration actual start event.
        if (!explorationActuallyStarted) {
          StatsReportingService.recordExplorationActuallyStarted(
            newStateName);
          explorationActuallyStarted = true;
        }
      }
    });

    return {
      // This should only be used in editor preview mode. It sets the
      // exploration data from what's currently specified in the editor, and
      // also initializes the parameters to empty strings.
      initSettingsFromEditor: function(activeStateNameFromPreviewTab,
        manualParamChangesToInit) {
        if (_editorPreviewMode) {
          manualParamChanges = manualParamChangesToInit;
          initStateName = activeStateNameFromPreviewTab;
        } else {
          throw 'Error: cannot populate exploration in learner mode.';
        }
      },
      /**
       * Initializes an exploration, passing the data for the first state to
       * successCallback.
       *
       * In editor preview mode, populateExploration() must be called before
       * calling init().
       *
       * @param {function} successCallback - The function to execute after the
       *   initial exploration data is successfully loaded. This function will
       *   be passed two arguments:
       *   - stateName {string}, the name of the first state
       *   - initHtml {string}, an HTML string representing the content of the
       *       first state.
       */
      init: function(successCallback) {
        answerIsBeingProcessed = false;
        PlayerTranscriptService.init();

        if (_editorPreviewMode) {
          EditableExplorationBackendApiService.fetchApplyDraftExploration(
            _explorationId).then(function(data) {
              exploration = ExplorationObjectFactory.createFromBackendDict(
                data);
              exploration.setInitialStateName(initStateName);
              initParams(manualParamChanges);
              AudioTranslationLanguageService.init(
                exploration.getAllAudioLanguageCodes(),
                null,
                exploration.getLanguageCode(),
                data.auto_tts_enabled);
              AudioPreloaderService.init(exploration);
              AudioPreloaderService.kickOffAudioPreloader(initStateName);
              PlayerCorrectnessFeedbackEnabledService.init(
                data.correctness_feedback_enabled);
              _loadInitialState(successCallback);
              NumberAttemptsService.reset();
            });
        } else {
          var loadedExploration = null;
          if (version) {
            loadedExploration = (
              ReadOnlyExplorationBackendApiService.loadExploration(
                _explorationId, version));
          } else {
            loadedExploration = (
              ReadOnlyExplorationBackendApiService.loadLatestExploration(
                _explorationId));
          }
          loadedExploration.then(function(data) {
            exploration = ExplorationObjectFactory.createFromBackendDict(
              data.exploration);
            version = data.version;
            initParams([]);

            StateClassifierMappingService.init(data.state_classifier_mapping);

            StatsReportingService.initSession(
              _explorationId, exploration.title,
              version, data.session_id, GLOBALS.collectionId);
            AudioTranslationLanguageService.init(
              exploration.getAllAudioLanguageCodes(),
              data.preferred_audio_language_code,
              exploration.getLanguageCode(),
              data.auto_tts_enabled);
            AudioPreloaderService.init(exploration);
            AudioPreloaderService.kickOffAudioPreloader(
              exploration.getInitialState().name);
            PlayerCorrectnessFeedbackEnabledService.init(
              data.correctness_feedback_enabled);
            _loadInitialState(successCallback);
            $rootScope.$broadcast('playerServiceInitialized');
          });
        }
      },
      getExplorationId: function() {
        return _explorationId;
      },
      getExplorationTitle: function() {
        return exploration.title;
      },
      getExplorationVersion: function() {
        return version;
      },
      getExplorationLanguageCode: function() {
        return exploration.languageCode;
      },
      getStateContentHtml: function(stateName) {
        return exploration.getUninterpolatedContentHtml(stateName);
      },
      getStateContentAudioTranslations: function(stateName) {
        return exploration.getAudioTranslations(stateName);
      },
      getStateContentAudioTranslation: function(stateName, languageCode) {
        return exploration.getAudioTranslation(stateName, languageCode);
      },
      isContentAudioTranslationAvailable: function(stateName) {
        return Object.keys(
          exploration.getAudioTranslations(stateName)).length > 0 ||
          AudioTranslationLanguageService.isAutogeneratedAudioAllowed();
      },
      getInteractionHtml: function(stateName, labelForFocusTarget) {
        var interactionId = exploration.getInteractionId(stateName);
        if (!interactionId) {
          return null;
        }

        return ExplorationHtmlFormatterService.getInteractionHtml(
          interactionId,
          exploration.getInteractionCustomizationArgs(stateName),
          true,
          labelForFocusTarget);
      },
      getInteraction: function(stateName) {
        return exploration.getInteraction(stateName);
      },
      getRandomSuffix: function() {
        // This is a bit of a hack. When a refresh to a $scope variable happens,
        // AngularJS compares the new value of the variable to its previous
        // value. If they are the same, then the variable is not updated.
        // Appending a random suffix makes the new value different from the
        // previous one, and thus indirectly forces a refresh.
        var randomSuffix = '';
        var N = Math.round(Math.random() * 1000);
        for (var i = 0; i < N; i++) {
          randomSuffix += ' ';
        }
        return randomSuffix;
      },
      getHints: function(stateName) {
        return exploration.getInteraction(stateName).hints;
      },
      getSolution: function(stateName) {
        return exploration.getInteraction(stateName).solution;
      },
      isLoggedIn: function() {
        return _isLoggedIn;
      },
      isInPreviewMode: function() {
        return !!_editorPreviewMode;
      },
      submitAnswer: function(answer, interactionRulesService, successCallback) {
        if (answerIsBeingProcessed) {
          return;
        }

        answerIsBeingProcessed = true;
        var oldStateName = PlayerTranscriptService.getLastStateName();
        var oldState = exploration.getState(oldStateName);
        var classificationResult = (
          AnswerClassificationService.getMatchingClassificationResult(
            _explorationId, oldStateName, oldState, answer,
            interactionRulesService));
        var answerIsCorrect = classificationResult.answerIsCorrect;

        if (!_editorPreviewMode) {
          var feedbackIsUseful = (
            AnswerClassificationService.isClassifiedExplicitlyOrGoesToNewState(
              _explorationId, oldStateName, oldState, answer,
              interactionRulesService));
          StatsReportingService.recordAnswerSubmitted(
            oldStateName,
            LearnerParamsService.getAllParams(),
            answer,
            classificationResult.answerGroupIndex,
            classificationResult.ruleIndex,
            classificationResult.classificationCategorization,
            feedbackIsUseful);
        }

        // Use angular.copy() to clone the object
        // since classificationResult.outcome points
        // at oldState.interaction.default_outcome
        var outcome = angular.copy(classificationResult.outcome);
        var answerGroupIndex = classificationResult.answerGroupIndex;
        var newStateName = outcome.dest;
        var refresherExplorationId = outcome.refresherExplorationId;
        var newState = exploration.getState(newStateName);

        // Compute the data for the next state.
        var oldParams = LearnerParamsService.getAllParams();
        oldParams.answer = answer;
        var feedbackHtml =
          makeFeedback(outcome.feedback.getHtml(), [oldParams]);
        var feedbackAudioTranslations =
          outcome.feedback.getBindableAudioTranslations();
        if (feedbackHtml === null) {
          answerIsBeingProcessed = false;
          AlertsService.addWarning('Expression parsing error.');
          return;
        }

        var newParams = (
          newState ? makeParams(
            oldParams, newState.paramChanges, [oldParams]) : oldParams);
        if (newParams === null) {
          answerIsBeingProcessed = false;
          AlertsService.addWarning('Expression parsing error.');
          return;
        }

        var questionHtml = makeQuestion(newState, [newParams, {
          answer: 'answer'
        }]);
        if (questionHtml === null) {
          answerIsBeingProcessed = false;
          AlertsService.addWarning('Expression parsing error.');
          return;
        }

        // TODO(sll): Remove the 'answer' key from newParams.
        newParams.answer = answer;

        answerIsBeingProcessed = false;

        oldStateName = PlayerTranscriptService.getLastStateName();
        var refreshInteraction = (
          oldStateName !== newStateName ||
          exploration.isInteractionInline(oldStateName));

        if (!_editorPreviewMode) {
          var isFirstHit = Boolean(visitedStateNames.indexOf(
            newStateName) === -1);
          if (newStateName !== oldStateName) {
            StatsReportingService.recordStateTransition(
              oldStateName, newStateName, answer,
              LearnerParamsService.getAllParams(), isFirstHit);

            StatsReportingService.recordStateCompleted(oldStateName);
            visitedStateNames.push(newStateName);

            if (oldStateName === exploration.initStateName && (
                !explorationActuallyStarted)) {
              StatsReportingService.recordExplorationActuallyStarted(
                oldStateName);
              explorationActuallyStarted = true;
            }
          }
          if (exploration.isStateTerminal(newStateName)) {
            StatsReportingService.recordStateCompleted(newStateName);
          }
        }

        $rootScope.$broadcast('updateActiveStateIfInEditor', newStateName);
        $rootScope.$broadcast('playerStateChange', newStateName);
        successCallback(
<<<<<<< HEAD
          newStateName, refreshInteraction, feedbackHtml, questionHtml,
          newParams, refresherExplorationId, answerGroupIndex);
=======
          newStateName, refreshInteraction, feedbackHtml,
          feedbackAudioTranslations, questionHtml, newParams,
          refresherExplorationId);
        return answerIsCorrect;
>>>>>>> d6aabd5b
      },
      isAnswerBeingProcessed: function() {
        return answerIsBeingProcessed;
      },
      // Returns a promise for the user profile picture, or the default image if
      // user is not logged in or has not uploaded a profile picture, or the
      // player is in preview mode.
      getUserProfileImage: function() {
        var DEFAULT_PROFILE_IMAGE_PATH = (
          UrlInterpolationService.getStaticImageUrl(
            '/avatar/user_blue_72px.png'));

        if (_isLoggedIn && !_editorPreviewMode) {
          return $http.get(
            '/preferenceshandler/profile_picture'
          ).then(function(response) {
            var profilePictureDataUrl = response.data.profile_picture_data_url;
            return (
              profilePictureDataUrl ? profilePictureDataUrl :
              DEFAULT_PROFILE_IMAGE_PATH);
          });
        } else {
          return $q.resolve(DEFAULT_PROFILE_IMAGE_PATH);
        }
      },
      recordSolutionHit: function(stateName) {
        if (!_editorPreviewMode) {
          StatsReportingService.recordSolutionHit(stateName);
        }
      },
      // Returns whether the screen is wide enough to fit two
      // cards (e.g., the tutor and supplemental cards) side-by-side.
      canWindowShowTwoCards: function() {
        return WindowDimensionsService.getWidth() > TWO_CARD_THRESHOLD_PX;
      }
    };
  }
]);<|MERGE_RESOLUTION|>--- conflicted
+++ resolved
@@ -446,15 +446,10 @@
         $rootScope.$broadcast('updateActiveStateIfInEditor', newStateName);
         $rootScope.$broadcast('playerStateChange', newStateName);
         successCallback(
-<<<<<<< HEAD
-          newStateName, refreshInteraction, feedbackHtml, questionHtml,
-          newParams, refresherExplorationId, answerGroupIndex);
-=======
           newStateName, refreshInteraction, feedbackHtml,
           feedbackAudioTranslations, questionHtml, newParams,
-          refresherExplorationId);
+          refresherExplorationId, answerGroupIndex);
         return answerIsCorrect;
->>>>>>> d6aabd5b
       },
       isAnswerBeingProcessed: function() {
         return answerIsBeingProcessed;
