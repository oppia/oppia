--- conflicted
+++ resolved
@@ -30,26 +30,12 @@
         '$scope', '$timeout', '$window', 'ExplorationPlayerService',
         'PlayerPositionService', 'PlayerTranscriptService',
         'WindowDimensionsService', 'CONTENT_FOCUS_LABEL_PREFIX',
-<<<<<<< HEAD
         'EVENT_ACTIVE_CARD_CHANGED', 'CONTINUE_BUTTON_FOCUS_LABEL',
-        'HINT_REQUEST_STRING_I18N_IDS', 'DELAY_FOR_HINT_FEEDBACK_MSEC',
-        'SolutionManagerService',
-=======
-        'TWO_CARD_THRESHOLD_PX', 'EVENT_ACTIVE_CARD_CHANGED',
-        'CONTINUE_BUTTON_FOCUS_LABEL',
->>>>>>> f4308b1f
         function(
             $scope, $timeout, $window, ExplorationPlayerService,
             PlayerPositionService, PlayerTranscriptService,
             WindowDimensionsService, CONTENT_FOCUS_LABEL_PREFIX,
-<<<<<<< HEAD
-            EVENT_ACTIVE_CARD_CHANGED, CONTINUE_BUTTON_FOCUS_LABEL,
-            HINT_REQUEST_STRING_I18N_IDS, DELAY_FOR_HINT_FEEDBACK_MSEC,
-            SolutionManagerService) {
-=======
-            TWO_CARD_THRESHOLD_PX, EVENT_ACTIVE_CARD_CHANGED,
-            CONTINUE_BUTTON_FOCUS_LABEL) {
->>>>>>> f4308b1f
+            EVENT_ACTIVE_CARD_CHANGED, CONTINUE_BUTTON_FOCUS_LABEL) {
           var updateActiveCard = function() {
             var index = PlayerPositionService.getActiveCardIndex();
             if (index === null) {
@@ -77,38 +63,8 @@
             $scope.helpCardHasContinueButton = false;
           };
 
-<<<<<<< HEAD
-          $scope.consumeHint = function() {
-            if (!HintManagerService.areAllHintsExhausted()) {
-              HintAndSolutionModalService.displayHintModal();
-            }
-          };
-
-          $scope.viewSolution = function() {
-            HintAndSolutionModalService.displaySolutionModal();
-          };
-
-          $scope.isHintAvailable = function() {
-            var hintIsAvailable = (
-              HintManagerService.isCurrentHintAvailable() &&
-              !HintManagerService.areAllHintsExhausted());
-            return hintIsAvailable;
-          };
-
-          $scope.areAllHintsExhausted = function() {
-            return HintManagerService.areAllHintsExhausted();
-          };
-
-          $scope.isCurrentSolutionAvailable = function () {
-            return SolutionManagerService.isCurrentSolutionAvailable();
-          };
-
           $scope.canWindowShowTwoCards = function() {
             return ExplorationPlayerService.canWindowShowTwoCards();
-=======
-          $scope.isViewportNarrow = function() {
-            return WindowDimensionsService.getWidth() < TWO_CARD_THRESHOLD_PX;
->>>>>>> f4308b1f
           };
 
           $scope.isWindowTall = function() {
