--- conflicted
+++ resolved
@@ -100,13 +100,8 @@
               enjoyable way.
             </p>
           </div>
-<<<<<<< HEAD
-          <div ng-click="onApplyToTeachWithOppia()" class="btn oppia-about-button oppia-teach-button"
-             translate="I18N_ACTION_APPLY_TO_TEACH_WITH_OPPIA" target="_blank"></div>
-=======
           <a ng-click="onApplyToTeachWithOppia()" class="btn oppia-about-button oppia-teach-button"
              translate="I18N_ACTION_APPLY_TO_TEACH_WITH_OPPIA" target="_blank" tabindex="0"></a>
->>>>>>> a64bb4b1
         </div>
 
           <div class="playbook oppia-about-tab-content">
