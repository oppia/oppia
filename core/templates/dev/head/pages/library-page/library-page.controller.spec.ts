// Copyright 2014 The Oppia Authors. All Rights Reserved.
//
// Licensed under the Apache License, Version 2.0 (the "License");
// you may not use this file except in compliance with the License.
// You may obtain a copy of the License at
//
//      http://www.apache.org/licenses/LICENSE-2.0
//
// Unless required by applicable law or agreed to in writing, software
// distributed under the License is distributed on an "AS-IS" BASIS,
// WITHOUT WARRANTIES OR CONDITIONS OF ANY KIND, either express or implied.
// See the License for the specific language governing permissions and
// limitations under the License.

/**
 * @fileoverview Unit tests for the controller of the library page.
 */

<<<<<<< HEAD
// TODO(YashJipkate) Remove the following block of unnnecessary imports once
=======
// TODO(YashJipkate): Remove the following block of unnnecessary imports once
>>>>>>> 8924dd9b
// library-page.controller.ts is upgraded to Angular 8.
import { LearnerDashboardActivityIdsObjectFactory } from
  'domain/learner_dashboard/LearnerDashboardActivityIdsObjectFactory.ts';
import { UserInfoObjectFactory } from 'domain/user/UserInfoObjectFactory.ts';
// ^^^ This block is to be removed.

require('pages/library-page/library-page.directive.ts');

describe('Library controller', function() {
  beforeEach(angular.mock.module('oppia'));

  describe('Library', function() {
    var scope, ctrl, $httpBackend;
    var $componentController;

    beforeEach(function() {
      angular.mock.module('ui.bootstrap');
    });

    beforeEach(
      angular.mock.module('oppia', GLOBALS.TRANSLATOR_PROVIDER_FOR_TESTS));
    beforeEach(angular.mock.module('oppia', function($provide) {
      $provide.value(
        'LearnerDashboardActivityIdsObjectFactory',
        new LearnerDashboardActivityIdsObjectFactory());
      $provide.factory(
        'LearnerDashboardIdsBackendApiService', ['$http', function($http) {
          return {
            fetchLearnerDashboardIds: function() {
              return $http.get('/learnerdashboardidshandler/data');
            }
          };
        }]);
      $provide.value('UserInfoObjectFactory', new UserInfoObjectFactory());
      $provide.value('PageTitleService', {
        setPageTitle(title) {
          // A null value is returned since $document cannot be used as it needs
          // to be taken from $injector which once created disallows
          // registration of more modules by $provide.
          return null;
        }
      });
    }));

    beforeEach(angular.mock.inject(function(
        _$componentController_, _$httpBackend_) {
      $componentController = _$componentController_;
      $httpBackend = _$httpBackend_;
      $httpBackend.expectGET('/searchhandler/data').respond({
        allow_yaml_file_upload: false,
        explorations_list: [{
          id: '3',
          title: 'Geography 2',
          category: 'Geography',
          objective: 'can view more maps',
          language: 'español',
          last_updated: 12345678912345,
          community_owned: false,
          status: 'featured'
        }, {
          id: '5',
          title: 'Landmarks',
          category: 'Geography',
          objective: 'can view maps',
          language: 'English',
          last_updated: 12345678911111,
          community_owned: false,
          status: 'public'
        }, {
          id: '6',
          title: 'My Exploration',
          category: 'Personal',
          objective: 'can be for myself',
          language: 'English',
          last_updated: 12345678954322,
          community_owned: false,
          status: 'public'
        }],
        preferred_language_codes: ['en']
      });

      ctrl = $componentController('libraryPage', {
        AlertsService: null,
        DateTimeFormatService: null
      }, {});
    }));

    it('should show correct explorations', function() {
      // TODO(sll): Write tests for the library pages.
    });
  });
});<|MERGE_RESOLUTION|>--- conflicted
+++ resolved
@@ -16,11 +16,7 @@
  * @fileoverview Unit tests for the controller of the library page.
  */
 
-<<<<<<< HEAD
-// TODO(YashJipkate) Remove the following block of unnnecessary imports once
-=======
 // TODO(YashJipkate): Remove the following block of unnnecessary imports once
->>>>>>> 8924dd9b
 // library-page.controller.ts is upgraded to Angular 8.
 import { LearnerDashboardActivityIdsObjectFactory } from
   'domain/learner_dashboard/LearnerDashboardActivityIdsObjectFactory.ts';
