<<<<<<< HEAD
{% extends 'base.html' %}
=======
<!DOCTYPE html>
<html ng-app="oppia" lang="<[currentLang]>" ng-controller="Base" itemscope itemtype="http://schema.org/Organization">
  <head>
    @require('../../base_components/header.html', {"title": "Oppia"})
    <base href="/search/">
    <style>
      html, body {
        background-color: #afd2eb;
      }
    </style>
  </head>
  <body>
    <service-bootstrap></service-bootstrap>
    <base-content>
      <nav-options>
        <search-bar></search-bar>
      </nav-options>
>>>>>>> 50e8ae31

      <content>
        <library-page></library-page>
      </content>

      <page-footer>
        <library-footer></library-footer>
      </page-footer>
    </base-content>

<<<<<<< HEAD
{% block base_url %}
  <base href="/search/">
{% endblock %}

{% block header_js %}
  {{ super() }}
  <style>
    html, body {
      background-color: #afd2eb;
    }
  </style>
{% endblock header_js %}

{% block content %}
  <library-page></library-page>
{% endblock %}

{% block footer %}
  <library-footer></library-footer>
{% endblock footer %}

{% block footer_js %}
  {{ super() }}
  <!-- This code is used for inserting webpack bundles
     https://github.com/jantimon/html-webpack-plugin#writing-your-own-templates -->
  <% for (var chunk in htmlWebpackPlugin.files.js) { %>
    <% if (webpackConfig.mode == 'production') { %>
      <script src="/build/webpack/<%= htmlWebpackPlugin.files.js[chunk] %>"></script>
    <% } else { %>
      <script src="/webpack/<%= htmlWebpackPlugin.files.js[chunk] %>"></script>
    <% } %>
  <% } %>
{% endblock footer_js %}
=======
    @require('../footer_js_libs.html')
  </body>
</html>
>>>>>>> 50e8ae31
<|MERGE_RESOLUTION|>--- conflicted
+++ resolved
@@ -1,6 +1,3 @@
-<<<<<<< HEAD
-{% extends 'base.html' %}
-=======
 <!DOCTYPE html>
 <html ng-app="oppia" lang="<[currentLang]>" ng-controller="Base" itemscope itemtype="http://schema.org/Organization">
   <head>
@@ -18,7 +15,6 @@
       <nav-options>
         <search-bar></search-bar>
       </nav-options>
->>>>>>> 50e8ae31
 
       <content>
         <library-page></library-page>
@@ -29,42 +25,6 @@
       </page-footer>
     </base-content>
 
-<<<<<<< HEAD
-{% block base_url %}
-  <base href="/search/">
-{% endblock %}
-
-{% block header_js %}
-  {{ super() }}
-  <style>
-    html, body {
-      background-color: #afd2eb;
-    }
-  </style>
-{% endblock header_js %}
-
-{% block content %}
-  <library-page></library-page>
-{% endblock %}
-
-{% block footer %}
-  <library-footer></library-footer>
-{% endblock footer %}
-
-{% block footer_js %}
-  {{ super() }}
-  <!-- This code is used for inserting webpack bundles
-     https://github.com/jantimon/html-webpack-plugin#writing-your-own-templates -->
-  <% for (var chunk in htmlWebpackPlugin.files.js) { %>
-    <% if (webpackConfig.mode == 'production') { %>
-      <script src="/build/webpack/<%= htmlWebpackPlugin.files.js[chunk] %>"></script>
-    <% } else { %>
-      <script src="/webpack/<%= htmlWebpackPlugin.files.js[chunk] %>"></script>
-    <% } %>
-  <% } %>
-{% endblock footer_js %}
-=======
     @require('../footer_js_libs.html')
   </body>
-</html>
->>>>>>> 50e8ae31
+</html>