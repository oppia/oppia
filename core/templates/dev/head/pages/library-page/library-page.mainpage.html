--- conflicted
+++ resolved
@@ -11,18 +11,11 @@
   </head>
   <body>
     <service-bootstrap></service-bootstrap>
-<<<<<<< HEAD
-    <base-content>
-      <navbar-breadcrumb>
-        <search-bar></search-bar>
-      </navbar-breadcrumb>
-=======
     <div ng-controller="Base">
       <base-content>
-        <nav-options>
+        <navbar-breadcrumb>
           <search-bar></search-bar>
-        </nav-options>
->>>>>>> b02624e2
+        </navbar-breadcrumb>
 
         <content>
           <library-page></library-page>
