--- conflicted
+++ resolved
@@ -159,11 +159,7 @@
                   $scope.done = function() {
                     $uibModalInstance.close(
                       {skill: skill,
-<<<<<<< HEAD
-                        superseding_skill: $scope.selectedSkill
-=======
-                        supersedingSkillId: $scope.selectedSkill.id
->>>>>>> 21d5416b
+                       supersedingSkillId: $scope.selectedSkill.id
                       });
                   };
                   $scope.cancel = function() {
@@ -175,40 +171,16 @@
 
             modalInstance.result.then(function(result) {
               var skill = result.skill;
-<<<<<<< HEAD
-              var supersedingSkill = result.superseding_skill;
-=======
               var supersedingSkillId = result.supersedingSkillId;
->>>>>>> 21d5416b
               var changeList = [{
                 cmd: 'update_skill_property',
                 property_name: 'superseding_skill_id',
                 old_value: '',
-<<<<<<< HEAD
-                new_value: supersedingSkill.id
-=======
                 new_value: supersedingSkillId
->>>>>>> 21d5416b
               }];
               EditableSkillBackendApiService.updateSkill(
                 skill.id, skill.version,
                 'Added superseding skill id ' +
-<<<<<<< HEAD
-                 supersedingSkill.id + ' to skill.',
-                changeList
-              ).then(function() {
-                $rootScope.$broadcast(
-                  EVENT_TOPICS_AND_SKILLS_DASHBOARD_REINITIALIZED);
-              });
-
-              // Start merge question
-              var mergeSkillUrl = MERGE_SKILL_URL;
-              var mergeSkillData = {
-                old_skill: skill,
-                new_skill_id: supersedingSkill.id
-              };
-              $http.post(mergeSkillUrl, mergeSkillData);
-=======
                  supersedingSkillId + ' to skill.',
                 changeList
               ).then(function() {
@@ -225,7 +197,6 @@
                 };
                 $http.post(mergeSkillUrl, mergeSkillData);
               });
->>>>>>> 21d5416b
             });
           };
         }
