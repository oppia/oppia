// Copyright 2014 The Oppia Authors. All Rights Reserved.
//
// Licensed under the Apache License, Version 2.0 (the "License");
// you may not use this file except in compliance with the License.
// You may obtain a copy of the License at
//
//      http://www.apache.org/licenses/LICENSE-2.0
//
// Unless required by applicable law or agreed to in writing, software
// distributed under the License is distributed on an "AS-IS" BASIS,
// WITHOUT WARRANTIES OR CONDITIONS OF ANY KIND, either express or implied.
// See the License for the specific language governing permissions and
// limitations under the License.

/**
 * @fileoverview Unit tests for the learner parameters service.
 */

<<<<<<< HEAD
import { LearnerParamsService } from
  'pages/exploration-player-page/services/learner-params.service.ts';
=======
// TODO(YashJipkate): Remove the following block of unnnecessary imports once
// learner-params.service.ts is upgraded to Angular 8.
import { AnswerClassificationResultObjectFactory } from
  'domain/classifier/AnswerClassificationResultObjectFactory.ts';
// ^^^ This block is to be removed.
>>>>>>> 3f962534

describe('Learner parameters service', () => {
  describe('learner params service', () => {
    let learnerParamsService: LearnerParamsService = null;

    beforeEach(() => {
      learnerParamsService = new LearnerParamsService();
    });

    it('should correctly initialize parameters', () => {
      expect(learnerParamsService.getAllParams()).toEqual({});
      learnerParamsService.init({
        a: 'b'
      });
      expect(learnerParamsService.getAllParams()).toEqual({
        a: 'b'
      });
    });

    it('should correctly get and set parameters', () => {
      learnerParamsService.init({
        a: 'b'
      });
      expect(learnerParamsService.getValue('a')).toEqual('b');
      learnerParamsService.setValue('a', 'c');
      expect(learnerParamsService.getValue('a')).toEqual('c');
    });

    it('should not get an invalid parameter', () => {
      learnerParamsService.init({
        a: 'b'
      });
      expect(() => {
        learnerParamsService.getValue('b');
      }).toThrow('Invalid parameter name: b');
    });

    it('should not set an invalid parameter', () => {
      learnerParamsService.init({
        a: 'b'
      });
      expect(() => {
        learnerParamsService.setValue('b', 'c');
      }).toThrow('Cannot set unknown parameter: b');
    });
  });
});<|MERGE_RESOLUTION|>--- conflicted
+++ resolved
@@ -16,16 +16,11 @@
  * @fileoverview Unit tests for the learner parameters service.
  */
 
-<<<<<<< HEAD
+// TODO(YashJipkate): Remove the following block of unnnecessary imports once
+// learner-params.service.ts is upgraded to Angular 8.
 import { LearnerParamsService } from
   'pages/exploration-player-page/services/learner-params.service.ts';
-=======
-// TODO(YashJipkate): Remove the following block of unnnecessary imports once
-// learner-params.service.ts is upgraded to Angular 8.
-import { AnswerClassificationResultObjectFactory } from
-  'domain/classifier/AnswerClassificationResultObjectFactory.ts';
 // ^^^ This block is to be removed.
->>>>>>> 3f962534
 
 describe('Learner parameters service', () => {
   describe('learner params service', () => {
