// Copyright 2014 The Oppia Authors. All Rights Reserved.
//
// Licensed under the Apache License, Version 2.0 (the "License");
// you may not use this file except in compliance with the License.
// You may obtain a copy of the License at
//
//      http://www.apache.org/licenses/LICENSE-2.0
//
// Unless required by applicable law or agreed to in writing, software
// distributed under the License is distributed on an "AS-IS" BASIS,
// WITHOUT WARRANTIES OR CONDITIONS OF ANY KIND, either express or implied.
// See the License for the specific language governing permissions and
// limitations under the License.

/**
 * @fileoverview Utility service for the learner's view of an exploration.
 */

require('domain/collection/GuestCollectionProgressService.ts');
require('domain/exploration/EditableExplorationBackendApiService.ts');
require('domain/exploration/ExplorationObjectFactory.ts');
require('domain/exploration/ReadOnlyExplorationBackendApiService.ts');
require('domain/state_card/StateCardObjectFactory.ts');
require('domain/utilities/LanguageUtilService.ts');
require('domain/utilities/UrlInterpolationService.ts');
require('expressions/ExpressionInterpolationService.ts');
require(
  'pages/exploration-player-page/services/answer-classification.service.ts');
require('pages/exploration-player-page/services/audio-preloader.service.ts');
require(
  'pages/exploration-player-page/services/' +
  'audio-translation-language.service.ts');
require('pages/exploration-player-page/services/image-preloader.service.ts');
require('pages/exploration-player-page/services/learner-params.service.ts');
require('pages/exploration-player-page/services/number-attempts.service.ts');
require('pages/exploration-player-page/services/player-transcript.service.ts');
require(
  'pages/exploration-player-page/services/state-classifier-mapping.service.ts');
require('pages/exploration-player-page/services/stats-reporting.service.ts');
require('services/AlertsService.ts');
require('services/ContextService.ts');
require('services/ExplorationHtmlFormatterService.ts');
require('services/UserService.ts');
require('services/contextual/UrlService.ts');
require('services/contextual/WindowDimensionsService.ts');
require('services/stateful/FocusManagerService.ts');

require('pages/interaction-specs.constants.ajs.ts');

// A service that provides a number of utility functions for JS used by
// the player skin.
// Note that this service is used both in the learner and the editor views.
// The URL determines which of these it is. Some methods may need to be
// implemented differently depending on whether the skin is being played
// in the learner view, or whether it is being previewed in the editor view.
angular.module('oppia').factory('ExplorationEngineService', [
  '$rootScope', 'AlertsService', 'AnswerClassificationService',
  'AudioPreloaderService', 'AudioTranslationLanguageService', 'ContextService',
<<<<<<< HEAD
  'EditableExplorationBackendApiService', 'ExplorationHtmlFormatterService',
  'ExplorationObjectFactory', 'ExpressionInterpolationService',
  'FocusManagerService', 'GuestCollectionProgressService',
  'ImagePreloaderService', 'LanguageUtilService', 'LearnerParamsService',
  'NumberAttemptsService', 'PlayerTranscriptService',
  'ReadOnlyExplorationBackendApiService', 'StateCardObjectFactory',
  'StateClassifierMappingService', 'StatsReportingService',
  'UrlInterpolationService', 'UrlService', 'UserService',
  'WindowDimensionsService',
  'DEFAULT_PROFILE_IMAGE_PATH', 'INTERACTION_SPECS', 'PAGE_CONTEXT',
  'WHITELISTED_COLLECTION_IDS_FOR_SAVING_GUEST_PROGRESS',
=======
  'ExplorationHtmlFormatterService', 'ExplorationObjectFactory',
  'ExpressionInterpolationService', 'FocusManagerService',
  'ImagePreloaderService', 'LearnerParamsService', 'PlayerTranscriptService',
  'StateCardObjectFactory', 'StatsReportingService',
>>>>>>> 78867995
  function(
      $rootScope, AlertsService, AnswerClassificationService,
      AudioPreloaderService, AudioTranslationLanguageService, ContextService,
<<<<<<< HEAD
      EditableExplorationBackendApiService, ExplorationHtmlFormatterService,
      ExplorationObjectFactory, ExpressionInterpolationService,
      FocusManagerService, GuestCollectionProgressService,
      ImagePreloaderService, LanguageUtilService, LearnerParamsService,
      NumberAttemptsService, PlayerTranscriptService,
      ReadOnlyExplorationBackendApiService, StateCardObjectFactory,
      StateClassifierMappingService, StatsReportingService,
      UrlInterpolationService, UrlService, UserService,
      WindowDimensionsService,
      DEFAULT_PROFILE_IMAGE_PATH, INTERACTION_SPECS, PAGE_CONTEXT,
      WHITELISTED_COLLECTION_IDS_FOR_SAVING_GUEST_PROGRESS) {
=======
      ExplorationHtmlFormatterService, ExplorationObjectFactory,
      ExpressionInterpolationService, FocusManagerService,
      ImagePreloaderService, LearnerParamsService, PlayerTranscriptService,
      StateCardObjectFactory, StatsReportingService) {
>>>>>>> 78867995
    var _explorationId = ContextService.getExplorationId();
    var _editorPreviewMode = ContextService.isInExplorationEditorPage();
    var answerIsBeingProcessed = false;

    var exploration = null;

    // This list may contain duplicates. A state name is added to it each time
    // the learner moves to a new card.
    var visitedStateNames = [];
    var currentStateName = null;
    var nextStateName = null;

    // Param changes to be used ONLY in editor preview mode.
    var manualParamChanges = null;
    var initStateName = null;
    var version = UrlService.getExplorationVersionFromUrl();
    if (version) {
      ReadOnlyExplorationBackendApiService
        .loadExploration(_explorationId, version)
        .then(function (exploration) {
          version = exploration.version;
        });
    } else {
      ReadOnlyExplorationBackendApiService
        .loadExploration(_explorationId, version)
        .then(function (exploration) {
          version = exploration.version;
        });
    }

    var randomFromArray = function(arr) {
      return arr[Math.floor(Math.random() * arr.length)];
    };

    // Evaluate feedback.
    var makeFeedback = function(feedbackHtml, envs) {
      return ExpressionInterpolationService.processHtml(feedbackHtml, envs);
    };

    var _getRandomSuffix = function() {
      // This is a bit of a hack. When a refresh to a $scope variable
      // happens,
      // AngularJS compares the new value of the variable to its previous
      // value. If they are the same, then the variable is not updated.
      // Appending a random suffix makes the new value different from the
      // previous one, and thus indirectly forces a refresh.
      var randomSuffix = '';
      var N = Math.round(Math.random() * 1000);
      for (var i = 0; i < N; i++) {
        randomSuffix += ' ';
      }
      return randomSuffix;
    };

    // Evaluate parameters. Returns null if any evaluation fails.
    var makeParams = function(oldParams, paramChanges, envs) {
      var newParams = angular.copy(oldParams);
      if (paramChanges.every(function(pc) {
        if (pc.generatorId === 'Copier') {
          if (!pc.customizationArgs.parse_with_jinja) {
            newParams[pc.name] = pc.customizationArgs.value;
          } else {
            var paramValue = ExpressionInterpolationService.processUnicode(
              pc.customizationArgs.value, [newParams].concat(envs));
            if (paramValue === null) {
              return false;
            }
            newParams[pc.name] = paramValue;
          }
        } else {
          // RandomSelector.
          newParams[pc.name] = randomFromArray(
            pc.customizationArgs.list_of_values);
        }
        return true;
      })) {
        // All parameters were evaluated successfully.
        return newParams;
      }
      // Evaluation of some parameter failed.
      return null;
    };

    // Evaluate question string.
    var makeQuestion = function(newState, envs) {
      return ExpressionInterpolationService.processHtml(
        newState.content.getHtml(), envs);
    };

    // This should only be called when 'exploration' is non-null.
    var _loadInitialState = function(successCallback) {
      var initialState = exploration.getInitialState();
      var oldParams = LearnerParamsService.getAllParams();
      var newParams = makeParams(
        oldParams, initialState.paramChanges, [oldParams]);
      if (newParams === null) {
        AlertsService.addWarning('Expression parsing error.');
        return;
      }
      if (newParams) {
        LearnerParamsService.init(newParams);
      }
      currentStateName = exploration.initStateName;
      nextStateName = exploration.initStateName;

      var interaction = exploration.getInteraction(exploration.initStateName);
      var nextFocusLabel = FocusManagerService.generateFocusLabel();

      var interactionId = interaction.id;
      var interactionHtml = null;

      if (interactionId) {
        interactionHtml = ExplorationHtmlFormatterService.getInteractionHtml(
          interactionId,
          exploration.getInteractionCustomizationArgs(currentStateName),
          true, nextFocusLabel);
      }

      var questionHtml = makeQuestion(initialState, [newParams]);
      if (questionHtml === null) {
        AlertsService.addWarning('Expression parsing error.');
        return;
      }

      if (!_editorPreviewMode) {
        StatsReportingService.recordExplorationStarted(
          exploration.initStateName, newParams);
      }

      var initialCard =
        StateCardObjectFactory.createNewCard(
          currentStateName, questionHtml, interactionHtml,
          interaction, initialState.recordedVoiceovers,
          initialState.content.getContentId());
      successCallback(initialCard, nextFocusLabel);
    };

    // Initialize the parameters in the exploration as specified in the
    // exploration-level initial parameter changes list, followed by any
    // manual parameter changes (in editor preview mode).
    var initParams = function(manualParamChanges) {
      var baseParams = {};
      exploration.paramSpecs.forEach(function(paramName, paramSpec) {
        baseParams[paramName] = paramSpec.getType().createDefaultValue();
      });

      var startingParams = makeParams(
        baseParams,
        exploration.paramChanges.concat(manualParamChanges),
        [baseParams]);

      LearnerParamsService.init(startingParams);
    };

    var _getNextInteractionHtml = function(labelForFocusTarget) {
      var interactionId = exploration.getInteractionId(nextStateName);

      return ExplorationHtmlFormatterService.getInteractionHtml(
        interactionId,
        exploration.getInteractionCustomizationArgs(nextStateName),
        true,
        labelForFocusTarget);
    };

    return {
      // This should only be used in editor preview mode. It sets the
      // exploration data from what's currently specified in the editor, and
      // also initializes the parameters to empty strings.
      initSettingsFromEditor: function(activeStateNameFromPreviewTab,
          manualParamChangesToInit) {
        if (_editorPreviewMode) {
          manualParamChanges = manualParamChangesToInit;
          initStateName = activeStateNameFromPreviewTab;
        } else {
          throw 'Error: cannot populate exploration in learner mode.';
        }
      },
      /**
       * Initializes an exploration, passing the data for the first state to
       * successCallback.
       *
       * In editor preview mode, populateExploration() must be called before
       * calling init().
       *
       * @param {function} successCallback - The function to execute after the
       *   initial exploration data is successfully loaded. This function will
       *   be passed two arguments:
       *   - stateName {string}, the name of the first state
       *   - initHtml {string}, an HTML string representing the content of the
       *       first state.
       */
      init: function(
          explorationDict, explorationVersion, preferredAudioLanguage,
          autoTtsEnabled, successCallback) {
        answerIsBeingProcessed = false;
        if (_editorPreviewMode) {
          exploration = ExplorationObjectFactory.createFromBackendDict(
            explorationDict);
          exploration.setInitialStateName(initStateName);
          visitedStateNames = [exploration.getInitialState().name];
          initParams(manualParamChanges);
          AudioTranslationLanguageService.init(
            exploration.getAllVoiceoverLanguageCodes(),
            null,
            exploration.getLanguageCode(),
            explorationDict.auto_tts_enabled);
          AudioPreloaderService.init(exploration);
          AudioPreloaderService.kickOffAudioPreloader(initStateName);
          _loadInitialState(successCallback);
        } else {
          exploration = ExplorationObjectFactory.createFromBackendDict(
            explorationDict);
          visitedStateNames.push(exploration.getInitialState().name);
          version = explorationVersion;
          initParams([]);
          AudioTranslationLanguageService.init(
            exploration.getAllVoiceoverLanguageCodes(),
            preferredAudioLanguage,
            exploration.getLanguageCode(),
            autoTtsEnabled);
          AudioPreloaderService.init(exploration);
          AudioPreloaderService.kickOffAudioPreloader(
            exploration.getInitialState().name);
          ImagePreloaderService.init(exploration);
          ImagePreloaderService.kickOffImagePreloader(
            exploration.getInitialState().name);
          _loadInitialState(successCallback);
        }
      },
      moveToExploration: function(successCallback) {
        _loadInitialState(successCallback);
      },
      isCurrentStateInitial: function() {
        return currentStateName === exploration.initStateName;
      },
      recordNewCardAdded: function() {
        currentStateName = nextStateName;
      },
      getExplorationId: function() {
        return _explorationId;
      },
      getExplorationTitle: function() {
        return exploration.title;
      },
      getExplorationVersion: function() {
        return version;
      },
      getAuthorRecommendedExpIds: function() {
        return exploration.getAuthorRecommendedExpIds(currentStateName);
      },
      getLanguageCode: function() {
        return exploration.getLanguageCode();
      },
      isInPreviewMode: function() {
        return !!_editorPreviewMode;
      },
      submitAnswer: function(answer, interactionRulesService, successCallback) {
        if (answerIsBeingProcessed) {
          return;
        }

        answerIsBeingProcessed = true;
        var oldStateName = PlayerTranscriptService.getLastStateName();
        var oldState = exploration.getState(oldStateName);
        var recordedVoiceovers = oldState.recordedVoiceovers;
        var classificationResult = (
          AnswerClassificationService.getMatchingClassificationResult(
            oldStateName, oldState.interaction, answer,
            interactionRulesService));
        var answerIsCorrect = classificationResult.outcome.labelledAsCorrect;

        // Use angular.copy() to clone the object
        // since classificationResult.outcome points
        // at oldState.interaction.default_outcome
        var outcome = angular.copy(classificationResult.outcome);
        var newStateName = outcome.dest;

        if (!_editorPreviewMode) {
          var feedbackIsUseful = (
            AnswerClassificationService.isClassifiedExplicitlyOrGoesToNewState(
              oldStateName, oldState, answer,
              interactionRulesService));
          StatsReportingService.recordAnswerSubmitted(
            oldStateName,
            LearnerParamsService.getAllParams(),
            answer,
            classificationResult.answerGroupIndex,
            classificationResult.ruleIndex,
            classificationResult.classificationCategorization,
            feedbackIsUseful);

          StatsReportingService.recordAnswerSubmitAction(
            oldStateName, newStateName, oldState.interaction.id, answer,
            outcome.feedback);
        }

        var refresherExplorationId = outcome.refresherExplorationId;
        var missingPrerequisiteSkillId = outcome.missingPrerequisiteSkillId;
        var newState = exploration.getState(newStateName);
        var isFirstHit = Boolean(visitedStateNames.indexOf(
          newStateName) === -1);
        if (oldStateName !== newStateName) {
          visitedStateNames.push(newStateName);
        }
        // Compute the data for the next state.
        var oldParams = LearnerParamsService.getAllParams();
        oldParams.answer = answer;
        var feedbackHtml =
          makeFeedback(outcome.feedback.getHtml(), [oldParams]);
        var feedbackContentId = outcome.feedback.getContentId();
        var feedbackAudioTranslations = (
          recordedVoiceovers.getBindableVoiceovers(feedbackContentId));
        if (feedbackHtml === null) {
          answerIsBeingProcessed = false;
          AlertsService.addWarning('Expression parsing error.');
          return;
        }

        var newParams = (
          newState ? makeParams(
            oldParams, newState.paramChanges, [oldParams]) : oldParams);
        if (newParams === null) {
          answerIsBeingProcessed = false;
          AlertsService.addWarning('Expression parsing error.');
          return;
        }

        var questionHtml = makeQuestion(newState, [newParams, {
          answer: 'answer'
        }]);
        if (questionHtml === null) {
          answerIsBeingProcessed = false;
          AlertsService.addWarning('Expression parsing error.');
          return;
        }

        // TODO(sll): Remove the 'answer' key from newParams.
        newParams.answer = answer;

        answerIsBeingProcessed = false;

        var refreshInteraction = (
          oldStateName !== newStateName ||
          exploration.isInteractionInline(oldStateName));
        nextStateName = newStateName;
        var onSameCard = (oldStateName === newStateName);

        $rootScope.$broadcast('updateActiveStateIfInEditor', newStateName);

        var _nextFocusLabel = FocusManagerService.generateFocusLabel();
        var nextInteractionHtml = null;
        if (exploration.getInteraction(nextStateName).id) {
          nextInteractionHtml = _getNextInteractionHtml(_nextFocusLabel);
        }
        if (newParams) {
          LearnerParamsService.init(newParams);
        }

        questionHtml = questionHtml + _getRandomSuffix();
        nextInteractionHtml = nextInteractionHtml + _getRandomSuffix();

        var nextCard = StateCardObjectFactory.createNewCard(
          nextStateName, questionHtml, nextInteractionHtml,
          exploration.getInteraction(nextStateName),
          exploration.getState(nextStateName).recordedVoiceovers,
          exploration.getState(nextStateName).content.getContentId());
        successCallback(
          nextCard, refreshInteraction, feedbackHtml,
          feedbackAudioTranslations, refresherExplorationId,
          missingPrerequisiteSkillId, onSameCard, null,
          (oldStateName === exploration.initStateName), isFirstHit, false,
          _nextFocusLabel);
        return answerIsCorrect;
      },
      isAnswerBeingProcessed: function() {
        return answerIsBeingProcessed;
      }
    };
  }
]);<|MERGE_RESOLUTION|>--- conflicted
+++ resolved
@@ -56,45 +56,19 @@
 angular.module('oppia').factory('ExplorationEngineService', [
   '$rootScope', 'AlertsService', 'AnswerClassificationService',
   'AudioPreloaderService', 'AudioTranslationLanguageService', 'ContextService',
-<<<<<<< HEAD
-  'EditableExplorationBackendApiService', 'ExplorationHtmlFormatterService',
-  'ExplorationObjectFactory', 'ExpressionInterpolationService',
-  'FocusManagerService', 'GuestCollectionProgressService',
-  'ImagePreloaderService', 'LanguageUtilService', 'LearnerParamsService',
-  'NumberAttemptsService', 'PlayerTranscriptService',
-  'ReadOnlyExplorationBackendApiService', 'StateCardObjectFactory',
-  'StateClassifierMappingService', 'StatsReportingService',
-  'UrlInterpolationService', 'UrlService', 'UserService',
-  'WindowDimensionsService',
-  'DEFAULT_PROFILE_IMAGE_PATH', 'INTERACTION_SPECS', 'PAGE_CONTEXT',
-  'WHITELISTED_COLLECTION_IDS_FOR_SAVING_GUEST_PROGRESS',
-=======
   'ExplorationHtmlFormatterService', 'ExplorationObjectFactory',
   'ExpressionInterpolationService', 'FocusManagerService',
   'ImagePreloaderService', 'LearnerParamsService', 'PlayerTranscriptService',
-  'StateCardObjectFactory', 'StatsReportingService',
->>>>>>> 78867995
+  'ReadOnlyExplorationBackendApiService', 'StateCardObjectFactory',
+  'StatsReportingService', 'UrlService',
   function(
       $rootScope, AlertsService, AnswerClassificationService,
       AudioPreloaderService, AudioTranslationLanguageService, ContextService,
-<<<<<<< HEAD
-      EditableExplorationBackendApiService, ExplorationHtmlFormatterService,
-      ExplorationObjectFactory, ExpressionInterpolationService,
-      FocusManagerService, GuestCollectionProgressService,
-      ImagePreloaderService, LanguageUtilService, LearnerParamsService,
-      NumberAttemptsService, PlayerTranscriptService,
-      ReadOnlyExplorationBackendApiService, StateCardObjectFactory,
-      StateClassifierMappingService, StatsReportingService,
-      UrlInterpolationService, UrlService, UserService,
-      WindowDimensionsService,
-      DEFAULT_PROFILE_IMAGE_PATH, INTERACTION_SPECS, PAGE_CONTEXT,
-      WHITELISTED_COLLECTION_IDS_FOR_SAVING_GUEST_PROGRESS) {
-=======
       ExplorationHtmlFormatterService, ExplorationObjectFactory,
       ExpressionInterpolationService, FocusManagerService,
       ImagePreloaderService, LearnerParamsService, PlayerTranscriptService,
-      StateCardObjectFactory, StatsReportingService) {
->>>>>>> 78867995
+      ReadOnlyExplorationBackendApiService, StateCardObjectFactory,
+      StatsReportingService, UrlService) {
     var _explorationId = ContextService.getExplorationId();
     var _editorPreviewMode = ContextService.isInExplorationEditorPage();
     var answerIsBeingProcessed = false;
@@ -114,13 +88,13 @@
     if (version) {
       ReadOnlyExplorationBackendApiService
         .loadExploration(_explorationId, version)
-        .then(function (exploration) {
+        .then(function(exploration) {
           version = exploration.version;
         });
     } else {
       ReadOnlyExplorationBackendApiService
-        .loadExploration(_explorationId, version)
-        .then(function (exploration) {
+        .loadExploration(_explorationId)
+        .then(function(exploration) {
           version = exploration.version;
         });
     }
