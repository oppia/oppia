--- conflicted
+++ resolved
@@ -18,18 +18,12 @@
 
 import { AnswerClassificationResultObjectFactory } from
   'domain/classifier/AnswerClassificationResultObjectFactory.ts';
-<<<<<<< HEAD
-import { Classifier } from 'domain/classifier/ClassifierObjectFactory.ts';
-import { Rule } from 'domain/exploration/RuleObjectFactory.ts';
-import { VoiceoverObjectFactory } from
-  'domain/exploration/VoiceoverObjectFactory.ts';
-import { WrittenTranslation } from
-=======
 import { ClassifierObjectFactory } from
   'domain/classifier/ClassifierObjectFactory.ts';
 import { RuleObjectFactory } from 'domain/exploration/RuleObjectFactory.ts';
+import { VoiceoverObjectFactory } from
+  'domain/exploration/VoiceoverObjectFactory.ts';
 import { WrittenTranslationObjectFactory } from
->>>>>>> 32492952
   'domain/exploration/WrittenTranslationObjectFactory.ts';
 
 require('domain/exploration/OutcomeObjectFactory.ts');
@@ -41,50 +35,15 @@
   function() {
     beforeEach(angular.mock.module('oppia'));
     beforeEach(angular.mock.module('oppia', function($provide) {
-<<<<<<< HEAD
-      $provide.value('AnswerClassificationResultObjectFactory', {
-        createNew: function(
-            outcome: any, answerGroupIndex: any, ruleIndex: any,
-            classificationCategorization: any) {
-          return new AnswerClassificationResult(
-            outcome, answerGroupIndex, ruleIndex, classificationCategorization);
-        }
-      });
-      $provide.value('ClassifierObjectFactory', {
-        create: function(
-            algorithmId: any, classifierData: any, dataSchemaVersion: any) {
-          return new Classifier(algorithmId, classifierData, dataSchemaVersion);
-        }
-      });
-      $provide.value('RuleObjectFactory', {
-        createNew: function(type, inputs) {
-          return new Rule(type, inputs);
-        },
-        createFromBackendDict: function(ruleDict) {
-          return new Rule(ruleDict.rule_type, ruleDict.inputs);
-        }
-      });
-      $provide.value('VoiceoverObjectFactory', new VoiceoverObjectFactory());
-      $provide.value('WrittenTranslationObjectFactory', {
-        createNew: function(html) {
-          return new WrittenTranslation(html, false);
-        },
-        createFromBackendDict(translationBackendDict) {
-          return new WrittenTranslation(
-            translationBackendDict.html,
-            translationBackendDict.needs_update);
-        }
-      });
-=======
       $provide.value(
         'AnswerClassificationResultObjectFactory',
         new AnswerClassificationResultObjectFactory());
       $provide.value('ClassifierObjectFactory', new ClassifierObjectFactory());
       $provide.value('RuleObjectFactory', new RuleObjectFactory());
+      $provide.value('VoiceoverObjectFactory', new VoiceoverObjectFactory());
       $provide.value(
         'WrittenTranslationObjectFactory',
         new WrittenTranslationObjectFactory());
->>>>>>> 32492952
     }));
     beforeEach(function() {
       angular.mock.module(function($provide) {
@@ -324,50 +283,15 @@
   function() {
     beforeEach(angular.mock.module('oppia'));
     beforeEach(angular.mock.module('oppia', function($provide) {
-<<<<<<< HEAD
-      $provide.value('AnswerClassificationResultObjectFactory', {
-        createNew: function(
-            outcome: any, answerGroupIndex: any, ruleIndex: any,
-            classificationCategorization: any) {
-          return new AnswerClassificationResult(
-            outcome, answerGroupIndex, ruleIndex, classificationCategorization);
-        }
-      });
-      $provide.value('ClassifierObjectFactory', {
-        create: function(
-            algorithmId: any, classifierData: any, dataSchemaVersion: any) {
-          return new Classifier(algorithmId, classifierData, dataSchemaVersion);
-        }
-      });
-      $provide.value('RuleObjectFactory', {
-        createNew: function(type, inputs) {
-          return new Rule(type, inputs);
-        },
-        createFromBackendDict: function(ruleDict) {
-          return new Rule(ruleDict.rule_type, ruleDict.inputs);
-        }
-      });
-      $provide.value('VoiceoverObjectFactory', new VoiceoverObjectFactory());
-      $provide.value('WrittenTranslationObjectFactory', {
-        createNew: function(html) {
-          return new WrittenTranslation(html, false);
-        },
-        createFromBackendDict(translationBackendDict) {
-          return new WrittenTranslation(
-            translationBackendDict.html,
-            translationBackendDict.needs_update);
-        }
-      });
-=======
       $provide.value(
         'AnswerClassificationResultObjectFactory',
         new AnswerClassificationResultObjectFactory());
       $provide.value('ClassifierObjectFactory', new ClassifierObjectFactory());
       $provide.value('RuleObjectFactory', new RuleObjectFactory());
+      $provide.value('VoiceoverObjectFactory', new VoiceoverObjectFactory());
       $provide.value(
         'WrittenTranslationObjectFactory',
         new WrittenTranslationObjectFactory());
->>>>>>> 32492952
     }));
 
     beforeEach(function() {
@@ -554,50 +478,15 @@
   function() {
     beforeEach(angular.mock.module('oppia'));
     beforeEach(angular.mock.module('oppia', function($provide) {
-<<<<<<< HEAD
-      $provide.value('AnswerClassificationResultObjectFactory', {
-        createNew: function(
-            outcome: any, answerGroupIndex: any, ruleIndex: any,
-            classificationCategorization: any) {
-          return new AnswerClassificationResult(
-            outcome, answerGroupIndex, ruleIndex, classificationCategorization);
-        }
-      });
-      $provide.value('ClassifierObjectFactory', {
-        create: function(
-            algorithmId: any, classifierData: any, dataSchemaVersion: any) {
-          return new Classifier(algorithmId, classifierData, dataSchemaVersion);
-        }
-      });
-      $provide.value('RuleObjectFactory', {
-        createNew: function(type, inputs) {
-          return new Rule(type, inputs);
-        },
-        createFromBackendDict: function(ruleDict) {
-          return new Rule(ruleDict.rule_type, ruleDict.inputs);
-        }
-      });
-      $provide.value('VoiceoverObjectFactory', new VoiceoverObjectFactory());
-      $provide.value('WrittenTranslationObjectFactory', {
-        createNew: function(html) {
-          return new WrittenTranslation(html, false);
-        },
-        createFromBackendDict(translationBackendDict) {
-          return new WrittenTranslation(
-            translationBackendDict.html,
-            translationBackendDict.needs_update);
-        }
-      });
-=======
       $provide.value(
         'AnswerClassificationResultObjectFactory',
         new AnswerClassificationResultObjectFactory());
       $provide.value('ClassifierObjectFactory', new ClassifierObjectFactory());
       $provide.value('RuleObjectFactory', new RuleObjectFactory());
+      $provide.value('VoiceoverObjectFactory', new VoiceoverObjectFactory());
       $provide.value(
         'WrittenTranslationObjectFactory',
         new WrittenTranslationObjectFactory());
->>>>>>> 32492952
     }));
     beforeEach(function() {
       angular.mock.module(function($provide) {
