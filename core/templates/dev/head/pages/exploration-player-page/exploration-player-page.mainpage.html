--- conflicted
+++ resolved
@@ -1,23 +1,3 @@
-<<<<<<< HEAD
-{% extends 'dist/base.html' %}
-
-{% block header_js %}
-  {{ super() }}
-  <script type="text/javascript">
-    GLOBALS.collectionId = JSON.parse('{{collection_id|js_string}}');
-    GLOBALS.collectionTitle = JSON.parse('{{collection_title|js_string}}');
-    GLOBALS.explorationVersion = JSON.parse(
-      '{{exploration_version|js_string}}');
-    GLOBALS.INTERACTION_SPECS = JSON.parse(
-      '{{INTERACTION_SPECS|js_string}}');
-    GLOBALS.canEdit = JSON.parse('{{can_edit|js_string}}');
-  </script>
-
-  <style>
-    @media(max-width: 500px) {
-      .oppia-exploration-header {
-        max-width: 180px;
-=======
 <!DOCTYPE html>
 <html ng-app="oppia" lang="<[currentLang]>" ng-controller="Base" itemscope itemtype="http://schema.org/Organization">
   <head>
@@ -29,8 +9,6 @@
             '{{additional_angular_modules|js_string}}'),
         collectionId: JSON.parse('{{collection_id|js_string}}'),
         collectionTitle: JSON.parse('{{collection_title|js_string}}'),
-        DEFAULT_TWITTER_SHARE_MESSAGE_PLAYER: JSON.parse(
-          '{{DEFAULT_TWITTER_SHARE_MESSAGE_PLAYER|js_string}}'),
         GCS_RESOURCE_BUCKET_NAME: JSON.parse('{{GCS_RESOURCE_BUCKET_NAME|js_string}}'),
         explorationVersion: JSON.parse(
           '{{exploration_version|js_string}}'),
@@ -45,7 +23,6 @@
         .oppia-exploration-header {
           max-width: 180px;
         }
->>>>>>> 71fdef77
       }
       @media(max-width: 400px) {
         .oppia-exploration-header {
