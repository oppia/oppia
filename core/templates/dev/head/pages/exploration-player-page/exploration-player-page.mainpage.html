--- conflicted
+++ resolved
@@ -7,14 +7,7 @@
       var GLOBALS = {
         ADDITIONAL_ANGULAR_MODULES: JSON.parse(
             '{{additional_angular_modules|js_string}}'),
-<<<<<<< HEAD
-=======
-        collectionId: JSON.parse('{{collection_id|js_string}}'),
-        collectionTitle: JSON.parse('{{collection_title|js_string}}'),
         GCS_RESOURCE_BUCKET_NAME: JSON.parse('{{GCS_RESOURCE_BUCKET_NAME|js_string}}'),
-        explorationVersion: JSON.parse(
-          '{{exploration_version|js_string}}'),
->>>>>>> 78867995
         INTERACTION_SPECS: JSON.parse(
           '{{INTERACTION_SPECS|js_string}}'),
       };
