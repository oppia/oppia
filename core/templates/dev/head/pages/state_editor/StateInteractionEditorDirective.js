// Copyright 2014 The Oppia Authors. All Rights Reserved.
//
// Licensed under the Apache License, Version 2.0 (the "License");
// you may not use this file except in compliance with the License.
// You may obtain a copy of the License at
//
//      http://www.apache.org/licenses/LICENSE-2.0
//
// Unless required by applicable law or agreed to in writing, software
// distributed under the License is distributed on an "AS-IS" BASIS,
// WITHOUT WARRANTIES OR CONDITIONS OF ANY KIND, either express or implied.
// See the License for the specific language governing permissions and
// limitations under the License.

/**
 * @fileoverview Directive for the interaction editor section in the state
 * editor.
 */
oppia.directive('stateInteractionEditor', [
  'UrlInterpolationService', function(UrlInterpolationService) {
    return {
      restrict: 'E',
      link: function(scope, element) {
        // This allows the scope to be retrievable during Karma unit testing.
        // See http://stackoverflow.com/a/29833832 for more details.
        element[0].getControllerScope = function() {
          return scope;
        };
      },
      scope: {
        onSaveContentIdsToAudioTranslations: '=',
        onSaveInteractionCustomizationArgs: '=',
        onSaveInteractionId: '=',
        onSaveSolution: '=',
        onSaveStateContent: '=',
        recomputeGraph: '='
      },
      templateUrl: UrlInterpolationService.getDirectiveTemplateUrl(
        '/pages/state_editor/state_interaction_editor_directive.html'),
      controller: [
<<<<<<< HEAD
        '$scope', '$rootScope', '$uibModal', '$injector',
        'AlertsService',
        'INTERACTION_SPECS', 'StateInteractionIdService',
        'StateCustomizationArgsService',
        'EditabilityService',
=======
        '$scope', '$http', '$rootScope', '$uibModal', '$injector', '$filter',
        'AlertsService', 'HtmlEscaperService', 'StateEditorService',
        'INTERACTION_SPECS', 'StateInteractionIdService',
        'StateCustomizationArgsService', 'EditabilityService',
>>>>>>> b4da4773
        'InteractionDetailsCacheService', 'UrlInterpolationService',
        'StateContentIdsToAudioTranslationsService',
        'ExplorationHtmlFormatterService',
        'StateSolutionService',
        'StateContentService', function(
<<<<<<< HEAD
            $scope, $rootScope, $uibModal, $injector,
            AlertsService,
            INTERACTION_SPECS, StateInteractionIdService,
            StateCustomizationArgsService,
            EditabilityService,
=======
            $scope, $http, $rootScope, $uibModal, $injector, $filter,
            AlertsService, HtmlEscaperService, StateEditorService,
            INTERACTION_SPECS, StateInteractionIdService,
            StateCustomizationArgsService, EditabilityService,
>>>>>>> b4da4773
            InteractionDetailsCacheService, UrlInterpolationService,
            StateContentIdsToAudioTranslationsService,
            ExplorationHtmlFormatterService,
            StateSolutionService,
            StateContentService) {
          var DEFAULT_TERMINAL_STATE_CONTENT =
            'Congratulations, you have finished!';

          // Declare dummy submitAnswer() and adjustPageHeight() methods for the
          // interaction preview.
          $scope.submitAnswer = function() {};
          $scope.adjustPageHeight = function() {};
          $scope.EditabilityService = EditabilityService;

          $scope.StateInteractionIdService = StateInteractionIdService;
          $scope.hasLoaded = false;
          $scope.customizationModalReopened = false;

          $scope.userBlueImgUrl = UrlInterpolationService.getStaticImageUrl(
            '/avatar/user_blue_72px.png');
          $scope.userBlackImgUrl = UrlInterpolationService.getStaticImageUrl(
            '/avatar/user_black_72px.png');

          $scope.getCurrentInteractionName = function() {
            return (
              StateInteractionIdService.savedMemento ?
                INTERACTION_SPECS[StateInteractionIdService.savedMemento].name :
                '');
          };
          $scope.doesCurrentInteractionHaveCustomizations = function() {
            var interactionSpec = INTERACTION_SPECS[
              StateInteractionIdService.savedMemento];
            return (
              interactionSpec &&
              interactionSpec.customization_arg_specs.length > 0);
          };

          var _getInteractionPreviewTag = function(
              interactionCustomizationArgs) {
            if (!StateInteractionIdService.savedMemento) {
              return '';
            }
            return ExplorationHtmlFormatterService.getInteractionHtml(
              StateInteractionIdService.savedMemento,
              interactionCustomizationArgs, false);
          };

          $scope.$on('stateEditorInitialized', function(evt, stateData) {
            $scope.hasLoaded = false;
            InteractionDetailsCacheService.reset();

            $rootScope.$broadcast('initializeAnswerGroups', {
              interactionId: stateData.interaction.id,
              answerGroups: stateData.interaction.answerGroups,
              defaultOutcome: stateData.interaction.defaultOutcome,
              confirmedUnclassifiedAnswers: (
                stateData.interaction.confirmedUnclassifiedAnswers)
            });

            _updateInteractionPreviewAndAnswerChoices();
            $scope.hasLoaded = true;
          });

          // If a terminal interaction is selected for a state with no content,
          // this function sets the content to DEFAULT_TERMINAL_STATE_CONTENT.
          // NOTE TO DEVELOPERS: Callers of this function must ensure that the
          // current active state is a terminal one.
          var updateDefaultTerminalStateContentIfEmpty = function() {
            // Check if the content is currently empty, as expected.
            var previousContent = StateContentService.savedMemento;
            if (!previousContent.isEmpty()) {
              return;
            }
            // Update the state's content.
            StateContentService.displayed.setHtml(
              DEFAULT_TERMINAL_STATE_CONTENT);
            StateContentService.saveDisplayedValue();
            $scope.onSaveStateContent(StateContentService.displayed);
          };

          $scope.onCustomizationModalSavePostHook = function() {
            var hasInteractionIdChanged = (
              StateInteractionIdService.displayed !==
              StateInteractionIdService.savedMemento);
            if (hasInteractionIdChanged) {
              if (INTERACTION_SPECS[StateInteractionIdService.displayed]
                .is_terminal) {
                updateDefaultTerminalStateContentIfEmpty();
              }
              StateInteractionIdService.saveDisplayedValue();
              $scope.onSaveInteractionId(StateInteractionIdService.displayed);
            }

            StateCustomizationArgsService.saveDisplayedValue();
            $scope.onSaveInteractionCustomizationArgs(
              StateCustomizationArgsService.displayed
            );

            InteractionDetailsCacheService.set(
              StateInteractionIdService.savedMemento,
              StateCustomizationArgsService.savedMemento);

            // This must be called here so that the rules are updated before the
            // state graph is recomputed.
            if (hasInteractionIdChanged) {
              $rootScope.$broadcast(
                'onInteractionIdChanged',
                StateInteractionIdService.savedMemento);
            }

            $scope.recomputeGraph();
            _updateInteractionPreviewAndAnswerChoices();
          };

          $scope.openInteractionCustomizerModal = function() {
            if (EditabilityService.isEditable()) {
              AlertsService.clearWarnings();

              $uibModal.open({
                templateUrl: UrlInterpolationService.getDirectiveTemplateUrl(
                  '/pages/exploration_editor/editor_tab/' +
                  'customize_interaction_modal_directive.html'),
                backdrop: true,
                resolve: {},
                controller: [
                  '$scope', '$uibModalInstance', '$injector',
                  'StateInteractionIdService',
                  'StateCustomizationArgsService',
                  'InteractionDetailsCacheService', 'INTERACTION_SPECS',
                  'UrlInterpolationService', 'EditorFirstTimeEventsService',
                  function(
                      $scope, $uibModalInstance, $injector,
                      StateInteractionIdService,
                      StateCustomizationArgsService,
                      InteractionDetailsCacheService, INTERACTION_SPECS,
                      UrlInterpolationService, EditorFirstTimeEventsService) {
                    EditorFirstTimeEventsService
                      .registerFirstClickAddInteractionEvent();

                    // This binds the services to the HTML template, so that
                    // their displayed values can be used in the HTML.
                    $scope.StateInteractionIdService =
                      StateInteractionIdService;
                    $scope.StateCustomizationArgsService = (
                      StateCustomizationArgsService);

                    $scope.getInteractionThumbnailImageUrl = (
                      UrlInterpolationService.getInteractionThumbnailImageUrl);

                    $scope.INTERACTION_SPECS = INTERACTION_SPECS;
                    $scope.ALLOWED_INTERACTION_CATEGORIES = (
                      GLOBALS.ALLOWED_INTERACTION_CATEGORIES);

                    if (StateInteractionIdService.savedMemento) {
                      $scope.customizationModalReopened = true;
                      var interactionSpec = INTERACTION_SPECS[
                        StateInteractionIdService.savedMemento];
                      $scope.customizationArgSpecs = (
                        interactionSpec.customization_arg_specs);

                      StateInteractionIdService.displayed = angular.copy(
                        StateInteractionIdService.savedMemento);
                      StateCustomizationArgsService.displayed = {};
                      // Ensure that StateCustomizationArgsService.displayed is
                      // fully populated.
                      for (
                        var i = 0; i < $scope.customizationArgSpecs.length;
                        i++) {
                        var argName = $scope.customizationArgSpecs[i].name;
                        StateCustomizationArgsService.displayed[argName] = {
                          value: (
                            StateCustomizationArgsService.savedMemento
                              .hasOwnProperty(argName) ?
                              angular.copy(
                                StateCustomizationArgsService.savedMemento[
                                  argName].value) :
                              angular.copy(
                                $scope.customizationArgSpecs[i].default_value)
                          )
                        };
                      }

                      $scope.$broadcast('schemaBasedFormsShown');
                      $scope.form = {};
                      $scope.hasCustomizationArgs = (Object.keys(
                        StateCustomizationArgsService.displayed).length > 0);
                    }

                    $scope.getCustomizationArgsWarningsList = function() {
                      var validationServiceName =
                        INTERACTION_SPECS[
                          $scope.StateInteractionIdService.displayed].id +
                        'ValidationService';
                      var validationService = $injector.get(
                        validationServiceName);
                      var warningsList =
                        validationService.getCustomizationArgsWarnings(
                          StateCustomizationArgsService.displayed);
                      return warningsList;
                    };

                    $scope.onChangeInteractionId = function(newInteractionId) {
                      EditorFirstTimeEventsService
                        .registerFirstSelectInteractionTypeEvent();

                      var interactionSpec = INTERACTION_SPECS[newInteractionId];
                      $scope.customizationArgSpecs = (
                        interactionSpec.customization_arg_specs);

                      StateInteractionIdService.displayed = newInteractionId;
                      StateCustomizationArgsService.displayed = {};
                      if (
                        InteractionDetailsCacheService.contains(
                          newInteractionId)) {
                        StateCustomizationArgsService.displayed = (
                          InteractionDetailsCacheService.get(
                            newInteractionId).customization);
                      } else {
                        $scope.customizationArgSpecs.forEach(function(caSpec) {
                          StateCustomizationArgsService.displayed[caSpec.name] =
                            {
                              value: angular.copy(caSpec.default_value)
                            };
                        });
                      }

                      if (Object.keys(
                        StateCustomizationArgsService.displayed).length === 0) {
                        $scope.save();
                        $scope.hasCustomizationArgs = false;
                      } else {
                        $scope.hasCustomizationArgs = true;
                      }

                      $scope.$broadcast('schemaBasedFormsShown');
                      $scope.form = {};
                    };

                    $scope.returnToInteractionSelector = function() {
                      InteractionDetailsCacheService.set(
                        StateInteractionIdService.displayed,
                        StateCustomizationArgsService.displayed);

                      StateInteractionIdService.displayed = null;
                      StateCustomizationArgsService.displayed = {};
                    };

                    $scope.isSaveInteractionButtonEnabled = function() {
                      return $scope.hasCustomizationArgs &&
                        $scope.StateInteractionIdService.displayed &&
                        $scope.form.schemaForm.$valid &&
                        $scope.getCustomizationArgsWarningsList().length === 0;
                    };

                    $scope.getSaveInteractionButtonTooltip = function() {
                      if (!$scope.hasCustomizationArgs) {
                        return 'No customization arguments';
                      }
                      if (!$scope.StateInteractionIdService.displayed) {
                        return 'No interaction being displayed';
                      }

                      var warningsList =
                        $scope.getCustomizationArgsWarningsList();
                      var warningMessages = warningsList.map(function(warning) {
                        return warning.message;
                      });

                      if (warningMessages.length === 0) {
                        if ($scope.form.schemaForm.$invalid) {
                          return 'Some of the form entries are invalid.';
                        } else {
                          return '';
                        }
                      } else {
                        return warningMessages.join(' ');
                      }
                    };

                    $scope.save = function() {
                      EditorFirstTimeEventsService
                        .registerFirstSaveInteractionEvent();
                      $uibModalInstance.close();
                    };

                    $scope.okay = function() {
                      $uibModalInstance.close('okay');
                    };

                    $scope.cancel = function() {
                      $uibModalInstance.dismiss('cancel');
                    };
                  }
                ]
              }).result.then(
                $scope.onCustomizationModalSavePostHook, function() {
                  StateInteractionIdService.restoreFromMemento();
                  StateCustomizationArgsService.restoreFromMemento();
                  StateContentIdsToAudioTranslationsService
                    .restoreFromMemento();
                });
            }
          };

          $scope.deleteInteraction = function() {
            AlertsService.clearWarnings();
            $uibModal.open({
              templateUrl: UrlInterpolationService.getDirectiveTemplateUrl(
                '/pages/exploration_editor/editor_tab/' +
                'delete_interaction_modal_directive.html'),
              backdrop: true,
              controller: [
                '$scope', '$uibModalInstance', function(
                    $scope, $uibModalInstance) {
                  $scope.reallyDelete = function() {
                    $uibModalInstance.close();
                  };
                  $scope.cancel = function() {
                    $uibModalInstance.dismiss('cancel');
                    AlertsService.clearWarnings();
                  };
                }
              ]
            }).result.then(function() {
              StateInteractionIdService.displayed = null;
              StateCustomizationArgsService.displayed = {};
              if (StateSolutionService.displayed) {
                var solutionContentId =
                  StateSolutionService.displayed.explanation.getContentId();
                StateContentIdsToAudioTranslationsService.displayed
                  .deleteContentId(solutionContentId);
              }
              StateSolutionService.displayed = null;
              InteractionDetailsCacheService.removeDetails(
                StateInteractionIdService.savedMemento);
              StateInteractionIdService.saveDisplayedValue();
              $scope.onSaveInteractionId(StateInteractionIdService.displayed);

              StateCustomizationArgsService.saveDisplayedValue();
              $scope.onSaveInteractionCustomizationArgs(
                StateCustomizationArgsService.displayed
              );

              StateSolutionService.saveDisplayedValue();
              $scope.onSaveSolution(StateSolutionService.displayed);

              StateContentIdsToAudioTranslationsService.saveDisplayedValue();
              $scope.onSaveContentIdsToAudioTranslations(
                StateContentIdsToAudioTranslationsService.displayed
              );

              $rootScope.$broadcast(
                'onInteractionIdChanged',
                StateInteractionIdService.savedMemento);
              $scope.recomputeGraph();
              _updateInteractionPreviewAndAnswerChoices();
            });
          };

          var _updateInteractionPreviewAndAnswerChoices = function() {
            $scope.interactionId = StateInteractionIdService.savedMemento;

            var currentCustomizationArgs =
              StateCustomizationArgsService.savedMemento;
            $scope.interactionPreviewHtml = _getInteractionPreviewTag(
              currentCustomizationArgs);

            $rootScope.$broadcast(
              'updateAnswerChoices',
              StateEditorService.getAnswerChoices(
                $scope.interactionId, currentCustomizationArgs));
          };
        }
      ]
    };
  }]);<|MERGE_RESOLUTION|>--- conflicted
+++ resolved
@@ -38,35 +38,21 @@
       templateUrl: UrlInterpolationService.getDirectiveTemplateUrl(
         '/pages/state_editor/state_interaction_editor_directive.html'),
       controller: [
-<<<<<<< HEAD
         '$scope', '$rootScope', '$uibModal', '$injector',
-        'AlertsService',
+        'AlertsService', 'StateEditorService',
         'INTERACTION_SPECS', 'StateInteractionIdService',
         'StateCustomizationArgsService',
         'EditabilityService',
-=======
-        '$scope', '$http', '$rootScope', '$uibModal', '$injector', '$filter',
-        'AlertsService', 'HtmlEscaperService', 'StateEditorService',
-        'INTERACTION_SPECS', 'StateInteractionIdService',
-        'StateCustomizationArgsService', 'EditabilityService',
->>>>>>> b4da4773
         'InteractionDetailsCacheService', 'UrlInterpolationService',
         'StateContentIdsToAudioTranslationsService',
         'ExplorationHtmlFormatterService',
         'StateSolutionService',
         'StateContentService', function(
-<<<<<<< HEAD
             $scope, $rootScope, $uibModal, $injector,
-            AlertsService,
+            AlertsService, StateEditorService,
             INTERACTION_SPECS, StateInteractionIdService,
             StateCustomizationArgsService,
             EditabilityService,
-=======
-            $scope, $http, $rootScope, $uibModal, $injector, $filter,
-            AlertsService, HtmlEscaperService, StateEditorService,
-            INTERACTION_SPECS, StateInteractionIdService,
-            StateCustomizationArgsService, EditabilityService,
->>>>>>> b4da4773
             InteractionDetailsCacheService, UrlInterpolationService,
             StateContentIdsToAudioTranslationsService,
             ExplorationHtmlFormatterService,
