--- conflicted
+++ resolved
@@ -36,21 +36,12 @@
         '/pages/state_editor/state_content_editor_directive.html'),
       controller: [
         '$scope', '$uibModal', 'StateContentService', 'EditabilityService',
-<<<<<<< HEAD
         'EditorFirstTimeEventsService',
         'StateContentIdsToAudioTranslationsService',
         function(
             $scope, $uibModal, StateContentService, EditabilityService,
             EditorFirstTimeEventsService,
             StateContentIdsToAudioTranslationsService) {
-=======
-        'EditorFirstTimeEventsService', 'COMPONENT_NAME_CONTENT',
-        'StateContentIdsToAudioTranslationsService', 'StateEditorService',
-        function(
-            $scope, $uibModal, StateContentService, EditabilityService,
-            EditorFirstTimeEventsService, COMPONENT_NAME_CONTENT,
-            StateContentIdsToAudioTranslationsService, StateEditorService) {
->>>>>>> 240b2eea
           $scope.HTML_SCHEMA = {
             type: 'html'
           };
