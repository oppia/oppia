--- conflicted
+++ resolved
@@ -54,12 +54,7 @@
 require('services/DateTimeFormatService.ts');
 
 angular.module('oppia').directive('moderatorPage', [
-<<<<<<< HEAD
-  'UrlInterpolationService', function(
-      UrlInterpolationService) {
-=======
   'UrlInterpolationService', function(UrlInterpolationService) {
->>>>>>> 9a93810d
     return {
       restrict: 'E',
       scope: {},
@@ -158,13 +153,8 @@
             $http.post('/moderatorhandler/featured', {
               featured_activity_reference_dicts: activityReferencesToSave
             }).then(function() {
-<<<<<<< HEAD
               ctrl.lastSavedFeaturedActivityReferences =
                 activityReferencesToSave;
-=======
-              ctrl.lastSavedFeaturedActivityReferences = (
-                activityReferencesToSave);
->>>>>>> 9a93810d
               AlertsService.addSuccessMessage('Featured activities saved.');
             });
           };
