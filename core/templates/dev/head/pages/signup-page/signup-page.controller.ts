--- conflicted
+++ resolved
@@ -26,149 +26,8 @@
 require('services/contextual/UrlService.ts');
 require('services/stateful/FocusManagerService.ts');
 
-<<<<<<< HEAD
-var oppia = require('AppInit.ts').module;
-
-oppia.directive('signupPage', ['UrlInterpolationService', function(
-    UrlInterpolationService) {
-  return {
-    restrict: 'E',
-    scope: {},
-    bindToController: {},
-    templateUrl: UrlInterpolationService.getDirectiveTemplateUrl(
-      '/pages/signup-page/signup-page.directive.html'),
-    controllerAs: '$ctrl',
-    controller: [
-      '$http', '$rootScope', '$uibModal', 'AlertsService',
-      'FocusManagerService', 'SiteAnalyticsService', 'UrlInterpolationService',
-      'UrlService', 'DASHBOARD_TYPE_CREATOR', 'DASHBOARD_TYPE_LEARNER',
-      'SITE_NAME',
-      function(
-          $http, $rootScope, $uibModal, AlertsService,
-          FocusManagerService, SiteAnalyticsService, UrlInterpolationService,
-          UrlService, DASHBOARD_TYPE_CREATOR, DASHBOARD_TYPE_LEARNER,
-          SITE_NAME) {
-        var ctrl = this;
-        var _SIGNUP_DATA_URL = '/signuphandler/data';
-        $rootScope.loadingMessage = 'I18N_SIGNUP_LOADING';
-        ctrl.warningI18nCode = '';
-        ctrl.siteName = SITE_NAME;
-        ctrl.submissionInProcess = false;
-
-        $http.get(_SIGNUP_DATA_URL).then(function(response) {
-          var data = response.data;
-          $rootScope.loadingMessage = '';
-          ctrl.username = data.username;
-          ctrl.hasEverRegistered = data.has_ever_registered;
-          ctrl.hasAgreedToLatestTerms = data.has_agreed_to_latest_terms;
-          ctrl.showEmailPreferencesForm = data.can_send_emails;
-          ctrl.hasUsername = Boolean(ctrl.username);
-          FocusManagerService.setFocus('usernameInputField');
-        });
-
-        ctrl.blurredAtLeastOnce = false;
-        ctrl.canReceiveEmailUpdates = null;
-
-        ctrl.isFormValid = function() {
-          return (
-            ctrl.hasAgreedToLatestTerms &&
-            (ctrl.hasUsername || !ctrl.getWarningText(ctrl.username))
-          );
-        };
-
-        ctrl.showLicenseExplanationModal = function() {
-          $uibModal.open({
-            templateUrl: UrlInterpolationService.getDirectiveTemplateUrl(
-              '/pages/signup-page/modal-templates/' +
-              'licence-explanation-modal.template.directive.html'),
-            backdrop: true,
-            resolve: {},
-            controller: [
-              '$scope', '$uibModalInstance', 'SITE_NAME',
-              function($scope, $uibModalInstance, SITE_NAME) {
-                $scope.siteName = SITE_NAME;
-                $scope.close = function() {
-                  $uibModalInstance.dismiss('cancel');
-                };
-              }
-            ]
-          });
-        };
-
-        ctrl.onUsernameInputFormBlur = function(username) {
-          if (ctrl.hasUsername) {
-            return;
-          }
-          AlertsService.clearWarnings();
-          ctrl.blurredAtLeastOnce = true;
-          ctrl.updateWarningText(username);
-          if (!ctrl.warningI18nCode) {
-            $http.post('usernamehandler/data', {
-              username: ctrl.username
-            }).then(function(response) {
-              if (response.data.username_is_taken) {
-                ctrl.warningI18nCode = 'I18N_SIGNUP_ERROR_USERNAME_TAKEN';
-              }
-            });
-          }
-        };
-
-        // Returns the warning text corresponding to the validation error for
-        // the given username, or an empty string if the username is valid.
-        ctrl.updateWarningText = function(username) {
-          var alphanumeric = /^[A-Za-z0-9]+$/;
-          var admin = /admin/i;
-          var oppia = /oppia/i;
-
-          if (!username) {
-            ctrl.warningI18nCode = 'I18N_SIGNUP_ERROR_NO_USERNAME';
-          } else if (username.indexOf(' ') !== -1) {
-            ctrl.warningI18nCode = 'I18N_SIGNUP_ERROR_USERNAME_WITH_SPACES';
-          } else if (username.length > 50) {
-            ctrl.warningI18nCode = 'I18N_SIGNUP_ERROR_USERNAME_MORE_50_CHARS';
-          } else if (!alphanumeric.test(username)) {
-            ctrl.warningI18nCode = 'I18N_SIGNUP_ERROR_USERNAME_ONLY_ALPHANUM';
-          } else if (admin.test(username)) {
-            ctrl.warningI18nCode = 'I18N_SIGNUP_ERROR_USERNAME_WITH_ADMIN';
-          } else if (oppia.test(username)) {
-            ctrl.warningI18nCode = 'I18N_SIGNUP_ERROR_USERNAME_NOT_AVAILABLE';
-          } else {
-            ctrl.warningI18nCode = '';
-          }
-        };
-
-        ctrl.onSelectEmailPreference = function() {
-          ctrl.emailPreferencesWarningText = '';
-        };
-
-        ctrl.submitPrerequisitesForm = function(
-            agreedToTerms, username, canReceiveEmailUpdates) {
-          if (!agreedToTerms) {
-            AlertsService.addWarning('I18N_SIGNUP_ERROR_MUST_AGREE_TO_TERMS');
-            return;
-          }
-
-          if (!ctrl.hasUsername && ctrl.warningI18nCode) {
-            return;
-          }
-
-          var defaultDashboard = DASHBOARD_TYPE_LEARNER;
-          var returnUrl = window.decodeURIComponent(
-            UrlService.getUrlParams().return_url);
-
-          if (returnUrl.indexOf('creator_dashboard') !== -1) {
-            defaultDashboard = DASHBOARD_TYPE_CREATOR;
-          }
-
-          var requestParams = {
-            agreed_to_terms: agreedToTerms,
-            can_receive_email_updates: null,
-            default_dashboard: defaultDashboard,
-            username: null
-=======
 angular.module('oppia').directive('signupPage', [
-  'UrlInterpolationService', function(
-      UrlInterpolationService) {
+  'UrlInterpolationService', function(UrlInterpolationService) {
     return {
       restrict: 'E',
       scope: {},
@@ -178,14 +37,14 @@
       controllerAs: '$ctrl',
       controller: [
         '$http', '$rootScope', '$uibModal', 'AlertsService',
-        'FocusManagerService',
-        'SiteAnalyticsService', 'UrlInterpolationService', 'UrlService',
-        'SITE_NAME',
+        'FocusManagerService', 'SiteAnalyticsService',
+        'UrlInterpolationService', 'UrlService', 'DASHBOARD_TYPE_CREATOR',
+        'DASHBOARD_TYPE_LEARNER', 'SITE_NAME',
         function(
             $http, $rootScope, $uibModal, AlertsService,
-            FocusManagerService,
-            SiteAnalyticsService, UrlInterpolationService, UrlService,
-            SITE_NAME) {
+            FocusManagerService, SiteAnalyticsService,
+            UrlInterpolationService, UrlService, DASHBOARD_TYPE_CREATOR,
+            DASHBOARD_TYPE_LEARNER, SITE_NAME) {
           var ctrl = this;
           var _SIGNUP_DATA_URL = '/signuphandler/data';
           $rootScope.loadingMessage = 'I18N_SIGNUP_LOADING';
@@ -212,7 +71,71 @@
               ctrl.hasAgreedToLatestTerms &&
               (ctrl.hasUsername || !ctrl.getWarningText(ctrl.username))
             );
->>>>>>> 99c8e9e4
+          };
+
+          ctrl.showLicenseExplanationModal = function() {
+            $uibModal.open({
+              templateUrl: UrlInterpolationService.getDirectiveTemplateUrl(
+                '/pages/signup-page/modal-templates/' +
+                'licence-explanation-modal.template.directive.html'),
+              backdrop: true,
+              resolve: {},
+              controller: [
+                '$scope', '$uibModalInstance', 'SITE_NAME',
+                function($scope, $uibModalInstance, SITE_NAME) {
+                  $scope.siteName = SITE_NAME;
+                  $scope.close = function() {
+                    $uibModalInstance.dismiss('cancel');
+                  };
+                }
+              ]
+            });
+          };
+
+          ctrl.onUsernameInputFormBlur = function(username) {
+            if (ctrl.hasUsername) {
+              return;
+            }
+            AlertsService.clearWarnings();
+            ctrl.blurredAtLeastOnce = true;
+            ctrl.updateWarningText(username);
+            if (!ctrl.warningI18nCode) {
+              $http.post('usernamehandler/data', {
+                username: ctrl.username
+              }).then(function(response) {
+                if (response.data.username_is_taken) {
+                  ctrl.warningI18nCode = 'I18N_SIGNUP_ERROR_USERNAME_TAKEN';
+                }
+              });
+            }
+          };
+
+          // Returns the warning text corresponding to the validation error for
+          // the given username, or an empty string if the username is valid.
+          ctrl.updateWarningText = function(username) {
+            var alphanumeric = /^[A-Za-z0-9]+$/;
+            var admin = /admin/i;
+            var oppia = /oppia/i;
+
+            if (!username) {
+              ctrl.warningI18nCode = 'I18N_SIGNUP_ERROR_NO_USERNAME';
+            } else if (username.indexOf(' ') !== -1) {
+              ctrl.warningI18nCode = 'I18N_SIGNUP_ERROR_USERNAME_WITH_SPACES';
+            } else if (username.length > 50) {
+              ctrl.warningI18nCode = 'I18N_SIGNUP_ERROR_USERNAME_MORE_50_CHARS';
+            } else if (!alphanumeric.test(username)) {
+              ctrl.warningI18nCode = 'I18N_SIGNUP_ERROR_USERNAME_ONLY_ALPHANUM';
+            } else if (admin.test(username)) {
+              ctrl.warningI18nCode = 'I18N_SIGNUP_ERROR_USERNAME_WITH_ADMIN';
+            } else if (oppia.test(username)) {
+              ctrl.warningI18nCode = 'I18N_SIGNUP_ERROR_USERNAME_NOT_AVAILABLE';
+            } else {
+              ctrl.warningI18nCode = '';
+            }
+          };
+
+          ctrl.onSelectEmailPreference = function() {
+            ctrl.emailPreferencesWarningText = '';
           };
 
           ctrl.showLicenseExplanationModal = function() {
