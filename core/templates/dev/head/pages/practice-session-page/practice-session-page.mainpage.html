<!DOCTYPE html>
<html ng-app="oppia" lang="<[currentLang]>" ng-controller="Base" itemscope itemtype="http://schema.org/Organization">
  <head>
    @require('../../base_components/header.html', {"title": "Oppia"})
    <script>
      var GLOBALS = {
<<<<<<< HEAD
        DEFAULT_OBJECT_VALUES: JSON.parse(
          '{{DEFAULT_OBJECT_VALUES|js_string}}'),
=======
        GCS_RESOURCE_BUCKET_NAME: JSON.parse('{{GCS_RESOURCE_BUCKET_NAME|js_string}}'),
>>>>>>> 13e4c2d9
        INTERACTION_SPECS: JSON.parse('{{INTERACTION_SPECS|js_string}}')
      }
    </script>
  </head>
  <body>
    <service-bootstrap></service-bootstrap>
    <base-content>
      <navbar-breadcrumb>
        <div class="nav navbar-nav oppia-navbar-breadcrumb ng-cloak">
          <span class="oppia-navbar-breadcrumb-separator"></span>
          <span>
            Practice Session
          </span>
        </div>
      </navbar-breadcrumb>

      <content>
        <practice-session-page></practice-session-page>
      </content>

      <page-footer></page-footer>
    </base-content>
    <script src="/third_party/static/ckeditor-4.9.2/ckeditor.js"></script>
    <script src="/templates/dev/head/mathjaxConfig.js"></script>
    <script src="/third_party/static/MathJax-2.7.5/MathJax.js?config=TeX-AMS-MML_HTMLorMML"></script>
    @require('../footer_js_libs.html')
    {{ interaction_templates }}
    {{ dependencies_html }}
  </body>
</html><|MERGE_RESOLUTION|>--- conflicted
+++ resolved
@@ -4,12 +4,6 @@
     @require('../../base_components/header.html', {"title": "Oppia"})
     <script>
       var GLOBALS = {
-<<<<<<< HEAD
-        DEFAULT_OBJECT_VALUES: JSON.parse(
-          '{{DEFAULT_OBJECT_VALUES|js_string}}'),
-=======
-        GCS_RESOURCE_BUCKET_NAME: JSON.parse('{{GCS_RESOURCE_BUCKET_NAME|js_string}}'),
->>>>>>> 13e4c2d9
         INTERACTION_SPECS: JSON.parse('{{INTERACTION_SPECS|js_string}}')
       }
     </script>
