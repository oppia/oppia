--- conflicted
+++ resolved
@@ -12,10 +12,7 @@
     </script>
   </head>
   <body>
-<<<<<<< HEAD
-=======
     <service-bootstrap></service-bootstrap>
->>>>>>> 22567be3
     <base-content>
       <navbar-breadcrumb>
         <div class="nav navbar-nav oppia-navbar-breadcrumb ng-cloak">
