--- conflicted
+++ resolved
@@ -43,11 +43,13 @@
     controller: [
       '$http', '$rootScope', 'AlertsService',
       'UrlInterpolationService', 'UrlService',
-      'FATAL_ERROR_CODES', 'PRACTICE_SESSIONS_DATA_URL', 'TOTAL_QUESTIONS',
+      'FATAL_ERROR_CODES', 'PRACTICE_SESSIONS_DATA_URL', 'PRACTICE_SESSIONS_URL',
+      'TOPIC_VIEWER_PAGE', 'TOTAL_QUESTIONS',
       function(
           $http, $rootScope, AlertsService,
           UrlInterpolationService, UrlService,
-          FATAL_ERROR_CODES, PRACTICE_SESSIONS_DATA_URL, TOTAL_QUESTIONS
+          FATAL_ERROR_CODES, PRACTICE_SESSIONS_DATA_URL, PRACTICE_SESSIONS_URL,
+          TOPIC_VIEWER_PAGE, TOTAL_QUESTIONS
       ) {
         var ctrl = this;
         ctrl.topicName = UrlService.getTopicNameFromLearnerUrl();
@@ -56,43 +58,15 @@
             PRACTICE_SESSIONS_DATA_URL, {
               topic_name: ctrl.topicName
             });
+          var practiceSessionsUrl = UrlInterpolationService.interpolateUrl(
+            PRACTICE_SESSIONS_URL, {
+              topic_name: ctrl.topicName
+            });
+          var topicViewerUrl = UrlInterpolationService.interpolateUrl(
+            TOPIC_VIEWER_PAGE, {
+              topic_name: ctrl.topicName
+            });
           $http.get(practiceSessionsDataUrl).then(function(result) {
-<<<<<<< HEAD
-            $scope.topicName = UrlService.getTopicNameFromLearnerUrl();
-    var _fetchSkillDetails = function() {
-      var practiceSessionsDataUrl = UrlInterpolationService.interpolateUrl(
-        PRACTICE_SESSIONS_DATA_URL, {
-          topic_name: $scope.topicName
-        });
-      var practiceSessionsUrl = UrlInterpolationService.interpolateUrl(
-        PRACTICE_SESSIONS_URL, {
-          topic_name: $scope.topicName
-        });
-      var topicViewerUrl = UrlInterpolationService.interpolateUrl(
-        TOPIC_VIEWER_PAGE, {
-          topic_name: $scope.topicName
-        });
-      $http.get(practiceSessionsDataUrl).then(function(result) {
-        var questionPlayerConfig = {
-          resultActionButtons: [
-            {
-              type: 'BOOST_SCORE',
-              text: 'Boost My Score'
-            },
-            {
-              type: 'RETRY_SESSION',
-              text: 'New Session',
-              url: practiceSessionsUrl
-            },
-            {
-              type: 'DASHBOARD',
-              text: 'My Dashboard',
-              url: topicViewerUrl
-            }
-          ],
-          skillList: result.data.skill_list,
-          questionCount: TOTAL_QUESTIONS
-=======
             var skillList = [];
             var skillDescriptions = [];
             for (var skillId in result.data.skills_with_description) {
@@ -100,15 +74,29 @@
               skillDescriptions.push(
                 result.data.skills_with_description[skillId]);
             }
->>>>>>> adde436a
             var questionPlayerConfig = {
-              skillList: skillList,
+              resultActionButtons: [
+                {
+                  type: 'BOOST_SCORE',
+                  text: 'Boost My Score'
+                },
+                {
+                  type: 'RETRY_SESSION',
+                  text: 'New Session',
+                  url: practiceSessionsUrl
+                },
+                {
+                  type: 'DASHBOARD',
+                  text: 'My Dashboard',
+                  url: topicViewerUrl
+                }
+              ],
+              skillList: result.data.skill_list,
               skillDescriptions: skillDescriptions,
               questionCount: TOTAL_QUESTIONS
             };
             ctrl.questionPlayerConfig = questionPlayerConfig;
           });
->>>>>>> upstream/develop
         };
         _fetchSkillDetails();
       }
