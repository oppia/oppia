--- conflicted
+++ resolved
@@ -27,14 +27,11 @@
         <page-footer></page-footer>
       </base-content>
     </div>
-<<<<<<< HEAD
-=======
+
+    @require('../footer_js_libs.html')
     <script src="/third_party/static/ckeditor-4.9.2/ckeditor.js"></script>
-    <script src="/templates/dev/head/mathjaxConfig.js"></script>
->>>>>>> 4461c727
     <script src="/third_party/static/MathJax-2.7.5/MathJax.js?config=TeX-AMS-MML_HTMLorMML"></script>
 
-    @require('../footer_js_libs.html')
     {{ dependencies_html }}
   </body>
 </html>