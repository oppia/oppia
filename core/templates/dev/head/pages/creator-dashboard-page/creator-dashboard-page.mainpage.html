--- conflicted
+++ resolved
@@ -6,14 +6,6 @@
       var GLOBALS = {
         ADDITIONAL_ANGULAR_MODULES: JSON.parse(
           '{{additional_angular_modules|js_string}}'),
-<<<<<<< HEAD
-        DEFAULT_TWITTER_SHARE_MESSAGE_DASHBOARD: JSON.parse(
-          '{{DEFAULT_TWITTER_SHARE_MESSAGE_DASHBOARD|js_string}}'),
-        DEFAULT_OBJECT_VALUES: JSON.parse(
-          '{{DEFAULT_OBJECT_VALUES|js_string}}'),
-=======
-        GCS_RESOURCE_BUCKET_NAME: JSON.parse('{{GCS_RESOURCE_BUCKET_NAME|js_string}}'),
->>>>>>> 13e4c2d9
         INTERACTION_SPECS: JSON.parse('{{INTERACTION_SPECS|js_string}}')
       };
     </script>
