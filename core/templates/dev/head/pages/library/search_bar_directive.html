<div class="oppia-same-row">
  <form class="navbar-form navbar-left oppia-search-bar-form" role="search">
    <div class="form-group">
      <div class="input-group" style="max-width: 375px; width: 375px;">
        <div class="input-group-addon oppia-search-bar-icon">
          <i class="material-icons md-18" ng-if="!isSearchInProgress()">&#xE8B6;</i>
          <span ng-if="isSearchInProgress()">
            <i class="material-icons md-18 oppia-animate-spin">&#xE863;</i>
          </span>
        </div>
        <input type="text" class="form-control oppia-search-bar-input oppia-search-bar-text-input protractor-test-search-input"
             ng-attr-placeholder="<[searchBarPlaceholder]>" ng-model="searchQuery"
             ng-model-options="{ updateOn: 'default blur', debounce: { 'default': 1000, 'blur': 0 } }" aria-label="Search bar">
      </div>
    </div>
  </form>
</div>

<div class="oppia-same-row">
  <div uib-dropdown class="navbar-left oppia-navbar-button-container oppia-search-bar-category-selector protractor-test-search-bar-category-selector">
    <button uib-dropdown-toggle type="button" class="btn protractor-test-search-bar-dropdown-toggle oppia-search-bar-input ng-cloak"
          title="<[selectionDetails.categories.description | translate]>"
          style="max-width: 130px;">
      <[categoryButtonText|truncate:14]>
      <span class="caret"></span>
    </button>
    <!-- The $event.stopPropagation() prevents the dropdown from closing after an option is selected. -->
    <ul uib-dropdown-menu class="protractor-test-search-bar-dropdown-menu" role="menu" style="max-height: 400px; overflow: auto;" ng-click="$event.stopPropagation()">
      <li ng-repeat="item in selectionDetails.categories.masterList track by $index"
        ng-if="selectionDetails.categories.selections[item.id]">
<<<<<<< HEAD
        <a href ng-click="toggleSelection('categories', item.id)">
          <span translate="<[item.text]>" class="protractor-test-selected"></span>
          <i ng-if="selectionDetails.categories.selections[item.id]" class="material-icons md-18 pull-right">&#xE876;</i>
        </a>
      </li>
      <li ng-if="selectionDetails.categories.numSelections > 1">
        <a href ng-click="deselectAll('categories')"><i>Deselect All</i></a>
      </li>
      <hr ng-if="selectionDetails.categories.numSelections > 0" style="margin: 2px;">
      <li ng-repeat="item in selectionDetails.categories.masterList track by $index"
          ng-if="!selectionDetails.categories.selections[item.id]">
        <a href ng-click="toggleSelection('categories', item.id)">
          <span translate="<[item.text]>" class="protractor-test-deselected"></span>
          <i ng-if="selectionDetails.categories.selections[item.id]" class="material-icons md-18 pull-right">&#xE876;</i>
        </a>
      </li>
    </ul>
  </div>
=======
      <a href ng-click="toggleSelection('categories', item.id)">
        <span translate="<[item.text]>" class="protractor-test-selected"></span>
        <i ng-if="selectionDetails.categories.selections[item.id]" class="material-icons md-18 pull-right oppia-search-bar-category-selection-symbol">&#xE876;</i>
      </a>
    </li>
    <li ng-if="selectionDetails.categories.numSelections > 1">
      <a href ng-click="deselectAll('categories')"><i>Deselect All</i></a>
    </li>
    <hr ng-if="selectionDetails.categories.numSelections > 0" style="margin: 2px;">
    <li ng-repeat="item in selectionDetails.categories.masterList track by $index"
        ng-if="!selectionDetails.categories.selections[item.id]">
      <a href ng-click="toggleSelection('categories', item.id)">
        <span translate="<[item.text]>" class="protractor-test-deselected"></span>
        <i ng-if="selectionDetails.categories.selections[item.id]" class="material-icons md-18 pull-right oppia-search-bar-category-selection-symbol">&#xE876;</i>
      </a>
    </li>
  </ul>
>>>>>>> b753195c
</div>
<div uib-dropdown class="navbar-left oppia-navbar-button-container oppia-search-bar-language-selector protractor-test-search-bar-language-selector">
  <button uib-dropdown-toggle type="button" class="btn protractor-test-search-bar-dropdown-toggle oppia-search-bar-input ng-cloak"
          style="border-bottom-right-radius: 4px; border-top-right-radius: 4px; max-width: 130px;"
          title="<[selectionDetails.languageCodes.description | translate]>">
    <[languageButtonText|truncate:14]>
    <span class="caret"></span>
  </button>
  <!-- The $event.stopPropagation() prevents the dropdown from closing after an option is selected. -->
  <ul uib-dropdown-menu class="protractor-test-search-bar-dropdown-menu" role="menu" style="max-height: 400px; overflow: auto;" ng-click="$event.stopPropagation()">
    <li ng-repeat="item in selectionDetails.languageCodes.masterList track by $index"
        ng-if="selectionDetails.languageCodes.selections[item.id]">
      <a href ng-click="toggleSelection('languageCodes', item.id)">
        <span translate="<[item.text]>" class="protractor-test-selected"></span>
        <i ng-if="selectionDetails.languageCodes.selections[item.id]" class="material-icons md-18 pull-right oppia-search-bar-category-selection-symbol">&#xE876;</i>
      </a>
    </li>
    <li ng-if="selectionDetails.languageCodes.numSelections > 1">
      <a href ng-click="deselectAll('languageCodes')"><i>Deselect All</i></a>
    </li>
    <hr ng-if="selectionDetails.languageCodes.numSelections > 0" style="margin: 2px;">
    <li ng-repeat="item in selectionDetails.languageCodes.masterList track by $index"
        ng-if="!selectionDetails.languageCodes.selections[item.id]">
      <a href ng-click="toggleSelection('languageCodes', item.id)">
        <span translate="<[item.text]>" class="protractor-test-deselected"></span>
        <i ng-if="selectionDetails.languageCodes.selections[item.id]" class="material-icons md-18  pull-right oppia-search-bar-category-selection-symbol">&#xE876;</i>
      </a>
    </li>
  </ul>
</div>

<style>
  .oppia-search-bar-form {
    margin-top: 10px;
    padding-right: 0;
  }

  .oppia-search-bar-input {
    background: #04857c;
    border: 1px solid #018c7f;
    border-radius: 0;
    color: white;
    font-size: 15px;
    height: 34px;
  }

  .oppia-search-bar-input.btn {
    color: rgba(255,255,255,0.7);
  }
  .oppia-search-bar-input.btn:hover,
  .oppia-search-bar-input.btn:focus {
    color: #fff;
  }

  .oppia-search-bar-input.btn:focus {
    outline: 1px dotted #fff;
    outline: auto 5px -webkit-focus-ring-color;
  }

  .oppia-search-bar-input::-webkit-input-placeholder {
    color: rgba(255,255,255,0.7);
  }
  .oppia-search-bar-input:-moz-placeholder {
    color: rgba(255,255,255,0.7);
  }
  .oppia-search-bar-input::-moz-placeholder {
    color: rgba(255,255,255,0.7);
  }
  .oppia-search-bar-input:-ms-input-placeholder {
    color: rgba(255,255,255,0.7);
  }

  .oppia-search-bar-icon {
    background: #04857c;
    border: 1px solid #018c7f;
    color: rgba(255,255,255,0.7);
  }

  @media (max-width: 1024px) {
    .oppia-search-bar-language-selector {
      display: none;
    }
    .oppia-search-bar-category-selector .btn {
      border-bottom-right-radius: 4px;
      border-top-right-radius: 4px;
    }
  }

  @media (max-width: 767px) {
    .oppia-search-bar-input {
      background: #ffffff;
      color: #04857c;
    }

    .oppia-search-bar-input::-webkit-input-placeholder {
      color: #04857c;
    }
    .oppia-search-bar-input:-moz-placeholder {
      color: #04857c;
    }
    .oppia-search-bar-input::-moz-placeholder {
      color: #04857c;
    }
    .oppia-search-bar-input:-ms-input-placeholder {
      color: #04857c;
    }

    .oppia-search-bar-icon {
      background: #ffffff;
      color: #04857c;
    }

    .oppia-search-bar-input.btn{
      color: #04857c;
      margin-top: -64px;
      margin-left: 10px;
    }

    .oppia-search-bar-input.btn:hover, .oppia-search-bar-input.btn:focus {
      color: #04857c;
    }

    .protractor-test-search-bar-dropdown-menu{
      margin-top:-25px;
    }

    .oppia-same-row{
       display: inline-block;
    }
  }
  @media (max-width: 629px) {
  .oppia-search-bar-text-input {
      border-bottom-right-radius: 4px;
      border-top-right-radius: 4px;
    }

    .oppia-search-bar-category-selector {
      display: none;
    }
  }
  /* This rule targets only Firefox browsers. */
  @-moz-document url-prefix() {
    .oppia-search-bar-category-selection-symbol {
      margin-top: -18px;
    }
  }

</style><|MERGE_RESOLUTION|>--- conflicted
+++ resolved
@@ -1,4 +1,4 @@
-<div class="oppia-same-row">
+<div class="oppia-same-row-container">
   <form class="navbar-form navbar-left oppia-search-bar-form" role="search">
     <div class="form-group">
       <div class="input-group" style="max-width: 375px; width: 375px;">
@@ -16,7 +16,7 @@
   </form>
 </div>
 
-<div class="oppia-same-row">
+<div class="oppia-same-row-container">
   <div uib-dropdown class="navbar-left oppia-navbar-button-container oppia-search-bar-category-selector protractor-test-search-bar-category-selector">
     <button uib-dropdown-toggle type="button" class="btn protractor-test-search-bar-dropdown-toggle oppia-search-bar-input ng-cloak"
           title="<[selectionDetails.categories.description | translate]>"
@@ -28,10 +28,9 @@
     <ul uib-dropdown-menu class="protractor-test-search-bar-dropdown-menu" role="menu" style="max-height: 400px; overflow: auto;" ng-click="$event.stopPropagation()">
       <li ng-repeat="item in selectionDetails.categories.masterList track by $index"
         ng-if="selectionDetails.categories.selections[item.id]">
-<<<<<<< HEAD
         <a href ng-click="toggleSelection('categories', item.id)">
           <span translate="<[item.text]>" class="protractor-test-selected"></span>
-          <i ng-if="selectionDetails.categories.selections[item.id]" class="material-icons md-18 pull-right">&#xE876;</i>
+          <i ng-if="selectionDetails.categories.selections[item.id]" class="material-icons md-18 pull-right oppia-search-bar-category-selection-symbol">&#xE876;</i>
         </a>
       </li>
       <li ng-if="selectionDetails.categories.numSelections > 1">
@@ -42,30 +41,11 @@
           ng-if="!selectionDetails.categories.selections[item.id]">
         <a href ng-click="toggleSelection('categories', item.id)">
           <span translate="<[item.text]>" class="protractor-test-deselected"></span>
-          <i ng-if="selectionDetails.categories.selections[item.id]" class="material-icons md-18 pull-right">&#xE876;</i>
+          <i ng-if="selectionDetails.categories.selections[item.id]" class="material-icons md-18 pull-right oppia-search-bar-category-selection-symbol">&#xE876;</i>
         </a>
       </li>
     </ul>
   </div>
-=======
-      <a href ng-click="toggleSelection('categories', item.id)">
-        <span translate="<[item.text]>" class="protractor-test-selected"></span>
-        <i ng-if="selectionDetails.categories.selections[item.id]" class="material-icons md-18 pull-right oppia-search-bar-category-selection-symbol">&#xE876;</i>
-      </a>
-    </li>
-    <li ng-if="selectionDetails.categories.numSelections > 1">
-      <a href ng-click="deselectAll('categories')"><i>Deselect All</i></a>
-    </li>
-    <hr ng-if="selectionDetails.categories.numSelections > 0" style="margin: 2px;">
-    <li ng-repeat="item in selectionDetails.categories.masterList track by $index"
-        ng-if="!selectionDetails.categories.selections[item.id]">
-      <a href ng-click="toggleSelection('categories', item.id)">
-        <span translate="<[item.text]>" class="protractor-test-deselected"></span>
-        <i ng-if="selectionDetails.categories.selections[item.id]" class="material-icons md-18 pull-right oppia-search-bar-category-selection-symbol">&#xE876;</i>
-      </a>
-    </li>
-  </ul>
->>>>>>> b753195c
 </div>
 <div uib-dropdown class="navbar-left oppia-navbar-button-container oppia-search-bar-language-selector protractor-test-search-bar-language-selector">
   <button uib-dropdown-toggle type="button" class="btn protractor-test-search-bar-dropdown-toggle oppia-search-bar-input ng-cloak"
@@ -159,7 +139,6 @@
       background: #ffffff;
       color: #04857c;
     }
-
     .oppia-search-bar-input::-webkit-input-placeholder {
       color: #04857c;
     }
@@ -172,36 +151,30 @@
     .oppia-search-bar-input:-ms-input-placeholder {
       color: #04857c;
     }
-
     .oppia-search-bar-icon {
       background: #ffffff;
       color: #04857c;
     }
-
-    .oppia-search-bar-input.btn{
+    .oppia-search-bar-input.btn {
       color: #04857c;
+      margin-left: 10px;
       margin-top: -64px;
-      margin-left: 10px;
     }
-
     .oppia-search-bar-input.btn:hover, .oppia-search-bar-input.btn:focus {
       color: #04857c;
     }
-
-    .protractor-test-search-bar-dropdown-menu{
-      margin-top:-25px;
+    .protractor-test-search-bar-dropdown-menu {
+      margin-top: -25px;
     }
-
-    .oppia-same-row{
+    .oppia-same-row-container {
        display: inline-block;
     }
   }
   @media (max-width: 629px) {
-  .oppia-search-bar-text-input {
+    .oppia-search-bar-text-input {
       border-bottom-right-radius: 4px;
       border-top-right-radius: 4px;
     }
-
     .oppia-search-bar-category-selector {
       display: none;
     }
