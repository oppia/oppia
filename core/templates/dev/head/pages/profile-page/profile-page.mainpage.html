<<<<<<< HEAD
{% extends 'dist/base.html' %}

{% block maintitle %}
  Profile - Oppia
{% endblock maintitle %}

{% block header_js %}
  {{ super() }}
  <script type="text/javascript">
    GLOBALS.PROFILE_USERNAME = JSON.parse(
      '{{PROFILE_USERNAME|js_string}}');
  </script>

  <style>
  .oppia-profile-h1 {
    color: #ffffff;
    display: inline;
    font-size: 1em;
    font-weight: normal;
  }

  .oppia-profile-picture {
    position: relative;
  }

  .oppia-profile-container {
    margin: 0 auto 30px auto;
    max-width: 980px;
    overflow: auto;
    padding-top: 30px;
    position: relative;
    width: 90%;
  }

  .oppia-subscription-button,
  .oppia-subscription-button:focus,
  .oppia-subscription-button:active {
    background-color: #015c54;
    border-radius: 0;
    color: white;
    font-family: 'Capriola', 'Roboto', Arial, sans-serif;
    font-size: 14px;
    margin-top: 16px;
    text-transform: uppercase;
    width: 129.42px;
  }

  .oppia-subscription-button:hover,
  .oppia-subscription-button:focus {
    background-color: #05beb2;
    color: white;
  }

  @media (max-width: 610px) {
    .oppia-subscription-button {
      margin-top: 10px;
    }
  }

  .oppia-profile-user-card {
    background-color: #fff;
    float: left;
    margin-right: 28px;
    padding: 24px;
    position: relative;
    width: 220px;
  }


  .oppia-profile-picture-fullsize {
    border-radius: 4px;
    display: block;
    height: auto;
    margin-left: auto;
    margin-right: auto;
    max-width: 160px;
    width: 90%;
  }

  .oppia-profile-username-large-screen {
    display: block;
    font-size: 130%;
    margin-top: 20px;
    text-align: center;
  }

  .oppia-profile-username-small-screen {
    display: none;
    font-size: 110%;
    margin-top: 20px;
    max-width: 30px;
    text-align: left;
  }

  .oppia-profile-first-contributed {
    display: block;
    font-size: 0.7em;
    line-height: 120%;
    text-align: center;
  }

  .oppia-profile-user-stat-container-large-screen {
    display: block;
    font-size: 12px;
    margin-top: 16px;
    max-width: 220px;
    text-align: center;
  }

  .oppia-profile-user-stat-container-small-screen {
    display: none;
    font-size: 12px;
    max-width: 100%;
    text-align: center;
  }

  .oppia-profile-stat-container-line-small-screen {
    display: none;
  }

  .oppia-profile-user-stat {
    display: inline-block;
    width: 33%;
  }

  .oppia-profile-user-stat span {
    display: block;
  }

  .oppia-profile-user-bio {
    display: block;
    font-size: 0.7em;
    line-height: 130%;
    margin-top: 16px;
    width: 100%;
  }

  .oppia-profile-subject-interest-container {
    display: block;
    font-size: .8em;
    font-weight: bold;
    margin-top: 6px;
  }

  .oppia-profile-subject-interest {
    background-color: rgba(0, 150, 136, 0.85);
    border-radius: .25em;
    color: #fff;
    display: inline;
    font-size: 0.8em;
    line-height: 1;
    margin: 0 2px;
    padding: .3em .35em .3em .5em;
    text-align: center;
    vertical-align: baseline;
    white-space: nowrap;
  }

  .oppia-profile-no-interests-text {
    font-size: .9em;
    font-weight: normal;
  }

  .oppia-profile-content-card {
    box-shadow: none;
    float: right;
    min-height: 630px;
    padding: 0 30px 30px 30px;
    width: -webkit-calc(100% - 280px);
    width: -moz-calc(100% - 280px);
    width: -o-calc(100% - 280px);
    width: calc(100% - 280px);
  }

  md-card.oppia-profile-content-card {
    background-color: transparent;
    margin-top: 0;
    padding-top: 0;
  }

  /* For issue #1867 (https://github.com/oppia/oppia/issues/1867)
    Added "overflow: hidden;" to this class to fix a problem with the screen
    flickering between 2 and 3 columns when someone hovered over either
    the rating or the number of views explorations in the second row and
    on when there are at least four explorations listed. */
  .oppia-profile-portfolio-container {
    margin: 0 auto;
    margin-bottom: 20px;
    overflow: hidden;
    width: 100%;
  }

  md-content.oppia-profile-portfolio-container {
    background-color: transparent;
  }

  .oppia-profile-portfolio-pages {
    display: block;
    font-size: .9em;
    font-weight: bold;
    text-align: right;
  }

  @media (max-width: 610px) {
    .oppia-profile-container {
      width: 90%;
    }
    .oppia-profile-user-container {
      height: auto;
      width: 250px;
    }
    .oppia-profile-text {
      float: left;
      height: auto;
      margin-left: 10px;
      width: 100px;
    }
    .oppia-profile-picture-container {
     float: left;
     height: auto;
     width: 130px;
    }
    .oppia-profile-user-card {
      float: none;
      margin: 0 auto 12px auto;
      min-width: 270px;
      padding: 30px;
      width: 90%;
    }
    .oppia-profile-content-card {
      width: 90%;
      float: none;
      margin: 0 auto;
    }
    .oppia-profile-picture-fullsize {
      display: inline-block;
      float: left;
      margin-right: 20px;
    }
    .oppia-profile-username-large-screen {
      display: none;
    }
    .oppia-profile-username-small-screen {
      display: inline-block;
    }
    .oppia-profile-first-contributed {
      text-align: left;
      font-size: .6em;
    }
    .oppia-profile-user-stat-container-large-screen {
      display: none;
    }
    .oppia-profile-user-stat-container-small-screen {
      display: block;
    }
    .oppia-profile-stat-container-line-small-screen {
      display: block;
      border-top: 1px solid #7e7e7e;
      width: 100%;
    }
    .oppia-profile-user-bio {
      display: inline-block;
    }
  }

  .oppia-profile-picture .oppia-profile-picture-mask {
    background-color: #eee;
    bottom: 0;
    height: 100%;
    opacity: 0;
    position: absolute;
    top: 0;
    width: 100%;
    z-index: 10;
  }
  .oppia-profile-picture:hover .oppia-profile-picture-mask,
  .oppia-profile-preferences:focus .oppia-profile-picture-mask {
    border-radius: 4px;
    opacity: 0.7;
    transition: all 200ms;
    -webkit-transition: all 200ms;
  }

  .oppia-profile-picture-edit-prompt {
    background-color: #333;
    border-radius: 5px;
    color: white;
    left: 50%;
    min-width: 120px;
    padding: 5px;
    position: absolute;
    top: 50%;
    transform: translate(-50%, -50%);
  }
  .oppia-navigation-button[disabled] {
    cursor: default;
    color: #bdc3c7;
  }
  </style>
=======
<!DOCTYPE html>
<html ng-app="oppia" lang="<[currentLang]>" ng-controller="Base" itemscope itemtype="http://schema.org/Organization">
  <head>
    @require('../../base_components/header.html', {"title": "Profile - Oppia"})
    <script type="text/javascript">
      var GLOBALS = {
        PROFILE_USERNAME: JSON.parse(
          '{{PROFILE_USERNAME|js_string}}')
      };
    </script>

    <style>
      .oppia-profile-h1 {
        color: #ffffff;
        display: inline;
        font-size: 1em;
        font-weight: normal;
      }

      .oppia-profile-container {
        margin: 0 auto 30px auto;
        max-width: 980px;
        overflow: auto;
        padding-top: 30px;
        position: relative;
        width: 90%;
      }

      .oppia-subscription-button,
      .oppia-subscription-button:focus,
      .oppia-subscription-button:active {
        background-color: #015c54;
        border-radius: 0;
        color: white;
        font-family: 'Capriola', 'Roboto', Arial, sans-serif;
        font-size: 14px;
        margin-top: 16px;
        text-transform: uppercase;
        width: 129.42px;
      }

      .oppia-subscription-button:hover,
      .oppia-subscription-button:focus {
        background-color: #05beb2;
        color: white;
      }

      @media (max-width: 610px) {
        .oppia-subscription-button {
          margin-top: 10px;
        }
      }

      .oppia-profile-user-card {
        background-color: #fff;
        float: left;
        margin-right: 28px;
        padding: 24px;
        position: relative;
        width: 220px;
      }

      .oppia-profile-picture-container {
        position: relative;
      }

      .oppia-profile-picture-fullsize {
        border-radius: 4px;
        display: block;
        height: auto;
        margin-left: auto;
        margin-right: auto;
        max-width: 160px;
        width: 90%;
      }

      .oppia-profile-username-large-screen {
        display: block;
        font-size: 130%;
        margin-top: 20px;
        text-align: center;
      }

      .oppia-profile-username-small-screen {
        display: none;
        font-size: 110%;
        margin-top: 20px;
        text-align: left;
      }

      .oppia-profile-first-contributed {
        display: block;
        font-size: 0.7em;
        line-height: 120%;
        text-align: center;
      }

      .oppia-profile-user-stat-container-large-screen {
        display: block;
        font-size: 12px;
        margin-top: 16px;
        max-width: 220px;
        text-align: center;
      }

      .oppia-profile-user-stat-container-small-screen {
        display: none;
        font-size: 12px;
        margin-top: 16px;
        max-width: 100%;
        text-align: center;
      }

      .oppia-profile-stat-container-line-small-screen {
        display: none;
      }

      .oppia-profile-user-stat {
        display: inline-block;
        width: 33%;
      }

      .oppia-profile-user-stat span {
        display: block;
      }

      .oppia-profile-user-bio {
        display: block;
        font-size: 0.7em;
        line-height: 130%;
        margin-top: 16px;
        width: 100%;
      }

      .oppia-profile-subject-interest-container {
        display: block;
        font-size: .8em;
        font-weight: bold;
        margin-top: 6px;
      }

      .oppia-profile-subject-interest {
        background-color: rgba(0, 150, 136, 0.85);
        border-radius: .25em;
        color: #fff;
        display: inline;
        font-size: 0.8em;
        line-height: 1;
        margin: 0 2px;
        padding: .3em .35em .3em .5em;
        text-align: center;
        vertical-align: baseline;
        white-space: nowrap;
      }

      .oppia-profile-no-interests-text {
        font-size: .9em;
        font-weight: normal;
      }

      .oppia-profile-content-card {
        box-shadow: none;
        float: right;
        min-height: 630px;
        padding: 0 30px 30px 30px;
        width: -webkit-calc(100% - 280px);
        width: -moz-calc(100% - 280px);
        width: -o-calc(100% - 280px);
        width: calc(100% - 280px);
      }

      md-card.oppia-profile-content-card {
        margin-top: 0;
        padding-top: 0;
      }

      /* For issue #1867 (https://github.com/oppia/oppia/issues/1867)
        Added "overflow: hidden;" to this class to fix a problem with the screen
        flickering between 2 and 3 columns when someone hovered over either
        the rating or the number of views explorations in the second row and
        on when there are at least four explorations listed. */
      .oppia-profile-portfolio-container {
        margin: 0 auto;
        margin-bottom: 20px;
        overflow: hidden;
        width: 100%;
      }
>>>>>>> f14ba94e

      md-content.oppia-profile-portfolio-container {
        background-color: transparent;
      }

      .oppia-profile-portfolio-pages {
        display: block;
        font-size: .9em;
        font-weight: bold;
        text-align: right;
      }

      @media (max-width: 610px) {
        .oppia-profile-container {
          width: 90%;
        }
        .oppia-profile-user-card {
          float: none;
          margin: 0 auto 12px auto;
          padding: 30px;
          width: 90%;
        }
        .oppia-profile-content-card {
          width: 90%;
          float: none;
          margin: 0 auto;
        }
        .oppia-profile-picture-fullsize {
          display: inline-block;
          float: left;
          margin-right: 20px;
          width: -webkit-calc(80% - 70px);
          width: -moz-calc(80% - 70px);
          width: -o-calc(80% - 70px);
          width: calc(80% - 70px);
        }
        .oppia-profile-username-large-screen {
          display: none;
        }
        .oppia-profile-username-small-screen {
          display: inline-block;
        }
        .oppia-profile-first-contributed {
          text-align: left;
          font-size: .6em;
        }
        .oppia-profile-user-stat-container-large-screen {
          display: none;
        }
        .oppia-profile-user-stat-container-small-screen {
          display: block;
        }
        .oppia-profile-stat-container-line-small-screen {
          display: block;
          border-top: 1px solid #7e7e7e;
        }
        .oppia-profile-user-bio {
          display: inline-block;
        }
      }

      .oppia-profile-picture .oppia-profile-picture-mask {
        background-color: #eee;
        bottom: 0;
        height: 100%;
        opacity: 0;
        position: absolute;
        top: 0;
        width: 100%;
        z-index: 10;
      }
      .oppia-profile-picture:hover .oppia-profile-picture-mask,
      .oppia-profile-preferences:focus .oppia-profile-picture-mask {
        border-radius: 4px;
        opacity: 0.7;
        transition: all 200ms;
        -webkit-transition: all 200ms;
      }

      .oppia-profile-picture-edit-prompt {
        background-color: #333;
        border-radius: 5px;
        color: white;
        left: 50%;
        min-width: 120px;
        padding: 5px;
        position: absolute;
        top: 50%;
        transform: translate(-50%, -50%);
      }
      .oppia-navigation-button[disabled] {
        cursor: default;
        color: #bdc3c7;
      }
    </style>
  </head>
  <body>
    <service-bootstrap></service-bootstrap>
    <base-content>
      <navbar-breadcrumb>
        <ul class="nav navbar-nav oppia-navbar-breadcrumb">
          <li>
            <span class="oppia-navbar-breadcrumb-separator"></span>
            Profile
            <span class="oppia-navbar-breadcrumb-separator" style="padding-left: 10px;"></span>
            <h1 class="oppia-profile-h1">{{PROFILE_USERNAME}}</h1>
          </li>
        </ul>
      </navbar-breadcrumb>
      <content>
        <profile-page></profile-page>
      </content>
      <page-footer>
        <oppia-footer></oppia-footer>
      </page-footer>
    </base-content>
    @require('../footer_js_libs.html')
  </body>
</html><|MERGE_RESOLUTION|>--- conflicted
+++ resolved
@@ -1,16 +1,13 @@
-<<<<<<< HEAD
-{% extends 'dist/base.html' %}
-
-{% block maintitle %}
-  Profile - Oppia
-{% endblock maintitle %}
-
-{% block header_js %}
-  {{ super() }}
-  <script type="text/javascript">
-    GLOBALS.PROFILE_USERNAME = JSON.parse(
-      '{{PROFILE_USERNAME|js_string}}');
-  </script>
+<!DOCTYPE html>
+<html ng-app="oppia" lang="<[currentLang]>" ng-controller="Base" itemscope itemtype="http://schema.org/Organization">
+  <head>
+    @require('../../base_components/header.html', {"title": "Profile - Oppia"})
+    <script type="text/javascript">
+      var GLOBALS = {
+        PROFILE_USERNAME: JSON.parse(
+          '{{PROFILE_USERNAME|js_string}}')
+      };
+    </script>
 
   <style>
   .oppia-profile-h1 {
@@ -298,290 +295,6 @@
     color: #bdc3c7;
   }
   </style>
-=======
-<!DOCTYPE html>
-<html ng-app="oppia" lang="<[currentLang]>" ng-controller="Base" itemscope itemtype="http://schema.org/Organization">
-  <head>
-    @require('../../base_components/header.html', {"title": "Profile - Oppia"})
-    <script type="text/javascript">
-      var GLOBALS = {
-        PROFILE_USERNAME: JSON.parse(
-          '{{PROFILE_USERNAME|js_string}}')
-      };
-    </script>
-
-    <style>
-      .oppia-profile-h1 {
-        color: #ffffff;
-        display: inline;
-        font-size: 1em;
-        font-weight: normal;
-      }
-
-      .oppia-profile-container {
-        margin: 0 auto 30px auto;
-        max-width: 980px;
-        overflow: auto;
-        padding-top: 30px;
-        position: relative;
-        width: 90%;
-      }
-
-      .oppia-subscription-button,
-      .oppia-subscription-button:focus,
-      .oppia-subscription-button:active {
-        background-color: #015c54;
-        border-radius: 0;
-        color: white;
-        font-family: 'Capriola', 'Roboto', Arial, sans-serif;
-        font-size: 14px;
-        margin-top: 16px;
-        text-transform: uppercase;
-        width: 129.42px;
-      }
-
-      .oppia-subscription-button:hover,
-      .oppia-subscription-button:focus {
-        background-color: #05beb2;
-        color: white;
-      }
-
-      @media (max-width: 610px) {
-        .oppia-subscription-button {
-          margin-top: 10px;
-        }
-      }
-
-      .oppia-profile-user-card {
-        background-color: #fff;
-        float: left;
-        margin-right: 28px;
-        padding: 24px;
-        position: relative;
-        width: 220px;
-      }
-
-      .oppia-profile-picture-container {
-        position: relative;
-      }
-
-      .oppia-profile-picture-fullsize {
-        border-radius: 4px;
-        display: block;
-        height: auto;
-        margin-left: auto;
-        margin-right: auto;
-        max-width: 160px;
-        width: 90%;
-      }
-
-      .oppia-profile-username-large-screen {
-        display: block;
-        font-size: 130%;
-        margin-top: 20px;
-        text-align: center;
-      }
-
-      .oppia-profile-username-small-screen {
-        display: none;
-        font-size: 110%;
-        margin-top: 20px;
-        text-align: left;
-      }
-
-      .oppia-profile-first-contributed {
-        display: block;
-        font-size: 0.7em;
-        line-height: 120%;
-        text-align: center;
-      }
-
-      .oppia-profile-user-stat-container-large-screen {
-        display: block;
-        font-size: 12px;
-        margin-top: 16px;
-        max-width: 220px;
-        text-align: center;
-      }
-
-      .oppia-profile-user-stat-container-small-screen {
-        display: none;
-        font-size: 12px;
-        margin-top: 16px;
-        max-width: 100%;
-        text-align: center;
-      }
-
-      .oppia-profile-stat-container-line-small-screen {
-        display: none;
-      }
-
-      .oppia-profile-user-stat {
-        display: inline-block;
-        width: 33%;
-      }
-
-      .oppia-profile-user-stat span {
-        display: block;
-      }
-
-      .oppia-profile-user-bio {
-        display: block;
-        font-size: 0.7em;
-        line-height: 130%;
-        margin-top: 16px;
-        width: 100%;
-      }
-
-      .oppia-profile-subject-interest-container {
-        display: block;
-        font-size: .8em;
-        font-weight: bold;
-        margin-top: 6px;
-      }
-
-      .oppia-profile-subject-interest {
-        background-color: rgba(0, 150, 136, 0.85);
-        border-radius: .25em;
-        color: #fff;
-        display: inline;
-        font-size: 0.8em;
-        line-height: 1;
-        margin: 0 2px;
-        padding: .3em .35em .3em .5em;
-        text-align: center;
-        vertical-align: baseline;
-        white-space: nowrap;
-      }
-
-      .oppia-profile-no-interests-text {
-        font-size: .9em;
-        font-weight: normal;
-      }
-
-      .oppia-profile-content-card {
-        box-shadow: none;
-        float: right;
-        min-height: 630px;
-        padding: 0 30px 30px 30px;
-        width: -webkit-calc(100% - 280px);
-        width: -moz-calc(100% - 280px);
-        width: -o-calc(100% - 280px);
-        width: calc(100% - 280px);
-      }
-
-      md-card.oppia-profile-content-card {
-        margin-top: 0;
-        padding-top: 0;
-      }
-
-      /* For issue #1867 (https://github.com/oppia/oppia/issues/1867)
-        Added "overflow: hidden;" to this class to fix a problem with the screen
-        flickering between 2 and 3 columns when someone hovered over either
-        the rating or the number of views explorations in the second row and
-        on when there are at least four explorations listed. */
-      .oppia-profile-portfolio-container {
-        margin: 0 auto;
-        margin-bottom: 20px;
-        overflow: hidden;
-        width: 100%;
-      }
->>>>>>> f14ba94e
-
-      md-content.oppia-profile-portfolio-container {
-        background-color: transparent;
-      }
-
-      .oppia-profile-portfolio-pages {
-        display: block;
-        font-size: .9em;
-        font-weight: bold;
-        text-align: right;
-      }
-
-      @media (max-width: 610px) {
-        .oppia-profile-container {
-          width: 90%;
-        }
-        .oppia-profile-user-card {
-          float: none;
-          margin: 0 auto 12px auto;
-          padding: 30px;
-          width: 90%;
-        }
-        .oppia-profile-content-card {
-          width: 90%;
-          float: none;
-          margin: 0 auto;
-        }
-        .oppia-profile-picture-fullsize {
-          display: inline-block;
-          float: left;
-          margin-right: 20px;
-          width: -webkit-calc(80% - 70px);
-          width: -moz-calc(80% - 70px);
-          width: -o-calc(80% - 70px);
-          width: calc(80% - 70px);
-        }
-        .oppia-profile-username-large-screen {
-          display: none;
-        }
-        .oppia-profile-username-small-screen {
-          display: inline-block;
-        }
-        .oppia-profile-first-contributed {
-          text-align: left;
-          font-size: .6em;
-        }
-        .oppia-profile-user-stat-container-large-screen {
-          display: none;
-        }
-        .oppia-profile-user-stat-container-small-screen {
-          display: block;
-        }
-        .oppia-profile-stat-container-line-small-screen {
-          display: block;
-          border-top: 1px solid #7e7e7e;
-        }
-        .oppia-profile-user-bio {
-          display: inline-block;
-        }
-      }
-
-      .oppia-profile-picture .oppia-profile-picture-mask {
-        background-color: #eee;
-        bottom: 0;
-        height: 100%;
-        opacity: 0;
-        position: absolute;
-        top: 0;
-        width: 100%;
-        z-index: 10;
-      }
-      .oppia-profile-picture:hover .oppia-profile-picture-mask,
-      .oppia-profile-preferences:focus .oppia-profile-picture-mask {
-        border-radius: 4px;
-        opacity: 0.7;
-        transition: all 200ms;
-        -webkit-transition: all 200ms;
-      }
-
-      .oppia-profile-picture-edit-prompt {
-        background-color: #333;
-        border-radius: 5px;
-        color: white;
-        left: 50%;
-        min-width: 120px;
-        padding: 5px;
-        position: absolute;
-        top: 50%;
-        transform: translate(-50%, -50%);
-      }
-      .oppia-navigation-button[disabled] {
-        cursor: default;
-        color: #bdc3c7;
-      }
-    </style>
   </head>
   <body>
     <service-bootstrap></service-bootstrap>
