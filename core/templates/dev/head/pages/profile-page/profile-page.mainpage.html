--- conflicted
+++ resolved
@@ -1,52 +1,3 @@
-<<<<<<< HEAD
-{% extends 'base.html' %}
-
-{% block maintitle %}
-  Profile - Oppia
-{% endblock maintitle %}
-
-{% block header_js %}
-  {{ super() }}
-  <script type="text/javascript">
-    GLOBALS.PROFILE_USERNAME = JSON.parse(
-      '{{PROFILE_USERNAME|js_string}}');
-  </script>
-{% endblock header_js %}
-
-{% block navbar_breadcrumb %}
-  <ul class="nav navbar-nav oppia-navbar-breadcrumb">
-    <li>
-      <span class="oppia-navbar-breadcrumb-separator"></span>
-      Profile
-      <span class="oppia-navbar-breadcrumb-separator" style="padding-left: 10px;"></span>
-      <h1 class="oppia-profile-h1">{{PROFILE_USERNAME}}</h1>
-    </li>
-  </ul>
-{% endblock navbar_breadcrumb %}
-
-{% block content %}
-  <profile-page></profile-page>
-{% endblock %}
-
-{% block footer %}
-  <oppia-footer></oppia-footer>
-{% endblock %}
-
-{% block footer_js %}
-  {{ super() }}
-  <!-- This code is used for inserting webpack bundles
-     https://github.com/jantimon/html-webpack-plugin#writing-your-own-templates -->
-  <% for (var chunk in htmlWebpackPlugin.files.js) { %>
-    <% if (webpackConfig.mode == 'production') { %>
-      <script src="/build/webpack/<%= htmlWebpackPlugin.files.js[chunk] %>"></script>
-    <% } else { %>
-      <script src="/webpack/<%= htmlWebpackPlugin.files.js[chunk] %>"></script>
-    <% } %>
-  <% } %>
-{% endblock footer_js %}
-=======
-<!DOCTYPE html>
-<html ng-app="oppia" lang="<[currentLang]>" ng-controller="Base" itemscope itemtype="http://schema.org/Organization">
   <head>
     @require('../../base_components/header.html', {"title": "Profile - Oppia"})
     <style>
@@ -351,5 +302,4 @@
     </base-content>
     @require('../footer_js_libs.html')
   </body>
-</html>
->>>>>>> 50e8ae31
+</html>