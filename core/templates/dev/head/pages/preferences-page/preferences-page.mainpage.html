--- conflicted
+++ resolved
@@ -21,288 +21,15 @@
         </ul>
       </navbar-breadcrumb>
 
-<<<<<<< HEAD
       <content>
-        <background-banner></background-banner>
-        <div class="oppia-dashboard-container ng-scope" ng-controller="Preferences">
-          <h2 class="oppia-preferences-page-heading protractor-test-preferences-title" translate="I18N_PREFERENCES_HEADING">
-          </h2>
-          <em>
-            <div class="oppia-preferences-page-heading-subtext" translate="I18N_PREFERENCES_HEADING_SUBTEXT"></div>
-          </em>
-          <md-card class="oppia-page-card">
-            <div class="row">
-              <div role="form" class="form-horizontal">
-                <div class="form-group">
-                  <label class="col-lg-2 col-md-2 col-sm-2" translate="I18N_PREFERENCES_USERNAME"></label>
-                  <div class="col-lg-10 col-md-10 col-sm-10">
-                    <a ng-if="username" ng-href="/profile/<[username]>">
-                      <[username]>
-                    </a>
-                    <em ng-if="!username" translate="I18N_PREFERENCES_USERNAME_NOT_SELECTED"></em>
-                  </div>
-                </div>
-              </div>
-
-              <div role="form" class="form-horizontal">
-                <div class="form-group">
-                  <label class="col-lg-2 col-md-2 col-sm-2" translate="I18N_PREFERENCES_PICTURE"></label>
-                  <div class="col-lg-10 col-md-10 col-sm-10">
-                    <div class="oppia-editable-section" title="<['I18N_PREFERENCES_CHANGE_PICTURE' | translate]>"
-                         style="height: 150px; width: 150px">
-                      <div class="oppia-click-to-start-editing" ng-click="showEditProfilePictureModal()"></div>
-                      <i class="material-icons oppia-editor-edit-icon" style="top: 8px; right: 8px;">&#xE254;</i>
-                      <img ng-if="profilePictureDataUrl" ng-src="<[profilePictureDataUrl]>" class="img-thumbnail">
-                      <img ng-if="!profilePictureDataUrl" ng-src="<[getStaticImageUrl('/general/no_profile_picture.png')]>"
-                           class="img-thumbnail">
-                    </div>
-                  </div>
-                </div>
-              </div>
-
-              <div role="form" class="form-horizontal">
-                <div class="form-group">
-                  <label class="col-lg-2 col-md-2 col-sm-2" translate="I18N_PREFERENCES_BIO"></label>
-                  <div class="col-lg-10 col-md-10 col-sm-10">
-                    <textarea class="protractor-test-user-bio" ng-model="userBio" ng-blur="saveUserBio(userBio)" rows="5"
-                              maxlength="2000">
-                    </textarea>
-                    <span class="help-block" style="font-size: smaller" translate="I18N_PREFERENCES_BIO_EXPLAIN_TEXT"></span>
-                  </div>
-                </div>
-              </div>
-
-              <div role="form" class="form-horizontal">
-                <div class="form-group">
-                  <label class="col-lg-2 col-md-2 col-sm-2" translate="I18N_PREFERENCES_PREFERRED_DASHBOARD"></label>
-                  <div class="col-lg-10 col-md-10 col-sm-10">
-                    <div class="checkbox" style="padding-top: 0;">
-                      <label>
-                        <input type="radio" ng-model="defaultDashboard" value="<[DASHBOARD_TYPE_CREATOR]>"
-                               ng-change="saveDefaultDashboard(defaultDashboard)">
-                        <span translate="I18N_TOPNAV_CREATOR_DASHBOARD"></span>
-                      </label>
-                    </div>
-                    <div class="checkbox" style="padding-top: 0;">
-                      <label>
-                        <input type="radio" ng-model="defaultDashboard" value="<[DASHBOARD_TYPE_LEARNER]>"
-                               ng-change="saveDefaultDashboard(defaultDashboard)">
-                        <span translate="I18N_TOPNAV_LEARNER_DASHBOARD"></span>
-                      </label>
-                    </div>
-                  </div>
-                </div>
-              </div>
-
-              <div role="form" class="form-horizontal">
-                <div class="form-group">
-                  <label class="col-lg-2 col-md-2 col-sm-2" translate="I18N_PREFERENCES_SUBJECT_INTERESTS"></label>
-                  <div class="col-lg-10 col-md-10 col-sm-10">
-                    <div ng-if="hasPageLoaded && select2DropdownIsShown">
-                      <select2-dropdown item="$parent.subjectInterests" choices="$parent.subjectInterests"
-                                        allow-multiple-choices="true" new-choice-regex="<[::TAG_REGEX_STRING]>" width="100%"
-                                        placeholder="<['I18N_PREFERENCES_SUBJECT_INTERESTS_PLACEHOLDER' | translate]>"
-                                        invalid-search-term-message="<['I18N_PREFERENCES_SUBJECT_INTERESTS_INVALID_SEARCH' | translate]>"
-                                        on-selection-change="onSubjectInterestsSelectionChange($parent.subjectInterests)">
-                      </select2-dropdown>
-                    </div>
-                    <span class="help-block" style="font-size: smaller"
-                          translate="I18N_PREFERENCES_SUBJECT_INTERESTS_HELP_BLOCK">
-                    </span>
-                    <div style="height: 18px; width: 550px;">
-                      <span style="color: red; font-size: 0.8em;" aria-live="assertive" ng-show="changedAtLeastOnce">
-                        <[subjectInterestsWarningText]>
-                      </span>
-                    </div>
-                  </div>
-                </div>
-              </div>
-
-              <div role="form" class="form-horizontal">
-                <div class="form-group">
-                  <label class="col-lg-2 col-md-2 col-sm-2" translate="I18N_PREFERENCES_SUBSCRIBED_CREATORS"></label>
-                  <div class="col-lg-10 col-md-10 col-sm-10">
-                    <span ng-if="subscriptionList.length === 0" translate="I18N_PREFERENCES_NO_SUBSCRIPTIONS"></span>
-                    <md-card class="oppia-subscription-card" ng-if="subscriptionList.length > 0"
-                             ng-repeat="subscription in subscriptionList" style="margin: 0 8px 0 0;">
-                      <a class="oppia-subscription-profile-link" href="/profile/<[subscription.creator_username]>"
-                         rel="noopener" target="_blank">
-                        <img ng-src="<[subscription.creator_picture_data_url]>"
-                             class="oppia-subscription-card-profile-picture img-circle">
-                        <span class="oppia-subscription-card-summary">
-                          <div style="margin-bottom: 5px; font-size: 17.5px;">
-                            <strong class="protractor-test-subscription-name" popover-append-to-body
-                                    popover-trigger="<[showUsernamePopover(subscription.creator_username)]>"
-                                    ng-attr-uib-popover="<[subscription.creator_username]>">
-                              <[subscription.creator_username| truncate:10]>
-                            </strong>
-                          </div>
-                          <div style="font-size: 14.5px;">
-                            <span>Impact</span>
-                            <span>
-                              <[subscription.creator_impact || 0]>
-                            </span>
-                          </div>
-                        </span>
-                      </a>
-                    </md-card>
-                  </div>
-                </div>
-              </div>
-
-              <div role="form" class="form-horizontal">
-                <div class="form-group">
-                  <label class="col-lg-2 col-md-2 col-sm-2" translate="I18N_PREFERENCES_PREFERRED_EXPLORATION_LANGUAGE"></label>
-                  <div class="col-lg-10 col-md-10 col-sm-10">
-                    <!--
-                        If the ng-if is omitted, the select2-dropdown directive won't be
-                        updated after the initial page load.
-                      -->
-                    <div ng-if="hasPageLoaded">
-                      <select2-dropdown choices="LANGUAGE_CHOICES" item="$parent.preferredLanguageCodes"
-                                        allow-multiple-choices="true" width="100%"
-                                        placeholder="<['I18N_PREFERENCES_SELECT_EXPLORATION_LANGUAGE' | translate]>"
-                                        on-selection-change="savePreferredLanguageCodes($parent.preferredLanguageCodes)">
-                      </select2-dropdown>
-                    </div>
-                    <span class="help-block" style="font-size: smaller"
-                          translate="I18N_PREFERENCES_PREFERRED_EXPLORATION_LANGUAGE_EXPLAIN">
-                    </span>
-                  </div>
-                </div>
-              </div>
-
-              <div role="form" class="form-horizontal">
-                <div class="form-group">
-                  <label class="col-lg-2 col-md-2 col-sm-2" translate="I18N_PREFERENCES_PREFERRED_SITE_LANGUAGE"></label>
-                  <div class="col-lg-10 col-md-10 col-sm-10">
-                    <!--
-                        If the ng-if is omitted, the select2-dropdown directive won't be
-                        updated after the initial page load.
-                      -->
-                    <div ng-if="hasPageLoaded && select2DropdownIsShown">
-                      <select2-dropdown class="protractor-test-system-language-selector" choices="SITE_LANGUAGE_CHOICES"
-                                        item="$parent.preferredSiteLanguageCode" allow-multiple-choices="false" width="100%"
-                                        placeholder="<['I18N_PREFERENCES_PREFERRED_SITE_LANGUAGE_PLACEHOLDER' | translate]>"
-                                        on-selection-change="savePreferredSiteLanguageCodes($parent.preferredSiteLanguageCode)">
-                      </select2-dropdown>
-                    </div>
-                    <span class="help-block" style="font-size: smaller"
-                          translate="I18N_PREFERENCES_PREFERRED_SITE_LANGUAGE_EXPLAIN">
-                    </span>
-                  </div>
-                </div>
-              </div>
-
-              <div role="form" class="form-horizontal">
-                <div class="form-group">
-                  <label class="col-lg-2 col-md-2 col-sm-2" translate="I18N_PREFERENCES_PREFERRED_AUDIO_LANGUAGE"></label>
-                  <div class="col-lg-10 col-md-10 col-sm-10">
-                    <!--
-                        If the ng-if is omitted, the select2-dropdown directive won't be
-                        updated after the initial page load.
-                      -->
-                    <div ng-if="hasPageLoaded && select2DropdownIsShown">
-                      <select2-dropdown class="protractor-test-preferred-audio-language-selector"
-                                        choices="AUDIO_LANGUAGE_CHOICES" item="$parent.preferredAudioLanguageCode"
-                                        allow-multiple-choices="false" width="100%"
-                                        placeholder="<['I18N_PREFERENCES_PREFERRED_AUDIO_LANGUAGE_PLACEHOLDER' | translate]>"
-                                        on-selection-change="savePreferredAudioLanguageCode($parent.preferredAudioLanguageCode)">
-                      </select2-dropdown>
-                    </div>
-                    <span class="help-block" style="font-size: smaller"
-                          translate="I18N_PREFERENCES_PREFERRED_AUDIO_LANGUAGE_EXPLAIN">
-                    </span>
-                  </div>
-                </div>
-              </div>
-
-              <hr>
-
-              <div role="form" class="form-horizontal">
-                <div class="form-group">
-                  <label class="col-lg-2 col-md-2 col-sm-2" translate="I18N_PREFERENCES_EMAIL"></label>
-                  <div class="col-lg-10 col-md-10 col-sm-10">
-                    {{user_email}}
-                    <span class="help-block" style="font-size: smaller" translate="I18N_PREFERENCES_EMAIL_EXPLAIN"></span>
-                  </div>
-                </div>
-              </div>
-
-              <div role="form" class="form-horizontal">
-                <div class="form-group">
-                  <label class="col-lg-2 col-md-2 col-sm-2"></label>
-                  <div class="col-lg-10 col-md-10 col-sm-10">
-                    <div class="checkbox">
-                      <label>
-                        <input type="checkbox" class="protractor-test-email-updates-checkbox" ng-model="canReceiveEmailUpdates"
-                               ng-change="saveEmailPreferences(canReceiveEmailUpdates, canReceiveEditorRoleEmail, canReceiveFeedbackMessageEmail, canReceiveSubscriptionEmail)">
-                        <span translate="I18N_PREFERENCES_EMAIL_RECEIVE_NEWS"></span>
-                      </label>
-                    </div>
-                    <div class="checkbox">
-                      <label>
-                        <input type="checkbox" class="protractor-test-editor-role-email-checkbox"
-                               ng-model="canReceiveEditorRoleEmail"
-                               ng-change="saveEmailPreferences(canReceiveEmailUpdates, canReceiveEditorRoleEmail, canReceiveFeedbackMessageEmail, canReceiveSubscriptionEmail)">
-                        <span translate="I18N_PREFERENCES_EMAIL_RECEIVE_EDIT_RIGHTS_NEWS"></span>
-                      </label>
-                    </div>
-                    <div class="checkbox">
-                      <label>
-                        <input type="checkbox" class="protractor-test-subscription-email-checkbox"
-                               ng-model="canReceiveSubscriptionEmail"
-                               ng-change="saveEmailPreferences(canReceiveEmailUpdates, canReceiveEditorRoleEmail, canReceiveFeedbackMessageEmail, canReceiveSubscriptionEmail)">
-                        <span translate="I18N_PREFERENCES_EMAIL_RECEIVE_SUBSCRIPTION_NEWS"></span>
-                      </label>
-                    </div>
-                    <div class="checkbox">
-                      <label>
-                        <input type="checkbox" class="protractor-test-feedback-message-email-checkbox"
-                               ng-model="canReceiveFeedbackMessageEmail"
-                               ng-change="saveEmailPreferences(canReceiveEmailUpdates, canReceiveEditorRoleEmail, canReceiveFeedbackMessageEmail, canReceiveSubscriptionEmail)">
-                        <span translate="I18N_PREFERENCES_EMAIL_RECEIVE_FEEDBACK_NEWS"></span>
-                      </label>
-                    </div>
-                  </div>
-                </div>
-              </div>
-            </div>
-
-          </md-card>
-        </div>
+        <preferences-page subject-interests="subjectInterests"
+                          preferred-language-codes="preferredLanguageCodes"
+                          preferred-site-language-code="preferredSiteLanguageCode"
+                          preferred-audio-language-code="preferredAudioLanguageCode">
+        </preferences-page>
       </content>
     </base-content>
-=======
-{% block content %}
-  <preferences-page subject-interests="subjectInterests"
-                    preferred-language-codes="preferredLanguageCodes"
-                    preferred-site-language-code="preferredSiteLanguageCode"
-                    preferred-audio-language-code="preferredAudioLanguageCode">
-  </preferences-page>
-{% endblock %}
->>>>>>> b9b161ce
 
-    <style>
-      .oppia-preferences-page-heading {
-        color: #01645c;
-        font-family: 'Capriola', 'Roboto', Arial, sans-serif;
-        font-size: 3em;
-        margin-top: 0;
-        margin-bottom: 10px;
-        padding-top: 45px;
-        position: relative;
-        text-align: center;
-      }
-
-      .oppia-preferences-page-heading-subtext {
-        color: #01645c;
-        font-family: 'Capriola', 'Roboto', Arial, sans-serif;
-        font-size: 1.2em;
-        position: relative;
-        text-align: center;
-      }
-    </style>
     @require('../footer_js_libs.html')
   </body>
 </html>