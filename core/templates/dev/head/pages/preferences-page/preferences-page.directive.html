--- conflicted
+++ resolved
@@ -169,18 +169,9 @@
       </div>
     </div>
 
-    <hr>
-
-<<<<<<< HEAD
-    <div class="form-group row">
-      <label class="col-lg-2 col-md-2 col-sm-2" translate="I18N_PREFERENCES_EMAIL"></label>
-      <div class="col-lg-10 col-md-10 col-sm-10">
-        {{user_email}}
-        <span class="form-text" style="font-size: smaller" translate="I18N_PREFERENCES_EMAIL_EXPLAIN"></span>
-=======
       <hr>
 
-      <div role="form" class="form-horizontal">
+      <div role="form" class="form-group row">
         <div class="form-group">
           <label class="col-lg-2 col-md-2 col-sm-2" translate="I18N_PREFERENCES_EMAIL"></label>
           <div class="col-lg-10 col-md-10 col-sm-10">
@@ -188,7 +179,6 @@
             <span class="help-block" style="font-size: smaller" translate="I18N_PREFERENCES_EMAIL_EXPLAIN"></span>
           </div>
         </div>
->>>>>>> ac2659b4
       </div>
     </div>
 
