--- conflicted
+++ resolved
@@ -97,22 +97,6 @@
             <span class="fa fa-list fa-lg"></span>
           </button>
         </li>
-<<<<<<< HEAD
-=======
-        <li class="sort-explorations-select" ng-if="activeTab === 'myExplorations'">
-          <p class="sort-by-text">Sort By</p>
-          <select ng-model="currentSortType"
-                  class="sort-options"
-                  ng-change="setExplorationsSortingOptions(currentSortType)"
-                  ng-options="EXPLORATIONS_SORT_BY_KEYS[key] as value for (key, value) in HUMAN_READABLE_EXPLORATIONS_SORT_BY_KEYS"
-                  aria-label="Sort Explorations By">
-          </select>
-          <span class="sort-order fa"
-                ng-click="setExplorationsSortingOptions(currentSortType)"
-                ng-class="isCurrentSortDescending ? 'fa-long-arrow-up': 'fa-long-arrow-down'">
-          </span>
-        </li>
->>>>>>> f44c05ea
       </ul>
     </div>
 
