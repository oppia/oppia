--- conflicted
+++ resolved
@@ -257,7 +257,7 @@
                 </span>
               </li>
 
-              <li flex="50" style="padding-left: 8px;">
+              <li flex="50" style="padding-left: 8px;" class="protractor-test-exploration-feedback-count">
                 <span class="fa fa-comments fa-lg oppia-dashboard-card-statistic-icon"
                       tooltip="<['I18N_DASHBOARD_OPEN_FEEDBACK' | translate]>"
                       tooltip-placement="top">
@@ -267,7 +267,7 @@
                 </span>
                 <a ng-if="exploration.num_open_threads != 0"
                    ng-href="/create/<[exploration.id]>#/feedback"
-                   class="oppia-highlighted-link"
+                   class="oppia-highlighted-link protractor-test-exploration-view-feedback-link"
                    style="display: inline-block; position: absolute; padding-left: 5px;">
                   (<[exploration.num_open_threads]> new)
                 </a>
@@ -290,7 +290,6 @@
                 </span>
               </li>
 
-<<<<<<< HEAD
               <li flex="50">
                 <span class="fa fa-clock-o fa-lg oppia-dashboard-card-statistic-icon"
                       tooltip="<['I18N_LIBRARY_LAST_UPDATED' | translate]>"
@@ -299,19 +298,6 @@
                 <span class="oppia-dashboard-card-statistic-value">
                   <[getLocaleAbbreviatedDatetimeString(exploration.last_updated_msec)]>
                 </span>
-=======
-              <li flex="50" class="protractor-test-exploration-feedback-count">
-                <span class="fa fa-comments fa-lg"
-                      tooltip="<['I18N_DASHBOARD_OPEN_FEEDBACK' | translate]>"
-                      tooltip-placement="top">
-                </span>
-                <[exploration.num_total_threads]>
-                <a ng-if="exploration.num_open_threads != 0"
-                   ng-href="/create/<[exploration.id]>#/feedback"
-                   class="oppia-highlighted-link protractor-test-exploration-view-feedback-link">
-                  (<[exploration.num_open_threads]> new)
-                </a>
->>>>>>> 030d25ad
               </li>
               <sharing-links ng-if="exploration.status !== 'private'"
                              ng-click="$event.stopPropagation()"
