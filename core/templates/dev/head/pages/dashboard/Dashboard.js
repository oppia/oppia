// Copyright 2014 The Oppia Authors. All Rights Reserved.
//
// Licensed under the Apache License, Version 2.0 (the "License");
// you may not use this file except in compliance with the License.
// You may obtain a copy of the License at
//
//      http://www.apache.org/licenses/LICENSE-2.0
//
// Unless required by applicable law or agreed to in writing, software
// distributed under the License is distributed on an "AS-IS" BASIS,
// WITHOUT WARRANTIES OR CONDITIONS OF ANY KIND, either express or implied.
// See the License for the specific language governing permissions and
// limitations under the License.

/**
 * @fileoverview Controllers for the creator dashboard.
 */

oppia.constant('EXPLORATION_DROPDOWN_STATS', {
  OPEN_FEEDBACK: 'open_feedback',
  TOP_UNRESOLVED_ANSWERS: 'top_unresolved_answers'
});

oppia.constant('EXPLORATIONS_SORT_BY_KEYS', {
  TITLE: 'title',
  RATING: 'ratings',
  NUM_VIEWS: 'num_views',
  OPEN_FEEDBACK: 'num_open_threads',
  UNRESOLVED_ANSWERS: 'num_unresolved_answers',
  LAST_UPDATED: 'last_updated_msec'
});

oppia.constant('HUMAN_READABLE_EXPLORATIONS_SORT_BY_KEYS', {
  TITLE: 'Title',
  RATING: 'Average Rating',
  NUM_VIEWS: 'Total Plays',
  OPEN_FEEDBACK: 'Open Feedback',
  UNRESOLVED_ANSWERS: 'Unresolved Answers',
  LAST_UPDATED: 'Last Updated'
});

oppia.controller('Dashboard', [
  '$scope', '$rootScope', '$window', 'oppiaDatetimeFormatter', 'alertsService',
  'DashboardBackendApiService', 'RatingComputationService',
  'ExplorationCreationService', 'UrlInterpolationService', 'FATAL_ERROR_CODES',
  'EXPLORATION_DROPDOWN_STATS', 'EXPLORATIONS_SORT_BY_KEYS',
  'HUMAN_READABLE_EXPLORATIONS_SORT_BY_KEYS',
  function(
      $scope, $rootScope, $window, oppiaDatetimeFormatter, alertsService,
      DashboardBackendApiService, RatingComputationService,
      ExplorationCreationService, UrlInterpolationService, FATAL_ERROR_CODES,
      EXPLORATION_DROPDOWN_STATS, EXPLORATIONS_SORT_BY_KEYS,
      HUMAN_READABLE_EXPLORATIONS_SORT_BY_KEYS) {
    var EXP_PUBLISH_TEXTS = {
      defaultText: (
        'This exploration is private. Publish it to receive statistics.'),
      smText: 'Publish the exploration to receive statistics.'
    };

    $scope.explorationStats = {};
    $scope.activeExplorationId = '';
    // Keeps track of the sub-dropdown that is opened in the main exploration
    // dropdown.
    $scope.activeSubDropdown = '';

    $scope.EXPLORATION_DROPDOWN_STATS = EXPLORATION_DROPDOWN_STATS;
    $scope.EXPLORATIONS_SORT_BY_KEYS = EXPLORATIONS_SORT_BY_KEYS;
    $scope.HUMAN_READABLE_EXPLORATIONS_SORT_BY_KEYS = (
      HUMAN_READABLE_EXPLORATIONS_SORT_BY_KEYS);
    $scope.DEFAULT_TWITTER_SHARE_MESSAGE_DASHBOARD = (
      GLOBALS.DEFAULT_TWITTER_SHARE_MESSAGE_DASHBOARD);

    $scope.getAverageRating = RatingComputationService.computeAverageRating;
    $scope.createNewExploration = (
      ExplorationCreationService.createNewExploration);
    $scope.getLocaleAbbreviatedDatetimeString = (
      oppiaDatetimeFormatter.getLocaleAbbreviatedDatetimeString);

    $scope.emptyDashboardImgUrl = UrlInterpolationService.getStaticImageUrl(
      '/general/empty_dashboard.svg');

    $scope.activeTab = 'myExplorations';
    $scope.setActiveTab = function(newActiveTabName) {
      $scope.activeTab = newActiveTabName;
    };

    $scope.showExplorationEditor = function(explorationId) {
      $window.location = '/create/' + explorationId;
    };

    $scope.openExploration = function(status, explorationId) {
      if (status === 'private') {
        $scope.showExplorationEditor(explorationId);
      } else {
        DashboardBackendApiService.fetchExplorationStats(explorationId).then(
          function(response) {
            $scope.explorationStats[explorationId] = response.data;
          }, function(errorResponse) {
            if (FATAL_ERROR_CODES.indexOf(errorResponse.status) !== -1) {
              alertsService.addWarning(
                'Failed to get statistics for this exploration');
            }
          }
        );
        $scope.activeSubDropdown = '';
        $scope.activeExplorationId = (
          ($scope.activeExplorationId === explorationId) ? '' : explorationId);
      }
    };

    $scope.showCollectionEditor = function(collectionId) {
      $window.location = '/collection_editor/create/' + collectionId;
    };

    $scope.myExplorationsView = 'card';
    $scope.setMyExplorationsView = function(viewType) {
      $scope.myExplorationsView = viewType;
    };

    $scope.checkMobileView = function() {
      return ($window.innerWidth < 500);
    };

    $scope.updatesGivenScreenWidth = function() {
      if ($scope.checkMobileView()) {
        $scope.myExplorationsView = 'card';
        $scope.publishText = EXP_PUBLISH_TEXTS.smText;
      } else {
        $scope.publishText = EXP_PUBLISH_TEXTS.defaultText;
      }
    };

    $scope.activeExplorationIdOnMobile = function(explorationId) {
      return ($scope.checkMobileView() &&
              $scope.activeExplorationId === explorationId);
    };

    $scope.updatesGivenScreenWidth();
    angular.element($window).bind('resize', function() {
      $scope.updatesGivenScreenWidth();
    });

    // Used to toggle between the sub dropdowns that appear for displaying
    // statistics within the main dropdown for an exploration. The argument
    // 'type' can take values out of values of EXPLORATION_DROPDOWN_STATS.
    $scope.toggleSubDropdown = function(type, event) {
      event.stopPropagation();
      $scope.activeSubDropdown = (
        (type === $scope.activeSubDropdown) ? '' : type);
    };

    $scope.setExplorationsSortingOptions = function(sortType) {
      if (sortType === $scope.currentSortType) {
        $scope.isCurrentSortDescending = !$scope.isCurrentSortDescending;
      } else {
        $scope.currentSortType = sortType;
      }
    };

    $scope.sortByFunction = function(entity) {
      // This function is passed as a custom comparator function to `orderBy`,
      // so that special cases can be handled while sorting explorations.
      var value = entity[$scope.currentSortType];
      var DEFAULT_TEXT_EMPTY_TITLE = 'Untitled';
<<<<<<< HEAD
      var ARRAY = [];
      if ($scope.currentSortType !== EXPLORATIONS_SORT_BY_KEYS.TITLE &&
        $scope.currentSortType !== EXPLORATIONS_SORT_BY_KEYS.LAST_UPDATED) {
        for (var i = 0; i < $scope.explorationsList.length; i++) {
          if ($scope.currentSortType !== EXPLORATIONS_SORT_BY_KEYS.RATING) {
            if ($scope.explorationsList[i].status !== 'private') {
              ARRAY.push($scope.explorationsList[i][$scope.currentSortType]);
            }
          } else if ($scope.getAverageRating(
            $scope.explorationsList[i][$scope.currentSortType] !== undefined)) {
            ARRAY.push($scope.getAverageRating(
              $scope.explorationsList[i][$scope.currentSortType]));
          }
=======
      if (entity.status === 'private') {
        if ($scope.currentSortType === EXPLORATIONS_SORT_BY_KEYS.TITLE &&
            value === '') {
          return DEFAULT_TEXT_EMPTY_TITLE;
        } else if ($scope.currentSortType !==
                   EXPLORATIONS_SORT_BY_KEYS.LAST_UPDATED) {
          return (-1 * $scope.explorationsList.indexOf(entity));
>>>>>>> 12eb680e
        }
      }
      var MAX_ARRAY = Math.max.apply(null, ARRAY);
      if ($scope.currentSortType === EXPLORATIONS_SORT_BY_KEYS.LAST_UPDATED) {
        return value;
      } else if ($scope.currentSortType === EXPLORATIONS_SORT_BY_KEYS.RATING) {
        if (entity.status === 'private') {
          if (MAX_ARRAY !== -Infinity && MAX_ARRAY !== NaN) {
            return ($scope.isCurrentSortDescending ?
                (-1 * $scope.explorationsList.indexOf(entity) -
                  $scope.explorationsList.length) :
                ($scope.explorationsList.indexOf(entity) + MAX_ARRAY));
          }
          return ($scope.isCurrentSortDescending ?
            (-1 * $scope.explorationsList.indexOf(entity) -
             $scope.explorationsList.length) :
            ($scope.explorationsList.indexOf(entity) +
              $scope.explorationsList.length));
        } else if (!$scope.getAverageRating(value)) {
          return (-1 * $scope.explorationsList.indexOf(entity));
        }
        return value;
      } else if ($scope.currentSortType !== EXPLORATIONS_SORT_BY_KEYS.TITLE) {
        if (entity.status === 'private') {
          if (MAX_ARRAY !== -Infinity && MAX_ARRAY !== NaN) {
            return ($scope.isCurrentSortDescending ?
                (-1 * $scope.explorationsList.indexOf(entity) -
                  $scope.explorationsList.length) :
                ($scope.explorationsList.indexOf(entity) + MAX_ARRAY));
          }
          return ($scope.isCurrentSortDescending ?
              (-1 * $scope.explorationsList.indexOf(entity) -
                $scope.explorationsList.length) :
              ($scope.explorationsList.indexOf(entity) +
                $scope.explorationsList.length));
        }
<<<<<<< HEAD
        return value;
      } else if (!value) {
        return (-1 * $scope.explorationsList.indexOf(entity));
=======
        return $scope.getAverageRating(value);
>>>>>>> 12eb680e
      }
      return value;
    };

    $scope.topUnresolvedAnswersCount = function(exploration) {
      var topUnresolvedAnswersCount = 0;
      exploration.top_unresolved_answers.forEach(function(answer) {
        topUnresolvedAnswersCount += answer.count;
      });
      return topUnresolvedAnswersCount;
    };

    $rootScope.loadingMessage = 'Loading';
    DashboardBackendApiService.fetchDashboardData().then(
      function(response) {
        var responseData = response.data;
        $scope.currentSortType = EXPLORATIONS_SORT_BY_KEYS.OPEN_FEEDBACK;
        $scope.isCurrentSortDescending = true;
        $scope.explorationsList = responseData.explorations_list;
        $scope.collectionsList = responseData.collections_list;
        $scope.dashboardStats = responseData.dashboard_stats;
        $scope.lastWeekStats = responseData.last_week_stats;
        if ($scope.dashboardStats && $scope.lastWeekStats) {
          $scope.relativeChangeInTotalPlays = (
            $scope.dashboardStats.total_plays - $scope.lastWeekStats.total_plays
          );
        }
        $rootScope.loadingMessage = '';
      },
      function(errorResponse) {
        if (FATAL_ERROR_CODES.indexOf(errorResponse.status) !== -1) {
          alertsService.addWarning('Failed to get dashboard data');
        }
      }
    );
  }
]);<|MERGE_RESOLUTION|>--- conflicted
+++ resolved
@@ -162,32 +162,22 @@
       // so that special cases can be handled while sorting explorations.
       var value = entity[$scope.currentSortType];
       var DEFAULT_TEXT_EMPTY_TITLE = 'Untitled';
-<<<<<<< HEAD
-      var ARRAY = [];
+      var array = [];
       if ($scope.currentSortType !== EXPLORATIONS_SORT_BY_KEYS.TITLE &&
         $scope.currentSortType !== EXPLORATIONS_SORT_BY_KEYS.LAST_UPDATED) {
         for (var i = 0; i < $scope.explorationsList.length; i++) {
           if ($scope.currentSortType !== EXPLORATIONS_SORT_BY_KEYS.RATING) {
             if ($scope.explorationsList[i].status !== 'private') {
-              ARRAY.push($scope.explorationsList[i][$scope.currentSortType]);
+              array.push($scope.explorationsList[i][$scope.currentSortType]);
             }
           } else if ($scope.getAverageRating(
             $scope.explorationsList[i][$scope.currentSortType] !== undefined)) {
-            ARRAY.push($scope.getAverageRating(
+            array.push($scope.getAverageRating(
               $scope.explorationsList[i][$scope.currentSortType]));
           }
-=======
-      if (entity.status === 'private') {
-        if ($scope.currentSortType === EXPLORATIONS_SORT_BY_KEYS.TITLE &&
-            value === '') {
-          return DEFAULT_TEXT_EMPTY_TITLE;
-        } else if ($scope.currentSortType !==
-                   EXPLORATIONS_SORT_BY_KEYS.LAST_UPDATED) {
-          return (-1 * $scope.explorationsList.indexOf(entity));
->>>>>>> 12eb680e
-        }
-      }
-      var MAX_ARRAY = Math.max.apply(null, ARRAY);
+        }
+      }
+      var MAX_ARRAY = Math.max.apply(null, array);
       if ($scope.currentSortType === EXPLORATIONS_SORT_BY_KEYS.LAST_UPDATED) {
         return value;
       } else if ($scope.currentSortType === EXPLORATIONS_SORT_BY_KEYS.RATING) {
@@ -221,16 +211,13 @@
               ($scope.explorationsList.indexOf(entity) +
                 $scope.explorationsList.length));
         }
-<<<<<<< HEAD
         return value;
       } else if (!value) {
         return (-1 * $scope.explorationsList.indexOf(entity));
-=======
-        return $scope.getAverageRating(value);
->>>>>>> 12eb680e
       }
       return value;
     };
+
 
     $scope.topUnresolvedAnswersCount = function(exploration) {
       var topUnresolvedAnswersCount = 0;
