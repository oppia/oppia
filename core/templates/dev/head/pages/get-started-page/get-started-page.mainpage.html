--- conflicted
+++ resolved
@@ -3,16 +3,6 @@
   <head>
     <!-- Insert head content using webpack -->
     @require('../../base_components/header.html', {"title": "Get Started - Oppia"})
-<<<<<<< HEAD
-
-    <script>
-      var GLOBALS = {
-        userIsLoggedIn: JSON.parse('{{user_is_logged_in|js_string}}')
-      };
-    </script>
-
-=======
->>>>>>> 95dad901
     {{BEFORE_END_HEAD_TAG_HOOK}}
   </head>
   <body>
