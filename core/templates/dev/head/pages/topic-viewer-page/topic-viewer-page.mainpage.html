--- conflicted
+++ resolved
@@ -4,10 +4,7 @@
     @require('../../base_components/header.html', {"title": "Oppia"})
   </head>
   <body>
-<<<<<<< HEAD
-=======
     <service-bootstrap></service-bootstrap>
->>>>>>> 22567be3
     <base-content>
       <topic-viewer-navbar-breadcrumb>
       </topic-viewer-navbar-breadcrumb>
