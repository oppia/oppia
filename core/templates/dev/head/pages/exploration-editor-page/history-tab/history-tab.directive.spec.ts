// Copyright 2014 The Oppia Authors. All Rights Reserved.
//
// Licensed under the Apache License, Version 2.0 (the "License");
// you may not use this file except in compliance with the License.
// You may obtain a copy of the License at
//
//      http://www.apache.org/licenses/LICENSE-2.0
//
// Unless required by applicable law or agreed to in writing, software
// distributed under the License is distributed on an "AS-IS" BASIS,
// WITHOUT WARRANTIES OR CONDITIONS OF ANY KIND, either express or implied.
// See the License for the specific language governing permissions and
// limitations under the License.

/**
 * @fileoverview Unit tests for the exploration history tab.
 */

import { ExplorationDraftObjectFactory } from
  'domain/exploration/ExplorationDraftObjectFactory.ts';
<<<<<<< HEAD
import { Rule } from 'domain/exploration/RuleObjectFactory.ts';
import { VoiceoverObjectFactory } from
  'domain/exploration/VoiceoverObjectFactory.ts';
import { WrittenTranslation } from
=======
import { RuleObjectFactory } from 'domain/exploration/RuleObjectFactory.ts';
import { WrittenTranslationObjectFactory } from
>>>>>>> 32492952
  'domain/exploration/WrittenTranslationObjectFactory.ts';

require('pages/exploration-editor-page/history-tab/history-tab.directive.ts');

describe('HistoryTab controller', function() {
  beforeEach(angular.mock.module('oppia'));
  beforeEach(angular.mock.module('oppia', function($provide) {
<<<<<<< HEAD
    $provide.value('EditabilityService', {});
    $provide.value('ExplorationDraftObjectFactory', {
      createFromLocalStorageDict: function(explorationDraftDict) {
        return new ExplorationDraft(
          explorationDraftDict.draftChanges,
          explorationDraftDict.draftChangeListId);
      },
      toLocalStorageDict: function(changeList, draftChangeListId) {
        return {
          draftChanges: changeList,
          draftChangeListId: draftChangeListId
        };
      }
    });
    $provide.value('RuleObjectFactory', {
      createNew: function(type, inputs) {
        return new Rule(type, inputs);
      },
      createFromBackendDict: function(ruleDict) {
        return new Rule(ruleDict.rule_type, ruleDict.inputs);
      }
    });
    $provide.value('VoiceoverObjectFactory', new VoiceoverObjectFactory());
    $provide.value('WrittenTranslationObjectFactory', {
      createNew: function(html) {
        return new WrittenTranslation(html, false);
      },
      createFromBackendDict(translationBackendDict) {
        return new WrittenTranslation(
          translationBackendDict.html,
          translationBackendDict.needs_update);
      }
    });
=======
    $provide.value(
      'ExplorationDraftObjectFactory', new ExplorationDraftObjectFactory());
    $provide.value('RuleObjectFactory', new RuleObjectFactory());
    $provide.value(
      'WrittenTranslationObjectFactory',
      new WrittenTranslationObjectFactory());
>>>>>>> 32492952
  }));

  describe('HistoryTab', function() {
    var $componentController, historyTabCtrl;

    beforeEach(angular.mock.inject(function(_$componentController_) {
      $componentController = _$componentController_;
      historyTabCtrl = $componentController('historyTab', null, {});
    }));

    it('should get version numbers of revisions to be displayed',
      function() {
        historyTabCtrl.displayedCurrentPageNumber = 1;
        historyTabCtrl.versionCheckboxArray = [
          {vnum: 32, selected: false},
          {vnum: 31, selected: true},
          {vnum: 30, selected: false},
          {vnum: 29, selected: false},
          {vnum: 28, selected: false},
          {vnum: 27, selected: false},
          {vnum: 26, selected: false},
          {vnum: 25, selected: false},
          {vnum: 24, selected: false},
          {vnum: 23, selected: false},
          {vnum: 22, selected: false},
          {vnum: 21, selected: false},
          {vnum: 20, selected: false},
          {vnum: 19, selected: false},
          {vnum: 18, selected: false},
          {vnum: 17, selected: false},
          {vnum: 16, selected: false},
          {vnum: 15, selected: false},
          {vnum: 14, selected: true},
          {vnum: 13, selected: false},
          {vnum: 12, selected: false},
          {vnum: 11, selected: false},
          {vnum: 10, selected: false},
          {vnum: 9, selected: false},
          {vnum: 8, selected: false},
          {vnum: 7, selected: false},
          {vnum: 6, selected: false},
          {vnum: 5, selected: false},
          {vnum: 4, selected: false},
          {vnum: 3, selected: false},
          {vnum: 2, selected: false},
          {vnum: 1, selected: false}
        ];
        historyTabCtrl.computeVersionsToDisplay();
        expect(historyTabCtrl.versionNumbersToDisplay).toEqual([
          32, 31, 30, 29, 28, 27, 26, 25, 24, 23, 22, 21, 20, 19, 18, 17, 16,
          15, 14, 13, 12, 11, 10, 9, 8, 7, 6, 5, 4, 3]);
        historyTabCtrl.displayedCurrentPageNumber = 2;
        historyTabCtrl.computeVersionsToDisplay();
        expect(historyTabCtrl.versionNumbersToDisplay).toEqual([2, 1]);
      }
    );
  });
});<|MERGE_RESOLUTION|>--- conflicted
+++ resolved
@@ -18,15 +18,10 @@
 
 import { ExplorationDraftObjectFactory } from
   'domain/exploration/ExplorationDraftObjectFactory.ts';
-<<<<<<< HEAD
-import { Rule } from 'domain/exploration/RuleObjectFactory.ts';
+import { RuleObjectFactory } from 'domain/exploration/RuleObjectFactory.ts';
 import { VoiceoverObjectFactory } from
   'domain/exploration/VoiceoverObjectFactory.ts';
-import { WrittenTranslation } from
-=======
-import { RuleObjectFactory } from 'domain/exploration/RuleObjectFactory.ts';
 import { WrittenTranslationObjectFactory } from
->>>>>>> 32492952
   'domain/exploration/WrittenTranslationObjectFactory.ts';
 
 require('pages/exploration-editor-page/history-tab/history-tab.directive.ts');
@@ -34,48 +29,13 @@
 describe('HistoryTab controller', function() {
   beforeEach(angular.mock.module('oppia'));
   beforeEach(angular.mock.module('oppia', function($provide) {
-<<<<<<< HEAD
-    $provide.value('EditabilityService', {});
-    $provide.value('ExplorationDraftObjectFactory', {
-      createFromLocalStorageDict: function(explorationDraftDict) {
-        return new ExplorationDraft(
-          explorationDraftDict.draftChanges,
-          explorationDraftDict.draftChangeListId);
-      },
-      toLocalStorageDict: function(changeList, draftChangeListId) {
-        return {
-          draftChanges: changeList,
-          draftChangeListId: draftChangeListId
-        };
-      }
-    });
-    $provide.value('RuleObjectFactory', {
-      createNew: function(type, inputs) {
-        return new Rule(type, inputs);
-      },
-      createFromBackendDict: function(ruleDict) {
-        return new Rule(ruleDict.rule_type, ruleDict.inputs);
-      }
-    });
-    $provide.value('VoiceoverObjectFactory', new VoiceoverObjectFactory());
-    $provide.value('WrittenTranslationObjectFactory', {
-      createNew: function(html) {
-        return new WrittenTranslation(html, false);
-      },
-      createFromBackendDict(translationBackendDict) {
-        return new WrittenTranslation(
-          translationBackendDict.html,
-          translationBackendDict.needs_update);
-      }
-    });
-=======
     $provide.value(
       'ExplorationDraftObjectFactory', new ExplorationDraftObjectFactory());
     $provide.value('RuleObjectFactory', new RuleObjectFactory());
+    $provide.value('VoiceoverObjectFactory', new VoiceoverObjectFactory());
     $provide.value(
       'WrittenTranslationObjectFactory',
       new WrittenTranslationObjectFactory());
->>>>>>> 32492952
   }));
 
   describe('HistoryTab', function() {
