--- conflicted
+++ resolved
@@ -84,11 +84,8 @@
     </a>
   </li>
 
-<<<<<<< HEAD
-  <li ng-if="isLargeScreen && userIsLoggedIn && isImprovementsTabEnabled()" ng-class="{'active': getActiveTabName() === 'improvements'}" ng-click="selectImprovementsTab()" class="nav-item">
-=======
-  <li ng-if="isLargeScreen && isImprovementsTabEnabled()" ng-class="{'active': getActiveTabName() === 'improvements'}" ng-click="selectImprovementsTab()">
->>>>>>> ac2659b4
+  <li ng-if="isLargeScreen && isImprovementsTabEnabled()" ng-class="{'active': getActiveTabName() === 'improvements'}" ng-click="selectImprovementsTab()"
+  class="nav-item">
     <a href="#" uib-tooltip="Improvements" tooltip-placement="bottom"
        class="nav-link oppia-editor-navbar-tab-anchor protractor-test-improvements-tab">
       <i class="material-icons">trending_up</i>
@@ -103,12 +100,8 @@
     </a>
   </li>
 
-<<<<<<< HEAD
-  <li ng-if="isLargeScreen" ng-class="{'active': getActiveTabName() === 'feedback'}" ng-click="selectFeedbackTab()"
-      class="nav-item">
-=======
-  <li ng-if="isLargeScreen && isFeedbackTabEnabled()" ng-class="{'active': getActiveTabName() === 'feedback'}" ng-click="selectFeedbackTab()">
->>>>>>> ac2659b4
+  <li ng-if="isLargeScreen && isFeedbackTabEnabled()" ng-class="{'active': getActiveTabName() === 'feedback'}" ng-click="selectFeedbackTab()"
+  class="nav-item">
     <a href="#" uib-tooltip="Feedback" tooltip-placement="bottom"
        class="nav-link oppia-editor-navbar-tab-anchor protractor-test-feedback-tab">
       <i class="material-icons">&#xE87F;</i>
