// Copyright 2015 The Oppia Authors. All Rights Reserved.
//
// Licensed under the Apache License, Version 2.0 (the "License");
// you may not use this file except in compliance with the License.
// You may obtain a copy of the License at
//
//      http://www.apache.org/licenses/LICENSE-2.0
//
// Unless required by applicable law or agreed to in writing, software
// distributed under the License is distributed on an "AS-IS" BASIS,
// WITHOUT WARRANTIES OR CONDITIONS OF ANY KIND, either express or implied.
// See the License for the specific language governing permissions and
// limitations under the License.

/**
 * @fileoverview Unit tests for ThreadStatusDisplayService, that provides
 * information about how to display the status label for a thread in the
 * feedback tab of the exploration editor.
 */

/* eslint-disable max-len */
import { ThreadStatusDisplayService } from
  'pages/exploration-editor-page/feedback-tab/services/thread-status-display.service.ts';
/* eslint-enable max-len */

describe('Thread Status Display Service', () => {
  var threadStatusDisplayService;
  beforeEach(() => {
    threadStatusDisplayService = new ThreadStatusDisplayService();
  });

  it('should give human readable status for status choice', () => {
    var mockStatusChoices = threadStatusDisplayService.STATUS_CHOICES;

    for (var i = 0; i < mockStatusChoices.length; i++) {
      mockStatusID = mockStatusChoices[i].id;
      expect(
        threadStatusDisplayService.getHumanReadableStatus(
          mockStatusID)).toBe(mockStatusChoices[i].text);
    }

    var mockStatusID = 'INVALID_STATUS';
    expect(
      threadStatusDisplayService.getHumanReadableStatus(
        mockStatusID)).toBe('');
  });

  it('should give appropriate label class for status id', () => {
    var mockStatusID = 'open';
<<<<<<< HEAD
    expect(ThreadStatusDisplayService.getLabelClass(mockStatusID)).toBe(
      'badge badge-info');

    mockStatusID = 'fixed';
    expect(ThreadStatusDisplayService.getLabelClass(mockStatusID)).toBe(
      'badge badge-secondary');

    mockStatusID = 'ignored';
    expect(ThreadStatusDisplayService.getLabelClass(mockStatusID)).toBe(
      'badge badge-secondary');

    mockStatusID = 'not_actionable';
    expect(ThreadStatusDisplayService.getLabelClass(mockStatusID)).toBe(
      'badge badge-secondary');

    mockStatusID = 'compliment';
    expect(ThreadStatusDisplayService.getLabelClass(mockStatusID)).toBe(
      'badge badge-success');
=======
    expect(threadStatusDisplayService.getLabelClass(mockStatusID)).toBe(
      'label label-info');

    mockStatusID = 'fixed';
    expect(threadStatusDisplayService.getLabelClass(mockStatusID)).toBe(
      'label label-default');

    mockStatusID = 'ignored';
    expect(threadStatusDisplayService.getLabelClass(mockStatusID)).toBe(
      'label label-default');

    mockStatusID = 'not_actionable';
    expect(threadStatusDisplayService.getLabelClass(mockStatusID)).toBe(
      'label label-default');

    mockStatusID = 'compliment';
    expect(threadStatusDisplayService.getLabelClass(mockStatusID)).toBe(
      'label label-success');
>>>>>>> f8d33a5b
  });
});<|MERGE_RESOLUTION|>--- conflicted
+++ resolved
@@ -47,44 +47,23 @@
 
   it('should give appropriate label class for status id', () => {
     var mockStatusID = 'open';
-<<<<<<< HEAD
-    expect(ThreadStatusDisplayService.getLabelClass(mockStatusID)).toBe(
+    expect(threadStatusDisplayService.getLabelClass(mockStatusID)).toBe(
       'badge badge-info');
 
     mockStatusID = 'fixed';
-    expect(ThreadStatusDisplayService.getLabelClass(mockStatusID)).toBe(
+    expect(threadStatusDisplayService.getLabelClass(mockStatusID)).toBe(
       'badge badge-secondary');
 
     mockStatusID = 'ignored';
-    expect(ThreadStatusDisplayService.getLabelClass(mockStatusID)).toBe(
+    expect(threadStatusDisplayService.getLabelClass(mockStatusID)).toBe(
       'badge badge-secondary');
 
     mockStatusID = 'not_actionable';
-    expect(ThreadStatusDisplayService.getLabelClass(mockStatusID)).toBe(
+    expect(threadStatusDisplayService.getLabelClass(mockStatusID)).toBe(
       'badge badge-secondary');
 
     mockStatusID = 'compliment';
-    expect(ThreadStatusDisplayService.getLabelClass(mockStatusID)).toBe(
+    expect(threadStatusDisplayService.getLabelClass(mockStatusID)).toBe(
       'badge badge-success');
-=======
-    expect(threadStatusDisplayService.getLabelClass(mockStatusID)).toBe(
-      'label label-info');
-
-    mockStatusID = 'fixed';
-    expect(threadStatusDisplayService.getLabelClass(mockStatusID)).toBe(
-      'label label-default');
-
-    mockStatusID = 'ignored';
-    expect(threadStatusDisplayService.getLabelClass(mockStatusID)).toBe(
-      'label label-default');
-
-    mockStatusID = 'not_actionable';
-    expect(threadStatusDisplayService.getLabelClass(mockStatusID)).toBe(
-      'label label-default');
-
-    mockStatusID = 'compliment';
-    expect(threadStatusDisplayService.getLabelClass(mockStatusID)).toBe(
-      'label label-success');
->>>>>>> f8d33a5b
   });
 });