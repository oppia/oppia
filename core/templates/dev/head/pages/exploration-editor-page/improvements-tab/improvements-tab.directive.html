--- conflicted
+++ resolved
@@ -15,15 +15,10 @@
            class="md-default-theme oppia-improvement-card" style="background-color: white">
     <div class="modal-header oppia-improvement-card-header">
       <h2 class="oppia-improvement-card-header-title"><[card.getTitle()]></h2>
-<<<<<<< HEAD
-      <div ng-class="getStatusCssClass(card.getStatus())">
-        <[getHumanReadableStatus(card.getStatus())]>
-=======
       <div class="oppia-improvement-card-header-status-pill">
         <span ng-class="getStatusCssClass(card.getStatus())">
           <[getHumanReadableStatus(card.getStatus())]>
         </span>
->>>>>>> 51c77fb8
       </div>
     </div>
     <div ng-show="isCardOpen(card)" ng-switch="card.getDirectiveType()" class="modal-body">
@@ -37,12 +32,7 @@
     <div class="modal-footer oppia-improvement-card-footer">
       <button ng-repeat="actionButton in card.getActionButtons()" ng-click="actionButton.execute()"
               ng-disabled="!actionButton.isEnabled()"
-<<<<<<< HEAD
-              class="protractor-test-improvement-action-button<[$index]> <[actionButton.getCssClass()]> btn"
-              style="margin-left: 15px">
-=======
               class="btn <[actionButton.getCssClass()]>" style="margin-left: 15px">
->>>>>>> 51c77fb8
         <[actionButton.getText()]>
       </button>
     </div>
