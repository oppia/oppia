// Copyright 2018 The Oppia Authors. All Rights Reserved.
//
// Licensed under the Apache License, Version 2.0 (the "License");
// you may not use this file except in compliance with the License.
// You may obtain a copy of the License at
//
//      http://www.apache.org/licenses/LICENSE-2.0
//
// Unless required by applicable law or agreed to in writing, software
// distributed under the License is distributed on an "AS-IS" BASIS,
// WITHOUT WARRANTIES OR CONDITIONS OF ANY KIND, either express or implied.
// See the License for the specific language governing permissions and
// limitations under the License.

/**
 * @fileoverview Directive for the audio translation bar.
 */

require('filters/format-timer.filter.ts');
require(
  'pages/exploration-editor-page/services/exploration-rights-data.service.ts');
require('pages/exploration-editor-page/services/exploration-states.service.ts');
require(
  'pages/exploration-editor-page/translation-tab/services/' +
  'translation-language.service.ts');
require(
  'pages/exploration-editor-page/translation-tab/services/' +
  'translation-tab-active-content-id.service.ts');
require(
  'pages/exploration-editor-page/translation-tab/services/' +
  'voiceover-recording.service.ts');
require(
  'components/state-editor/state-editor-properties-services/' +
  'state-editor.service.ts');
require(
  'components/state-editor/state-editor-properties-services/' +
  'state-property.service.ts');
require(
  'components/state-editor/state-editor-properties-services/' +
  'state-recorded-voiceovers.service.ts');
require('services/AlertsService.ts');
require('services/AssetsBackendApiService.ts');
require('services/AudioPlayerService.ts');
require('services/ContextService.ts');
require('services/EditabilityService.ts');
require('services/IdGenerationService.ts');
require('services/UserService.ts');

require('pages/exploration-editor-page/exploration-editor-page.constants.ts');

<<<<<<< HEAD
var oppia = require('AppInit.ts').module;

oppia.directive('audioTranslationBar', [
  'ExplorationRightsDataService', 'UrlInterpolationService', 'UserService',
  function(
      ExplorationRightsDataService, UrlInterpolationService, UserService) {
=======
angular.module('oppia').directive('audioTranslationBar', [
  'UrlInterpolationService', 'UserService',
  function(UrlInterpolationService, UserService) {
>>>>>>> 36a6f896
    return {
      restrict: 'E',
      scope: {
        isTranslationTabBusy: '='
      },
      link: function(scope: ICustomScope, elm) {
        scope.getVoiceoverRecorder();

        var userIsLoggedIn;
        UserService.getUserInfoAsync().then(function(userInfo) {
          userIsLoggedIn = userInfo.isLoggedIn();
        });
        ExplorationRightsDataService.getRightsAsync().then(function(rights) {
          $('.oppia-translation-tab').on('dragover', function(evt) {
            evt.preventDefault();
            scope.dropAreaIsAccessible = rights.can_voiceover;
            scope.userIsGuest = !userIsLoggedIn;
            scope.$digest();
            return false;
          });
        });

        $('.oppia-main-body').on('dragleave', function(evt) {
          evt.preventDefault();
          if (evt.pageX === 0 || evt.pageY === 0) {
            scope.dropAreaIsAccessible = false;
            scope.userIsGuest = false;
            scope.$digest();
          }
          return false;
        });

        $('.oppia-translation-tab').on('drop', function(evt) {
          evt.preventDefault();
          if ((<Element><any>evt.target).classList.contains(
            'oppia-drop-area-message') && scope.dropAreaIsAccessible) {
            var files = (<DragEvent>evt.originalEvent).dataTransfer.files;
            scope.openAddAudioTranslationModal(files);
          }
          scope.dropAreaIsAccessible = false;
          scope.$digest();
          return false;
        });
      },
      templateUrl: UrlInterpolationService.getDirectiveTemplateUrl(
        '/pages/exploration-editor-page/translation-tab/' +
        'audio-translation-bar/audio-translation-bar.directive.html'),
      controller: [
        '$filter', '$interval', '$rootScope', '$scope', '$uibModal', '$window',
        'AlertsService', 'AssetsBackendApiService', 'AudioPlayerService',
        'ContextService', 'EditabilityService', 'ExplorationStatesService',
        'IdGenerationService', 'SiteAnalyticsService',
        'StateEditorService', 'StateRecordedVoiceoversService',
        'TranslationLanguageService', 'TranslationStatusService',
        'TranslationTabActiveContentIdService', 'VoiceoverRecordingService',
        'RECORDING_TIME_LIMIT',
        function(
            $filter, $interval, $rootScope, $scope, $uibModal, $window,
            AlertsService, AssetsBackendApiService, AudioPlayerService,
            ContextService, EditabilityService, ExplorationStatesService,
            IdGenerationService, SiteAnalyticsService,
            StateEditorService, StateRecordedVoiceoversService,
            TranslationLanguageService, TranslationStatusService,
            TranslationTabActiveContentIdService, VoiceoverRecordingService,
            RECORDING_TIME_LIMIT) {
          $scope.recordingTimeLimit = RECORDING_TIME_LIMIT;
          $scope.audioBlob = null;
          $scope.voiceoverRecorder = null;
          $scope.unsupportedBrowser = false;
          $scope.selectedRecording = false;
          $scope.isAudioAvailable = false;
          $scope.audioIsUpdating = false;
          $scope.languageCode = null;
          $scope.cannotRecord = false;
          $scope.audioNeedsUpdate = false;
          $scope.canVoiceover = false;
          $scope.showRecorderWarning = false;
          $scope.audioLoadingIndicatorIsShown = false;
          $scope.checkingMicrophonePermission = false;
          $scope.audioTimerIsShown = true;
          $scope.audioIsCurrentlyBeingSaved = false;
          $scope.elapsedTime = 0;
          $scope.timerInterval = null;
          $scope.unsavedAudioIsPlaying = false;
          $scope.waveSurfer = null;

          document.body.onkeyup = function(e) {
            if (e.code === 'KeyR' && !$scope.isAudioAvailable) {
              // Used as shortcut key for recording
              toggleStartAndStopRecording();
            }
          };

          $scope.$on('$destroy', function() {
            document.body.onkeyup = null;
          });

          var saveRecordedVoiceoversChanges = function() {
            StateRecordedVoiceoversService.saveDisplayedValue();
            var stateName = StateEditorService.getActiveStateName();
            var value = StateRecordedVoiceoversService.displayed;
            ExplorationStatesService.saveRecordedVoiceovers(stateName, value);
            TranslationStatusService.refresh();
          };

          var getAvailableAudio = function(contentId, languageCode) {
            if ($scope.contentId) {
              return (
                StateRecordedVoiceoversService.displayed.getVoiceover(
                  contentId, languageCode));
            }
          };

          var cancelTimer = function() {
            if ($scope.timerInterval) {
              $interval.cancel($scope.timerInterval);
            }
          };

          var generateNewFilename = function() {
            return $scope.contentId + '-' +
              $scope.languageCode + '-' +
              IdGenerationService.generateNewId() + '.mp3';
          };

          var getTranslationTabBusyMessage = function() {
            var message = '';
            if ($scope.isRecording) {
              message = 'You haven\'t finished recording. Please stop ' +
                'recording and either save or cancel the recording.';
            } else if ($scope.showRecorderWarning) {
              message = 'You haven\'t saved your recording. Please save or ' +
                'cancel the recording.';
            }
            return message;
          };
          var showPermissionAndStartRecording = function() {
            $scope.checkingMicrophonePermission = true;
            $scope.voiceoverRecorder.startRecording().then(function() {
              // When the user accepts the microphone access.
              $scope.showRecorderWarning = true;
              $scope.isTranslationTabBusy = true;

              $scope.recordingPermissionDenied = false;
              $scope.cannotRecord = false;
              $scope.selectedRecording = true;
              $scope.checkingMicrophonePermission = false;

              $scope.elapsedTime = 0;
              $scope.timerInterval = $interval(function() {
                $scope.elapsedTime++;
                // $scope.recordingTimeLimit is decremented to
                // compensate for the audio recording timing inconsistency,
                // so it allows the server to accept the recording.
                if ($scope.elapsedTime === $scope.recordingTimeLimit - 1) {
                  $scope.stopRecording();
                }
              }, 1000);
            }, function() {
              // When the user denies microphone access.
              $scope.recordingPermissionDenied = true;
              $scope.cannotRecord = true;
              $scope.checkingMicrophonePermission = false;
              $scope.$apply();
            });
          };

          $scope.checkAndStartRecording = function() {
            $scope.voiceoverRecorder.initRecorder();
            if (!$scope.voiceoverRecorder.status().isAvailable) {
              $scope.unsupportedBrowser = true;
              $scope.cannotRecord = true;
            } else {
              SiteAnalyticsService.registerStartAudioRecordingEvent();
              $scope.unsupportedBrowser = false;
              showPermissionAndStartRecording();
            }
          };

          $scope.toggleAudioNeedsUpdate = function() {
            StateRecordedVoiceoversService.displayed.toggleNeedsUpdateAttribute(
              $scope.contentId, $scope.languageCode);
            saveRecordedVoiceoversChanges();
            $scope.audioNeedsUpdate = !$scope.audioNeedsUpdate;
          };


          $scope.getVoiceoverRecorder = function() {
            $scope.voiceoverRecorder = VoiceoverRecordingService;
          };

          $scope.reRecord = function() {
            $scope.initAudioBar();
            $scope.selectedRecording = false;
            $scope.checkAndStartRecording();
          };

          $scope.cancelRecording = function() {
            $scope.initAudioBar();
            $scope.selectedRecording = false;
            $scope.audioIsUpdating = false;
            $scope.audioBlob = null;
            $scope.showRecorderWarning = false;
          };

          $scope.stopRecording = function() {
            $scope.voiceoverRecorder.stopRecord();
            $scope.recordingComplete = true;
            cancelTimer();
            $scope.voiceoverRecorder.getMp3Data().then(function(audio) {
              var fileType = 'audio/mp3';
              $scope.audioBlob = new Blob(audio, {type: fileType});
              // Free the browser from web worker.
              $scope.voiceoverRecorder.closeRecorder();
              // Create audio play and pause for unsaved recording.
              var url = $window.URL.createObjectURL($scope.audioBlob);
              // Create visualizer for playing unsaved audio.
              $scope.waveSurfer = $window.WaveSurfer.create({
                container: '#visualized',
                waveColor: '#009688',
                progressColor: '#cccccc',
                height: 38
              });
              $scope.waveSurfer.load(url);
            });
          };

          // Play and pause for unsaved recording.
          $scope.playAndPauseUnsavedAudio = function() {
            $scope.unsavedAudioIsPlaying = !$scope.unsavedAudioIsPlaying;
            if ($scope.unsavedAudioIsPlaying) {
              $scope.waveSurfer.play();
              $scope.waveSurfer.on('finish', function() {
                $scope.unsavedAudioIsPlaying = false;
                $scope.$apply();
              });
            } else {
              $scope.waveSurfer.pause();
            }
          };

          $scope.updateAudio = function() {
            AudioPlayerService.stop();
            AudioPlayerService.clear();
            $scope.audioBlob = null;
            $scope.audioIsUpdating = true;
            $scope.selectedRecording = false;
            $scope.checkAndStartRecording();
          };

          $scope.saveRecordedAudio = function() {
            $scope.audioIsCurrentlyBeingSaved = true;
            SiteAnalyticsService.registerSaveRecordedAudioEvent();
            var filename = generateNewFilename();
            var fileType = 'audio/mp3';
            var contentId = $scope.contentId;
            var languageCode = $scope.languageCode;
            var recordedAudioFile = new File(
              [$scope.audioBlob], filename, {type: fileType});
            $scope.showRecorderWarning = false;
            AssetsBackendApiService.saveAudio(
              ContextService.getExplorationId(), filename,
              recordedAudioFile).then(function() {
              if ($scope.audioIsUpdating) {
                StateRecordedVoiceoversService.displayed.deleteVoiceover(
                  contentId, languageCode);
                $scope.audioIsUpdating = false;
              }
              StateRecordedVoiceoversService.displayed.addVoiceover(
                contentId, languageCode, filename, recordedAudioFile.size);
              saveRecordedVoiceoversChanges();
              AlertsService.addSuccessMessage(
                'Succesfuly uploaded recorded audio.');
              $scope.audioIsCurrentlyBeingSaved = false;
              $scope.initAudioBar();
            }, function(errorResponse) {
              $scope.audioIsCurrentlyBeingSaved = false;
              AlertsService.addWarning(errorResponse.error);
              $scope.initAudioBar();
            });
          };
          var toggleStartAndStopRecording = function() {
            if ($scope.isAudioAvailable) {
              return;
            }

            if (!$scope.isRecording && !$scope.audioBlob) {
              $scope.checkAndStartRecording();
            } else {
              $scope.stopRecording();
            }
          };

          $scope.$on('externalSave', function() {
            if ($scope.voiceoverRecorder.status().isRecording) {
              $scope.voiceoverRecorder.stopRecord();
              $scope.voiceoverRecorder.closeRecorder();
            }
            AudioPlayerService.stop();
            AudioPlayerService.clear();
            $scope.audioBlob = null;
          });

          $scope.$on('activeContentIdChanged', function() {
            $scope.initAudioBar();
          });
          $scope.$on('activeLanguageChanged', function() {
            $scope.initAudioBar();
          });

          $scope.$on('showTranslationTabBusyModal', function() {
            $scope.openTranslationTabBusyModal();
          });

          $scope.openTranslationTabBusyModal = function() {
            $uibModal.open({
              templateUrl: UrlInterpolationService.getDirectiveTemplateUrl(
                '/pages/exploration-editor-page/translation-tab/' +
                'modal-templates/translation-tab-busy-modal.template.html'),
              backdrop: true,
              resolve: {
                message: function() {
                  return getTranslationTabBusyMessage();
                }
              },
              controller: [
                '$scope', '$uibModalInstance', 'message',
                function( $scope, $uibModalInstance, message) {
                  $scope.busyMessage = message;
                  $scope.gotIt = function() {
                    $uibModalInstance.dismiss('cancel');
                  };
                }
              ]
            });
          };

          $scope.playPauseUploadedAudioTranslation = function(languageCode) {
            $scope.audioTimerIsShown = true;
            if (!AudioPlayerService.isPlaying()) {
              if (AudioPlayerService.isTrackLoaded()) {
                AudioPlayerService.play();
                $scope.audioTimerIsShown = true;
              } else {
                loadAndPlayAudioTranslation();
              }
            } else {
              AudioPlayerService.pause();
            }
          };


          var isCached = function(audioTranslation) {
            return AssetsBackendApiService.isCached(audioTranslation.filename);
          };

          $scope.getUploadedAudioTimer = function() {
            if (AudioPlayerService.isTrackLoaded()) {
              $scope.audioTimerIsShown = true;
              var currentTime = $filter('formatTimer')(AudioPlayerService
                .getCurrentTime());
              var duration = $filter('formatTimer')(AudioPlayerService
                .getAudioDuration());
              return currentTime + ' / ' + duration;
            } else {
              $scope.audioTimerIsShown = false;
              return '--:-- / --:--';
            }
          };

          $scope.isPlayingUploadedAudio = function() {
            return AudioPlayerService.isPlaying();
          };

          var loadAndPlayAudioTranslation = function() {
            $scope.audioLoadingIndicatorIsShown = true;
            var audioTranslation = getAvailableAudio(
              $scope.contentId, $scope.languageCode);
            if (audioTranslation) {
              AudioPlayerService.load(audioTranslation.filename)
                .then(function() {
                  $scope.audioLoadingIndicatorIsShown = false;
                  $scope.audioTimerIsShown = true;
                  AudioPlayerService.play();
                });
            }
          };

          $scope.initAudioBar = function() {
            // This stops the voiceoverRecorder when user navigates
            // while recording.
            if ($scope.voiceoverRecorder) {
              if ($scope.voiceoverRecorder.status().isRecording &&
                $scope.showRecorderWarning) {
                $scope.voiceoverRecorder.stopRecord();
                cancelTimer();
                $scope.voiceoverRecorder.closeRecorder();
              }
            }
            $scope.isTranslationTabBusy = false;
            AudioPlayerService.stop();
            AudioPlayerService.clear();
            $scope.showRecorderWarning = false;
            // re-initialize for unsaved recording
            $scope.unsavedAudioIsPlaying = false;
            $scope.waveSurfer = null;
            $scope.languageCode = TranslationLanguageService
              .getActiveLanguageCode();
            $scope.canVoiceover = EditabilityService.isTranslatable();
            $scope.contentId = (
              TranslationTabActiveContentIdService.getActiveContentId());
            var audioTranslationObject = getAvailableAudio(
              $scope.contentId, $scope.languageCode);
            if (audioTranslationObject) {
              $scope.isAudioAvailable = true;
              $scope.isLoadingAudio = true;
              $scope.selectedRecording = false;
              $scope.audioNeedsUpdate = audioTranslationObject.needsUpdate;
            } else {
              $scope.isAudioAvailable = false;
              $scope.audioBlob = null;
              $scope.selectedRecording = false;
            }
          };

          $scope.track = {
            progress: function(progressPercentage) {
              if (angular.isDefined(progressPercentage)) {
                AudioPlayerService.setProgress(progressPercentage / 100);
              }
              return AudioPlayerService.getProgress() * 100;
            }
          };

          $scope.openDeleteAudioTranslationModal = function() {
            $uibModal.open({
              templateUrl: UrlInterpolationService.getDirectiveTemplateUrl(
                '/pages/exploration-editor-page/translation-tab/' +
                'modal-templates/delete-audio-translation-modal.template.html'),
              backdrop: true,
              controller: [
                '$scope', '$uibModalInstance',
                function( $scope, $uibModalInstance) {
                  $scope.reallyDelete = function() {
                    $uibModalInstance.close();
                  };

                  $scope.cancel = function() {
                    $uibModalInstance.dismiss('cancel');
                  };
                }
              ]
            }).result.then(function(result) {
              StateRecordedVoiceoversService.displayed.deleteVoiceover(
                $scope.contentId, $scope.languageCode);
              saveRecordedVoiceoversChanges();
              $scope.initAudioBar();
            });
          };

          $scope.openAddAudioTranslationModal = function(audioFile) {
            SiteAnalyticsService.registerUploadAudioEvent();
            $uibModal.open({
              templateUrl: UrlInterpolationService.getDirectiveTemplateUrl(
                '/pages/exploration-editor-page/translation-tab/' +
                'modal-templates/add-audio-translation-modal.template.html'),
              backdrop: 'static',
              resolve: {
                audioFile: function() {
                  return audioFile;
                },
                generatedFilename: function() {
                  return generateNewFilename();
                },
                languageCode: function() {
                  return $scope.languageCode;
                },
                isAudioAvailable: function() {
                  return $scope.isAudioAvailable;
                }
              },
              controller: [
                '$scope', '$uibModalInstance', 'AlertsService', 'languageCode',
                'ContextService', 'generatedFilename', 'isAudioAvailable',
                'audioFile',
                function(
                    $scope, $uibModalInstance, AlertsService, languageCode,
                    ContextService, generatedFilename, isAudioAvailable,
                    audioFile) {
                  var ERROR_MESSAGE_BAD_FILE_UPLOAD = (
                    'There was an error uploading the audio file.');
                  var BUTTON_TEXT_SAVE = 'Save';
                  var BUTTON_TEXT_SAVING = 'Saving...';

                  // Whether there was an error uploading the audio file.
                  $scope.errorMessage = null;
                  $scope.saveButtonText = BUTTON_TEXT_SAVE;
                  $scope.saveInProgress = false;
                  $scope.isAudioAvailable = isAudioAvailable;
                  var uploadedFile = null;
                  $scope.droppedFile = audioFile;

                  $scope.isAudioTranslationValid = function() {
                    return (
                      uploadedFile !== null &&
                      uploadedFile.size !== null &&
                      uploadedFile.size > 0);
                  };

                  $scope.updateUploadedFile = function(file) {
                    $scope.errorMessage = null;
                    uploadedFile = file;
                  };

                  $scope.clearUploadedFile = function() {
                    $scope.errorMessage = null;
                    uploadedFile = null;
                  };

                  $scope.save = function() {
                    if ($scope.isAudioTranslationValid()) {
                      $scope.saveButtonText = BUTTON_TEXT_SAVING;
                      $scope.saveInProgress = true;
                      var explorationId = (
                        ContextService.getExplorationId());
                      AssetsBackendApiService.saveAudio(
                        explorationId, generatedFilename, uploadedFile
                      ).then(function() {
                        $uibModalInstance.close({
                          languageCode: languageCode,
                          filename: generatedFilename,
                          fileSizeBytes: uploadedFile.size
                        });
                      }, function(errorResponse) {
                        $scope.errorMessage = (
                          errorResponse.error || ERROR_MESSAGE_BAD_FILE_UPLOAD);
                        uploadedFile = null;
                        $scope.saveButtonText = BUTTON_TEXT_SAVE;
                        $scope.saveInProgress = false;
                      });
                    }
                  };

                  $scope.cancel = function() {
                    $uibModalInstance.dismiss('cancel');
                    AlertsService.clearWarnings();
                  };
                }
              ]
            }).result.then(function(result) {
              if ($scope.isAudioAvailable) {
                StateRecordedVoiceoversService.displayed.deleteVoiceover(
                  $scope.contentId, $scope.languageCode);
              }
              StateRecordedVoiceoversService.displayed.addVoiceover(
                $scope.contentId, $scope.languageCode, result.filename,
                result.fileSizeBytes);
              saveRecordedVoiceoversChanges();
              $scope.initAudioBar();
            });
          };
          $scope.initAudioBar();
        }]
    };
  }]);<|MERGE_RESOLUTION|>--- conflicted
+++ resolved
@@ -48,18 +48,10 @@
 
 require('pages/exploration-editor-page/exploration-editor-page.constants.ts');
 
-<<<<<<< HEAD
-var oppia = require('AppInit.ts').module;
-
-oppia.directive('audioTranslationBar', [
+angular.module('oppia').directive('audioTranslationBar', [
   'ExplorationRightsDataService', 'UrlInterpolationService', 'UserService',
   function(
       ExplorationRightsDataService, UrlInterpolationService, UserService) {
-=======
-angular.module('oppia').directive('audioTranslationBar', [
-  'UrlInterpolationService', 'UserService',
-  function(UrlInterpolationService, UserService) {
->>>>>>> 36a6f896
     return {
       restrict: 'E',
       scope: {
