--- conflicted
+++ resolved
@@ -2,23 +2,7 @@
 <html ng-app="oppia" lang="<[currentLang]>" itemscope itemtype="http://schema.org/Organization">
   <head>
     @require('../../base_components/header.html', {"title": "Oppia"})
-    <script type="text/javascript">
-      var GLOBALS = {
-<<<<<<< HEAD
-        can_edit: JSON.parse('{{can_edit|js_string}}'),
-        can_publish: JSON.parse('{{can_publish|js_string}}'),
-        can_voiceover: JSON.parse('{{can_voiceover|js_string}}'),
-        canDelete: JSON.parse('{{can_delete|js_string}}'),
-        canModifyRoles: JSON.parse('{{can_modify_roles|js_string}}'),
-        canReleaseOwnership: JSON.parse(
-          '{{can_release_ownership|js_string}}'),
-        canUnpublish: JSON.parse('{{can_unpublish|js_string}}')
-=======
-        ADDITIONAL_ANGULAR_MODULES: JSON.parse(
-          '{{additional_angular_modules|js_string}}')
->>>>>>> e4bf4ce2
-      };
-    </script>
+
     <!-- Updated previous version to current version of google charts
     https://developers.google.com/chart/interactive/docs/basic_load_libs#update-library-loader-code -->
     <script type="text/javascript" src="https://www.gstatic.com/charts/loader.js"></script>
