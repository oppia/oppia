--- conflicted
+++ resolved
@@ -1,11 +1,7 @@
-<<<<<<< HEAD
-{% extends 'base.html' %}
-=======
 <!DOCTYPE html>
 <html ng-app="oppia" lang="<[currentLang]>" itemscope itemtype="http://schema.org/Organization">
   <head>
     @require('../../base-components/header.template.html', {"title": "Oppia"})
->>>>>>> 3c258a5b
 
     <!-- Updated previous version to current version of google charts
     https://developers.google.com/chart/interactive/docs/basic_load_libs#update-library-loader-code -->
@@ -110,20 +106,6 @@
           </div>
         </div>
 
-<<<<<<< HEAD
-  <!-- This code is used for inserting webpack bundles
-     https://github.com/jantimon/html-webpack-plugin#writing-your-own-templates -->
-  <% for (var chunk in htmlWebpackPlugin.files.js) { %>
-    <% if (webpackConfig.mode == 'production') { %>
-      <script src="/build/webpack_bundles/<%= htmlWebpackPlugin.files.js[chunk] %>"></script>
-    <% } else { %>
-      <script src="/webpack_bundles/<%= htmlWebpackPlugin.files.js[chunk] %>"></script>
-    <% } %>
-  <% } %>
-  {{ interaction_templates }}
-  {{ dependencies_html }}
-{% endblock footer_js %}
-=======
         <div ng-if="DEV_MODE" class="oppia-dev-mode" ng-cloak>
           Dev Mode
         </div>
@@ -141,5 +123,4 @@
     <script src="/third_party/static/MathJax-2.7.5/MathJax.js?config=TeX-AMS-MML_HTMLorMML"></script>
     @require('../../../../../../extensions/interactions/dependency_html.html')
   </body>
-</html>
->>>>>>> 3c258a5b
+</html>