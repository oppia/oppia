--- conflicted
+++ resolved
@@ -16,29 +16,8 @@
  * @fileoverview Tests for AdminRouterService.
  */
 
-<<<<<<< HEAD
-// TODO(#7222): Remove the following block of unnnecessary imports once
-// the code corresponding to the spec is upgraded to Angular 8.
-import { UpgradedServices } from 'services/UpgradedServices';
-// ^^^ This block is to be removed.
-
-require('pages/admin-page/services/admin-router.service.ts');
-=======
->>>>>>> 7bbad0cf
-
 import { AdminRouterService } from
   'pages/admin-page/services/admin-router.service.ts';
-
-<<<<<<< HEAD
-  beforeEach(angular.mock.module('oppia'));
-  beforeEach(angular.mock.module('oppia', function($provide) {
-    var ugs = new UpgradedServices();
-    for (let [key, value] of Object.entries(ugs.upgradedServices)) {
-      $provide.value(key, value);
-    }
-  }));
-=======
->>>>>>> 7bbad0cf
 
 describe('Admin router service', () => {
   let ars: AdminRouterService = null;
