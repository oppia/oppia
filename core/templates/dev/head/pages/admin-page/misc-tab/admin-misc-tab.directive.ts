// Copyright 2016 The Oppia Authors. All Rights Reserved.
//
// Licensed under the Apache License, Version 2.0 (the "License");
// you may not use this file except in compliance with the License.
// You may obtain a copy of the License at
//
//      http://www.apache.org/licenses/LICENSE-2.0
//
// Unless required by applicable law or agreed to in writing, software
// distributed under the License is distributed on an "AS-IS" BASIS,
// WITHOUT WARRANTIES OR CONDITIONS OF ANY KIND, either express or implied.
// See the License for the specific language governing permissions and
// limitations under the License.

/**
 * @fileoverview Directive for the miscellaneous tab in the admin panel.
 */

require('domain/utilities/UrlInterpolationService.ts');
require('pages/admin-page/services/admin-task-manager.service.ts');

require('pages/admin-page/admin-page.constants.ajs.ts');

angular.module('oppia').directive('adminMiscTab', [
  '$http', '$window', 'AdminTaskManagerService', 'UrlInterpolationService',
  'ADMIN_HANDLER_URL', 'ADMIN_TOPICS_CSV_DOWNLOAD_HANDLER_URL',
  function(
      $http, $window, AdminTaskManagerService, UrlInterpolationService,
      ADMIN_HANDLER_URL, ADMIN_TOPICS_CSV_DOWNLOAD_HANDLER_URL) {
    return {
      restrict: 'E',
      scope: {},
      bindToController: {
        setStatusMessage: '='
      },
      templateUrl: UrlInterpolationService.getDirectiveTemplateUrl(
        '/pages/admin-page/misc-tab/admin-misc-tab.directive.html'),
      controllerAs: '$ctrl',
      controller: [function() {
        var ctrl = this;
<<<<<<< HEAD
        this.$onInit = function() {
          var DATA_EXTRACTION_QUERY_HANDLER_URL = (
            '/explorationdataextractionhandler');
=======
        var DATA_EXTRACTION_QUERY_HANDLER_URL = (
          '/explorationdataextractionhandler');

        var irreversibleActionMessage = (
          'This action is irreversible. Are you sure?');

        ctrl.topicIdForRegeneratingOpportunities = null;
        ctrl.regenerationMessage = null;

        ctrl.clearSearchIndex = function() {
          if (AdminTaskManagerService.isTaskRunning()) {
            return;
          }
          if (!$window.confirm(irreversibleActionMessage)) {
            return;
          }

          ctrl.setStatusMessage('Clearing search index...');

          AdminTaskManagerService.startTask();
          $http.post(ADMIN_HANDLER_URL, {
            action: 'clear_search_index'
          }).then(function() {
            ctrl.setStatusMessage('Index successfully cleared.');
            AdminTaskManagerService.finishTask();
          }, function(errorResponse) {
            ctrl.setStatusMessage(
              'Server error: ' + errorResponse.data.error);
            AdminTaskManagerService.finishTask();
          });
        };
>>>>>>> 791579a4

          var irreversibleActionMessage = (
            'This action is irreversible. Are you sure?');

          ctrl.clearSearchIndex = function() {
            if (AdminTaskManagerService.isTaskRunning()) {
              return;
            }
            if (!$window.confirm(irreversibleActionMessage)) {
              return;
            }

            ctrl.setStatusMessage('Clearing search index...');

            AdminTaskManagerService.startTask();
            $http.post(ADMIN_HANDLER_URL, {
              action: 'clear_search_index'
            }).then(function() {
              ctrl.setStatusMessage('Index successfully cleared.');
              AdminTaskManagerService.finishTask();
            }, function(errorResponse) {
              ctrl.setStatusMessage(
                'Server error: ' + errorResponse.data.error);
              AdminTaskManagerService.finishTask();
            });
          };

<<<<<<< HEAD
          ctrl.flushMigrationBotContributions = function() {
            if (AdminTaskManagerService.isTaskRunning()) {
              return;
            }
            if (!$window.confirm(irreversibleActionMessage)) {
              return;
            }

            ctrl.setStatusMessage('Flushing migration bot contributions...');

            AdminTaskManagerService.startTask();
=======
        ctrl.regenerateOpportunitiesRelatedToTopic = function() {
          if (AdminTaskManagerService.isTaskRunning()) {
            return;
          }
          if (!$window.confirm(irreversibleActionMessage)) {
            return;
          }
          ctrl.regenerationMessage = 'Regenerating opportunities...';
          $http.post(ADMIN_HANDLER_URL, {
            action: 'regenerate_topic_related_opportunities',
            topic_id: ctrl.topicIdForRegeneratingOpportunities
          }).then(function(response) {
            ctrl.regenerationMessage = (
              'No. of opportunities model created: ' +
              response.data.opportunities_count);
          }, function(errorResponse) {
            ctrl.regenerationMessage = (
              'Server error: ' + errorResponse.data.error);
          });
        };

        ctrl.uploadTopicSimilaritiesFile = function() {
          var file = (
            <HTMLInputElement>document.getElementById(
              'topicSimilaritiesFile')).files[0];
          var reader = new FileReader();
          reader.onload = function(e) {
            var data = (<FileReader>e.target).result;
>>>>>>> 791579a4
            $http.post(ADMIN_HANDLER_URL, {
              action: 'flush_migration_bot_contribution_data'
            }).then(function() {
              ctrl.setStatusMessage(
                'Migration bot contributions successfully flushed.');
              AdminTaskManagerService.finishTask();
            }, function(errorResponse) {
              ctrl.setStatusMessage(
                'Server error: ' + errorResponse.data.error);
              AdminTaskManagerService.finishTask();
            });
          };

          ctrl.uploadTopicSimilaritiesFile = function() {
            var file = (
              <HTMLInputElement>document.getElementById(
                'topicSimilaritiesFile')).files[0];
            var reader = new FileReader();
            reader.onload = function(e) {
              var data = (<FileReader>e.target).result;
              $http.post(ADMIN_HANDLER_URL, {
                action: 'upload_topic_similarities',
                data: data
              }).then(function() {
                ctrl.setStatusMessage(
                  'Topic similarities uploaded successfully.');
              }, function(errorResponse) {
                ctrl.setStatusMessage(
                  'Server error: ' + errorResponse.data.error);
              });
            };
            reader.readAsText(file);
          };

          ctrl.downloadTopicSimilaritiesFile = function() {
            $window.location.href = ADMIN_TOPICS_CSV_DOWNLOAD_HANDLER_URL;
          };

          var setDataExtractionQueryStatusMessage = function(message) {
            ctrl.showDataExtractionQueryStatus = true;
            ctrl.dataExtractionQueryStatusMessage = message;
          };

          ctrl.submitQuery = function() {
            var STATUS_PENDING = (
              'Data extraction query has been submitted. Please wait.');
            var STATUS_FINISHED = 'Loading the extracted data ...';
            var STATUS_FAILED = 'Error, ';

            setDataExtractionQueryStatusMessage(STATUS_PENDING);

            var downloadUrl = DATA_EXTRACTION_QUERY_HANDLER_URL + '?';

            downloadUrl += 'exp_id=' + encodeURIComponent(ctrl.expId);
            downloadUrl += '&exp_version=' + encodeURIComponent(
              ctrl.expVersion);
            downloadUrl += '&state_name=' + encodeURIComponent(
              ctrl.stateName);
            downloadUrl += '&num_answers=' + encodeURIComponent(
              ctrl.numAnswers);

            $window.open(downloadUrl);
          };

          ctrl.resetForm = function() {
            ctrl.expId = '';
            ctrl.expVersion = 0;
            ctrl.stateName = '';
            ctrl.numAnswers = 0;
            ctrl.showDataExtractionQueryStatus = false;
          };
        };
      }]
    };
  }
]);<|MERGE_RESOLUTION|>--- conflicted
+++ resolved
@@ -38,46 +38,15 @@
       controllerAs: '$ctrl',
       controller: [function() {
         var ctrl = this;
-<<<<<<< HEAD
         this.$onInit = function() {
           var DATA_EXTRACTION_QUERY_HANDLER_URL = (
             '/explorationdataextractionhandler');
-=======
-        var DATA_EXTRACTION_QUERY_HANDLER_URL = (
-          '/explorationdataextractionhandler');
-
-        var irreversibleActionMessage = (
-          'This action is irreversible. Are you sure?');
-
-        ctrl.topicIdForRegeneratingOpportunities = null;
-        ctrl.regenerationMessage = null;
-
-        ctrl.clearSearchIndex = function() {
-          if (AdminTaskManagerService.isTaskRunning()) {
-            return;
-          }
-          if (!$window.confirm(irreversibleActionMessage)) {
-            return;
-          }
-
-          ctrl.setStatusMessage('Clearing search index...');
-
-          AdminTaskManagerService.startTask();
-          $http.post(ADMIN_HANDLER_URL, {
-            action: 'clear_search_index'
-          }).then(function() {
-            ctrl.setStatusMessage('Index successfully cleared.');
-            AdminTaskManagerService.finishTask();
-          }, function(errorResponse) {
-            ctrl.setStatusMessage(
-              'Server error: ' + errorResponse.data.error);
-            AdminTaskManagerService.finishTask();
-          });
-        };
->>>>>>> 791579a4
 
           var irreversibleActionMessage = (
             'This action is irreversible. Are you sure?');
+
+          ctrl.topicIdForRegeneratingOpportunities = null;
+          ctrl.regenerationMessage = null;
 
           ctrl.clearSearchIndex = function() {
             if (AdminTaskManagerService.isTaskRunning()) {
@@ -102,7 +71,6 @@
             });
           };
 
-<<<<<<< HEAD
           ctrl.flushMigrationBotContributions = function() {
             if (AdminTaskManagerService.isTaskRunning()) {
               return;
@@ -114,36 +82,6 @@
             ctrl.setStatusMessage('Flushing migration bot contributions...');
 
             AdminTaskManagerService.startTask();
-=======
-        ctrl.regenerateOpportunitiesRelatedToTopic = function() {
-          if (AdminTaskManagerService.isTaskRunning()) {
-            return;
-          }
-          if (!$window.confirm(irreversibleActionMessage)) {
-            return;
-          }
-          ctrl.regenerationMessage = 'Regenerating opportunities...';
-          $http.post(ADMIN_HANDLER_URL, {
-            action: 'regenerate_topic_related_opportunities',
-            topic_id: ctrl.topicIdForRegeneratingOpportunities
-          }).then(function(response) {
-            ctrl.regenerationMessage = (
-              'No. of opportunities model created: ' +
-              response.data.opportunities_count);
-          }, function(errorResponse) {
-            ctrl.regenerationMessage = (
-              'Server error: ' + errorResponse.data.error);
-          });
-        };
-
-        ctrl.uploadTopicSimilaritiesFile = function() {
-          var file = (
-            <HTMLInputElement>document.getElementById(
-              'topicSimilaritiesFile')).files[0];
-          var reader = new FileReader();
-          reader.onload = function(e) {
-            var data = (<FileReader>e.target).result;
->>>>>>> 791579a4
             $http.post(ADMIN_HANDLER_URL, {
               action: 'flush_migration_bot_contribution_data'
             }).then(function() {
@@ -154,6 +92,27 @@
               ctrl.setStatusMessage(
                 'Server error: ' + errorResponse.data.error);
               AdminTaskManagerService.finishTask();
+            });
+          };
+
+          ctrl.regenerateOpportunitiesRelatedToTopic = function() {
+            if (AdminTaskManagerService.isTaskRunning()) {
+              return;
+            }
+            if (!$window.confirm(irreversibleActionMessage)) {
+              return;
+            }
+            ctrl.regenerationMessage = 'Regenerating opportunities...';
+            $http.post(ADMIN_HANDLER_URL, {
+              action: 'regenerate_topic_related_opportunities',
+              topic_id: ctrl.topicIdForRegeneratingOpportunities
+            }).then(function(response) {
+              ctrl.regenerationMessage = (
+                'No. of opportunities model created: ' +
+                response.data.opportunities_count);
+            }, function(errorResponse) {
+              ctrl.regenerationMessage = (
+                'Server error: ' + errorResponse.data.error);
             });
           };
 
