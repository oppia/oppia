<md-card class="oppia-editor-card-with-avatar">
  <div class="oppia-editor-card-body">
    <div class="oppia-editor-card-section">
      <strong style="font-size: 1.4em;">Skill Description</strong>
      <div class="description-subtitle">
        This is the name of the skill as visible to learners and other creators.
      </div>
      <p ng-class="{'has-error': !tmpSkillDescription.length > 0}">
<<<<<<< HEAD
        <input type="text" class="form-control" ng-if="canEditSkillDescription()"
=======
        <input type="text" class="form-control protractor-test-skill-description-field" ng-disabled="!canEditSkillDescription()"
>>>>>>> 49c0a8c2
               ng-model="tmpSkillDescription" ng-blur="saveSkillDescription(tmpSkillDescription)"
               maxlength="40" ng-trim="false">
        <span ng-if="!canEditSkillDescription()"><[tmpSkillDescription]></span>
        <span ng-if="tmpSkillDescription.length === 40" class="help-block" style="color: red; font-size: smaller">
          <em>Please use at most 40 characters.</em>
        </span>
      </p>
    </div>
  </div>
</md-card>
<style>
  skill-description-editor .description-subtitle {
    padding-bottom: 20px;
    color: #595959;
    font-size: 0.8em;
    font-style: italic;
  }
</style><|MERGE_RESOLUTION|>--- conflicted
+++ resolved
@@ -6,11 +6,7 @@
         This is the name of the skill as visible to learners and other creators.
       </div>
       <p ng-class="{'has-error': !tmpSkillDescription.length > 0}">
-<<<<<<< HEAD
-        <input type="text" class="form-control" ng-if="canEditSkillDescription()"
-=======
-        <input type="text" class="form-control protractor-test-skill-description-field" ng-disabled="!canEditSkillDescription()"
->>>>>>> 49c0a8c2
+        <input type="text" class="form-control protractor-test-skill-description-field" ng-if="canEditSkillDescription()"
                ng-model="tmpSkillDescription" ng-blur="saveSkillDescription(tmpSkillDescription)"
                maxlength="40" ng-trim="false">
         <span ng-if="!canEditSkillDescription()"><[tmpSkillDescription]></span>
