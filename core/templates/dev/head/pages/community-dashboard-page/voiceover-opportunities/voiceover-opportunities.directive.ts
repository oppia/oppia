--- conflicted
+++ resolved
@@ -107,11 +107,7 @@
             }
           };
 
-<<<<<<< HEAD
-          ctrl.onClickButton = function(expId) {
-=======
           ctrl.onClickOpportunityActionButton = function(expId) {
->>>>>>> 36a01c1f
             var opportunity = getOpportunitySummary(expId);
             $uibModal.open({
               templateUrl: UrlInterpolationService.getDirectiveTemplateUrl(
@@ -134,10 +130,6 @@
                   var ERROR_MESSAGE_BAD_FILE_UPLOAD = (
                     'There was an error uploading the audio file.');
                   var uploadedFile = null;
-<<<<<<< HEAD
-                  // Whether there was an error uploading the audio file.
-=======
->>>>>>> 36a01c1f
                   $scope.errorMessage = null;
                   $scope.droppedFile = null;
                   $scope.errorMessage = null;
