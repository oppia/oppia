<div>
  <opportunities-list opportunity-data-is-loading="$ctrl.opportunitiesAreLoading"
                      opportunities="$ctrl.opportunities"
                      more-available="$ctrl.moreOpportunitiesAvailable"
<<<<<<< HEAD
                      on-click-action-button="$ctrl.onClickButton"
=======
                      on-click-action-button="$ctrl.onClickOpportunityActionButton"
>>>>>>> 36a01c1f
                      on-load-more-opportunities="$ctrl.onLoadMoreOpportunities()">
  </opportunities-list>
</div><|MERGE_RESOLUTION|>--- conflicted
+++ resolved
@@ -2,11 +2,7 @@
   <opportunities-list opportunity-data-is-loading="$ctrl.opportunitiesAreLoading"
                       opportunities="$ctrl.opportunities"
                       more-available="$ctrl.moreOpportunitiesAvailable"
-<<<<<<< HEAD
-                      on-click-action-button="$ctrl.onClickButton"
-=======
                       on-click-action-button="$ctrl.onClickOpportunityActionButton"
->>>>>>> 36a01c1f
                       on-load-more-opportunities="$ctrl.onLoadMoreOpportunities()">
   </opportunities-list>
 </div>