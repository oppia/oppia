--- conflicted
+++ resolved
@@ -15,29 +15,9 @@
 /**
  * @fileoverview Unit tests for the review tests.
  */
-<<<<<<< HEAD
-
-// TODO(#7222): Remove the following block of unnnecessary imports once
-// the code corresponding to the spec is upgraded to Angular 8.
-import { UpgradedServices } from 'services/UpgradedServices';
-// ^^^ This block is to be removed.
-
-require('pages/review-test-page/review-test-engine.service.ts');
-
-describe('Review test engine service', function() {
-  beforeEach(angular.mock.module('oppia'));
-  beforeEach(angular.mock.module('oppia', function($provide) {
-    var ugs = new UpgradedServices();
-    for (let [key, value] of Object.entries(ugs.upgradedServices)) {
-      $provide.value(key, value);
-    }
-  }));
-  var ReviewTestEngineService = null;
-=======
 
 import { ReviewTestEngineService } from
   'pages/review-test-page/review-test-engine.service.ts';
->>>>>>> 7bbad0cf
 
 describe('Review test engine service', () => {
   let rtes: ReviewTestEngineService = null;
