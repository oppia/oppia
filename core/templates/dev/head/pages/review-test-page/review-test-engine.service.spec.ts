// Copyright 2019 The Oppia Authors. All Rights Reserved.
//
// Licensed under the Apache License, Version 2.0 (the "License");
// you may not use this file except in compliance with the License.
// You may obtain a copy of the License at
//
//      http://www.apache.org/licenses/LICENSE-2.0
//
// Unless required by applicable law or agreed to in writing, software
// distributed under the License is distributed on an "AS-IS" BASIS,
// WITHOUT WARRANTIES OR CONDITIONS OF ANY KIND, either express or implied.
// See the License for the specific language governing permissions and
// limitations under the License.

/**
 * @fileoverview Unit tests for the review tests.
 */
<<<<<<< HEAD

import { ReviewTestEngineService} from
  'pages/review-test-page/review-test-engine.service.ts';

describe('Review test engine service', () => {
  let rtes: ReviewTestEngineService = null;

  beforeEach(() => {
    rtes = new ReviewTestEngineService();
  });

  it('should return the correct count of review test questions', () => {
=======
import { ReviewTestEngineService } from
  'pages/review-test-page/review-test-engine.service.ts';

describe('Review test engine service', () => {
  let rtes: ReviewTestEngineService = null;

  beforeEach(() => {
    rtes = new ReviewTestEngineService;
  });

  it('should return the correct count of review test questions', function() {
>>>>>>> 3c258a5b
    expect(rtes.getReviewTestQuestionCount(-2)).toEqual(0);
    expect(rtes.getReviewTestQuestionCount(0)).toEqual(0);
    expect(rtes.getReviewTestQuestionCount(3)).toEqual(9);
    expect(rtes.getReviewTestQuestionCount(8)).toEqual(16);
    expect(rtes.getReviewTestQuestionCount(12)).toEqual(12);
  });
});<|MERGE_RESOLUTION|>--- conflicted
+++ resolved
@@ -15,20 +15,7 @@
 /**
  * @fileoverview Unit tests for the review tests.
  */
-<<<<<<< HEAD
 
-import { ReviewTestEngineService} from
-  'pages/review-test-page/review-test-engine.service.ts';
-
-describe('Review test engine service', () => {
-  let rtes: ReviewTestEngineService = null;
-
-  beforeEach(() => {
-    rtes = new ReviewTestEngineService();
-  });
-
-  it('should return the correct count of review test questions', () => {
-=======
 import { ReviewTestEngineService } from
   'pages/review-test-page/review-test-engine.service.ts';
 
@@ -40,7 +27,6 @@
   });
 
   it('should return the correct count of review test questions', function() {
->>>>>>> 3c258a5b
     expect(rtes.getReviewTestQuestionCount(-2)).toEqual(0);
     expect(rtes.getReviewTestQuestionCount(0)).toEqual(0);
     expect(rtes.getReviewTestQuestionCount(3)).toEqual(9);
