<!DOCTYPE html>
<html ng-app="oppia" itemscope itemtype="http://schema.org/Organization">
  <head>
    @require('../../base_components/header.html', {"title": "Oppia"})

    <script type="text/javascript">
      var GLOBALS = {
<<<<<<< HEAD
        GCS_RESOURCE_BUCKET_NAME: JSON.parse('{{GCS_RESOURCE_BUCKET_NAME|js_string}}'),
=======
        ADDITIONAL_ANGULAR_MODULES: JSON.parse(
          '{{additional_angular_modules|js_string}}'),
>>>>>>> 4e9825fe
        INTERACTION_SPECS: JSON.parse('{{INTERACTION_SPECS|js_string}}')
      }
    </script>
  </head>
  <body>
    <service-bootstrap></service-bootstrap>
    <div ng-controller="Base">
      <base-content>
        <navbar-breadcrumb>
          <div class="nav navbar-nav oppia-navbar-breadcrumb ng-cloak">
            <span class="oppia-navbar-breadcrumb-separator"></span>
            <span>
              Review Test
            </span>
          </div>
        </navbar-breadcrumb>
        <content>
          <review-test-page></review-test-page>
        </content>
        <page-footer></page-footer>
      </base-content>
    </div>
    <script src="/third_party/static/ckeditor-4.9.2/ckeditor.js"></script>
    <script src="/templates/dev/head/mathjaxConfig.js"></script>
    <script src="/third_party/static/MathJax-2.7.5/MathJax.js?config=TeX-AMS-MML_HTMLorMML"></script>
    @require('../footer_js_libs.html')
  </body>
</html><|MERGE_RESOLUTION|>--- conflicted
+++ resolved
@@ -5,12 +5,6 @@
 
     <script type="text/javascript">
       var GLOBALS = {
-<<<<<<< HEAD
-        GCS_RESOURCE_BUCKET_NAME: JSON.parse('{{GCS_RESOURCE_BUCKET_NAME|js_string}}'),
-=======
-        ADDITIONAL_ANGULAR_MODULES: JSON.parse(
-          '{{additional_angular_modules|js_string}}'),
->>>>>>> 4e9825fe
         INTERACTION_SPECS: JSON.parse('{{INTERACTION_SPECS|js_string}}')
       }
     </script>
