<!DOCTYPE html>
<html ng-app="oppia" lang="<[currentLang]>" ng-controller="Base" itemscope itemtype="http://schema.org/Organization">
  <head>
    @require('../../base_components/header.html', {"title": "Oppia"})

    <script type="text/javascript">
      var GLOBALS = {
<<<<<<< HEAD
        DEFAULT_OBJECT_VALUES: JSON.parse(
          '{{DEFAULT_OBJECT_VALUES|js_string}}'),
=======
        ADDITIONAL_ANGULAR_MODULES: JSON.parse(
          '{{additional_angular_modules|js_string}}'),
        GCS_RESOURCE_BUCKET_NAME: JSON.parse('{{GCS_RESOURCE_BUCKET_NAME|js_string}}'),
>>>>>>> f8d99190
        INTERACTION_SPECS: JSON.parse('{{INTERACTION_SPECS|js_string}}')
      }
    </script>
  </head>
  <body>
    <service-bootstrap></service-bootstrap>
    <base-content>
      <navbar-breadcrumb>
        <div class="nav navbar-nav oppia-navbar-breadcrumb ng-cloak">
          <span class="oppia-navbar-breadcrumb-separator"></span>
          <span>
            Review Test
          </span>
        </div>
      </navbar-breadcrumb>
      <content>
        <review-test-page></review-test-page>
      </content>
      <page-footer></page-footer>
    </base-content>
    <script src="/third_party/static/ckeditor-4.9.2/ckeditor.js"></script>
    <script src="/templates/dev/head/mathjaxConfig.js"></script>
    <script src="/third_party/static/MathJax-2.7.5/MathJax.js?config=TeX-AMS-MML_HTMLorMML"></script>
    @require('../footer_js_libs.html')
    {{ interaction_templates }}
    {{ dependencies_html }}
  </body>
</html><|MERGE_RESOLUTION|>--- conflicted
+++ resolved
@@ -5,14 +5,9 @@
 
     <script type="text/javascript">
       var GLOBALS = {
-<<<<<<< HEAD
-        DEFAULT_OBJECT_VALUES: JSON.parse(
-          '{{DEFAULT_OBJECT_VALUES|js_string}}'),
-=======
         ADDITIONAL_ANGULAR_MODULES: JSON.parse(
           '{{additional_angular_modules|js_string}}'),
         GCS_RESOURCE_BUCKET_NAME: JSON.parse('{{GCS_RESOURCE_BUCKET_NAME|js_string}}'),
->>>>>>> f8d99190
         INTERACTION_SPECS: JSON.parse('{{INTERACTION_SPECS|js_string}}')
       }
     </script>
