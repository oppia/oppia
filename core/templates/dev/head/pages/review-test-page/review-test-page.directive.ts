--- conflicted
+++ resolved
@@ -83,28 +83,16 @@
                 resultActionButtons: [
                   {
                     type: 'BOOST_SCORE',
-<<<<<<< HEAD
-                    text: 'I18N_QUESTION_PLAYER_BOOST_SCORE'
-                  },
-                  {
-                    type: 'RETRY_SESSION',
-                    text: 'I18N_QUESTION_PLAYER_RETRY_TEST',
-=======
                     i18nId: 'I18N_QUESTION_PLAYER_BOOST_SCORE'
                   },
                   {
                     type: 'RETRY_SESSION',
                     i18nId: 'I18N_QUESTION_PLAYER_RETRY_TEST',
->>>>>>> c86595bc
                     url: reviewTestsUrl
                   },
                   {
                     type: 'DASHBOARD',
-<<<<<<< HEAD
-                    text: 'I18N_QUESTION_PLAYER_RETURN_TO_STORY',
-=======
                     i18nId: 'I18N_QUESTION_PLAYER_RETURN_TO_STORY',
->>>>>>> c86595bc
                     url: storyViewerUrl
                   }
                 ],
