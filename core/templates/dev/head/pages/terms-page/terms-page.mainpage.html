<!DOCTYPE html>
<html ng-app="oppia" itemscope itemtype="http://schema.org/Organization">
  <head>
    @require('../../base_components/header.html', {"title": "Terms of Use - Oppia"})
  </head>
  <body>
    <service-bootstrap></service-bootstrap>
    <div ng-controller="Base">
      <base-content>
        <navbar-breadcrumb>
          <ul class="nav navbar-nav oppia-navbar-breadcrumb">
            <li>
              <span class="oppia-navbar-breadcrumb-separator"></span>
              Terms of Use
            </li>
          </ul>
        </navbar-breadcrumb>

        <content>
          <div class="oppia-page-cards-container">
            <md-card class="oppia-page-card oppia-long-text">
              <h1>Terms of Use</h1>

              <p>
                Hello! Thanks for your interest in Oppia Foundation Inc., a nonprofit
                that operates the website located at https://www.oppia.org (the
                "Website"). The following Terms of Use (also referred to as the
                "Terms") are a contract between you and Oppia (also referred to as "we"
                or "us" in these Terms). Visitors or registered users to this website
                are referred to as "Users" or an individual "User".
              </p>

              <p>
                PLEASE READ THE FOLLOWING TERMS OF USE CAREFULLY. BY REGISTERING FOR OR
                ACCESSING THE WEBSITE, YOU ACKNOWLEDGE, AGREE, AND ACCEPT TO BE BOUND
                BY THE TERMS. IF YOU DO NOT AGREE TO THE TERMS, OR IF YOU ARE UNDER THE
                AGE OF 13 YEARS OLD AND DO NOT HAVE THE APPROVAL OF A LEGAL PARENT OR
                GUARDIAN, YOU MUST NOT REGISTER FOR OR ACCESS THIS WEBSITE.
              </p>

              <a class="oppia-privacy-terms-anchor" name="our-services"></a>
              <h2>Our Services</h2>
              <p>
                Oppia is a learning platform that allows Users to participate in an
                interactive learning experience by uploading and editing a wide variety
                of content, such as Explorations, Collections, and Derivatives
                (collectively, "<strong>Educational Content</strong>").  Users on our
                website can go through Explorations (or Collections of Explorations) to
                learn about topics that they're interested in, create their own
                Explorations, create Derivatives of existing Explorations, or provide
                edits to any of the Educational Content. To participate in our
                community, Users can register and create personalized Profiles that
                include information about themselves and the Educational Content to
                which they've contributed. We do not charge Users for any of our
                services.
              </p>

              <a class="oppia-privacy-terms-anchor" name="privacy-policy"></a>
              <h2>Privacy Policy</h2>
              <p>
                For more information about how we use your personal information and
                what types of information we collect and why, please refer to our
                <a href="/privacy">Privacy Policy</a>.
              </p>

              <a class="oppia-privacy-terms-anchor" name="hosted-created-content"></a>
              <h2>Hosted Created Content and Intellectual Property</h2>
              <p>
                All our Educational Content is meant to be shared, refined, and &mdash;
                obviously &mdash; explored! You can further this goal by uploading or
                creating your own Educational Content on the Website or by editing or
                contributing to an Exploration that is already published on the
                Website. If you upload or submit any Educational Content or any other
                content or materials to the Website or your User Profile (collectively,
                "<strong>Submissions</strong>"), we will need certain rights from you
                to be able to make them available for all. Accordingly, you hereby
                grant to us a worldwide, non-exclusive, transferable, sub-licensable
                (through multiple tiers), royalty-free, perpetual, irrevocable right
                and license, without compensation to you, to use, reproduce,
                distribute, adapt (including to edit, modify, translate, and reformat,
                and to allow third parties to do the same), create derivative works of,
                transmit, publicly display and publicly perform such Submissions, in
                any media now known or hereafter developed. Please note that, because
                this license is non-exclusive, you retain ownership of your Submissions
                and may license them to others.
              </p>

              <p>
                All Educational Content that is licensed to us pursuant to these Terms
                is then immediately licensed by us under the Creative Commons
                CC-BY-SA 4.0 license with a waiver of the attribution (BY) requirement,
                which means that all of the content on Oppia is irrevocably licensed to
                the general public and can be freely used, reused, and shared.
                You can read more about the CC-BY-SA 4.0 license
                <a href="https://creativecommons.org/licenses/by-sa/4.0/legalcode"> here</a>.
              </p>

              <p>
                You also represent and warrant that (1) you are the creator and owner
                of all Educational Content, or that you have the necessary licenses,
                rights, consents, and permissions to use the Educational Content in
                such a way that allows us to then license it to the general public
                under the CC-BY-SA 4.0 license; (2) your Educational Content does not
                infringe on any third-party right (including any intellectual property
                rights, like copyrights); and (3) your Educational Content does not
                contain any viruses, adware, spyware, worms, "Trojan horses", or other
                malicious code that could potentially harm our technical
                infrastructure.
              </p>

              <p>
                If you believe in good faith that materials found on or accessible
                through the Site infringe your copyright, you may send us a written
                notice requesting that the material be removed or access to it blocked.
                In order for us to act expeditiously in responding to your notice,
                please send all such notices to admin@oppia.org.
              </p>

              <a class="oppia-privacy-terms-anchor" name="refraining-from-certain-activities"></a>
              <h2 style="margin-top: 40px;">Refraining from Certain Activities</h2>

              <p>
                Oppia is an extremely collaborative environment that allows users to
                create content and learn from each other. Please remember that you are
                legally responsible for all your Submissions to the Website. Therefore,
                we encourage our users to be courteous towards each other, and follow
                the Golden Rule: "Treat others the way that you wish to be treated."
              </p>

              <p>
                To protect this collaborative environment, we forbid certain sets of
                behavior on this site, specifically:
              </p>

              <ul>
                <li>
                  <strong>Harassing and abusing others:</strong> engaging in harassing,
                  threatening, stalking, spamming, vandalism.
                </li>
                <li>
                  <strong>Infringing on the privacy of others:</strong> this can
                  include soliciting Personal and Private Identifiable Information of
                  others, infringing upon the privacy of others (whether it be under
                  American laws or laws under the User's jurisdiction), or collecting
                  Personal Identifiable Information from minors (i.e. those under 18).
                </li>
                <li>
                  <strong>Engaging in fraud, or impersonating someone else, or
                  spreading libel.</strong>
                </li>
                <li>
                  <strong>Infringing copyright, trademark, patents or other proprietary
                  information under law.</strong>
                </li>
                <li>
                  <strong>Obscene, racist, homophobic, or other hateful content.</strong>
                </li>
                <li>
                  <strong>Engaging in disruptive activities:</strong> examples include
                  distributing viruses, adware, spyware, worms, "Trojan horses", or
                  other malicious code on our platform that could potentially harm our
                  technical infrastructure, placing an undue burden on our servers
                  (e.g. DDoS attack), automated uses ("macros", "bots", etc.) of the
                  site that hasn't been approved by the Oppia admins, or disrupting
                  Oppia's services in any way.
                </li>
              </ul>

              <a class="oppia-privacy-terms-anchor" name="termination"></a>
              <h2>Termination</h2>
              <p>
                If you violate any of the Terms of Use above, break any laws, engage in
                behavior that disrupts the Oppia community, or otherwise engage in any
                prohibited behavior, then we may, in our sole discretion, terminate
                your account. You agree that if your account is so terminated, Oppia
                will not be liable to you or any third party for any such termination.
                Any Educational Content uploaded or provided before termination can be
                removed, or used in a manner consistent with the CC-BY_SA 4.0 License,
                at Oppia's sole discretion.
              </p>

              <p>
                If you are not satisfied in any way with Oppia, these Terms, or any
                Explorations or any other content on the Website, please contact us and
                let us know.
              </p>

              <a class="oppia-privacy-terms-anchor" name="disclaimer-of-warranty"></a>
              <h2>Disclaimer of Warranty</h2>
              <p>
                Oppia does not make any promises about its services. We make no
                commitments or warranties about their specific functions, reliability,
                availability, ability to meet your needs, or the content contained
                within them. We do not and cannot control the content or quality of
                sites that may be accessible through outgoing links on the Website, and
                as such we make no warranties about those sites and disclaim any
                responsibility for their content. We are vigilant about responding to
                user complaints, but we do not actively monitor or control Educational
                Content being posted to Oppia and as such do not endorse or guarantee
                the completeness or accuracy of any Educational Content.
              </p>

              <p>
                As such, THE WEBSITE, THE EXPLORATIONS, THE EDUCATIONAL CONTENT, AND ALL
                DATA, INFORMATION, SOFTWARE, WEBSITE MATERIALS, CONTENT, USER CONTENT,
                REFERENCE SITES, SERVICES, OR APPLICATIONS MADE AVAILABLE ON OR THROUGH
                THE WEBSITE, ARE PROVIDED ON AN "AS IS", "AS AVAILABLE", AND "WITH ALL
                FAULTS" BASIS. TO THE FULLEST EXTENT PERMISSIBLE PURSUANT TO APPLICABLE
                LAW, OPPIA, OPPIA'S SUPPLIERS, AND OPPIA'S CONTRIBUTORS DISCLAIM ANY
                AND ALL WARRANTIES AND CONDITIONS, WHETHER STATUTORY, EXPRESS OR
                IMPLIED, INCLUDING, BUT NOT LIMITED TO, ALL IMPLIED WARRANTIES OF
                MERCHANTABILITY, FITNESS FOR A PARTICULAR PURPOSE, TITLE, AND
                NON-INFRINGEMENT.
              </p>

              <a class="oppia-privacy-terms-anchor" name="limitation-of-liability"></a>
              <h2>Limitation of Liability</h2>
              <p>
                In any event (and notwithstanding anything else in this Agreement),
                Oppia's liability will be limited to the fullest extent permitted by
                applicable law. This means:
              </p>

              <p>
                UNDER NO CIRCUMSTANCES (INCLUDING, BUT NOT LIMITED TO, NEGLIGENCE) WILL
                OPPIA, OPPIA'S SUPPLIERS, AND OPPIA'S CONTRIBUTORS BE LIABLE FOR ANY
                SPECIAL, INDIRECT, INCIDENTAL, CONSEQUENTIAL, PUNITIVE, RELIANCE, OR
                EXEMPLARY DAMAGES (INCLUDING, BUT NOT LIMITED TO, COURT COSTS, LOST
                BUSINESS, LOST REVENUES, LOST PROFITS, LOST DATA, OR ANY OTHER
                PECUNIARY OR NON-PECUNIARY LOSS OR DAMAGE OF ANY NATURE WHATSOEVER)
                ARISING OUT OF YOUR USE (OR INABILITY TO USE OR ACCESS) THE WEBSITE, OR
                ANY OTHER INTERACTIONS WITH THE WEBSITE OR OPPIA, EVEN IF OPPIA OR ANY
                OF OPPIA'S REPRESENTATIVES HAVE BEEN INFORMED OF THE POSSIBILITY OF
                SUCH DAMAGES.
              </p>

              <a class="oppia-privacy-terms-anchor" name="disputes-and-jurisdiction"></a>
              <h2>Disputes and Jurisdiction</h2>
              <p>
                These Terms shall be governed by and construed according to the laws of
                the State of California. If you seek to file a legal claim against us,
                then you agree that that claim shall be brought and determined in
                Santa Clara County, and you agree to submit to the jurisdiction of
                Santa Clara County.
              </p>

              <a class="oppia-privacy-terms-anchor" name="modifications-to-these-terms"></a>
              <h2>Modifications to These Terms</h2>
              <p>
                Oppia may update, change, modify, add, or remove portions of these
                Terms from time to time. If we do, we will notify you (and all our
                registered Users) by sending an email to our Google Group mailing list
                (which you may sign up for
                <a href="https://groups.google.com/forum/#!forum/oppia-announce">here</a>).
                Your continued use of the Website, including logging into your account
                after such changes, indicates to us that you accept the changes and
                agree to be bound by them.
              </p>

              <p>
                To the best extent we can, we will update the below Changelog to
                reflect the changes to these Terms. Please note that the Changelog is
                for reference only and may not always be accurate and up-to-date.
              </p>

              <h2>Changelog</h2>
              <ul>
                <li>13 Oct 2015: Minor updates for clarity.</li>
                <li>26 Sep 2015: Revised terms added.</li>
              </ul>
            </md-card>
          </div>

<<<<<<< HEAD
        <div class="nav oppia-terms-right-menu d-none d-md-block">
          <strong>Terms of Use</strong>
          <p><a href="#our-services">Our Services</a></p>
          <p><a href="#privacy-policy">Privacy Policy</a></p>
          <p><a href="#hosted-created-content">Hosted Created Content and IP</a></p>
          <p><a href="#refraining-from-certain-activities">Refraining from Certain Activities</a></p>
          <p><a href="#termination">Termination</a></p>
          <p><a href="#disclaimer-of-warranty">Disclaimer of Warranty</a></p>
          <p><a href="#limitation-of-liability">Limitation of Liability</a></p>
          <p><a href="#disputes-and-jurisdiction">Disputes and Jurisdiction</a></p>
          <p><a href="#modifications-to-these-terms">Modifications to these Terms</a></p>
        </div>
      </content>
    </base-content>
=======
          <div class="nav oppia-terms-right-menu hidden-sm hidden-xs">
            <strong>Terms of Use</strong>
            <p><a href="#our-services">Our Services</a></p>
            <p><a href="#privacy-policy">Privacy Policy</a></p>
            <p><a href="#hosted-created-content">Hosted Created Content and IP</a></p>
            <p><a href="#refraining-from-certain-activities">Refraining from Certain Activities</a></p>
            <p><a href="#termination">Termination</a></p>
            <p><a href="#disclaimer-of-warranty">Disclaimer of Warranty</a></p>
            <p><a href="#limitation-of-liability">Limitation of Liability</a></p>
            <p><a href="#disputes-and-jurisdiction">Disputes and Jurisdiction</a></p>
            <p><a href="#modifications-to-these-terms">Modifications to these Terms</a></p>
          </div>
        </content>
      </base-content>
    </div>
>>>>>>> b02624e2

    <script>
      // This scrolls the page to the anchor clicked on in the quick links menu.
      $('a[href*=\\#]:not([href=\\#])').click(function() {
        if (location.pathname.replace(/^\//, '') == this.pathname.replace(/^\//, '')) {
          var target = $('[name=' + this.hash.slice(1) +']');
          if (target.length) {
            $('html,body').animate({
              scrollTop: target.offset().top
            }, 1000);
            return false;
          }
        }
      });
    </script>
    <style>
      .oppia-terms-right-menu {
        left: 50%;
        margin-left: 360px;
        position: fixed;
        top: 100px;
        width: 300px;
      }

      .oppia-terms-right-menu p {
        line-height: 1;
        margin: 0.5em 0;
      }
      .oppia-terms-right-menu ul {
        list-style-type: none;
        padding-left: 20px;
      }
    </style>
    @require('../footer_js_libs.html')
  </body>
</html><|MERGE_RESOLUTION|>--- conflicted
+++ resolved
@@ -271,23 +271,7 @@
             </md-card>
           </div>
 
-<<<<<<< HEAD
-        <div class="nav oppia-terms-right-menu d-none d-md-block">
-          <strong>Terms of Use</strong>
-          <p><a href="#our-services">Our Services</a></p>
-          <p><a href="#privacy-policy">Privacy Policy</a></p>
-          <p><a href="#hosted-created-content">Hosted Created Content and IP</a></p>
-          <p><a href="#refraining-from-certain-activities">Refraining from Certain Activities</a></p>
-          <p><a href="#termination">Termination</a></p>
-          <p><a href="#disclaimer-of-warranty">Disclaimer of Warranty</a></p>
-          <p><a href="#limitation-of-liability">Limitation of Liability</a></p>
-          <p><a href="#disputes-and-jurisdiction">Disputes and Jurisdiction</a></p>
-          <p><a href="#modifications-to-these-terms">Modifications to these Terms</a></p>
-        </div>
-      </content>
-    </base-content>
-=======
-          <div class="nav oppia-terms-right-menu hidden-sm hidden-xs">
+          <div class="nav oppia-terms-right-menu d-none d-md-block">
             <strong>Terms of Use</strong>
             <p><a href="#our-services">Our Services</a></p>
             <p><a href="#privacy-policy">Privacy Policy</a></p>
@@ -302,7 +286,6 @@
         </content>
       </base-content>
     </div>
->>>>>>> b02624e2
 
     <script>
       // This scrolls the page to the anchor clicked on in the quick links menu.
