--- conflicted
+++ resolved
@@ -43,114 +43,55 @@
           </ul>
         </div>
 
-<<<<<<< HEAD
-      <div class="about-tab-container">
-        <div class="about oppia-about-tab-content oppia-about-visible-content">
-          <div class="oppia-about-card-content-wide oppia-about-card-content-narrow">
-            <div class="pull-right">
-              <em>Oppia "O-pee-yah" (Finnish) - "to learn"</em>
-            </div>
-            <br>
-            <p>
-              Oppia's mission is to help anyone learn anything
-              they want in an effective and enjoyable way.
-            </p>
-            <p>
-              By creating a set of free, high-quality, demonstrably effective
-              lessons with the help of educators from around the world, Oppia
-              provides students with quality education &mdash; regardless of
-              where they are or what traditional resources they have access to.
-            </p>
-            <p>
-              So far, educators have created more than 8,000 of
-              these lessons, which we call <em>explorations</em>.
-              And they serve almost 250,000 students worldwide.
-            </p>
-            <p>
-              Explorations help students learn in a fun and creative way, using
-              videos, images, and open-ended questions. And since students often
-              have similar misconceptions, Oppia also provides educators the
-              ability to address these misconceptions directly within
-              explorations, empowering them to provide targeted feedback
-              to multiple students at a time.
-            </p>
-            <p>
-              If you're a student interested in learning with
-              Oppia, you can <a href="/library">begin your
-              learning adventure by browsing our explorations</a>.
-            </p>
-            <p>
-              If you're a teacher interested in impacting the lives of students
-              around the world, you can apply to join our
-              <a href="/teach">Teach with Oppia</a> program, aimed at providing
-              lessons for topics that students typically find difficult.
-            <p>
-              By teaching with Oppia, you can improve your skills in
-              communication and empathy while helping to improve education for
-              students around the world. Or, if you're not ready to teach yet,
-              you can still share feedback on lessons to help make them better
-              for other students!
-            </p>
-            <p>
-              Whether you're a K-12 educator, a graduate student, or an
-              individual who's passionate about a specific subject and wants to
-              share your knowledge, Oppia welcomes you. Join the community and
-              start exploring with us.
-            </p>
-            <div class="oppia-about-card-content-wide oppia-about-three-cols-container">
-              <div class="oppia-about-three-cols-layout oppia-about-three-cols-feature">
-                <img ng-src="<[getStaticImageUrl('/general/creator-create-exp.png')]>">
-                <h3>Create an Exploration</h3>
-                <p style="margin-top: -10px;">
-                  about a topic you care about.
-                </p>
-              </div>
-              <div class="oppia-about-three-cols-layout oppia-about-three-cols-feature">
-                <img ng-src="<[getStaticImageUrl('/general/creator-pub-share.png')]>">
-                <h3>Publish &amp; Share</h3>
-                <p style="margin-top: -10px;">
-                  your creations with the community.
-                </p>
-=======
         <div class="about-tab-container">
           <div class="about oppia-about-tab-content oppia-about-visible-content">
             <div class="oppia-static-card-content oppia-static-card-content-narrow">
               <div class="pull-right">
                 <em>Oppia "O-pee-yah" (Finnish) - "to learn"</em>
->>>>>>> be62a40f
               </div>
               <br>
               <p>
-                <strong>Oppia's mission</strong>: To help anyone learn anything
+                Oppia's mission is to help anyone learn anything
                 they want in an effective and enjoyable way.
               </p>
-
-              <p>
-                How do pendulums work? Is light a particle or a wave? What is art?
-                Can you explain topics like these to a student who wants to learn
-                more? If so, you can use Oppia's unique technology to recreate 1-on-1
-                tutoring and reach students around the world by creating and sharing
-                a single piece of learning material.
-              </p>
-
-              <p>
-                With Oppia, you can create <em>explorations</em> that help students
-                learn in a fun and creative way, using videos, images, and open-ended
-                questions. Since students often have similar misconceptions, Oppia
-                also helps you organize these so that you can give targeted feedback
+              <p>
+                By creating a set of free, high-quality, demonstrably effective
+                lessons with the help of educators from around the world, Oppia
+                aims to provide students with quality education &mdash; regardless
+                of where they are or what traditional resources they have access to.
+              </p>
+              <p>
+                So far, educators have created more than 8,000 of these lessons,
+                which we call <em>explorations</em>. And they serve almost
+                250,000 students worldwide.
+              </p>
+              <p>
+                Explorations help students learn in a fun and creative way,
+                using videos, images, and open-ended questions. And since students
+                often have similar misconceptions, Oppia also provides educators
+                the ability to address these misconceptions directly within
+                explorations, empowering them to provide targeted feedback
                 to multiple students at a time.
+              </p>
+              <p>
+                If you're a student interested in learning with Oppia, you can
+                <a href="/library">begin your learning adventure by browsing
+                our explorations</a>.
+              </p>
+              <p>
+                If you're a teacher interested in impacting the lives of
+                students around the world, you can apply to join our
+                <a href="/teach">Teach with Oppia</a> program, aimed at
+                providing lessons for topics that students typically find difficult.
               </p>
 
               <p>
                 By teaching with Oppia, you can improve your skills in
                 communication and empathy while helping to improve education for
-                students around the world. You can also apply to join our
-                <a href="/teach">Teach with Oppia</a> program, aimed at providing
-                lessons for topics that students typically find difficult. Or, if
-                you're not ready to teach yet, you can still share feedback on
-                lessons to help make them better for other students!
-              </p>
-
+                students around the world.  Or, if you're not ready to teach yet,
+                you can still share feedback on lessons to help make them better
+                for other students!
+              </p>
               <p>
                 Whether you're a K-12 educator, a graduate student, or an
                 individual who's passionate about a specific subject and wants to
@@ -184,49 +125,6 @@
             </div>
           </div>
 
-<<<<<<< HEAD
-        <div class="foundation oppia-about-tab-content">
-          <div class="oppia-about-card-content-wide oppia-about-card-content-narrow">
-            <h2>The Oppia Foundation</h2>
-            <p>
-              The Oppia website and source code are supported by the Oppia Foundation,
-              a tax-exempt 501(c)(3) non-profit organization registered in the State of California.
-            </p>
-            <p>
-              The Foundation relies on the generous support of contributors
-              and donors from around the world to work toward its mission of
-              empowering anyone to learn anything they want in an enjoyable
-              and effective way.
-            </p>
-            <p>
-              If you wish to join the hundreds of other individuals supporting
-              these efforts, please learn more about <a href="/donate">donating
-              to the Oppia Foundation</a> or <a href="/contact">getting
-              involved in other ways</a>.
-            </p>
-            <h3>Directors</h3>
-            <p>
-              The directors of the Foundation are Amit Deutsch, Jacob Davis, and Sean Lip.
-              The Foundation's
-              <a href="https://drive.google.com/folderview?id=0B9KSjiibL_WDfjlpUUpqampZSTBOTmRqM2IyaGN3R3NlVWstZlhKcjlZQ3VMTHJBQWNGTFU&usp=sharing"
-              class="inline-links">bylaws and minutes</a>
-              are available to read. If you wish to contact the Foundation, please email:
-              <a href="mailto:admin@oppia.org" class="inline-links">admin@oppia.org</a>.
-            </p>
-            <h3>License</h3>
-            <p>
-              All content in Oppia's explorations is licensed under
-              <a href="https://creativecommons.org/licenses/by-sa/4.0/legalcode" class="inline-links">CC-BY-SA 4.0</a>
-              with a waiver of the attribution requirement (specifically, Sections 3(a)(1) and
-              3(a)(2)). If you reuse content from this site, we encourage you to include a link
-              to the relevant exploration page, but do not require it.
-            </p>
-            <p>
-              The software powering Oppia is open source, and its
-              <a href="https://github.com/oppia/oppia/" class="inline-links">code</a> is released under an
-              <a href="https://www.apache.org/licenses/" class="inline-links">Apache 2.0</a> license.
-            </p>
-=======
           <div class="foundation oppia-about-tab-content">
             <div class="oppia-static-card-content oppia-static-card-content-narrow">
               <h2>The Oppia Foundation</h2>
@@ -234,6 +132,19 @@
                 The Oppia website and source code are supported by the Oppia Foundation,
                 a tax-exempt 501(c)(3) non-profit organization registered in the State of California.
               </p>
+              <p>
+                The Foundation relies on the generous support of contributors
+                and donors from around the world to work toward its mission of
+                empowering anyone to learn anything they want in an enjoyable
+                and effective way.
+              </p>
+              <p>
+                If you wish to join the hundreds of other individuals supporting
+                these efforts, please learn more about
+                <a href="/donate">donating to the Oppia Foundation</a> or
+                <a href="/contact">getting involved in other ways</a>.
+              </p>
+              <h3>Directors</h3>
               <p>
                 The directors of the Foundation are Amit Deutsch, Jacob Davis, and Sean Lip.
                 The Foundation's
@@ -256,246 +167,17 @@
                 <a href="https://www.apache.org/licenses/" class="inline-links">Apache 2.0</a> license.
               </p>
             </div>
->>>>>>> be62a40f
-          </div>
-
-<<<<<<< HEAD
-        <div class="credits oppia-about-tab-content">
-          <div class="oppia-about-card-content-wide">
-            <h2>Credits</h2>
-            <p>
-              Oppia's contributors come from all over the world &mdash; many of
-              us are students, recent students and teachers. We'd like to thank
-              the following contributors who've helped to build the platform.
-              If you'd like to help, <a href="/contact">here's how you can
-              get involved</a>!
-            </p>
-            <div class="oppia-about-credits-letter-groups three-col">
-              <span>A</span>
-              <ul>
-                <li>Abhay Raizada</li>
-                <li>Abhijit Suresh</li>
-                <li>Abraham Mgowano</li>
-                <li>Alex Gower</li>
-                <li>Allan Zhou</li>
-                <li>Amit Deutsch</li>
-                <li>Ana Francisca Bernardo</li>
-                <li>Andrew Low</li>
-                <li>Andrey Mironyuk</li>
-                <li>Angela Park</li>
-                <li>Anggoro Dewanto</li>
-                <li>Anmol Shukla</li>
-                <li>Anthony Zheng</li>
-                <li>Arun Kumar</li>
-                <li>Arunabh Ghosh</li>
-                <li>Avijit Gupta</li>
-              </ul>
-
-              <span>B</span>
-              <ul>
-                <li>Barnabas Makonda</li>
-                <li>Ben Henning</li>
-                <li>Ben Targan</li>
-                <li>Bill Morrisson</li>
-                <li>BJ Voth</li>
-                <li>Bolaji Fatade</li>
-                <li>Brenton Briggs</li>
-              </ul>
-
-              <span>C</span>
-              <ul>
-                <li>Charisse De Torres</li>
-                <li>Chase Albert</li>
-                <li>Chin Zhan Xiong</li>
-                <li>Cihan Bebek </li>
-                <li>Corey Hunter</li>
-              </ul>
-
-              <span>D</span>
-              <ul>
-                <li>Debanshu Bhaumik</li>
-                <li>Deepank Agarwal</li>
-              </ul>
-
-              <span>E</span>
-              <ul>
-                <li>Edward Allison</li>
-                <li>Elizabeth Kemp</li>
-                <li>Estelle Lee</li>
-              </ul>
-
-              <span>F</span>
-              <ul>
-                <li>Frederik Creemers</li>
-              </ul>
-
-              <span>G</span>
-              <ul>
-                <li>Grace Guo</li>
-              </ul>
-
-              <span>H</span>
-              <ul>
-                <li>Hamza Chandad</li>
-                <li>Hitesh Sharma</li>
-                <li>Himanshu Aggarwal</li>
-                <li>Huong Le</li>
-              </ul>
-
-              <span>J</span>
-              <ul>
-                <li>Jackson Wu</li>
-                <li>Jacob Davis</li>
-                <li>Jakub Osika</li>
-                <li>Jasper Deng</li>
-                <li>Jasmine Hunter</li>
-                <li>Jaysinh Shukla</li>
-                <li>Jeremy Emerson</li>
-                <li>Jérôme (zolk232)</li>
-                <li>Jerry Chen</li>
-                <li>John Glennon</li>
-                <li>Joshua Cano</li>
-                <li>Joshua Lusk</li>
-              </ul>
-
-              <span>K</span>
-              <ul>
-                <li>Karen Rustad</li>
-                <li>Kathryn Patterson</li>
-                <li>Kenneth Ho</li>
-                <li>Kerry Wang</li>
-                <li>Kevin Lee</li>
-                <li>Kevin Thomas</li>
-                <li>Koji Ashida</li>
-                <li>Kristin Anthony</li>
-                <li>Kumari Shalini</li>
-              </ul>
-
-              <span>M</span>
-              <ul>
-                <li>Madiyar Aitbayev</li>
-                <li>Mamat Rahmat</li>
-                <li>Manas Tungare</li>
-                <li>Marcel Schmittfull</li>
-                <li>Mark Cabanero</li>
-                <li>Mark Halpin</li>
-                <li>Maurício Meneghini Fauth</li>
-                <li>Michael Anuzis</li>
-                <li>Michael Mossey</li>
-                <li>Michael Wagner</li>
-                <li>Milagro Teruel</li>
-                <li>Mungo Dewar</li>
-              </ul>
-
-              <span>N</span>
-              <ul>
-                <li>Naveen Kumar Shukla</li>
-              </ul>
-
-              <span>O</span>
-              <ul>
-                <li>Oskar Cieslik</li>
-                <li>Oswell Chan</li>
-                <li>Owen Parry</li>
-              </ul>
-
-              <span>P</span>
-              <ul>
-                <li>Phil Wagner</li>
-                <li>Philip Hayes</li>
-                <li>Phillip Moulton</li>
-                <li>Prasanna Patil</li>
-              </ul>
-
-              <span>R</span>
-              <ul>
-                <li>Raine Hoover</li>
-                <li>Rajat Patwa</li>
-                <li>Rajendra Kadam</li>
-                <li>Reinaldo Aguiar</li>
-                <li>Reto Brunner</li>
-                <li>Richard Cho</li>
-                <li>Ross Strader</li>
-              </ul>
-
-              <span>S</span>
-              <ul>
-                <li>Samara Trilling</li>
-                <li>Santos Hernandez</li>
-                <li>Sanyam Khurana</li>
-                <li>Satmeet Ubhi</li>
-                <li>Satwik Kansal</li>
-                <li>Scott Junner</li>
-                <li>Sean Lip</li>
-                <li>Sebastian Zangaro</li>
-                <li>Seth Beckman</li>
-                <li>Shafqat Dulal</li>
-                <li>Shantanu Bhowmik</li>
-                <li>Shouvik Roy</li>
-                <li>Soumyo Dey</li>
-                <li>Sourav Badami</li>
-                <li>Sourav Singh</li>
-                <li>Sreenivasulu Giritheja</li>
-                <li>Stephanie Federwisch</li>
-                <li>Stephen Chiang</li>
-              </ul>
-
-              <span>T</span>
-              <ul>
-                <li>Tarashish Mishra</li>
-                <li>Timothy Cyrus</li>
-                <li>Tony Jiang</li>
-                <li>Travis Shafer</li>
-                <li>Truong Kim</li>
-                <li>Tuguldur Baigalmaa</li>
-              </ul>
-
-              <span>U</span>
-              <ul>
-                <li>Umesh Singla</li>
-              </ul>
-
-              <span>V</span>
-              <ul>
-                <li>Viraj Prabhu</li>
-                <li>Vishal Gupta</li>
-                <li>Vishal Joisar</li>
-                <li>Vojtěch Jelínek</li>
-              </ul>
-
-              <span>W</span>
-              <ul>
-                <li>Wilson Hong</li>
-              </ul>
-
-              <span>X</span>
-              <ul>
-                <li>Xinyu Wu</li>
-              </ul>
-
-              <span>Y</span>
-              <ul>
-                <li>Yana Malysheva</li>
-                <li>Yang Lu</li>
-                <li>Yi Yan</li>
-                <li>Yousef Hamza</li>
-                <li>Yuan Gu</li>
-              </ul>
-
-              <span>Z</span>
-              <ul>
-                <li>Zoe Madden-Wood</li>
-              </ul>
-=======
+          </div>
+
           <div class="credits oppia-about-tab-content">
             <div class="oppia-static-card-content oppia-static-card-content-wide">
               <h2>Credits</h2>
               <p>
-                Oppia's contributors come from all over the world -- many of us are
+                Oppia's contributors come from all over the world &mdash; many of us are
                 students, recent students and teachers. We'd like to thank the
                 following contributors who've helped to build the platform. If
-                you'd like to help, join us on
-                <a href="https://github.com/oppia/oppia">GitHub</a>!
+                you'd like to help,
+                <a href="/contact">here's how you can get involved</a>!
               </p>
               <div class="oppia-about-credits-letter-groups three-col">
                 <span>A</span>
@@ -724,7 +406,6 @@
                 Rahim Nathwani, Robyn Choo, Tricia Ngoon, Vikrant Nanda,
                 Vinamrata Singal and Yarin Feigenbaum.
               </p>
->>>>>>> be62a40f
             </div>
           </div>
         </div>
