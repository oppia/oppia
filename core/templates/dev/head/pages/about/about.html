{% extends 'pages/base.html' %}

{% block maintitle %}I18N_ABOUT_PAGE_TITLE{% endblock maintitle %}

{% block header_js %}
  {{ super() }}
{% endblock %}

{% block navbar_breadcrumb %}
  <ul class="nav navbar-nav oppia-navbar-breadcrumb">
    <li>
      <span class="oppia-navbar-breadcrumb-separator"></span>
      About
    </li>
  </ul>
{% endblock navbar_breadcrumb %}

{% block content %}
  <div class="oppia-static-header">
    <h1>Oppia: education for all</h1>
  </div>
  <background-banner></background-banner>
  <div ng-controller="About">
    <div class="oppia-static-content-below-banner">
      <div class="oppia-page-card oppia-static-content">
        <div class="about-nav md-tab">
          <ul class="oppia-about-tabs">
            <li class="oppia-about-tabs-active">
              <a class="oppia-about-tabs-text" href="about">About</a>
            </li>
            <li>
              <a class="oppia-about-tabs-text" href="foundation" name="foundation">Foundation</a>
            </li>
            <li>
              <a class="oppia-about-tabs-text" href="credits" name="credits">Credits</a>
            </li>
          </ul>
        </div>

        <div class="about-tab-container">
          <div class="about oppia-about-tab-content oppia-about-visible-content">
            <div class="oppia-static-card-content oppia-static-card-content-narrow">
              <h2>About Oppia</h2>
              <div class="pull-right">
                <em>Oppia "O-pee-yah" (Finnish) - "to learn"</em>
              </div>
              <br>
              <p>
                Oppia's mission is to help anyone learn anything
                they want in an effective and enjoyable way.
              </p>
              <p>
                By creating a set of free, high-quality, demonstrably effective
                lessons with the help of educators from around the world, Oppia
                aims to provide students with quality education &mdash; regardless
                of where they are or what traditional resources they have access to.
              </p>
              <p>
                So far, educators have created more than 8,000 of these lessons,
                which we call <em>explorations</em>. And they serve almost
                250,000 students worldwide.
              </p>
              <p>
                Explorations help students learn in a fun and creative way,
                using videos, images, and open-ended questions. And since students
                often have similar misconceptions, Oppia also provides educators
                the ability to address these misconceptions directly within
                explorations, empowering them to provide targeted feedback
                to multiple students at a time.
              </p>
              <p>
                If you're a student interested in learning with Oppia, you can
                <a href="/library">begin your learning adventure by browsing
                our explorations</a>.
              </p>
              <p>
                If you're a teacher interested in impacting the lives of
                students around the world, you can apply to join our
                <a href="/teach">Teach with Oppia</a> program, aimed at
                providing lessons for topics that students typically find difficult.
              </p>

              <p>
                By teaching with Oppia, you can improve your skills in
                communication and empathy while helping to improve education for
                students around the world.  Or, if you're not ready to teach yet,
                you can still share feedback on lessons to help make them better
                for other students!
              </p>
              <p>
                Whether you're a K-12 educator, a graduate student, or an
                individual who's passionate about a specific subject and wants to
                share your knowledge, Oppia welcomes you. Join the community and
                start exploring with us.
              </p>

              <div class="oppia-static-card-content-wide oppia-about-three-cols-container">
                <div class="oppia-about-three-cols-layout oppia-about-three-cols-feature">
                  <img ng-src="<[getStaticImageUrl('/general/creator-create-exp.png')]>" alt="">
                  <h3>Create an Exploration</h3>
                  <p style="margin-top: -10px;">
                    about a topic you care about.
                  </p>
                </div>
                <div class="oppia-about-three-cols-layout oppia-about-three-cols-feature">
                  <img ng-src="<[getStaticImageUrl('/general/creator-pub-share.png')]>" alt="">
                  <h3>Publish &amp; Share</h3>
                  <p style="margin-top: -10px;">
                    your creations with the community.
                  </p>
                </div>
                <div class="oppia-about-three-cols-layout oppia-about-three-cols-feature">
                  <img ng-src="<[getStaticImageUrl('/general/creator-feedback.png')]>" alt="">
                  <h3>Earn feedback</h3>
                  <p style="margin-top: -10px;">
                    to improve your exploration.
                  </p>
                </div>
              </div>
            </div>
          </div>

          <div class="foundation oppia-about-tab-content">
            <div class="oppia-static-card-content oppia-static-card-content-narrow">
              <h2>The Oppia Foundation</h2>
              <p>
                The Oppia website and source code are supported by the Oppia Foundation,
                a tax-exempt 501(c)(3) non-profit organization registered in the State of California.
              </p>
              <p>
                The Foundation relies on the generous support of contributors
                and donors from around the world to work toward its mission of
                empowering anyone to learn anything they want in an enjoyable
                and effective way.
              </p>
              <p>
                If you wish to join the hundreds of other individuals supporting
                these efforts, please learn more about
                <a href="/donate">donating to the Oppia Foundation</a> or
                <a href="/contact">getting involved in other ways</a>.
              </p>
              <h3>Directors</h3>
              <p>
                The directors of the Foundation are Amit Deutsch, Jacob Davis, and Sean Lip.
                The Foundation's
                <a href="https://drive.google.com/folderview?id=0B9KSjiibL_WDfjlpUUpqampZSTBOTmRqM2IyaGN3R3NlVWstZlhKcjlZQ3VMTHJBQWNGTFU&usp=sharing"
                class="inline-links">bylaws and minutes</a>
                are available to read. If you wish to contact the Foundation, please email:
                <a href="mailto:admin@oppia.org" class="inline-links">admin@oppia.org</a>.
              </p>
              <h3>License</h3>
              <p>
                All content in Oppia's explorations is licensed under
                <a href="https://creativecommons.org/licenses/by-sa/4.0/legalcode" class="inline-links">CC-BY-SA 4.0</a>
                with a waiver of the attribution requirement (specifically, Sections 3(a)(1) and
                3(a)(2)). If you reuse content from this site, we encourage you to include a link
                to the relevant exploration page, but do not require it.
              </p>
              <p>
                The software powering Oppia is open source, and its
                <a href="https://github.com/oppia/oppia/" class="inline-links">code</a> is released under an
                <a href="https://www.apache.org/licenses/" class="inline-links">Apache 2.0</a> license.
              </p>
              <div class="text-center">
<<<<<<< HEAD
                <a href="/donate" class="oppia-about-foundation-tab-anchor">
                  <button class="btn btn oppia-about-button">Donate</button>
                </a>
                <a href="/contact" class="oppia-about-foundation-tab-anchor">
                  <button class="btn btn oppia-about-button">Get Involved</button>
=======
                <a href="/donate" class="btn oppia-about-button oppia-about-foundation-tab-anchor">
                  Donate
                </a>
                <a href="/contact" class="btn oppia-about-button oppia-about-foundation-tab-anchor">
                  Get Involved
>>>>>>> a64bb4b1
                </a>
              </div>
            </div>
          </div>
          <div class="credits oppia-about-tab-content">
            <div class="oppia-static-card-content oppia-static-card-content-wide">
              <h2>Credits</h2>
              <p>
                Oppia's contributors come from all over the world &mdash; many of us are
                students, recent students and teachers. We'd like to thank the
                following contributors who've helped to build the platform. If
                you'd like to help,
                <a href="/contact">here's how you can get involved</a>!
              </p>
              <div class="oppia-about-credits-letter-groups three-col">
                <span>A</span>
                <ul>
                  <li>Abhay Raizada</li>
                  <li>Abhijit Suresh</li>
                  <li>Abraham Mgowano</li>
                  <li>Alex Gower</li>
                  <li>Allan Zhou</li>
                  <li>Amit Deutsch</li>
                  <li>Ana Francisca Bernardo</li>
                  <li>Andrew Low</li>
                  <li>Andrey Mironyuk</li>
                  <li>Angela Park</li>
                  <li>Anggoro Dewanto</li>
                  <li>Anmol Shukla</li>
                  <li>Anthony Alridge</li>
                  <li>Anthony Zheng</li>
                  <li>Arpan Banerjee</li>
                  <li>Arun Kumar</li>
                  <li>Arunabh Ghosh</li>
                  <li>Aubrey Wells</li>
                  <li>Avijit Gupta</li>
                </ul>

                <span>B</span>
                <ul>
                  <li>Barnabas Makonda</li>
                  <li>Ben Henning</li>
                  <li>Ben Targan</li>
                  <li>Bill Morrisson</li>
                  <li>BJ Voth</li>
                  <li>Bolaji Fatade</li>
                  <li>Brenton Briggs</li>
                </ul>

                <span>C</span>
                <ul>
                  <li>Charisse De Torres</li>
                  <li>Chase Albert</li>
                  <li>Chin Zhan Xiong</li>
                  <li>Cihan Bebek </li>
                  <li>Corey Hunter</li>
                </ul>

                <span>D</span>
                <ul>
                  <li>Debanshu Bhaumik</li>
                  <li>Deepank Agarwal</li>
                </ul>

                <span>E</span>
                <ul>
                  <li>Edward Allison</li>
                  <li>Elizabeth Kemp</li>
                  <li>Estelle Lee</li>
                </ul>

                <span>F</span>
                <ul>
                  <li>Frederik Creemers</li>
                </ul>

                <span>G</span>
                <ul>
                  <li>Grace Guo</li>
                </ul>

                <span>H</span>
                <ul>
                  <li>Hamza Chandad</li>
                  <li>Hitesh Sharma</li>
                  <li>Himanshu Aggarwal</li>
                  <li>Himanshu Dixit</li>
                  <li>Huong Le</li>
                </ul>

                <span>J</span>
                <ul>
                  <li>Jackson Wu</li>
                  <li>Jacob Davis</li>
                  <li>Jakub Osika</li>
                  <li>Jared Silver</li>
                  <li>Jasper Deng</li>
                  <li>Jasmine Hunter</li>
                  <li>Jaysinh Shukla</li>
                  <li>Jenna Mandel</li>
                  <li>Jeremy Emerson</li>
                  <li>Jérôme (zolk232)</li>
                  <li>Jerry Chen</li>
                  <li>John Glennon</li>
                  <li>Joshua Cano</li>
                  <li>Joshua Lusk</li>
                </ul>

                <span>K</span>
                <ul>
                  <li>Karen Rustad</li>
                  <li>Kathryn Patterson</li>
                  <li>Kenneth Ho</li>
                  <li>Kerry Wang</li>
                  <li>Kevin Lee</li>
                  <li>Kevin Thomas</li>
                  <li>Kiran Konduru</li>
                  <li>Koji Ashida</li>
                  <li>Kristin Anthony</li>
                  <li>Konstantinos Kagkelidis</li>
                  <li>Kumari Shalini</li>
                </ul>

                <span>M</span>
                <ul>
                  <li>Madiyar Aitbayev</li>
                  <li>Mamat Rahmat</li>
                  <li>Manas Tungare</li>
                  <li>Marcel Schmittfull</li>
                  <li>Mark Cabanero</li>
                  <li>Mark Halpin</li>
                  <li>Maurício Meneghini Fauth</li>
                  <li>Michael Anuzis</li>
                  <li>Michael Mossey</li>
                  <li>Michael Wagner</li>
                  <li>Milagro Teruel</li>
                  <li>Mungo Dewar</li>
                </ul>

                <span>N</span>
                <ul>
                  <li>Nalin Chhibber</li>
                  <li>Naveen Kumar Shukla</li>
                  <li>Nikhil Prakash</li>
                  <li>Nikhil Sangwan</li>
                </ul>

                <span>O</span>
                <ul>
                  <li>Oskar Cieslik</li>
                  <li>Oswell Chan</li>
                  <li>Owen Parry</li>
                  <li>Ozan Filiz</li>
                </ul>

                <span>P</span>
                <ul>
                  <li>Phil Wagner</li>
                  <li>Philip Hayes</li>
                  <li>Phillip Moulton</li>
                  <li>Prasanna Patil</li>
                </ul>

                <span>R</span>
                <ul>
                  <li>Raine Hoover</li>
                  <li>Rajan Garg</li>
                  <li>Rajat Patwa</li>
                  <li>Rajendra Kadam</li>
                  <li>Reinaldo Aguiar</li>
                  <li>Reto Brunner</li>
                  <li>Richard Cho</li>
                  <li>Ross Strader</li>
                </ul>

                <span>S</span>
                <ul>
                  <li>Samara Trilling</li>
                  <li>Sandeep Dubey</li>  
                  <li>Santos Hernandez</li>
                  <li>Sanyam Khurana</li>
                  <li>Satmeet Ubhi</li>
                  <li>Satyam Yadav</li>
                  <li>Satwik Kansal</li>
                  <li>Scott Junner</li>
                  <li>Sean Lip</li>
                  <li>Sebastian Zangaro</li>
                  <li>Seth Beckman</li>
                  <li>Shafqat Dulal</li>
                  <li>Shantanu Bhowmik</li>
                  <li>Shouvik Roy</li>
                  <li>Soumyo Dey</li>
                  <li>Sourav Badami</li>
                  <li>Sourav Singh</li>
                  <li>Sreenivasulu Giritheja</li>
                  <li>Stephanie Federwisch</li>
                  <li>Stephen Chiang</li>
                  <li>Sudhanva MG</li>
                </ul>

                <span>T</span>
                <ul>
                  <li>Tarashish Mishra</li>
                  <li>Timothy Cyrus</li>
                  <li>Tony Jiang</li>
                  <li>Tracy Homer</li>
                  <li>Travis Shafer</li>
                  <li>Truong Kim</li>
                  <li>Tuguldur Baigalmaa</li>
                </ul>

                <span>U</span>
                <ul>
                  <li>Umesh Singla</li>
                </ul>

                <span>V</span>
                <ul>
                  <li>Viraj Prabhu</li>
                  <li>Vishal Gupta</li>
                  <li>Vishal Joisar</li>
                  <li>Vojtěch Jelínek</li>
                </ul>

                <span>W</span>
                <ul>
                  <li>Wilson Hong</li>
                </ul>

                <span>X</span>
                <ul>
                  <li>Xinyu Wu</li>
                </ul>

                <span>Y</span>
                <ul>
                  <li>Yana Malysheva</li>
                  <li>Yang Lu</li>
                  <li>Yi Yan</li>
                  <li>Yousef Hamza</li>
                  <li>Yuan Gu</li>
                </ul>

                <span>Z</span>
                <ul>
                  <li>Zoe Madden-Wood</li>
                </ul>
              </div>
              <p>
                The Oppia development team is also grateful for the feedback, ideas,
                help and suggestions by Alex Kauffmann, Allison Barros, Amy Latten,
                Brett Barros, Crystal Kwok, Daniel Hernandez, Divya Siddarth,
                Ilwon Yoon, Jennifer Chen, John Cox, John Orr, Katie Berlent,
                Michael Wawszczak, Mike Gainer, Neil Fraser, Noah Falstein,
                Nupur Jain, Peter Norvig, Philip Guo, Piotr Mitros, Rachel Chen,
                Rahim Nathwani, Robyn Choo, Tricia Ngoon, Vikrant Nanda,
                Vinamrata Singal and Yarin Feigenbaum.
              </p>

              <p>
                We would also like to thank <a href="https://translatewiki.net/wiki/Translating:Oppia">translatewiki.net</a> for providing crowdsourced translations.
              </p>
            </div>
          </div>
        </div>
      </div>

      <div class="oppia-about-extra-container">
        <div class="oppia-static-extra-content oppia-about-clearfix">
          <div class="oppia-about-otter-container">
            <img ng-src="<[aboutPageMascotImgUrl]>" class="oppia-about-otter" alt="Otter">
          </div>
          <div class="oppia-about-otter-speech-card">
            <blockquote class="oppia-about-otter-speech-bubble">
              <h3>What would you like to do today?</h3>
            </blockquote>
          </div>
        </div>

        <div class="oppia-about-extra-info oppia-about-page-extra-info">
          <div class="oppia-static-content oppia-static-extra-content oppia-about-extra-content">
            <div class="oppia-static-card-content oppia-static-card-content-wide oppia-about-buttons-container">
              <a href="/library" class="btn oppia-about-button">I want to learn</a>
              <a href="/teach" class="btn oppia-about-button">I want to teach</a>
            </div>
          </div>
        </div>
      </div>
    </div>
  </div>
  <div class="oppia-footer-padding-below-banner">
  </div>
  <script>
    $(document).ready(function() {
      var activeTabClass = 'oppia-about-tabs-active';
      var hash = window.location.hash.slice(1);
      var visibleContent = 'oppia-about-visible-content';

      function activateTab(tabName) {
        $("a[name='" + tabName + "']").parent().addClass(
          activeTabClass
        ).siblings().removeClass(activeTabClass);
        $('.' + tabName).addClass(visibleContent).siblings().removeClass(
          visibleContent);
      }

      if (hash === 'foundation') {
        activateTab('foundation');
      }

      if (hash === 'credits') {
        activateTab('credits');
      }

      window.onhashchange = function() {
        var hashChange = window.location.hash.slice(1);
        if (hashChange === 'foundation') {
          activateTab('foundation');
        } else if (hashChange === 'credits') {
          activateTab('credits');
        }
      };

      $('.oppia-about-tabs li').on('click', function(evt) {
        evt.preventDefault();
        $(this).addClass(activeTabClass).siblings().removeClass(activeTabClass);
        var currentAttrVal = $(this).children('a').attr('href');
        $('.' + currentAttrVal).addClass(visibleContent).siblings().removeClass(
          visibleContent);
      });
    });
  </script>
  <style>
    .oppia-about-foundation-tab-anchor {
<<<<<<< HEAD
      color: white;
    }
    .oppia-about-foundation-tab-anchor button {
      background-color: #009788;
=======
      background-color: #009788;
      color: white;
>>>>>>> a64bb4b1
      width: 33%;
    }
    .oppia-about-foundation-tab-anchor:hover {
      text-decoration: none;
    }
  </style>
{% endblock %}

{% block footer_js %}
  {{ super() }}
  <script src="{{TEMPLATE_DIR_PREFIX}}/pages/about/About.js"></script>
{% endblock footer_js %}

{% block footer%}
  {% include 'pages/footer.html' %}
{% endblock %}<|MERGE_RESOLUTION|>--- conflicted
+++ resolved
@@ -162,19 +162,11 @@
                 <a href="https://www.apache.org/licenses/" class="inline-links">Apache 2.0</a> license.
               </p>
               <div class="text-center">
-<<<<<<< HEAD
-                <a href="/donate" class="oppia-about-foundation-tab-anchor">
-                  <button class="btn btn oppia-about-button">Donate</button>
-                </a>
-                <a href="/contact" class="oppia-about-foundation-tab-anchor">
-                  <button class="btn btn oppia-about-button">Get Involved</button>
-=======
                 <a href="/donate" class="btn oppia-about-button oppia-about-foundation-tab-anchor">
                   Donate
                 </a>
                 <a href="/contact" class="btn oppia-about-button oppia-about-foundation-tab-anchor">
                   Get Involved
->>>>>>> a64bb4b1
                 </a>
               </div>
             </div>
@@ -509,15 +501,8 @@
   </script>
   <style>
     .oppia-about-foundation-tab-anchor {
-<<<<<<< HEAD
-      color: white;
-    }
-    .oppia-about-foundation-tab-anchor button {
-      background-color: #009788;
-=======
       background-color: #009788;
       color: white;
->>>>>>> a64bb4b1
       width: 33%;
     }
     .oppia-about-foundation-tab-anchor:hover {
