--- conflicted
+++ resolved
@@ -1,24 +1,39 @@
 <script type="text/ng-template" id="inline/collection_node_editor_directive">
-<<<<<<< HEAD
   <div class="collection-editor-node-title">
     <[getCollectionNode().getExplorationTitle()]>
-    <span ng-click="deleteCollectionNode()" class="glyphicon glyphicon-remove-circle" aria-hidden="true">
+    <span ng-click="deleteCollectionNode()" class="glyphicon glyphicon-remove-circle">
     </span>
     <span ng-if="!getCollectionNode().doesExplorationExist()"><strong>Warning: This exploration no longer exists.</strong></span>
     <span ng-if="getCollectionNode().isExplorationNew()"><strong>Warning: Please save the collection before details will appear for this exploration.</strong></span>
-=======
-  <div>
-    [<[getCollectionNode().getExplorationId()]>] <em><[getCollectionNode().getExplorationTitle()]></em>
-    <button ng-click="deleteCollectionNode()">Delete</button>
->>>>>>> f5c6c1f7
   </div>
+  <p> Prerequisite skills: </p>
+  <div ng-if="getCollectionNode().getPrerequisiteSkillList().getSkillCount() > 0">
+    <div class="collection-editor-node-skill" ng-repeat="skill in getCollectionNode().getPrerequisiteSkillList().getBindableSkills() track by $index">
+      <em><[skill]></em>
+      <button ng-click="removePrerequisiteSkill($index)">Del</button>
+    </div>
+  </div>
+  <input ng-model="prerequisiteSkillName" type="text" placeholder="Skill name">
+  <button ng-click="addNewPrerequisiteSkill()">Add</button>
+  <br>
+
+  <p> Acquired skills: </p>
+  <div ng-if="getCollectionNode().getAcquiredSkillList().getSkillCount() > 0">
+    <div class="collection-editor-node-skill" ng-repeat="skill in getCollectionNode().getAcquiredSkillList().getBindableSkills() track by $index">
+      <em><[skill]></em>
+      <button ng-click="removeAcquiredSkill($index)">Del</button>
+    </div>
+  </div>
+  <input ng-model="acquiredSkillName" type="text" placeholder="Skill name">
+  <button ng-click="addNewAcquiredSkill()">Add</button>
+  <br>
   <br>
 </script>
 
 <style>
   .glyphicon-remove-circle {
     color: #EF5350;
-    top: -20px;
+    top: 2px;
     left: 5px;
   }
 
@@ -26,8 +41,13 @@
     padding-left: 16px;
   }
 
+  .collection-editor-node-skill{
+    text-align: left;
+    padding-left: 10px;
+  }
+
   /* TODO(mgowano): Implement horizontal scrolling using Javascript. */
   body {
-    overflow-x: auto !important;
+    overflow-x: auto;
   }
 </style>