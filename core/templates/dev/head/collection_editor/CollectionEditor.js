--- conflicted
+++ resolved
@@ -41,8 +41,8 @@
     $scope.collection = null;
     $scope.collectionId = GLOBALS.collectionId;
     $scope.collectionSkillList = SkillListObjectFactory.create([]);
-<<<<<<< HEAD
     $scope.isPrivate = GLOBALS.isPrivate;
+    $scope.canUnpublish = GLOBALS.canUnpublish;
     $scope.validationIssues = [];
 
     var _validateCollection = function() {
@@ -63,10 +63,6 @@
       $scope.collectionSkillList.setSkills(newBackendCollectionObject.skills);
       _validateCollection();
     };
-=======
-    $scope.isPublic = GLOBALS.isPublic;
-    $scope.canUnpublish = GLOBALS.canUnpublish;
->>>>>>> 6275ca05
 
     // Load the collection to be edited.
     WritableCollectionBackendApiService.fetchWritableCollection(
@@ -131,7 +127,7 @@
       CollectionRightsBackendApiService.setCollectionPrivate(
         $scope.collectionId, $scope.collection.getVersion()).then(
         function() {
-          $scope.isPublic = false;
+          $scope.isPrivate = true;
         }, function() {
           alertsService.addWarning(
             'There was an error when unpublishing the collection.');
