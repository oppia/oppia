<script type="text/ng-template" id="inline/collection_main_tab_directive">
<<<<<<< HEAD
  <div ng-if="getCollection()">
=======
  <div ng-if="collection">
    <!-- Collection details -->
    <collection-details-editor></collection-details-editor>

    <a ng-href="/collection/<[collection.getId()]>" target="_blank">
      Go to Collection
    </a>

>>>>>>> 6da73c0a
    <!-- List of acquired and pre-requisite skills -->
    <strong>Skills</strong>
    <collection-skill-list></collection-skill-list>

    <!-- List of explorations -->
    <br>
    <strong>Explorations</strong>
    <ul>
      <li ng-repeat="node in collection.getBindableCollectionNodes()">
        <collection-node-editor collection-node="node">
        </collection-node-editor>
      </li>
    </ul>

    <collection-node-creator collection="getCollection()">
    </collection-node-creator>
  </div>
</script><|MERGE_RESOLUTION|>--- conflicted
+++ resolved
@@ -1,16 +1,5 @@
 <script type="text/ng-template" id="inline/collection_main_tab_directive">
-<<<<<<< HEAD
-  <div ng-if="getCollection()">
-=======
-  <div ng-if="collection">
-    <!-- Collection details -->
-    <collection-details-editor></collection-details-editor>
-
-    <a ng-href="/collection/<[collection.getId()]>" target="_blank">
-      Go to Collection
-    </a>
-
->>>>>>> 6da73c0a
+  <div ng-if="isCollectionLoaded()">
     <!-- List of acquired and pre-requisite skills -->
     <strong>Skills</strong>
     <collection-skill-list></collection-skill-list>
@@ -25,7 +14,6 @@
       </li>
     </ul>
 
-    <collection-node-creator collection="getCollection()">
-    </collection-node-creator>
+    <collection-node-creator></collection-node-creator>
   </div>
 </script>