--- conflicted
+++ resolved
@@ -56,8 +56,7 @@
               }
               if (summaryBackendObject) {
                 CollectionUpdateService.addCollectionNode(
-<<<<<<< HEAD
-                  collection, newExplorationId, summaryBackendObject);
+                  $scope.collection, newExplorationId, summaryBackendObject);
                 var acquiredSkills = [];
                 acquiredSkills.push(summaryBackendObject.title);
                 CollectionUpdateService.setAcquiredSkills(collection,
@@ -69,9 +68,6 @@
                     newExplorationId,
                     lastNode.getAcquiredSkillList().getSkills());
                 }
-=======
-                  $scope.collection, newExplorationId, summaryBackendObject);
->>>>>>> c03401ae
               } else {
                 alertsService.addWarning(
                   'That exploration does not exist or you do not have edit ' +
