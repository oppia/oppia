<<<<<<< HEAD
<div class="oppia-footer-padding">
</div>

=======
>>>>>>> 30b9d93c
<footer class="oppia-footer">
  <div class="oppia-footer-container">
    <div class="row">
      <div class="col-sm-3">
        <h4>ABOUT OPPIA</h4>
        <ul>
<<<<<<< HEAD
          <li><a href="/about">About</a><br /></li>
          <li><a href="/about#foundation">The Oppia Foundation</a></li>
          <li><a href="/about#contact">Get Involved</a></li>
=======
          <li><a href="/about">About</a></li>
          <li><a href="/about#foundation">The Oppia Foundation</a></li>
          <li><a href="/contact">Get Involved</a></li>
>>>>>>> 30b9d93c
          <li><a href="/about#credits">Credits</a></li>
        </ul>
      </div>
      <div class="col-sm-3">
<<<<<<< HEAD
        <h4>TEACH</h4>
        <ul>
          <li><a href="/about#teach">Teach on Oppia</a></li>
          <li><a href="/participate">Participation Playbook</a></li>
        </ul>
      </div>
      <div class="col-sm-3">
        <h4>LEARN</h4>
        <ul>
=======
        <h4>TEACH/LEARN</h4>
        <ul>
          <li><a href="/teach#teach">Teach with Oppia</a></li>
          <li><a href="/teach#playbook">Participation Playbook</a></li>
>>>>>>> 30b9d93c
          <li><a href="/library">Browse the Library</a></li>
        </ul>
      </div>
      <div class="col-sm-3">
        <h4>CONTACT US</h4>
        <ul>
          <li><a href="/forum">Forum</a></li>
<<<<<<< HEAD
          <li><a href="/about#contact">Contact Us</a></li>
=======
          <li><a href="/contact">Contact Us</a></li>
        </ul>
      </div>
      <div class="col-sm-3">
        <h4><span translate="I18N_LANGUAGE_FOOTER_VIEW_IN"></span></h4>
        <ul ng-controller="I18nFooter">
          <select ng-model="currentLanguageCode"
                  ng-change="changeLanguage()"
                  ng-options="langCode as langName for (langCode, langName) in supportedSiteLanguages"
                  class="protractor-test-i18n-language-selector"
                  style="color: black;">
          </select>
>>>>>>> 30b9d93c
        </ul>
      </div>
    </div>
  </div>
<<<<<<< HEAD
</footer>
=======
</footer>
>>>>>>> 30b9d93c
<|MERGE_RESOLUTION|>--- conflicted
+++ resolved
@@ -1,44 +1,20 @@
-<<<<<<< HEAD
-<div class="oppia-footer-padding">
-</div>
-
-=======
->>>>>>> 30b9d93c
 <footer class="oppia-footer">
   <div class="oppia-footer-container">
     <div class="row">
       <div class="col-sm-3">
         <h4>ABOUT OPPIA</h4>
         <ul>
-<<<<<<< HEAD
-          <li><a href="/about">About</a><br /></li>
-          <li><a href="/about#foundation">The Oppia Foundation</a></li>
-          <li><a href="/about#contact">Get Involved</a></li>
-=======
           <li><a href="/about">About</a></li>
           <li><a href="/about#foundation">The Oppia Foundation</a></li>
           <li><a href="/contact">Get Involved</a></li>
->>>>>>> 30b9d93c
           <li><a href="/about#credits">Credits</a></li>
         </ul>
       </div>
       <div class="col-sm-3">
-<<<<<<< HEAD
-        <h4>TEACH</h4>
-        <ul>
-          <li><a href="/about#teach">Teach on Oppia</a></li>
-          <li><a href="/participate">Participation Playbook</a></li>
-        </ul>
-      </div>
-      <div class="col-sm-3">
-        <h4>LEARN</h4>
-        <ul>
-=======
         <h4>TEACH/LEARN</h4>
         <ul>
           <li><a href="/teach#teach">Teach with Oppia</a></li>
           <li><a href="/teach#playbook">Participation Playbook</a></li>
->>>>>>> 30b9d93c
           <li><a href="/library">Browse the Library</a></li>
         </ul>
       </div>
@@ -46,9 +22,6 @@
         <h4>CONTACT US</h4>
         <ul>
           <li><a href="/forum">Forum</a></li>
-<<<<<<< HEAD
-          <li><a href="/about#contact">Contact Us</a></li>
-=======
           <li><a href="/contact">Contact Us</a></li>
         </ul>
       </div>
@@ -61,13 +34,8 @@
                   class="protractor-test-i18n-language-selector"
                   style="color: black;">
           </select>
->>>>>>> 30b9d93c
         </ul>
       </div>
     </div>
   </div>
-<<<<<<< HEAD
-</footer>
-=======
-</footer>
->>>>>>> 30b9d93c
+</footer>