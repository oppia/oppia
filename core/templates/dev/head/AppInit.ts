// Copyright 2014 The Oppia Authors. All Rights Reserved.
//
// Licensed under the Apache License, Version 2.0 (the "License");
// you may not use this file except in compliance with the License.
// You may obtain a copy of the License at
//
//      http://www.apache.org/licenses/LICENSE-2.0
//
// Unless required by applicable law or agreed to in writing, software
// distributed under the License is distributed on an "AS-IS" BASIS,
// WITHOUT WARRANTIES OR CONDITIONS OF ANY KIND, either express or implied.
// See the License for the specific language governing permissions and
// limitations under the License.

/**
 * @fileoverview File for initializing the main oppia module.
 */

import 'core-js/es7/reflect';
import 'zone.js';

import { Component, NgModule, StaticProvider } from '@angular/core';
import { BrowserModule } from '@angular/platform-browser';
import { downgradeComponent } from '@angular/upgrade/static';
import { HttpClientModule } from '@angular/common/http';

// This component is needed to force-bootstrap Angular at the beginning of the
// app.
@Component({
  selector: 'service-bootstrap',
  template: ''
})
export class ServiceBootstrapComponent {}

/* eslint-disable max-len */
import { AppConstants } from 'app.constants.ts';

import { ClassifiersExtensionConstants } from
  'classifiers/classifiers-extension.constants.ts';

import { CollectionSummaryTileConstants } from
  'components/summary-tile/collection-summary-tile.constants.ts';
import { QuestionPlayerConstants } from
  'components/question-directives/question-player/question-player.constants.ts';
import { StateEditorConstants } from
  'components/state-editor/state-editor.constants.ts';

import { CollectionDomainConstants } from
  'domain/collection/collection-domain.constants.ts';
import { EditorDomainConstants } from
  'domain/editor/editor-domain.constants.ts';
import { ObjectsDomainConstants } from
  'domain/objects/objects-domain.constants.ts';
import { QuestionDomainConstants } from
  'domain/question/question-domain.constants.ts';
import { SkillDomainConstants } from 'domain/skill/skill-domain.constants.ts';
import { StatisticsDomainConstants } from
  'domain/statistics/statistics-domain.constants.ts';
import { StoryDomainConstants } from 'domain/story/story-domain.constants.ts';
import { StoryViewerDomainConstants } from
  'domain/story_viewer/story-viewer-domain.constants.ts';
import { TopicDomainConstants } from 'domain/topic/topic-domain.constants.ts';
import { TopicViewerDomainConstants } from
  'domain/topic_viewer/topic-viewer-domain.constants.ts';
import { TopicsAndSkillsDashboardDomainConstants } from
  'domain/topics_and_skills_dashboard/topics-and-skills-dashboard-domain.constants.ts';

import { InteractionsExtensionsConstants } from
  'interactions/interactions-extension.constants.ts';

import { AdminPageConstants } from 'pages/admin-page/admin-page.constants.ts';
import { CollectionEditorPageConstants } from
  'pages/collection-editor-page/collection-editor-page.constants.ts';
import { CreatorDashboardConstants } from
  'pages/creator-dashboard-page/creator-dashboard-page.constants.ts';
import { ExplorationEditorPageConstants } from
  'pages/exploration-editor-page/exploration-editor-page.constants.ts';
import { ExplorationPlayerConstants } from
  'pages/exploration-player-page/exploration-player-page.constants.ts';
import { LearnerDashboardPageConstants } from
  'pages/learner-dashboard-page/learner-dashboard-page.constants.ts';
import { LibraryPageConstants } from
  'pages/library-page/library-page.constants.ts';
import { PracticeSessionPageConstants } from
  'pages/practice-session-page/practice-session-page.constants.ts';
import { ReviewTestPageConstants } from
  'pages/review-test-page/review-test-page.constants.ts';
import { SkillEditorPageConstants } from
  'pages/skill-editor-page/skill-editor-page.constants.ts';
import { StoryEditorPageConstants } from
  'pages/story-editor-page/story-editor-page.constants.ts';
import { TopicEditorPageConstants } from
  'pages/topic-editor-page/topic-editor-page.constants.ts';
import { TopicLandingPageConstants } from
  'pages/landing-pages/topic-landing-page/topic-landing-page.constants.ts';
import { TopicsAndSkillsDashboardPageConstants } from
  'pages/topics-and-skills-dashboard-page/topics-and-skills-dashboard-page.constants.ts';

import { ServicesConstants } from 'services/services.constants.ts';
/* eslint-enable max-len */

@NgModule({
  imports: [
<<<<<<< HEAD
    BrowserModule
  ],
  providers: [
    AppConstants,
    ClassifiersExtensionConstants,
    CollectionSummaryTileConstants,
    QuestionPlayerConstants,
    StateEditorConstants,
    CollectionDomainConstants,
    EditorDomainConstants,
    ObjectsDomainConstants,
    QuestionDomainConstants,
    SkillDomainConstants,
    StatisticsDomainConstants,
    StoryDomainConstants,
    StoryViewerDomainConstants,
    TopicDomainConstants,
    TopicViewerDomainConstants,
    TopicsAndSkillsDashboardDomainConstants,
    InteractionsExtensionsConstants,
    AdminPageConstants,
    CollectionEditorPageConstants,
    CreatorDashboardConstants,
    ExplorationEditorPageConstants,
    ExplorationPlayerConstants,
    LearnerDashboardPageConstants,
    LibraryPageConstants,
    PracticeSessionPageConstants,
    ReviewTestPageConstants,
    SkillEditorPageConstants,
    StoryEditorPageConstants,
    TopicEditorPageConstants,
    TopicLandingPageConstants,
    TopicsAndSkillsDashboardPageConstants,
    ServicesConstants
  ]
=======
    BrowserModule,
    HttpClientModule
  ],
  declarations: [
    ServiceBootstrapComponent
  ],
  entryComponents: [
    ServiceBootstrapComponent
  ],
>>>>>>> 2570a9ee
})
class MainAngularModule {
  // Empty placeholder method to satisfy the `Compiler`.
  ngDoBootstrap() {}
}

import { platformBrowserDynamic } from '@angular/platform-browser-dynamic';
import { downgradeModule } from '@angular/upgrade/static';

const bootstrapFn = (extraProviders: StaticProvider[]) => {
  const platformRef = platformBrowserDynamic(extraProviders);
  return platformRef.bootstrapModule(MainAngularModule);
};
const downgradedModule = downgradeModule(bootstrapFn);

declare var angular: any;

angular.module('oppia', [
  'dndLists', 'headroom', 'infinite-scroll', 'ngAnimate',
  'ngAudio', 'ngCookies', 'ngImgCrop', 'ngJoyRide', 'ngMaterial',
  'ngResource', 'ngSanitize', 'ngTouch', 'pascalprecht.translate',
  'toastr', 'ui.bootstrap', 'ui.sortable', 'ui.tree', 'ui.validate',
  downgradedModule
].concat(
  window.GLOBALS ? (window.GLOBALS.ADDITIONAL_ANGULAR_MODULES || []) : []))
  // This directive is the downgraded version of the Angular component to
  // bootstrap the Angular 8.
  .directive(
    'serviceBootstrap',
    downgradeComponent({
      component: ServiceBootstrapComponent
    }) as angular.IDirectiveFactory);<|MERGE_RESOLUTION|>--- conflicted
+++ resolved
@@ -101,8 +101,14 @@
 
 @NgModule({
   imports: [
-<<<<<<< HEAD
-    BrowserModule
+    BrowserModule,
+    HttpClientModule
+  ],
+  declarations: [
+    ServiceBootstrapComponent
+  ],
+  entryComponents: [
+    ServiceBootstrapComponent
   ],
   providers: [
     AppConstants,
@@ -138,17 +144,6 @@
     TopicsAndSkillsDashboardPageConstants,
     ServicesConstants
   ]
-=======
-    BrowserModule,
-    HttpClientModule
-  ],
-  declarations: [
-    ServiceBootstrapComponent
-  ],
-  entryComponents: [
-    ServiceBootstrapComponent
-  ],
->>>>>>> 2570a9ee
 })
 class MainAngularModule {
   // Empty placeholder method to satisfy the `Compiler`.
