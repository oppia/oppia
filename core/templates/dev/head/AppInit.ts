--- conflicted
+++ resolved
@@ -18,17 +18,10 @@
 
 var oppia = angular.module(
   'oppia', [
-<<<<<<< HEAD
-    'angularAudioRecorder', 'dndLists', 'headroom', 'infinite-scroll',
-    'ngAnimate', 'ngAudio', 'ngCookies', 'ngImgCrop', 'ngJoyRide', 'ngMaterial',
-    'ngResource', 'ngSanitize', 'ngTouch', 'pascalprecht.translate', 'toastr',
-    'ui.bootstrap', 'ui.sortable', 'ui.tree', 'ui.validate',
-=======
     'dndLists', 'headroom', 'infinite-scroll', 'ngAnimate',
     'ngAudio', 'ngCookies', 'ngImgCrop', 'ngJoyRide', 'ngMaterial',
     'ngResource', 'ngSanitize', 'ngTouch', 'pascalprecht.translate',
     'toastr', 'ui.bootstrap', 'ui.sortable', 'ui.tree', 'ui.validate'
->>>>>>> df857b6d
   ].concat(
   window.GLOBALS ? (window.GLOBALS.ADDITIONAL_ANGULAR_MODULES || []) : []));
 
