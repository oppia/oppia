--- conflicted
+++ resolved
@@ -203,10 +203,7 @@
   CONTRIBUTION_STATS_TYPE_QUESTION: 'question',
   CONTRIBUTION_STATS_SUBTYPE_SUBMISSION: 'submission',
   CONTRIBUTION_STATS_SUBTYPE_REVIEW: 'review',
-<<<<<<< HEAD
   CONTRIBUTION_STATS_SUBTYPE_CORRECTION: 'correction',
-=======
->>>>>>> 71027ce9
   CONTRIBUTION_STATS_TYPES: {
     TRANSLATION_CONTRIBUTION: {
       NAME: 'translationContribution',
@@ -224,10 +221,6 @@
       NAME: 'questionReview',
       DISPLAY_NAME: 'Question Reviews'
     }
-<<<<<<< HEAD
   },
   CONTRIBUTOR_BADGE_INITIAL_LEVELS: [1, 10, 20, 50, 100, 200, 300, 400, 500]
-=======
-  }
->>>>>>> 71027ce9
 } as const;