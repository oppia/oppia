// Copyright 2019 The Oppia Authors. All Rights Reserved.
//
// Licensed under the Apache License, Version 2.0 (the "License");
// you may not use this file except in compliance with the License.
// You may obtain a copy of the License at
//
//      http://www.apache.org/licenses/LICENSE-2.0
//
// Unless required by applicable law or agreed to in writing, software
// distributed under the License is distributed on an "AS-IS" BASIS,
// WITHOUT WARRANTIES OR CONDITIONS OF ANY KIND, either express or implied.
// See the License for the specific language governing permissions and
// limitations under the License.

/**
 * @fileoverview Shared constants for the Oppia module.
 */

import commonConstants from 'assets/constants';

export const AppConstants = {
  ...commonConstants,
  DEFAULT_TRANSLATIONS: {
    I18N_LIBRARY_PAGE_TITLE_FRAGMENT_FOR_WEB: 'Library',
    I18N_LIBRARY_LOADING: 'Loading',
    I18N_SIGNUP_PAGE_SUBTITLE: 'Registration',
    I18N_SIGNUP_PAGE_TITLE_FRAGMENT_FOR_WEB: 'Oppia',
    I18N_LIBRARY_SEARCH_PLACEHOLDER: 'What are you curious about?',
    I18N_LIBRARY_ALL_LANGUAGES: 'All Languages',
    I18N_LIBRARY_LANGUAGES_EN: 'English',
    I18N_LIBRARY_ALL_CATEGORIES: 'All Categories',
    I18N_TOPNAV_SIGN_IN: 'Sign in',
    I18N_SPLASH_PAGE_TITLE_FRAGMENT_FOR_WEB:
      'Oppia | Free, Online and Interactive Lessons for Anyone',
    I18N_SIGNUP_REGISTRATION: 'Registration',
    I18N_SIGNUP_LOADING: 'Loading',
  },

  ACTIVITY_STATUS_PRIVATE: 'private',
  ACTIVITY_STATUS_PUBLIC: 'public',

  RULE_SUMMARY_WRAP_CHARACTER_COUNT: 30,

  /* Called when the learner moves to a new card that they haven't seen
     before. */
  EDITABLE_EXPLORATION_DATA_DRAFT_URL_TEMPLATE: (
    '/createhandler/data/<exploration_id>?apply_draft=<apply_draft>'),
  EDITABLE_EXPLORATION_DATA_URL_TEMPLATE: (
    '/createhandler/data/<exploration_id>'),
  EXPLORATION_DATA_URL_TEMPLATE: '/explorehandler/init/<exploration_id>',
  EXPLORATION_VERSION_DATA_URL_TEMPLATE: (
    '/explorehandler/init/<exploration_id>?v=<version>'),

  WARNING_TYPES: {
    // These must be fixed before the exploration can be saved.
    CRITICAL: 'critical',
    // These must be fixed before publishing an exploration to the public
    // library.
    ERROR: 'error',
  },

  STATE_ERROR_MESSAGES: {
    ADD_INTERACTION: 'Please add an interaction to this card.',
    STATE_UNREACHABLE: 'This card is unreachable.',
    UNABLE_TO_END_EXPLORATION:
      "There's no way to complete the exploration starting from this card. " +
      'To fix this, make sure that the last card in the chain starting from' +
      " this one has an 'End Exploration' question type.",
    INCORRECT_SOLUTION: 'The current solution does not lead to another card.',
    UNRESOLVED_ANSWER:
      'There is an answer among the top 10 which has no explicit feedback.',
  },

  CHECKPOINT_ERROR_MESSAGES: {
    INIT_CARD: 'The first card of the lesson must be a checkpoint.',
    TERMINAL_CARD:
      'Checkpoints are not allowed on the last card of the lesson.',
    CHECKPOINT_COUNT: 'Only a maximum of 8 checkpoints are allowed per lesson.',
    BYPASSABLE_CARD:
      'Checkpoints must not be assigned to cards that can be bypassed.'
  },

  EXPLORATION_SUMMARY_DATA_URL_TEMPLATE: '/explorationsummarieshandler/data',

  EXPLORATION_AND_SKILL_ID_PATTERN: /^[a-zA-Z0-9_-]+$/,

  // We use a slash because this character is forbidden in a state name.
  PLACEHOLDER_OUTCOME_DEST: '/',
  INTERACTION_DISPLAY_MODE_INLINE: 'inline',
  LOADING_INDICATOR_URL: '/activity/loadingIndicator.gif',
  OBJECT_EDITOR_URL_PREFIX: '/object_editor_template/',
  // Feature still in development.
  // NOTE TO DEVELOPERS: This should be synchronized with the value in feconf.
  ENABLE_ML_CLASSIFIERS: false,
  // Feature still in development.
  INFO_MESSAGE_SOLUTION_IS_INVALID_FOR_EXPLORATION: (
    'The current solution does not lead to another card.'),
  PARAMETER_TYPES: {
    REAL: 'Real',
    UNICODE_STRING: 'UnicodeString',
  },

  // The maximum number of nodes to show in a row of the state graph.
  MAX_NODES_PER_ROW: 4,
  // The following variable must be at least 3. It represents the maximum
  // length, in characters, for the name of each node label in the state graph.
  MAX_NODE_LABEL_LENGTH: 15,

  // If an $http request fails with the following error codes, a warning is
  // displayed.
  FATAL_ERROR_CODES: [400, 401, 404, 500],

  // Do not modify these, for backwards-compatibility reasons. These strings are
  // used to identify components, to generate content ids, and to determine what
  // type of content a given content id is associated with. If you wish to
  // change one of these, a state migration of all existing content ids is
  // required. The component content type should be sufficiently small such that
  // the commit messages that use the content type strings do not exceed 375
  // characters (which is the maximum length of a commit message).
  COMPONENT_NAME_CONTENT: 'content',
  COMPONENT_NAME_FEEDBACK: 'feedback',
  COMPONENT_NAME_HINT: 'hint',
  COMPONENT_NAME_INTERACTION_CUSTOMIZATION_ARGS: 'ca',
  COMPONENT_NAME_RULE_INPUT: 'rule_input',
  COMPONENT_NAME_SOLUTION: 'solution',
  COMPONENT_NAME_EXPLANATION: 'explanation',
  COMPONENT_NAME_WORKED_EXAMPLE: {
    QUESTION: 'worked_example_question',
    EXPLANATION: 'worked_example_explanation',
  },

  ACTION_TYPE_EXPLORATION_START: 'ExplorationStart',
  ACTION_TYPE_ANSWER_SUBMIT: 'AnswerSubmit',
  ACTION_TYPE_EXPLORATION_QUIT: 'ExplorationQuit',

  ISSUE_TYPE_EARLY_QUIT: 'EarlyQuit',
  ISSUE_TYPE_MULTIPLE_INCORRECT_SUBMISSIONS: 'MultipleIncorrectSubmissions',
  ISSUE_TYPE_CYCLIC_STATE_TRANSITIONS: 'CyclicStateTransitions',

  // A block refers to a set of learner actions displayed together so that
  // they are part of the same context. If two consecutive learner actions are
  // from different states, we consider them unrelated. This constant refers to
  // the maximum number of such actions that can exist in one block. (Note that
  // all related actions are shown together, regardless of how many there are.)
  MAX_UNRELATED_ACTIONS_PER_BLOCK: 4,

  SITE_NAME: 'Oppia.org',

  DEFAULT_PROFILE_IMAGE_PATH: '/avatar/user_blue_72px.webp',

  LOGOUT_URL: '/logout',

  // TODO(vojtechjelinek): Move these to separate file later, after we establish
  // process to follow for Angular constants (#6731).
  SUBTOPIC_PAGE_EDITOR_DATA_URL_TEMPLATE: (
    '/subtopic_page_editor_handler/data/<topic_id>/<subtopic_id>'),
<<<<<<< HEAD
=======
  // This should be synchronized with SUBTOPIC_MASTERY_DATA_URL
  // in feconf.
>>>>>>> 04b32e04
  SUBTOPIC_MASTERY_DATA_URL_TEMPLATE: (
    '/subtopic_mastery_handler/data'),
  EDITABLE_TOPIC_DATA_URL_TEMPLATE: '/topic_editor_handler/data/<topic_id>',

  LABEL_FOR_CLEARING_FOCUS: 'labelForClearingFocus',

  // TODO(bhenning): This constant should be provided by the backend.
  COLLECTION_DATA_URL_TEMPLATE: '/collection_handler/data/<collection_id>',

  ENTITY_TYPE: {
    COLLECTION: 'collection',
    EXPLORATION: 'exploration',
    TOPIC: 'topic',
    SKILL: 'skill',
    STORY: 'story',
    QUESTION: 'question',
    BLOG_POST: 'blog_post',
  },

  AUDIO_UPLOAD_URL_TEMPLATE: '/createhandler/audioupload/<exploration_id>',
  IMAGE_UPLOAD_URL_TEMPLATE: (
    '/createhandler/imageupload/<entity_type>/<entity_id>'),

  MAX_NUM_AUDIO_FILES_TO_DOWNLOAD_SIMULTANEOUSLY: 3,
  MAX_NUM_IMAGE_FILES_TO_DOWNLOAD_SIMULTANEOUSLY: 3,

  IMAGE_CONTEXT: {
    EXPLORATION_SUGGESTIONS: 'exploration_suggestions',
    QUESTION_SUGGESTIONS: 'question_suggestions'
  },

  IMAGE_SAVE_DESTINATION_SERVER: 'imageSaveDestinationServer',
  IMAGE_SAVE_DESTINATION_LOCAL_STORAGE:
    'imageSaveDestinationLocalStorage'
} as const;<|MERGE_RESOLUTION|>--- conflicted
+++ resolved
@@ -154,11 +154,8 @@
   // process to follow for Angular constants (#6731).
   SUBTOPIC_PAGE_EDITOR_DATA_URL_TEMPLATE: (
     '/subtopic_page_editor_handler/data/<topic_id>/<subtopic_id>'),
-<<<<<<< HEAD
-=======
   // This should be synchronized with SUBTOPIC_MASTERY_DATA_URL
   // in feconf.
->>>>>>> 04b32e04
   SUBTOPIC_MASTERY_DATA_URL_TEMPLATE: (
     '/subtopic_mastery_handler/data'),
   EDITABLE_TOPIC_DATA_URL_TEMPLATE: '/topic_editor_handler/data/<topic_id>',
