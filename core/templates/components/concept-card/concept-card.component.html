<div class="oppia-concept-card-viewer" *ngIf="!loadingMessage">
  <div class="concept-card-explanation">
    <div class="oppia-concept-card-explanation-container">
<<<<<<< HEAD
      <oppia-rte-output-display class="protractor-test-concept-card-explanation"
                                [rteString]="currentConceptCard.getExplanation().html">
      </oppia-rte-output-display>
=======
      <angular-html-bind-wrapper classStr="e2e-test-concept-card-explanation"
                                 [htmlData]="currentConceptCard.getExplanation().html">
      </angular-html-bind-wrapper>
>>>>>>> 5eaca74e
      <div *ngIf="skillDeletedMessage">
        <div class="oppia-align-center">{{ skillDeletedMessage }}</div>
      </div>
    </div>
  </div>
  <div class="concept-card-worked-examples" *ngIf="numberOfWorkedExamplesShown > 0">
    <strong> Worked Examples </strong>
    <ng-container *ngFor="let example of currentConceptCard.getWorkedExamples(); index as idx">
      <div class="oppia-worked-examples-container"
           *ngIf="idx < numberOfWorkedExamplesShown">
        <strong> Question: </strong>
        <oppia-interaction-display classStr="example-content"
                                   [htmlData]="example.getQuestion().html">
        </oppia-interaction-display>

        <button class="btn btn-secondary show-example-explanation-button"
                *ngIf="!explanationIsShown && idx == numberOfWorkedExamplesShown - 1"
                (click)="explanationIsShown = true">
          Show Explanation
        </button>
        <div *ngIf="explanationIsShown || idx < numberOfWorkedExamplesShown - 1">
          <strong> Explanation: </strong>
          <oppia-interaction-display classStr="example-content"
                                     [htmlData]="example.getExplanation().html">
          </oppia-interaction-display>
        </div>
      </div>
    </ng-container>
    <button class="btn btn-secondary show-more-worked-examples-button"
            *ngIf="!isLastWorkedExample()"
            (click)="showMoreWorkedExamples()">
      + Worked Examples
    </button>
  </div>
</div>

<div *ngIf="loadingMessage">
  <div class="oppia-align-center">
    <span [translate]="loadingMessage"></span>
    <loading-dots></loading-dots>
  </div>
</div>

<style>
  .oppia-concept-card-viewer .concept-card-explanation {
    padding: 15px;
  }

  .oppia-concept-card-viewer .concept-card-worked-examples {
    padding: 15px;
  }

  .oppia-concept-card-viewer .show-example-explanation-button {
    background-color: #009688;
    color: white;
    margin-top: 1vh;
  }

  .oppia-concept-card-viewer .example-content {
    margin-top: 1vh;
  }

  .oppia-concept-card-viewer .show-more-worked-examples-button {
    background-color: #0d48a1;
    color: #fff;
    display: block;
    margin-bottom: 10px;
    margin-top: 10px;
  }

  .oppia-concept-card-viewer .oppia-concept-card-explanation-container {
    margin-bottom: 10px;
  }

  .oppia-concept-card-viewer .oppia-worked-examples-container {
    margin-top: 2vh;
  }
</style><|MERGE_RESOLUTION|>--- conflicted
+++ resolved
@@ -1,15 +1,9 @@
 <div class="oppia-concept-card-viewer" *ngIf="!loadingMessage">
   <div class="concept-card-explanation">
     <div class="oppia-concept-card-explanation-container">
-<<<<<<< HEAD
-      <oppia-rte-output-display class="protractor-test-concept-card-explanation"
+      <oppia-rte-output-display class="e2e-test-concept-card-explanation"
                                 [rteString]="currentConceptCard.getExplanation().html">
       </oppia-rte-output-display>
-=======
-      <angular-html-bind-wrapper classStr="e2e-test-concept-card-explanation"
-                                 [htmlData]="currentConceptCard.getExplanation().html">
-      </angular-html-bind-wrapper>
->>>>>>> 5eaca74e
       <div *ngIf="skillDeletedMessage">
         <div class="oppia-align-center">{{ skillDeletedMessage }}</div>
       </div>
