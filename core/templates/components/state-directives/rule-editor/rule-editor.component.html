<div class="position-relative">
<<<<<<< HEAD
  <form class="form-justify protractor-test-rule-details" role="form">
    <div *ngIf="rule.type != 'FuzzyMatches'" class="rule-parent">
      <oppia-rule-type-selector class="protractor-test-answer-description" [(localValue)]="rule.type" (onSelectionChange)="onSelectNewRuleType($event)">
      </oppia-rule-type-selector>

      <span *ngFor="let item of ruleDescriptionFragments" class="form-group oppia-rule-editor-span protractor-test-answer-description-fragment">
=======
  <form class="form-justify e2e-test-rule-details" role="form">
    <div *ngIf="rule.type != 'FuzzyMatches'" class="rule-parent">
      <oppia-rule-type-selector class="e2e-test-answer-description" [(localValue)]="rule.type" (onSelectionChange)="onSelectNewRuleType($event)">
      </oppia-rule-type-selector>

      <span *ngFor="let item of ruleDescriptionFragments" class="form-group oppia-rule-editor-span e2e-test-answer-description-fragment">
>>>>>>> 51582deb
        <span *ngIf="item.type == 'select'" class="text-dark">
          <span *ngIf="ruleDescriptionChoices.length === 1">
            {{ ruleDescriptionChoices[0].val | convertToPlainText | truncate }}
          </span>
          <span *ngIf="ruleDescriptionChoices.length !== 1">
            <oppia-html-select class="oppia-rule-description-choice" [options]="ruleDescriptionChoices" [(selection)]="rule.inputs[item.varName]" (onSelectionChange)="onSelectionChangeHtmlSelect($event, item)">
            </oppia-html-select>
          </span>
        </span>

        <div class="oppia-custom-editor-container">
          <span *ngIf="item.type == 'checkboxes'" class="text-dark">
            <object-editor [modalId]="modalId"
                           [objType]="'SetOfTranslatableHtmlContentIds'"
                           [initArgs]="{choices: ruleDescriptionChoices}"
                           [(ngModel)]="rule.inputs[item.varName]"
                           [ngModelOptions]="{standalone: true}">
            </object-editor>
          </span>
          <span *ngIf="item.type == 'dropdown'" class="text-dark">
            <object-editor [modalId]="modalId"
                           [objType]="'ListOfSetsOfTranslatableHtmlContentIds'"
                           [initArgs]="{choices: ruleDescriptionChoices}"
                           [(ngModel)]="rule.inputs[item.varName]"
                           [ngModelOptions]="{standalone: true}">
            </object-editor>
          </span>
          <span *ngIf="item.type == 'dragAndDropHtmlStringSelect'" class="text-dark">
            <object-editor [modalId]="modalId"
                           [objType]="'TranslatableHtmlContentId'"
                           [initArgs]="{choices: ruleDescriptionChoices}"
                           [(ngModel)]="rule.inputs[item.varName]"
                           [ngModelOptions]="{standalone: true}">
            </object-editor>
          </span>
          <span *ngIf="item.type == 'dragAndDropPositiveIntSelect'" class="text-dark">
            <object-editor [modalId]="modalId"
                           [objType]="'DragAndDropPositiveInt'"
                           [initArgs]="{choices: ruleDescriptionChoices}"
                           [(ngModel)]="rule.inputs[item.varName]"
                           [ngModelOptions]="{standalone: true}">
            </object-editor>
          </span>
          <span *ngIf="item.type != 'select' &&
                       item.type != 'noneditable' &&
                       item.type != 'dragAndDropPositiveIntSelect' &&
                       item.type != 'dragAndDropHtmlStringSelect' &&
                       item.type != 'dropdown' &&
                       item.type != 'checkboxes'">
            <object-editor [modalId]="modalId"
                           [objType]="item.type"
                           [isEditable]="isEditable"
                           [alwaysEditable]="true"
                           [(ngModel)]="rule.inputs[item.varName]"
                           [ngModelOptions]="{standalone: true}"
                           class="text-dark">
            </object-editor>
          </span>
          <span *ngIf="item.type == 'noneditable'">
            {{ item.text }}
          </span>
        </div>
      </span>
    </div>
  </form>

  <div class="oppia-rule-save-cancel-buttons" *ngIf="isEditingRuleInline">
    <div class="float-right">
      <button type="button" class="btn btn-default" (click)="cancelThisEdit()">Cancel</button>
<<<<<<< HEAD
      <button type="button" class="btn btn-success protractor-test-save-answer" [disabled]="isInvalid" (click)="saveThisRule()">Save Answer</button>
=======
      <button type="button" class="btn btn-success e2e-test-save-answer" [disabled]="isInvalid" (click)="saveThisRule()">Save Answer</button>
>>>>>>> 51582deb
    </div>

    <div class="oppia-clear"></div>
  </div>
</div>
<style>
  .form-justify {
    justify-content: center;
  }

  .form-group.oppia-rule-editor-span {
    display: inline-block;
    margin-right: 5px;
    width: 100%;
  }
  .oppia-rule-description-choice {
    width: 200px;
  }
  .oppia-custom-editor-container {
    max-height: 320px;
    overflow-x: hidden;
    overflow-y: auto;
    text-overflow: ellipsis;
  }
</style><|MERGE_RESOLUTION|>--- conflicted
+++ resolved
@@ -1,19 +1,10 @@
 <div class="position-relative">
-<<<<<<< HEAD
-  <form class="form-justify protractor-test-rule-details" role="form">
-    <div *ngIf="rule.type != 'FuzzyMatches'" class="rule-parent">
-      <oppia-rule-type-selector class="protractor-test-answer-description" [(localValue)]="rule.type" (onSelectionChange)="onSelectNewRuleType($event)">
-      </oppia-rule-type-selector>
-
-      <span *ngFor="let item of ruleDescriptionFragments" class="form-group oppia-rule-editor-span protractor-test-answer-description-fragment">
-=======
   <form class="form-justify e2e-test-rule-details" role="form">
     <div *ngIf="rule.type != 'FuzzyMatches'" class="rule-parent">
       <oppia-rule-type-selector class="e2e-test-answer-description" [(localValue)]="rule.type" (onSelectionChange)="onSelectNewRuleType($event)">
       </oppia-rule-type-selector>
 
       <span *ngFor="let item of ruleDescriptionFragments" class="form-group oppia-rule-editor-span e2e-test-answer-description-fragment">
->>>>>>> 51582deb
         <span *ngIf="item.type == 'select'" class="text-dark">
           <span *ngIf="ruleDescriptionChoices.length === 1">
             {{ ruleDescriptionChoices[0].val | convertToPlainText | truncate }}
@@ -83,11 +74,7 @@
   <div class="oppia-rule-save-cancel-buttons" *ngIf="isEditingRuleInline">
     <div class="float-right">
       <button type="button" class="btn btn-default" (click)="cancelThisEdit()">Cancel</button>
-<<<<<<< HEAD
-      <button type="button" class="btn btn-success protractor-test-save-answer" [disabled]="isInvalid" (click)="saveThisRule()">Save Answer</button>
-=======
       <button type="button" class="btn btn-success e2e-test-save-answer" [disabled]="isInvalid" (click)="saveThisRule()">Save Answer</button>
->>>>>>> 51582deb
     </div>
 
     <div class="oppia-clear"></div>
