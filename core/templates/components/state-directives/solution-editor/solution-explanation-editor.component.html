--- conflicted
+++ resolved
@@ -24,15 +24,9 @@
     <div class="oppia-rule-details-header">
       <strong>Explanation:</strong>
       <!-- TODO(sll): Find a way to do this without resorting to private properties like _html -->
-<<<<<<< HEAD
-      <schema-based-editor schema="$ctrl.EXPLANATION_FORM_SCHEMA"
-                           ng-model="$ctrl.StateSolutionService.displayed.explanation._html"
-                           ng-model-change="$applyAsync()">
-=======
-      <schema-based-editor [schema]="getSchema.bind(this)"
+      <schema-based-editor [schema]="getSchema()"
                            [localValue]="stateSolutionService.displayed.explanation._html"
                            (localValueChange)="updateExplanationHtml($event)">
->>>>>>> 526968ed
       </schema-based-editor>
     </div>
 
