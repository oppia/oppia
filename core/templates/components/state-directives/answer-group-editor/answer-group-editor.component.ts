--- conflicted
+++ resolved
@@ -66,21 +66,13 @@
   },
   template: require('./answer-group-editor.component.html'),
   controller: [
-<<<<<<< HEAD
-    '$scope', 'AlertsService', 'ExternalSaveService', 'ResponsesService',
-=======
     '$rootScope', 'AlertsService', 'ExternalSaveService', 'ResponsesService',
->>>>>>> 32888764
     'RuleObjectFactory', 'StateEditorService', 'StateInteractionIdService',
     'StateNextContentIdIndexService',
     'TrainingDataEditorPanelService', 'ENABLE_ML_CLASSIFIERS',
     'INTERACTION_SPECS',
     function(
-<<<<<<< HEAD
-        $scope, AlertsService, ExternalSaveService, ResponsesService,
-=======
         $rootScope, AlertsService, ExternalSaveService, ResponsesService,
->>>>>>> 32888764
         RuleObjectFactory, StateEditorService, StateInteractionIdService,
         StateNextContentIdIndexService,
         TrainingDataEditorPanelService, ENABLE_ML_CLASSIFIERS,
@@ -290,11 +282,7 @@
         ctrl.getOnSaveNextContentIdIndex()(
           StateNextContentIdIndexService.displayed);
 
-<<<<<<< HEAD
-        $scope.$apply();
-=======
         $rootScope.$applyAsync();
->>>>>>> 32888764
       };
 
       ctrl.changeActiveRuleIndex = function(newIndex) {
