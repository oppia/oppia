--- conflicted
+++ resolved
@@ -87,47 +87,6 @@
             return StateEditorService.isInQuestionMode();
           };
 
-<<<<<<< HEAD
-=======
-          ctrl.containsMisconceptions = function() {
-            var containsMisconceptions = false;
-            Object.keys(ctrl.misconceptionsBySkill).forEach(function(skillId) {
-              if (ctrl.misconceptionsBySkill[skillId].length > 0) {
-                containsMisconceptions = true;
-              }
-            });
-            return containsMisconceptions;
-          };
-
-          ctrl.tagAnswerGroupWithMisconception = function() {
-            $uibModal.open({
-              templateUrl: UrlInterpolationService.getDirectiveTemplateUrl(
-                '/pages/topic-editor-page/modal-templates/' +
-                'tag-misconception-modal.template.html'),
-              backdrop: true,
-              controller: 'TagMisconceptionModalController'
-            }).result.then(function(returnObject) {
-              var misconception = returnObject.misconception;
-              var misconceptionSkillId = returnObject.misconceptionSkillId;
-              var feedbackIsUsed = returnObject.feedbackIsUsed;
-              var outcome = angular.copy(ctrl.outcome);
-              if (feedbackIsUsed) {
-                outcome.feedback.setHtml(misconception.getFeedback());
-                ctrl.getOnSaveAnswerGroupFeedbackFn()(outcome);
-                $rootScope.$broadcast('externalSave');
-              }
-              ctrl.getOnSaveTaggedMisconception()(
-                misconception.getId(), misconceptionSkillId);
-              _getTaggedMisconceptionName(
-                misconceptionSkillId + '-' + misconception.getId());
-            }, function() {
-              // Note to developers:
-              // This callback is triggered when the Cancel button is clicked.
-              // No further action is needed.
-            });
-          };
-
->>>>>>> 685cb938
           ctrl.getAnswerChoices = function() {
             return ResponsesService.getAnswerChoices();
           };
