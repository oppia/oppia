<style>
  answer-group-editor .oppia-rule-header {
    color: rgb(120, 120, 120);
    overflow: hidden;
    padding-left: 0;
    text-overflow: ellipsis;
    white-space: nowrap;
  }
  answer-group-editor .oppia-multiple-choice-rule p {
    display: inline;
  }
  answer-group-editor .oppia-multiple-choice-rule p::before {
    content: ' ';
  }
  answer-group-editor .oppia-add-rule-button {
    background-color: rgba(165,165,165,0.9);
    border: 0;
    border-radius: 0;
    color: white;
    opacity: 0.9;
    padding: 7px;
    width: 100%;
  }

  answer-group-editor .oppia-add-rule-button:active,
  answer-group-editor .oppia-add-rule-button:focus,
  answer-group-editor .oppia-add-rule-button:hover,
  answer-group-editor .oppia-modify-training-data-button:active,
  answer-group-editor .oppia-modify-training-data-button:focus,
  answer-group-editor .oppia-modify-training-data-button:hover {
    background-color: rgba(165,165,165,1);
    color: white;
    opacity: 1;
  }
  answer-group-editor .oppia-delete-rule-button {
    cursor: pointer;
    opacity: 0.5;
    position: absolute;
    right: 8px;
    top: 8px;
    width: 20px;
  }
  answer-group-editor .oppia-delete-rule-button:hover {
    opacity: 1;
  }

  answer-group-editor .oppia-modify-training-data-button {
    background-color: rgba(165,165,165,0.9);
    border: 0;
    border-radius: 0;
    color: white;
    margin-top: 4%;
    opacity: 0.9;
    padding: 7px;
    width: 100%;
  }
  answer-group-editor .oppia-answer-rule-block {
    border-bottom: 1px solid #ccc;
  }
</style>

<div class="h-100">
  <!-- For the default answer group, 'rules' is null. Otherwise, 'rules' is a list of rules. -->
  <div ng-if="$ctrl.rules">
    <strong>
      If the learner's answer...
    </strong>
    <ul class="nav oppia-option-list nav-stacked nav-pills" role="tablist" ng-model="$ctrl.rules">
      <li ng-repeat="rule in $ctrl.rules" ng-class="{'active': $ctrl.activeRuleIndex === $index, 'oppia-answer-rule-block': $last}" class="mt-0 oppia-rule-block oppia-sortable-rule-block protractor-test-rule-block">
        <a ng-click="$ctrl.openRuleEditor($index)" ng-hide="$ctrl.activeRuleIndex === $index" class="oppia-rule-tab protractor-test-answer-tab" ng-class="{'oppia-rule-tab-disabled': !$ctrl.isEditable}">
          <div class="oppia-rule-header">
            <span ng-if="$index > 0">or</span>
            <span ng-if="$ctrl.getCurrentInteractionId() !== 'MultipleChoiceInput' && $index !== $ctrl.activeRuleIndex">
              <[rule | parameterizeRuleDescription:$ctrl.getCurrentInteractionId():$ctrl.answerChoices]>...
            </span>
            <span ng-if="$ctrl.getCurrentInteractionId() === 'MultipleChoiceInput'">
              <angular-html-bind class="oppia-multiple-choice-rule" html-data="rule | parameterizeRuleDescription:$ctrl.getCurrentInteractionId():$ctrl.answerChoices">
              </angular-html-bind>...
            </span>
          </div>
        </a>
        <span ng-if="$ctrl.isEditable && $ctrl.rules.length > 1"
              class="oppia-delete-rule-button oppia-transition-200 protractor-test-delete-answer"
              ng-click="$ctrl.deleteRule($index)">
          <i class="material-icons md-18">&#xE5CD;</i>
        </span>

        <div ng-if="$ctrl.activeRuleIndex === $index">
          <div class="oppia-editor-card-section">
            <div class="oppia-rule-body-container">
              <rule-editor rule="rule" is-editable="$ctrl.isEditable" is-editing-rule-inline="true" on-cancel-rule-edit="$ctrl.cancelActiveRuleEdit()" on-save-rule="$ctrl.saveRules()" class="protractor-test-answer-body">
              </rule-editor>
            </div>
          </div>
        </div>
      </li>
    </ul>

    <button type="button" ng-if="$ctrl.isEditable" class="btn btn-secondary btn-lg oppia-add-rule-button protractor-test-add-answer" ng-click="$ctrl.addNewRule()">
      + Add Another Possible Answer
    </button>

    <div ng-if="$ctrl.isEditable && $ctrl.isCurrentInteractionTrainable() && $ctrl.isMLEnabled() && !$ctrl.isInQuestionMode()">
      <button type="button" class="btn btn-secondary btn-lg oppia-modify-training-data-button" ng-click="$ctrl.openTrainingDataEditor()">
        <i class="material-icons md-24">playlist_add</i> Modify Training Data
      </button>
    </div>
  </div>

  <br ng-if="rules">

<<<<<<< HEAD
  <oppia-outcome-editor [is-editable]="$ctrl.isEditable"
                        [display-feedback]="$ctrl.displayFeedback"
                        (save-dest)="$ctrl.getOnSaveAnswerGroupDestFn()"
                        (save-feedback)="$ctrl.getOnSaveAnswerGroupFeedbackFn()"
                        (save-correctness-label)="$ctrl.getOnSaveAnswerGroupCorrectnessLabelFn()"
                        [outcome]="$ctrl.outcome"
                        [add-state]="$ctrl.addState"
                        (show-mark-all-audio-as-needing-update-modal-if-required)="$ctrl.showMarkAllAudioAsNeedingUpdateModalIfRequired">
  </oppia-outcome-editor>
  <question-misconception-editor is-editable="$ctrl.isEditable"
                                 ng-if="$ctrl.isInQuestionMode()"
                                 on-save-tagged-misconception="$ctrl.onSaveTaggedMisconception"
                                 on-save-answer-group-feedback="$ctrl.getOnSaveAnswerGroupFeedbackFn()"
                                 outcome="$ctrl.outcome"
                                 rules="$ctrl.rules"
                                 tagged-skill-misconception-id="$ctrl.taggedSkillMisconceptionId">
  </question-misconception-editor>
=======
  <outcome-editor is-editable="$ctrl.isEditable"
                  display-feedback="$ctrl.displayFeedback"
                  on-save-dest="$ctrl.getOnSaveAnswerGroupDestFn()"
                  on-save-feedback="$ctrl.getOnSaveAnswerGroupFeedbackFn()"
                  on-save-correctness-label="$ctrl.getOnSaveAnswerGroupCorrectnessLabelFn()"
                  outcome="$ctrl.outcome"
                  add-state="$ctrl.addState"
                  warnings-are-suppressed="$ctrl.suppressWarnings()"
                  show-mark-all-audio-as-needing-update-modal-if-required="$ctrl.showMarkAllAudioAsNeedingUpdateModalIfRequired">
  </outcome-editor>
  <oppia-question-misconception-editor [is-editable]="$ctrl.isEditable"
                                       ng-if="$ctrl.isInQuestionMode()"
                                       (save-tagged-misconception)="$ctrl.onSaveTaggedMisconception"
                                       (save-answer-group-feedback)="$ctrl.getOnSaveAnswerGroupFeedbackFn()"
                                       [outcome]="$ctrl.outcome"
                                       [rules]="$ctrl.rules"
                                       [tagged-skill-misconception-id]="$ctrl.taggedSkillMisconceptionId">
  </oppia-question-misconception-editor>
>>>>>>> 0617f6b0
</div><|MERGE_RESOLUTION|>--- conflicted
+++ resolved
@@ -109,7 +109,6 @@
 
   <br ng-if="rules">
 
-<<<<<<< HEAD
   <oppia-outcome-editor [is-editable]="$ctrl.isEditable"
                         [display-feedback]="$ctrl.displayFeedback"
                         (save-dest)="$ctrl.getOnSaveAnswerGroupDestFn()"
@@ -119,25 +118,6 @@
                         [add-state]="$ctrl.addState"
                         (show-mark-all-audio-as-needing-update-modal-if-required)="$ctrl.showMarkAllAudioAsNeedingUpdateModalIfRequired">
   </oppia-outcome-editor>
-  <question-misconception-editor is-editable="$ctrl.isEditable"
-                                 ng-if="$ctrl.isInQuestionMode()"
-                                 on-save-tagged-misconception="$ctrl.onSaveTaggedMisconception"
-                                 on-save-answer-group-feedback="$ctrl.getOnSaveAnswerGroupFeedbackFn()"
-                                 outcome="$ctrl.outcome"
-                                 rules="$ctrl.rules"
-                                 tagged-skill-misconception-id="$ctrl.taggedSkillMisconceptionId">
-  </question-misconception-editor>
-=======
-  <outcome-editor is-editable="$ctrl.isEditable"
-                  display-feedback="$ctrl.displayFeedback"
-                  on-save-dest="$ctrl.getOnSaveAnswerGroupDestFn()"
-                  on-save-feedback="$ctrl.getOnSaveAnswerGroupFeedbackFn()"
-                  on-save-correctness-label="$ctrl.getOnSaveAnswerGroupCorrectnessLabelFn()"
-                  outcome="$ctrl.outcome"
-                  add-state="$ctrl.addState"
-                  warnings-are-suppressed="$ctrl.suppressWarnings()"
-                  show-mark-all-audio-as-needing-update-modal-if-required="$ctrl.showMarkAllAudioAsNeedingUpdateModalIfRequired">
-  </outcome-editor>
   <oppia-question-misconception-editor [is-editable]="$ctrl.isEditable"
                                        ng-if="$ctrl.isInQuestionMode()"
                                        (save-tagged-misconception)="$ctrl.onSaveTaggedMisconception"
@@ -146,5 +126,4 @@
                                        [rules]="$ctrl.rules"
                                        [tagged-skill-misconception-id]="$ctrl.taggedSkillMisconceptionId">
   </oppia-question-misconception-editor>
->>>>>>> 0617f6b0
 </div>