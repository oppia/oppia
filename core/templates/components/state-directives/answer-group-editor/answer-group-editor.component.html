--- conflicted
+++ resolved
@@ -5,8 +5,8 @@
       If the learner's answer...
     </strong>
     <ul class="nav oppia-option-list nav-stacked nav-pills" role="tablist">
-      <li *ngFor="let rule of rules;  let index = index;let last = last;" [ngClass]="{'active': activeRuleIndex === index, 'oppia-answer-rule-block': last}" class="mt-0 oppia-rule-block oppia-sortable-rule-block protractor-test-rule-block">
-        <a (click)="openRuleEditor(index)" [hidden]="activeRuleIndex === index" class="oppia-rule-tab protractor-test-answer-tab" [ngClass]="{'oppia-rule-tab-disabled': !isEditable}">
+      <li *ngFor="let rule of rules;  let index = index;let last = last;" [ngClass]="{'active': activeRuleIndex === index, 'oppia-answer-rule-block': last}" class="mt-0 oppia-rule-block oppia-sortable-rule-block e2e-test-rule-block">
+        <a (click)="openRuleEditor(index)" [hidden]="activeRuleIndex === index" class="oppia-rule-tab e2e-test-answer-tab" [ngClass]="{'oppia-rule-tab-disabled': !isEditable}">
           <div class="oppia-rule-header">
             <span *ngIf="index > 0">or</span>
             <span *ngIf="getCurrentInteractionId() !== 'MultipleChoiceInput' && index !== activeRuleIndex">
@@ -19,7 +19,7 @@
           </div>
         </a>
         <span *ngIf="isEditable && rules.length > 1"
-              class="oppia-delete-rule-button oppia-transition-200 protractor-test-delete-answer"
+              class="oppia-delete-rule-button oppia-transition-200 e2e-test-delete-answer"
               (click)="deleteRule(index)">
           <i class="material-icons md-18">&#xE5CD;</i>
         </span>
@@ -27,7 +27,7 @@
         <div *ngIf="activeRuleIndex === index">
           <div class="oppia-editor-card-section">
             <div class="oppia-rule-body-container">
-              <oppia-rule-editor [(rule)]="rule" [isEditable]="isEditable" [isEditingRuleInline]="true" (onCancelRuleEdit)="cancelActiveRuleEdit()" (onSaveRule)="saveRules()" class="protractor-test-answer-body">
+              <oppia-rule-editor [(rule)]="rule" [isEditable]="isEditable" [isEditingRuleInline]="true" (onCancelRuleEdit)="cancelActiveRuleEdit()" (onSaveRule)="saveRules()" class="e2e-test-answer-body">
               </oppia-rule-editor>
             </div>
           </div>
@@ -35,7 +35,7 @@
       </li>
     </ul>
 
-    <button type="button" *ngIf="isEditable" class="btn btn-secondary btn-lg oppia-add-rule-button protractor-test-add-answer" (click)="addNewRule()">
+    <button type="button" *ngIf="isEditable" class="btn btn-secondary btn-lg oppia-add-rule-button e2e-test-add-answer" (click)="addNewRule()">
       + Add Another Possible Answer
     </button>
 
@@ -136,78 +136,4 @@
   .oppia-answer-rule-block {
     border-bottom: 1px solid #ccc;
   }
-<<<<<<< HEAD
-</style>
-=======
-</style>
-
-<div class="h-100">
-  <!-- For the default answer group, 'rules' is null. Otherwise, 'rules' is a list of rules. -->
-  <div ng-if="$ctrl.rules">
-    <strong>
-      If the learner's answer...
-    </strong>
-    <ul class="nav oppia-option-list nav-stacked nav-pills" role="tablist" ng-model="$ctrl.rules">
-      <li ng-repeat="rule in $ctrl.rules" ng-class="{'active': $ctrl.activeRuleIndex === $index, 'oppia-answer-rule-block': $last}" class="mt-0 oppia-rule-block oppia-sortable-rule-block e2e-test-rule-block">
-        <a ng-click="$ctrl.openRuleEditor($index)" ng-hide="$ctrl.activeRuleIndex === $index" class="oppia-rule-tab e2e-test-answer-tab" ng-class="{'oppia-rule-tab-disabled': !$ctrl.isEditable}">
-          <div class="oppia-rule-header">
-            <span ng-if="$index > 0">or</span>
-            <span ng-if="$ctrl.getCurrentInteractionId() !== 'MultipleChoiceInput' && $index !== $ctrl.activeRuleIndex">
-              <[rule | parameterizeRuleDescription:$ctrl.getCurrentInteractionId():$ctrl.answerChoices]>...
-            </span>
-            <span ng-if="$ctrl.getCurrentInteractionId() === 'MultipleChoiceInput'">
-              <angular-html-bind class="oppia-multiple-choice-rule" html-data="rule | parameterizeRuleDescription:$ctrl.getCurrentInteractionId():$ctrl.answerChoices">
-              </angular-html-bind>...
-            </span>
-          </div>
-        </a>
-        <span ng-if="$ctrl.isEditable && $ctrl.rules.length > 1"
-              class="oppia-delete-rule-button oppia-transition-200 e2e-test-delete-answer"
-              ng-click="$ctrl.deleteRule($index)">
-          <i class="material-icons md-18">&#xE5CD;</i>
-        </span>
-
-        <div ng-if="$ctrl.activeRuleIndex === $index">
-          <div class="oppia-editor-card-section">
-            <div class="oppia-rule-body-container">
-              <rule-editor rule="rule" is-editable="$ctrl.isEditable" is-editing-rule-inline="true" on-cancel-rule-edit="$ctrl.cancelActiveRuleEdit()" on-save-rule="$ctrl.saveRules()" class="e2e-test-answer-body">
-              </rule-editor>
-            </div>
-          </div>
-        </div>
-      </li>
-    </ul>
-
-    <button type="button" ng-if="$ctrl.isEditable" class="btn btn-secondary btn-lg oppia-add-rule-button e2e-test-add-answer" ng-click="$ctrl.addNewRule()">
-      + Add Another Possible Answer
-    </button>
-
-    <div ng-if="$ctrl.isEditable && $ctrl.isCurrentInteractionTrainable() && $ctrl.isMLEnabled() && !$ctrl.isInQuestionMode()">
-      <button type="button" class="btn btn-secondary btn-lg oppia-modify-training-data-button" ng-click="$ctrl.openTrainingDataEditor()">
-        <i class="material-icons md-24">playlist_add</i> Modify Training Data
-      </button>
-    </div>
-  </div>
-
-  <br ng-if="rules">
-
-  <oppia-outcome-editor [is-editable]="$ctrl.isEditable"
-                        [display-feedback]="$ctrl.displayFeedback"
-                        (save-dest)="$ctrl.getOnSaveAnswerGroupDestFn()($event)"
-                        (save-feedback)="$ctrl.getOnSaveAnswerGroupFeedbackFn()($event)"
-                        (save-correctness-label)="$ctrl.getOnSaveAnswerGroupCorrectnessLabelFn()($event)"
-                        [outcome]="$ctrl.outcome"
-                        [add-state]="$ctrl.addState"
-                        [are-warnings-suppressed]="$ctrl.suppressWarnings()"
-                        (show-mark-all-audio-as-needing-update-modal-if-required)="$ctrl.showMarkAllAudioAsNeedingUpdateModalIfRequired($event)">
-  </oppia-outcome-editor>
-  <oppia-question-misconception-editor [is-editable]="$ctrl.isEditable"
-                                       ng-if="$ctrl.isInQuestionMode()"
-                                       (save-tagged-misconception)="$ctrl.onSaveTaggedMisconception"
-                                       (save-answer-group-feedback)="$ctrl.getOnSaveAnswerGroupFeedbackFn()"
-                                       [outcome]="$ctrl.outcome"
-                                       [rules]="$ctrl.rules"
-                                       [tagged-skill-misconception-id]="$ctrl.taggedSkillMisconceptionId">
-  </oppia-question-misconception-editor>
-</div>
->>>>>>> 1bd5ab86
+</style>