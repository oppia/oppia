<div class="form-inline oppia-form-inline protractor-test-dest-bubble">
  <div class="oppia-rule-details-header">
    <strong *ngIf="outcomeHasFeedback">And afterwards, directs the learner to...</strong>
    <strong *ngIf="!outcomeHasFeedback">Oppia directs the learner to...</strong>
  </div>
  <div class="form-group oppia-form-group">
    <span>
      <select class="form-control oppia-form-control"
              [(ngModel)]="outcome.dest"
<<<<<<< HEAD
              (change)="onDestSelectorChange()">
        <option *ngFor="let choice of destChoices">{{ choice.text }}</option>
    </select>
    </span>
  </div>
  <form>
    <span *ngIf="isCreatingNewState(outcome)">
      <input class="form-control protractor-test-add-state-input"
             type="text"
             [oppiaFocusOn]="newStateNameInputField"
             name="newStateName"
             [(ngModel)]="outcome.newStateName"
             [attr.maxlength]="maxLen"
             tabindex="0"
             aria-invalid="false" required>
    </span>
    <p class="form-text oppia-form-error oppia-form-error-text">Please pick a card name consisting of alphanumeric characters, spaces and/or hyphens.</p>
  </form>
=======
              (ngModelChange)="onDestSelectorChange()">
        <option *ngFor="let choice of destChoices" [value]="choice.id">{{ choice.text }}</option>
      </select>
    </span>
  </div>
  <form #newStateNameForm="ngForm">
    <span *ngIf="isCreatingNewState()">
      <input class="form-control protractor-test-add-state-input"
             type="text"
             name="newStateNameInput"
             [(ngModel)]="outcomeNewStateName"
             (ngModelChange)="updateChanges($event)"
             [oppiaFocusOn]="newStateNameInputField"
             [attr.maxlength]="maxLen"
             [pattern]="newStateNamePattern"
             tabindex="0"
             [attr.aria-invalid]="false" required>
    </span>
  </form>
  <p [hidden]="newStateNameForm.form.valid ||  outcomeNewStateName === undefined" class="form-text oppia-form-error oppia-form-error-text">Please pick a card name consisting of alphanumeric characters, spaces and/or hyphens.</p>
>>>>>>> 7b1701c7

  <div *ngIf="isSelfLoop() && canEditRefresherExplorationId" class="oppia-id-text">
    <b>Refresher exploration ID (optional):</b>
    <input type="text"
           class="form-control protractor-test-add-refresher-exploration-id"
<<<<<<< HEAD
           name="refresherExplorationId" 
           [(ngModel)]="outcome.refresherExplorationId" 
           tabindex="0" 
           aria-invalid="false">
=======
           [(ngModel)]="outcome.refresherExplorationId"
           [pattern]="explorationAndSkillIdPattern"
           tabindex="0"
           [attr.aria-invalid]="false">
>>>>>>> 7b1701c7
  </div>
  <div class="oppia-id-text" *ngIf="canAddPrerequisiteSkill">
    <b>Prerequisite skill ID (optional):&nbsp;</b>
    <input class="form-control"
<<<<<<< HEAD
           type="text" 
           name="missingPrerequisiteSkillId"
           [(ngModel)]="outcome.missingPrerequisiteSkillId"  
           tabindex="0" 
           aria-invalid="false" 
=======
           type="text"
           [(ngModel)]="outcome.missingPrerequisiteSkillId"
           tabindex="0"
           [attr.aria-invalid]="false"
>>>>>>> 7b1701c7
           [ngModelOptions]="{allowInvalid: true}">
    <p class="oppia-prerequisite-explanation-text">
      <i> Mention the skill that this state requires so that a learner who is stuck in the state can quickly learn the
          required material and continue with the exploration.
      </i>
    </p>
  </div>
</div>

<style>
  .oppia-form-inline {
    margin-bottom: 10px;
  }
  .oppia-form-group {
    font-size: 1.1em;
  }
  .form-control.oppia-form-control {
    width: 200px;
  }
  .oppia-form-error-text {
    font-size: 0.85em;
  }
  .oppia-id-text {
    margin-top: 12px;
  }
  .oppia-prerequisite-explanation-text {
    font-size: 0.8em;
  }
</style><|MERGE_RESOLUTION|>--- conflicted
+++ resolved
@@ -7,26 +7,6 @@
     <span>
       <select class="form-control oppia-form-control"
               [(ngModel)]="outcome.dest"
-<<<<<<< HEAD
-              (change)="onDestSelectorChange()">
-        <option *ngFor="let choice of destChoices">{{ choice.text }}</option>
-    </select>
-    </span>
-  </div>
-  <form>
-    <span *ngIf="isCreatingNewState(outcome)">
-      <input class="form-control protractor-test-add-state-input"
-             type="text"
-             [oppiaFocusOn]="newStateNameInputField"
-             name="newStateName"
-             [(ngModel)]="outcome.newStateName"
-             [attr.maxlength]="maxLen"
-             tabindex="0"
-             aria-invalid="false" required>
-    </span>
-    <p class="form-text oppia-form-error oppia-form-error-text">Please pick a card name consisting of alphanumeric characters, spaces and/or hyphens.</p>
-  </form>
-=======
               (ngModelChange)="onDestSelectorChange()">
         <option *ngFor="let choice of destChoices" [value]="choice.id">{{ choice.text }}</option>
       </select>
@@ -47,39 +27,23 @@
     </span>
   </form>
   <p [hidden]="newStateNameForm.form.valid ||  outcomeNewStateName === undefined" class="form-text oppia-form-error oppia-form-error-text">Please pick a card name consisting of alphanumeric characters, spaces and/or hyphens.</p>
->>>>>>> 7b1701c7
 
   <div *ngIf="isSelfLoop() && canEditRefresherExplorationId" class="oppia-id-text">
     <b>Refresher exploration ID (optional):</b>
     <input type="text"
            class="form-control protractor-test-add-refresher-exploration-id"
-<<<<<<< HEAD
-           name="refresherExplorationId" 
-           [(ngModel)]="outcome.refresherExplorationId" 
-           tabindex="0" 
-           aria-invalid="false">
-=======
            [(ngModel)]="outcome.refresherExplorationId"
            [pattern]="explorationAndSkillIdPattern"
            tabindex="0"
            [attr.aria-invalid]="false">
->>>>>>> 7b1701c7
   </div>
   <div class="oppia-id-text" *ngIf="canAddPrerequisiteSkill">
     <b>Prerequisite skill ID (optional):&nbsp;</b>
     <input class="form-control"
-<<<<<<< HEAD
-           type="text" 
-           name="missingPrerequisiteSkillId"
-           [(ngModel)]="outcome.missingPrerequisiteSkillId"  
-           tabindex="0" 
-           aria-invalid="false" 
-=======
            type="text"
            [(ngModel)]="outcome.missingPrerequisiteSkillId"
            tabindex="0"
            [attr.aria-invalid]="false"
->>>>>>> 7b1701c7
            [ngModelOptions]="{allowInvalid: true}">
     <p class="oppia-prerequisite-explanation-text">
       <i> Mention the skill that this state requires so that a learner who is stuck in the state can quickly learn the
