<div class="form-inline oppia-form-inline protractor-test-dest-bubble">
  <div class="oppia-rule-details-header">
    <strong *ngIf="outcomeHasFeedback">And afterwards, directs the learner to...</strong>
    <strong *ngIf="!outcomeHasFeedback">Oppia directs the learner to...</strong>
  </div>
  <div class="form-group oppia-form-group">
    <span>
      <select class="form-control oppia-form-control"
              [(ngModel)]="outcome.dest"
              (ngModelChange)="onDestSelectorChange()">
        <option *ngFor="let choice of destinationChoices" [value]="choice.id">{{ choice.text }}</option>
      </select>
    </span>
  </div>
  <form #newStateNameForm="ngForm">
    <span *ngIf="isCreatingNewState()">
      <input class="form-control protractor-test-add-state-input"
             type="text"
             name="newStateNameInput"
             [(ngModel)]="outcomeNewStateName"
             (ngModelChange)="updateChanges($event)"
             [oppiaFocusOn]="newStateNameInputField"
             [attr.maxlength]="maxLen"
             [pattern]="newStateNamePattern"
             tabindex="0"
             [attr.aria-invalid]="false" required>
    </span>
  </form>
  <p [hidden]="newStateNameForm.form.valid ||  outcomeNewStateName === undefined" class="form-text oppia-form-error oppia-form-error-text">Please pick a card name consisting of alphanumeric characters, spaces and/or hyphens.</p>

<<<<<<< HEAD
  <div ng-if="$ctrl.isSelfLoop() && $ctrl.canEditRefresherExplorationId && $ctrl.outcome.refresherExplorationId != null" class="oppia-id-text">
    <b>Refresher exploration ID (optional):</b>
    <input type="text" name="refresherExplorationId" ng-model="$ctrl.outcome.refresherExplorationId" class="form-control protractor-test-add-refresher-exploration-id" tabindex="0" aria-invalid="false" ng-pattern="$ctrl.globalIdPattern">
    <div class="refresher-error-message">
      Refresher exploration id should be removed.
    </div>
=======
  <div *ngIf="isSelfLoop() && canEditRefresherExplorationId" class="oppia-id-text">
    <b>Refresher exploration ID (optional):</b>
    <input type="text"
           class="form-control protractor-test-add-refresher-exploration-id"
           [(ngModel)]="outcome.refresherExplorationId"
           [pattern]="explorationAndSkillIdPattern"
           tabindex="0"
           [attr.aria-invalid]="false">
>>>>>>> 204d59ee
  </div>
  <div class="oppia-id-text" *ngIf="canAddPrerequisiteSkill">
    <b>Prerequisite skill ID (optional):&nbsp;</b>
    <input class="form-control"
           type="text"
           [(ngModel)]="outcome.missingPrerequisiteSkillId"
           tabindex="0"
           [attr.aria-invalid]="false"
           [ngModelOptions]="{allowInvalid: true}">
    <p class="oppia-prerequisite-explanation-text">
      <i> Mention the skill that this state requires so that a learner who is stuck in the state can quickly learn the
          required material and continue with the exploration.
      </i>
    </p>
  </div>
</div>

<style>
  .oppia-form-inline {
    margin-bottom: 10px;
  }
  .oppia-form-group {
    font-size: 1.1em;
  }
  .form-control.oppia-form-control {
    width: 200px;
  }
  .oppia-form-error-text {
    font-size: 0.85em;
  }
  .oppia-id-text {
    margin-top: 12px;
  }
  .oppia-prerequisite-explanation-text {
    font-size: 0.8em;
  }
  outcome-destination-editor .refresher-error-message {
    color: #f00;
    display: block;
    font-size: 0.8em;
  }
</style><|MERGE_RESOLUTION|>--- conflicted
+++ resolved
@@ -28,14 +28,6 @@
   </form>
   <p [hidden]="newStateNameForm.form.valid ||  outcomeNewStateName === undefined" class="form-text oppia-form-error oppia-form-error-text">Please pick a card name consisting of alphanumeric characters, spaces and/or hyphens.</p>
 
-<<<<<<< HEAD
-  <div ng-if="$ctrl.isSelfLoop() && $ctrl.canEditRefresherExplorationId && $ctrl.outcome.refresherExplorationId != null" class="oppia-id-text">
-    <b>Refresher exploration ID (optional):</b>
-    <input type="text" name="refresherExplorationId" ng-model="$ctrl.outcome.refresherExplorationId" class="form-control protractor-test-add-refresher-exploration-id" tabindex="0" aria-invalid="false" ng-pattern="$ctrl.globalIdPattern">
-    <div class="refresher-error-message">
-      Refresher exploration id should be removed.
-    </div>
-=======
   <div *ngIf="isSelfLoop() && canEditRefresherExplorationId" class="oppia-id-text">
     <b>Refresher exploration ID (optional):</b>
     <input type="text"
@@ -44,7 +36,6 @@
            [pattern]="explorationAndSkillIdPattern"
            tabindex="0"
            [attr.aria-invalid]="false">
->>>>>>> 204d59ee
   </div>
   <div class="oppia-id-text" *ngIf="canAddPrerequisiteSkill">
     <b>Prerequisite skill ID (optional):&nbsp;</b>
