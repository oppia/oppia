// Copyright 2015 The Oppia Authors. All Rights Reserved.
//
// Licensed under the Apache License, Version 2.0 (the "License");
// you may not use this file except in compliance with the License.
// You may obtain a copy of the License at
//
//      http://www.apache.org/licenses/LICENSE-2.0
//
// Unless required by applicable law or agreed to in writing, software
// distributed under the License is distributed on an "AS-IS" BASIS,
// WITHOUT WARRANTIES OR CONDITIONS OF ANY KIND, either express or implied.
// See the License for the specific language governing permissions and
// limitations under the License.

/**
 * @fileoverview Component for the outcome destination editor.
 */

import { Component, EventEmitter, Input, OnInit, Output } from '@angular/core';
import { downgradeComponent } from '@angular/upgrade/static';
import { Subscription } from 'rxjs';
import cloneDeep from 'lodash/cloneDeep';
import { StateGraphLayoutService } from 'components/graph-services/graph-layout.service';
import { StateEditorService } from 'components/state-editor/state-editor-properties-services/state-editor.service';
import { EditorFirstTimeEventsService } from 'pages/exploration-editor-page/services/editor-first-time-events.service';
import { FocusManagerService } from 'services/stateful/focus-manager.service';
import { UserService } from 'services/user.service';
import { AppConstants } from 'app.constants';
import { Outcome } from 'domain/exploration/OutcomeObjectFactory';

interface DestinationChoice {
  id: string;
  text: string;
}

@Component({
  selector: 'oppia-outcome-destination-editor',
  templateUrl: './outcome-destination-editor.component.html'
})
export class OutcomeDestinationEditorComponent implements OnInit {
  @Input() outcome: Outcome;
  @Input() outcomeHasFeedback: boolean;
  @Output() addState: EventEmitter<string> = new EventEmitter<string>();
  @Output() getChanges: EventEmitter<void> = new EventEmitter();
  directiveSubscriptions: Subscription = new Subscription();
  canAddPrerequisiteSkill: boolean;
  canEditRefresherExplorationId: boolean;
  explorationAndSkillIdPattern: RegExp;
  newStateNamePattern: RegExp;
  destinationChoices: DestinationChoice[];
  maxLen: number;
  outcomeNewStateName: string;
  currentStateName: string = null;
  ENABLE_PREREQUISITE_SKILLS: boolean = (
    AppConstants.ENABLE_PREREQUISITE_SKILLS);
  EXPLORATION_AND_SKILL_ID_PATTERN: RegExp = (
    AppConstants.EXPLORATION_AND_SKILL_ID_PATTERN);
  MAX_STATE_NAME_LENGTH: number = (
    AppConstants.MAX_STATE_NAME_LENGTH);
  PLACEHOLDER_OUTCOME_DEST: string = (
    AppConstants.PLACEHOLDER_OUTCOME_DEST);

  constructor(
    private editorFirstTimeEventsService: EditorFirstTimeEventsService,
    private focusManagerService: FocusManagerService,
    private stateEditorService: StateEditorService,
    private stateGraphLayoutService: StateGraphLayoutService,
    private userService: UserService,
  ) {}

  isSelfLoop(): boolean {
    return this.outcome.dest === this.currentStateName;
  }

  updateChanges($event: string): void {
    this.outcomeNewStateName = $event;
    this.getChanges.emit();
  }

  onDestSelectorChange(): void {
    if (this.outcome.dest === this.PLACEHOLDER_OUTCOME_DEST) {
      this.focusManagerService.setFocus('newStateNameInputField');
    } else {
      this.getChanges.emit();
    }
  }

  isCreatingNewState(): boolean {
    this.maxLen = this.MAX_STATE_NAME_LENGTH;
    return this.outcome.dest === this.PLACEHOLDER_OUTCOME_DEST;
  }

  updateOptionNames(): void {
    // The seTimeout is being used here to update the view.
    setTimeout(() => {
      this.currentStateName = this.stateEditorService.getActiveStateName();
      let questionModeEnabled = this.stateEditorService.isInQuestionMode();
      // This is a list of objects, each with an ID and name. These
      // represent all states, as well as an option to create a
      // new state.
      this.destinationChoices = [{
        id: (questionModeEnabled ? null : this.currentStateName),
        text: '(try again)'
      }];

      // Arrange the remaining states based on their order in the state
      // graph.
      let lastComputedArrangement = (
        this.stateGraphLayoutService.getLastComputedArrangement());
      let allStateNames = this.stateEditorService.getStateNames();

      // It is possible that lastComputedArrangement is null if the
      // graph has never been rendered at the time this computation is
      // being carried out.
      let stateNames = cloneDeep(allStateNames);
      let stateName = null;
      if (lastComputedArrangement) {
        let maxDepth = 0;
        let maxOffset = 0;
        for (let stateName in lastComputedArrangement) {
          maxDepth = Math.max(
            maxDepth, lastComputedArrangement[stateName].depth);
          maxOffset = Math.max(
            maxOffset, lastComputedArrangement[stateName].offset);
        }

        // Higher scores come later.
        let allStateScores = {};
        let unarrangedStateCount = 0;
        for (let i = 0; i < allStateNames.length; i++) {
          stateName = allStateNames[i];
          if (lastComputedArrangement.hasOwnProperty(stateName)) {
            allStateScores[stateName] = (
              lastComputedArrangement[stateName].depth *
              (maxOffset + 1) +
              lastComputedArrangement[stateName].offset);
          } else {
            // States that have just been added in the rule 'create new'
            // modal are not yet included as part of
            // lastComputedArrangement so we account for them here.
            allStateScores[stateName] = (
              (maxDepth + 1) * (maxOffset + 1) + unarrangedStateCount);
            unarrangedStateCount++;
          }
        }

        stateNames = allStateNames.sort((a, b) => {
          return allStateScores[a] - allStateScores[b];
        });
      }

      for (let i = 0; i < stateNames.length; i++) {
        if (stateNames[i] !== this.currentStateName) {
          this.destinationChoices.push({
            id: stateNames[i],
            text: stateNames[i]
          });
        }
      }

      if (!questionModeEnabled) {
        this.destinationChoices.push({
          id: this.PLACEHOLDER_OUTCOME_DEST,
          text: 'A New Card Called...'
        });
      }
    // This value of 10ms is arbitrary, it has no significance.
    }, 10);
  }

  ngOnInit(): void {
    this.directiveSubscriptions.add(
      this.stateEditorService.onSaveOutcomeDestDetails.subscribe(() => {
        if (this.isSelfLoop()) {
          this.outcome.dest = this.stateEditorService.getActiveStateName();
        }
        // Create new state if specified.
        if (this.outcome.dest === this.PLACEHOLDER_OUTCOME_DEST) {
          this.editorFirstTimeEventsService
            .registerFirstCreateSecondStateEvent();

<<<<<<< HEAD
        ctrl.explorationAndSkillIdPattern = EXPLORATION_AND_SKILL_ID_PATTERN;
        ctrl.newStateNamePattern = /^[a-zA-Z0-9.\s-]+$/;
        ctrl.destChoices = [];
      };
      ctrl.$onDestroy = function() {
        ctrl.directiveSubscriptions.unsubscribe();
      };
    }
  ]
});
=======
          let newStateName = this.outcomeNewStateName;
          this.outcome.dest = newStateName;

          delete this.outcomeNewStateName;

          this.addState.emit(newStateName);
        }
      }));
    this.updateOptionNames();
    this.directiveSubscriptions.add(
      this.stateEditorService.onStateNamesChanged.subscribe(() => {
        this.updateOptionNames();
      }));
    this.canAddPrerequisiteSkill = (
      this.ENABLE_PREREQUISITE_SKILLS &&
      this.stateEditorService.isExplorationWhitelisted());
    this.canEditRefresherExplorationId = null;
    this.userService.getUserInfoAsync().then((userInfo) => {
      // We restrict editing of refresher exploration IDs to
      // admins/moderators for now, since the feature is still in
      // development.
      this.canEditRefresherExplorationId = (
        userInfo.isCurriculumAdmin() || userInfo.isModerator());
    });

    this.explorationAndSkillIdPattern = (
      this.EXPLORATION_AND_SKILL_ID_PATTERN);
    this.newStateNamePattern = /^[a-zA-Z0-9.\s-]+$/;
    this.destinationChoices = [];
  }

  ngOnDestroy(): void {
    this.directiveSubscriptions.unsubscribe();
  }
}

angular.module('oppia').directive('oppiaOutcomeDestinationEditor',
  downgradeComponent({
    component: OutcomeDestinationEditorComponent
  }) as angular.IDirectiveFactory);
>>>>>>> 3b4a257d
<|MERGE_RESOLUTION|>--- conflicted
+++ resolved
@@ -178,19 +178,6 @@
         if (this.outcome.dest === this.PLACEHOLDER_OUTCOME_DEST) {
           this.editorFirstTimeEventsService
             .registerFirstCreateSecondStateEvent();
-
-<<<<<<< HEAD
-        ctrl.explorationAndSkillIdPattern = EXPLORATION_AND_SKILL_ID_PATTERN;
-        ctrl.newStateNamePattern = /^[a-zA-Z0-9.\s-]+$/;
-        ctrl.destChoices = [];
-      };
-      ctrl.$onDestroy = function() {
-        ctrl.directiveSubscriptions.unsubscribe();
-      };
-    }
-  ]
-});
-=======
           let newStateName = this.outcomeNewStateName;
           this.outcome.dest = newStateName;
 
@@ -230,5 +217,4 @@
 angular.module('oppia').directive('oppiaOutcomeDestinationEditor',
   downgradeComponent({
     component: OutcomeDestinationEditorComponent
-  }) as angular.IDirectiveFactory);
->>>>>>> 3b4a257d
+  }) as angular.IDirectiveFactory);