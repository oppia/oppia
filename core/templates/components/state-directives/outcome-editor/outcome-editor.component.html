--- conflicted
+++ resolved
@@ -125,20 +125,11 @@
 <div *ngIf="isEditable && destinationEditorIsOpen && !isInQuestionMode()">
   <form role="form"
         class="form-inline protractor-test-edit-outcome-dest"
-<<<<<<< HEAD
-        name="editOutcomeForm.editDestForm"
-        (ngSubmit)="saveThisDestination()">
+        ng-submit="saveThisDestination()">
     <oppia-outcome-destination-editor [outcome]="outcome"
+                                      (getChanges)="getChanges()"
                                       [outcomeHasFeedback]="displayFeedback"
-                                      [addState]="addState">
-=======
-        name="$ctrl.editOutcomeForm.editDestForm"
-        ng-submit="$ctrl.saveThisDestination()">
-    <oppia-outcome-destination-editor [outcome]="$ctrl.outcome"
-                                      (get-changes)="getChanges()"
-                                      [outcome-has-feedback]="$ctrl.displayFeedback"
-                                      (add-state)="$ctrl.addState($event)">
->>>>>>> 7b1701c7
+                                      (addState)="addState($event)">
     </oppia-outcome-destination-editor>
   </form>
 
