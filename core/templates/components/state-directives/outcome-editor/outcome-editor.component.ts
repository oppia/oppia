--- conflicted
+++ resolved
@@ -64,16 +64,13 @@
   destinationEditorIsOpen: boolean = false;
   destinationIfStuckEditorIsOpen: boolean = false;
   feedbackEditorIsOpen: boolean = false;
-<<<<<<< HEAD
   destIfStuckFeatEnabled: boolean = (
     AppConstants.DEST_IF_REALLY_STUCK_FEAT_ENABLED);
-=======
   onMobile: boolean = false;
   resizeSubscription!: Subscription;
   // The value of this variable should match the breapoint used in
   // outcome-editor.component.html.
   mobileBreakpoint: number = 500;
->>>>>>> b1ec86cb
 
   constructor(
     private externalSaveService: ExternalSaveService,
