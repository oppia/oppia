--- conflicted
+++ resolved
@@ -134,7 +134,6 @@
     }]);
   }));
 
-<<<<<<< HEAD
   it('should set outcome destination as active state if it is a self loop' +
     ' when outcome destination details are saved', fakeAsync(() => {
     component.outcome.dest = 'Hola';
@@ -150,11 +149,9 @@
 
     onSaveOutcomeDestDetailsEmitter.emit();
 
-    expect(component.outcome.dest).toBe('Introduction');
-  }));
-
-=======
->>>>>>> 6493f6b7
+    expect(component.outcome.dest).toBe('Hola');
+  }));
+
   it('should add new state if outcome destination is a placeholder when' +
     ' outcome destination details are saved', fakeAsync(() => {
     component.outcomeNewStateName = 'End';
