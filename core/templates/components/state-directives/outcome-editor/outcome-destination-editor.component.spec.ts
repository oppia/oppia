--- conflicted
+++ resolved
@@ -19,16 +19,11 @@
 import { HttpClientTestingModule } from '@angular/common/http/testing';
 import { EventEmitter, NO_ERRORS_SCHEMA } from '@angular/core';
 import { ComponentFixture, fakeAsync, TestBed, tick, waitForAsync } from '@angular/core/testing';
-<<<<<<< HEAD
-import { StateGraphLayoutService } from 'components/graph-services/graph-layout.service';
-import { StateEditorService } from 'components/state-editor/state-editor-properties-services/state-editor.service';
-=======
 import { FormsModule } from '@angular/forms';
 import { StateGraphLayoutService } from 'components/graph-services/graph-layout.service';
 import { StateEditorService } from 'components/state-editor/state-editor-properties-services/state-editor.service';
 import { Outcome } from 'domain/exploration/OutcomeObjectFactory';
 import { SubtitledHtml } from 'domain/exploration/subtitled-html.model';
->>>>>>> 7b1701c7
 import { EditorFirstTimeEventsService } from 'pages/exploration-editor-page/services/editor-first-time-events.service';
 import { FocusManagerService } from 'services/stateful/focus-manager.service';
 import { UserService } from 'services/user.service';
@@ -42,14 +37,6 @@
   let editorFirstTimeEventsService: EditorFirstTimeEventsService;
   let stateGraphLayoutService: StateGraphLayoutService;
   let focusManagerService: FocusManagerService;
-<<<<<<< HEAD
-  let userService: UserService;
-  let PLACEHOLDER_OUTCOME_DEST;
-
-  beforeEach(waitForAsync(() => {
-    TestBed.configureTestingModule({
-      imports: [HttpClientTestingModule],
-=======
   let userService = null;
   let PLACEHOLDER_OUTCOME_DEST = '/';
 
@@ -59,7 +46,6 @@
         HttpClientTestingModule,
         FormsModule
       ],
->>>>>>> 7b1701c7
       declarations: [
         OutcomeDestinationEditorComponent
       ],
@@ -82,10 +68,6 @@
     stateEditorService = TestBed.inject(StateEditorService);
     stateGraphLayoutService = TestBed.inject(StateGraphLayoutService);
     userService = TestBed.inject(UserService);
-<<<<<<< HEAD
-    PLACEHOLDER_OUTCOME_DEST = TestBed.inject(PLACEHOLDER_OUTCOME_DEST);
-=======
->>>>>>> 7b1701c7
 
     spyOn(stateEditorService, 'isExplorationWhitelisted').and.returnValue(true);
   });
@@ -94,11 +76,7 @@
     component.ngOnDestroy();
   });
 
-<<<<<<< HEAD
-  it('should set component properties on initialization', () => {
-=======
   it('should set component properties on initialization', fakeAsync(() => {
->>>>>>> 7b1701c7
     let computedLayout = stateGraphLayoutService.computeLayout(
       {
         Introduction: 'Introduction',
@@ -120,14 +98,9 @@
       .and.returnValue(computedLayout);
 
     component.ngOnInit();
-<<<<<<< HEAD
-
-    expect(component.canAddPrerequisiteSkill).toBe(false);
-=======
     tick(10);
 
     expect(component.canAddPrerequisiteSkill).toBeFalse();
->>>>>>> 7b1701c7
     expect(component.canEditRefresherExplorationId).toBeNull();
     expect(component.newStateNamePattern).toEqual(/^[a-zA-Z0-9.\s-]+$/);
     expect(component.destChoices).toEqual([{
@@ -152,12 +125,6 @@
   }));
 
   it('should set outcome destination as active state if it is a self loop' +
-<<<<<<< HEAD
-    ' when outcome destination details are saved', () => {
-    component.outcome = {
-      dest: 'Hola'
-    };
-=======
     ' when outcome destination details are saved', fakeAsync(() => {
     component.outcome = new Outcome(
       'Hola',
@@ -167,7 +134,6 @@
       null,
       null,
     );
->>>>>>> 7b1701c7
     let onSaveOutcomeDestDetailsEmitter = new EventEmitter();
     spyOnProperty(stateEditorService, 'onSaveOutcomeDestDetails')
       .and.returnValue(onSaveOutcomeDestDetailsEmitter);
@@ -175,24 +141,11 @@
       'Hola', 'Introduction');
 
     component.ngOnInit();
-<<<<<<< HEAD
-=======
-    tick(10);
->>>>>>> 7b1701c7
+    tick(10);
 
     onSaveOutcomeDestDetailsEmitter.emit();
 
     expect(component.outcome.dest).toBe('Introduction');
-<<<<<<< HEAD
-  });
-
-  it('should add new state if outcome destination is a placeholder when' +
-    ' outcome destination details are saved', () => {
-    component.outcome = {
-      dest: PLACEHOLDER_OUTCOME_DEST,
-      newStateName: 'End'
-    };
-=======
   }));
 
   it('should add new state if outcome destination is a placeholder when' +
@@ -206,33 +159,21 @@
       null,
     );
     component.outcomeNewStateName = 'End';
->>>>>>> 7b1701c7
     let onSaveOutcomeDestDetailsEmitter = new EventEmitter();
     spyOnProperty(stateEditorService, 'onSaveOutcomeDestDetails')
       .and.returnValue(onSaveOutcomeDestDetailsEmitter);
     spyOn(stateEditorService, 'getActiveStateName').and.returnValue('Hola');
     spyOn(editorFirstTimeEventsService, 'registerFirstCreateSecondStateEvent');
-<<<<<<< HEAD
-    spyOn(component, 'addState');
-
-    component.ngOnInit();
-=======
-
-    component.ngOnInit();
-    tick(10);
->>>>>>> 7b1701c7
+
+    component.ngOnInit();
+    tick(10);
 
     onSaveOutcomeDestDetailsEmitter.emit();
 
     expect(component.outcome.dest).toBe('End');
     expect(editorFirstTimeEventsService.registerFirstCreateSecondStateEvent)
       .toHaveBeenCalled();
-<<<<<<< HEAD
-    expect(component.addState).toHaveBeenCalled();
-  });
-=======
-  }));
->>>>>>> 7b1701c7
+  }));
 
   it('should allow admin and moderators to edit refresher' +
     ' exploration id', fakeAsync(() => {
@@ -246,15 +187,9 @@
     expect(component.canEditRefresherExplorationId).toBe(undefined);
 
     component.ngOnInit();
-<<<<<<< HEAD
-    tick();
-
-    expect(component.canEditRefresherExplorationId).toBe(true);
-=======
     tick(10);
 
     expect(component.canEditRefresherExplorationId).toBeTrue();
->>>>>>> 7b1701c7
   }));
 
   it('should update option names when state name is changed', fakeAsync(() => {
@@ -284,10 +219,7 @@
       .and.returnValue(computedLayout);
 
     component.ngOnInit();
-<<<<<<< HEAD
-=======
-    tick(10);
->>>>>>> 7b1701c7
+    tick(10);
 
     expect(component.destChoices).toEqual([{
       id: null,
@@ -307,10 +239,7 @@
     }]);
 
     onStateNamesChangedEmitter.emit();
-<<<<<<< HEAD
-=======
-    tick(10);
->>>>>>> 7b1701c7
+    tick(10);
 
     expect(component.destChoices).toEqual([{
       id: null,
@@ -332,11 +261,6 @@
 
   it('should set focus to new state name input field on destination' +
     ' selector change', () => {
-<<<<<<< HEAD
-    component.outcome = {
-      dest: PLACEHOLDER_OUTCOME_DEST
-    };
-=======
     component.outcome = new Outcome(
       PLACEHOLDER_OUTCOME_DEST,
       new SubtitledHtml('<p> HTML string </p>', 'Id'),
@@ -345,7 +269,6 @@
       null,
       null,
     );
->>>>>>> 7b1701c7
     spyOn(focusManagerService, 'setFocus');
 
     component.onDestSelectorChange();
@@ -356,11 +279,6 @@
   });
 
   it('should check if new state is being created', () => {
-<<<<<<< HEAD
-    expect(component.isCreatingNewState({dest: PLACEHOLDER_OUTCOME_DEST}))
-      .toBe(true);
-    expect(component.isCreatingNewState({dest: 'Introduction'})).toBe(false);
-=======
     component.outcome = new Outcome(
       PLACEHOLDER_OUTCOME_DEST,
       new SubtitledHtml('<p> HTML string </p>', 'Id'),
@@ -408,6 +326,5 @@
     component.updateChanges('New State');
 
     expect(component.outcomeNewStateName).toBe('New State');
->>>>>>> 7b1701c7
   });
 });