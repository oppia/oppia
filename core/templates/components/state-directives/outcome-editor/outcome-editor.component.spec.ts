// Copyright 2021 The Oppia Authors. All Rights Reserved.
//
// Licensed under the Apache License, Version 2.0 (the "License");
// you may not use this file except in compliance with the License.
// You may obtain a copy of the License at
//
//      http://www.apache.org/licenses/LICENSE-2.0
//
// Unless required by applicable law or agreed to in writing, software
// distributed under the License is distributed on an "AS-IS" BASIS,
// WITHOUT WARRANTIES OR CONDITIONS OF ANY KIND, either express or implied.
// See the License for the specific language governing permissions and
// limitations under the License.

/**
 * @fileoverview Unit tests for outcome editor component.
 */

import { HttpClientTestingModule } from '@angular/common/http/testing';
import { EventEmitter, NO_ERRORS_SCHEMA } from '@angular/core';
import { ComponentFixture, TestBed, waitForAsync } from '@angular/core/testing';
import { StateEditorService } from 'components/state-editor/state-editor-properties-services/state-editor.service';
import { StateInteractionIdService } from 'components/state-editor/state-editor-properties-services/state-interaction-id.service';
import { Outcome, OutcomeObjectFactory } from 'domain/exploration/OutcomeObjectFactory';
import { SubtitledHtml } from 'domain/exploration/subtitled-html.model';
import { ExternalSaveService } from 'services/external-save.service';
import { OutcomeEditorComponent } from './outcome-editor.component';

describe('Outcome Editor Component', () => {
  let component: OutcomeEditorComponent;
  let fixture: ComponentFixture<OutcomeEditorComponent>;
  let externalSaveService: ExternalSaveService;
  let outcomeObjectFactory: OutcomeObjectFactory;
  let stateEditorService: StateEditorService;
  let stateInteractionIdService: StateInteractionIdService;

  beforeEach(waitForAsync(() => {
    TestBed.configureTestingModule({
      imports: [HttpClientTestingModule],
      declarations: [
        OutcomeEditorComponent
      ],
      providers: [
        ExternalSaveService,
        StateEditorService,
        StateInteractionIdService,
      ],
      schemas: [NO_ERRORS_SCHEMA]
    }).compileComponents();
  }));

  beforeEach(() => {
    fixture = TestBed.createComponent(OutcomeEditorComponent);
    component = fixture.componentInstance;
    externalSaveService = TestBed.inject(ExternalSaveService);
    outcomeObjectFactory = TestBed.inject(OutcomeObjectFactory);
    stateEditorService = TestBed.inject(StateEditorService);
    stateInteractionIdService = TestBed.inject(StateInteractionIdService);

    spyOn(stateEditorService, 'isExplorationWhitelisted').and.returnValue(true);
  });

  afterEach(() => {
    component.ngOnDestroy();
  });

  it('should set component properties on initialization', () => {
    let outcome = new Outcome(
      'Introduction',
      null,
      new SubtitledHtml('<p> Previous HTML string </p>', 'Id'),
      true,
      [],
      null,
      null,
    );
    component.outcome = outcome;

    expect(component.savedOutcome).toBeUndefined();

    component.ngOnInit();

    expect(component.savedOutcome).toEqual(outcome);
  });

  it('should save feedback on external save event when editFeedbackForm is' +
    ' valid and state is not invalid after feedback save', () => {
    let onExternalSaveEmitter = new EventEmitter();
    spyOnProperty(externalSaveService, 'onExternalSave')
      .and.returnValue(onExternalSaveEmitter);
    spyOn(component, 'invalidStateAfterFeedbackSave').and.returnValue(false);
    spyOn(component, 'saveThisFeedback');

    component.ngOnInit();

    component.feedbackEditorIsOpen = true;

    onExternalSaveEmitter.emit();

    expect(component.saveThisFeedback).toHaveBeenCalledWith(false);
  });

  it('should cancel feedback edit on external save event when' +
    ' editFeedbackForm is not valid or state us not valid after' +
    ' feedback save', () => {
    let onExternalSaveEmitter = new EventEmitter();
    spyOnProperty(externalSaveService, 'onExternalSave')
      .and.returnValue(onExternalSaveEmitter);
    spyOn(component, 'invalidStateAfterFeedbackSave').and.returnValue(true);

    component.ngOnInit();

    // Setup. No pre-check as we are setting up values below.
    component.feedbackEditorIsOpen = true;
    component.savedOutcome = new Outcome(
      'Introduction',
      null,
      new SubtitledHtml('<p>Saved Outcome</p>', 'Id'),
      true,
      [],
      null,
      null,
    );
    component.outcome = new Outcome(
      'Introduction',
      null,
      new SubtitledHtml('<p>Outcome</p>', 'Id'),
      true,
      [],
      null,
      null,
    );

    // Action.
    onExternalSaveEmitter.emit();

    // Post-check.
    expect(component.feedbackEditorIsOpen).toBeFalse();
    expect(component.outcome.feedback).toEqual(
      new SubtitledHtml('<p>Saved Outcome</p>', 'Id'));
  });

  it('should save destination on interaction change when edit destination' +
    ' form is valid and state is not invalid after destination save', () => {
    let onInteractionIdChangedEmitter = new EventEmitter();
    spyOnProperty(stateInteractionIdService, 'onInteractionIdChanged')
      .and.returnValue(onInteractionIdChangedEmitter);
    spyOn(component, 'invalidStateAfterDestinationSave').and.returnValue(false);
    spyOn(component, 'saveThisDestination');

    component.ngOnInit();

    component.destinationEditorIsOpen = true;

    onInteractionIdChangedEmitter.emit();

    expect(component.saveThisDestination).toHaveBeenCalled();
  });

  it('should save destination for the stuck learner on interaction change' +
    ' when state is not invalid after destination save', () => {
    let onInteractionIdChangedEmitter = new EventEmitter();
    spyOnProperty(stateInteractionIdService, 'onInteractionIdChanged')
      .and.returnValue(onInteractionIdChangedEmitter);
    spyOn(component, 'saveThisIfStuckDestination');

    component.ngOnInit();

    component.destinationIfStuckEditorIsOpen = true;

    onInteractionIdChangedEmitter.emit();

    expect(component.saveThisIfStuckDestination).toHaveBeenCalled();
  });

  it('should cancel destination if-stuck edit correctly', () => {
    component.ngOnInit();

    // Setup. No pre-check as we are setting up values below.
    component.destinationIfStuckEditorIsOpen = true;
    component.savedOutcome = new Outcome(
      'Introduction',
      'Stuck state',
      new SubtitledHtml('<p>Saved Outcome</p>', 'Id'),
      true,
      [],
      '',
      '',
    );
    component.outcome = new Outcome(
      'Saved Outcome',
      'Changed state',
      new SubtitledHtml('<p>Outcome</p>', 'Id'),
      true,
      [],
      '',
      '',
    );

    // Action.
    component.cancelThisIfStuckDestinationEdit();

    // Post-check.
    expect(component.destinationIfStuckEditorIsOpen).toBeFalse();
    expect(component.outcome.destIfReallyStuck).toBe('Stuck state');
  });

  it('should cancel destination edit on interaction change when edit' +
    ' destination form is not valid or state is invalid after' +
    ' destination save', () => {
    let onInteractionIdChangedEmitter = new EventEmitter();
    spyOnProperty(stateInteractionIdService, 'onInteractionIdChanged')
      .and.returnValue(onInteractionIdChangedEmitter);
    spyOn(component, 'invalidStateAfterDestinationSave').and.returnValue(true);

    component.ngOnInit();

    // Setup. No pre-check as we are setting up values below.
    component.destinationEditorIsOpen = true;
    component.savedOutcome = new Outcome(
      'Introduction',
      null,
      new SubtitledHtml('<p>Saved Outcome</p>', 'Id'),
      true,
      [],
      'ExpId',
      'SkillId',
    );
    component.outcome = new Outcome(
      'Saved Outcome',
      null,
      new SubtitledHtml('<p>Outcome</p>', 'Id'),
      true,
      [],
      '',
      '',
    );

    // Action.
    onInteractionIdChangedEmitter.emit();

    // Post-check.
    expect(component.destinationEditorIsOpen).toBeFalse();
    expect(component.outcome.dest).toBe('Introduction');
    expect(component.outcome.refresherExplorationId).toBe('ExpId');
    expect(component.outcome.missingPrerequisiteSkillId).toBe('SkillId');
  });

  it('should check if state is in question mode', () => {
    spyOn(stateEditorService, 'isInQuestionMode').and.returnValue(true);

    expect(component.isInQuestionMode()).toBeTrue();
  });

  it('should get current interaction\'s ID', () => {
    stateInteractionIdService.savedMemento = 'TextInput';

    expect(component.getCurrentInteractionId()).toBe('TextInput');
  });

  it('should check if correctness feedback is enabled', () => {
    spyOn(stateEditorService, 'getCorrectnessFeedbackEnabled')
      .and.returnValue(true);

    expect(component.isCorrectnessFeedbackEnabled()).toBeTrue();
  });

  it('should check if current interaction is linear or not', () => {
    stateInteractionIdService.savedMemento = 'TextInput';

    expect(component.isCurrentInteractionLinear()).toBeFalse();
  });

  it('should check if current interaction is linear or not', () => {
    stateInteractionIdService.savedMemento = 'TextInput';

    expect(component.isCurrentInteractionLinear()).toBeFalse();
  });

  it('should check if a state is in self loop', () => {
    let outcome = new Outcome(
      'Hola',
      null,
      new SubtitledHtml('<p> Previous HTML string </p>', 'Id'),
      true,
      [],
      null,
      null,
    );
    component.outcome = outcome;
    spyOn(stateEditorService, 'getActiveStateName')
      .and.returnValue('Hola');

    expect(component.isSelfLoop(outcome)).toBeTrue();

    outcome = new Outcome(
      'Introduction',
      null,
      new SubtitledHtml('<p> Previous HTML string </p>', 'Id'),
      true,
      [],
      null,
      null,
    );
    component.outcome = outcome;
    expect(component.isSelfLoop(outcome)).toBeFalse();
  });

  it('should check if state if of self loop with no feedback', () => {
    spyOn(stateEditorService, 'getActiveStateName')
      .and.returnValue('State Name');
    let outcome = outcomeObjectFactory.createNew(
      'State Name', '1', '', []);

    expect(component.isSelfLoopWithNoFeedback(outcome)).toBe(true);

    outcome = outcomeObjectFactory.createNew(
      '', '', '', []);

    expect(component.isSelfLoopWithNoFeedback(outcome)).toBe(false);
  });

  it('should check if state will become invalid after feedback' +
    ' is saved', () => {
    spyOn(stateEditorService, 'getActiveStateName')
      .and.returnValue('State Name');
    component.outcome = outcomeObjectFactory.createNew(
      'Introduction', '1', '', []);
    component.savedOutcome = outcomeObjectFactory.createNew(
      'State Name', '1', '', []);

    expect(component.invalidStateAfterFeedbackSave()).toBeTrue();
  });

  it('should check if state will become invalid after destination' +
    ' is saved', () => {
    spyOn(stateEditorService, 'getActiveStateName')
      .and.returnValue('Introduction');
    component.outcome = outcomeObjectFactory.createNew(
      'Introduction', '1', '', []);
    component.savedOutcome = outcomeObjectFactory.createNew(
      'State Name', '1', '', []);

    expect(component.invalidStateAfterDestinationSave()).toBeTrue();
  });

  it('should open feedback editor if it is editable', () => {
    component.feedbackEditorIsOpen = false;
    component.isEditable = true;

    component.openFeedbackEditor();

    expect(component.feedbackEditorIsOpen).toBeTrue();
  });

  it('should open destination editor if it is editable', () => {
    component.destinationEditorIsOpen = false;
    component.isEditable = true;

    component.openDestinationEditor();

    expect(component.destinationEditorIsOpen).toBeTrue();
  });

  it('should open destination if-stuck editor if it is editable', () => {
    component.destinationIfStuckEditorIsOpen = false;
    component.isEditable = true;

    component.openDestinationIfStuckEditor();

    expect(component.destinationIfStuckEditorIsOpen).toBeTrue();
  });

  it('should save correctness label when it is changed', () => {
    component.savedOutcome = new Outcome(
      'Introduction',
      null,
      new SubtitledHtml('<p>Saved Outcome</p>', 'Id'),
      false,
      [],
      'ExpId',
      'SkillId',
    );
    component.outcome = new Outcome(
      'Introduction',
      null,
      new SubtitledHtml('<p>Outcome</p>', 'Id'),
      true,
      [],
      '',
      '',
    );

    component.onChangeCorrectnessLabel();

    expect(component.savedOutcome.labelledAsCorrect).toBeTrue();
  });

  it('should set destination when saving feedback not in question mode', () => {
    component.savedOutcome = new Outcome(
      'Dest',
      null,
      new SubtitledHtml('<p>Saved Outcome</p>', 'savedContentId'),
      false,
      [],
      'ExpId',
      'SkillId',
    );
    component.outcome = new Outcome(
      'Dest',
      null,
      new SubtitledHtml('<p>Outcome</p>', 'contentId'),
      true,
      [],
      '',
      '',
    );
    spyOn(stateEditorService, 'isInQuestionMode').and.returnValue(false);
    spyOn(stateEditorService, 'getActiveStateName').and.returnValue('Hola');

    component.saveThisFeedback(false);

    expect(component.savedOutcome.dest).toBe('Hola');
  });

  it('should throw error when saving feedback with invalid state name', () => {
    component.savedOutcome = new Outcome(
      'Dest',
      null,
      new SubtitledHtml('<p>Saved Outcome</p>', 'savedContentId'),
      false,
      [],
      'ExpId',
      'SkillId',
    );
    component.outcome = new Outcome(
      'Dest',
      null,
      new SubtitledHtml('<p>Outcome</p>', 'contentId'),
      true,
      [],
      '',
      '',
    );
    spyOn(stateEditorService, 'isInQuestionMode').and.returnValue(false);
    spyOn(stateEditorService, 'getActiveStateName').and.returnValue(null);

    expect(() => {
      component.saveThisFeedback(false);
    }).toThrowError('The active state name is null in the outcome editor.');
  });

  it('should throw error when saving feedback with invalid content id', () => {
    component.savedOutcome = new Outcome(
      'Dest',
      null,
      new SubtitledHtml('<p>Saved Outcome</p>', null),
      false,
      [],
      'ExpId',
      'SkillId',
    );
    component.outcome = new Outcome(
      'Dest',
      null,
      new SubtitledHtml('<p>Outcome</p>', null),
      true,
      [],
      '',
      '',
    );
    spyOn(stateEditorService, 'isInQuestionMode').and.returnValue(true);

    expect(() => {
      component.saveThisFeedback(true);
    }).toThrowError('The content ID is null in the outcome editor.');
  });

  it('should emit showMarkAllAudioAsNeedingUpdateModalIfRequired', () => {
    component.savedOutcome = new Outcome(
      'Dest',
      null,
      new SubtitledHtml('<p>Saved Outcome</p>', 'savedContentId'),
      false,
      [],
      'ExpId',
      'SkillId',
    );
    component.outcome = new Outcome(
      'Dest',
      null,
      new SubtitledHtml('<p>Outcome</p>', 'contentId'),
      true,
      [],
      '',
      '',
    );
    spyOn(stateEditorService, 'isInQuestionMode').and.returnValue(true);
    spyOn(component.showMarkAllAudioAsNeedingUpdateModalIfRequired, 'emit');

    component.saveThisFeedback(true);

    expect(component.showMarkAllAudioAsNeedingUpdateModalIfRequired.emit)
      .toHaveBeenCalledWith(['contentId']);
  });

  it('should set refresher exploration ID as null on saving destination' +
    ' when state is not in self loop', () => {
    component.savedOutcome = new Outcome(
<<<<<<< HEAD
      'Dest',
=======
      'Saved Dest',
>>>>>>> 5f1b2e12
      null,
      new SubtitledHtml('<p>Saved Outcome</p>', 'savedContentId'),
      false,
      [],
      'ExpId',
      '',
    );
    component.outcome = new Outcome(
      'Dest',
      null,
      new SubtitledHtml('<p>Outcome</p>', 'contentId'),
      true,
      [],
      'OutcomeExpId',
      'SkillId',
    );
    spyOn(stateEditorService, 'getActiveStateName').and.returnValue('Dest1');

    component.saveThisDestination();

    expect(component.outcome.refresherExplorationId).toBe(null);
    expect(component.savedOutcome.refresherExplorationId).toBe(null);
    expect(component.savedOutcome.missingPrerequisiteSkillId).toBe('SkillId');
  });

  it('should set the dest_if_really_stuck property correctly' +
    'when the destination for the stuck learner is saved.', () => {
    component.savedOutcome = new Outcome(
      'Dest',
      null,
      new SubtitledHtml('<p>Saved Outcome</p>', 'savedContentId'),
      false,
      [],
      'ExpId',
      '',
    );
    component.outcome = new Outcome(
      'Dest',
      'Stuck state',
      new SubtitledHtml('<p>Outcome</p>', 'contentId'),
      true,
      [],
      'OutcomeExpId',
      'SkillId',
    );

    component.saveThisIfStuckDestination();

    expect(component.savedOutcome.destIfReallyStuck).toBe('Stuck state');
  });

  it('should check if outcome feedback exceeds 10000 characters', () => {
    component.outcome = new Outcome(
      'Dest',
      null,
      new SubtitledHtml('a'.repeat(10000), 'contentId'),
      true,
      [],
      'OutcomeExpId',
      'SkillId',
    );
    expect(component.isFeedbackLengthExceeded()).toBeFalse();

    component.outcome = new Outcome(
      'Dest',
      null,
      new SubtitledHtml('a'.repeat(10001), 'contentId'),
      true,
      [],
      'OutcomeExpId',
      'SkillId',
    );
    expect(component.isFeedbackLengthExceeded()).toBeTrue();
  });
});<|MERGE_RESOLUTION|>--- conflicted
+++ resolved
@@ -507,11 +507,7 @@
   it('should set refresher exploration ID as null on saving destination' +
     ' when state is not in self loop', () => {
     component.savedOutcome = new Outcome(
-<<<<<<< HEAD
-      'Dest',
-=======
       'Saved Dest',
->>>>>>> 5f1b2e12
       null,
       new SubtitledHtml('<p>Saved Outcome</p>', 'savedContentId'),
       false,
