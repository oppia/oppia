// Copyright 2021 The Oppia Authors. All Rights Reserved.
//
// Licensed under the Apache License, Version 2.0 (the "License");
// you may not use this file except in compliance with the License.
// You may obtain a copy of the License at
//
//      http://www.apache.org/licenses/LICENSE-2.0
//
// Unless required by applicable law or agreed to in writing, software
// distributed under the License is distributed on an "AS-IS" BASIS,
// WITHOUT WARRANTIES OR CONDITIONS OF ANY KIND, either express or implied.
// See the License for the specific language governing permissions and
// limitations under the License.

/**
 * @fileoverview Module for the shared components.
 */
import 'core-js/es7/reflect';
import 'zone.js';

import { CommonModule } from '@angular/common';
import { NgModule } from '@angular/core';
import { AngularFireModule } from '@angular/fire';
import { AngularFireAuth, AngularFireAuthModule, USE_EMULATOR } from '@angular/fire/auth';
import { FormsModule } from '@angular/forms';
import { BrowserModule } from '@angular/platform-browser';

import { BackgroundBannerComponent } from
  './common-layout-directives/common-elements/background-banner.component';
import { AttributionGuideComponent } from
  './common-layout-directives/common-elements/attribution-guide.component';
import { LazyLoadingComponent } from
  './common-layout-directives/common-elements/lazy-loading.component';
import { LoadingDotsComponent } from
  './common-layout-directives/common-elements/loading-dots.component';
import { MaterialModule } from './material.module';
import { TranslatePipe } from 'filters/translate.pipe';
import { SkillMasteryViewerComponent } from
  './skill-mastery/skill-mastery.component';
import { ExplorationEmbedButtonModalComponent } from
  './button-directives/exploration-embed-button-modal.component';
import { KeyboardShortcutHelpModalComponent } from
  'components/keyboard-shortcut-help/keyboard-shortcut-help-modal.component';
import { SharingLinksComponent } from
  './common-layout-directives/common-elements/sharing-links.component';
import { StorySummaryTileDirective } from
  './summary-tile/story-summary-tile.directive';
import { SubtopicSummaryTileDirective } from
  './summary-tile/subtopic-summary-tile.directive';
import { SocialButtonsComponent } from
  'components/button-directives/social-buttons.component';
import { NgbModalModule, NgbTooltipModule } from '@ng-bootstrap/ng-bootstrap';
import { ExplorationSummaryTileDirective } from
  './summary-tile/exploration-summary-tile.directive';
import { ProfileLinkImageComponent } from
  'components/profile-link-directives/profile-link-image.component';
import { ProfileLinkTextComponent } from
  'components/profile-link-directives/profile-link-text.component';
import { ThumbnailDisplayComponent } from './forms/custom-forms-directives/thumbnail-display.component';
import { TakeBreakModalComponent } from 'pages/exploration-player-page/templates/take-break-modal.component';
import { TopicsAndSkillsDashboardNavbarBreadcrumbComponent } from 'pages/topics-and-skills-dashboard-page/navbar/topics-and-skills-dashboard-navbar-breadcrumb.component';
import { AuthService } from 'services/auth.service';
import { AudioFileUploaderComponent } from './forms/custom-forms-directives/audio-file-uploader.component';
import { FocusOnDirective } from '../directives/focus-on.directive';
import { ThreadTableComponent } from 'pages/exploration-editor-page/feedback-tab/thread-table/thread-table.component';
import { TruncatePipe } from 'filters/string-utility-filters/truncate.pipe';
import { SummaryListHeaderComponent } from './state-directives/answer-group-editor/summary-list-header.component';
import { OppiaFooterComponent } from 'pages/oppia-footer.component';
import { I18nFooterDirective } from '../../templates/I18nFooter';
import { PromoBarComponent } from './common-layout-directives/common-elements/promo-bar.component';
import { DynamicContentModule } from './angular-html-bind/dynamic-content.module';

// TODO(#11462): Delete these conditional values once firebase auth is launched.
const firebaseAuthModules = AuthService.firebaseAuthIsEnabled ? [
  AngularFireModule.initializeApp(AuthService.firebaseConfig),
  AngularFireAuthModule,
] : [];

const firebaseAuthProviders = AuthService.firebaseAuthIsEnabled ? [
  AngularFireAuth,
  {provide: USE_EMULATOR, useValue: AuthService.firebaseEmulatorConfig},
] : [
  {provide: AngularFireAuth, useValue: null},
];


@NgModule({
  imports: [
    CommonModule,
    BrowserModule,
    DynamicContentModule,
    NgbTooltipModule,
    NgbModalModule,
    FormsModule,
    ...firebaseAuthModules,
  ],

  providers: [
    ...firebaseAuthProviders,
  ],

  declarations: [
    AudioFileUploaderComponent,
    AttributionGuideComponent,
    BackgroundBannerComponent,
    ExplorationEmbedButtonModalComponent,
    ExplorationSummaryTileDirective,
    FocusOnDirective,
<<<<<<< HEAD
    I18nFooterDirective,
    ImageUploaderComponent,
=======
>>>>>>> 0fcbb2bb
    KeyboardShortcutHelpModalComponent,
    LazyLoadingComponent,
    LoadingDotsComponent,
    OppiaFooterComponent,
    ProfileLinkImageComponent,
    ProfileLinkTextComponent,
    SharingLinksComponent,
    SkillMasteryViewerComponent,
    SocialButtonsComponent,
    StorySummaryTileDirective,
    SubtopicSummaryTileDirective,
    SummaryListHeaderComponent,
    TakeBreakModalComponent,
    ThumbnailDisplayComponent,
    ThreadTableComponent,
    TopicsAndSkillsDashboardNavbarBreadcrumbComponent,
    TranslatePipe,
    TruncatePipe,
    PromoBarComponent
  ],

  entryComponents: [
    AudioFileUploaderComponent,
    BackgroundBannerComponent,
    SharingLinksComponent,
    SkillMasteryViewerComponent, AttributionGuideComponent,
    LazyLoadingComponent, LoadingDotsComponent, SocialButtonsComponent,
    ProfileLinkImageComponent, ProfileLinkTextComponent,
    // These elements will remain here even after migration.
    TakeBreakModalComponent,
    ExplorationEmbedButtonModalComponent,
    KeyboardShortcutHelpModalComponent,
    OppiaFooterComponent,
    SkillMasteryViewerComponent,
    SocialButtonsComponent,
    SummaryListHeaderComponent,
    ThumbnailDisplayComponent,
    PromoBarComponent,
    ThreadTableComponent,
    TopicsAndSkillsDashboardNavbarBreadcrumbComponent,
  ],

  exports: [
    // Modules.
    DynamicContentModule,
    FormsModule,
    MaterialModule,
    NgbTooltipModule,
    NgbModalModule,
    // Components, directives, and pipes.
    AudioFileUploaderComponent,
    BackgroundBannerComponent,
    ExplorationSummaryTileDirective,
    FocusOnDirective,
<<<<<<< HEAD
    I18nFooterDirective,
    OppiaFooterComponent,
    ImageUploaderComponent,
=======
>>>>>>> 0fcbb2bb
    SharingLinksComponent,
    SocialButtonsComponent,
    StorySummaryTileDirective,
    SubtopicSummaryTileDirective,
    SummaryListHeaderComponent,
    TakeBreakModalComponent,
    ThumbnailDisplayComponent,
    TopicsAndSkillsDashboardNavbarBreadcrumbComponent,
    TranslatePipe,
    PromoBarComponent
  ],
})

export class SharedComponentsModule { }<|MERGE_RESOLUTION|>--- conflicted
+++ resolved
@@ -106,11 +106,7 @@
     ExplorationEmbedButtonModalComponent,
     ExplorationSummaryTileDirective,
     FocusOnDirective,
-<<<<<<< HEAD
     I18nFooterDirective,
-    ImageUploaderComponent,
-=======
->>>>>>> 0fcbb2bb
     KeyboardShortcutHelpModalComponent,
     LazyLoadingComponent,
     LoadingDotsComponent,
@@ -165,12 +161,8 @@
     BackgroundBannerComponent,
     ExplorationSummaryTileDirective,
     FocusOnDirective,
-<<<<<<< HEAD
     I18nFooterDirective,
     OppiaFooterComponent,
-    ImageUploaderComponent,
-=======
->>>>>>> 0fcbb2bb
     SharingLinksComponent,
     SocialButtonsComponent,
     StorySummaryTileDirective,
