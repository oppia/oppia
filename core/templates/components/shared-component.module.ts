// Copyright 2021 The Oppia Authors. All Rights Reserved.
//
// Licensed under the Apache License, Version 2.0 (the "License");
// you may not use this file except in compliance with the License.
// You may obtain a copy of the License at
//
//      http://www.apache.org/licenses/LICENSE-2.0
//
// Unless required by applicable law or agreed to in writing, software
// distributed under the License is distributed on an "AS-IS" BASIS,
// WITHOUT WARRANTIES OR CONDITIONS OF ANY KIND, either express or implied.
// See the License for the specific language governing permissions and
// limitations under the License.

/**
 * @fileoverview Module for the shared components.
 */
import 'core-js/es7/reflect';
import 'zone.js';

// Modules.
import { CommonModule } from '@angular/common';
import { NgModule } from '@angular/core';
import { NgbModalModule, NgbTooltipModule } from '@ng-bootstrap/ng-bootstrap';
import { AngularFireModule } from '@angular/fire';
import { AngularFireAuth, AngularFireAuthModule, USE_EMULATOR } from '@angular/fire/auth';
import { FormsModule } from '@angular/forms';
import { BrowserModule, HAMMER_GESTURE_CONFIG } from '@angular/platform-browser';
import { MaterialModule } from './material.module';
import { SharedFormsModule } from './forms/shared-forms.module';

// Components.
import { ExplorationEmbedButtonModalComponent } from './button-directives/exploration-embed-button-modal.component';
import { BackgroundBannerComponent } from './common-layout-directives/common-elements/background-banner.component';
import { AttributionGuideComponent } from './common-layout-directives/common-elements/attribution-guide.component';
import { LazyLoadingComponent } from './common-layout-directives/common-elements/lazy-loading.component';
import { LoadingDotsComponent } from './common-layout-directives/common-elements/loading-dots.component';
import { KeyboardShortcutHelpModalComponent } from 'components/keyboard-shortcut-help/keyboard-shortcut-help-modal.component';
import { SharingLinksComponent } from './common-layout-directives/common-elements/sharing-links.component';
import { SocialButtonsComponent } from 'components/button-directives/social-buttons.component';
import { SkillSelectorComponent } from './skill-selector/skill-selector.component';
import { ProfileLinkImageComponent } from 'components/profile-link-directives/profile-link-image.component';
import { ProfileLinkTextComponent } from 'components/profile-link-directives/profile-link-text.component';
import { AudioFileUploaderComponent } from './forms/custom-forms-directives/audio-file-uploader.component';
import { ThumbnailDisplayComponent } from './forms/custom-forms-directives/thumbnail-display.component';
import { SkillMasteryViewerComponent } from './skill-mastery/skill-mastery.component';
import { ExplorationSummaryTileComponent } from './summary-tile/exploration-summary-tile.component';
import { CollectionSummaryTileComponent } from './summary-tile/collection-summary-tile.component';
import { TakeBreakModalComponent } from 'pages/exploration-player-page/templates/take-break-modal.component';
import { TopicsAndSkillsDashboardNavbarBreadcrumbComponent } from 'pages/topics-and-skills-dashboard-page/navbar/topics-and-skills-dashboard-navbar-breadcrumb.component';
import { ThreadTableComponent } from 'pages/exploration-editor-page/feedback-tab/thread-table/thread-table.component';
import { LearnerDashboardIconsComponent } from 'pages/learner-dashboard-page/learner-dashboard-icons.component';
import { OnScreenKeyboardComponent } from './on-screen-keyboard/on-screen-keyboard.component';
import { OutcomeFeedbackEditorComponent } from './state-directives/outcome-editor/outcome-feedback-editor.component';
import { SideNavigationBarComponent } from './common-layout-directives/navigation-bars/side-navigation-bar.component';

import { AlertMessageComponent } from './common-layout-directives/common-elements/alert-message.component';
import { WarningsAndAlertsComponent } from '../base-components/warnings-and-alerts.component';
import { LoadingMessageComponent } from '../base-components/loading-message.component';

// Directives.
import { StorySummaryTileDirective } from './summary-tile/story-summary-tile.directive';
import { SubtopicSummaryTileDirective } from './summary-tile/subtopic-summary-tile.directive';

// Pipes.
import { TruncatePipe } from 'filters/string-utility-filters/truncate.pipe';
import { TruncateAndCapitalizePipe } from 'filters/string-utility-filters/truncate-and-capitalize.pipe';
import { SummarizeNonnegativeNumberPipe } from 'filters/summarize-nonnegative-number.pipe';
import { SortByPipe } from 'filters/string-utility-filters/sort-by.pipe';
import { FilterForMatchingSubstringPipe } from 'filters/string-utility-filters/filter-for-matching-substring.pipe';
import { WrapTextWithEllipsisPipe } from 'filters/string-utility-filters/wrap-text-with-ellipsis.pipe';
import { ResponseHeaderComponent } from 'components/state-directives/response-header/response-header.component';
import { LimitToPipe } from 'filters/limit-to.pipe';
import { CreateActivityButtonComponent } from './button-directives/create-activity-button.component';
import { CreateActivityModalComponent } from 'pages/creator-dashboard-page/modal-templates/create-activity-modal.component';
import { UploadActivityModalComponent } from 'pages/creator-dashboard-page/modal-templates/upload-activity-modal.component';


// Services.
import { AuthService } from 'services/auth.service';

// TODO(#11462): Delete these conditional values once firebase auth is launched.
const firebaseAuthModules = AuthService.firebaseAuthIsEnabled ? [
  AngularFireModule.initializeApp(AuthService.firebaseConfig),
  AngularFireAuthModule,
] : [];

const firebaseAuthProviders = AuthService.firebaseAuthIsEnabled ? [
  AngularFireAuth,
  {provide: USE_EMULATOR, useValue: AuthService.firebaseEmulatorConfig},
] : [
  {provide: AngularFireAuth, useValue: null},
];

import { HammerGestureConfig } from '@angular/platform-browser';
import * as hammer from 'hammerjs';
import { TopNavigationBarWrapperComponent } from 'pages/exploration-editor-page/top-navigation-bar-wrapper.component';
import { SideNavigationBarWrapperComponent } from 'pages/exploration-editor-page/side-navigation-bar-wrapper.component';
import { CustomFormsComponentsModule } from './forms/custom-forms-directives/custom-form-components.module';
import { DirectivesModule } from 'directives/directives.module';
import { DynamicContentModule } from './angular-html-bind/dynamic-content.module';
import { ToastrModule } from 'ngx-toastr';
import { TranslateModule } from 'filters/translate.module';
import { ObjectComponentsModule } from 'objects/object-components.module';
import { BaseContentComponent } from '../base-components/base-content.component';
import { PromoBarComponent } from './common-layout-directives/common-elements/promo-bar.component';
import { SummaryListHeaderComponent } from './state-directives/answer-group-editor/summary-list-header.component';

export class MyHammerConfig extends HammerGestureConfig {
  overrides = {
    swipe: { direction: hammer.DIRECTION_HORIZONTAL },
    pinch: { enable: false },
    rotate: { enable: false },
  };

  options = {
    cssProps: {
      userSelect: true
    }
  };
}

const toastrConfig = {
  allowHtml: false,
  iconClasses: {
    error: 'toast-error',
    info: 'toast-info',
    success: 'toast-success',
    warning: 'toast-warning'
  },
  positionClass: 'toast-bottom-right',
  messageClass: 'toast-message',
  progressBar: false,
  tapToDismiss: true,
  titleClass: 'toast-title'
};

@NgModule({
  imports: [
    BrowserModule,
    CommonModule,
    CustomFormsComponentsModule,
    MaterialModule,
    DirectivesModule,
    DynamicContentModule,
    NgbTooltipModule,
    NgbModalModule,
    FormsModule,
    ToastrModule.forRoot(toastrConfig),
    ObjectComponentsModule,
    SharedFormsModule,
    TranslateModule,
    ...firebaseAuthModules,
  ],

  providers: [
    ...firebaseAuthProviders,
    {
      provide: HAMMER_GESTURE_CONFIG,
      useClass: MyHammerConfig
    }
  ],

  declarations: [
    AlertMessageComponent,
    AudioFileUploaderComponent,
    AlertMessageComponent,
    AttributionGuideComponent,
    BackgroundBannerComponent,
    BaseContentComponent,
    CreateActivityButtonComponent,
    CreateActivityModalComponent,
    ExplorationSummaryTileComponent,
    CollectionSummaryTileComponent,
    ExplorationEmbedButtonModalComponent,
    FilterForMatchingSubstringPipe,
    KeyboardShortcutHelpModalComponent,
    LazyLoadingComponent,
    LimitToPipe,
    LoadingMessageComponent,
    LoadingDotsComponent,
    LoadingMessageComponent,
    OnScreenKeyboardComponent,
    OutcomeFeedbackEditorComponent,
    ProfileLinkImageComponent,
    ProfileLinkTextComponent,
    SideNavigationBarWrapperComponent,
    ResponseHeaderComponent,
    PromoBarComponent,
    SharingLinksComponent,
    SideNavigationBarComponent,
    SkillSelectorComponent,
    SkillMasteryViewerComponent,
    SocialButtonsComponent,
    StorySummaryTileDirective,
    SubtopicSummaryTileDirective,
    SummaryListHeaderComponent,
    TakeBreakModalComponent,
    WrapTextWithEllipsisPipe,
    WarningsAndAlertsComponent,
    ThumbnailDisplayComponent,
    ThreadTableComponent,
    TopicsAndSkillsDashboardNavbarBreadcrumbComponent,
    TopNavigationBarWrapperComponent,
    TruncateAndCapitalizePipe,
    SummarizeNonnegativeNumberPipe,
    TruncatePipe,
    UploadActivityModalComponent,
    PromoBarComponent,
    SortByPipe,
    LearnerDashboardIconsComponent
  ],

  entryComponents: [
    AlertMessageComponent,
    AudioFileUploaderComponent,
    AlertMessageComponent,
    BackgroundBannerComponent,
    CreateActivityButtonComponent,
    CreateActivityModalComponent,
    ExplorationSummaryTileComponent,
    CollectionSummaryTileComponent,
    BaseContentComponent,
    SharingLinksComponent,
    SkillMasteryViewerComponent, AttributionGuideComponent,
    LazyLoadingComponent, LoadingMessageComponent,
    LoadingDotsComponent, SocialButtonsComponent,
    OnScreenKeyboardComponent,
    ProfileLinkImageComponent, ProfileLinkTextComponent,
    // These elements will remain here even after migration.
    SkillSelectorComponent,
    ResponseHeaderComponent,
    TakeBreakModalComponent,
    ExplorationEmbedButtonModalComponent,
    OutcomeFeedbackEditorComponent,
    KeyboardShortcutHelpModalComponent,
    SideNavigationBarComponent,
    SideNavigationBarWrapperComponent,
    PromoBarComponent,
    SideNavigationBarComponent,
    SummaryListHeaderComponent,
    ThumbnailDisplayComponent,
    UploadActivityModalComponent,
    PromoBarComponent,
    ThreadTableComponent,
    TopicsAndSkillsDashboardNavbarBreadcrumbComponent,
    TopNavigationBarWrapperComponent,
    WarningsAndAlertsComponent,
    LearnerDashboardIconsComponent
  ],

  exports: [
    // Modules.
    DynamicContentModule,
    DirectivesModule,
    FormsModule,
    MaterialModule,
    NgbTooltipModule,
    NgbModalModule,
    ObjectComponentsModule,
    TranslateModule,
    // Components, directives, and pipes.
<<<<<<< HEAD
    AlertMessageComponent,
=======
    AttributionGuideComponent,
>>>>>>> 6aef6363
    AudioFileUploaderComponent,
    AlertMessageComponent,
    BackgroundBannerComponent,
    BaseContentComponent,
    CreateActivityButtonComponent,
    CreateActivityModalComponent,
    ExplorationSummaryTileComponent,
    CollectionSummaryTileComponent,
    LazyLoadingComponent,
    LoadingMessageComponent,
    FilterForMatchingSubstringPipe,
    LimitToPipe,
    PromoBarComponent,
    OnScreenKeyboardComponent,
    OutcomeFeedbackEditorComponent,
    SharingLinksComponent,
    SideNavigationBarComponent,
    SideNavigationBarWrapperComponent,
    ResponseHeaderComponent,
    SkillSelectorComponent,
    SocialButtonsComponent,
    StorySummaryTileDirective,
    SubtopicSummaryTileDirective,
    SummaryListHeaderComponent,
    TakeBreakModalComponent,
    ThumbnailDisplayComponent,
    TopicsAndSkillsDashboardNavbarBreadcrumbComponent,
    TopNavigationBarWrapperComponent,
    WarningsAndAlertsComponent,
    UploadActivityModalComponent,
    WrapTextWithEllipsisPipe,
    TruncateAndCapitalizePipe,
    TruncatePipe,
    SummarizeNonnegativeNumberPipe,
    SortByPipe,
    LoadingDotsComponent,
    LearnerDashboardIconsComponent
  ],
})

export class SharedComponentsModule { }<|MERGE_RESOLUTION|>--- conflicted
+++ resolved
@@ -260,11 +260,8 @@
     ObjectComponentsModule,
     TranslateModule,
     // Components, directives, and pipes.
-<<<<<<< HEAD
-    AlertMessageComponent,
-=======
+    AlertMessageComponent,
     AttributionGuideComponent,
->>>>>>> 6aef6363
     AudioFileUploaderComponent,
     AlertMessageComponent,
     BackgroundBannerComponent,
