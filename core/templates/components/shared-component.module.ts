--- conflicted
+++ resolved
@@ -1,470 +1,3 @@
-<<<<<<< HEAD
-// Copyright 2021 The Oppia Authors. All Rights Reserved.
-//
-// Licensed under the Apache License, Version 2.0 (the "License");
-// you may not use this file except in compliance with the License.
-// You may obtain a copy of the License at
-//
-//      http://www.apache.org/licenses/LICENSE-2.0
-//
-// Unless required by applicable law or agreed to in writing, software
-// distributed under the License is distributed on an "AS-IS" BASIS,
-// WITHOUT WARRANTIES OR CONDITIONS OF ANY KIND, either express or implied.
-// See the License for the specific language governing permissions and
-// limitations under the License.
-
-/**
- * @fileoverview Module for the shared components.
- */
-import 'core-js/es7/reflect';
-import 'zone.js';
-
-// Modules.
-import { CommonModule } from '@angular/common';
-import { NgModule } from '@angular/core';
-import { AngularFireModule } from '@angular/fire';
-import { AngularFireAuth, AngularFireAuthModule, USE_EMULATOR } from '@angular/fire/auth';
-import { CustomFormsComponentsModule } from './forms/custom-forms-directives/custom-form-components.module';
-import { DynamicContentModule } from './angular-html-bind/dynamic-content.module';
-import { FormsModule, ReactiveFormsModule } from '@angular/forms';
-import { MaterialModule } from '../modules/material.module';
-import { ObjectComponentsModule } from 'objects/object-components.module';
-import { SharedFormsModule } from './forms/shared-forms.module';
-import { CommonElementsModule } from './common-layout-directives/common-elements/common-elements.module';
-import { RichTextComponentsModule } from 'rich_text_components/rich-text-components.module';
-import { CodeMirrorModule } from './code-mirror/codemirror.module';
-import { OppiaCkEditor4Module } from './ck-editor-helpers/ckeditor4.module';
-import { BaseModule } from '../base-components/base.module';
-import { NgBootstrapModule } from 'modules/ng-boostrap.module';
-import { DragDropModule } from '@angular/cdk/drag-drop';
-
-// Components.
-import { AudioBarComponent } from 'pages/exploration-player-page/layout-directives/audio-bar.component';
-import { DeleteAnswerGroupModalComponent } from 'pages/exploration-editor-page/editor-tab/templates/modal-templates/delete-answer-group-modal.component';
-import { ExplorationEmbedButtonModalComponent } from './button-directives/exploration-embed-button-modal.component';
-import { BackgroundBannerComponent } from './common-layout-directives/common-elements/background-banner.component';
-import { AttributionGuideComponent } from './common-layout-directives/common-elements/attribution-guide.component';
-import { LazyLoadingComponent } from './common-layout-directives/common-elements/lazy-loading.component';
-import { KeyboardShortcutHelpModalComponent } from 'components/keyboard-shortcut-help/keyboard-shortcut-help-modal.component';
-import { StateSkillEditorComponent } from 'components/state-editor/state-skill-editor/state-skill-editor.component';
-import { SelectSkillModalComponent } from './skill-selector/select-skill-modal.component';
-import { SharingLinksComponent } from './common-layout-directives/common-elements/sharing-links.component';
-import { SkillSelectorComponent } from './skill-selector/skill-selector.component';
-import { ProfileLinkImageComponent } from 'components/profile-link-directives/profile-link-image.component';
-import { ProfileLinkTextComponent } from 'components/profile-link-directives/profile-link-text.component';
-import { AudioFileUploaderComponent } from './forms/custom-forms-directives/audio-file-uploader.component';
-import { ThumbnailDisplayComponent } from './forms/custom-forms-directives/thumbnail-display.component';
-import { SkillMasteryViewerComponent } from './skill-mastery/skill-mastery.component';
-import { ExplorationSummaryTileComponent } from './summary-tile/exploration-summary-tile.component';
-import { PracticeTabComponent } from 'pages/topic-viewer-page/practice-tab/practice-tab.component';
-import { CollectionSummaryTileComponent } from './summary-tile/collection-summary-tile.component';
-import { TakeBreakModalComponent } from 'pages/exploration-player-page/templates/take-break-modal.component';
-import { TopicsAndSkillsDashboardNavbarBreadcrumbComponent } from 'pages/topics-and-skills-dashboard-page/navbar/topics-and-skills-dashboard-navbar-breadcrumb.component';
-import { ThreadTableComponent } from 'pages/exploration-editor-page/feedback-tab/thread-table/thread-table.component';
-import { SummaryListHeaderComponent } from './state-directives/answer-group-editor/summary-list-header.component';
-import { LearnerDashboardIconsComponent } from 'pages/learner-dashboard-page/learner-dashboard-icons.component';
-import { OutcomeFeedbackEditorComponent } from './state-directives/outcome-editor/outcome-feedback-editor.component';
-import { OnScreenKeyboardComponent } from './on-screen-keyboard/on-screen-keyboard.component';
-import { RubricsEditorComponent } from './rubrics-editor/rubrics-editor.component';
-import { CreateNewSkillModalComponent } from 'pages/topics-and-skills-dashboard-page/modals/create-new-skill-modal.component';
-import { CreateActivityModalComponent } from 'pages/creator-dashboard-page/modal-templates/create-activity-modal.component';
-import { UploadActivityModalComponent } from 'pages/creator-dashboard-page/modal-templates/upload-activity-modal.component';
-import { ThumbnailUploaderComponent } from './forms/custom-forms-directives/thumbnail-uploader.component';
-import { EditThumbnailModalComponent } from './forms/custom-forms-directives/edit-thumbnail-modal.component';
-import { CorrectnessFooterComponent } from 'pages/exploration-player-page/layout-directives/correctness-footer.component';
-import { ContinueButtonComponent } from 'pages/exploration-player-page/learner-experience/continue-button.component';
-import { DeleteInteractionModalComponent } from 'pages/exploration-editor-page/editor-tab/templates/modal-templates/delete-interaction-modal.component';
-import { DeleteHintModalComponent } from 'pages/exploration-editor-page/editor-tab/templates/modal-templates/delete-hint-modal.component';
-import { DeleteLastHintModalComponent } from 'pages/exploration-editor-page/editor-tab/templates/modal-templates/delete-last-hint-modal.component';
-import { DeleteSolutionModalComponent } from 'pages/exploration-editor-page/editor-tab/templates/modal-templates/delete-solution-modal.component';
-import { ProgressNavComponent } from 'pages/exploration-player-page/layout-directives/progress-nav.component';
-import { QuestionDifficultySelectorComponent } from './question-difficulty-selector/question-difficulty-selector.component';
-import { PreviewThumbnailComponent } from 'pages/topic-editor-page/modal-templates/preview-thumbnail.component';
-import { InputResponsePairComponent } from 'pages/exploration-player-page/learner-experience/input-response-pair.component';
-import { StorySummaryTileComponent } from './summary-tile/story-summary-tile.component';
-import { ExplorationFooterComponent } from 'pages/exploration-player-page/layout-directives/exploration-footer.component';
-import { DisplaySolutionModalComponent } from 'pages/exploration-player-page/modals/display-solution-modal.component';
-import { DisplaySolutionInterstititalModalComponent } from 'pages/exploration-player-page/modals/display-solution-interstitial-modal.component';
-import { DisplayHintModalComponent } from 'pages/exploration-player-page/modals/display-hint-modal.component';
-import { HintAndSolutionButtonsComponent } from './button-directives/hint-and-solution-buttons.component';
-import { SearchBarComponent } from 'pages/library-page/search-bar/search-bar.component';
-import { OppiaAngularRootComponent } from './oppia-angular-root.component';
-import { SubtopicSummaryTileComponent } from './summary-tile/subtopic-summary-tile.component';
-import { FilteredChoicesFieldComponent } from './filter-fields/filtered-choices-field/filtered-choices-field.component';
-import { MultiSelectionFieldComponent } from './filter-fields/multi-selection-field/multi-selection-field.component';
-import { ConceptCardComponent } from './concept-card/concept-card.component';
-import { ScoreRingComponent } from './score-ring/score-ring.component';
-import { CompletionGraphComponent } from './statistics-directives/completion-graph.component';
-import { TutorCardComponent } from 'pages/exploration-player-page/learner-experience/tutor-card.component';
-import { ContentLanguageSelectorComponent } from 'pages/exploration-player-page/layout-directives/content-language-selector.component';
-import { RatingDisplayComponent } from './ratings/rating-display/rating-display.component';
-import { SupplementalCardComponent } from 'pages/exploration-player-page/learner-experience/supplemental-card.component';
-import { AddOrUpdateSolutionModalComponent } from 'pages/exploration-editor-page/editor-tab/templates/modal-templates/add-or-update-solution-modal.component';
-import { SavePendingChangesModalComponent } from './save-pending-changes/save-pending-changes-modal.component';
-import { AddHintModalComponent } from 'pages/exploration-editor-page/editor-tab/templates/modal-templates/add-hint-modal.component';
-import { SmoothHeightAnimatorComponent } from './smooth-height/smooth-height-animator.component';
-import { QuestionMisconceptionSelectorComponent } from './question-directives/question-misconception-selector/question-misconception-selector.component';
-import { ConversationSkinComponent } from 'pages/exploration-player-page/learner-experience/conversation-skin.component';
-import { RatingsAndRecommendationsComponent } from 'pages/exploration-player-page/learner-experience/ratings-and-recommendations.component';
-import { LearnerAnswerInfoCard } from 'pages/exploration-player-page/learner-experience/learner-answer-info-card.component';
-import { FeedbackPopupComponent } from 'pages/exploration-player-page/layout-directives/feedback-popup.component';
-import { ConversationSkinEmbedComponent } from 'pages/exploration-player-page/learner-experience/conversation-skin-embed.component';
-import { ConfirmQuestionExitModalComponent } from './question-directives/modal-templates/confirm-question-exit-modal.component';
-import { QuestionsOpportunitiesSelectDifficultyModalComponent } from 'pages/topic-editor-page/modal-templates/questions-opportunities-select-difficulty-modal.component';
-import { QuestionsListSelectSkillAndDifficultyModalComponent } from 'pages/topic-editor-page/modal-templates/questions-list-select-skill-and-difficulty-modal.component';
-import { QuestionEditorSaveModalComponent } from './question-directives/modal-templates/question-editor-save-modal.component';
-import { HintEditorComponent } from 'components/state-directives/hint-editor/hint-editor.component';
-import { ResponseHeaderComponent } from './state-directives/response-header/response-header.component';
-import { StateHintsEditorComponent } from 'components/state-editor/state-hints-editor/state-hints-editor.component';
-import { ReviewMaterialEditorComponent } from './review-material-editor/review-material-editor.component';
-import { TagMisconceptionModalComponent } from './question-directives/question-misconception-editor/tag-misconception-modal-component';
-import { QuestionMisconceptionEditorComponent } from './question-directives/question-misconception-editor/question-misconception-editor.component';
-import { SolutionExplanationEditor } from './state-directives/solution-editor/solution-explanation-editor.component';
-import { SolutionEditor } from './state-directives/solution-editor/solution-editor.component';
-import { StateSolutionEditorComponent } from './state-editor/state-solution-editor/state-solution-editor.component';
-
-// Pipes.
-import { TruncatePipe } from 'filters/string-utility-filters/truncate.pipe';
-import { TruncateAndCapitalizePipe } from 'filters/string-utility-filters/truncate-and-capitalize.pipe';
-import { SummarizeNonnegativeNumberPipe } from 'filters/summarize-nonnegative-number.pipe';
-import { SortByPipe } from 'filters/string-utility-filters/sort-by.pipe';
-import { FilterForMatchingSubstringPipe } from 'filters/string-utility-filters/filter-for-matching-substring.pipe';
-import { WrapTextWithEllipsisPipe } from 'filters/string-utility-filters/wrap-text-with-ellipsis.pipe';
-
-
-// Services.
-import { AuthService } from 'services/auth.service';
-
-// Miscellaneous.
-import { HybridRouterModuleProvider } from 'hybrid-router-module-provider';
-
-@NgModule({
-  imports: [
-    BaseModule,
-    CommonModule,
-    DragDropModule,
-    CustomFormsComponentsModule,
-    CommonElementsModule,
-    CodeMirrorModule,
-    // TODO(#13443): Remove hybrid router module provider once all pages are
-    // migrated to angular router.
-    HybridRouterModuleProvider.provide(),
-    MaterialModule,
-    NgBootstrapModule,
-    DynamicContentModule,
-    FormsModule,
-    ReactiveFormsModule,
-    RichTextComponentsModule,
-    ObjectComponentsModule,
-    OppiaCkEditor4Module,
-    SharedFormsModule,
-    AngularFireModule.initializeApp(AuthService.firebaseConfig),
-    AngularFireAuthModule,
-  ],
-
-  providers: [
-    AngularFireAuth,
-    {
-      provide: USE_EMULATOR,
-      useValue: AuthService.firebaseEmulatorConfig
-    }
-  ],
-
-  declarations: [
-    AudioBarComponent,
-    AudioFileUploaderComponent,
-    AttributionGuideComponent,
-    BackgroundBannerComponent,
-    CompletionGraphComponent,
-    CorrectnessFooterComponent,
-    ConfirmQuestionExitModalComponent,
-    ContinueButtonComponent,
-    ContentLanguageSelectorComponent,
-    ConversationSkinComponent,
-    ConversationSkinEmbedComponent,
-    CreateNewSkillModalComponent,
-    CreateActivityModalComponent,
-    DeleteAnswerGroupModalComponent,
-    DeleteHintModalComponent,
-    DeleteInteractionModalComponent,
-    DeleteLastHintModalComponent,
-    DeleteSolutionModalComponent,
-    DisplaySolutionModalComponent,
-    DisplaySolutionInterstititalModalComponent,
-    DisplayHintModalComponent,
-    ExplorationFooterComponent,
-    ExplorationSummaryTileComponent,
-    FilteredChoicesFieldComponent,
-    FeedbackPopupComponent,
-    PracticeTabComponent,
-    CollectionSummaryTileComponent,
-    ExplorationEmbedButtonModalComponent,
-    FilterForMatchingSubstringPipe,
-    HintAndSolutionButtonsComponent,
-    HintEditorComponent,
-    InputResponsePairComponent,
-    KeyboardShortcutHelpModalComponent,
-    LearnerAnswerInfoCard,
-    LazyLoadingComponent,
-    MultiSelectionFieldComponent,
-    OnScreenKeyboardComponent,
-    OppiaAngularRootComponent,
-    OutcomeFeedbackEditorComponent,
-    ProfileLinkImageComponent,
-    ProfileLinkTextComponent,
-    ProgressNavComponent,
-    QuestionDifficultySelectorComponent,
-    QuestionEditorSaveModalComponent,
-    RatingDisplayComponent,
-    RatingsAndRecommendationsComponent,
-    ResponseHeaderComponent,
-    RubricsEditorComponent,
-    ScoreRingComponent,
-    SelectSkillModalComponent,
-    SearchBarComponent,
-    SharingLinksComponent,
-    SmoothHeightAnimatorComponent,
-    SkillSelectorComponent,
-    SkillMasteryViewerComponent,
-    StateHintsEditorComponent,
-    StateSkillEditorComponent,
-    StorySummaryTileComponent,
-    SubtopicSummaryTileComponent,
-    SummaryListHeaderComponent,
-    TakeBreakModalComponent,
-    ThumbnailUploaderComponent,
-    EditThumbnailModalComponent,
-    WrapTextWithEllipsisPipe,
-    SupplementalCardComponent,
-    ThumbnailDisplayComponent,
-    ThreadTableComponent,
-    TopicsAndSkillsDashboardNavbarBreadcrumbComponent,
-    TruncateAndCapitalizePipe,
-    TutorCardComponent,
-    SummarizeNonnegativeNumberPipe,
-    TruncatePipe,
-    UploadActivityModalComponent,
-    SortByPipe,
-    LearnerDashboardIconsComponent,
-    PreviewThumbnailComponent,
-    AddOrUpdateSolutionModalComponent,
-    AddHintModalComponent,
-    QuestionMisconceptionSelectorComponent,
-    QuestionsOpportunitiesSelectDifficultyModalComponent,
-    QuestionsListSelectSkillAndDifficultyModalComponent,
-    DeleteInteractionModalComponent,
-    DeleteHintModalComponent,
-    DeleteLastHintModalComponent,
-    DeleteSolutionModalComponent,
-    SavePendingChangesModalComponent,
-    AddHintModalComponent,
-    ReviewMaterialEditorComponent,
-    TagMisconceptionModalComponent,
-    QuestionMisconceptionEditorComponent,
-    SolutionEditor,
-    SolutionExplanationEditor,
-    StateSolutionEditorComponent
-  ],
-
-  entryComponents: [
-    AudioBarComponent,
-    AudioFileUploaderComponent,
-    BackgroundBannerComponent,
-    CompletionGraphComponent,
-    CorrectnessFooterComponent,
-    ConfirmQuestionExitModalComponent,
-    ContinueButtonComponent,
-    ConceptCardComponent,
-    ContentLanguageSelectorComponent,
-    ConversationSkinComponent,
-    ConversationSkinEmbedComponent,
-    CreateNewSkillModalComponent,
-    CreateActivityModalComponent,
-    DeleteHintModalComponent,
-    DeleteInteractionModalComponent,
-    DeleteLastHintModalComponent,
-    DeleteSolutionModalComponent,
-    ExplorationFooterComponent,
-    ExplorationSummaryTileComponent,
-    FilteredChoicesFieldComponent,
-    FeedbackPopupComponent,
-    MultiSelectionFieldComponent,
-    PracticeTabComponent,
-    QuestionEditorSaveModalComponent,
-    CollectionSummaryTileComponent,
-    SharingLinksComponent,
-    SkillMasteryViewerComponent, AttributionGuideComponent,
-    LazyLoadingComponent,
-    OnScreenKeyboardComponent,
-    OppiaAngularRootComponent,
-    ProfileLinkImageComponent, ProfileLinkTextComponent,
-    // These elements will remain here even after migration.
-    DeleteAnswerGroupModalComponent,
-    DisplaySolutionModalComponent,
-    DisplaySolutionInterstititalModalComponent,
-    DisplayHintModalComponent,
-    SelectSkillModalComponent,
-    SkillSelectorComponent,
-    TakeBreakModalComponent,
-    StateSkillEditorComponent,
-    ExplorationEmbedButtonModalComponent,
-    LearnerAnswerInfoCard,
-    OutcomeFeedbackEditorComponent,
-    HintAndSolutionButtonsComponent,
-    HintEditorComponent,
-    InputResponsePairComponent,
-    KeyboardShortcutHelpModalComponent,
-    ProgressNavComponent,
-    PreviewThumbnailComponent,
-    QuestionDifficultySelectorComponent,
-    RatingDisplayComponent,
-    RatingsAndRecommendationsComponent,
-    ResponseHeaderComponent,
-    RubricsEditorComponent,
-    StateHintsEditorComponent,
-    ScoreRingComponent,
-    SearchBarComponent,
-    StorySummaryTileComponent,
-    SubtopicSummaryTileComponent,
-    SummaryListHeaderComponent,
-    SupplementalCardComponent,
-    SmoothHeightAnimatorComponent,
-    ThumbnailDisplayComponent,
-    TutorCardComponent,
-    ThumbnailUploaderComponent,
-    EditThumbnailModalComponent,
-    UploadActivityModalComponent,
-    ThreadTableComponent,
-    TopicsAndSkillsDashboardNavbarBreadcrumbComponent,
-    LearnerDashboardIconsComponent,
-    PreviewThumbnailComponent,
-    AddOrUpdateSolutionModalComponent,
-    AddHintModalComponent,
-    QuestionMisconceptionSelectorComponent,
-    QuestionsOpportunitiesSelectDifficultyModalComponent,
-    QuestionsListSelectSkillAndDifficultyModalComponent,
-    DeleteInteractionModalComponent,
-    DeleteHintModalComponent,
-    DeleteLastHintModalComponent,
-    DeleteSolutionModalComponent,
-    SavePendingChangesModalComponent,
-    AddHintModalComponent,
-    ReviewMaterialEditorComponent,
-    TagMisconceptionModalComponent,
-    QuestionMisconceptionEditorComponent,
-    SolutionEditor,
-    SolutionExplanationEditor,
-    StateSolutionEditorComponent
-  ],
-
-  exports: [
-    // Modules.
-    BaseModule,
-    CommonElementsModule,
-    CodeMirrorModule,
-    DynamicContentModule,
-    FormsModule,
-    MaterialModule,
-    NgBootstrapModule,
-    RichTextComponentsModule,
-    ObjectComponentsModule,
-    OppiaCkEditor4Module,
-    SharedFormsModule,
-    DragDropModule,
-    // Components, directives, and pipes.
-    AttributionGuideComponent,
-    AudioBarComponent,
-    AudioFileUploaderComponent,
-    BackgroundBannerComponent,
-    CompletionGraphComponent,
-    CorrectnessFooterComponent,
-    ConfirmQuestionExitModalComponent,
-    ContinueButtonComponent,
-    ContentLanguageSelectorComponent,
-    ConversationSkinComponent,
-    ConversationSkinEmbedComponent,
-    CreateNewSkillModalComponent,
-    CreateActivityModalComponent,
-    DeleteAnswerGroupModalComponent,
-    DeleteHintModalComponent,
-    DeleteInteractionModalComponent,
-    DeleteLastHintModalComponent,
-    DeleteSolutionModalComponent,
-    DisplaySolutionModalComponent,
-    DisplaySolutionInterstititalModalComponent,
-    DisplayHintModalComponent,
-    ExplorationFooterComponent,
-    ExplorationSummaryTileComponent,
-    FeedbackPopupComponent,
-    LearnerAnswerInfoCard,
-    MultiSelectionFieldComponent,
-    FilteredChoicesFieldComponent,
-    PracticeTabComponent,
-    CollectionSummaryTileComponent,
-    HintAndSolutionButtonsComponent,
-    HintEditorComponent,
-    InputResponsePairComponent,
-    LazyLoadingComponent,
-    FilterForMatchingSubstringPipe,
-    ProfileLinkImageComponent,
-    PreviewThumbnailComponent,
-    RatingDisplayComponent,
-    RatingsAndRecommendationsComponent,
-    ResponseHeaderComponent,
-    RubricsEditorComponent,
-    FilterForMatchingSubstringPipe,
-    OnScreenKeyboardComponent,
-    OppiaAngularRootComponent,
-    OutcomeFeedbackEditorComponent,
-    ProgressNavComponent,
-    SearchBarComponent,
-    StateHintsEditorComponent,
-    QuestionDifficultySelectorComponent,
-    QuestionEditorSaveModalComponent,
-    ScoreRingComponent,
-    StateSkillEditorComponent,
-    SelectSkillModalComponent,
-    SharingLinksComponent,
-    SkillSelectorComponent,
-    StorySummaryTileComponent,
-    SubtopicSummaryTileComponent,
-    SummaryListHeaderComponent,
-    SupplementalCardComponent,
-    SmoothHeightAnimatorComponent,
-    TakeBreakModalComponent,
-    ThreadTableComponent,
-    ThumbnailDisplayComponent,
-    ThumbnailUploaderComponent,
-    EditThumbnailModalComponent,
-    TopicsAndSkillsDashboardNavbarBreadcrumbComponent,
-    TutorCardComponent,
-    UploadActivityModalComponent,
-    WrapTextWithEllipsisPipe,
-    TruncateAndCapitalizePipe,
-    TruncatePipe,
-    SummarizeNonnegativeNumberPipe,
-    SortByPipe,
-    SavePendingChangesModalComponent,
-    LearnerDashboardIconsComponent,
-    AddOrUpdateSolutionModalComponent,
-    QuestionMisconceptionSelectorComponent,
-    QuestionsOpportunitiesSelectDifficultyModalComponent,
-    QuestionsListSelectSkillAndDifficultyModalComponent,
-    DeleteInteractionModalComponent,
-    DeleteHintModalComponent,
-    DeleteLastHintModalComponent,
-    DeleteSolutionModalComponent,
-    ReviewMaterialEditorComponent,
-    TagMisconceptionModalComponent,
-    QuestionMisconceptionEditorComponent,
-    SolutionEditor,
-    SolutionExplanationEditor,
-    StateSolutionEditorComponent
-  ],
-})
-
-export class SharedComponentsModule { }
-=======
 // Copyright 2021 The Oppia Authors. All Rights Reserved.
 //
 // Licensed under the Apache License, Version 2.0 (the "License");
@@ -945,5 +478,4 @@
   ],
 })
 
-export class SharedComponentsModule { }
->>>>>>> cb2f7d4c
+export class SharedComponentsModule { }