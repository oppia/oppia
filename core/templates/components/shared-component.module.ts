// Copyright 2021 The Oppia Authors. All Rights Reserved.
//
// Licensed under the Apache License, Version 2.0 (the "License");
// you may not use this file except in compliance with the License.
// You may obtain a copy of the License at
//
//      http://www.apache.org/licenses/LICENSE-2.0
//
// Unless required by applicable law or agreed to in writing, software
// distributed under the License is distributed on an "AS-IS" BASIS,
// WITHOUT WARRANTIES OR CONDITIONS OF ANY KIND, either express or implied.
// See the License for the specific language governing permissions and
// limitations under the License.

/**
 * @fileoverview Module for the shared components.
 */
import 'core-js/es7/reflect';
import 'zone.js';

// Modules.
import { CommonModule } from '@angular/common';
import { NgModule } from '@angular/core';
import { NgbModalModule, NgbTooltipModule } from '@ng-bootstrap/ng-bootstrap';
import { AngularFireModule } from '@angular/fire';
import { AngularFireAuth, AngularFireAuthModule, USE_EMULATOR } from '@angular/fire/auth';
import { FormsModule } from '@angular/forms';
import { BrowserModule, HAMMER_GESTURE_CONFIG } from '@angular/platform-browser';
import { MaterialModule } from './material.module';
import { SharedPipesModule } from 'filters/shared-pipes.module';
import { SharedFormsModule } from './forms/shared-forms.module';


// Components.
import { ExplorationEmbedButtonModalComponent } from './button-directives/exploration-embed-button-modal.component';
import { BackgroundBannerComponent } from './common-layout-directives/common-elements/background-banner.component';
import { AttributionGuideComponent } from './common-layout-directives/common-elements/attribution-guide.component';
import { LazyLoadingComponent } from './common-layout-directives/common-elements/lazy-loading.component';
import { LoadingDotsComponent } from './common-layout-directives/common-elements/loading-dots.component';
import { KeyboardShortcutHelpModalComponent } from 'components/keyboard-shortcut-help/keyboard-shortcut-help-modal.component';
import { StateSkillEditorComponent } from 'components/state-editor/state-skill-editor/state-skill-editor.component';
import { SelectSkillModalComponent } from './skill-selector/select-skill-modal.component';
import { SharingLinksComponent } from './common-layout-directives/common-elements/sharing-links.component';
import { SocialButtonsComponent } from 'components/button-directives/social-buttons.component';
import { SkillSelectorComponent } from './skill-selector/skill-selector.component';
import { ProfileLinkImageComponent } from 'components/profile-link-directives/profile-link-image.component';
import { ProfileLinkTextComponent } from 'components/profile-link-directives/profile-link-text.component';
import { AudioFileUploaderComponent } from './forms/custom-forms-directives/audio-file-uploader.component';
import { ThumbnailDisplayComponent } from './forms/custom-forms-directives/thumbnail-display.component';
import { SkillMasteryViewerComponent } from './skill-mastery/skill-mastery.component';
import { ExplorationSummaryTileComponent } from './summary-tile/exploration-summary-tile.component';
import { CollectionSummaryTileComponent } from './summary-tile/collection-summary-tile.component';
import { TakeBreakModalComponent } from 'pages/exploration-player-page/templates/take-break-modal.component';
import { TopicsAndSkillsDashboardNavbarBreadcrumbComponent } from 'pages/topics-and-skills-dashboard-page/navbar/topics-and-skills-dashboard-navbar-breadcrumb.component';
import { ThreadTableComponent } from 'pages/exploration-editor-page/feedback-tab/thread-table/thread-table.component';
import { SummaryListHeaderComponent } from './state-directives/answer-group-editor/summary-list-header.component';
import { LearnerDashboardIconsComponent } from 'pages/learner-dashboard-page/learner-dashboard-icons.component';
import { OutcomeFeedbackEditorComponent } from './state-directives/outcome-editor/outcome-feedback-editor.component';
import { OnScreenKeyboardComponent } from './on-screen-keyboard/on-screen-keyboard.component';
import { RubricsEditorComponent } from './rubrics-editor/rubrics-editor.component';
import { CreateNewSkillModalComponent } from 'pages/topics-and-skills-dashboard-page/create-new-skill-modal.component';
import { PromoBarComponent } from './common-layout-directives/common-elements/promo-bar.component';
import { SideNavigationBarComponent } from './common-layout-directives/navigation-bars/side-navigation-bar.component';
import { AlertMessageComponent } from './common-layout-directives/common-elements/alert-message.component';
import { WarningsAndAlertsComponent } from '../base-components/warnings-and-alerts.component';
import { LoadingMessageComponent } from '../base-components/loading-message.component';
import { CreateActivityButtonComponent } from './button-directives/create-activity-button.component';
import { CreateActivityModalComponent } from 'pages/creator-dashboard-page/modal-templates/create-activity-modal.component';
import { UploadActivityModalComponent } from 'pages/creator-dashboard-page/modal-templates/upload-activity-modal.component';
import { CorrectnessFooterComponent } from 'pages/exploration-player-page/layout-directives/correctness-footer.component';
import { ContinueButtonComponent } from 'pages/exploration-player-page/learner-experience/continue-button.component';


// Directives.
import { StorySummaryTileDirective } from './summary-tile/story-summary-tile.directive';
import { SubtopicSummaryTileDirective } from './summary-tile/subtopic-summary-tile.directive';


// Pipes.
import { TruncatePipe } from 'filters/string-utility-filters/truncate.pipe';
import { TruncateAndCapitalizePipe } from 'filters/string-utility-filters/truncate-and-capitalize.pipe';
import { SummarizeNonnegativeNumberPipe } from 'filters/summarize-nonnegative-number.pipe';
import { SortByPipe } from 'filters/string-utility-filters/sort-by.pipe';
import { FilterForMatchingSubstringPipe } from 'filters/string-utility-filters/filter-for-matching-substring.pipe';
import { WrapTextWithEllipsisPipe } from 'filters/string-utility-filters/wrap-text-with-ellipsis.pipe';
import { LimitToPipe } from 'filters/limit-to.pipe';


// Services.
import { AuthService } from 'services/auth.service';
import { CodeMirrorModule } from './code-mirror/codemirror.module';

// TODO(#11462): Delete these conditional values once firebase auth is launched.
const firebaseAuthModules = AuthService.firebaseAuthIsEnabled ? [
  AngularFireModule.initializeApp(AuthService.firebaseConfig),
  AngularFireAuthModule,
] : [];

const firebaseAuthProviders = AuthService.firebaseAuthIsEnabled ? [
  AngularFireAuth,
  {provide: USE_EMULATOR, useValue: AuthService.firebaseEmulatorConfig},
] : [
  {provide: AngularFireAuth, useValue: null},
];

import { HammerGestureConfig } from '@angular/platform-browser';
import * as hammer from 'hammerjs';
import { TopNavigationBarWrapperComponent } from 'pages/exploration-editor-page/top-navigation-bar-wrapper.component';
import { SideNavigationBarWrapperComponent } from 'pages/exploration-editor-page/side-navigation-bar-wrapper.component';
import { CustomFormsComponentsModule } from './forms/custom-forms-directives/custom-form-components.module';
import { DirectivesModule } from 'directives/directives.module';
import { DynamicContentModule } from './angular-html-bind/dynamic-content.module';
import { ToastrModule } from 'ngx-toastr';
import { ObjectComponentsModule } from 'objects/object-components.module';
import { BaseContentComponent } from '../base-components/base-content.component';

export class MyHammerConfig extends HammerGestureConfig {
  overrides = {
    swipe: { direction: hammer.DIRECTION_HORIZONTAL },
    pinch: { enable: false },
    rotate: { enable: false },
  };

  options = {
    cssProps: {
      userSelect: true
    }
  };
}

const toastrConfig = {
  allowHtml: false,
  iconClasses: {
    error: 'toast-error',
    info: 'toast-info',
    success: 'toast-success',
    warning: 'toast-warning'
  },
  positionClass: 'toast-bottom-right',
  messageClass: 'toast-message',
  progressBar: false,
  tapToDismiss: true,
  titleClass: 'toast-title'
};

@NgModule({
  imports: [
    BrowserModule,
    CommonModule,
    CustomFormsComponentsModule,
    CodeMirrorModule,
    MaterialModule,
    DirectivesModule,
    DynamicContentModule,
    NgbTooltipModule,
    NgbModalModule,
    FormsModule,
    ToastrModule.forRoot(toastrConfig),
    ObjectComponentsModule,
    SharedFormsModule,
    SharedPipesModule,
    ...firebaseAuthModules,
  ],

  providers: [
    ...firebaseAuthProviders,
    {
      provide: HAMMER_GESTURE_CONFIG,
      useClass: MyHammerConfig
    }
  ],

  declarations: [
    AlertMessageComponent,
    AudioFileUploaderComponent,
    AlertMessageComponent,
    AttributionGuideComponent,
    BackgroundBannerComponent,
    BaseContentComponent,
    CorrectnessFooterComponent,
    ContinueButtonComponent,
    CreateNewSkillModalComponent,
    CreateActivityButtonComponent,
    CreateActivityModalComponent,
    ExplorationSummaryTileComponent,
    CollectionSummaryTileComponent,
    ExplorationEmbedButtonModalComponent,
    FilterForMatchingSubstringPipe,
    KeyboardShortcutHelpModalComponent,
    LazyLoadingComponent,
    LimitToPipe,
    LoadingMessageComponent,
    LoadingDotsComponent,
    LoadingMessageComponent,
    OnScreenKeyboardComponent,
    OutcomeFeedbackEditorComponent,
    ProfileLinkImageComponent,
    ProfileLinkTextComponent,
    SideNavigationBarWrapperComponent,
    PromoBarComponent,
    SelectSkillModalComponent,
    RubricsEditorComponent,
    SharingLinksComponent,
    SideNavigationBarComponent,
    SkillSelectorComponent,
    SkillMasteryViewerComponent,
    StateSkillEditorComponent,
    SocialButtonsComponent,
    StorySummaryTileDirective,
    SubtopicSummaryTileDirective,
    SummaryListHeaderComponent,
    TakeBreakModalComponent,
    WrapTextWithEllipsisPipe,
    WarningsAndAlertsComponent,
    ThumbnailDisplayComponent,
    ThreadTableComponent,
    TopicsAndSkillsDashboardNavbarBreadcrumbComponent,
    TopNavigationBarWrapperComponent,
    TruncateAndCapitalizePipe,
    SummarizeNonnegativeNumberPipe,
    TruncatePipe,
    UploadActivityModalComponent,
    PromoBarComponent,
    SortByPipe,
    LearnerDashboardIconsComponent
  ],

  entryComponents: [
    AlertMessageComponent,
    AudioFileUploaderComponent,
    AlertMessageComponent,
    BackgroundBannerComponent,
    CorrectnessFooterComponent,
    ContinueButtonComponent,
    CreateNewSkillModalComponent,
    CreateActivityButtonComponent,
    CreateActivityModalComponent,
    ExplorationSummaryTileComponent,
    CollectionSummaryTileComponent,
    BaseContentComponent,
    SharingLinksComponent,
    SkillMasteryViewerComponent, AttributionGuideComponent,
    LazyLoadingComponent, LoadingMessageComponent,
    LoadingDotsComponent, SocialButtonsComponent,
    OnScreenKeyboardComponent,
    ProfileLinkImageComponent, ProfileLinkTextComponent,
    // These elements will remain here even after migration.
    SelectSkillModalComponent,
    SkillSelectorComponent,
    TakeBreakModalComponent,
    StateSkillEditorComponent,
    ExplorationEmbedButtonModalComponent,
    OutcomeFeedbackEditorComponent,
    KeyboardShortcutHelpModalComponent,
    SideNavigationBarComponent,
    SideNavigationBarWrapperComponent,
    PromoBarComponent,
    RubricsEditorComponent,
    SideNavigationBarComponent,
    SummaryListHeaderComponent,
    ThumbnailDisplayComponent,
    UploadActivityModalComponent,
    ThreadTableComponent,
    TopicsAndSkillsDashboardNavbarBreadcrumbComponent,
    TopNavigationBarWrapperComponent,
    WarningsAndAlertsComponent,
    LearnerDashboardIconsComponent
  ],

  exports: [
    // Modules.
    CodeMirrorModule,
    DynamicContentModule,
    DirectivesModule,
    FormsModule,
    MaterialModule,
    NgbTooltipModule,
    NgbModalModule,
    ObjectComponentsModule,
    SharedFormsModule,
    SharedPipesModule,
    // Components, directives, and pipes.
    AlertMessageComponent,
    AttributionGuideComponent,
    AudioFileUploaderComponent,
    AlertMessageComponent,
    BackgroundBannerComponent,
    BaseContentComponent,
    CorrectnessFooterComponent,
    ContinueButtonComponent,
    CreateNewSkillModalComponent,
    CreateActivityButtonComponent,
    CreateActivityModalComponent,
    ExplorationSummaryTileComponent,
    CollectionSummaryTileComponent,
    LazyLoadingComponent,
    LoadingMessageComponent,
    FilterForMatchingSubstringPipe,
    LimitToPipe,
    PromoBarComponent,
    RubricsEditorComponent,
    FilterForMatchingSubstringPipe,
    OnScreenKeyboardComponent,
    OutcomeFeedbackEditorComponent,
<<<<<<< HEAD
    SharingLinksComponent,
    SideNavigationBarComponent,
    SideNavigationBarWrapperComponent,
=======
    StateSkillEditorComponent,
    SharingLinksComponent,
    SelectSkillModalComponent,
>>>>>>> f988e2e0
    SideNavigationBarComponent,
    SharingLinksComponent,
    SkillSelectorComponent,
    SocialButtonsComponent,
    StorySummaryTileDirective,
    SubtopicSummaryTileDirective,
    SummaryListHeaderComponent,
    TakeBreakModalComponent,
    ThumbnailDisplayComponent,
    TopicsAndSkillsDashboardNavbarBreadcrumbComponent,
    TopNavigationBarWrapperComponent,
    WarningsAndAlertsComponent,
    UploadActivityModalComponent,
    WrapTextWithEllipsisPipe,
    TruncateAndCapitalizePipe,
    TruncatePipe,
    SummarizeNonnegativeNumberPipe,
    SortByPipe,
    LoadingDotsComponent,
    LearnerDashboardIconsComponent
  ],
})

export class SharedComponentsModule { }<|MERGE_RESOLUTION|>--- conflicted
+++ resolved
@@ -302,15 +302,9 @@
     FilterForMatchingSubstringPipe,
     OnScreenKeyboardComponent,
     OutcomeFeedbackEditorComponent,
-<<<<<<< HEAD
-    SharingLinksComponent,
-    SideNavigationBarComponent,
     SideNavigationBarWrapperComponent,
-=======
     StateSkillEditorComponent,
-    SharingLinksComponent,
     SelectSkillModalComponent,
->>>>>>> f988e2e0
     SideNavigationBarComponent,
     SharingLinksComponent,
     SkillSelectorComponent,
