// Copyright 2021 The Oppia Authors. All Rights Reserved.
//
// Licensed under the Apache License, Version 2.0 (the "License");
// you may not use this file except in compliance with the License.
// You may obtain a copy of the License at
//
//      http://www.apache.org/licenses/LICENSE-2.0
//
// Unless required by applicable law or agreed to in writing, software
// distributed under the License is distributed on an "AS-IS" BASIS,
// WITHOUT WARRANTIES OR CONDITIONS OF ANY KIND, either express or implied.
// See the License for the specific language governing permissions and
// limitations under the License.

/**
 * @fileoverview Module for the shared components.
 */
import 'core-js/es7/reflect';
import 'zone.js';

// Modules.
import { CommonModule } from '@angular/common';
import { NgModule } from '@angular/core';
import { NgbModalModule, NgbTooltipModule } from '@ng-bootstrap/ng-bootstrap';
import { AngularFireModule } from '@angular/fire';
import { AngularFireAuth, AngularFireAuthModule, USE_EMULATOR } from '@angular/fire/auth';
import { FormsModule } from '@angular/forms';
import { BrowserModule } from '@angular/platform-browser';
import { MaterialModule } from './material.module';
import { DirectivesModule } from 'directives/directives.module';
import { DynamicContentModule } from './angular-html-bind/dynamic-content.module';
import { ToastrModule } from 'ngx-toastr';
import { TranslateModule } from 'filters/translate.module';
import { SharedFormsModule } from './forms/shared-forms.module';
import { ObjectComponentsModule } from 'objects/object-components.module';


// Components.
import { ExplorationEmbedButtonModalComponent } from './button-directives/exploration-embed-button-modal.component';
import { BackgroundBannerComponent } from './common-layout-directives/common-elements/background-banner.component';
import { AttributionGuideComponent } from './common-layout-directives/common-elements/attribution-guide.component';
import { LazyLoadingComponent } from './common-layout-directives/common-elements/lazy-loading.component';
import { LoadingDotsComponent } from './common-layout-directives/common-elements/loading-dots.component';
import { KeyboardShortcutHelpModalComponent } from 'components/keyboard-shortcut-help/keyboard-shortcut-help-modal.component';
import { StateSkillEditorComponent } from 'components/state-editor/state-skill-editor/state-skill-editor.component';
import { SelectSkillModalComponent } from './skill-selector/select-skill-modal.component';
import { SharingLinksComponent } from './common-layout-directives/common-elements/sharing-links.component';
import { SocialButtonsComponent } from 'components/button-directives/social-buttons.component';
import { SkillSelectorComponent } from './skill-selector/skill-selector.component';
import { ProfileLinkImageComponent } from 'components/profile-link-directives/profile-link-image.component';
import { ProfileLinkTextComponent } from 'components/profile-link-directives/profile-link-text.component';
import { AudioFileUploaderComponent } from './forms/custom-forms-directives/audio-file-uploader.component';
import { ThumbnailDisplayComponent } from './forms/custom-forms-directives/thumbnail-display.component';
import { SkillMasteryViewerComponent } from './skill-mastery/skill-mastery.component';
import { ExplorationSummaryTileComponent } from './summary-tile/exploration-summary-tile.component';
import { CollectionSummaryTileComponent } from './summary-tile/collection-summary-tile.component';
import { TakeBreakModalComponent } from 'pages/exploration-player-page/templates/take-break-modal.component';
import { TopicsAndSkillsDashboardNavbarBreadcrumbComponent } from 'pages/topics-and-skills-dashboard-page/navbar/topics-and-skills-dashboard-navbar-breadcrumb.component';
import { ThreadTableComponent } from 'pages/exploration-editor-page/feedback-tab/thread-table/thread-table.component';
import { SummaryListHeaderComponent } from './state-directives/answer-group-editor/summary-list-header.component';
import { LearnerDashboardIconsComponent } from 'pages/learner-dashboard-page/learner-dashboard-icons.component';
import { OutcomeFeedbackEditorComponent } from './state-directives/outcome-editor/outcome-feedback-editor.component';
import { OnScreenKeyboardComponent } from './on-screen-keyboard/on-screen-keyboard.component';
import { RubricsEditorComponent } from './rubrics-editor/rubrics-editor.component';
import { CreateNewSkillModalComponent } from 'pages/topics-and-skills-dashboard-page/create-new-skill-modal.component';
import { PromoBarComponent } from './common-layout-directives/common-elements/promo-bar.component';
import { SideNavigationBarComponent } from './common-layout-directives/navigation-bars/side-navigation-bar.component';
import { AlertMessageComponent } from './common-layout-directives/common-elements/alert-message.component';
import { WarningsAndAlertsComponent } from '../base-components/warnings-and-alerts.component';
import { LoadingMessageComponent } from '../base-components/loading-message.component';
import { CreateActivityButtonComponent } from './button-directives/create-activity-button.component';
import { CreateActivityModalComponent } from 'pages/creator-dashboard-page/modal-templates/create-activity-modal.component';
import { UploadActivityModalComponent } from 'pages/creator-dashboard-page/modal-templates/upload-activity-modal.component';


// Directives.
import { StorySummaryTileDirective } from './summary-tile/story-summary-tile.directive';
import { SubtopicSummaryTileDirective } from './summary-tile/subtopic-summary-tile.directive';


// Pipes.
import { TruncatePipe } from 'filters/string-utility-filters/truncate.pipe';
import { TruncateAndCapitalizePipe } from 'filters/string-utility-filters/truncate-and-capitalize.pipe';
import { SummarizeNonnegativeNumberPipe } from 'filters/summarize-nonnegative-number.pipe';
import { SortByPipe } from 'filters/string-utility-filters/sort-by.pipe';
import { FilterForMatchingSubstringPipe } from 'filters/string-utility-filters/filter-for-matching-substring.pipe';
import { WrapTextWithEllipsisPipe } from 'filters/string-utility-filters/wrap-text-with-ellipsis.pipe';
import { LimitToPipe } from 'filters/limit-to.pipe';


// Services.
import { AuthService } from 'services/auth.service';

// TODO(#11462): Delete these conditional values once firebase auth is launched.
const firebaseAuthModules = AuthService.firebaseAuthIsEnabled ? [
  AngularFireModule.initializeApp(AuthService.firebaseConfig),
  AngularFireAuthModule,
] : [];

const firebaseAuthProviders = AuthService.firebaseAuthIsEnabled ? [
  AngularFireAuth,
  {provide: USE_EMULATOR, useValue: AuthService.firebaseEmulatorConfig},
] : [
  {provide: AngularFireAuth, useValue: null},
];

const toastrConfig = {
  allowHtml: false,
  iconClasses: {
    error: 'toast-error',
    info: 'toast-info',
    success: 'toast-success',
    warning: 'toast-warning'
  },
  positionClass: 'toast-bottom-right',
  messageClass: 'toast-message',
  progressBar: false,
  tapToDismiss: true,
  titleClass: 'toast-title'
};

@NgModule({
  imports: [
    BrowserModule,
    CommonModule,
    MaterialModule,
    DirectivesModule,
    DynamicContentModule,
    NgbTooltipModule,
    NgbModalModule,
    FormsModule,
    ToastrModule.forRoot(toastrConfig),
    ObjectComponentsModule,
    SharedFormsModule,
    TranslateModule,
    ...firebaseAuthModules,
  ],

  providers: [
    ...firebaseAuthProviders,
  ],

  declarations: [
    AudioFileUploaderComponent,
    AlertMessageComponent,
    AttributionGuideComponent,
    BackgroundBannerComponent,
    CreateNewSkillModalComponent,
    CreateActivityButtonComponent,
    CreateActivityModalComponent,
    ExplorationSummaryTileComponent,
    CollectionSummaryTileComponent,
    ExplorationEmbedButtonModalComponent,
    FilterForMatchingSubstringPipe,
    KeyboardShortcutHelpModalComponent,
    LazyLoadingComponent,
    LimitToPipe,
    LoadingMessageComponent,
    LoadingDotsComponent,
    OnScreenKeyboardComponent,
    OutcomeFeedbackEditorComponent,
    ProfileLinkImageComponent,
    ProfileLinkTextComponent,
    PromoBarComponent,
<<<<<<< HEAD
    SelectSkillModalComponent,
=======
    RubricsEditorComponent,
>>>>>>> 5e18c063
    SharingLinksComponent,
    SideNavigationBarComponent,
    SkillSelectorComponent,
    SkillMasteryViewerComponent,
    StateSkillEditorComponent,
    SocialButtonsComponent,
    StorySummaryTileDirective,
    SubtopicSummaryTileDirective,
    SummaryListHeaderComponent,
    TakeBreakModalComponent,
    WrapTextWithEllipsisPipe,
    WarningsAndAlertsComponent,
    ThumbnailDisplayComponent,
    ThreadTableComponent,
    TopicsAndSkillsDashboardNavbarBreadcrumbComponent,
    TruncateAndCapitalizePipe,
    SummarizeNonnegativeNumberPipe,
    TruncatePipe,
    UploadActivityModalComponent,
    PromoBarComponent,
    SortByPipe,
    LearnerDashboardIconsComponent
  ],

  entryComponents: [
    AudioFileUploaderComponent,
    AlertMessageComponent,
    BackgroundBannerComponent,
    CreateNewSkillModalComponent,
    CreateActivityButtonComponent,
    CreateActivityModalComponent,
    ExplorationSummaryTileComponent,
    CollectionSummaryTileComponent,
    SharingLinksComponent,
    SkillMasteryViewerComponent, AttributionGuideComponent,
    LazyLoadingComponent, LoadingMessageComponent,
    LoadingDotsComponent, SocialButtonsComponent,
    OnScreenKeyboardComponent,
    ProfileLinkImageComponent, ProfileLinkTextComponent,
    // These elements will remain here even after migration.
    SelectSkillModalComponent,
    SkillSelectorComponent,
    TakeBreakModalComponent,
    StateSkillEditorComponent,
    ExplorationEmbedButtonModalComponent,
    OutcomeFeedbackEditorComponent,
    KeyboardShortcutHelpModalComponent,
    PromoBarComponent,
    RubricsEditorComponent,
    SideNavigationBarComponent,
    SummaryListHeaderComponent,
    ThumbnailDisplayComponent,
    UploadActivityModalComponent,
    ThreadTableComponent,
    TopicsAndSkillsDashboardNavbarBreadcrumbComponent,
    WarningsAndAlertsComponent,
    LearnerDashboardIconsComponent
  ],

  exports: [
    // Modules.
    DynamicContentModule,
    DirectivesModule,
    FormsModule,
    MaterialModule,
    NgbTooltipModule,
    NgbModalModule,
    ObjectComponentsModule,
    SharedFormsModule,
    TranslateModule,
    // Components, directives, and pipes.
    AttributionGuideComponent,
    AudioFileUploaderComponent,
    AlertMessageComponent,
    BackgroundBannerComponent,
    CreateNewSkillModalComponent,
    CreateActivityButtonComponent,
    CreateActivityModalComponent,
    ExplorationSummaryTileComponent,
    CollectionSummaryTileComponent,
    LazyLoadingComponent,
    LoadingMessageComponent,
    FilterForMatchingSubstringPipe,
    LimitToPipe,
    PromoBarComponent,
    RubricsEditorComponent,
    FilterForMatchingSubstringPipe,
    OnScreenKeyboardComponent,
    OutcomeFeedbackEditorComponent,
<<<<<<< HEAD
    SchemaBasedEditorDirective,
    StateSkillEditorComponent,
    SharingLinksComponent,
    SelectSkillModalComponent,
=======
>>>>>>> 5e18c063
    SideNavigationBarComponent,
    SharingLinksComponent,
    SkillSelectorComponent,
    SocialButtonsComponent,
    StorySummaryTileDirective,
    SubtopicSummaryTileDirective,
    SummaryListHeaderComponent,
    TakeBreakModalComponent,
    ThumbnailDisplayComponent,
    TopicsAndSkillsDashboardNavbarBreadcrumbComponent,
    WarningsAndAlertsComponent,
    UploadActivityModalComponent,
    WrapTextWithEllipsisPipe,
    TruncateAndCapitalizePipe,
    TruncatePipe,
    SummarizeNonnegativeNumberPipe,
    SortByPipe,
    LoadingDotsComponent,
    LearnerDashboardIconsComponent
  ],
})

export class SharedComponentsModule { }<|MERGE_RESOLUTION|>--- conflicted
+++ resolved
@@ -162,11 +162,8 @@
     ProfileLinkImageComponent,
     ProfileLinkTextComponent,
     PromoBarComponent,
-<<<<<<< HEAD
     SelectSkillModalComponent,
-=======
     RubricsEditorComponent,
->>>>>>> 5e18c063
     SharingLinksComponent,
     SideNavigationBarComponent,
     SkillSelectorComponent,
@@ -256,13 +253,9 @@
     FilterForMatchingSubstringPipe,
     OnScreenKeyboardComponent,
     OutcomeFeedbackEditorComponent,
-<<<<<<< HEAD
-    SchemaBasedEditorDirective,
     StateSkillEditorComponent,
     SharingLinksComponent,
     SelectSkillModalComponent,
-=======
->>>>>>> 5e18c063
     SideNavigationBarComponent,
     SharingLinksComponent,
     SkillSelectorComponent,
