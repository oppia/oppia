// Copyright 2021 The Oppia Authors. All Rights Reserved.
//
// Licensed under the Apache License, Version 2.0 (the "License");
// you may not use this file except in compliance with the License.
// You may obtain a copy of the License at
//
//      http://www.apache.org/licenses/LICENSE-2.0
//
// Unless required by applicable law or agreed to in writing, software
// distributed under the License is distributed on an "AS-IS" BASIS,
// WITHOUT WARRANTIES OR CONDITIONS OF ANY KIND, either express or implied.
// See the License for the specific language governing permissions and
// limitations under the License.

/**
 * @fileoverview Module for the shared components.
 */
import 'core-js/es7/reflect';
import 'zone.js';

import { CommonModule } from '@angular/common';
import { NgModule } from '@angular/core';
import { AngularFireModule } from '@angular/fire';
import { AngularFireAuth, AngularFireAuthModule, USE_EMULATOR } from '@angular/fire/auth';
import { FormsModule } from '@angular/forms';
import { BrowserModule } from '@angular/platform-browser';

import { BackgroundBannerComponent } from
  './common-layout-directives/common-elements/background-banner.component';
import { AttributionGuideComponent } from
  './common-layout-directives/common-elements/attribution-guide.component';
import { LazyLoadingComponent } from
  './common-layout-directives/common-elements/lazy-loading.component';
import { LoadingDotsComponent } from
  './common-layout-directives/common-elements/loading-dots.component';
import { MaterialModule } from './material.module';
import { FilterForMatchingSubstringPipe } from 'filters/string-utility-filters/filter-for-matching-substring.pipe';
import { SkillSelectorComponent } from
  './skill-selector/skill-selector.component';
import { SkillMasteryViewerComponent } from
  './skill-mastery/skill-mastery.component';
import { ExplorationEmbedButtonModalComponent } from
  './button-directives/exploration-embed-button-modal.component';
import { KeyboardShortcutHelpModalComponent } from
  'components/keyboard-shortcut-help/keyboard-shortcut-help-modal.component';
import { SharingLinksComponent } from
  './common-layout-directives/common-elements/sharing-links.component';
import { StorySummaryTileDirective } from
  './summary-tile/story-summary-tile.directive';
import { SubtopicSummaryTileDirective } from
  './summary-tile/subtopic-summary-tile.directive';
import { SocialButtonsComponent } from
  'components/button-directives/social-buttons.component';
import { NgbModalModule, NgbTooltipModule } from '@ng-bootstrap/ng-bootstrap';
import { ExplorationSummaryTileDirective } from
  './summary-tile/exploration-summary-tile.directive';
import { ProfileLinkImageComponent } from
  'components/profile-link-directives/profile-link-image.component';
import { ProfileLinkTextComponent } from
  'components/profile-link-directives/profile-link-text.component';
import { ThumbnailDisplayComponent } from './forms/custom-forms-directives/thumbnail-display.component';
import { TakeBreakModalComponent } from 'pages/exploration-player-page/templates/take-break-modal.component';
import { TopicsAndSkillsDashboardNavbarBreadcrumbComponent } from 'pages/topics-and-skills-dashboard-page/navbar/topics-and-skills-dashboard-navbar-breadcrumb.component';
import { AuthService } from 'services/auth.service';
import { AudioFileUploaderComponent } from './forms/custom-forms-directives/audio-file-uploader.component';
import { DirectivesModule } from '../directives/directives.module';
import { ThreadTableComponent } from 'pages/exploration-editor-page/feedback-tab/thread-table/thread-table.component';
import { TruncatePipe } from 'filters/string-utility-filters/truncate.pipe';
import { SchemaBasedEditorDirective } from './forms/schema-based-editors/schema-based-editor.directive';
import { SummaryListHeaderComponent } from './state-directives/answer-group-editor/summary-list-header.component';
import { OutcomeFeedbackEditorComponent } from './state-directives/outcome-editor/outcome-feedback-editor.component';
import { WrapTextWithEllipsisPipe } from 'filters/string-utility-filters/wrap-text-with-ellipsis.pipe';
import { PromoBarComponent } from './common-layout-directives/common-elements/promo-bar.component';
import { DynamicContentModule } from './angular-html-bind/dynamic-content.module';
import { CreateActivityButtonComponent } from './button-directives/create-activity-button.component';
import { CreateActivityModalComponent } from 'pages/creator-dashboard-page/modal-templates/create-activity-modal.component';
import { UploadActivityModalComponent } from 'pages/creator-dashboard-page/modal-templates/upload-activity-modal.component';
import { ObjectComponentsModule } from 'objects/object-components.module';
import { OnScreenKeyboardComponent } from './on-screen-keyboard/on-screen-keyboard.component';
import { TranslateModule } from 'filters/translate.module';
import { SharedFormsModule } from './forms/shared-forms.module';

// TODO(#11462): Delete these conditional values once firebase auth is launched.
const firebaseAuthModules = AuthService.firebaseAuthIsEnabled ? [
  AngularFireModule.initializeApp(AuthService.firebaseConfig),
  AngularFireAuthModule,
] : [];

const firebaseAuthProviders = AuthService.firebaseAuthIsEnabled ? [
  AngularFireAuth,
  {provide: USE_EMULATOR, useValue: AuthService.firebaseEmulatorConfig},
] : [
  {provide: AngularFireAuth, useValue: null},
];


@NgModule({
  imports: [
    BrowserModule,
    CommonModule,
    MaterialModule,
    DirectivesModule,
    DynamicContentModule,
    NgbTooltipModule,
    NgbModalModule,
    FormsModule,
    ObjectComponentsModule,
    SharedFormsModule,
    TranslateModule,
    ...firebaseAuthModules,
  ],

  providers: [
    ...firebaseAuthProviders,
  ],

  declarations: [
    AudioFileUploaderComponent,
    AttributionGuideComponent,
    BackgroundBannerComponent,
    CreateActivityButtonComponent,
    CreateActivityModalComponent,
    ExplorationEmbedButtonModalComponent,
    ExplorationSummaryTileDirective,
    FilterForMatchingSubstringPipe,
    KeyboardShortcutHelpModalComponent,
    LazyLoadingComponent,
    LoadingDotsComponent,
    OnScreenKeyboardComponent,
    OutcomeFeedbackEditorComponent,
    ProfileLinkImageComponent,
    ProfileLinkTextComponent,
    PromoBarComponent,
    SharingLinksComponent,
    SkillSelectorComponent,
    SkillMasteryViewerComponent,
    SocialButtonsComponent,
    StorySummaryTileDirective,
    SubtopicSummaryTileDirective,
    SummaryListHeaderComponent,
    TakeBreakModalComponent,
    WrapTextWithEllipsisPipe,
    ThumbnailDisplayComponent,
    ThreadTableComponent,
    TopicsAndSkillsDashboardNavbarBreadcrumbComponent,
    TruncatePipe,
    UploadActivityModalComponent,
    PromoBarComponent
  ],

  entryComponents: [
    AudioFileUploaderComponent,
    BackgroundBannerComponent,
    CreateActivityButtonComponent,
    CreateActivityModalComponent,
    SharingLinksComponent,
    SkillMasteryViewerComponent, AttributionGuideComponent,
    LazyLoadingComponent, LoadingDotsComponent, SocialButtonsComponent,
    OnScreenKeyboardComponent,
    ProfileLinkImageComponent, ProfileLinkTextComponent,
    // These elements will remain here even after migration.
    SkillSelectorComponent,
    TakeBreakModalComponent,
    ExplorationEmbedButtonModalComponent,
    OutcomeFeedbackEditorComponent,
    KeyboardShortcutHelpModalComponent,
    PromoBarComponent,
    SkillMasteryViewerComponent,
    SocialButtonsComponent,
    SummaryListHeaderComponent,
    ThumbnailDisplayComponent,
    UploadActivityModalComponent,
    PromoBarComponent,
    ThreadTableComponent,
    TopicsAndSkillsDashboardNavbarBreadcrumbComponent,
  ],

  exports: [
    // Modules.
    DynamicContentModule,
    DirectivesModule,
    FormsModule,
    MaterialModule,
    NgbTooltipModule,
    NgbModalModule,
    ObjectComponentsModule,
    SharedFormsModule,
    TranslateModule,
    // Components, directives, and pipes.
    AudioFileUploaderComponent,
    BackgroundBannerComponent,
    CreateActivityButtonComponent,
    CreateActivityModalComponent,
    ExplorationSummaryTileDirective,
    LazyLoadingComponent,
    FilterForMatchingSubstringPipe,
    PromoBarComponent,
    OnScreenKeyboardComponent,
    OutcomeFeedbackEditorComponent,
    SchemaBasedEditorDirective,
    SharingLinksComponent,
    SkillSelectorComponent,
    SocialButtonsComponent,
    StorySummaryTileDirective,
    SubtopicSummaryTileDirective,
    SummaryListHeaderComponent,
    TakeBreakModalComponent,
    ThumbnailDisplayComponent,
    TopicsAndSkillsDashboardNavbarBreadcrumbComponent,
<<<<<<< HEAD
    TranslatePipe,
    UploadActivityModalComponent,
    PromoBarComponent,
    WrapTextWithEllipsisPipe,
=======
    PromoBarComponent,
    WrapTextWithEllipsisPipe
>>>>>>> 150c51b8
  ],
})

export class SharedComponentsModule { }<|MERGE_RESOLUTION|>--- conflicted
+++ resolved
@@ -207,15 +207,11 @@
     TakeBreakModalComponent,
     ThumbnailDisplayComponent,
     TopicsAndSkillsDashboardNavbarBreadcrumbComponent,
-<<<<<<< HEAD
-    TranslatePipe,
     UploadActivityModalComponent,
     PromoBarComponent,
     WrapTextWithEllipsisPipe,
-=======
     PromoBarComponent,
     WrapTextWithEllipsisPipe
->>>>>>> 150c51b8
   ],
 })
 
