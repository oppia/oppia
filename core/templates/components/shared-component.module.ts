// Copyright 2021 The Oppia Authors. All Rights Reserved.
//
// Licensed under the Apache License, Version 2.0 (the "License");
// you may not use this file except in compliance with the License.
// You may obtain a copy of the License at
//
//      http://www.apache.org/licenses/LICENSE-2.0
//
// Unless required by applicable law or agreed to in writing, software
// distributed under the License is distributed on an "AS-IS" BASIS,
// WITHOUT WARRANTIES OR CONDITIONS OF ANY KIND, either express or implied.
// See the License for the specific language governing permissions and
// limitations under the License.

/**
 * @fileoverview Module for the shared components.
 */
import 'core-js/es7/reflect';
import 'zone.js';

// Modules.
import { CommonModule } from '@angular/common';
import { NgModule } from '@angular/core';
import { NgbModalModule, NgbPopoverModule, NgbNavModule, NgbTooltipModule } from '@ng-bootstrap/ng-bootstrap';
import { AngularFireModule } from '@angular/fire';
import { AngularFireAuth, AngularFireAuthModule, USE_EMULATOR } from '@angular/fire/auth';
import { BrowserModule, HAMMER_GESTURE_CONFIG } from '@angular/platform-browser';
import { CustomFormsComponentsModule } from './forms/custom-forms-directives/custom-form-components.module';
import { DirectivesModule } from 'directives/directives.module';
import { DynamicContentModule } from './angular-html-bind/dynamic-content.module';
import { FormsModule } from '@angular/forms';
import { MaterialModule } from './material.module';
import { ObjectComponentsModule } from 'objects/object-components.module';
import { SharedPipesModule } from 'filters/shared-pipes.module';
import { SharedFormsModule } from './forms/shared-forms.module';
import { ToastrModule } from 'ngx-toastr';
import { TranslateModule, TranslateLoader, TranslateService, TranslateDefaultParser, TranslateParser, MissingTranslationHandler } from '@ngx-translate/core';
import { TranslateCacheModule, TranslateCacheService, TranslateCacheSettings } from 'ngx-translate-cache';
import { CommonElementsModule } from './common-layout-directives/common-elements/common-elements.module';


// Components.
import { AudioBarComponent } from 'pages/exploration-player-page/layout-directives/audio-bar.component';
import { ExplorationEmbedButtonModalComponent } from './button-directives/exploration-embed-button-modal.component';
import { BackgroundBannerComponent } from './common-layout-directives/common-elements/background-banner.component';
import { AttributionGuideComponent } from './common-layout-directives/common-elements/attribution-guide.component';
import { LazyLoadingComponent } from './common-layout-directives/common-elements/lazy-loading.component';
import { KeyboardShortcutHelpModalComponent } from 'components/keyboard-shortcut-help/keyboard-shortcut-help-modal.component';
import { StateSkillEditorComponent } from 'components/state-editor/state-skill-editor/state-skill-editor.component';
import { SelectSkillModalComponent } from './skill-selector/select-skill-modal.component';
import { SharingLinksComponent } from './common-layout-directives/common-elements/sharing-links.component';
import { SocialButtonsComponent } from 'components/button-directives/social-buttons.component';
import { SkillSelectorComponent } from './skill-selector/skill-selector.component';
import { ProfileLinkImageComponent } from 'components/profile-link-directives/profile-link-image.component';
import { ProfileLinkTextComponent } from 'components/profile-link-directives/profile-link-text.component';
import { AudioFileUploaderComponent } from './forms/custom-forms-directives/audio-file-uploader.component';
import { ThumbnailDisplayComponent } from './forms/custom-forms-directives/thumbnail-display.component';
import { SkillMasteryViewerComponent } from './skill-mastery/skill-mastery.component';
import { ExplorationSummaryTileComponent } from './summary-tile/exploration-summary-tile.component';
import { CollectionSummaryTileComponent } from './summary-tile/collection-summary-tile.component';
import { TakeBreakModalComponent } from 'pages/exploration-player-page/templates/take-break-modal.component';
import { TopicsAndSkillsDashboardNavbarBreadcrumbComponent } from 'pages/topics-and-skills-dashboard-page/navbar/topics-and-skills-dashboard-navbar-breadcrumb.component';
import { ThreadTableComponent } from 'pages/exploration-editor-page/feedback-tab/thread-table/thread-table.component';
import { SummaryListHeaderComponent } from './state-directives/answer-group-editor/summary-list-header.component';
import { LearnerDashboardIconsComponent } from 'pages/learner-dashboard-page/learner-dashboard-icons.component';
import { OutcomeFeedbackEditorComponent } from './state-directives/outcome-editor/outcome-feedback-editor.component';
import { OnScreenKeyboardComponent } from './on-screen-keyboard/on-screen-keyboard.component';
import { OppiaFooterComponent } from '../base-components/oppia-footer.component';
import { RubricsEditorComponent } from './rubrics-editor/rubrics-editor.component';
import { CreateNewSkillModalComponent } from 'pages/topics-and-skills-dashboard-page/create-new-skill-modal.component';
import { PromoBarComponent } from './common-layout-directives/common-elements/promo-bar.component';
import { SideNavigationBarComponent } from './common-layout-directives/navigation-bars/side-navigation-bar.component';
import { AlertMessageComponent } from './common-layout-directives/common-elements/alert-message.component';
import { WarningsAndAlertsComponent } from '../base-components/warnings-and-alerts.component';
import { LoadingMessageComponent } from '../base-components/loading-message.component';
import { CreateActivityButtonComponent } from './button-directives/create-activity-button.component';
import { CreateActivityModalComponent } from 'pages/creator-dashboard-page/modal-templates/create-activity-modal.component';
import { UploadActivityModalComponent } from 'pages/creator-dashboard-page/modal-templates/upload-activity-modal.component';
import { TopNavigationBarComponent } from './common-layout-directives/navigation-bars/top-navigation-bar.component';
import { CorrectnessFooterComponent } from 'pages/exploration-player-page/layout-directives/correctness-footer.component';
import { ContinueButtonComponent } from 'pages/exploration-player-page/learner-experience/continue-button.component';
import { BaseContentComponent } from '../base-components/base-content.component';
import { PreviewThumbnailComponent } from 'pages/topic-editor-page/modal-templates/preview-thumbnail.component';
import { InputResponsePairComponent } from 'pages/exploration-player-page/learner-experience/input-response-pair.component';
import { I18nLanguageSelectorComponent } from '../base-components/i18n-language-selector.component';
import { StorySummaryTileComponent } from './summary-tile/story-summary-tile.component';
import { ExplorationFooterComponent } from 'pages/exploration-player-page/layout-directives/exploration-footer.component';
import { DisplaySolutionModalComponent } from 'pages/exploration-player-page/modals/display-solution-modal.component';
import { DisplaySolutionInterstititalModalComponent } from 'pages/exploration-player-page/modals/display-solution-interstitial-modal.component';
import { DisplayHintModalComponent } from 'pages/exploration-player-page/modals/display-hint-modal.component';
import { HintAndSolutionButtonsComponent } from './button-directives/hint-and-solution-buttons.component';


// Directives.
import { SubtopicSummaryTileDirective } from './summary-tile/subtopic-summary-tile.directive';


// Pipes.
import { TruncatePipe } from 'filters/string-utility-filters/truncate.pipe';
import { TruncateAndCapitalizePipe } from 'filters/string-utility-filters/truncate-and-capitalize.pipe';
import { SummarizeNonnegativeNumberPipe } from 'filters/summarize-nonnegative-number.pipe';
import { SortByPipe } from 'filters/string-utility-filters/sort-by.pipe';
import { FilterForMatchingSubstringPipe } from 'filters/string-utility-filters/filter-for-matching-substring.pipe';
import { WrapTextWithEllipsisPipe } from 'filters/string-utility-filters/wrap-text-with-ellipsis.pipe';
import { LimitToPipe } from 'filters/limit-to.pipe';


// Services.
import { AuthService } from 'services/auth.service';
import { RichTextComponentsModule } from 'rich_text_components/rich-text-components.module';
import { CodeMirrorModule } from './code-mirror/codemirror.module';
import { HttpClient } from '@angular/common/http';
import { I18nLanguageCodeService } from 'services/i18n-language-code.service';


// Miscellaneous.
import { TranslateLoaderFactory } from 'pages/translate-loader.factory';
import { TranslateCacheFactory } from 'pages/translate-cache.factory';
import { TranslateCustomParser } from 'pages/translate-custom-parser';
import { MissingTranslationCustomHandler } from 'pages/missing-translation-custom-handler';
import constants from 'assets/constants';

import { HammerGestureConfig } from '@angular/platform-browser';
import * as hammer from 'hammerjs';


export class MyHammerConfig extends HammerGestureConfig {
  overrides = {
    swipe: { direction: hammer.DIRECTION_HORIZONTAL },
    pinch: { enable: false },
    rotate: { enable: false },
  };

  options = {
    cssProps: {
      userSelect: true
    }
  };
}

const toastrConfig = {
  allowHtml: false,
  iconClasses: {
    error: 'toast-error',
    info: 'toast-info',
    success: 'toast-success',
    warning: 'toast-warning'
  },
  positionClass: 'toast-bottom-right',
  messageClass: 'toast-message',
  progressBar: false,
  tapToDismiss: true,
  titleClass: 'toast-title'
};

@NgModule({
  imports: [
    BrowserModule,
    CommonModule,
    CustomFormsComponentsModule,
    CommonElementsModule,
    CodeMirrorModule,
    MaterialModule,
    DirectivesModule,
    DynamicContentModule,
    NgbTooltipModule,
    NgbNavModule,
    NgbModalModule,
    NgbPopoverModule,
    FormsModule,
    RichTextComponentsModule,
    ToastrModule.forRoot(toastrConfig),
    ObjectComponentsModule,
    SharedFormsModule,
    SharedPipesModule,
    /**
     * The Translate Module will look for translations in the following order:
     * 1. Look for translation in primary language (fetched from backend)
     * 2. Look for translation in default language (fetched from backend)
     * 3. Look for translation present in AppConstants.ts (
     *    used until translations after fetched from backend)
     * 4. shows the key, if the translation is not found.
     */
    TranslateModule.forRoot({
      defaultLanguage: constants.DEFAULT_LANGUAGE_CODE,
      missingTranslationHandler: {
        provide: MissingTranslationHandler,
        useClass: MissingTranslationCustomHandler
      },
      loader: {
        provide: TranslateLoader,
        useFactory: TranslateLoaderFactory.createHttpLoader,
        deps: [HttpClient],
      },
      parser: {
        provide: TranslateParser,
        useClass: TranslateCustomParser,
        deps: [TranslateDefaultParser, I18nLanguageCodeService]
      }
    }),
    TranslateCacheModule.forRoot({
      cacheService: {
        provide: TranslateCacheService,
        useFactory: TranslateCacheFactory.createTranslateCacheService,
        deps: [TranslateService, TranslateCacheSettings]
      },
      cacheName: 'NG_TRANSLATE_LANG_KEY',
      cacheMechanism: 'Cookie',
      cookieExpiry: 30
    }),
    AngularFireModule.initializeApp(AuthService.firebaseConfig),
    AngularFireAuthModule,
  ],

  providers: [
    TranslateDefaultParser,
    AngularFireAuth,
    {provide: USE_EMULATOR, useValue: AuthService.firebaseEmulatorConfig},
    {
      provide: HAMMER_GESTURE_CONFIG,
      useClass: MyHammerConfig
    }
  ],

  declarations: [
    AlertMessageComponent,
    AudioBarComponent,
    AudioFileUploaderComponent,
    AlertMessageComponent,
    AttributionGuideComponent,
    BackgroundBannerComponent,
    BaseContentComponent,
    CorrectnessFooterComponent,
    ContinueButtonComponent,
    CreateNewSkillModalComponent,
    CreateActivityButtonComponent,
    CreateActivityModalComponent,
    DisplaySolutionModalComponent,
    DisplaySolutionInterstititalModalComponent,
    DisplayHintModalComponent,
    ExplorationFooterComponent,
    ExplorationSummaryTileComponent,
    CollectionSummaryTileComponent,
    ExplorationEmbedButtonModalComponent,
    FilterForMatchingSubstringPipe,
    HintAndSolutionButtonsComponent,
    I18nLanguageSelectorComponent,
    InputResponsePairComponent,
    KeyboardShortcutHelpModalComponent,
    LazyLoadingComponent,
    LimitToPipe,
    LoadingMessageComponent,
    OnScreenKeyboardComponent,
    OppiaFooterComponent,
    OutcomeFeedbackEditorComponent,
    PreviewThumbnailComponent,
    ProfileLinkImageComponent,
    ProfileLinkTextComponent,
    PromoBarComponent,
    SelectSkillModalComponent,
    RubricsEditorComponent,
    SharingLinksComponent,
    SideNavigationBarComponent,
    SkillSelectorComponent,
    SkillMasteryViewerComponent,
    StateSkillEditorComponent,
    SocialButtonsComponent,
    StorySummaryTileComponent,
    SubtopicSummaryTileDirective,
    SummaryListHeaderComponent,
    TakeBreakModalComponent,
    TopNavigationBarComponent,
    WrapTextWithEllipsisPipe,
    WarningsAndAlertsComponent,
    ThumbnailDisplayComponent,
    ThreadTableComponent,
    TopicsAndSkillsDashboardNavbarBreadcrumbComponent,
    TruncateAndCapitalizePipe,
    SummarizeNonnegativeNumberPipe,
    TruncatePipe,
    UploadActivityModalComponent,
    PromoBarComponent,
    SortByPipe,
    LearnerDashboardIconsComponent
  ],

  entryComponents: [
    AlertMessageComponent,
    AudioBarComponent,
    AudioFileUploaderComponent,
    AlertMessageComponent,
    BackgroundBannerComponent,
    CorrectnessFooterComponent,
    ContinueButtonComponent,
    CreateNewSkillModalComponent,
    CreateActivityButtonComponent,
    CreateActivityModalComponent,
    ExplorationFooterComponent,
    ExplorationSummaryTileComponent,
    CollectionSummaryTileComponent,
    BaseContentComponent,
    SharingLinksComponent,
    SkillMasteryViewerComponent, AttributionGuideComponent,
    LazyLoadingComponent, LoadingMessageComponent,
    SocialButtonsComponent,
    OnScreenKeyboardComponent,
    ProfileLinkImageComponent, ProfileLinkTextComponent,
    // These elements will remain here even after migration.
    DisplaySolutionModalComponent,
    DisplaySolutionInterstititalModalComponent,
    DisplayHintModalComponent,
    SelectSkillModalComponent,
    SkillSelectorComponent,
    TakeBreakModalComponent,
    StateSkillEditorComponent,
    ExplorationEmbedButtonModalComponent,
    OutcomeFeedbackEditorComponent,
    HintAndSolutionButtonsComponent,
    InputResponsePairComponent,
    KeyboardShortcutHelpModalComponent,
    I18nLanguageSelectorComponent,
    OppiaFooterComponent,
    PreviewThumbnailComponent,
    PromoBarComponent,
    RubricsEditorComponent,
    SideNavigationBarComponent,
<<<<<<< HEAD
=======
    StorySummaryTileComponent,
    SideNavigationBarWrapperComponent,
>>>>>>> 09f8d21e
    SummaryListHeaderComponent,
    ThumbnailDisplayComponent,
    UploadActivityModalComponent,
    ThreadTableComponent,
    TopNavigationBarComponent,
    TopicsAndSkillsDashboardNavbarBreadcrumbComponent,
    WarningsAndAlertsComponent,
    LearnerDashboardIconsComponent
  ],

  exports: [
    // Modules.
    CommonElementsModule,
    CodeMirrorModule,
    DynamicContentModule,
    DirectivesModule,
    FormsModule,
    MaterialModule,
    NgbTooltipModule,
    NgbNavModule,
    RichTextComponentsModule,
    NgbModalModule,
    ObjectComponentsModule,
    SharedFormsModule,
    SharedPipesModule,
    TranslateModule,
    // Components, directives, and pipes.
    AlertMessageComponent,
    AttributionGuideComponent,
    AudioBarComponent,
    AudioFileUploaderComponent,
    AlertMessageComponent,
    BackgroundBannerComponent,
    BaseContentComponent,
    CorrectnessFooterComponent,
    ContinueButtonComponent,
    CreateNewSkillModalComponent,
    CreateActivityButtonComponent,
    CreateActivityModalComponent,
    DisplaySolutionModalComponent,
    DisplaySolutionInterstititalModalComponent,
    DisplayHintModalComponent,
    ExplorationFooterComponent,
    ExplorationSummaryTileComponent,
    CollectionSummaryTileComponent,
    HintAndSolutionButtonsComponent,
    I18nLanguageSelectorComponent,
    InputResponsePairComponent,
    LazyLoadingComponent,
    LoadingMessageComponent,
    FilterForMatchingSubstringPipe,
    LimitToPipe,
    PreviewThumbnailComponent,
    PromoBarComponent,
    RubricsEditorComponent,
    FilterForMatchingSubstringPipe,
    OnScreenKeyboardComponent,
    OppiaFooterComponent,
    OutcomeFeedbackEditorComponent,
    StateSkillEditorComponent,
    SelectSkillModalComponent,
    SideNavigationBarComponent,
    SharingLinksComponent,
    SkillSelectorComponent,
    SocialButtonsComponent,
    StorySummaryTileComponent,
    SubtopicSummaryTileDirective,
    SummaryListHeaderComponent,
    TakeBreakModalComponent,
    ThumbnailDisplayComponent,
    TopNavigationBarComponent,
    TopicsAndSkillsDashboardNavbarBreadcrumbComponent,
    WarningsAndAlertsComponent,
    UploadActivityModalComponent,
    WrapTextWithEllipsisPipe,
    TruncateAndCapitalizePipe,
    TruncatePipe,
    SummarizeNonnegativeNumberPipe,
    SortByPipe,
    LearnerDashboardIconsComponent
  ],
})

export class SharedComponentsModule { }<|MERGE_RESOLUTION|>--- conflicted
+++ resolved
@@ -324,11 +324,7 @@
     PromoBarComponent,
     RubricsEditorComponent,
     SideNavigationBarComponent,
-<<<<<<< HEAD
-=======
     StorySummaryTileComponent,
-    SideNavigationBarWrapperComponent,
->>>>>>> 09f8d21e
     SummaryListHeaderComponent,
     ThumbnailDisplayComponent,
     UploadActivityModalComponent,
