--- conflicted
+++ resolved
@@ -101,8 +101,6 @@
 import { AddHintModalComponent } from 'pages/exploration-editor-page/editor-tab/templates/modal-templates/add-hint-modal.component';
 import { SmoothHeightAnimatorComponent } from './smooth-height/smooth-height-animator.component';
 import { HintEditorComponent } from 'components/state-directives/hint-editor/hint-editor.component';
-import { DeleteHintModalComponent } from 'pages/exploration-editor-page/editor-tab/templates/modal-templates/delete-hint-modal.component';
-import { DeleteLastHintModalComponent } from 'pages/exploration-editor-page/editor-tab/templates/modal-templates/delete-last-hint-modal.component';
 
 // Pipes.
 import { TruncatePipe } from 'filters/string-utility-filters/truncate.pipe';
@@ -213,17 +211,10 @@
     SortByPipe,
     LearnerDashboardIconsComponent,
     PreviewThumbnailComponent,
-<<<<<<< HEAD
-    AddHintModalComponent,
-    HintEditorComponent,
-    DeleteHintModalComponent,
-    DeleteLastHintModalComponent,
-=======
     DeleteInteractionModalComponent,
     DeleteHintModalComponent,
     DeleteLastHintModalComponent,
     DeleteSolutionModalComponent,
->>>>>>> 19c3dad9
     SavePendingChangesModalComponent,
   ],
 
@@ -285,17 +276,10 @@
     TopicsAndSkillsDashboardNavbarBreadcrumbComponent,
     LearnerDashboardIconsComponent,
     PreviewThumbnailComponent,
-<<<<<<< HEAD
-    AddHintModalComponent,
-    HintEditorComponent,
-    DeleteHintModalComponent,
-    DeleteLastHintModalComponent,
-=======
     DeleteInteractionModalComponent,
     DeleteHintModalComponent,
     DeleteLastHintModalComponent,
     DeleteSolutionModalComponent,
->>>>>>> 19c3dad9
     SavePendingChangesModalComponent,
   ],
 
@@ -373,16 +357,10 @@
     SortByPipe,
     SavePendingChangesModalComponent,
     LearnerDashboardIconsComponent,
-<<<<<<< HEAD
-    HintEditorComponent,
-    DeleteHintModalComponent,
-    DeleteLastHintModalComponent
-=======
     DeleteInteractionModalComponent,
     DeleteHintModalComponent,
     DeleteLastHintModalComponent,
     DeleteSolutionModalComponent,
->>>>>>> 19c3dad9
   ],
 })
 
