// Copyright 2021 The Oppia Authors. All Rights Reserved.
//
// Licensed under the Apache License, Version 2.0 (the "License");
// you may not use this file except in compliance with the License.
// You may obtain a copy of the License at
//
//      http://www.apache.org/licenses/LICENSE-2.0
//
// Unless required by applicable law or agreed to in writing, software
// distributed under the License is distributed on an "AS-IS" BASIS,
// WITHOUT WARRANTIES OR CONDITIONS OF ANY KIND, either express or implied.
// See the License for the specific language governing permissions and
// limitations under the License.

/**
 * @fileoverview Module for the shared components.
 */
import 'core-js/es7/reflect';
import 'zone.js';

// Modules.
import { CommonModule } from '@angular/common';
import { NgModule } from '@angular/core';
import { NgbModalModule, NgbTooltipModule } from '@ng-bootstrap/ng-bootstrap';
import { AngularFireModule } from '@angular/fire';
import { AngularFireAuth, AngularFireAuthModule, USE_EMULATOR } from '@angular/fire/auth';
import { FormsModule } from '@angular/forms';
import { BrowserModule } from '@angular/platform-browser';
import { MaterialModule } from './material.module';
import { DynamicContentModule } from './angular-html-bind/dynamic-content.module';
<<<<<<< HEAD
import { SharedPipesModule } from 'filters/shared-pipes.module';
=======
import { ToastrModule } from 'ngx-toastr';
import { TranslateModule } from 'filters/translate.module';
>>>>>>> b5e1c7c8
import { SharedFormsModule } from './forms/shared-forms.module';
import { DirectivesModule } from 'directives/directives.module';
import { ObjectComponentsModule } from 'objects/object-components.module';


// Components.
import { ExplorationEmbedButtonModalComponent } from './button-directives/exploration-embed-button-modal.component';
import { BackgroundBannerComponent } from './common-layout-directives/common-elements/background-banner.component';
import { AttributionGuideComponent } from './common-layout-directives/common-elements/attribution-guide.component';
import { LazyLoadingComponent } from './common-layout-directives/common-elements/lazy-loading.component';
import { LoadingDotsComponent } from './common-layout-directives/common-elements/loading-dots.component';
import { KeyboardShortcutHelpModalComponent } from 'components/keyboard-shortcut-help/keyboard-shortcut-help-modal.component';
import { SharingLinksComponent } from './common-layout-directives/common-elements/sharing-links.component';
import { SocialButtonsComponent } from 'components/button-directives/social-buttons.component';
import { SkillSelectorComponent } from './skill-selector/skill-selector.component';
import { ProfileLinkImageComponent } from 'components/profile-link-directives/profile-link-image.component';
import { ProfileLinkTextComponent } from 'components/profile-link-directives/profile-link-text.component';
import { PromoBarComponent } from './common-layout-directives/common-elements/promo-bar.component';
import { AudioFileUploaderComponent } from './forms/custom-forms-directives/audio-file-uploader.component';
import { ThumbnailDisplayComponent } from './forms/custom-forms-directives/thumbnail-display.component';
import { SkillMasteryViewerComponent } from './skill-mastery/skill-mastery.component';
import { SummaryListHeaderComponent } from './state-directives/answer-group-editor/summary-list-header.component';
import { ExplorationSummaryTileComponent } from './summary-tile/exploration-summary-tile.component';
import { CollectionSummaryTileComponent } from './summary-tile/collection-summary-tile.component';
import { TakeBreakModalComponent } from 'pages/exploration-player-page/templates/take-break-modal.component';
import { TopicsAndSkillsDashboardNavbarBreadcrumbComponent } from 'pages/topics-and-skills-dashboard-page/navbar/topics-and-skills-dashboard-navbar-breadcrumb.component';
import { ThreadTableComponent } from 'pages/exploration-editor-page/feedback-tab/thread-table/thread-table.component';
import { LearnerDashboardIconsComponent } from 'pages/learner-dashboard-page/learner-dashboard-icons.component';
import { OnScreenKeyboardComponent } from './on-screen-keyboard/on-screen-keyboard.component';
import { OutcomeFeedbackEditorComponent } from './state-directives/outcome-editor/outcome-feedback-editor.component';
import { AlertMessageComponent } from './common-layout-directives/common-elements/alert-message.component';
import { WarningsAndAlertsComponent } from '../base-components/warnings-and-alerts.component';
import { LoadingMessageComponent } from '../base-components/loading-message.component';

// Directives.
import { StorySummaryTileDirective } from './summary-tile/story-summary-tile.directive';
import { SubtopicSummaryTileDirective } from './summary-tile/subtopic-summary-tile.directive';
import { SchemaBasedEditorDirective } from './forms/schema-based-editors/schema-based-editor.directive';


// Pipes.
import { TruncatePipe } from 'filters/string-utility-filters/truncate.pipe';
import { TruncateAndCapitalizePipe } from 'filters/string-utility-filters/truncate-and-capitalize.pipe';
import { SummarizeNonnegativeNumberPipe } from 'filters/summarize-nonnegative-number.pipe';
import { SortByPipe } from 'filters/string-utility-filters/sort-by.pipe';
import { FilterForMatchingSubstringPipe } from 'filters/string-utility-filters/filter-for-matching-substring.pipe';
import { WrapTextWithEllipsisPipe } from 'filters/string-utility-filters/wrap-text-with-ellipsis.pipe';
import { LimitToPipe } from 'filters/limit-to.pipe';
import { CreateActivityButtonComponent } from './button-directives/create-activity-button.component';
import { CreateActivityModalComponent } from 'pages/creator-dashboard-page/modal-templates/create-activity-modal.component';
import { UploadActivityModalComponent } from 'pages/creator-dashboard-page/modal-templates/upload-activity-modal.component';


// Services.
import { AuthService } from 'services/auth.service';
import { CodeMirrorModule } from './code-mirror/codemirror.module';

// TODO(#11462): Delete these conditional values once firebase auth is launched.
const firebaseAuthModules = AuthService.firebaseAuthIsEnabled ? [
  AngularFireModule.initializeApp(AuthService.firebaseConfig),
  AngularFireAuthModule,
] : [];

const firebaseAuthProviders = AuthService.firebaseAuthIsEnabled ? [
  AngularFireAuth,
  {provide: USE_EMULATOR, useValue: AuthService.firebaseEmulatorConfig},
] : [
  {provide: AngularFireAuth, useValue: null},
];

const toastrConfig = {
  allowHtml: false,
  iconClasses: {
    error: 'toast-error',
    info: 'toast-info',
    success: 'toast-success',
    warning: 'toast-warning'
  },
  positionClass: 'toast-bottom-right',
  messageClass: 'toast-message',
  progressBar: false,
  tapToDismiss: true,
  titleClass: 'toast-title'
};

@NgModule({
  imports: [
    BrowserModule,
    CommonModule,
    CodeMirrorModule,
    MaterialModule,
    DirectivesModule,
    DynamicContentModule,
    NgbTooltipModule,
    NgbModalModule,
    FormsModule,
    ToastrModule.forRoot(toastrConfig),
    ObjectComponentsModule,
    SharedFormsModule,
    SharedPipesModule,
    ...firebaseAuthModules,
  ],

  providers: [
    ...firebaseAuthProviders,
  ],

  declarations: [
    AudioFileUploaderComponent,
    AlertMessageComponent,
    AttributionGuideComponent,
    BackgroundBannerComponent,
    CreateActivityButtonComponent,
    CreateActivityModalComponent,
    ExplorationSummaryTileComponent,
    CollectionSummaryTileComponent,
    ExplorationEmbedButtonModalComponent,
    FilterForMatchingSubstringPipe,
    KeyboardShortcutHelpModalComponent,
    LazyLoadingComponent,
    LimitToPipe,
    LoadingMessageComponent,
    LoadingDotsComponent,
    OnScreenKeyboardComponent,
    OutcomeFeedbackEditorComponent,
    ProfileLinkImageComponent,
    ProfileLinkTextComponent,
    PromoBarComponent,
    SharingLinksComponent,
    SkillSelectorComponent,
    SkillMasteryViewerComponent,
    SocialButtonsComponent,
    StorySummaryTileDirective,
    SubtopicSummaryTileDirective,
    SummaryListHeaderComponent,
    TakeBreakModalComponent,
    WrapTextWithEllipsisPipe,
    WarningsAndAlertsComponent,
    ThumbnailDisplayComponent,
    ThreadTableComponent,
    TopicsAndSkillsDashboardNavbarBreadcrumbComponent,
    TruncateAndCapitalizePipe,
    SummarizeNonnegativeNumberPipe,
    TruncatePipe,
    UploadActivityModalComponent,
    PromoBarComponent,
    SortByPipe,
    LearnerDashboardIconsComponent
  ],

  entryComponents: [
    AudioFileUploaderComponent,
    AlertMessageComponent,
    BackgroundBannerComponent,
    CreateActivityButtonComponent,
    CreateActivityModalComponent,
    ExplorationSummaryTileComponent,
    CollectionSummaryTileComponent,
    SharingLinksComponent,
    SkillMasteryViewerComponent, AttributionGuideComponent,
    LazyLoadingComponent, LoadingMessageComponent,
    LoadingDotsComponent, SocialButtonsComponent,
    OnScreenKeyboardComponent,
    ProfileLinkImageComponent, ProfileLinkTextComponent,
    // These elements will remain here even after migration.
    SkillSelectorComponent,
    TakeBreakModalComponent,
    ExplorationEmbedButtonModalComponent,
    OutcomeFeedbackEditorComponent,
    KeyboardShortcutHelpModalComponent,
    PromoBarComponent,
    SummaryListHeaderComponent,
    ThumbnailDisplayComponent,
    UploadActivityModalComponent,
    PromoBarComponent,
    ThreadTableComponent,
    TopicsAndSkillsDashboardNavbarBreadcrumbComponent,
    WarningsAndAlertsComponent,
    LearnerDashboardIconsComponent
  ],

  exports: [
    // Modules.
    CodeMirrorModule,
    DynamicContentModule,
    DirectivesModule,
    FormsModule,
    MaterialModule,
    NgbTooltipModule,
    NgbModalModule,
    ObjectComponentsModule,
<<<<<<< HEAD
    SharedFormsModule,
    SharedPipesModule,
=======
    TranslateModule,
>>>>>>> b5e1c7c8
    // Components, directives, and pipes.
    AudioFileUploaderComponent,
    AlertMessageComponent,
    BackgroundBannerComponent,
    CreateActivityButtonComponent,
    CreateActivityModalComponent,
    ExplorationSummaryTileComponent,
    CollectionSummaryTileComponent,
    LazyLoadingComponent,
    LoadingMessageComponent,
    FilterForMatchingSubstringPipe,
    LimitToPipe,
    PromoBarComponent,
    OnScreenKeyboardComponent,
    OutcomeFeedbackEditorComponent,
    SchemaBasedEditorDirective,
    SharingLinksComponent,
    SkillSelectorComponent,
    SocialButtonsComponent,
    StorySummaryTileDirective,
    SubtopicSummaryTileDirective,
    SummaryListHeaderComponent,
    TakeBreakModalComponent,
    ThumbnailDisplayComponent,
    TopicsAndSkillsDashboardNavbarBreadcrumbComponent,
    WarningsAndAlertsComponent,
    UploadActivityModalComponent,
    WrapTextWithEllipsisPipe,
    TruncateAndCapitalizePipe,
    TruncatePipe,
    SummarizeNonnegativeNumberPipe,
    SortByPipe,
    LoadingDotsComponent,
    LearnerDashboardIconsComponent
  ],
})

export class SharedComponentsModule { }<|MERGE_RESOLUTION|>--- conflicted
+++ resolved
@@ -28,12 +28,8 @@
 import { BrowserModule } from '@angular/platform-browser';
 import { MaterialModule } from './material.module';
 import { DynamicContentModule } from './angular-html-bind/dynamic-content.module';
-<<<<<<< HEAD
 import { SharedPipesModule } from 'filters/shared-pipes.module';
-=======
 import { ToastrModule } from 'ngx-toastr';
-import { TranslateModule } from 'filters/translate.module';
->>>>>>> b5e1c7c8
 import { SharedFormsModule } from './forms/shared-forms.module';
 import { DirectivesModule } from 'directives/directives.module';
 import { ObjectComponentsModule } from 'objects/object-components.module';
@@ -225,12 +221,8 @@
     NgbTooltipModule,
     NgbModalModule,
     ObjectComponentsModule,
-<<<<<<< HEAD
     SharedFormsModule,
     SharedPipesModule,
-=======
-    TranslateModule,
->>>>>>> b5e1c7c8
     // Components, directives, and pipes.
     AudioFileUploaderComponent,
     AlertMessageComponent,
