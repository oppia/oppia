--- conflicted
+++ resolved
@@ -115,13 +115,10 @@
 import { ResponseHeaderComponent } from './state-directives/response-header/response-header.component';
 import { StateHintsEditorComponent } from 'components/state-editor/state-hints-editor/state-hints-editor.component';
 import { ReviewMaterialEditorComponent } from './review-material-editor/review-material-editor.component';
-<<<<<<< HEAD
 import { TagMisconceptionModalComponent } from './question-directives/question-misconception-editor/tag-misconception-modal-component';
 import { QuestionMisconceptionEditorComponent } from './question-directives/question-misconception-editor/question-misconception-editor.component';
-=======
 import { SolutionExplanationEditor } from './state-directives/solution-editor/solution-explanation-editor.component';
 import { SolutionEditor } from './state-directives/solution-editor/solution-editor.component';
->>>>>>> a562fe9b
 
 // Pipes.
 import { TruncatePipe } from 'filters/string-utility-filters/truncate.pipe';
@@ -258,13 +255,10 @@
     SavePendingChangesModalComponent,
     AddHintModalComponent,
     ReviewMaterialEditorComponent,
-<<<<<<< HEAD
     TagMisconceptionModalComponent,
-    QuestionMisconceptionEditorComponent
-=======
+    QuestionMisconceptionEditorComponent,
     SolutionEditor,
     SolutionExplanationEditor,
->>>>>>> a562fe9b
   ],
 
   entryComponents: [
@@ -350,13 +344,10 @@
     SavePendingChangesModalComponent,
     AddHintModalComponent,
     ReviewMaterialEditorComponent,
-<<<<<<< HEAD
     TagMisconceptionModalComponent,
-    QuestionMisconceptionEditorComponent
-=======
+    QuestionMisconceptionEditorComponent,
     SolutionEditor,
     SolutionExplanationEditor
->>>>>>> a562fe9b
   ],
 
   exports: [
@@ -456,13 +447,10 @@
     DeleteLastHintModalComponent,
     DeleteSolutionModalComponent,
     ReviewMaterialEditorComponent,
-<<<<<<< HEAD
     TagMisconceptionModalComponent,
-    QuestionMisconceptionEditorComponent
-=======
+    QuestionMisconceptionEditorComponent,
     SolutionEditor,
     SolutionExplanationEditor
->>>>>>> a562fe9b
   ],
 })
 
