--- conflicted
+++ resolved
@@ -59,11 +59,8 @@
 import { ThumbnailDisplayComponent } from './forms/custom-forms-directives/thumbnail-display.component';
 import { TakeBreakModalComponent } from 'pages/exploration-player-page/templates/take-break-modal.component';
 import { AuthService } from 'services/auth.service';
-<<<<<<< HEAD
 import { FocusOnDirective } from '../directives/focus-on.directive';
-=======
 import { SummaryListHeaderComponent } from './state-directives/answer-group-editor/summary-list-header.component';
->>>>>>> e14e3e75
 
 
 // TODO(#11462): Delete these conditional values once firebase auth is launched.
@@ -146,10 +143,7 @@
     ThumbnailDisplayComponent,
     TakeBreakModalComponent,
     TranslatePipe,
-<<<<<<< HEAD
-=======
     SummaryListHeaderComponent
->>>>>>> e14e3e75
   ],
 })
 
