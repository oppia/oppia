--- conflicted
+++ resolved
@@ -40,27 +40,20 @@
 
 
 @NgModule({
-<<<<<<< HEAD
-  imports: [CommonModule],
+  imports: [CommonModule, NgbModalModule],
   declarations: [BackgroundBannerComponent, TranslatePipe,
+    SharingLinksComponent, ExplorationEmbedButtonModalComponent,
     AttributionGuideComponent, LazyLoadingComponent, LoadingDotsComponent,
     SideNavigationBarComponent],
-  entryComponents: [BackgroundBannerComponent, AttributionGuideComponent,
-    LazyLoadingComponent, LoadingDotsComponent, SideNavigationBarComponent],
-  exports: [BackgroundBannerComponent, TranslatePipe]
-=======
-  imports: [CommonModule, NgbModalModule],
-  declarations: [BackgroundBannerComponent, TranslatePipe,
-    SharingLinksComponent, ExplorationEmbedButtonModalComponent],
   entryComponents: [BackgroundBannerComponent, SharingLinksComponent,
     // These elements will remain here even after migration.
-    ExplorationEmbedButtonModalComponent
+    ExplorationEmbedButtonModalComponent, AttributionGuideComponent,
+    LazyLoadingComponent, LoadingDotsComponent, SideNavigationBarComponent
   ],
   exports: [
     BackgroundBannerComponent, TranslatePipe,
     SharingLinksComponent,
   ],
->>>>>>> 39b8391d
 })
 
 export class SharedComponentsModule { }