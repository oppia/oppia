// Copyright 2021 The Oppia Authors. All Rights Reserved.
//
// Licensed under the Apache License, Version 2.0 (the "License");
// you may not use this file except in compliance with the License.
// You may obtain a copy of the License at
//
//      http://www.apache.org/licenses/LICENSE-2.0
//
// Unless required by applicable law or agreed to in writing, software
// distributed under the License is distributed on an "AS-IS" BASIS,
// WITHOUT WARRANTIES OR CONDITIONS OF ANY KIND, either express or implied.
// See the License for the specific language governing permissions and
// limitations under the License.

/**
 * @fileoverview Module for the shared components.
 */
import 'core-js/es7/reflect';
import 'zone.js';

import { CommonModule } from '@angular/common';
import { NgModule } from '@angular/core';
import { AngularFireModule } from '@angular/fire';
import { AngularFireAuth, AngularFireAuthModule, USE_EMULATOR } from '@angular/fire/auth';
import { FormsModule } from '@angular/forms';
import { BrowserModule } from '@angular/platform-browser';

import { BackgroundBannerComponent } from
  './common-layout-directives/common-elements/background-banner.component';
import { AttributionGuideComponent } from
  './common-layout-directives/common-elements/attribution-guide.component';
import { LazyLoadingComponent } from
  './common-layout-directives/common-elements/lazy-loading.component';
import { LoadingDotsComponent } from
  './common-layout-directives/common-elements/loading-dots.component';
import { MaterialModule } from './material.module';
import { TranslatePipe } from 'filters/translate.pipe';
import { SkillMasteryViewerComponent } from
  './skill-mastery/skill-mastery.component';
import { ExplorationEmbedButtonModalComponent } from
  './button-directives/exploration-embed-button-modal.component';
import { KeyboardShortcutHelpModalComponent } from
  'components/keyboard-shortcut-help/keyboard-shortcut-help-modal.component';
import { SharingLinksComponent } from
  './common-layout-directives/common-elements/sharing-links.component';
import { ImageUploaderComponent } from './forms/custom-forms-directives/image-uploader.component';
import { StorySummaryTileDirective } from
  './summary-tile/story-summary-tile.directive';
import { SubtopicSummaryTileDirective } from
  './summary-tile/subtopic-summary-tile.directive';
import { SocialButtonsComponent } from
  'components/button-directives/social-buttons.component';
import { NgbModalModule, NgbTooltipModule } from '@ng-bootstrap/ng-bootstrap';
import { ExplorationSummaryTileDirective } from
  './summary-tile/exploration-summary-tile.directive';
import { ProfileLinkImageComponent } from
  'components/profile-link-directives/profile-link-image.component';
import { ProfileLinkTextComponent } from
  'components/profile-link-directives/profile-link-text.component';
import { ThumbnailDisplayComponent } from './forms/custom-forms-directives/thumbnail-display.component';
import { TakeBreakModalComponent } from 'pages/exploration-player-page/templates/take-break-modal.component';
import { TopicsAndSkillsDashboardNavbarBreadcrumbComponent } from 'pages/topics-and-skills-dashboard-page/navbar/topics-and-skills-dashboard-navbar-breadcrumb.component';
import { AuthService } from 'services/auth.service';
import { AudioFileUploaderComponent } from './forms/custom-forms-directives/audio-file-uploader.component';
import { FocusOnDirective } from '../directives/focus-on.directive';
import { ThreadTableComponent } from 'pages/exploration-editor-page/feedback-tab/thread-table/thread-table.component';
import { TruncatePipe } from 'filters/string-utility-filters/truncate.pipe';
import { SummaryListHeaderComponent } from './state-directives/answer-group-editor/summary-list-header.component';
import { WrapTextWithEllipsisPipe } from 'filters/string-utility-filters/wrap-text-with-ellipsis.pipe';
import { SchemaBasedEditorDirective } from './forms/schema-based-editors/schema-based-editor.directive';
import { PromoBarComponent } from './common-layout-directives/common-elements/promo-bar.component';
import { DynamicContentModule } from './angular-html-bind/dynamic-content.module';

// TODO(#11462): Delete these conditional values once firebase auth is launched.
const firebaseAuthModules = AuthService.firebaseAuthIsEnabled ? [
  AngularFireModule.initializeApp(AuthService.firebaseConfig),
  AngularFireAuthModule,
] : [];

const firebaseAuthProviders = AuthService.firebaseAuthIsEnabled ? [
  AngularFireAuth,
  {provide: USE_EMULATOR, useValue: AuthService.firebaseEmulatorConfig},
] : [
  {provide: AngularFireAuth, useValue: null},
];


@NgModule({
  imports: [
    CommonModule,
    BrowserModule,
    DynamicContentModule,
    NgbTooltipModule,
    NgbModalModule,
    FormsModule,
    ...firebaseAuthModules,
  ],

  providers: [
    ...firebaseAuthProviders,
  ],

  declarations: [
    AudioFileUploaderComponent,
    AttributionGuideComponent,
    BackgroundBannerComponent,
    ExplorationEmbedButtonModalComponent,
    ExplorationSummaryTileDirective,
    FocusOnDirective,
    ImageUploaderComponent,
    KeyboardShortcutHelpModalComponent,
    LazyLoadingComponent,
    LoadingDotsComponent,
    ProfileLinkImageComponent,
    ProfileLinkTextComponent,
    PromoBarComponent,
    SchemaBasedEditorDirective,
    SharingLinksComponent,
    SkillMasteryViewerComponent,
    SocialButtonsComponent,
    StorySummaryTileDirective,
    SubtopicSummaryTileDirective,
    SummaryListHeaderComponent,
    TakeBreakModalComponent,
    WrapTextWithEllipsisPipe,
    ThumbnailDisplayComponent,
    ThreadTableComponent,
    TopicsAndSkillsDashboardNavbarBreadcrumbComponent,
    TranslatePipe,
    TruncatePipe,
  ],

  entryComponents: [
    AudioFileUploaderComponent,
    BackgroundBannerComponent,
    SharingLinksComponent,
    SkillMasteryViewerComponent, AttributionGuideComponent,
    LazyLoadingComponent, LoadingDotsComponent, SocialButtonsComponent,
    ProfileLinkImageComponent, ProfileLinkTextComponent,
    // These elements will remain here even after migration.
    TakeBreakModalComponent,
    ExplorationEmbedButtonModalComponent,
    ImageUploaderComponent,
    KeyboardShortcutHelpModalComponent,
    PromoBarComponent,
    SkillMasteryViewerComponent,
    SocialButtonsComponent,
    SummaryListHeaderComponent,
    ThumbnailDisplayComponent,
    ThreadTableComponent,
    TopicsAndSkillsDashboardNavbarBreadcrumbComponent,
  ],

  exports: [
    // Modules.
    DynamicContentModule,
    FormsModule,
    MaterialModule,
    NgbTooltipModule,
    NgbModalModule,
    // Components, directives, and pipes.
    AudioFileUploaderComponent,
    BackgroundBannerComponent,
    ExplorationSummaryTileDirective,
    LazyLoadingComponent,
    SchemaBasedEditorDirective,
    FocusOnDirective,
<<<<<<< HEAD
    PromoBarComponent,
=======
    ImageUploaderComponent,
>>>>>>> 77e08da3
    SharingLinksComponent,
    SocialButtonsComponent,
    StorySummaryTileDirective,
    SubtopicSummaryTileDirective,
    SummaryListHeaderComponent,
    TakeBreakModalComponent,
    ThumbnailDisplayComponent,
    TopicsAndSkillsDashboardNavbarBreadcrumbComponent,
    TranslatePipe,
    WrapTextWithEllipsisPipe,
  ],
})

export class SharedComponentsModule { }<|MERGE_RESOLUTION|>--- conflicted
+++ resolved
@@ -165,11 +165,8 @@
     LazyLoadingComponent,
     SchemaBasedEditorDirective,
     FocusOnDirective,
-<<<<<<< HEAD
     PromoBarComponent,
-=======
     ImageUploaderComponent,
->>>>>>> 77e08da3
     SharingLinksComponent,
     SocialButtonsComponent,
     StorySummaryTileDirective,
