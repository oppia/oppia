--- conflicted
+++ resolved
@@ -80,10 +80,7 @@
     SocialButtonsComponent,
     SubtopicSummaryTileDirective,
     TranslatePipe,
-<<<<<<< HEAD
-=======
     TakeBreakModalComponent
->>>>>>> 2ca24661
   ],
 
   entryComponents: [
