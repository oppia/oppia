--- conflicted
+++ resolved
@@ -55,7 +55,6 @@
 
 
 @NgModule({
-<<<<<<< HEAD
   imports: [CommonModule, MaterialModule, NgbModalModule, FormsModule],
 
   declarations: [
@@ -65,6 +64,9 @@
     ExplorationSummaryTileDirective,
     LazyLoadingComponent,
     LoadingDotsComponent,
+    ProfileLinkImageComponent,
+    ProfileLinkTextComponent,
+    SafePipe,
     SharingLinksComponent,
     SkillMasteryViewerComponent,
     StorySummaryTileDirective,
@@ -76,16 +78,6 @@
   entryComponents: [
     BackgroundBannerComponent,
     SharingLinksComponent,
-=======
-  imports: [CommonModule, MaterialModule, NgbModalModule],
-  declarations: [BackgroundBannerComponent, TranslatePipe,
-    SafePipe, SharingLinksComponent, ExplorationEmbedButtonModalComponent,
-    SkillMasteryViewerComponent, AttributionGuideComponent,
-    LazyLoadingComponent, LoadingDotsComponent, SocialButtonsComponent,
-    ProfileLinkImageComponent, ProfileLinkTextComponent,
-    ExplorationSummaryTileDirective],
-  entryComponents: [BackgroundBannerComponent, SharingLinksComponent,
->>>>>>> 11775a26
     SkillMasteryViewerComponent, AttributionGuideComponent,
     LazyLoadingComponent, LoadingDotsComponent, SocialButtonsComponent,
     ProfileLinkImageComponent, ProfileLinkTextComponent,
@@ -96,21 +88,17 @@
   ],
 
   exports: [
-<<<<<<< HEAD
     // Modules.
     FormsModule,
     MaterialModule,
     // Components, directives, and pipes.
     BackgroundBannerComponent,
     ExplorationSummaryTileDirective,
+    SafePipe,
     SharingLinksComponent,
     StorySummaryTileDirective,
     SubtopicSummaryTileDirective,
     TranslatePipe
-=======
-    BackgroundBannerComponent, TranslatePipe, SafePipe,
-    SharingLinksComponent, MaterialModule, ExplorationSummaryTileDirective
->>>>>>> 11775a26
   ],
 })
 
