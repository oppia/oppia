--- conflicted
+++ resolved
@@ -35,11 +35,8 @@
 import { SharedFormsModule } from './forms/shared-forms.module';
 import { ObjectComponentsModule } from 'objects/object-components.module';
 import { TranslateCacheModule, TranslateCacheService, TranslateCacheSettings } from 'ngx-translate-cache';
-<<<<<<< HEAD
-=======
 import { CommonElementsModule } from './common-layout-directives/common-elements/common-elements.module';
 
->>>>>>> 74ff69ce
 
 // Components.
 import { ExplorationEmbedButtonModalComponent } from './button-directives/exploration-embed-button-modal.component';
@@ -103,24 +100,15 @@
 import { RichTextComponentsModule } from 'rich_text_components/rich-text-components.module';
 import { CodeMirrorModule } from './code-mirror/codemirror.module';
 import { HttpClient } from '@angular/common/http';
-<<<<<<< HEAD
-=======
 import { I18nLanguageCodeService } from 'services/i18n-language-code.service';
 
->>>>>>> 74ff69ce
 
 // Miscellaneous.
 import { TranslateLoaderFactory } from 'pages/translate-loader.factory';
 import { TranslateCacheFactory } from 'pages/translate-cache.factory';
 import { TranslateCustomParser } from 'pages/translate-custom-parser';
-<<<<<<< HEAD
-import { MissingTranslationCustomHandler } from 'pages/missing-translations-handler';
-import constants from 'assets/constants';
-import { I18nLanguageCodeService } from 'services/i18n-language-code.service';
-=======
 import { MissingTranslationCustomHandler } from 'pages/missing-translation-custom-handler';
 import constants from 'assets/constants';
->>>>>>> 74ff69ce
 
 const toastrConfig = {
   allowHtml: false,
@@ -157,21 +145,12 @@
     SharedFormsModule,
     SharedPipesModule,
     /**
-<<<<<<< HEAD
-     * The Translate Module will look for translations in the following pattern:
-     * 1. Look for translation in primary language (fetched from backend)
-     * 2. Look for translation in default language (fetched from backend)
-     * 3. Look for translation presnt in AppConstants.ts (
-     *    used until translations after fetched from backend)
-     * 4. shows the key itself, if the translation is not found.
-=======
      * The Translate Module will look for translations in the following order:
      * 1. Look for translation in primary language (fetched from backend)
      * 2. Look for translation in default language (fetched from backend)
      * 3. Look for translation present in AppConstants.ts (
      *    used until translations after fetched from backend)
      * 4. shows the key, if the translation is not found.
->>>>>>> 74ff69ce
      */
     TranslateModule.forRoot({
       defaultLanguage: constants.DEFAULT_LANGUAGE_CODE,
@@ -190,14 +169,6 @@
         deps: [TranslateDefaultParser, I18nLanguageCodeService]
       }
     }),
-<<<<<<< HEAD
-    /**
-     * The cookie shares a common name with angular-translate's cookie.
-     * This way, we have a single source of truth for both frameworks.
-     * The cookie will expire after 24 hrs.
-     */
-=======
->>>>>>> 74ff69ce
     TranslateCacheModule.forRoot({
       cacheService: {
         provide: TranslateCacheService,
@@ -206,11 +177,7 @@
       },
       cacheName: 'NG_TRANSLATE_LANG_KEY',
       cacheMechanism: 'Cookie',
-<<<<<<< HEAD
-      cookieExpiry: 1
-=======
       cookieExpiry: 30
->>>>>>> 74ff69ce
     }),
     AngularFireModule.initializeApp(AuthService.firebaseConfig),
     AngularFireAuthModule,
