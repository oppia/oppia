--- conflicted
+++ resolved
@@ -154,11 +154,8 @@
     ExplorationSummaryTileDirective,
     FilterForMatchingSubstringPipe,
     FocusOnDirective,
-<<<<<<< HEAD
     OppiaFooterDirective,
-=======
     ImageUploaderComponent,
->>>>>>> 81577a3f
     KeyboardShortcutHelpModalComponent,
     LazyLoadingComponent,
     LimiToPipe,
@@ -234,14 +231,11 @@
     ExplorationSummaryTileDirective,
     FilterForMatchingSubstringPipe,
     FocusOnDirective,
-<<<<<<< HEAD
     OppiaFooterDirective,
     LimiToPipe,
     LoadingMessageComponent,
-=======
     ImageUploaderComponent,
     OnScreenKeyboardComponent,
->>>>>>> 81577a3f
     SharingLinksComponent,
     SideNavigationBarComponent,
     SideNavigationBarWrapperComponent,
