--- conflicted
+++ resolved
@@ -110,16 +110,12 @@
     SubtopicSummaryTileDirective,
     SummaryListHeaderComponent,
     TakeBreakModalComponent,
-<<<<<<< HEAD
-    TranslatePipe,
-    LearnerDashboardIconsComponent,
-    LearnerPlaylistModalComponent
-=======
     ThreadTableComponent,
     ThumbnailDisplayComponent,
     TranslatePipe,
     TruncatePipe,
->>>>>>> 3814a209
+    LearnerDashboardIconsComponent,
+    LearnerPlaylistModalComponent
   ],
 
   entryComponents: [
@@ -135,14 +131,10 @@
     SkillMasteryViewerComponent,
     SocialButtonsComponent,
     SummaryListHeaderComponent,
-<<<<<<< HEAD
+    ThreadTableComponent,
     ThumbnailDisplayComponent,
     LearnerDashboardIconsComponent,
     LearnerPlaylistModalComponent
-=======
-    ThreadTableComponent,
-    ThumbnailDisplayComponent,
->>>>>>> 3814a209
   ],
 
   exports: [
@@ -160,12 +152,8 @@
     TakeBreakModalComponent,
     ThumbnailDisplayComponent,
     TranslatePipe,
-<<<<<<< HEAD
-    SummaryListHeaderComponent,
     LearnerDashboardIconsComponent,
     LearnerPlaylistModalComponent
-=======
->>>>>>> 3814a209
   ],
 })
 
