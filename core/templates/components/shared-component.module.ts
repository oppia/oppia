--- conflicted
+++ resolved
@@ -162,11 +162,7 @@
     LazyLoadingComponent,
     SchemaBasedEditorDirective,
     FocusOnDirective,
-<<<<<<< HEAD
     PromoBarComponent,
-    ImageUploaderComponent,
-=======
->>>>>>> 0fcbb2bb
     SharingLinksComponent,
     SocialButtonsComponent,
     StorySummaryTileDirective,
