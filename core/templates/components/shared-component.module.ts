--- conflicted
+++ resolved
@@ -59,12 +59,9 @@
 import { ThumbnailDisplayComponent } from './forms/custom-forms-directives/thumbnail-display.component';
 import { TakeBreakModalComponent } from 'pages/exploration-player-page/templates/take-break-modal.component';
 import { AuthService } from 'services/auth.service';
-<<<<<<< HEAD
 import { ThreadTableComponent } from 'pages/exploration-editor-page/feedback-tab/thread-table/thread-table.component';
 import { TruncatePipe } from 'filters/string-utility-filters/truncate.pipe';
-=======
 import { SummaryListHeaderComponent } from './state-directives/answer-group-editor/summary-list-header.component';
->>>>>>> ea39b63c
 
 
 // TODO(#11462): Delete these conditional values once firebase auth is launched.
@@ -109,17 +106,12 @@
     StorySummaryTileDirective,
     SocialButtonsComponent,
     SubtopicSummaryTileDirective,
-<<<<<<< HEAD
-    TranslatePipe,
-    TakeBreakModalComponent,
     ThreadTableComponent,
-    TruncatePipe
-=======
+    TruncatePipe,
     ThumbnailDisplayComponent,
     SummaryListHeaderComponent,
     TakeBreakModalComponent,
     TranslatePipe
->>>>>>> ea39b63c
   ],
 
   entryComponents: [
@@ -134,12 +126,9 @@
     KeyboardShortcutHelpModalComponent,
     SkillMasteryViewerComponent,
     SocialButtonsComponent,
-<<<<<<< HEAD
-    ThreadTableComponent
-=======
+    ThreadTableComponent,
     SummaryListHeaderComponent,
     ThumbnailDisplayComponent
->>>>>>> ea39b63c
   ],
 
   exports: [
