// Copyright 2020 The Oppia Authors. All Rights Reserved.
//
// Licensed under the Apache License, Version 2.0 (the "License");
// you may not use this file except in compliance with the License.
// You may obtain a copy of the License at
//
//      http://www.apache.org/licenses/LICENSE-2.0
//
// Unless required by applicable law or agreed to in writing, software
// distributed under the License is distributed on an "AS-IS" BASIS,
// WITHOUT WARRANTIES OR CONDITIONS OF ANY KIND, either express or implied.
// See the License for the specific language governing permissions and
// limitations under the License.

/**
 * @fileoverview Module for the shared components.
 */
import 'core-js/es7/reflect';
import 'zone.js';

import { NgModule } from '@angular/core';
import { CommonModule } from '@angular/common';

import { BackgroundBannerComponent } from
  './common-layout-directives/common-elements/background-banner.component';
import { TranslatePipe } from 'filters/translate.pipe';
<<<<<<< HEAD
import { SkillMasteryViewerComponent } from
  './skill-mastery/skill-mastery.component';

@NgModule({
  imports: [CommonModule],
  declarations: [BackgroundBannerComponent, TranslatePipe,
    SkillMasteryViewerComponent],
  entryComponents: [BackgroundBannerComponent, SkillMasteryViewerComponent],
  exports: [BackgroundBannerComponent, TranslatePipe]
=======
import { SharingLinksComponent } from
  './common-layout-directives/common-elements/sharing-links.component';
import { ExplorationEmbedButtonModalComponent } from
  './button-directives/exploration-embed-button-modal.component';
import { NgbModalModule } from '@ng-bootstrap/ng-bootstrap';


@NgModule({
  imports: [CommonModule, NgbModalModule],
  declarations: [BackgroundBannerComponent, TranslatePipe,
    SharingLinksComponent, ExplorationEmbedButtonModalComponent],
  entryComponents: [BackgroundBannerComponent, SharingLinksComponent,
    // These elements will remain here even after migration.
    ExplorationEmbedButtonModalComponent
  ],
  exports: [
    BackgroundBannerComponent, TranslatePipe,
    SharingLinksComponent,
  ],
>>>>>>> c64f35e5
})

export class SharedComponentsModule { }<|MERGE_RESOLUTION|>--- conflicted
+++ resolved
@@ -24,17 +24,8 @@
 import { BackgroundBannerComponent } from
   './common-layout-directives/common-elements/background-banner.component';
 import { TranslatePipe } from 'filters/translate.pipe';
-<<<<<<< HEAD
 import { SkillMasteryViewerComponent } from
   './skill-mastery/skill-mastery.component';
-
-@NgModule({
-  imports: [CommonModule],
-  declarations: [BackgroundBannerComponent, TranslatePipe,
-    SkillMasteryViewerComponent],
-  entryComponents: [BackgroundBannerComponent, SkillMasteryViewerComponent],
-  exports: [BackgroundBannerComponent, TranslatePipe]
-=======
 import { SharingLinksComponent } from
   './common-layout-directives/common-elements/sharing-links.component';
 import { ExplorationEmbedButtonModalComponent } from
@@ -45,16 +36,16 @@
 @NgModule({
   imports: [CommonModule, NgbModalModule],
   declarations: [BackgroundBannerComponent, TranslatePipe,
-    SharingLinksComponent, ExplorationEmbedButtonModalComponent],
+    SharingLinksComponent, ExplorationEmbedButtonModalComponent,
+    SkillMasteryViewerComponent],
   entryComponents: [BackgroundBannerComponent, SharingLinksComponent,
     // These elements will remain here even after migration.
-    ExplorationEmbedButtonModalComponent
+    ExplorationEmbedButtonModalComponent, SkillMasteryViewerComponent
   ],
   exports: [
     BackgroundBannerComponent, TranslatePipe,
     SharingLinksComponent,
   ],
->>>>>>> c64f35e5
 })
 
 export class SharedComponentsModule { }