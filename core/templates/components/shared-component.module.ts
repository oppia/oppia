// Copyright 2021 The Oppia Authors. All Rights Reserved.
//
// Licensed under the Apache License, Version 2.0 (the "License");
// you may not use this file except in compliance with the License.
// You may obtain a copy of the License at
//
//      http://www.apache.org/licenses/LICENSE-2.0
//
// Unless required by applicable law or agreed to in writing, software
// distributed under the License is distributed on an "AS-IS" BASIS,
// WITHOUT WARRANTIES OR CONDITIONS OF ANY KIND, either express or implied.
// See the License for the specific language governing permissions and
// limitations under the License.

/**
 * @fileoverview Module for the shared components.
 */
import 'core-js/es7/reflect';
import 'zone.js';

import { CommonModule } from '@angular/common';
import { NgModule } from '@angular/core';
import { AngularFireModule } from '@angular/fire';
import { AngularFireAuth, AngularFireAuthModule, USE_EMULATOR } from '@angular/fire/auth';
import { FormsModule } from '@angular/forms';
import { BrowserModule } from '@angular/platform-browser';

import { BackgroundBannerComponent } from
  './common-layout-directives/common-elements/background-banner.component';
import { AttributionGuideComponent } from
  './common-layout-directives/common-elements/attribution-guide.component';
import { LazyLoadingComponent } from
  './common-layout-directives/common-elements/lazy-loading.component';
import { LoadingDotsComponent } from
  './common-layout-directives/common-elements/loading-dots.component';
import { MaterialModule } from './material.module';
import { TranslatePipe } from 'filters/translate.pipe';
import { FilterForMatchingSubstringPipe } from 'filters/string-utility-filters/filter-for-matching-substring.pipe';
import { SkillSelectorComponent } from
  './skill-selector/skill-selector.component';
import { SkillMasteryViewerComponent } from
  './skill-mastery/skill-mastery.component';
import { ExplorationEmbedButtonModalComponent } from
  './button-directives/exploration-embed-button-modal.component';
import { KeyboardShortcutHelpModalComponent } from
  'components/keyboard-shortcut-help/keyboard-shortcut-help-modal.component';
import { SharingLinksComponent } from
  './common-layout-directives/common-elements/sharing-links.component';
import { StorySummaryTileDirective } from
  './summary-tile/story-summary-tile.directive';
import { SubtopicSummaryTileDirective } from
  './summary-tile/subtopic-summary-tile.directive';
import { SocialButtonsComponent } from
  'components/button-directives/social-buttons.component';
import { NgbModalModule, NgbTooltipModule } from '@ng-bootstrap/ng-bootstrap';
import { ExplorationSummaryTileDirective } from
  './summary-tile/exploration-summary-tile.directive';
import { ProfileLinkImageComponent } from
  'components/profile-link-directives/profile-link-image.component';
import { ProfileLinkTextComponent } from
  'components/profile-link-directives/profile-link-text.component';
import { ThumbnailDisplayComponent } from './forms/custom-forms-directives/thumbnail-display.component';
import { TakeBreakModalComponent } from 'pages/exploration-player-page/templates/take-break-modal.component';
import { TopicsAndSkillsDashboardNavbarBreadcrumbComponent } from 'pages/topics-and-skills-dashboard-page/navbar/topics-and-skills-dashboard-navbar-breadcrumb.component';
import { AuthService } from 'services/auth.service';
import { QuestionDifficultySelectorComponent } from './question-difficulty-selector/question-difficulty-selector.component';
import { AudioFileUploaderComponent } from './forms/custom-forms-directives/audio-file-uploader.component';
import { FocusOnDirective } from '../directives/focus-on.directive';
import { ThreadTableComponent } from 'pages/exploration-editor-page/feedback-tab/thread-table/thread-table.component';
import { TruncatePipe } from 'filters/string-utility-filters/truncate.pipe';
import { SummaryListHeaderComponent } from './state-directives/answer-group-editor/summary-list-header.component';
import { PromoBarComponent } from './common-layout-directives/common-elements/promo-bar.component';
import { DynamicContentModule } from './angular-html-bind/dynamic-content.module';
import { OnScreenKeyboardComponent } from './on-screen-keyboard/on-screen-keyboard.component';

// TODO(#11462): Delete these conditional values once firebase auth is launched.
const firebaseAuthModules = AuthService.firebaseAuthIsEnabled ? [
  AngularFireModule.initializeApp(AuthService.firebaseConfig),
  AngularFireAuthModule,
] : [];

const firebaseAuthProviders = AuthService.firebaseAuthIsEnabled ? [
  AngularFireAuth,
  {provide: USE_EMULATOR, useValue: AuthService.firebaseEmulatorConfig},
] : [
  {provide: AngularFireAuth, useValue: null},
];


@NgModule({
  imports: [
    CommonModule,
    BrowserModule,
    MaterialModule,
    DynamicContentModule,
    MaterialModule,
    NgbTooltipModule,
    NgbModalModule,
    FormsModule,
    ...firebaseAuthModules,
  ],

  providers: [
    ...firebaseAuthProviders,
  ],

  declarations: [
    AudioFileUploaderComponent,
    AttributionGuideComponent,
    BackgroundBannerComponent,
    ExplorationEmbedButtonModalComponent,
    ExplorationSummaryTileDirective,
    FilterForMatchingSubstringPipe,
    FocusOnDirective,
    KeyboardShortcutHelpModalComponent,
    LazyLoadingComponent,
    LoadingDotsComponent,
    OnScreenKeyboardComponent,
    ProfileLinkImageComponent,
    ProfileLinkTextComponent,
    QuestionDifficultySelectorComponent,
    SharingLinksComponent,
    SkillSelectorComponent,
    SkillMasteryViewerComponent,
    SocialButtonsComponent,
    StorySummaryTileDirective,
    SubtopicSummaryTileDirective,
    SummaryListHeaderComponent,
    TakeBreakModalComponent,
    ThumbnailDisplayComponent,
    ThreadTableComponent,
    TopicsAndSkillsDashboardNavbarBreadcrumbComponent,
    TranslatePipe,
    TruncatePipe,
    PromoBarComponent
  ],

  entryComponents: [
    AudioFileUploaderComponent,
    BackgroundBannerComponent,
    SharingLinksComponent,
    SkillMasteryViewerComponent, AttributionGuideComponent,
    LazyLoadingComponent, LoadingDotsComponent, SocialButtonsComponent,
    OnScreenKeyboardComponent,
    ProfileLinkImageComponent, ProfileLinkTextComponent,
    // These elements will remain here even after migration.
    SkillSelectorComponent,
    TakeBreakModalComponent,
    ExplorationEmbedButtonModalComponent,
    KeyboardShortcutHelpModalComponent,
    QuestionDifficultySelectorComponent,
    SkillMasteryViewerComponent,
    SocialButtonsComponent,
    SummaryListHeaderComponent,
    ThumbnailDisplayComponent,
    PromoBarComponent,
    ThreadTableComponent,
    TopicsAndSkillsDashboardNavbarBreadcrumbComponent,
  ],

  exports: [
    // Modules.
    DynamicContentModule,
    FormsModule,
    MaterialModule,
    NgbTooltipModule,
    NgbModalModule,
    // Components, directives, and pipes.
    AudioFileUploaderComponent,
    BackgroundBannerComponent,
    ExplorationSummaryTileDirective,
    FilterForMatchingSubstringPipe,
    FocusOnDirective,
<<<<<<< HEAD
    QuestionDifficultySelectorComponent,
=======
    OnScreenKeyboardComponent,
>>>>>>> d47d385e
    SharingLinksComponent,
    SkillSelectorComponent,
    SocialButtonsComponent,
    StorySummaryTileDirective,
    SubtopicSummaryTileDirective,
    SummaryListHeaderComponent,
    TakeBreakModalComponent,
    ThumbnailDisplayComponent,
    TopicsAndSkillsDashboardNavbarBreadcrumbComponent,
    TranslatePipe,
    PromoBarComponent
  ],
})

export class SharedComponentsModule { }<|MERGE_RESOLUTION|>--- conflicted
+++ resolved
@@ -171,11 +171,8 @@
     ExplorationSummaryTileDirective,
     FilterForMatchingSubstringPipe,
     FocusOnDirective,
-<<<<<<< HEAD
     QuestionDifficultySelectorComponent,
-=======
     OnScreenKeyboardComponent,
->>>>>>> d47d385e
     SharingLinksComponent,
     SkillSelectorComponent,
     SocialButtonsComponent,
