// Copyright 2021 The Oppia Authors. All Rights Reserved.
//
// Licensed under the Apache License, Version 2.0 (the "License");
// you may not use this file except in compliance with the License.
// You may obtain a copy of the License at
//
//      http://www.apache.org/licenses/LICENSE-2.0
//
// Unless required by applicable law or agreed to in writing, software
// distributed under the License is distributed on an "AS-IS" BASIS,
// WITHOUT WARRANTIES OR CONDITIONS OF ANY KIND, either express or implied.
// See the License for the specific language governing permissions and
// limitations under the License.

/**
 * @fileoverview Module for the shared components.
 */
import 'core-js/es7/reflect';
import 'zone.js';

import { CommonModule } from '@angular/common';
import { NgModule } from '@angular/core';
import { AngularFireModule } from '@angular/fire';
import { AngularFireAuth, AngularFireAuthModule, USE_EMULATOR } from '@angular/fire/auth';
import { FormsModule } from '@angular/forms';
import { BrowserModule } from '@angular/platform-browser';

import { BackgroundBannerComponent } from
  './common-layout-directives/common-elements/background-banner.component';
import { AttributionGuideComponent } from
  './common-layout-directives/common-elements/attribution-guide.component';
import { LazyLoadingComponent } from
  './common-layout-directives/common-elements/lazy-loading.component';
import { LoadingDotsComponent } from
  './common-layout-directives/common-elements/loading-dots.component';
import { MaterialModule } from './material.module';
import { TranslatePipe } from 'filters/translate.pipe';
import { FilterForMatchingSubstringPipe } from 'filters/string-utility-filters/filter-for-matching-substring.pipe';
import { SkillSelectorComponent } from
  './skill-selector/skill-selector.component';
import { SkillMasteryViewerComponent } from
  './skill-mastery/skill-mastery.component';
import { ExplorationEmbedButtonModalComponent } from
  './button-directives/exploration-embed-button-modal.component';
import { KeyboardShortcutHelpModalComponent } from
  'components/keyboard-shortcut-help/keyboard-shortcut-help-modal.component';
import { SharingLinksComponent } from
  './common-layout-directives/common-elements/sharing-links.component';
import { ImageUploaderComponent } from './forms/custom-forms-directives/image-uploader.component';
import { StorySummaryTileDirective } from
  './summary-tile/story-summary-tile.directive';
import { SubtopicSummaryTileDirective } from
  './summary-tile/subtopic-summary-tile.directive';
import { SocialButtonsComponent } from
  'components/button-directives/social-buttons.component';
import { NgbModalModule, NgbTooltipModule } from '@ng-bootstrap/ng-bootstrap';
import { ExplorationSummaryTileDirective } from
  './summary-tile/exploration-summary-tile.directive';
import { ProfileLinkImageComponent } from
  'components/profile-link-directives/profile-link-image.component';
import { ProfileLinkTextComponent } from
  'components/profile-link-directives/profile-link-text.component';
import { ThumbnailDisplayComponent } from './forms/custom-forms-directives/thumbnail-display.component';
import { TakeBreakModalComponent } from 'pages/exploration-player-page/templates/take-break-modal.component';
import { TopicsAndSkillsDashboardNavbarBreadcrumbComponent } from 'pages/topics-and-skills-dashboard-page/navbar/topics-and-skills-dashboard-navbar-breadcrumb.component';
import { AuthService } from 'services/auth.service';
import { AudioFileUploaderComponent } from './forms/custom-forms-directives/audio-file-uploader.component';
import { FocusOnDirective } from '../directives/focus-on.directive';
import { ThreadTableComponent } from 'pages/exploration-editor-page/feedback-tab/thread-table/thread-table.component';
import { TruncatePipe } from 'filters/string-utility-filters/truncate.pipe';
import { SummaryListHeaderComponent } from './state-directives/answer-group-editor/summary-list-header.component';
import { PromoBarComponent } from './common-layout-directives/common-elements/promo-bar.component';
import { DynamicContentModule } from './angular-html-bind/dynamic-content.module';
import { OnScreenKeyboardComponent } from './on-screen-keyboard/on-screen-keyboard.component';

// TODO(#11462): Delete these conditional values once firebase auth is launched.
const firebaseAuthModules = AuthService.firebaseAuthIsEnabled ? [
  AngularFireModule.initializeApp(AuthService.firebaseConfig),
  AngularFireAuthModule,
] : [];

const firebaseAuthProviders = AuthService.firebaseAuthIsEnabled ? [
  AngularFireAuth,
  {provide: USE_EMULATOR, useValue: AuthService.firebaseEmulatorConfig},
] : [
  {provide: AngularFireAuth, useValue: null},
];


@NgModule({
  imports: [
    CommonModule,
    BrowserModule,
    MaterialModule,
    DynamicContentModule,
    NgbTooltipModule,
    NgbModalModule,
    FormsModule,
    ...firebaseAuthModules,
  ],

  providers: [
    ...firebaseAuthProviders,
  ],

  declarations: [
    AudioFileUploaderComponent,
    AttributionGuideComponent,
    BackgroundBannerComponent,
    ExplorationEmbedButtonModalComponent,
    ExplorationSummaryTileDirective,
    FilterForMatchingSubstringPipe,
    FocusOnDirective,
    ImageUploaderComponent,
    KeyboardShortcutHelpModalComponent,
    LazyLoadingComponent,
    LoadingDotsComponent,
    OnScreenKeyboardComponent,
    ProfileLinkImageComponent,
    ProfileLinkTextComponent,
    SharingLinksComponent,
    SkillSelectorComponent,
    SkillMasteryViewerComponent,
    SocialButtonsComponent,
    StorySummaryTileDirective,
    SubtopicSummaryTileDirective,
    SummaryListHeaderComponent,
    TakeBreakModalComponent,
    ThumbnailDisplayComponent,
    ThreadTableComponent,
    TopicsAndSkillsDashboardNavbarBreadcrumbComponent,
    TranslatePipe,
    TruncatePipe,
    PromoBarComponent
  ],

  entryComponents: [
    AudioFileUploaderComponent,
    BackgroundBannerComponent,
    SharingLinksComponent,
    SkillMasteryViewerComponent, AttributionGuideComponent,
    LazyLoadingComponent, LoadingDotsComponent, SocialButtonsComponent,
    OnScreenKeyboardComponent,
    ProfileLinkImageComponent, ProfileLinkTextComponent,
    // These elements will remain here even after migration.
    SkillSelectorComponent,
    TakeBreakModalComponent,
    ExplorationEmbedButtonModalComponent,
    ImageUploaderComponent,
    KeyboardShortcutHelpModalComponent,
    SkillMasteryViewerComponent,
    SocialButtonsComponent,
    SummaryListHeaderComponent,
    ThumbnailDisplayComponent,
    PromoBarComponent,
    ThreadTableComponent,
    TopicsAndSkillsDashboardNavbarBreadcrumbComponent,
  ],

  exports: [
    // Modules.
    DynamicContentModule,
    FormsModule,
    MaterialModule,
    NgbTooltipModule,
    NgbModalModule,
    // Components, directives, and pipes.
    AudioFileUploaderComponent,
    BackgroundBannerComponent,
    ExplorationSummaryTileDirective,
    FilterForMatchingSubstringPipe,
    FocusOnDirective,
<<<<<<< HEAD
    ImageUploaderComponent,
=======
    OnScreenKeyboardComponent,
>>>>>>> 0b94d279
    SharingLinksComponent,
    SkillSelectorComponent,
    SocialButtonsComponent,
    StorySummaryTileDirective,
    SubtopicSummaryTileDirective,
    SummaryListHeaderComponent,
    TakeBreakModalComponent,
    ThumbnailDisplayComponent,
    TopicsAndSkillsDashboardNavbarBreadcrumbComponent,
    TranslatePipe,
    PromoBarComponent
  ],
})

export class SharedComponentsModule { }<|MERGE_RESOLUTION|>--- conflicted
+++ resolved
@@ -170,11 +170,8 @@
     ExplorationSummaryTileDirective,
     FilterForMatchingSubstringPipe,
     FocusOnDirective,
-<<<<<<< HEAD
     ImageUploaderComponent,
-=======
     OnScreenKeyboardComponent,
->>>>>>> 0b94d279
     SharingLinksComponent,
     SkillSelectorComponent,
     SocialButtonsComponent,
