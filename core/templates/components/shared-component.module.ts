--- conflicted
+++ resolved
@@ -24,38 +24,28 @@
 import { BackgroundBannerComponent } from
   './common-layout-directives/common-elements/background-banner.component';
 import { TranslatePipe } from 'filters/translate.pipe';
-<<<<<<< HEAD
-import { SocialButtonsComponent } from
-  './button-directives/social-buttons.component';
-
-@NgModule({
-  imports: [CommonModule],
-  declarations: [BackgroundBannerComponent, TranslatePipe,
-    SocialButtonsComponent],
-  entryComponents: [BackgroundBannerComponent,
-    SocialButtonsComponent],
-  exports: [BackgroundBannerComponent, TranslatePipe]
-=======
 import { SharingLinksComponent } from
   './common-layout-directives/common-elements/sharing-links.component';
 import { ExplorationEmbedButtonModalComponent } from
   './button-directives/exploration-embed-button-modal.component';
 import { NgbModalModule } from '@ng-bootstrap/ng-bootstrap';
+import { SocialButtonsComponent } from
+  'components/button-directives/social-buttons.component';
 
 
 @NgModule({
   imports: [CommonModule, NgbModalModule],
   declarations: [BackgroundBannerComponent, TranslatePipe,
-    SharingLinksComponent, ExplorationEmbedButtonModalComponent],
+    SharingLinksComponent, ExplorationEmbedButtonModalComponent,
+    SocialButtonsComponent],
   entryComponents: [BackgroundBannerComponent, SharingLinksComponent,
     // These elements will remain here even after migration.
-    ExplorationEmbedButtonModalComponent
+    ExplorationEmbedButtonModalComponent, SocialButtonsComponent
   ],
   exports: [
     BackgroundBannerComponent, TranslatePipe,
     SharingLinksComponent,
   ],
->>>>>>> 39b8391d
 })
 
 export class SharedComponentsModule { }