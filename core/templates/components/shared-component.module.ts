--- conflicted
+++ resolved
@@ -137,12 +137,9 @@
     SocialButtonsComponent,
     SummaryListHeaderComponent,
     ThumbnailDisplayComponent,
-<<<<<<< HEAD
-    PromoBarComponent
-=======
+    PromoBarComponent,
     ThreadTableComponent,
     TopicsAndSkillsDashboardNavbarBreadcrumbComponent,
->>>>>>> acd25f07
   ],
 
   exports: [
