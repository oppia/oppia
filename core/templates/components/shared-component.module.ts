// Copyright 2021 The Oppia Authors. All Rights Reserved.
//
// Licensed under the Apache License, Version 2.0 (the "License");
// you may not use this file except in compliance with the License.
// You may obtain a copy of the License at
//
//      http://www.apache.org/licenses/LICENSE-2.0
//
// Unless required by applicable law or agreed to in writing, software
// distributed under the License is distributed on an "AS-IS" BASIS,
// WITHOUT WARRANTIES OR CONDITIONS OF ANY KIND, either express or implied.
// See the License for the specific language governing permissions and
// limitations under the License.

/**
 * @fileoverview Module for the shared components.
 */
import 'core-js/es7/reflect';
import 'zone.js';

// Modules.
import { CommonModule } from '@angular/common';
import { NgModule } from '@angular/core';
import { NgbModalModule, NgbTooltipModule } from '@ng-bootstrap/ng-bootstrap';
import { AngularFireModule } from '@angular/fire';
import { AngularFireAuth, AngularFireAuthModule, USE_EMULATOR } from '@angular/fire/auth';
import { FormsModule } from '@angular/forms';
import { BrowserModule } from '@angular/platform-browser';
import { MaterialModule } from './material.module';
import { DynamicContentModule } from './angular-html-bind/dynamic-content.module';
import { TranslateModule } from 'filters/translate.module';
import { SharedFormsModule } from './forms/shared-forms.module';
import { DirectivesModule } from 'directives/directives.module';
import { ObjectComponentsModule } from 'objects/object-components.module';


// Components.
import { ExplorationEmbedButtonModalComponent } from './button-directives/exploration-embed-button-modal.component';
import { BackgroundBannerComponent } from './common-layout-directives/common-elements/background-banner.component';
import { AttributionGuideComponent } from './common-layout-directives/common-elements/attribution-guide.component';
import { LazyLoadingComponent } from './common-layout-directives/common-elements/lazy-loading.component';
import { LoadingDotsComponent } from './common-layout-directives/common-elements/loading-dots.component';
import { KeyboardShortcutHelpModalComponent } from 'components/keyboard-shortcut-help/keyboard-shortcut-help-modal.component';
import { SharingLinksComponent } from './common-layout-directives/common-elements/sharing-links.component';
import { SocialButtonsComponent } from 'components/button-directives/social-buttons.component';
import { SkillSelectorComponent } from './skill-selector/skill-selector.component';
import { ProfileLinkImageComponent } from 'components/profile-link-directives/profile-link-image.component';
import { ProfileLinkTextComponent } from 'components/profile-link-directives/profile-link-text.component';
import { PromoBarComponent } from './common-layout-directives/common-elements/promo-bar.component';
import { AudioFileUploaderComponent } from './forms/custom-forms-directives/audio-file-uploader.component';
import { ThumbnailDisplayComponent } from './forms/custom-forms-directives/thumbnail-display.component';
import { SkillMasteryViewerComponent } from './skill-mastery/skill-mastery.component';
import { SummaryListHeaderComponent } from './state-directives/answer-group-editor/summary-list-header.component';
import { ExplorationSummaryTileComponent } from './summary-tile/exploration-summary-tile.component';
import { CollectionSummaryTileComponent } from './summary-tile/collection-summary-tile.component';
import { TakeBreakModalComponent } from 'pages/exploration-player-page/templates/take-break-modal.component';
import { TopicsAndSkillsDashboardNavbarBreadcrumbComponent } from 'pages/topics-and-skills-dashboard-page/navbar/topics-and-skills-dashboard-navbar-breadcrumb.component';
import { ThreadTableComponent } from 'pages/exploration-editor-page/feedback-tab/thread-table/thread-table.component';
import { LearnerDashboardIconsComponent } from 'pages/learner-dashboard-page/learner-dashboard-icons.component';
import { OnScreenKeyboardComponent } from './on-screen-keyboard/on-screen-keyboard.component';
import { OutcomeFeedbackEditorComponent } from './state-directives/outcome-editor/outcome-feedback-editor.component';

// Directives.
import { StorySummaryTileDirective } from './summary-tile/story-summary-tile.directive';
import { SubtopicSummaryTileDirective } from './summary-tile/subtopic-summary-tile.directive';
import { SchemaBasedEditorDirective } from './forms/schema-based-editors/schema-based-editor.directive';


// Pipes.
import { TruncatePipe } from 'filters/string-utility-filters/truncate.pipe';
import { TruncateAndCapitalizePipe } from 'filters/string-utility-filters/truncate-and-capitalize.pipe';
import { SummarizeNonnegativeNumberPipe } from 'filters/summarize-nonnegative-number.pipe';
import { SortByPipe } from 'filters/string-utility-filters/sort-by.pipe';
import { FilterForMatchingSubstringPipe } from 'filters/string-utility-filters/filter-for-matching-substring.pipe';
import { WrapTextWithEllipsisPipe } from 'filters/string-utility-filters/wrap-text-with-ellipsis.pipe';
import { CreateActivityButtonComponent } from './button-directives/create-activity-button.component';
import { CreateActivityModalComponent } from 'pages/creator-dashboard-page/modal-templates/create-activity-modal.component';
import { UploadActivityModalComponent } from 'pages/creator-dashboard-page/modal-templates/upload-activity-modal.component';


// Services.
import { AuthService } from 'services/auth.service';

// TODO(#11462): Delete these conditional values once firebase auth is launched.
const firebaseAuthModules = AuthService.firebaseAuthIsEnabled ? [
  AngularFireModule.initializeApp(AuthService.firebaseConfig),
  AngularFireAuthModule,
] : [];

const firebaseAuthProviders = AuthService.firebaseAuthIsEnabled ? [
  AngularFireAuth,
  {provide: USE_EMULATOR, useValue: AuthService.firebaseEmulatorConfig},
] : [
  {provide: AngularFireAuth, useValue: null},
];


@NgModule({
  imports: [
    BrowserModule,
    CommonModule,
    MaterialModule,
    DirectivesModule,
    DynamicContentModule,
    NgbTooltipModule,
    NgbModalModule,
    FormsModule,
    ObjectComponentsModule,
    SharedFormsModule,
    TranslateModule,
    ...firebaseAuthModules,
  ],

  providers: [
    ...firebaseAuthProviders,
  ],

  declarations: [
    AudioFileUploaderComponent,
    AttributionGuideComponent,
    BackgroundBannerComponent,
    CreateActivityButtonComponent,
    CreateActivityModalComponent,
    ExplorationSummaryTileComponent,
    CollectionSummaryTileComponent,
    ExplorationEmbedButtonModalComponent,
    FilterForMatchingSubstringPipe,
    KeyboardShortcutHelpModalComponent,
    LazyLoadingComponent,
    LoadingDotsComponent,
    OnScreenKeyboardComponent,
    OutcomeFeedbackEditorComponent,
    ProfileLinkImageComponent,
    ProfileLinkTextComponent,
    PromoBarComponent,
    SharingLinksComponent,
    SkillSelectorComponent,
    SkillMasteryViewerComponent,
    SocialButtonsComponent,
    StorySummaryTileDirective,
    SubtopicSummaryTileDirective,
    SummaryListHeaderComponent,
    TakeBreakModalComponent,
    WrapTextWithEllipsisPipe,
    ThumbnailDisplayComponent,
    ThreadTableComponent,
    TopicsAndSkillsDashboardNavbarBreadcrumbComponent,
    TruncateAndCapitalizePipe,
    SummarizeNonnegativeNumberPipe,
    TruncatePipe,
    UploadActivityModalComponent,
    PromoBarComponent,
    SortByPipe,
    LearnerDashboardIconsComponent
  ],

  entryComponents: [
    AudioFileUploaderComponent,
    BackgroundBannerComponent,
    CreateActivityButtonComponent,
    CreateActivityModalComponent,
    ExplorationSummaryTileComponent,
    CollectionSummaryTileComponent,
    SharingLinksComponent,
    SkillMasteryViewerComponent, AttributionGuideComponent,
    LazyLoadingComponent, LoadingDotsComponent, SocialButtonsComponent,
    OnScreenKeyboardComponent,
    ProfileLinkImageComponent, ProfileLinkTextComponent,
    // These elements will remain here even after migration.
    SkillSelectorComponent,
    TakeBreakModalComponent,
    ExplorationEmbedButtonModalComponent,
    OutcomeFeedbackEditorComponent,
    KeyboardShortcutHelpModalComponent,
    PromoBarComponent,
    SummaryListHeaderComponent,
    ThumbnailDisplayComponent,
<<<<<<< HEAD
    UploadActivityModalComponent,
    PromoBarComponent,
=======
>>>>>>> 0d34ba73
    ThreadTableComponent,
    TopicsAndSkillsDashboardNavbarBreadcrumbComponent,
    LearnerDashboardIconsComponent
  ],

  exports: [
    // Modules.
    DynamicContentModule,
    DirectivesModule,
    FormsModule,
    MaterialModule,
    NgbTooltipModule,
    NgbModalModule,
    ObjectComponentsModule,
    SharedFormsModule,
    TranslateModule,
    // Components, directives, and pipes.
    AudioFileUploaderComponent,
    BackgroundBannerComponent,
    CreateActivityButtonComponent,
    CreateActivityModalComponent,
    ExplorationSummaryTileComponent,
    CollectionSummaryTileComponent,
    LazyLoadingComponent,
    FilterForMatchingSubstringPipe,
    PromoBarComponent,
    OnScreenKeyboardComponent,
    OutcomeFeedbackEditorComponent,
    SchemaBasedEditorDirective,
    SharingLinksComponent,
    SkillSelectorComponent,
    SocialButtonsComponent,
    StorySummaryTileDirective,
    SubtopicSummaryTileDirective,
    SummaryListHeaderComponent,
    TakeBreakModalComponent,
    ThumbnailDisplayComponent,
    TopicsAndSkillsDashboardNavbarBreadcrumbComponent,
    UploadActivityModalComponent,
    PromoBarComponent,
    WrapTextWithEllipsisPipe,
    TruncateAndCapitalizePipe,
    TruncatePipe,
    SummarizeNonnegativeNumberPipe,
    SortByPipe,
    LoadingDotsComponent,
    WrapTextWithEllipsisPipe,
    LearnerDashboardIconsComponent
  ],
})

export class SharedComponentsModule { }<|MERGE_RESOLUTION|>--- conflicted
+++ resolved
@@ -175,11 +175,8 @@
     PromoBarComponent,
     SummaryListHeaderComponent,
     ThumbnailDisplayComponent,
-<<<<<<< HEAD
     UploadActivityModalComponent,
     PromoBarComponent,
-=======
->>>>>>> 0d34ba73
     ThreadTableComponent,
     TopicsAndSkillsDashboardNavbarBreadcrumbComponent,
     LearnerDashboardIconsComponent
