// Copyright 2021 The Oppia Authors. All Rights Reserved.
//
// Licensed under the Apache License, Version 2.0 (the "License");
// you may not use this file except in compliance with the License.
// You may obtain a copy of the License at
//
//      http://www.apache.org/licenses/LICENSE-2.0
//
// Unless required by applicable law or agreed to in writing, software
// distributed under the License is distributed on an "AS-IS" BASIS,
// WITHOUT WARRANTIES OR CONDITIONS OF ANY KIND, either express or implied.
// See the License for the specific language governing permissions and
// limitations under the License.

/**
 * @fileoverview Module for the shared components.
 */
import 'core-js/es7/reflect';
import 'zone.js';

// Modules.
import { CommonModule } from '@angular/common';
import { NgModule } from '@angular/core';
import { NgbModalModule, NgbPopoverModule, NgbNavModule, NgbTooltipModule } from '@ng-bootstrap/ng-bootstrap';
import { AngularFireModule } from '@angular/fire';
import { AngularFireAuth, AngularFireAuthModule, USE_EMULATOR } from '@angular/fire/auth';
import { BrowserModule, HAMMER_GESTURE_CONFIG } from '@angular/platform-browser';
import { CustomFormsComponentsModule } from './forms/custom-forms-directives/custom-form-components.module';
import { DirectivesModule } from 'directives/directives.module';
import { DynamicContentModule } from './angular-html-bind/dynamic-content.module';
import { FormsModule } from '@angular/forms';
import { MaterialModule } from './material.module';
import { ObjectComponentsModule } from 'objects/object-components.module';
import { SharedPipesModule } from 'filters/shared-pipes.module';
import { SharedFormsModule } from './forms/shared-forms.module';
import { ToastrModule } from 'ngx-toastr';


// Components.
import { ExplorationEmbedButtonModalComponent } from './button-directives/exploration-embed-button-modal.component';
import { BackgroundBannerComponent } from './common-layout-directives/common-elements/background-banner.component';
import { AttributionGuideComponent } from './common-layout-directives/common-elements/attribution-guide.component';
import { LazyLoadingComponent } from './common-layout-directives/common-elements/lazy-loading.component';
import { KeyboardShortcutHelpModalComponent } from 'components/keyboard-shortcut-help/keyboard-shortcut-help-modal.component';
import { StateSkillEditorComponent } from 'components/state-editor/state-skill-editor/state-skill-editor.component';
import { SelectSkillModalComponent } from './skill-selector/select-skill-modal.component';
import { SharingLinksComponent } from './common-layout-directives/common-elements/sharing-links.component';
import { SocialButtonsComponent } from 'components/button-directives/social-buttons.component';
import { SkillSelectorComponent } from './skill-selector/skill-selector.component';
import { ProfileLinkImageComponent } from 'components/profile-link-directives/profile-link-image.component';
import { ProfileLinkTextComponent } from 'components/profile-link-directives/profile-link-text.component';
import { AudioFileUploaderComponent } from './forms/custom-forms-directives/audio-file-uploader.component';
import { ThumbnailDisplayComponent } from './forms/custom-forms-directives/thumbnail-display.component';
import { SkillMasteryViewerComponent } from './skill-mastery/skill-mastery.component';
import { ExplorationSummaryTileComponent } from './summary-tile/exploration-summary-tile.component';
import { CollectionSummaryTileComponent } from './summary-tile/collection-summary-tile.component';
import { TakeBreakModalComponent } from 'pages/exploration-player-page/templates/take-break-modal.component';
import { TopicsAndSkillsDashboardNavbarBreadcrumbComponent } from 'pages/topics-and-skills-dashboard-page/navbar/topics-and-skills-dashboard-navbar-breadcrumb.component';
import { ThreadTableComponent } from 'pages/exploration-editor-page/feedback-tab/thread-table/thread-table.component';
import { SummaryListHeaderComponent } from './state-directives/answer-group-editor/summary-list-header.component';
import { LearnerDashboardIconsComponent } from 'pages/learner-dashboard-page/learner-dashboard-icons.component';
import { OutcomeFeedbackEditorComponent } from './state-directives/outcome-editor/outcome-feedback-editor.component';
import { OnScreenKeyboardComponent } from './on-screen-keyboard/on-screen-keyboard.component';
import { RubricsEditorComponent } from './rubrics-editor/rubrics-editor.component';
import { CreateNewSkillModalComponent } from 'pages/topics-and-skills-dashboard-page/create-new-skill-modal.component';
import { PromoBarComponent } from './common-layout-directives/common-elements/promo-bar.component';
import { SideNavigationBarComponent } from './common-layout-directives/navigation-bars/side-navigation-bar.component';
import { AlertMessageComponent } from './common-layout-directives/common-elements/alert-message.component';
import { WarningsAndAlertsComponent } from '../base-components/warnings-and-alerts.component';
import { LoadingMessageComponent } from '../base-components/loading-message.component';
import { CreateActivityButtonComponent } from './button-directives/create-activity-button.component';
import { CreateActivityModalComponent } from 'pages/creator-dashboard-page/modal-templates/create-activity-modal.component';
import { UploadActivityModalComponent } from 'pages/creator-dashboard-page/modal-templates/upload-activity-modal.component';
import { CorrectnessFooterComponent } from 'pages/exploration-player-page/layout-directives/correctness-footer.component';
import { ContinueButtonComponent } from 'pages/exploration-player-page/learner-experience/continue-button.component';
import { TopNavigationBarWrapperComponent } from 'pages/exploration-editor-page/top-navigation-bar-wrapper.component';
import { SideNavigationBarWrapperComponent } from 'pages/exploration-editor-page/side-navigation-bar-wrapper.component';
import { BaseContentComponent } from '../base-components/base-content.component';
import { PreviewThumbnailComponent } from 'pages/topic-editor-page/modal-templates/preview-thumbnail.component';
import { InputResponsePairComponent } from 'pages/exploration-player-page/learner-experience/input-response-pair.component';


// Directives.
import { StorySummaryTileDirective } from './summary-tile/story-summary-tile.directive';
import { SubtopicSummaryTileDirective } from './summary-tile/subtopic-summary-tile.directive';


// Pipes.
import { TruncatePipe } from 'filters/string-utility-filters/truncate.pipe';
import { TruncateAndCapitalizePipe } from 'filters/string-utility-filters/truncate-and-capitalize.pipe';
import { SummarizeNonnegativeNumberPipe } from 'filters/summarize-nonnegative-number.pipe';
import { SortByPipe } from 'filters/string-utility-filters/sort-by.pipe';
import { FilterForMatchingSubstringPipe } from 'filters/string-utility-filters/filter-for-matching-substring.pipe';
import { WrapTextWithEllipsisPipe } from 'filters/string-utility-filters/wrap-text-with-ellipsis.pipe';
import { LimitToPipe } from 'filters/limit-to.pipe';


// Services.
import { AuthService } from 'services/auth.service';
import { RichTextComponentsModule } from 'rich_text_components/rich-text-components.module';
import { CodeMirrorModule } from './code-mirror/codemirror.module';
import { I18nLanguageSelectorComponent } from '../base-components/i18n-language-selector.component';
import { CommonElementsModule } from './common-layout-directives/common-elements/common-elements.module';

import { HammerGestureConfig } from '@angular/platform-browser';
import * as hammer from 'hammerjs';


export class MyHammerConfig extends HammerGestureConfig {
  overrides = {
    swipe: { direction: hammer.DIRECTION_HORIZONTAL },
    pinch: { enable: false },
    rotate: { enable: false },
  };

  options = {
    cssProps: {
      userSelect: true
    }
  };
}

const toastrConfig = {
  allowHtml: false,
  iconClasses: {
    error: 'toast-error',
    info: 'toast-info',
    success: 'toast-success',
    warning: 'toast-warning'
  },
  positionClass: 'toast-bottom-right',
  messageClass: 'toast-message',
  progressBar: false,
  tapToDismiss: true,
  titleClass: 'toast-title'
};

@NgModule({
  imports: [
    BrowserModule,
    CommonModule,
    CustomFormsComponentsModule,
    CommonElementsModule,
    CodeMirrorModule,
    MaterialModule,
    DirectivesModule,
    DynamicContentModule,
    NgbTooltipModule,
    NgbNavModule,
    NgbModalModule,
    NgbPopoverModule,
    FormsModule,
    RichTextComponentsModule,
    ToastrModule.forRoot(toastrConfig),
    ObjectComponentsModule,
    SharedFormsModule,
    SharedPipesModule,
    AngularFireModule.initializeApp(AuthService.firebaseConfig),
    AngularFireAuthModule,
  ],

  providers: [
    AngularFireAuth,
    {provide: USE_EMULATOR, useValue: AuthService.firebaseEmulatorConfig},
    {
      provide: HAMMER_GESTURE_CONFIG,
      useClass: MyHammerConfig
    }
  ],

  declarations: [
    AlertMessageComponent,
    AudioFileUploaderComponent,
    AlertMessageComponent,
    AttributionGuideComponent,
    BackgroundBannerComponent,
    BaseContentComponent,
    CorrectnessFooterComponent,
    ContinueButtonComponent,
    CreateNewSkillModalComponent,
    CreateActivityButtonComponent,
    CreateActivityModalComponent,
    ExplorationSummaryTileComponent,
    CollectionSummaryTileComponent,
    ExplorationEmbedButtonModalComponent,
    FilterForMatchingSubstringPipe,
    I18nLanguageSelectorComponent,
    InputResponsePairComponent,
    KeyboardShortcutHelpModalComponent,
    LazyLoadingComponent,
    LimitToPipe,
    LoadingMessageComponent,
    OnScreenKeyboardComponent,
    OutcomeFeedbackEditorComponent,
    PreviewThumbnailComponent,
    ProfileLinkImageComponent,
    ProfileLinkTextComponent,
    SideNavigationBarWrapperComponent,
    PromoBarComponent,
    SelectSkillModalComponent,
    RubricsEditorComponent,
    SharingLinksComponent,
    SideNavigationBarComponent,
    SkillSelectorComponent,
    SkillMasteryViewerComponent,
    StateSkillEditorComponent,
    SocialButtonsComponent,
    StorySummaryTileDirective,
    SubtopicSummaryTileDirective,
    SummaryListHeaderComponent,
    TakeBreakModalComponent,
    WrapTextWithEllipsisPipe,
    WarningsAndAlertsComponent,
    ThumbnailDisplayComponent,
    ThreadTableComponent,
    TopicsAndSkillsDashboardNavbarBreadcrumbComponent,
    TopNavigationBarWrapperComponent,
    TruncateAndCapitalizePipe,
    SummarizeNonnegativeNumberPipe,
    TruncatePipe,
    UploadActivityModalComponent,
    PromoBarComponent,
    SortByPipe,
    LearnerDashboardIconsComponent
  ],

  entryComponents: [
    AlertMessageComponent,
    AudioFileUploaderComponent,
    AlertMessageComponent,
    BackgroundBannerComponent,
    CorrectnessFooterComponent,
    ContinueButtonComponent,
    CreateNewSkillModalComponent,
    CreateActivityButtonComponent,
    CreateActivityModalComponent,
    ExplorationSummaryTileComponent,
    CollectionSummaryTileComponent,
    BaseContentComponent,
    SharingLinksComponent,
    SkillMasteryViewerComponent, AttributionGuideComponent,
    LazyLoadingComponent, LoadingMessageComponent,
    SocialButtonsComponent,
    OnScreenKeyboardComponent,
    ProfileLinkImageComponent, ProfileLinkTextComponent,
    // These elements will remain here even after migration.
    SelectSkillModalComponent,
    SkillSelectorComponent,
    TakeBreakModalComponent,
    StateSkillEditorComponent,
    ExplorationEmbedButtonModalComponent,
    OutcomeFeedbackEditorComponent,
    InputResponsePairComponent,
    KeyboardShortcutHelpModalComponent,
<<<<<<< HEAD
    SideNavigationBarComponent,
    SideNavigationBarWrapperComponent,
=======
    I18nLanguageSelectorComponent,
>>>>>>> bf6d36e9
    PreviewThumbnailComponent,
    PromoBarComponent,
    RubricsEditorComponent,
    SideNavigationBarComponent,
    SummaryListHeaderComponent,
    ThumbnailDisplayComponent,
    UploadActivityModalComponent,
    ThreadTableComponent,
    TopicsAndSkillsDashboardNavbarBreadcrumbComponent,
    TopNavigationBarWrapperComponent,
    WarningsAndAlertsComponent,
    LearnerDashboardIconsComponent
  ],

  exports: [
    // Modules.
    CommonElementsModule,
    CodeMirrorModule,
    DynamicContentModule,
    DirectivesModule,
    FormsModule,
    MaterialModule,
    NgbTooltipModule,
    NgbNavModule,
    RichTextComponentsModule,
    NgbModalModule,
    ObjectComponentsModule,
    SharedFormsModule,
    SharedPipesModule,
    // Components, directives, and pipes.
    AlertMessageComponent,
    AttributionGuideComponent,
    AudioFileUploaderComponent,
    AlertMessageComponent,
    BackgroundBannerComponent,
    BaseContentComponent,
    CorrectnessFooterComponent,
    ContinueButtonComponent,
    CreateNewSkillModalComponent,
    CreateActivityButtonComponent,
    CreateActivityModalComponent,
    ExplorationSummaryTileComponent,
    CollectionSummaryTileComponent,
    I18nLanguageSelectorComponent,
    InputResponsePairComponent,
    LazyLoadingComponent,
    LoadingMessageComponent,
    FilterForMatchingSubstringPipe,
    LimitToPipe,
    PreviewThumbnailComponent,
    PromoBarComponent,
    RubricsEditorComponent,
    FilterForMatchingSubstringPipe,
    OnScreenKeyboardComponent,
    OutcomeFeedbackEditorComponent,
    SideNavigationBarWrapperComponent,
    StateSkillEditorComponent,
    SelectSkillModalComponent,
    SideNavigationBarComponent,
    SharingLinksComponent,
    SkillSelectorComponent,
    SocialButtonsComponent,
    StorySummaryTileDirective,
    SubtopicSummaryTileDirective,
    SummaryListHeaderComponent,
    TakeBreakModalComponent,
    ThumbnailDisplayComponent,
    TopicsAndSkillsDashboardNavbarBreadcrumbComponent,
    TopNavigationBarWrapperComponent,
    WarningsAndAlertsComponent,
    UploadActivityModalComponent,
    WrapTextWithEllipsisPipe,
    TruncateAndCapitalizePipe,
    TruncatePipe,
    SummarizeNonnegativeNumberPipe,
    SortByPipe,
    LearnerDashboardIconsComponent
  ],
})

export class SharedComponentsModule { }<|MERGE_RESOLUTION|>--- conflicted
+++ resolved
@@ -252,16 +252,12 @@
     OutcomeFeedbackEditorComponent,
     InputResponsePairComponent,
     KeyboardShortcutHelpModalComponent,
-<<<<<<< HEAD
-    SideNavigationBarComponent,
-    SideNavigationBarWrapperComponent,
-=======
     I18nLanguageSelectorComponent,
->>>>>>> bf6d36e9
     PreviewThumbnailComponent,
     PromoBarComponent,
     RubricsEditorComponent,
     SideNavigationBarComponent,
+    SideNavigationBarWrapperComponent,
     SummaryListHeaderComponent,
     ThumbnailDisplayComponent,
     UploadActivityModalComponent,
