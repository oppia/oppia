--- conflicted
+++ resolved
@@ -134,6 +134,7 @@
 import { StringUtilityPipesModule } from 'filters/string-utility-filters/string-utility-pipes.module';
 import { SummarizeNonnegativeNumberPipe } from 'filters/summarize-nonnegative-number.pipe';
 
+
 // Services.
 import { AuthService } from 'services/auth.service';
 
@@ -264,18 +265,11 @@
     StateInteractionEditorComponent,
     StaleTabInfoModalComponent,
     UnsavedChangesStatusInfoModalComponent,
-<<<<<<< HEAD
     TrainingModalComponent,
     TrainingDataEditorPanelComponent,
     TestInteractionPanel,
     OutcomeEditorComponent,
     TrainingPanelComponent,
-=======
-    TrainingPanelComponent,
-    TrainingModalComponent,
-    TrainingDataEditorPanelComponent,
-    TestInteractionPanel
->>>>>>> 85ccb2e5
   ],
 
   entryComponents: [
