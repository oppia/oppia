--- conflicted
+++ resolved
@@ -223,11 +223,7 @@
     OutcomeFeedbackEditorComponent,
     InputResponsePairComponent,
     KeyboardShortcutHelpModalComponent,
-<<<<<<< HEAD
-=======
     I18nLanguageSelectorComponent,
-    PreviewThumbnailComponent,
->>>>>>> bf6d36e9
     PromoBarComponent,
     RubricsEditorComponent,
     SideNavigationBarComponent,
