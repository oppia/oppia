--- conflicted
+++ resolved
@@ -173,11 +173,8 @@
     SchemaBasedEditorDirective,
     FilterForMatchingSubstringPipe,
     FocusOnDirective,
-<<<<<<< HEAD
     PromoBarComponent,
-=======
     OnScreenKeyboardComponent,
->>>>>>> 0b94d279
     SharingLinksComponent,
     SkillSelectorComponent,
     SocialButtonsComponent,
