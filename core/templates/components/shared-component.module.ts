--- conflicted
+++ resolved
@@ -73,13 +73,10 @@
 import { SchemaBasedEditorDirective } from './forms/schema-based-editors/schema-based-editor.directive';
 import { PromoBarComponent } from './common-layout-directives/common-elements/promo-bar.component';
 import { DynamicContentModule } from './angular-html-bind/dynamic-content.module';
-<<<<<<< HEAD
 import { RubricsEditorComponent } from './rubrics-editor/rubrics-editor.component';
 import { CreateNewSkillModalComponent } from 'pages/topics-and-skills-dashboard-page/create-new-skill-modal.component';
-=======
 import { ObjectComponentsModule } from 'objects/object-components.module';
 import { OnScreenKeyboardComponent } from './on-screen-keyboard/on-screen-keyboard.component';
->>>>>>> d9669a5f
 
 // TODO(#11462): Delete these conditional values once firebase auth is launched.
 const firebaseAuthModules = AuthService.firebaseAuthIsEnabled ? [
@@ -129,10 +126,7 @@
     ProfileLinkImageComponent,
     ProfileLinkTextComponent,
     PromoBarComponent,
-<<<<<<< HEAD
     RubricsEditorComponent,
-=======
->>>>>>> d9669a5f
     SchemaBasedEditorDirective,
     SharingLinksComponent,
     SkillSelectorComponent,
@@ -166,10 +160,7 @@
     ImageUploaderComponent,
     KeyboardShortcutHelpModalComponent,
     PromoBarComponent,
-<<<<<<< HEAD
     RubricsEditorComponent,
-=======
->>>>>>> d9669a5f
     SkillMasteryViewerComponent,
     SocialButtonsComponent,
     SummaryListHeaderComponent,
@@ -193,17 +184,14 @@
     ExplorationSummaryTileDirective,
     LazyLoadingComponent,
     SchemaBasedEditorDirective,
-<<<<<<< HEAD
     FocusOnDirective,
     PromoBarComponent,
     RubricsEditorComponent,
-=======
     FilterForMatchingSubstringPipe,
     FocusOnDirective,
     PromoBarComponent,
     ImageUploaderComponent,
     OnScreenKeyboardComponent,
->>>>>>> d9669a5f
     SharingLinksComponent,
     SkillSelectorComponent,
     SocialButtonsComponent,
