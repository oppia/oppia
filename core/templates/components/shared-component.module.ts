// Copyright 2021 The Oppia Authors. All Rights Reserved.
//
// Licensed under the Apache License, Version 2.0 (the "License");
// you may not use this file except in compliance with the License.
// You may obtain a copy of the License at
//
//      http://www.apache.org/licenses/LICENSE-2.0
//
// Unless required by applicable law or agreed to in writing, software
// distributed under the License is distributed on an "AS-IS" BASIS,
// WITHOUT WARRANTIES OR CONDITIONS OF ANY KIND, either express or implied.
// See the License for the specific language governing permissions and
// limitations under the License.

/**
 * @fileoverview Module for the shared components.
 */
import 'core-js/es7/reflect';
import 'zone.js';

// Modules.
import { CommonModule } from '@angular/common';
import { NgModule } from '@angular/core';
import { NgbModalModule, NgbPopoverModule, NgbNavModule, NgbTooltipModule } from '@ng-bootstrap/ng-bootstrap';
import { AngularFireModule } from '@angular/fire';
import { AngularFireAuth, AngularFireAuthModule, USE_EMULATOR } from '@angular/fire/auth';
import { BrowserModule, HAMMER_GESTURE_CONFIG } from '@angular/platform-browser';
import { CustomFormsComponentsModule } from './forms/custom-forms-directives/custom-form-components.module';
import { DirectivesModule } from 'directives/directives.module';
import { DynamicContentModule } from './angular-html-bind/dynamic-content.module';
import { FormsModule } from '@angular/forms';
import { MaterialModule } from './material.module';
import { ObjectComponentsModule } from 'objects/object-components.module';
import { SharedPipesModule } from 'filters/shared-pipes.module';
import { SharedFormsModule } from './forms/shared-forms.module';
import { ToastrModule } from 'ngx-toastr';
import { TranslateModule, TranslateLoader, TranslateService, TranslateDefaultParser, TranslateParser, MissingTranslationHandler } from '@ngx-translate/core';
import { TranslateCacheModule, TranslateCacheService, TranslateCacheSettings } from 'ngx-translate-cache';
import { CommonElementsModule } from './common-layout-directives/common-elements/common-elements.module';
import { RichTextComponentsModule } from 'rich_text_components/rich-text-components.module';
import { CodeMirrorModule } from './code-mirror/codemirror.module';
import { OppiaCkEditor4Module } from './ck-editor-helpers/ckeditor4.module';


// Components.
import { AudioBarComponent } from 'pages/exploration-player-page/layout-directives/audio-bar.component';
import { ExplorationEmbedButtonModalComponent } from './button-directives/exploration-embed-button-modal.component';
import { BackgroundBannerComponent } from './common-layout-directives/common-elements/background-banner.component';
import { AttributionGuideComponent } from './common-layout-directives/common-elements/attribution-guide.component';
import { LazyLoadingComponent } from './common-layout-directives/common-elements/lazy-loading.component';
import { KeyboardShortcutHelpModalComponent } from 'components/keyboard-shortcut-help/keyboard-shortcut-help-modal.component';
import { StateSkillEditorComponent } from 'components/state-editor/state-skill-editor/state-skill-editor.component';
import { SelectSkillModalComponent } from './skill-selector/select-skill-modal.component';
import { SharingLinksComponent } from './common-layout-directives/common-elements/sharing-links.component';
import { SocialButtonsComponent } from 'components/button-directives/social-buttons.component';
import { SkillSelectorComponent } from './skill-selector/skill-selector.component';
import { ProfileLinkImageComponent } from 'components/profile-link-directives/profile-link-image.component';
import { ProfileLinkTextComponent } from 'components/profile-link-directives/profile-link-text.component';
import { AudioFileUploaderComponent } from './forms/custom-forms-directives/audio-file-uploader.component';
import { ThumbnailDisplayComponent } from './forms/custom-forms-directives/thumbnail-display.component';
import { SkillMasteryViewerComponent } from './skill-mastery/skill-mastery.component';
import { ExplorationSummaryTileComponent } from './summary-tile/exploration-summary-tile.component';
import { CollectionSummaryTileComponent } from './summary-tile/collection-summary-tile.component';
import { TakeBreakModalComponent } from 'pages/exploration-player-page/templates/take-break-modal.component';
import { TopicsAndSkillsDashboardNavbarBreadcrumbComponent } from 'pages/topics-and-skills-dashboard-page/navbar/topics-and-skills-dashboard-navbar-breadcrumb.component';
import { ThreadTableComponent } from 'pages/exploration-editor-page/feedback-tab/thread-table/thread-table.component';
import { SummaryListHeaderComponent } from './state-directives/answer-group-editor/summary-list-header.component';
import { LearnerDashboardIconsComponent } from 'pages/learner-dashboard-page/learner-dashboard-icons.component';
import { OutcomeFeedbackEditorComponent } from './state-directives/outcome-editor/outcome-feedback-editor.component';
import { OnScreenKeyboardComponent } from './on-screen-keyboard/on-screen-keyboard.component';
import { OppiaFooterComponent } from '../base-components/oppia-footer.component';
import { RubricsEditorComponent } from './rubrics-editor/rubrics-editor.component';
import { CreateNewSkillModalComponent } from 'pages/topics-and-skills-dashboard-page/create-new-skill-modal.component';
import { PromoBarComponent } from './common-layout-directives/common-elements/promo-bar.component';
import { SideNavigationBarComponent } from './common-layout-directives/navigation-bars/side-navigation-bar.component';
import { AlertMessageComponent } from './common-layout-directives/common-elements/alert-message.component';
import { WarningsAndAlertsComponent } from '../base-components/warnings-and-alerts.component';
import { LoadingMessageComponent } from '../base-components/loading-message.component';
import { CreateActivityButtonComponent } from './button-directives/create-activity-button.component';
import { CreateActivityModalComponent } from 'pages/creator-dashboard-page/modal-templates/create-activity-modal.component';
import { UploadActivityModalComponent } from 'pages/creator-dashboard-page/modal-templates/upload-activity-modal.component';
import { ThumbnailUploaderComponent } from './forms/custom-forms-directives/thumbnail-uploader.component';
import { EditThumbnailModalComponent } from './forms/custom-forms-directives/edit-thumbnail-modal.component';
import { TopNavigationBarComponent } from './common-layout-directives/navigation-bars/top-navigation-bar.component';
import { CorrectnessFooterComponent } from 'pages/exploration-player-page/layout-directives/correctness-footer.component';
import { ContinueButtonComponent } from 'pages/exploration-player-page/learner-experience/continue-button.component';
import { QuestionDifficultySelectorComponent } from './question-difficulty-selector/question-difficulty-selector.component';
import { BaseContentComponent } from '../base-components/base-content.component';
import { PreviewThumbnailComponent } from 'pages/topic-editor-page/modal-templates/preview-thumbnail.component';
import { InputResponsePairComponent } from 'pages/exploration-player-page/learner-experience/input-response-pair.component';
import { I18nLanguageSelectorComponent } from '../base-components/i18n-language-selector.component';
import { StorySummaryTileComponent } from './summary-tile/story-summary-tile.component';
import { ExplorationFooterComponent } from 'pages/exploration-player-page/layout-directives/exploration-footer.component';
import { DisplaySolutionModalComponent } from 'pages/exploration-player-page/modals/display-solution-modal.component';
import { DisplaySolutionInterstititalModalComponent } from 'pages/exploration-player-page/modals/display-solution-interstitial-modal.component';
import { DisplayHintModalComponent } from 'pages/exploration-player-page/modals/display-hint-modal.component';
import { HintAndSolutionButtonsComponent } from './button-directives/hint-and-solution-buttons.component';
import { SearchBarComponent } from 'pages/library-page/search-bar/search-bar.component';


// Directives.
import { SubtopicSummaryTileDirective } from './summary-tile/subtopic-summary-tile.directive';


// Pipes.
import { TruncatePipe } from 'filters/string-utility-filters/truncate.pipe';
import { TruncateAndCapitalizePipe } from 'filters/string-utility-filters/truncate-and-capitalize.pipe';
import { SummarizeNonnegativeNumberPipe } from 'filters/summarize-nonnegative-number.pipe';
import { SortByPipe } from 'filters/string-utility-filters/sort-by.pipe';
import { FilterForMatchingSubstringPipe } from 'filters/string-utility-filters/filter-for-matching-substring.pipe';
import { WrapTextWithEllipsisPipe } from 'filters/string-utility-filters/wrap-text-with-ellipsis.pipe';
import { LimitToPipe } from 'filters/limit-to.pipe';


// Services.
import { AuthService } from 'services/auth.service';
import { HttpClient } from '@angular/common/http';
import { I18nLanguageCodeService } from 'services/i18n-language-code.service';


// Miscellaneous.
import { TranslateLoaderFactory } from 'pages/translate-loader.factory';
import { TranslateCacheFactory } from 'pages/translate-cache.factory';
import { TranslateCustomParser } from 'pages/translate-custom-parser';
import { MissingTranslationCustomHandler } from 'pages/missing-translation-custom-handler';
import constants from 'assets/constants';

import { HammerGestureConfig } from '@angular/platform-browser';
import * as hammer from 'hammerjs';


export class MyHammerConfig extends HammerGestureConfig {
  overrides = {
    swipe: { direction: hammer.DIRECTION_HORIZONTAL },
    pinch: { enable: false },
    rotate: { enable: false },
  };

  options = {
    cssProps: {
      userSelect: true
    }
  };
}

const toastrConfig = {
  allowHtml: false,
  iconClasses: {
    error: 'toast-error',
    info: 'toast-info',
    success: 'toast-success',
    warning: 'toast-warning'
  },
  positionClass: 'toast-bottom-right',
  messageClass: 'toast-message',
  progressBar: false,
  tapToDismiss: true,
  titleClass: 'toast-title'
};

@NgModule({
  imports: [
    BrowserModule,
    CommonModule,
    CustomFormsComponentsModule,
    CommonElementsModule,
    CodeMirrorModule,
    MaterialModule,
    DirectivesModule,
    DynamicContentModule,
    NgbTooltipModule,
    NgbNavModule,
    NgbModalModule,
    NgbPopoverModule,
    FormsModule,
    RichTextComponentsModule,
    ToastrModule.forRoot(toastrConfig),
    ObjectComponentsModule,
    OppiaCkEditor4Module,
    SharedFormsModule,
    SharedPipesModule,
    /**
     * The Translate Module will look for translations in the following order:
     * 1. Look for translation in primary language (fetched from backend)
     * 2. Look for translation in default language (fetched from backend)
     * 3. Look for translation present in AppConstants.ts (
     *    used until translations after fetched from backend)
     * 4. shows the key, if the translation is not found.
     */
    TranslateModule.forRoot({
      defaultLanguage: constants.DEFAULT_LANGUAGE_CODE,
      missingTranslationHandler: {
        provide: MissingTranslationHandler,
        useClass: MissingTranslationCustomHandler
      },
      loader: {
        provide: TranslateLoader,
        useFactory: TranslateLoaderFactory.createHttpLoader,
        deps: [HttpClient],
      },
      parser: {
        provide: TranslateParser,
        useClass: TranslateCustomParser,
        deps: [TranslateDefaultParser, I18nLanguageCodeService]
      }
    }),
    TranslateCacheModule.forRoot({
      cacheService: {
        provide: TranslateCacheService,
        useFactory: TranslateCacheFactory.createTranslateCacheService,
        deps: [TranslateService, TranslateCacheSettings]
      },
      cacheName: 'NG_TRANSLATE_LANG_KEY',
      cacheMechanism: 'Cookie',
      cookieExpiry: 30
    }),
    AngularFireModule.initializeApp(AuthService.firebaseConfig),
    AngularFireAuthModule,
  ],

  providers: [
    TranslateDefaultParser,
    AngularFireAuth,
    {provide: USE_EMULATOR, useValue: AuthService.firebaseEmulatorConfig},
    {
      provide: HAMMER_GESTURE_CONFIG,
      useClass: MyHammerConfig
    }
  ],

  declarations: [
    AlertMessageComponent,
    AudioBarComponent,
    AudioFileUploaderComponent,
    AlertMessageComponent,
    AttributionGuideComponent,
    BackgroundBannerComponent,
    BaseContentComponent,
    CorrectnessFooterComponent,
    ContinueButtonComponent,
    CreateNewSkillModalComponent,
    CreateActivityButtonComponent,
    CreateActivityModalComponent,
    DisplaySolutionModalComponent,
    DisplaySolutionInterstititalModalComponent,
    DisplayHintModalComponent,
    ExplorationFooterComponent,
    ExplorationSummaryTileComponent,
    CollectionSummaryTileComponent,
    ExplorationEmbedButtonModalComponent,
    FilterForMatchingSubstringPipe,
    HintAndSolutionButtonsComponent,
    I18nLanguageSelectorComponent,
    InputResponsePairComponent,
    KeyboardShortcutHelpModalComponent,
    LazyLoadingComponent,
    LimitToPipe,
    LoadingMessageComponent,
    OnScreenKeyboardComponent,
    OppiaFooterComponent,
    OutcomeFeedbackEditorComponent,
    ProfileLinkImageComponent,
    ProfileLinkTextComponent,
    PromoBarComponent,
    QuestionDifficultySelectorComponent,
    SelectSkillModalComponent,
    RubricsEditorComponent,
    SearchBarComponent,
    SharingLinksComponent,
    SideNavigationBarComponent,
    SkillSelectorComponent,
    SkillMasteryViewerComponent,
    StateSkillEditorComponent,
    SocialButtonsComponent,
    StorySummaryTileComponent,
    SubtopicSummaryTileDirective,
    SummaryListHeaderComponent,
    TakeBreakModalComponent,
    ThumbnailUploaderComponent,
    EditThumbnailModalComponent,
    TopNavigationBarComponent,
    WrapTextWithEllipsisPipe,
    WarningsAndAlertsComponent,
    ThumbnailDisplayComponent,
    ThreadTableComponent,
    TopicsAndSkillsDashboardNavbarBreadcrumbComponent,
    TruncateAndCapitalizePipe,
    SummarizeNonnegativeNumberPipe,
    TruncatePipe,
    UploadActivityModalComponent,
    PromoBarComponent,
    SortByPipe,
    LearnerDashboardIconsComponent,
    PreviewThumbnailComponent
  ],

  entryComponents: [
    AlertMessageComponent,
    AudioBarComponent,
    AudioFileUploaderComponent,
    AlertMessageComponent,
    BackgroundBannerComponent,
    CorrectnessFooterComponent,
    ContinueButtonComponent,
    CreateNewSkillModalComponent,
    CreateActivityButtonComponent,
    CreateActivityModalComponent,
    ExplorationFooterComponent,
    ExplorationSummaryTileComponent,
    CollectionSummaryTileComponent,
    BaseContentComponent,
    SharingLinksComponent,
    SkillMasteryViewerComponent, AttributionGuideComponent,
    LazyLoadingComponent, LoadingMessageComponent,
    SocialButtonsComponent,
    OnScreenKeyboardComponent,
    ProfileLinkImageComponent, ProfileLinkTextComponent,
    // These elements will remain here even after migration.
    DisplaySolutionModalComponent,
    DisplaySolutionInterstititalModalComponent,
    DisplayHintModalComponent,
    SelectSkillModalComponent,
    SkillSelectorComponent,
    TakeBreakModalComponent,
    StateSkillEditorComponent,
    ExplorationEmbedButtonModalComponent,
    OutcomeFeedbackEditorComponent,
    HintAndSolutionButtonsComponent,
    InputResponsePairComponent,
    KeyboardShortcutHelpModalComponent,
    I18nLanguageSelectorComponent,
    OppiaFooterComponent,
    PreviewThumbnailComponent,
    PromoBarComponent,
    QuestionDifficultySelectorComponent,
    RubricsEditorComponent,
    SearchBarComponent,
    SideNavigationBarComponent,
    StorySummaryTileComponent,
    SummaryListHeaderComponent,
    ThumbnailDisplayComponent,
    ThumbnailUploaderComponent,
    EditThumbnailModalComponent,
    UploadActivityModalComponent,
    ThreadTableComponent,
    TopNavigationBarComponent,
    TopicsAndSkillsDashboardNavbarBreadcrumbComponent,
    WarningsAndAlertsComponent,
    LearnerDashboardIconsComponent,
    PreviewThumbnailComponent
  ],

  exports: [
    // Modules.
    CommonElementsModule,
    CodeMirrorModule,
    DynamicContentModule,
    DirectivesModule,
    FormsModule,
    MaterialModule,
    NgbTooltipModule,
    NgbNavModule,
    NgbModalModule,
    RichTextComponentsModule,
    ObjectComponentsModule,
    OppiaCkEditor4Module,
    SharedFormsModule,
    SharedPipesModule,
    TranslateModule,
    // Components, directives, and pipes.
    AlertMessageComponent,
    AttributionGuideComponent,
    AudioBarComponent,
    AudioFileUploaderComponent,
    AlertMessageComponent,
    BackgroundBannerComponent,
    BaseContentComponent,
    CorrectnessFooterComponent,
    ContinueButtonComponent,
    CreateNewSkillModalComponent,
    CreateActivityButtonComponent,
    CreateActivityModalComponent,
    DisplaySolutionModalComponent,
    DisplaySolutionInterstititalModalComponent,
    DisplayHintModalComponent,
    ExplorationFooterComponent,
    ExplorationSummaryTileComponent,
    CollectionSummaryTileComponent,
    HintAndSolutionButtonsComponent,
    I18nLanguageSelectorComponent,
    InputResponsePairComponent,
    LazyLoadingComponent,
    LoadingMessageComponent,
    FilterForMatchingSubstringPipe,
    LimitToPipe,
    PreviewThumbnailComponent,
    PromoBarComponent,
    RubricsEditorComponent,
    FilterForMatchingSubstringPipe,
    OnScreenKeyboardComponent,
    OppiaFooterComponent,
    OutcomeFeedbackEditorComponent,
<<<<<<< HEAD
    SearchBarComponent,
=======
    QuestionDifficultySelectorComponent,
>>>>>>> 47ea9622
    StateSkillEditorComponent,
    SelectSkillModalComponent,
    SideNavigationBarComponent,
    SharingLinksComponent,
    SkillSelectorComponent,
    SocialButtonsComponent,
    StorySummaryTileComponent,
    SubtopicSummaryTileDirective,
    SummaryListHeaderComponent,
    TakeBreakModalComponent,
    ThumbnailDisplayComponent,
    ThumbnailUploaderComponent,
    EditThumbnailModalComponent,
    TopNavigationBarComponent,
    TopicsAndSkillsDashboardNavbarBreadcrumbComponent,
    WarningsAndAlertsComponent,
    UploadActivityModalComponent,
    WrapTextWithEllipsisPipe,
    TruncateAndCapitalizePipe,
    TruncatePipe,
    SummarizeNonnegativeNumberPipe,
    SortByPipe,
    LearnerDashboardIconsComponent,
  ],
})

export class SharedComponentsModule { }<|MERGE_RESOLUTION|>--- conflicted
+++ resolved
@@ -400,11 +400,8 @@
     OnScreenKeyboardComponent,
     OppiaFooterComponent,
     OutcomeFeedbackEditorComponent,
-<<<<<<< HEAD
     SearchBarComponent,
-=======
     QuestionDifficultySelectorComponent,
->>>>>>> 47ea9622
     StateSkillEditorComponent,
     SelectSkillModalComponent,
     SideNavigationBarComponent,
