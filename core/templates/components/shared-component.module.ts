// Copyright 2021 The Oppia Authors. All Rights Reserved.
//
// Licensed under the Apache License, Version 2.0 (the "License");
// you may not use this file except in compliance with the License.
// You may obtain a copy of the License at
//
//      http://www.apache.org/licenses/LICENSE-2.0
//
// Unless required by applicable law or agreed to in writing, software
// distributed under the License is distributed on an "AS-IS" BASIS,
// WITHOUT WARRANTIES OR CONDITIONS OF ANY KIND, either express or implied.
// See the License for the specific language governing permissions and
// limitations under the License.

/**
 * @fileoverview Module for the shared components.
 */
import 'core-js/es7/reflect';
import 'zone.js';

import { CommonModule } from '@angular/common';
import { NgModule } from '@angular/core';
import { AngularFireModule } from '@angular/fire';
import { AngularFireAuth, AngularFireAuthModule, USE_EMULATOR } from '@angular/fire/auth';
import { FormsModule } from '@angular/forms';
import { BrowserModule } from '@angular/platform-browser';

import { BackgroundBannerComponent } from
  './common-layout-directives/common-elements/background-banner.component';
import { AttributionGuideComponent } from
  './common-layout-directives/common-elements/attribution-guide.component';
import { LazyLoadingComponent } from
  './common-layout-directives/common-elements/lazy-loading.component';
import { LoadingDotsComponent } from
  './common-layout-directives/common-elements/loading-dots.component';
import { LoadingMessageComponent } from 
 '../base-components/loading-message.component';
import { MaterialModule } from './material.module';
import { TranslatePipe } from 'filters/translate.pipe';
import { FilterForMatchingSubstringPipe } from 'filters/string-utility-filters/filter-for-matching-substring.pipe';
import { SkillSelectorComponent } from
  './skill-selector/skill-selector.component';
import { SkillMasteryViewerComponent } from
  './skill-mastery/skill-mastery.component';
import { ExplorationEmbedButtonModalComponent } from
  './button-directives/exploration-embed-button-modal.component';
import { KeyboardShortcutHelpModalComponent } from
  'components/keyboard-shortcut-help/keyboard-shortcut-help-modal.component';
import { SharingLinksComponent } from
  './common-layout-directives/common-elements/sharing-links.component';
import { StorySummaryTileDirective } from
  './summary-tile/story-summary-tile.directive';
import { SubtopicSummaryTileDirective } from
  './summary-tile/subtopic-summary-tile.directive';
import { SocialButtonsComponent } from
  'components/button-directives/social-buttons.component';
import { NgbModalModule, NgbTooltipModule } from '@ng-bootstrap/ng-bootstrap';
import { ExplorationSummaryTileDirective } from
  './summary-tile/exploration-summary-tile.directive';
import { ProfileLinkImageComponent } from
  'components/profile-link-directives/profile-link-image.component';
import { ProfileLinkTextComponent } from
  'components/profile-link-directives/profile-link-text.component';
import { ThumbnailDisplayComponent } from './forms/custom-forms-directives/thumbnail-display.component';
import { TakeBreakModalComponent } from 'pages/exploration-player-page/templates/take-break-modal.component';
import { TopicsAndSkillsDashboardNavbarBreadcrumbComponent } from 'pages/topics-and-skills-dashboard-page/navbar/topics-and-skills-dashboard-navbar-breadcrumb.component';
import { AuthService } from 'services/auth.service';
import { AudioFileUploaderComponent } from './forms/custom-forms-directives/audio-file-uploader.component';
import { FocusOnDirective } from '../directives/focus-on.directive';
import { ThreadTableComponent } from 'pages/exploration-editor-page/feedback-tab/thread-table/thread-table.component';
import { TruncatePipe } from 'filters/string-utility-filters/truncate.pipe';
import { SummaryListHeaderComponent } from './state-directives/answer-group-editor/summary-list-header.component';
import { PromoBarComponent } from './common-layout-directives/common-elements/promo-bar.component';
import { DynamicContentModule } from './angular-html-bind/dynamic-content.module';
import { OnScreenKeyboardComponent } from './on-screen-keyboard/on-screen-keyboard.component';

// TODO(#11462): Delete these conditional values once firebase auth is launched.
const firebaseAuthModules = AuthService.firebaseAuthIsEnabled ? [
  AngularFireModule.initializeApp(AuthService.firebaseConfig),
  AngularFireAuthModule,
] : [];

const firebaseAuthProviders = AuthService.firebaseAuthIsEnabled ? [
  AngularFireAuth,
  {provide: USE_EMULATOR, useValue: AuthService.firebaseEmulatorConfig},
] : [
  {provide: AngularFireAuth, useValue: null},
];


@NgModule({
  imports: [
    CommonModule,
    BrowserModule,
    MaterialModule,
    DynamicContentModule,
    NgbTooltipModule,
    NgbModalModule,
    FormsModule,
    ...firebaseAuthModules,
  ],

  providers: [
    ...firebaseAuthProviders,
  ],

  declarations: [
    AudioFileUploaderComponent,
    AttributionGuideComponent,
    BackgroundBannerComponent,
    ExplorationEmbedButtonModalComponent,
    ExplorationSummaryTileDirective,
    FilterForMatchingSubstringPipe,
    FocusOnDirective,
    KeyboardShortcutHelpModalComponent,
    LazyLoadingComponent,
    LoadingDotsComponent,
<<<<<<< HEAD
    LoadingMessageComponent,
=======
    OnScreenKeyboardComponent,
>>>>>>> 4dc6698f
    ProfileLinkImageComponent,
    ProfileLinkTextComponent,
    SharingLinksComponent,
    SkillSelectorComponent,
    SkillMasteryViewerComponent,
    SocialButtonsComponent,
    StorySummaryTileDirective,
    SubtopicSummaryTileDirective,
    SummaryListHeaderComponent,
    TakeBreakModalComponent,
    ThumbnailDisplayComponent,
    ThreadTableComponent,
    TopicsAndSkillsDashboardNavbarBreadcrumbComponent,
    TranslatePipe,
    TruncatePipe,
    PromoBarComponent
  ],

  entryComponents: [
    AudioFileUploaderComponent,
    BackgroundBannerComponent,
    SharingLinksComponent,
    SkillMasteryViewerComponent, AttributionGuideComponent,
<<<<<<< HEAD
    LazyLoadingComponent, LoadingDotsComponent, LoadingMessageComponent, SocialButtonsComponent,
=======
    LazyLoadingComponent, LoadingDotsComponent, SocialButtonsComponent,
    OnScreenKeyboardComponent,
>>>>>>> 4dc6698f
    ProfileLinkImageComponent, ProfileLinkTextComponent,
    // These elements will remain here even after migration.
    SkillSelectorComponent,
    TakeBreakModalComponent,
    ExplorationEmbedButtonModalComponent,
    KeyboardShortcutHelpModalComponent,
    SkillMasteryViewerComponent,
    SocialButtonsComponent,
    SummaryListHeaderComponent,
    ThumbnailDisplayComponent,
    PromoBarComponent,
    ThreadTableComponent,
    TopicsAndSkillsDashboardNavbarBreadcrumbComponent,
  ],

  exports: [
    // Modules.
    DynamicContentModule,
    FormsModule,
    MaterialModule,
    NgbTooltipModule,
    NgbModalModule,
    // Components, directives, and pipes.
    AudioFileUploaderComponent,
    BackgroundBannerComponent,
    ExplorationSummaryTileDirective,
    FilterForMatchingSubstringPipe,
    FocusOnDirective,
    OnScreenKeyboardComponent,
    SharingLinksComponent,
    SkillSelectorComponent,
    SocialButtonsComponent,
    StorySummaryTileDirective,
    SubtopicSummaryTileDirective,
    SummaryListHeaderComponent,
    TakeBreakModalComponent,
    ThumbnailDisplayComponent,
    TopicsAndSkillsDashboardNavbarBreadcrumbComponent,
    TranslatePipe,
    PromoBarComponent
  ],
})

export class SharedComponentsModule { }<|MERGE_RESOLUTION|>--- conflicted
+++ resolved
@@ -115,11 +115,8 @@
     KeyboardShortcutHelpModalComponent,
     LazyLoadingComponent,
     LoadingDotsComponent,
-<<<<<<< HEAD
-    LoadingMessageComponent,
-=======
+    LoadingMessageComponent
     OnScreenKeyboardComponent,
->>>>>>> 4dc6698f
     ProfileLinkImageComponent,
     ProfileLinkTextComponent,
     SharingLinksComponent,
@@ -143,12 +140,8 @@
     BackgroundBannerComponent,
     SharingLinksComponent,
     SkillMasteryViewerComponent, AttributionGuideComponent,
-<<<<<<< HEAD
     LazyLoadingComponent, LoadingDotsComponent, LoadingMessageComponent, SocialButtonsComponent,
-=======
-    LazyLoadingComponent, LoadingDotsComponent, SocialButtonsComponent,
     OnScreenKeyboardComponent,
->>>>>>> 4dc6698f
     ProfileLinkImageComponent, ProfileLinkTextComponent,
     // These elements will remain here even after migration.
     SkillSelectorComponent,
