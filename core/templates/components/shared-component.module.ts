// Copyright 2021 The Oppia Authors. All Rights Reserved.
//
// Licensed under the Apache License, Version 2.0 (the "License");
// you may not use this file except in compliance with the License.
// You may obtain a copy of the License at
//
//      http://www.apache.org/licenses/LICENSE-2.0
//
// Unless required by applicable law or agreed to in writing, software
// distributed under the License is distributed on an "AS-IS" BASIS,
// WITHOUT WARRANTIES OR CONDITIONS OF ANY KIND, either express or implied.
// See the License for the specific language governing permissions and
// limitations under the License.

/**
 * @fileoverview Module for the shared components.
 */
import 'core-js/es7/reflect';
import 'zone.js';

import { CommonModule } from '@angular/common';
import { NgModule } from '@angular/core';
import { AngularFireModule } from '@angular/fire';
import { AngularFireAuth, AngularFireAuthModule, USE_EMULATOR } from '@angular/fire/auth';
import { FormsModule } from '@angular/forms';
import { BrowserModule } from '@angular/platform-browser';

import { BackgroundBannerComponent } from
  './common-layout-directives/common-elements/background-banner.component';
import { AttributionGuideComponent } from
  './common-layout-directives/common-elements/attribution-guide.component';
import { LazyLoadingComponent } from
  './common-layout-directives/common-elements/lazy-loading.component';
import { LoadingDotsComponent } from
  './common-layout-directives/common-elements/loading-dots.component';
import { MaterialModule } from './material.module';
import { TranslatePipe } from 'filters/translate.pipe';
import { FilterForMatchingSubstringPipe } from 'filters/string-utility-filters/filter-for-matching-substring.pipe';
import { SkillSelectorComponent } from
  './skill-selector/skill-selector.component';
import { SkillMasteryViewerComponent } from
  './skill-mastery/skill-mastery.component';
import { ExplorationEmbedButtonModalComponent } from
  './button-directives/exploration-embed-button-modal.component';
import { KeyboardShortcutHelpModalComponent } from
  'components/keyboard-shortcut-help/keyboard-shortcut-help-modal.component';
import { SharingLinksComponent } from
  './common-layout-directives/common-elements/sharing-links.component';
import { ImageUploaderComponent } from './forms/custom-forms-directives/image-uploader.component';
import { StorySummaryTileDirective } from
  './summary-tile/story-summary-tile.directive';
import { SubtopicSummaryTileDirective } from
  './summary-tile/subtopic-summary-tile.directive';
import { SocialButtonsComponent } from
  'components/button-directives/social-buttons.component';
import { NgbModalModule, NgbTooltipModule } from '@ng-bootstrap/ng-bootstrap';
import { ExplorationSummaryTileDirective } from
  './summary-tile/exploration-summary-tile.directive';
import { ProfileLinkImageComponent } from
  'components/profile-link-directives/profile-link-image.component';
import { ProfileLinkTextComponent } from
  'components/profile-link-directives/profile-link-text.component';
import { ThumbnailDisplayComponent } from './forms/custom-forms-directives/thumbnail-display.component';
import { TakeBreakModalComponent } from 'pages/exploration-player-page/templates/take-break-modal.component';
import { TopicsAndSkillsDashboardNavbarBreadcrumbComponent } from 'pages/topics-and-skills-dashboard-page/navbar/topics-and-skills-dashboard-navbar-breadcrumb.component';
import { AuthService } from 'services/auth.service';
import { QuestionDifficultySelectorComponent } from './question-difficulty-selector/question-difficulty-selector.component';
import { AudioFileUploaderComponent } from './forms/custom-forms-directives/audio-file-uploader.component';
import { FocusOnDirective } from '../directives/focus-on.directive';
import { ThreadTableComponent } from 'pages/exploration-editor-page/feedback-tab/thread-table/thread-table.component';
import { TruncatePipe } from 'filters/string-utility-filters/truncate.pipe';
import { SchemaBasedEditorDirective } from './forms/schema-based-editors/schema-based-editor.directive';
import { SummaryListHeaderComponent } from './state-directives/answer-group-editor/summary-list-header.component';
import { OutcomeFeedbackEditorComponent } from './state-directives/outcome-editor/outcome-feedback-editor.component';
import { WrapTextWithEllipsisPipe } from 'filters/string-utility-filters/wrap-text-with-ellipsis.pipe';
import { PromoBarComponent } from './common-layout-directives/common-elements/promo-bar.component';
import { DynamicContentModule } from './angular-html-bind/dynamic-content.module';
import { ObjectComponentsModule } from 'objects/object-components.module';
import { OnScreenKeyboardComponent } from './on-screen-keyboard/on-screen-keyboard.component';

// TODO(#11462): Delete these conditional values once firebase auth is launched.
const firebaseAuthModules = AuthService.firebaseAuthIsEnabled ? [
  AngularFireModule.initializeApp(AuthService.firebaseConfig),
  AngularFireAuthModule,
] : [];

const firebaseAuthProviders = AuthService.firebaseAuthIsEnabled ? [
  AngularFireAuth,
  {provide: USE_EMULATOR, useValue: AuthService.firebaseEmulatorConfig},
] : [
  {provide: AngularFireAuth, useValue: null},
];


@NgModule({
  imports: [
    CommonModule,
    BrowserModule,
    MaterialModule,
    DynamicContentModule,
    MaterialModule,
    NgbTooltipModule,
    NgbModalModule,
    FormsModule,
    ObjectComponentsModule,
    ...firebaseAuthModules,
  ],

  providers: [
    ...firebaseAuthProviders,
  ],

  declarations: [
    AudioFileUploaderComponent,
    AttributionGuideComponent,
    BackgroundBannerComponent,
    ExplorationEmbedButtonModalComponent,
    ExplorationSummaryTileDirective,
    FilterForMatchingSubstringPipe,
    FocusOnDirective,
    ImageUploaderComponent,
    KeyboardShortcutHelpModalComponent,
    LazyLoadingComponent,
    LoadingDotsComponent,
    OnScreenKeyboardComponent,
    OutcomeFeedbackEditorComponent,
    ProfileLinkImageComponent,
    ProfileLinkTextComponent,
<<<<<<< HEAD
    QuestionDifficultySelectorComponent,
=======
    PromoBarComponent,
    SchemaBasedEditorDirective,
>>>>>>> a61a60cc
    SharingLinksComponent,
    SkillSelectorComponent,
    SkillMasteryViewerComponent,
    SocialButtonsComponent,
    StorySummaryTileDirective,
    SubtopicSummaryTileDirective,
    SummaryListHeaderComponent,
    TakeBreakModalComponent,
    WrapTextWithEllipsisPipe,
    ThumbnailDisplayComponent,
    ThreadTableComponent,
    TopicsAndSkillsDashboardNavbarBreadcrumbComponent,
    TranslatePipe,
    TruncatePipe,
  ],

  entryComponents: [
    AudioFileUploaderComponent,
    BackgroundBannerComponent,
    SharingLinksComponent,
    SkillMasteryViewerComponent, AttributionGuideComponent,
    LazyLoadingComponent, LoadingDotsComponent, SocialButtonsComponent,
    OnScreenKeyboardComponent,
    ProfileLinkImageComponent, ProfileLinkTextComponent,
    // These elements will remain here even after migration.
    SkillSelectorComponent,
    TakeBreakModalComponent,
    ExplorationEmbedButtonModalComponent,
    ImageUploaderComponent,
    OutcomeFeedbackEditorComponent,
    KeyboardShortcutHelpModalComponent,
<<<<<<< HEAD
    QuestionDifficultySelectorComponent,
=======
    PromoBarComponent,
>>>>>>> a61a60cc
    SkillMasteryViewerComponent,
    SocialButtonsComponent,
    SummaryListHeaderComponent,
    ThumbnailDisplayComponent,
    ThreadTableComponent,
    TopicsAndSkillsDashboardNavbarBreadcrumbComponent,
  ],

  exports: [
    // Modules.
    DynamicContentModule,
    FormsModule,
    MaterialModule,
    NgbTooltipModule,
    NgbModalModule,
    ObjectComponentsModule,
    // Components, directives, and pipes.
    AudioFileUploaderComponent,
    BackgroundBannerComponent,
    ExplorationSummaryTileDirective,
    LazyLoadingComponent,
    SchemaBasedEditorDirective,
    FilterForMatchingSubstringPipe,
    FocusOnDirective,
<<<<<<< HEAD
    QuestionDifficultySelectorComponent,
=======
    PromoBarComponent,
>>>>>>> a61a60cc
    ImageUploaderComponent,
    OnScreenKeyboardComponent,
    OutcomeFeedbackEditorComponent,
    SchemaBasedEditorDirective,
    SharingLinksComponent,
    SkillSelectorComponent,
    SocialButtonsComponent,
    StorySummaryTileDirective,
    SubtopicSummaryTileDirective,
    SummaryListHeaderComponent,
    TakeBreakModalComponent,
    ThumbnailDisplayComponent,
    TopicsAndSkillsDashboardNavbarBreadcrumbComponent,
    TranslatePipe,
    WrapTextWithEllipsisPipe,
  ],
})

export class SharedComponentsModule { }<|MERGE_RESOLUTION|>--- conflicted
+++ resolved
@@ -126,12 +126,9 @@
     OutcomeFeedbackEditorComponent,
     ProfileLinkImageComponent,
     ProfileLinkTextComponent,
-<<<<<<< HEAD
     QuestionDifficultySelectorComponent,
-=======
     PromoBarComponent,
     SchemaBasedEditorDirective,
->>>>>>> a61a60cc
     SharingLinksComponent,
     SkillSelectorComponent,
     SkillMasteryViewerComponent,
@@ -163,11 +160,8 @@
     ImageUploaderComponent,
     OutcomeFeedbackEditorComponent,
     KeyboardShortcutHelpModalComponent,
-<<<<<<< HEAD
     QuestionDifficultySelectorComponent,
-=======
     PromoBarComponent,
->>>>>>> a61a60cc
     SkillMasteryViewerComponent,
     SocialButtonsComponent,
     SummaryListHeaderComponent,
@@ -192,11 +186,8 @@
     SchemaBasedEditorDirective,
     FilterForMatchingSubstringPipe,
     FocusOnDirective,
-<<<<<<< HEAD
     QuestionDifficultySelectorComponent,
-=======
     PromoBarComponent,
->>>>>>> a61a60cc
     ImageUploaderComponent,
     OnScreenKeyboardComponent,
     OutcomeFeedbackEditorComponent,
