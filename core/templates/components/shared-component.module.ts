// Copyright 2021 The Oppia Authors. All Rights Reserved.
//
// Licensed under the Apache License, Version 2.0 (the "License");
// you may not use this file except in compliance with the License.
// You may obtain a copy of the License at
//
//      http://www.apache.org/licenses/LICENSE-2.0
//
// Unless required by applicable law or agreed to in writing, software
// distributed under the License is distributed on an "AS-IS" BASIS,
// WITHOUT WARRANTIES OR CONDITIONS OF ANY KIND, either express or implied.
// See the License for the specific language governing permissions and
// limitations under the License.

/**
 * @fileoverview Module for the shared components.
 */
import 'core-js/es7/reflect';
import 'zone.js';

// Modules.
import { CommonModule } from '@angular/common';
import { NgModule } from '@angular/core';
import { NgbModalModule, NgbTooltipModule } from '@ng-bootstrap/ng-bootstrap';
import { AngularFireModule } from '@angular/fire';
import { AngularFireAuth, AngularFireAuthModule, USE_EMULATOR } from '@angular/fire/auth';
import { FormsModule } from '@angular/forms';
import { BrowserModule } from '@angular/platform-browser';
import { MaterialModule } from './material.module';
import { DynamicContentModule } from './angular-html-bind/dynamic-content.module';

// Components.
import { ExplorationEmbedButtonModalComponent } from './button-directives/exploration-embed-button-modal.component';
import { BackgroundBannerComponent } from './common-layout-directives/common-elements/background-banner.component';
import { AttributionGuideComponent } from './common-layout-directives/common-elements/attribution-guide.component';
import { LazyLoadingComponent } from './common-layout-directives/common-elements/lazy-loading.component';
import { LoadingDotsComponent } from './common-layout-directives/common-elements/loading-dots.component';
import { KeyboardShortcutHelpModalComponent } from 'components/keyboard-shortcut-help/keyboard-shortcut-help-modal.component';
import { SharingLinksComponent } from './common-layout-directives/common-elements/sharing-links.component';
import { SocialButtonsComponent } from 'components/button-directives/social-buttons.component';
import { SkillSelectorComponent } from './skill-selector/skill-selector.component';

import { ProfileLinkImageComponent } from 'components/profile-link-directives/profile-link-image.component';
import { ProfileLinkTextComponent } from 'components/profile-link-directives/profile-link-text.component';
import { PromoBarComponent } from './common-layout-directives/common-elements/promo-bar.component';
import { AudioFileUploaderComponent } from './forms/custom-forms-directives/audio-file-uploader.component';
import { ThumbnailDisplayComponent } from './forms/custom-forms-directives/thumbnail-display.component';
import { SkillMasteryViewerComponent } from './skill-mastery/skill-mastery.component';
import { SummaryListHeaderComponent } from './state-directives/answer-group-editor/summary-list-header.component';
import { ExplorationSummaryTileComponent } from './summary-tile/exploration-summary-tile.component';
import { CollectionSummaryTileComponent } from './summary-tile/collection-summary-tile.component';
import { TakeBreakModalComponent } from 'pages/exploration-player-page/templates/take-break-modal.component';
import { TopicsAndSkillsDashboardNavbarBreadcrumbComponent } from 'pages/topics-and-skills-dashboard-page/navbar/topics-and-skills-dashboard-navbar-breadcrumb.component';
import { ThreadTableComponent } from 'pages/exploration-editor-page/feedback-tab/thread-table/thread-table.component';
import { LearnerDashboardIconsComponent } from 'pages/learner-dashboard-page/learner-dashboard-icons.component';
import { LearnerPlaylistModalComponent } from 'pages/learner-dashboard-page/modal-templates/learner-playlist-modal.component';
import { RemoveActivityModalComponent } from 'pages/learner-dashboard-page/modal-templates/remove-activity-modal.component';
import { ImageUploaderComponent } from './forms/custom-forms-directives/image-uploader.component';

// Directives.
import { FocusOnDirective } from '../directives/focus-on.directive';
import { StorySummaryTileDirective } from './summary-tile/story-summary-tile.directive';
import { SubtopicSummaryTileDirective } from './summary-tile/subtopic-summary-tile.directive';

// Pipes.
import { TruncatePipe } from 'filters/string-utility-filters/truncate.pipe';
<<<<<<< HEAD
import { TruncateAndCapitalizePipe } from 'filters/string-utility-filters/truncate-and-capitalize.pipe';
import { SummarizeNonnegativeNumberPipe } from 'filters/summarize-nonnegative-number.pipe';
import { TranslatePipe } from 'filters/translate.pipe';
import { SortByPipe } from 'filters/string-utility-filters/sort-by.pipe';
import { FilterForMatchingSubstringPipe } from 'filters/string-utility-filters/filter-for-matching-substring.pipe';


// Services.
import { AuthService } from 'services/auth.service';
=======
import { SchemaBasedEditorDirective } from './forms/schema-based-editors/schema-based-editor.directive';
import { SummaryListHeaderComponent } from './state-directives/answer-group-editor/summary-list-header.component';
import { OutcomeFeedbackEditorComponent } from './state-directives/outcome-editor/outcome-feedback-editor.component';
import { WrapTextWithEllipsisPipe } from 'filters/string-utility-filters/wrap-text-with-ellipsis.pipe';
import { PromoBarComponent } from './common-layout-directives/common-elements/promo-bar.component';
import { DynamicContentModule } from './angular-html-bind/dynamic-content.module';
>>>>>>> 8ae75438
import { ObjectComponentsModule } from 'objects/object-components.module';
import { OnScreenKeyboardComponent } from './on-screen-keyboard/on-screen-keyboard.component';

// TODO(#11462): Delete these conditional values once firebase auth is launched.
const firebaseAuthModules = AuthService.firebaseAuthIsEnabled ? [
  AngularFireModule.initializeApp(AuthService.firebaseConfig),
  AngularFireAuthModule,
] : [];

const firebaseAuthProviders = AuthService.firebaseAuthIsEnabled ? [
  AngularFireAuth,
  {provide: USE_EMULATOR, useValue: AuthService.firebaseEmulatorConfig},
] : [
  {provide: AngularFireAuth, useValue: null},
];


@NgModule({
  imports: [
    CommonModule,
    BrowserModule,
    MaterialModule,
    DynamicContentModule,
    NgbTooltipModule,
    NgbModalModule,
    FormsModule,
    MaterialModule,
    ObjectComponentsModule,
    ...firebaseAuthModules,
  ],

  providers: [
    ...firebaseAuthProviders,
  ],

  declarations: [
    AudioFileUploaderComponent,
    AttributionGuideComponent,
    BackgroundBannerComponent,
    ExplorationSummaryTileComponent,
    CollectionSummaryTileComponent,
    ExplorationEmbedButtonModalComponent,
    FilterForMatchingSubstringPipe,
    FocusOnDirective,
    ImageUploaderComponent,
    KeyboardShortcutHelpModalComponent,
    LazyLoadingComponent,
    LoadingDotsComponent,
    OnScreenKeyboardComponent,
    OutcomeFeedbackEditorComponent,
    ProfileLinkImageComponent,
    ProfileLinkTextComponent,
    PromoBarComponent,
    SchemaBasedEditorDirective,
    SharingLinksComponent,
    SkillSelectorComponent,
    SkillMasteryViewerComponent,
    SocialButtonsComponent,
    StorySummaryTileDirective,
    SubtopicSummaryTileDirective,
    SummaryListHeaderComponent,
    TakeBreakModalComponent,
    WrapTextWithEllipsisPipe,
    ThumbnailDisplayComponent,
    ThreadTableComponent,
    TopicsAndSkillsDashboardNavbarBreadcrumbComponent,
    TranslatePipe,
    TruncateAndCapitalizePipe,
    SummarizeNonnegativeNumberPipe,
    TruncatePipe,
<<<<<<< HEAD
    SortByPipe,
    LearnerDashboardIconsComponent,
    LearnerPlaylistModalComponent,
    RemoveActivityModalComponent,
    PromoBarComponent,
=======
>>>>>>> 8ae75438
  ],

  entryComponents: [
    AudioFileUploaderComponent,
    BackgroundBannerComponent,
    ExplorationSummaryTileComponent,
    CollectionSummaryTileComponent,
    SharingLinksComponent,
    SkillMasteryViewerComponent, AttributionGuideComponent,
    LazyLoadingComponent, LoadingDotsComponent, SocialButtonsComponent,
    OnScreenKeyboardComponent,
    ProfileLinkImageComponent, ProfileLinkTextComponent,
    // These elements will remain here even after migration.
    SkillSelectorComponent,
    TakeBreakModalComponent,
    ExplorationEmbedButtonModalComponent,
    ImageUploaderComponent,
    OutcomeFeedbackEditorComponent,
    KeyboardShortcutHelpModalComponent,
    PromoBarComponent,
    SkillMasteryViewerComponent,
    SocialButtonsComponent,
    SummaryListHeaderComponent,
    ThumbnailDisplayComponent,
<<<<<<< HEAD
    LearnerDashboardIconsComponent,
    LearnerPlaylistModalComponent,
    RemoveActivityModalComponent,
    PromoBarComponent,
=======
>>>>>>> 8ae75438
    ThreadTableComponent,
    TopicsAndSkillsDashboardNavbarBreadcrumbComponent,
  ],

  exports: [
    // Modules.
    DynamicContentModule,
    FormsModule,
    MaterialModule,
    NgbTooltipModule,
    NgbModalModule,
    ObjectComponentsModule,
    // Components, directives, and pipes.
    AudioFileUploaderComponent,
    BackgroundBannerComponent,
<<<<<<< HEAD
    ExplorationSummaryTileComponent,
    CollectionSummaryTileComponent,
=======
    ExplorationSummaryTileDirective,
    LazyLoadingComponent,
    SchemaBasedEditorDirective,
>>>>>>> 8ae75438
    FilterForMatchingSubstringPipe,
    FocusOnDirective,
    PromoBarComponent,
    ImageUploaderComponent,
    OnScreenKeyboardComponent,
    OutcomeFeedbackEditorComponent,
    SchemaBasedEditorDirective,
    SharingLinksComponent,
    SkillSelectorComponent,
    SocialButtonsComponent,
    StorySummaryTileDirective,
    SubtopicSummaryTileDirective,
    SummaryListHeaderComponent,
    TakeBreakModalComponent,
    ThumbnailDisplayComponent,
    TopicsAndSkillsDashboardNavbarBreadcrumbComponent,
    TranslatePipe,
<<<<<<< HEAD
    TruncateAndCapitalizePipe,
    TruncatePipe,
    SummarizeNonnegativeNumberPipe,
    SortByPipe,
    LearnerDashboardIconsComponent,
    LearnerPlaylistModalComponent,
    RemoveActivityModalComponent,
    LoadingDotsComponent,
    PromoBarComponent,
=======
    WrapTextWithEllipsisPipe,
>>>>>>> 8ae75438
  ],
})

export class SharedComponentsModule { }<|MERGE_RESOLUTION|>--- conflicted
+++ resolved
@@ -64,7 +64,6 @@
 
 // Pipes.
 import { TruncatePipe } from 'filters/string-utility-filters/truncate.pipe';
-<<<<<<< HEAD
 import { TruncateAndCapitalizePipe } from 'filters/string-utility-filters/truncate-and-capitalize.pipe';
 import { SummarizeNonnegativeNumberPipe } from 'filters/summarize-nonnegative-number.pipe';
 import { TranslatePipe } from 'filters/translate.pipe';
@@ -74,14 +73,9 @@
 
 // Services.
 import { AuthService } from 'services/auth.service';
-=======
 import { SchemaBasedEditorDirective } from './forms/schema-based-editors/schema-based-editor.directive';
-import { SummaryListHeaderComponent } from './state-directives/answer-group-editor/summary-list-header.component';
 import { OutcomeFeedbackEditorComponent } from './state-directives/outcome-editor/outcome-feedback-editor.component';
 import { WrapTextWithEllipsisPipe } from 'filters/string-utility-filters/wrap-text-with-ellipsis.pipe';
-import { PromoBarComponent } from './common-layout-directives/common-elements/promo-bar.component';
-import { DynamicContentModule } from './angular-html-bind/dynamic-content.module';
->>>>>>> 8ae75438
 import { ObjectComponentsModule } from 'objects/object-components.module';
 import { OnScreenKeyboardComponent } from './on-screen-keyboard/on-screen-keyboard.component';
 
@@ -152,14 +146,11 @@
     TruncateAndCapitalizePipe,
     SummarizeNonnegativeNumberPipe,
     TruncatePipe,
-<<<<<<< HEAD
     SortByPipe,
     LearnerDashboardIconsComponent,
     LearnerPlaylistModalComponent,
     RemoveActivityModalComponent,
     PromoBarComponent,
-=======
->>>>>>> 8ae75438
   ],
 
   entryComponents: [
@@ -184,13 +175,10 @@
     SocialButtonsComponent,
     SummaryListHeaderComponent,
     ThumbnailDisplayComponent,
-<<<<<<< HEAD
     LearnerDashboardIconsComponent,
     LearnerPlaylistModalComponent,
     RemoveActivityModalComponent,
     PromoBarComponent,
-=======
->>>>>>> 8ae75438
     ThreadTableComponent,
     TopicsAndSkillsDashboardNavbarBreadcrumbComponent,
   ],
@@ -206,14 +194,10 @@
     // Components, directives, and pipes.
     AudioFileUploaderComponent,
     BackgroundBannerComponent,
-<<<<<<< HEAD
     ExplorationSummaryTileComponent,
     CollectionSummaryTileComponent,
-=======
-    ExplorationSummaryTileDirective,
     LazyLoadingComponent,
     SchemaBasedEditorDirective,
->>>>>>> 8ae75438
     FilterForMatchingSubstringPipe,
     FocusOnDirective,
     PromoBarComponent,
@@ -231,7 +215,6 @@
     ThumbnailDisplayComponent,
     TopicsAndSkillsDashboardNavbarBreadcrumbComponent,
     TranslatePipe,
-<<<<<<< HEAD
     TruncateAndCapitalizePipe,
     TruncatePipe,
     SummarizeNonnegativeNumberPipe,
@@ -241,9 +224,7 @@
     RemoveActivityModalComponent,
     LoadingDotsComponent,
     PromoBarComponent,
-=======
     WrapTextWithEllipsisPipe,
->>>>>>> 8ae75438
   ],
 })
 
