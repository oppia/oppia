// Copyright 2020 The Oppia Authors. All Rights Reserved.
//
// Licensed under the Apache License, Version 2.0 (the "License");
// you may not use this file except in compliance with the License.
// You may obtain a copy of the License at
//
//      http://www.apache.org/licenses/LICENSE-2.0
//
// Unless required by applicable law or agreed to in writing, software
// distributed under the License is distributed on an "AS-IS" BASIS,
// WITHOUT WARRANTIES OR CONDITIONS OF ANY KIND, either express or implied.
// See the License for the specific language governing permissions and
// limitations under the License.

/**
 * @fileoverview Module for the shared components.
 */
import 'core-js/es7/reflect';
import 'zone.js';

import { CommonModule } from '@angular/common';
import { NgModule } from '@angular/core';
import { AngularFireModule } from '@angular/fire';
import { AngularFireAuth, AngularFireAuthModule, USE_EMULATOR } from '@angular/fire/auth';
import { FormsModule } from '@angular/forms';
import { BrowserModule } from '@angular/platform-browser';

import { BackgroundBannerComponent } from
  './common-layout-directives/common-elements/background-banner.component';
import { AttributionGuideComponent } from
  './common-layout-directives/common-elements/attribution-guide.component';
import { LazyLoadingComponent } from
  './common-layout-directives/common-elements/lazy-loading.component';
import { LoadingDotsComponent } from
  './common-layout-directives/common-elements/loading-dots.component';
import { MaterialModule } from './material.module';
import { TranslatePipe } from 'filters/translate.pipe';
import { SkillMasteryViewerComponent } from
  './skill-mastery/skill-mastery.component';
import { ExplorationEmbedButtonModalComponent } from
  './button-directives/exploration-embed-button-modal.component';
import { KeyboardShortcutHelpModalComponent } from
  'components/keyboard-shortcut-help/keyboard-shortcut-help-modal.component';
import { SharingLinksComponent } from
  './common-layout-directives/common-elements/sharing-links.component';
import { StorySummaryTileDirective } from
  './summary-tile/story-summary-tile.directive';
import { SubtopicSummaryTileDirective } from
  './summary-tile/subtopic-summary-tile.directive';
import { SocialButtonsComponent } from
  'components/button-directives/social-buttons.component';
import { NgbTooltipModule } from '@ng-bootstrap/ng-bootstrap';
import { ExplorationSummaryTileDirective } from
  './summary-tile/exploration-summary-tile.directive';
import { ProfileLinkImageComponent } from
  'components/profile-link-directives/profile-link-image.component';
import { ProfileLinkTextComponent } from
  'components/profile-link-directives/profile-link-text.component';
import { ThumbnailDisplayComponent } from './forms/custom-forms-directives/thumbnail-display.component';
import { TakeBreakModalComponent } from 'pages/exploration-player-page/templates/take-break-modal.component';
import { AuthService } from 'services/auth.service';
import { FocusOnDirective } from '../directives/focus-on.directive';
import { ThreadTableComponent } from 'pages/exploration-editor-page/feedback-tab/thread-table/thread-table.component';
import { TruncatePipe } from 'filters/string-utility-filters/truncate.pipe';
import { SummaryListHeaderComponent } from './state-directives/answer-group-editor/summary-list-header.component';
<<<<<<< HEAD
import { WrapTextWithEllipsisPipe } from 'filters/string-utility-filters/wrap-text-with-ellipsis.pipe';
import { AngularHtmlBindWrapperDirective } from './angular-html-bind/angular-html-bind-wrapper.directive';
import { SchemaBasedEditorDirective } from './forms/schema-based-editors/schema-based-editor.directive';
=======
import { DynamicContentModule } from './angular-html-bind/dynamic-content.module';
>>>>>>> d9964b53


// TODO(#11462): Delete these conditional values once firebase auth is launched.
const firebaseAuthModules = AuthService.firebaseAuthIsEnabled ? [
  AngularFireModule.initializeApp(AuthService.firebaseConfig),
  AngularFireAuthModule,
] : [];

const firebaseAuthProviders = AuthService.firebaseAuthIsEnabled ? [
  AngularFireAuth,
  {provide: USE_EMULATOR, useValue: AuthService.firebaseEmulatorConfig},
] : [
  {provide: AngularFireAuth, useValue: null},
];


@NgModule({
  imports: [
    CommonModule,
    BrowserModule,
    DynamicContentModule,
    NgbTooltipModule,
    FormsModule,
    ...firebaseAuthModules,
  ],

  providers: [
    ...firebaseAuthProviders,
  ],

  declarations: [
    AngularHtmlBindWrapperDirective,
    AttributionGuideComponent,
    BackgroundBannerComponent,
    ExplorationEmbedButtonModalComponent,
    ExplorationSummaryTileDirective,
    FocusOnDirective,
    KeyboardShortcutHelpModalComponent,
    LazyLoadingComponent,
    LoadingDotsComponent,
    ProfileLinkImageComponent,
    ProfileLinkTextComponent,
    SchemaBasedEditorDirective,
    SharingLinksComponent,
    SkillMasteryViewerComponent,
    SocialButtonsComponent,
    StorySummaryTileDirective,
    SubtopicSummaryTileDirective,
    SummaryListHeaderComponent,
    TakeBreakModalComponent,
<<<<<<< HEAD
    TranslatePipe,
    WrapTextWithEllipsisPipe,
=======
    ThreadTableComponent,
    ThumbnailDisplayComponent,
    TranslatePipe,
    TruncatePipe,
>>>>>>> d9964b53
  ],

  entryComponents: [
    BackgroundBannerComponent,
    SharingLinksComponent,
    SkillMasteryViewerComponent, AttributionGuideComponent,
    LazyLoadingComponent, LoadingDotsComponent, SocialButtonsComponent,
    ProfileLinkImageComponent, ProfileLinkTextComponent,
    // These elements will remain here even after migration.
    TakeBreakModalComponent,
    ExplorationEmbedButtonModalComponent,
    KeyboardShortcutHelpModalComponent,
    SkillMasteryViewerComponent,
    SocialButtonsComponent,
    SummaryListHeaderComponent,
<<<<<<< HEAD
=======
    ThreadTableComponent,
>>>>>>> d9964b53
    ThumbnailDisplayComponent,
  ],

  exports: [
    // Modules.
    DynamicContentModule,
    FormsModule,
    MaterialModule,
    NgbTooltipModule,
    // Components, directives, and pipes.
    AngularHtmlBindWrapperDirective,
    BackgroundBannerComponent,
    ExplorationSummaryTileDirective,
<<<<<<< HEAD
    LazyLoadingComponent,
    SchemaBasedEditorDirective,
=======
    FocusOnDirective,
>>>>>>> d9964b53
    SharingLinksComponent,
    StorySummaryTileDirective,
    SubtopicSummaryTileDirective,
    SummaryListHeaderComponent,
    TakeBreakModalComponent,
    ThumbnailDisplayComponent,
    TranslatePipe,
<<<<<<< HEAD
    SummaryListHeaderComponent,
    WrapTextWithEllipsisPipe,
=======
>>>>>>> d9964b53
  ],
})

export class SharedComponentsModule { }<|MERGE_RESOLUTION|>--- conflicted
+++ resolved
@@ -63,13 +63,10 @@
 import { ThreadTableComponent } from 'pages/exploration-editor-page/feedback-tab/thread-table/thread-table.component';
 import { TruncatePipe } from 'filters/string-utility-filters/truncate.pipe';
 import { SummaryListHeaderComponent } from './state-directives/answer-group-editor/summary-list-header.component';
-<<<<<<< HEAD
 import { WrapTextWithEllipsisPipe } from 'filters/string-utility-filters/wrap-text-with-ellipsis.pipe';
 import { AngularHtmlBindWrapperDirective } from './angular-html-bind/angular-html-bind-wrapper.directive';
 import { SchemaBasedEditorDirective } from './forms/schema-based-editors/schema-based-editor.directive';
-=======
 import { DynamicContentModule } from './angular-html-bind/dynamic-content.module';
->>>>>>> d9964b53
 
 
 // TODO(#11462): Delete these conditional values once firebase auth is launched.
@@ -120,15 +117,12 @@
     SubtopicSummaryTileDirective,
     SummaryListHeaderComponent,
     TakeBreakModalComponent,
-<<<<<<< HEAD
     TranslatePipe,
     WrapTextWithEllipsisPipe,
-=======
     ThreadTableComponent,
     ThumbnailDisplayComponent,
     TranslatePipe,
     TruncatePipe,
->>>>>>> d9964b53
   ],
 
   entryComponents: [
@@ -144,10 +138,7 @@
     SkillMasteryViewerComponent,
     SocialButtonsComponent,
     SummaryListHeaderComponent,
-<<<<<<< HEAD
-=======
     ThreadTableComponent,
->>>>>>> d9964b53
     ThumbnailDisplayComponent,
   ],
 
@@ -161,12 +152,9 @@
     AngularHtmlBindWrapperDirective,
     BackgroundBannerComponent,
     ExplorationSummaryTileDirective,
-<<<<<<< HEAD
     LazyLoadingComponent,
     SchemaBasedEditorDirective,
-=======
     FocusOnDirective,
->>>>>>> d9964b53
     SharingLinksComponent,
     StorySummaryTileDirective,
     SubtopicSummaryTileDirective,
@@ -174,11 +162,8 @@
     TakeBreakModalComponent,
     ThumbnailDisplayComponent,
     TranslatePipe,
-<<<<<<< HEAD
     SummaryListHeaderComponent,
     WrapTextWithEllipsisPipe,
-=======
->>>>>>> d9964b53
   ],
 })
 
