// Copyright 2021 The Oppia Authors. All Rights Reserved.
//
// Licensed under the Apache License, Version 2.0 (the "License");
// you may not use this file except in compliance with the License.
// You may obtain a copy of the License at
//
//      http://www.apache.org/licenses/LICENSE-2.0
//
// Unless required by applicable law or agreed to in writing, software
// distributed under the License is distributed on an "AS-IS" BASIS,
// WITHOUT WARRANTIES OR CONDITIONS OF ANY KIND, either express or implied.
// See the License for the specific language governing permissions and
// limitations under the License.

/**
 * @fileoverview Module for the shared components.
 */
import 'core-js/es7/reflect';
import 'zone.js';

// Modules.
import { CommonModule } from '@angular/common';
import { NgModule } from '@angular/core';
import { NgbModalModule, NgbTooltipModule } from '@ng-bootstrap/ng-bootstrap';
import { AngularFireModule } from '@angular/fire';
import { AngularFireAuth, AngularFireAuthModule, USE_EMULATOR } from '@angular/fire/auth';
import { FormsModule } from '@angular/forms';
<<<<<<< HEAD
import { BrowserModule, HAMMER_GESTURE_CONFIG } from '@angular/platform-browser';

import { BackgroundBannerComponent } from
  './common-layout-directives/common-elements/background-banner.component';
import { AttributionGuideComponent } from
  './common-layout-directives/common-elements/attribution-guide.component';
import { LazyLoadingComponent } from
  './common-layout-directives/common-elements/lazy-loading.component';
import { LoadingDotsComponent } from
  './common-layout-directives/common-elements/loading-dots.component';
=======
import { BrowserModule } from '@angular/platform-browser';
>>>>>>> b5e1c7c8
import { MaterialModule } from './material.module';
import { DynamicContentModule } from './angular-html-bind/dynamic-content.module';
import { ToastrModule } from 'ngx-toastr';
import { TranslateModule } from 'filters/translate.module';
import { SharedFormsModule } from './forms/shared-forms.module';
import { DirectivesModule } from 'directives/directives.module';
import { ObjectComponentsModule } from 'objects/object-components.module';


// Components.
import { ExplorationEmbedButtonModalComponent } from './button-directives/exploration-embed-button-modal.component';
import { BackgroundBannerComponent } from './common-layout-directives/common-elements/background-banner.component';
import { AttributionGuideComponent } from './common-layout-directives/common-elements/attribution-guide.component';
import { LazyLoadingComponent } from './common-layout-directives/common-elements/lazy-loading.component';
import { LoadingDotsComponent } from './common-layout-directives/common-elements/loading-dots.component';
import { KeyboardShortcutHelpModalComponent } from 'components/keyboard-shortcut-help/keyboard-shortcut-help-modal.component';
import { SharingLinksComponent } from './common-layout-directives/common-elements/sharing-links.component';
import { SocialButtonsComponent } from 'components/button-directives/social-buttons.component';
import { SkillSelectorComponent } from './skill-selector/skill-selector.component';
import { ProfileLinkImageComponent } from 'components/profile-link-directives/profile-link-image.component';
import { ProfileLinkTextComponent } from 'components/profile-link-directives/profile-link-text.component';
import { PromoBarComponent } from './common-layout-directives/common-elements/promo-bar.component';
import { AudioFileUploaderComponent } from './forms/custom-forms-directives/audio-file-uploader.component';
import { ThumbnailDisplayComponent } from './forms/custom-forms-directives/thumbnail-display.component';
import { SkillMasteryViewerComponent } from './skill-mastery/skill-mastery.component';
import { SummaryListHeaderComponent } from './state-directives/answer-group-editor/summary-list-header.component';
import { ExplorationSummaryTileComponent } from './summary-tile/exploration-summary-tile.component';
import { CollectionSummaryTileComponent } from './summary-tile/collection-summary-tile.component';
import { TakeBreakModalComponent } from 'pages/exploration-player-page/templates/take-break-modal.component';
import { TopicsAndSkillsDashboardNavbarBreadcrumbComponent } from 'pages/topics-and-skills-dashboard-page/navbar/topics-and-skills-dashboard-navbar-breadcrumb.component';
import { ThreadTableComponent } from 'pages/exploration-editor-page/feedback-tab/thread-table/thread-table.component';
<<<<<<< HEAD
import { TruncatePipe } from 'filters/string-utility-filters/truncate.pipe';
import { ToastrModule } from 'ngx-toastr';
import { SchemaBasedEditorDirective } from './forms/schema-based-editors/schema-based-editor.directive';
import { SummaryListHeaderComponent } from './state-directives/answer-group-editor/summary-list-header.component';
=======
import { LearnerDashboardIconsComponent } from 'pages/learner-dashboard-page/learner-dashboard-icons.component';
import { OnScreenKeyboardComponent } from './on-screen-keyboard/on-screen-keyboard.component';
>>>>>>> b5e1c7c8
import { OutcomeFeedbackEditorComponent } from './state-directives/outcome-editor/outcome-feedback-editor.component';
import { AlertMessageComponent } from './common-layout-directives/common-elements/alert-message.component';
import { WarningsAndAlertsComponent } from '../base-components/warnings-and-alerts.component';
import { LoadingMessageComponent } from '../base-components/loading-message.component';

// Directives.
import { StorySummaryTileDirective } from './summary-tile/story-summary-tile.directive';
import { SubtopicSummaryTileDirective } from './summary-tile/subtopic-summary-tile.directive';
import { SchemaBasedEditorDirective } from './forms/schema-based-editors/schema-based-editor.directive';


// Pipes.
import { TruncatePipe } from 'filters/string-utility-filters/truncate.pipe';
import { TruncateAndCapitalizePipe } from 'filters/string-utility-filters/truncate-and-capitalize.pipe';
import { SummarizeNonnegativeNumberPipe } from 'filters/summarize-nonnegative-number.pipe';
import { SortByPipe } from 'filters/string-utility-filters/sort-by.pipe';
import { FilterForMatchingSubstringPipe } from 'filters/string-utility-filters/filter-for-matching-substring.pipe';
import { WrapTextWithEllipsisPipe } from 'filters/string-utility-filters/wrap-text-with-ellipsis.pipe';
<<<<<<< HEAD
import { PromoBarComponent } from './common-layout-directives/common-elements/promo-bar.component';
import { DynamicContentModule } from './angular-html-bind/dynamic-content.module';
import { LoadingMessageComponent } from '../base-components/loading-message.component';
import { AlertMessageComponent } from './common-layout-directives/common-elements/alert-message.component';
import { WarningsAndAlertsComponent } from '../base-components/warnings-and-alerts.component';
import { LimitToPipe } from 'filters/limit-to.pipe';
import { OppiaFooterDirective } from 'pages/OppiaFooterDirective';
import { TopNavigationBarComponent } from './common-layout-directives/navigation-bars/top-navigation-bar.directive';
import { SideNavigationBarComponent } from './common-layout-directives/navigation-bars/side-navigation-bar.component';
import { BaseContentComponent } from '../base-components/base-content.component';
import { ObjectComponentsModule } from 'objects/object-components.module';
import { OnScreenKeyboardComponent } from './on-screen-keyboard/on-screen-keyboard.component';
import { TranslateModule } from 'filters/translate.module';
import { SharedFormsModule } from './forms/shared-forms.module';
=======
import { LimitToPipe } from 'filters/limit-to.pipe';
import { CreateActivityButtonComponent } from './button-directives/create-activity-button.component';
import { CreateActivityModalComponent } from 'pages/creator-dashboard-page/modal-templates/create-activity-modal.component';
import { UploadActivityModalComponent } from 'pages/creator-dashboard-page/modal-templates/upload-activity-modal.component';


// Services.
import { AuthService } from 'services/auth.service';
>>>>>>> b5e1c7c8

// TODO(#11462): Delete these conditional values once firebase auth is launched.
const firebaseAuthModules = AuthService.firebaseAuthIsEnabled ? [
  AngularFireModule.initializeApp(AuthService.firebaseConfig),
  AngularFireAuthModule,
] : [];

const firebaseAuthProviders = AuthService.firebaseAuthIsEnabled ? [
  AngularFireAuth,
  {provide: USE_EMULATOR, useValue: AuthService.firebaseEmulatorConfig},
] : [
  {provide: AngularFireAuth, useValue: null},
];

<<<<<<< HEAD
import { HammerGestureConfig } from '@angular/platform-browser';
import * as hammer from 'hammerjs';
import { TopNavigationBarWrapperComponent } from 'pages/exploration-editor-page/top-navigation-bar-wrapper.component';
import { SideNavigationBarWrapperComponent } from 'pages/exploration-editor-page/side-navigation-bar-wrapper.component';
import { CustomFormsComponentsModule } from './forms/custom-forms-directives/custom-form-components.module';

export class MyHammerConfig extends HammerGestureConfig {
  overrides = {
    swipe: { direction: hammer.DIRECTION_HORIZONTAL },
    pinch: { enable: false },
    rotate: { enable: false },
  };

  options = {
    cssProps: {
      userSelect: true
    }
  };
}

=======
>>>>>>> b5e1c7c8
const toastrConfig = {
  allowHtml: false,
  iconClasses: {
    error: 'toast-error',
    info: 'toast-info',
    success: 'toast-success',
    warning: 'toast-warning'
  },
  positionClass: 'toast-bottom-right',
  messageClass: 'toast-message',
  progressBar: false,
  tapToDismiss: true,
  titleClass: 'toast-title'
};

@NgModule({
  imports: [
    BrowserModule,
    CommonModule,
    CustomFormsComponentsModule,
    MaterialModule,
    DirectivesModule,
    DynamicContentModule,
    NgbTooltipModule,
    NgbModalModule,
    FormsModule,
    ToastrModule.forRoot(toastrConfig),
    ObjectComponentsModule,
    SharedFormsModule,
    TranslateModule,
    ...firebaseAuthModules,
  ],

  providers: [
    ...firebaseAuthProviders,
    {
      provide: HAMMER_GESTURE_CONFIG,
      useClass: MyHammerConfig
    }
  ],

  declarations: [
    AlertMessageComponent,
    AudioFileUploaderComponent,
    AlertMessageComponent,
    AttributionGuideComponent,
    BackgroundBannerComponent,
<<<<<<< HEAD
    BaseContentComponent,
=======
    CreateActivityButtonComponent,
    CreateActivityModalComponent,
    ExplorationSummaryTileComponent,
    CollectionSummaryTileComponent,
>>>>>>> b5e1c7c8
    ExplorationEmbedButtonModalComponent,
    FilterForMatchingSubstringPipe,
    OppiaFooterDirective,
    KeyboardShortcutHelpModalComponent,
    LazyLoadingComponent,
    LimitToPipe,
<<<<<<< HEAD
=======
    LoadingMessageComponent,
>>>>>>> b5e1c7c8
    LoadingDotsComponent,
    LoadingMessageComponent,
    OnScreenKeyboardComponent,
    OutcomeFeedbackEditorComponent,
    ProfileLinkImageComponent,
    ProfileLinkTextComponent,
    SideNavigationBarComponent,
    SideNavigationBarWrapperComponent,
    OnScreenKeyboardComponent,
    PromoBarComponent,
    SharingLinksComponent,
    SkillSelectorComponent,
    SkillMasteryViewerComponent,
    SocialButtonsComponent,
    StorySummaryTileDirective,
    SubtopicSummaryTileDirective,
    SummaryListHeaderComponent,
    TakeBreakModalComponent,
    WrapTextWithEllipsisPipe,
    WarningsAndAlertsComponent,
    ThumbnailDisplayComponent,
    ThreadTableComponent,
    TopicsAndSkillsDashboardNavbarBreadcrumbComponent,
<<<<<<< HEAD
    TopNavigationBarComponent,
    TopNavigationBarWrapperComponent,
    TruncatePipe,
    WarningsAndAlertsComponent,
    PromoBarComponent,
=======
    TruncateAndCapitalizePipe,
    SummarizeNonnegativeNumberPipe,
    TruncatePipe,
    UploadActivityModalComponent,
    PromoBarComponent,
    SortByPipe,
    LearnerDashboardIconsComponent
>>>>>>> b5e1c7c8
  ],

  entryComponents: [
    AlertMessageComponent,
    AudioFileUploaderComponent,
    AlertMessageComponent,
    BackgroundBannerComponent,
<<<<<<< HEAD
    BaseContentComponent,
    SharingLinksComponent,
    SkillMasteryViewerComponent, AttributionGuideComponent,
    LazyLoadingComponent, LoadingDotsComponent, LoadingMessageComponent,
    SocialButtonsComponent,
    LazyLoadingComponent, LoadingDotsComponent, SocialButtonsComponent,
=======
    CreateActivityButtonComponent,
    CreateActivityModalComponent,
    ExplorationSummaryTileComponent,
    CollectionSummaryTileComponent,
    SharingLinksComponent,
    SkillMasteryViewerComponent, AttributionGuideComponent,
    LazyLoadingComponent, LoadingMessageComponent,
    LoadingDotsComponent, SocialButtonsComponent,
>>>>>>> b5e1c7c8
    OnScreenKeyboardComponent,
    ProfileLinkImageComponent, ProfileLinkTextComponent,
    // These elements will remain here even after migration.
    SkillSelectorComponent,
    TakeBreakModalComponent,
    ExplorationEmbedButtonModalComponent,
    OutcomeFeedbackEditorComponent,
    KeyboardShortcutHelpModalComponent,
    SideNavigationBarComponent,
    SideNavigationBarWrapperComponent,
    PromoBarComponent,
    SummaryListHeaderComponent,
    ThumbnailDisplayComponent,
    UploadActivityModalComponent,
    PromoBarComponent,
    ThreadTableComponent,
    TopicsAndSkillsDashboardNavbarBreadcrumbComponent,
<<<<<<< HEAD
    TopNavigationBarWrapperComponent,
    WarningsAndAlertsComponent,
=======
    WarningsAndAlertsComponent,
    LearnerDashboardIconsComponent
>>>>>>> b5e1c7c8
  ],

  exports: [
    // Modules.
    DynamicContentModule,
    DirectivesModule,
    FormsModule,
    MaterialModule,
    NgbTooltipModule,
    NgbModalModule,
    ObjectComponentsModule,
    TranslateModule,
    // Components, directives, and pipes.
    AlertMessageComponent,
    AudioFileUploaderComponent,
    AlertMessageComponent,
    BackgroundBannerComponent,
<<<<<<< HEAD
    BaseContentComponent,
    ExplorationSummaryTileDirective,
=======
    CreateActivityButtonComponent,
    CreateActivityModalComponent,
    ExplorationSummaryTileComponent,
    CollectionSummaryTileComponent,
>>>>>>> b5e1c7c8
    LazyLoadingComponent,
    LoadingMessageComponent,
    FilterForMatchingSubstringPipe,
<<<<<<< HEAD
    OppiaFooterDirective,
    LimitToPipe,
    LoadingMessageComponent,
=======
    LimitToPipe,
>>>>>>> b5e1c7c8
    PromoBarComponent,
    OnScreenKeyboardComponent,
    OutcomeFeedbackEditorComponent,
    SchemaBasedEditorDirective,
    SharingLinksComponent,
    SideNavigationBarComponent,
    SideNavigationBarWrapperComponent,
    OnScreenKeyboardComponent,
    SkillSelectorComponent,
    SocialButtonsComponent,
    StorySummaryTileDirective,
    SubtopicSummaryTileDirective,
    SummaryListHeaderComponent,
    TakeBreakModalComponent,
    ThumbnailDisplayComponent,
    TopNavigationBarComponent,
    TopicsAndSkillsDashboardNavbarBreadcrumbComponent,
<<<<<<< HEAD
    TopNavigationBarWrapperComponent,
    WarningsAndAlertsComponent,
    PromoBarComponent,
    WrapTextWithEllipsisPipe,
=======
    WarningsAndAlertsComponent,
    UploadActivityModalComponent,
    WrapTextWithEllipsisPipe,
    TruncateAndCapitalizePipe,
    TruncatePipe,
    SummarizeNonnegativeNumberPipe,
    SortByPipe,
    LoadingDotsComponent,
    LearnerDashboardIconsComponent
>>>>>>> b5e1c7c8
  ],
})

export class SharedComponentsModule { }<|MERGE_RESOLUTION|>--- conflicted
+++ resolved
@@ -25,27 +25,8 @@
 import { AngularFireModule } from '@angular/fire';
 import { AngularFireAuth, AngularFireAuthModule, USE_EMULATOR } from '@angular/fire/auth';
 import { FormsModule } from '@angular/forms';
-<<<<<<< HEAD
 import { BrowserModule, HAMMER_GESTURE_CONFIG } from '@angular/platform-browser';
-
-import { BackgroundBannerComponent } from
-  './common-layout-directives/common-elements/background-banner.component';
-import { AttributionGuideComponent } from
-  './common-layout-directives/common-elements/attribution-guide.component';
-import { LazyLoadingComponent } from
-  './common-layout-directives/common-elements/lazy-loading.component';
-import { LoadingDotsComponent } from
-  './common-layout-directives/common-elements/loading-dots.component';
-=======
-import { BrowserModule } from '@angular/platform-browser';
->>>>>>> b5e1c7c8
 import { MaterialModule } from './material.module';
-import { DynamicContentModule } from './angular-html-bind/dynamic-content.module';
-import { ToastrModule } from 'ngx-toastr';
-import { TranslateModule } from 'filters/translate.module';
-import { SharedFormsModule } from './forms/shared-forms.module';
-import { DirectivesModule } from 'directives/directives.module';
-import { ObjectComponentsModule } from 'objects/object-components.module';
 
 
 // Components.
@@ -60,25 +41,16 @@
 import { SkillSelectorComponent } from './skill-selector/skill-selector.component';
 import { ProfileLinkImageComponent } from 'components/profile-link-directives/profile-link-image.component';
 import { ProfileLinkTextComponent } from 'components/profile-link-directives/profile-link-text.component';
-import { PromoBarComponent } from './common-layout-directives/common-elements/promo-bar.component';
 import { AudioFileUploaderComponent } from './forms/custom-forms-directives/audio-file-uploader.component';
 import { ThumbnailDisplayComponent } from './forms/custom-forms-directives/thumbnail-display.component';
 import { SkillMasteryViewerComponent } from './skill-mastery/skill-mastery.component';
-import { SummaryListHeaderComponent } from './state-directives/answer-group-editor/summary-list-header.component';
 import { ExplorationSummaryTileComponent } from './summary-tile/exploration-summary-tile.component';
 import { CollectionSummaryTileComponent } from './summary-tile/collection-summary-tile.component';
 import { TakeBreakModalComponent } from 'pages/exploration-player-page/templates/take-break-modal.component';
 import { TopicsAndSkillsDashboardNavbarBreadcrumbComponent } from 'pages/topics-and-skills-dashboard-page/navbar/topics-and-skills-dashboard-navbar-breadcrumb.component';
 import { ThreadTableComponent } from 'pages/exploration-editor-page/feedback-tab/thread-table/thread-table.component';
-<<<<<<< HEAD
-import { TruncatePipe } from 'filters/string-utility-filters/truncate.pipe';
-import { ToastrModule } from 'ngx-toastr';
-import { SchemaBasedEditorDirective } from './forms/schema-based-editors/schema-based-editor.directive';
-import { SummaryListHeaderComponent } from './state-directives/answer-group-editor/summary-list-header.component';
-=======
 import { LearnerDashboardIconsComponent } from 'pages/learner-dashboard-page/learner-dashboard-icons.component';
 import { OnScreenKeyboardComponent } from './on-screen-keyboard/on-screen-keyboard.component';
->>>>>>> b5e1c7c8
 import { OutcomeFeedbackEditorComponent } from './state-directives/outcome-editor/outcome-feedback-editor.component';
 import { AlertMessageComponent } from './common-layout-directives/common-elements/alert-message.component';
 import { WarningsAndAlertsComponent } from '../base-components/warnings-and-alerts.component';
@@ -87,8 +59,6 @@
 // Directives.
 import { StorySummaryTileDirective } from './summary-tile/story-summary-tile.directive';
 import { SubtopicSummaryTileDirective } from './summary-tile/subtopic-summary-tile.directive';
-import { SchemaBasedEditorDirective } from './forms/schema-based-editors/schema-based-editor.directive';
-
 
 // Pipes.
 import { TruncatePipe } from 'filters/string-utility-filters/truncate.pipe';
@@ -97,22 +67,6 @@
 import { SortByPipe } from 'filters/string-utility-filters/sort-by.pipe';
 import { FilterForMatchingSubstringPipe } from 'filters/string-utility-filters/filter-for-matching-substring.pipe';
 import { WrapTextWithEllipsisPipe } from 'filters/string-utility-filters/wrap-text-with-ellipsis.pipe';
-<<<<<<< HEAD
-import { PromoBarComponent } from './common-layout-directives/common-elements/promo-bar.component';
-import { DynamicContentModule } from './angular-html-bind/dynamic-content.module';
-import { LoadingMessageComponent } from '../base-components/loading-message.component';
-import { AlertMessageComponent } from './common-layout-directives/common-elements/alert-message.component';
-import { WarningsAndAlertsComponent } from '../base-components/warnings-and-alerts.component';
-import { LimitToPipe } from 'filters/limit-to.pipe';
-import { OppiaFooterDirective } from 'pages/OppiaFooterDirective';
-import { TopNavigationBarComponent } from './common-layout-directives/navigation-bars/top-navigation-bar.directive';
-import { SideNavigationBarComponent } from './common-layout-directives/navigation-bars/side-navigation-bar.component';
-import { BaseContentComponent } from '../base-components/base-content.component';
-import { ObjectComponentsModule } from 'objects/object-components.module';
-import { OnScreenKeyboardComponent } from './on-screen-keyboard/on-screen-keyboard.component';
-import { TranslateModule } from 'filters/translate.module';
-import { SharedFormsModule } from './forms/shared-forms.module';
-=======
 import { LimitToPipe } from 'filters/limit-to.pipe';
 import { CreateActivityButtonComponent } from './button-directives/create-activity-button.component';
 import { CreateActivityModalComponent } from 'pages/creator-dashboard-page/modal-templates/create-activity-modal.component';
@@ -121,7 +75,6 @@
 
 // Services.
 import { AuthService } from 'services/auth.service';
->>>>>>> b5e1c7c8
 
 // TODO(#11462): Delete these conditional values once firebase auth is launched.
 const firebaseAuthModules = AuthService.firebaseAuthIsEnabled ? [
@@ -136,12 +89,21 @@
   {provide: AngularFireAuth, useValue: null},
 ];
 
-<<<<<<< HEAD
 import { HammerGestureConfig } from '@angular/platform-browser';
 import * as hammer from 'hammerjs';
 import { TopNavigationBarWrapperComponent } from 'pages/exploration-editor-page/top-navigation-bar-wrapper.component';
 import { SideNavigationBarWrapperComponent } from 'pages/exploration-editor-page/side-navigation-bar-wrapper.component';
 import { CustomFormsComponentsModule } from './forms/custom-forms-directives/custom-form-components.module';
+import { DirectivesModule } from 'directives/directives.module';
+import { DynamicContentModule } from './angular-html-bind/dynamic-content.module';
+import { ToastrModule } from 'ngx-toastr';
+import { TranslateModule } from 'filters/translate.module';
+import { ObjectComponentsModule } from 'objects/object-components.module';
+import { BaseContentComponent } from '../base-components/base-content.component';
+import { PromoBarComponent } from './common-layout-directives/common-elements/promo-bar.component';
+import { SideNavigationBarComponent } from './common-layout-directives/navigation-bars/side-navigation-bar.component';
+import { SharedFormsModule } from './forms/shared-forms.module';
+import { SummaryListHeaderComponent } from './state-directives/answer-group-editor/summary-list-header.component';
 
 export class MyHammerConfig extends HammerGestureConfig {
   overrides = {
@@ -157,8 +119,6 @@
   };
 }
 
-=======
->>>>>>> b5e1c7c8
 const toastrConfig = {
   allowHtml: false,
   iconClasses: {
@@ -206,24 +166,17 @@
     AlertMessageComponent,
     AttributionGuideComponent,
     BackgroundBannerComponent,
-<<<<<<< HEAD
     BaseContentComponent,
-=======
     CreateActivityButtonComponent,
     CreateActivityModalComponent,
     ExplorationSummaryTileComponent,
     CollectionSummaryTileComponent,
->>>>>>> b5e1c7c8
     ExplorationEmbedButtonModalComponent,
     FilterForMatchingSubstringPipe,
-    OppiaFooterDirective,
     KeyboardShortcutHelpModalComponent,
     LazyLoadingComponent,
     LimitToPipe,
-<<<<<<< HEAD
-=======
     LoadingMessageComponent,
->>>>>>> b5e1c7c8
     LoadingDotsComponent,
     LoadingMessageComponent,
     OnScreenKeyboardComponent,
@@ -247,13 +200,7 @@
     ThumbnailDisplayComponent,
     ThreadTableComponent,
     TopicsAndSkillsDashboardNavbarBreadcrumbComponent,
-<<<<<<< HEAD
-    TopNavigationBarComponent,
     TopNavigationBarWrapperComponent,
-    TruncatePipe,
-    WarningsAndAlertsComponent,
-    PromoBarComponent,
-=======
     TruncateAndCapitalizePipe,
     SummarizeNonnegativeNumberPipe,
     TruncatePipe,
@@ -261,7 +208,6 @@
     PromoBarComponent,
     SortByPipe,
     LearnerDashboardIconsComponent
->>>>>>> b5e1c7c8
   ],
 
   entryComponents: [
@@ -269,23 +215,15 @@
     AudioFileUploaderComponent,
     AlertMessageComponent,
     BackgroundBannerComponent,
-<<<<<<< HEAD
-    BaseContentComponent,
-    SharingLinksComponent,
-    SkillMasteryViewerComponent, AttributionGuideComponent,
-    LazyLoadingComponent, LoadingDotsComponent, LoadingMessageComponent,
-    SocialButtonsComponent,
-    LazyLoadingComponent, LoadingDotsComponent, SocialButtonsComponent,
-=======
     CreateActivityButtonComponent,
     CreateActivityModalComponent,
     ExplorationSummaryTileComponent,
     CollectionSummaryTileComponent,
+    BaseContentComponent,
     SharingLinksComponent,
     SkillMasteryViewerComponent, AttributionGuideComponent,
     LazyLoadingComponent, LoadingMessageComponent,
     LoadingDotsComponent, SocialButtonsComponent,
->>>>>>> b5e1c7c8
     OnScreenKeyboardComponent,
     ProfileLinkImageComponent, ProfileLinkTextComponent,
     // These elements will remain here even after migration.
@@ -303,13 +241,9 @@
     PromoBarComponent,
     ThreadTableComponent,
     TopicsAndSkillsDashboardNavbarBreadcrumbComponent,
-<<<<<<< HEAD
     TopNavigationBarWrapperComponent,
     WarningsAndAlertsComponent,
-=======
-    WarningsAndAlertsComponent,
     LearnerDashboardIconsComponent
->>>>>>> b5e1c7c8
   ],
 
   exports: [
@@ -327,33 +261,21 @@
     AudioFileUploaderComponent,
     AlertMessageComponent,
     BackgroundBannerComponent,
-<<<<<<< HEAD
     BaseContentComponent,
-    ExplorationSummaryTileDirective,
-=======
     CreateActivityButtonComponent,
     CreateActivityModalComponent,
     ExplorationSummaryTileComponent,
     CollectionSummaryTileComponent,
->>>>>>> b5e1c7c8
     LazyLoadingComponent,
     LoadingMessageComponent,
     FilterForMatchingSubstringPipe,
-<<<<<<< HEAD
-    OppiaFooterDirective,
     LimitToPipe,
-    LoadingMessageComponent,
-=======
-    LimitToPipe,
->>>>>>> b5e1c7c8
     PromoBarComponent,
     OnScreenKeyboardComponent,
     OutcomeFeedbackEditorComponent,
-    SchemaBasedEditorDirective,
     SharingLinksComponent,
     SideNavigationBarComponent,
     SideNavigationBarWrapperComponent,
-    OnScreenKeyboardComponent,
     SkillSelectorComponent,
     SocialButtonsComponent,
     StorySummaryTileDirective,
@@ -361,14 +283,8 @@
     SummaryListHeaderComponent,
     TakeBreakModalComponent,
     ThumbnailDisplayComponent,
-    TopNavigationBarComponent,
     TopicsAndSkillsDashboardNavbarBreadcrumbComponent,
-<<<<<<< HEAD
     TopNavigationBarWrapperComponent,
-    WarningsAndAlertsComponent,
-    PromoBarComponent,
-    WrapTextWithEllipsisPipe,
-=======
     WarningsAndAlertsComponent,
     UploadActivityModalComponent,
     WrapTextWithEllipsisPipe,
@@ -378,7 +294,6 @@
     SortByPipe,
     LoadingDotsComponent,
     LearnerDashboardIconsComponent
->>>>>>> b5e1c7c8
   ],
 })
 
