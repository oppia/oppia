--- conflicted
+++ resolved
@@ -217,15 +217,12 @@
     SortByPipe,
     LearnerDashboardIconsComponent,
     PreviewThumbnailComponent,
-<<<<<<< HEAD
     QuestionsOpportunitiesSelectDifficultyModalComponent,
     QuestionsListSelectSkillAndDifficultyModalComponent,
-=======
     DeleteInteractionModalComponent,
     DeleteHintModalComponent,
     DeleteLastHintModalComponent,
     DeleteSolutionModalComponent,
->>>>>>> 66ce06ab
     SavePendingChangesModalComponent,
     AddHintModalComponent,
     ReviewMaterialEditorComponent
@@ -291,15 +288,12 @@
     TopicsAndSkillsDashboardNavbarBreadcrumbComponent,
     LearnerDashboardIconsComponent,
     PreviewThumbnailComponent,
-<<<<<<< HEAD
     QuestionsOpportunitiesSelectDifficultyModalComponent,
     QuestionsListSelectSkillAndDifficultyModalComponent,
-=======
     DeleteInteractionModalComponent,
     DeleteHintModalComponent,
     DeleteLastHintModalComponent,
     DeleteSolutionModalComponent,
->>>>>>> 66ce06ab
     SavePendingChangesModalComponent,
     AddHintModalComponent,
     ReviewMaterialEditorComponent
@@ -381,15 +375,12 @@
     SortByPipe,
     SavePendingChangesModalComponent,
     LearnerDashboardIconsComponent,
-<<<<<<< HEAD
     QuestionsOpportunitiesSelectDifficultyModalComponent,
     QuestionsListSelectSkillAndDifficultyModalComponent,
-=======
     DeleteInteractionModalComponent,
     DeleteHintModalComponent,
     DeleteLastHintModalComponent,
     DeleteSolutionModalComponent,
->>>>>>> 66ce06ab
     ReviewMaterialEditorComponent
   ],
 })
