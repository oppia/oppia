--- conflicted
+++ resolved
@@ -103,6 +103,9 @@
 import * as hammer from 'hammerjs';
 import { TopNavigationBarWrapperComponent } from 'pages/exploration-editor-page/top-navigation-bar-wrapper.component';
 import { SideNavigationBarWrapperComponent } from 'pages/exploration-editor-page/side-navigation-bar-wrapper.component';
+import { TranslatePipe } from 'filters/translate.pipe';
+import { FocusOnDirective } from '../directives/focus-on.directive';
+import { ImageUploaderComponent } from './forms/custom-forms-directives/image-uploader.component';
 
 export class MyHammerConfig extends HammerGestureConfig {
   overrides = {
@@ -167,12 +170,9 @@
     ExplorationEmbedButtonModalComponent,
     ExplorationSummaryTileDirective,
     FilterForMatchingSubstringPipe,
-<<<<<<< HEAD
     FocusOnDirective,
     OppiaFooterDirective,
     ImageUploaderComponent,
-=======
->>>>>>> 150c51b8
     KeyboardShortcutHelpModalComponent,
     LazyLoadingComponent,
     LimitToPipe,
@@ -198,12 +198,9 @@
     ThumbnailDisplayComponent,
     ThreadTableComponent,
     TopicsAndSkillsDashboardNavbarBreadcrumbComponent,
-<<<<<<< HEAD
     TopNavigationBarComponent,
     TopNavigationBarWrapperComponent,
     TranslatePipe,
-=======
->>>>>>> 150c51b8
     TruncatePipe,
     WarningsAndAlertsComponent,
     PromoBarComponent,
@@ -259,13 +256,10 @@
     ExplorationSummaryTileDirective,
     LazyLoadingComponent,
     FilterForMatchingSubstringPipe,
-<<<<<<< HEAD
     FocusOnDirective,
     OppiaFooterDirective,
     LimitToPipe,
     LoadingMessageComponent,
-=======
->>>>>>> 150c51b8
     PromoBarComponent,
     OnScreenKeyboardComponent,
     OutcomeFeedbackEditorComponent,
@@ -283,16 +277,11 @@
     ThumbnailDisplayComponent,
     TopNavigationBarComponent,
     TopicsAndSkillsDashboardNavbarBreadcrumbComponent,
-<<<<<<< HEAD
     TopNavigationBarWrapperComponent,
     TranslatePipe,
     WarningsAndAlertsComponent,
     PromoBarComponent,
     WrapTextWithEllipsisPipe,
-=======
-    PromoBarComponent,
-    WrapTextWithEllipsisPipe
->>>>>>> 150c51b8
   ],
 })
 
