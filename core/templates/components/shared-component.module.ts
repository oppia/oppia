// Copyright 2020 The Oppia Authors. All Rights Reserved.
//
// Licensed under the Apache License, Version 2.0 (the "License");
// you may not use this file except in compliance with the License.
// You may obtain a copy of the License at
//
//      http://www.apache.org/licenses/LICENSE-2.0
//
// Unless required by applicable law or agreed to in writing, software
// distributed under the License is distributed on an "AS-IS" BASIS,
// WITHOUT WARRANTIES OR CONDITIONS OF ANY KIND, either express or implied.
// See the License for the specific language governing permissions and
// limitations under the License.

/**
 * @fileoverview Module for the shared components.
 */
import 'core-js/es7/reflect';
import 'zone.js';

import { CommonModule } from '@angular/common';
import { NgModule } from '@angular/core';
import { AngularFireModule } from '@angular/fire';
import { AngularFireAuth, AngularFireAuthModule, USE_EMULATOR } from '@angular/fire/auth';
import { FormsModule } from '@angular/forms';
import { BrowserModule } from '@angular/platform-browser';

import { BackgroundBannerComponent } from
  './common-layout-directives/common-elements/background-banner.component';
import { AttributionGuideComponent } from
  './common-layout-directives/common-elements/attribution-guide.component';
import { LazyLoadingComponent } from
  './common-layout-directives/common-elements/lazy-loading.component';
import { LoadingDotsComponent } from
  './common-layout-directives/common-elements/loading-dots.component';
import { MaterialModule } from './material.module';
import { TranslatePipe } from 'filters/translate.pipe';
import { SkillMasteryViewerComponent } from
  './skill-mastery/skill-mastery.component';
import { ExplorationEmbedButtonModalComponent } from
  './button-directives/exploration-embed-button-modal.component';
import { KeyboardShortcutHelpModalComponent } from
  'components/keyboard-shortcut-help/keyboard-shortcut-help-modal.component';
import { SharingLinksComponent } from
  './common-layout-directives/common-elements/sharing-links.component';
import { ImageUploaderComponent } from './forms/custom-forms-directives/image-uploader.component';
import { StorySummaryTileDirective } from
  './summary-tile/story-summary-tile.directive';
import { SubtopicSummaryTileDirective } from
  './summary-tile/subtopic-summary-tile.directive';
import { SocialButtonsComponent } from
  'components/button-directives/social-buttons.component';
import { NgbTooltipModule } from '@ng-bootstrap/ng-bootstrap';
import { ExplorationSummaryTileDirective } from
  './summary-tile/exploration-summary-tile.directive';
import { ProfileLinkImageComponent } from
  'components/profile-link-directives/profile-link-image.component';
import { ProfileLinkTextComponent } from
  'components/profile-link-directives/profile-link-text.component';
import { ThumbnailDisplayComponent } from './forms/custom-forms-directives/thumbnail-display.component';
import { TakeBreakModalComponent } from 'pages/exploration-player-page/templates/take-break-modal.component';
import { AuthService } from 'services/auth.service';
import { FocusOnDirective } from '../directives/focus-on.directive';
import { ThreadTableComponent } from 'pages/exploration-editor-page/feedback-tab/thread-table/thread-table.component';
import { TruncatePipe } from 'filters/string-utility-filters/truncate.pipe';
import { SummaryListHeaderComponent } from './state-directives/answer-group-editor/summary-list-header.component';


// TODO(#11462): Delete these conditional values once firebase auth is launched.
const firebaseAuthModules = AuthService.firebaseAuthIsEnabled ? [
  AngularFireModule.initializeApp(AuthService.firebaseConfig),
  AngularFireAuthModule,
] : [];

const firebaseAuthProviders = AuthService.firebaseAuthIsEnabled ? [
  AngularFireAuth,
  {provide: USE_EMULATOR, useValue: AuthService.firebaseEmulatorConfig},
] : [
  {provide: AngularFireAuth, useValue: null},
];


@NgModule({
  imports: [
    CommonModule,
    BrowserModule,
    NgbTooltipModule,
    FormsModule,
    ...firebaseAuthModules,
  ],

  providers: [
    ...firebaseAuthProviders,
  ],

  declarations: [
    AttributionGuideComponent,
    BackgroundBannerComponent,
    ExplorationEmbedButtonModalComponent,
    ExplorationSummaryTileDirective,
<<<<<<< HEAD
    ImageUploaderComponent,
=======
    FocusOnDirective,
>>>>>>> 9a435c12
    KeyboardShortcutHelpModalComponent,
    LazyLoadingComponent,
    LoadingDotsComponent,
    ProfileLinkImageComponent,
    ProfileLinkTextComponent,
    SharingLinksComponent,
    SkillMasteryViewerComponent,
    SocialButtonsComponent,
    StorySummaryTileDirective,
    SubtopicSummaryTileDirective,
    SummaryListHeaderComponent,
    TakeBreakModalComponent,
    ThreadTableComponent,
    ThumbnailDisplayComponent,
    TranslatePipe,
    TruncatePipe,
  ],

  entryComponents: [
    BackgroundBannerComponent,
    SharingLinksComponent,
    SkillMasteryViewerComponent, AttributionGuideComponent,
    LazyLoadingComponent, LoadingDotsComponent, SocialButtonsComponent,
    ProfileLinkImageComponent, ProfileLinkTextComponent,
    // These elements will remain here even after migration.
    TakeBreakModalComponent,
    ExplorationEmbedButtonModalComponent,
    ImageUploaderComponent,
    KeyboardShortcutHelpModalComponent,
    SkillMasteryViewerComponent,
    SocialButtonsComponent,
    SummaryListHeaderComponent,
    ThreadTableComponent,
    ThumbnailDisplayComponent,
  ],

  exports: [
    // Modules.
    FormsModule,
    MaterialModule,
    NgbTooltipModule,
    // Components, directives, and pipes.
    BackgroundBannerComponent,
    ExplorationSummaryTileDirective,
<<<<<<< HEAD
    ImageUploaderComponent,
=======
    FocusOnDirective,
>>>>>>> 9a435c12
    SharingLinksComponent,
    StorySummaryTileDirective,
    SubtopicSummaryTileDirective,
    SummaryListHeaderComponent,
    TakeBreakModalComponent,
    ThumbnailDisplayComponent,
    TranslatePipe,
  ],
})

export class SharedComponentsModule { }<|MERGE_RESOLUTION|>--- conflicted
+++ resolved
@@ -98,11 +98,8 @@
     BackgroundBannerComponent,
     ExplorationEmbedButtonModalComponent,
     ExplorationSummaryTileDirective,
-<<<<<<< HEAD
+    FocusOnDirective,
     ImageUploaderComponent,
-=======
-    FocusOnDirective,
->>>>>>> 9a435c12
     KeyboardShortcutHelpModalComponent,
     LazyLoadingComponent,
     LoadingDotsComponent,
@@ -147,11 +144,8 @@
     // Components, directives, and pipes.
     BackgroundBannerComponent,
     ExplorationSummaryTileDirective,
-<<<<<<< HEAD
+    FocusOnDirective,
     ImageUploaderComponent,
-=======
-    FocusOnDirective,
->>>>>>> 9a435c12
     SharingLinksComponent,
     StorySummaryTileDirective,
     SubtopicSummaryTileDirective,
