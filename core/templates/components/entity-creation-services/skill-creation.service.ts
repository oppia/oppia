--- conflicted
+++ resolved
@@ -26,25 +26,20 @@
   'topics-and-skills-dashboard-page.constants.ajs.ts');
 
 angular.module('oppia').factory('SkillCreationService', [
-<<<<<<< HEAD
+  '$rootScope', '$timeout', '$window', 'AlertsService',
+  'ImageLocalStorageService', 'SkillCreationBackendApiService',
+  'UrlInterpolationService', 'EVENT_TOPICS_AND_SKILLS_DASHBOARD_REINITIALIZED',
   '$uibModal', '$rootScope', '$timeout', '$window', 'AlertsService',
   'SkillCreationBackendApiService', 'UrlInterpolationService',
   'EVENT_TOPICS_AND_SKILLS_DASHBOARD_REINITIALIZED',
   'SKILL_DESCRIPTION_STATUS_VALUES',
   function(
+      $rootScope, $timeout, $window, AlertsService,
+      ImageLocalStorageService, SkillCreationBackendApiService,
+      UrlInterpolationService, EVENT_TOPICS_AND_SKILLS_DASHBOARD_REINITIALIZED,
       $uibModal, $rootScope, $timeout, $window, AlertsService,
       SkillCreationBackendApiService, UrlInterpolationService,
       EVENT_TOPICS_AND_SKILLS_DASHBOARD_REINITIALIZED,
-=======
-  '$rootScope', '$timeout', '$window', 'AlertsService',
-  'ImageLocalStorageService', 'SkillCreationBackendApiService',
-  'UrlInterpolationService', 'EVENT_TOPICS_AND_SKILLS_DASHBOARD_REINITIALIZED',
-  'SKILL_DESCRIPTION_STATUS_VALUES',
-  function(
-      $rootScope, $timeout, $window, AlertsService,
-      ImageLocalStorageService, SkillCreationBackendApiService,
-      UrlInterpolationService, EVENT_TOPICS_AND_SKILLS_DASHBOARD_REINITIALIZED,
->>>>>>> 685cb938
       SKILL_DESCRIPTION_STATUS_VALUES) {
     var CREATE_NEW_SKILL_URL_TEMPLATE = (
       '/skill_editor/<skill_id>');
@@ -71,7 +66,6 @@
         skillDescriptionStatusMarker = (
           SKILL_DESCRIPTION_STATUS_VALUES.STATUS_UNCHANGED);
       },
-<<<<<<< HEAD
       createSkill: function() {
         $uibModal.open({
           templateUrl: UrlInterpolationService.getDirectiveTemplateUrl(
@@ -101,30 +95,6 @@
           SkillCreationBackendApiService.createSkill(
             result.description, rubrics, result.explanation,
             result.linkedTopicIds).then(function(response) {
-=======
-
-      createNewSkill: function(
-          description, rubrics, explanation, linkedTopicIds) {
-        if (skillCreationInProgress) {
-          return;
-        }
-        for (var idx in rubrics) {
-          rubrics[idx] = rubrics[idx].toBackendDict();
-        }
-        skillCreationInProgress = true;
-        AlertsService.clearWarnings();
-        // $window.open has to be initialized separately since if the 'open new
-        // tab' action does not directly result from a user input (which is not
-        // the case, if we wait for result from the backend before opening a new
-        // tab), some browsers block it as a popup. Here, the new tab is created
-        // as soon as the user clicks the 'Create' button and filled with URL
-        // once the details are fetched from the backend.
-        var newTab = $window.open();
-        var imagesData = ImageLocalStorageService.getStoredImagesData();
-        SkillCreationBackendApiService.createSkill(
-          description, rubrics, explanation, linkedTopicIds, imagesData)
-          .then(function(response) {
->>>>>>> 685cb938
             $timeout(function() {
               $rootScope.$broadcast(
                 EVENT_TOPICS_AND_SKILLS_DASHBOARD_REINITIALIZED, true);
@@ -135,15 +105,9 @@
                   skill_id: response.skillId
                 });
             }, 150);
-<<<<<<< HEAD
-          }, function() {
-          });
-        });
-=======
           }, function(errorMessage) {
             AlertsService.addWarning(errorMessage);
           });
->>>>>>> 685cb938
       }
     };
   }
