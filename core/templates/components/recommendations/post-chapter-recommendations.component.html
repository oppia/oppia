<div class="post-chapter-recommendations-container">
  <p class="post-chapter-recommendation-text">
    {{ 'I18N_END_EXPLORATION_RECOMMENDATION_MESSAGE' | translate }}
  </p>
  <div class="post-chapter-recommendation-cards-container">
    <div *ngIf="nextStoryNodeTitle" class="recommendation-card-wrapper">
      <div class="recommendation-card">
        <svg width="192" height="150" class="recommendation-card-svg">
<<<<<<< HEAD
          <title>Next chapter card</title>
          <a [attr.href]="nextStoryNodeLink">
=======
          <title>Next chapter card image</title>
          <a [attr.href]="nextStoryNodeLink" class="e2e-test-recommended-next-chapter-button">
>>>>>>> 6e8f78c3
            <rect width="192"
                  height="150"
                  [attr.fill]="nextStoryNodeThumbnailBgColor">
            </rect>
            <image x="0"
                   y="0"
                   height="180"
                   width="240"
                   class="next-story-node-image"
                   [attr.xlink:href]="nextStoryNodeThumbnailUrl">
            </image>
          </a>
        </svg>
      </div>
      <p class="to-the-next-lesson-text">
        {{ 'I18N_END_CHAPTER_NEXT_CHAPTER_TEXT' | translate }}
      </p>
      <p [ngStyle]="{'font-style': 'italic'}">
        {{ nextStoryNodeTitle }}
      </p>
    </div>
    <p *ngIf="nextStoryNodeTitle" class="or-text">Or</p>
    <div *ngIf="practiceQuestionsAreEnabled" class="recommendation-card-wrapper">
      <div class="recommendation-card">
        <svg width="192" height="150" class="recommendation-card-svg">
<<<<<<< HEAD
          <title>Practice session card</title>
          <a [attr.href]="getPracticeTabUrl()">
=======
          <title>Practice session card image</title>
          <a [attr.href]="getPracticeTabUrl()" class="e2e-test-start-practice-from-recommendations-button">
>>>>>>> 6e8f78c3
            <rect width="192"
                  height="150"
                  [attr.fill]="'#a6dacf'">
            </rect>
            <image x="17"
                   y="20"
                   height="180"
                   width="240"
                   class="practice-icon"
                   [attr.xlink:href]="getStaticImageUrl('/icons/train_icon_24px.svg')">
            </image>
          </a>
        </svg>
      </div>
      <p [ngStyle]="{'font-style': 'italic'}">
        {{ 'I18N_END_CHAPTER_PRACTICE_SESSION_TEXT' | translate }}
      </p>
    </div>
    <div *ngIf="!practiceQuestionsAreEnabled" class="recommendation-card-wrapper">
      <div class="recommendation-card">
        <svg width="192" height="150" class="recommendation-card-svg">
          <title>Revision card</title>
          <a [attr.href]="getRevisionTabUrl()">
            <rect width="192"
                  height="150"
                  [attr.fill]="'#be563c'">
            </rect>
            <image x="17"
                   y="20"
                   height="180"
                   width="240"
                   class="revision-icon"
                   [attr.xlink:href]="getStaticImageUrl('/icons/review_icon_24px.svg')">
            </image>
          </a>
        </svg>
      </div>
      <p [ngStyle]="{'font-style': 'italic'}">
        {{ 'I18N_END_CHAPTER_REVISION_TAB_TEXT' | translate }}
      </p>
    </div>
  </div>
</div>

<style>
  .post-chapter-recommendations-container {
    margin-bottom: 30px;
  }
  .post-chapter-recommendations-container .post-chapter-recommendation-text {
    font-size: 1.2em;
    text-align: center;
  }
  .post-chapter-recommendations-container .post-chapter-recommendation-cards-container {
    align-items: flex-start;
    display: flex;
    justify-content: space-evenly;
  }
  .post-chapter-recommendation-cards-container .recommendation-card-wrapper {
    width: 192px;
  }
  .post-chapter-recommendation-cards-container .recommendation-card {
    border-radius: 15px;
    box-shadow: 7px 7px 5px rgba(0, 0, 0, 0.08);
    height: 150px;
    margin-bottom: 20px;
    width: 192px;
  }
  .post-chapter-recommendation-cards-container .recommendation-card-svg {
    border-radius: 15px;
  }
  .post-chapter-recommendation-cards-container .next-story-node-image {
    transform: scale(0.8);
  }
  .post-chapter-recommendation-cards-container .practice-icon {
    transform: scale(0.7);
  }
  .post-chapter-recommendation-cards-container .revision-icon {
    transform: scale(0.7);
  }
  .post-chapter-recommendation-cards-container p {
    font-size: 1.2em;
    text-align: center;
  }
  .post-chapter-recommendation-cards-container .or-text {
    margin-top: 65px;
  }
  .post-chapter-recommendation-cards-container .to-the-next-lesson-text {
    font-weight: 800;
    margin-bottom: 0;
  }

  @media (max-width: 1200px) {
    .post-chapter-recommendations-container .post-chapter-recommendation-cards-container {
      align-items: center;
      flex-direction: column;
    }
    .post-chapter-recommendation-cards-container .or-text {
      margin-bottom: 40px;
      margin-top: 40px;
    }
  }
</style><|MERGE_RESOLUTION|>--- conflicted
+++ resolved
@@ -6,13 +6,8 @@
     <div *ngIf="nextStoryNodeTitle" class="recommendation-card-wrapper">
       <div class="recommendation-card">
         <svg width="192" height="150" class="recommendation-card-svg">
-<<<<<<< HEAD
           <title>Next chapter card</title>
-          <a [attr.href]="nextStoryNodeLink">
-=======
-          <title>Next chapter card image</title>
           <a [attr.href]="nextStoryNodeLink" class="e2e-test-recommended-next-chapter-button">
->>>>>>> 6e8f78c3
             <rect width="192"
                   height="150"
                   [attr.fill]="nextStoryNodeThumbnailBgColor">
@@ -38,13 +33,8 @@
     <div *ngIf="practiceQuestionsAreEnabled" class="recommendation-card-wrapper">
       <div class="recommendation-card">
         <svg width="192" height="150" class="recommendation-card-svg">
-<<<<<<< HEAD
           <title>Practice session card</title>
-          <a [attr.href]="getPracticeTabUrl()">
-=======
-          <title>Practice session card image</title>
           <a [attr.href]="getPracticeTabUrl()" class="e2e-test-start-practice-from-recommendations-button">
->>>>>>> 6e8f78c3
             <rect width="192"
                   height="150"
                   [attr.fill]="'#a6dacf'">
