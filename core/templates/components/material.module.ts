--- conflicted
+++ resolved
@@ -22,12 +22,9 @@
 import { MatButtonModule } from '@angular/material/button';
 import { MatCardModule } from '@angular/material/card';
 import { MatCheckboxModule } from '@angular/material/checkbox';
-<<<<<<< HEAD
+import { MatChipsModule } from '@angular/material/chips';
 import { MatExpansionModule } from '@angular/material/expansion';
-=======
-import { MatChipsModule } from '@angular/material/chips';
 import { MatGridListModule } from '@angular/material/grid-list';
->>>>>>> c8e44dbb
 import { MatListModule } from '@angular/material/list';
 import { MatProgressBarModule } from '@angular/material/progress-bar';
 import { MatProgressSpinnerModule } from '@angular/material/progress-spinner';
@@ -51,13 +48,10 @@
     MatButtonModule,
     MatCardModule,
     MatCheckboxModule,
-<<<<<<< HEAD
+    MatChipsModule,
     MatExpansionModule,
-=======
-    MatChipsModule,
     MatGridListModule,
     MatIconModule,
->>>>>>> c8e44dbb
     MatListModule,
     MatProgressBarModule,
     MatProgressSpinnerModule,
@@ -76,13 +70,10 @@
     MatButtonModule,
     MatCardModule,
     MatCheckboxModule,
-<<<<<<< HEAD
+    MatChipsModule,
     MatExpansionModule,
-=======
-    MatChipsModule,
     MatGridListModule,
     MatIconModule,
->>>>>>> c8e44dbb
     MatListModule,
     MatProgressBarModule,
     MatProgressSpinnerModule,
