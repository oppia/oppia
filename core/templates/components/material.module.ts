--- conflicted
+++ resolved
@@ -22,12 +22,9 @@
 import { MatButtonModule } from '@angular/material/button';
 import { MatCardModule } from '@angular/material/card';
 import { MatCheckboxModule } from '@angular/material/checkbox';
-<<<<<<< HEAD
 import { MatChipsModule } from '@angular/material/chips';
 import { MatGridListModule } from '@angular/material/grid-list';
-=======
 import { MatListModule } from '@angular/material/list';
->>>>>>> 73936fd3
 import { MatProgressBarModule } from '@angular/material/progress-bar';
 import { MatProgressSpinnerModule } from '@angular/material/progress-spinner';
 import { MatRadioModule } from '@angular/material/radio';
@@ -50,13 +47,10 @@
     MatButtonModule,
     MatCardModule,
     MatCheckboxModule,
-<<<<<<< HEAD
     MatChipsModule,
     MatGridListModule,
     MatIconModule,
-=======
     MatListModule,
->>>>>>> 73936fd3
     MatProgressBarModule,
     MatProgressSpinnerModule,
     MatRadioModule,
@@ -74,13 +68,10 @@
     MatButtonModule,
     MatCardModule,
     MatCheckboxModule,
-<<<<<<< HEAD
     MatChipsModule,
     MatGridListModule,
     MatIconModule,
-=======
     MatListModule,
->>>>>>> 73936fd3
     MatProgressBarModule,
     MatProgressSpinnerModule,
     MatRadioModule,
