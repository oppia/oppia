--- conflicted
+++ resolved
@@ -20,18 +20,8 @@
 import { CommonModule } from '@angular/common';
 import { MatButtonModule } from '@angular/material/button';
 import { MatCardModule } from '@angular/material/card';
-<<<<<<< HEAD
+import { MatCheckboxModule } from '@angular/material/checkbox';
 import { MatSelectModule } from '@angular/material/select';
-import { BrowserAnimationsModule } from '@angular/platform-browser/animations';
-
-@NgModule({
-  imports: [CommonModule, BrowserAnimationsModule,
-    MatButtonModule, MatCardModule, MatSelectModule
-  ],
-  exports: [BrowserAnimationsModule, MatButtonModule, MatCardModule,
-    MatSelectModule]
-=======
-import { MatCheckboxModule } from '@angular/material/checkbox';
 import { BrowserAnimationsModule } from '@angular/platform-browser/animations';
 
 @NgModule({
@@ -40,14 +30,15 @@
     CommonModule,
     MatButtonModule,
     MatCardModule,
-    MatCheckboxModule
+    MatCheckboxModule,
+    MatSelectModule
   ],
   exports: [
     BrowserAnimationsModule,
     MatButtonModule,
     MatCardModule,
-    MatCheckboxModule
+    MatCheckboxModule,
+    MatSelectModule
   ]
->>>>>>> 94de1728
 })
 export class MaterialModule {}