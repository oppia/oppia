--- conflicted
+++ resolved
@@ -50,16 +50,6 @@
 export class StateEditorService {
   constructor(private solutionValidityService: SolutionValidityService) {}
 
-<<<<<<< HEAD
-  private _stateEditorInitializedEventEmitter = new EventEmitter();
-  private _stateEditorDirectiveInitializedEventEmitter = new EventEmitter();
-  private _interactionEditorInitializedEventEmitter = new EventEmitter();
-  private _showTranslationTabBusyModalEventEmitter = new EventEmitter();
-  private _refreshStateTranslationEventEmitter = new EventEmitter();
-  private _updateAnswerChoicesEventEmitter = new EventEmitter();
-  private _saveOutcomeDestDetailsEventEmitter = new EventEmitter();
-  private _handleCustomArgsUpdateEventEmitter = new EventEmitter();
-=======
   private _stateEditorInitializedEventEmitter = new EventEmitter<State>();
   private _stateEditorDirectiveInitializedEventEmitter =
     new EventEmitter<void>();
@@ -68,7 +58,7 @@
   private _refreshStateTranslationEventEmitter = new EventEmitter<void>();
   private _updateAnswerChoicesEventEmitter = new EventEmitter<AnswerChoice[]>();
   private _saveOutcomeDestDetailsEventEmitter = new EventEmitter<void>();
->>>>>>> ce2fe419
+  private _handleCustomArgsUpdateEventEmitter = new EventEmitter<void>();
 
   activeStateName: string = null;
   stateNames: string[] = [];
