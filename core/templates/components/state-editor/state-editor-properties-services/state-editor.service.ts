// Copyright 2014 The Oppia Authors. All Rights Reserved.
//
// Licensed under the Apache License, Version 2.0 (the "License");
// you may not use this file except in compliance with the License.
// You may obtain a copy of the License at
//
//      http://www.apache.org/licenses/LICENSE-2.0
//
// Unless required by applicable law or agreed to in writing, software
// distributed under the License is distributed on an "AS-IS" BASIS,
// WITHOUT WARRANTIES OR CONDITIONS OF ANY KIND, either express or implied.
// See the License for the specific language governing permissions and
// limitations under the License.

/**
 * @fileoverview A service that maintains a record of the objects exclusive to
 * a state.
 */

import cloneDeep from 'lodash/cloneDeep';

import { downgradeInjectable } from '@angular/upgrade/static';
import { EventEmitter, Injectable } from '@angular/core';

import { AnswerGroup } from
  'domain/exploration/AnswerGroupObjectFactory';
import { Hint } from 'domain/exploration/HintObjectFactory';
import {
  DragAndDropSortInputCustomizationArgs,
  ImageClickInputCustomizationArgs,
  InteractionCustomizationArgs,
  ItemSelectionInputCustomizationArgs,
  MultipleChoiceInputCustomizationArgs
} from 'extensions/interactions/customization-args-defs';
import { Interaction } from 'domain/exploration/InteractionObjectFactory';
import { Outcome } from 'domain/exploration/OutcomeObjectFactory';
import { Solution } from 'domain/exploration/SolutionObjectFactory';
import { SolutionValidityService } from
  'pages/exploration-editor-page/editor-tab/services/solution-validity.service';

interface AnswerChoice {
  val: string | number;
  label: string;
}

@Injectable({
  providedIn: 'root'
})
export class StateEditorService {
  constructor(private solutionValidityService: SolutionValidityService) {}

  private _stateEditorInitializedEventEmitter = new EventEmitter();
  private _stateEditorDirectiveInitializedEventEmitter = new EventEmitter();
  private _interactionEditorInitializedEventEmitter = new EventEmitter();
<<<<<<< HEAD
  private _showTranslationTabBusyModalEventEmitter = new EventEmitter();
=======
  private _refreshStateTranslationEventEmitter = new EventEmitter();
  private _updateAnswerChoicesEventEmitter = new EventEmitter();
>>>>>>> a982c7e5
  private _saveOutcomeDestDetailsEventEmitter = new EventEmitter();

  activeStateName: string = null;
  stateNames: string[] = [];
  correctnessFeedbackEnabled: boolean = null;
  inQuestionMode: boolean = null;
  // Currently, the only place where this is used in the state editor
  // is in solution verification. So, once the interaction is set in this
  // service, the given solutions would be automatically verified for the set
  // interaction.
  interaction: Interaction = null;
  misconceptionsBySkill: {} = {};
  explorationIsWhitelisted: boolean = false;
  solicitAnswerDetails: boolean = null;
  stateContentEditorInitialised: boolean = false;
  stateInteractionEditorInitialised: boolean = false;
  stateResponsesInitialised: boolean = false;
  stateHintsEditorInitialised: boolean = false;
  stateSolutionEditorInitialised: boolean = false;
  stateEditorDirectiveInitialised: boolean = false;

  updateStateContentEditorInitialised(): void {
    this.stateContentEditorInitialised = true;
  }

  updateStateInteractionEditorInitialised(): void {
    this.stateInteractionEditorInitialised = true;
  }

  updateStateResponsesInitialised(): void {
    this.stateResponsesInitialised = true;
  }

  updateStateHintsEditorInitialised(): void {
    this.stateHintsEditorInitialised = true;
  }

  updateStateSolutionEditorInitialised(): void {
    this.stateSolutionEditorInitialised = true;
  }

  updateStateEditorDirectiveInitialised(): void {
    this.stateEditorDirectiveInitialised = true;
  }

  checkEventListenerRegistrationStatus(): boolean {
    return (
      this.stateInteractionEditorInitialised &&
      this.stateResponsesInitialised &&
      this.stateEditorDirectiveInitialised);
  }

  getActiveStateName(): string {
    return this.activeStateName;
  }

  setActiveStateName(newActiveStateName: string): void {
    if (newActiveStateName === '' || newActiveStateName === null) {
      console.error('Invalid active state name: ' + newActiveStateName);
      return;
    }
    this.activeStateName = newActiveStateName;
  }

  isExplorationWhitelisted(): boolean {
    return this.explorationIsWhitelisted;
  }

  updateExplorationWhitelistedStatus(value: boolean): void {
    this.explorationIsWhitelisted = value;
  }

  setMisconceptionsBySkill(newMisconceptionsBySkill: {}): void {
    this.misconceptionsBySkill = newMisconceptionsBySkill;
  }

  getMisconceptionsBySkill(): {} {
    return this.misconceptionsBySkill;
  }

  setInteraction(newInteraction): void {
    this.interaction = newInteraction;
  }

  setInteractionId(newId: string): void {
    this.interaction.setId(newId);
  }

  setInteractionAnswerGroups(newAnswerGroups: AnswerGroup[]): void {
    this.interaction.setAnswerGroups(newAnswerGroups);
  }

  setInteractionDefaultOutcome(newOutcome: Outcome): void {
    this.interaction.setDefaultOutcome(newOutcome);
  }

  setInteractionCustomizationArgs(
      newArgs: InteractionCustomizationArgs): void {
    this.interaction.setCustomizationArgs(newArgs);
  }

  setInteractionSolution(solution: Solution): void {
    this.interaction.setSolution(solution);
  }

  setInteractionHints(hints: Hint[]): void {
    this.interaction.setHints(hints);
  }

  getInteraction(): Interaction {
    return cloneDeep(this.interaction);
  }

  getAnswerChoices(
      interactionId: string,
      customizationArgs: InteractionCustomizationArgs): AnswerChoice[] {
    if (!interactionId) {
      return null;
    }
    // Special cases for multiple choice input and image click input.
    if (interactionId === 'MultipleChoiceInput') {
      return (<MultipleChoiceInputCustomizationArgs> customizationArgs)
        .choices.value.map((val, ind) => ({ val: ind, label: val.getHtml() }));
    } else if (interactionId === 'ImageClickInput') {
      var _answerChoices = [];
      var imageWithRegions = (
        <ImageClickInputCustomizationArgs> customizationArgs)
        .imageAndRegions.value;
      for (
        var j = 0; j < imageWithRegions.labeledRegions.length; j++) {
        _answerChoices.push({
          val: imageWithRegions.labeledRegions[j].label,
          label: imageWithRegions.labeledRegions[j].label
        });
      }
      return _answerChoices;
    } else if (interactionId === 'ItemSelectionInput') {
      return (
        <ItemSelectionInputCustomizationArgs> customizationArgs)
        .choices.value.map(val => (
          { val: val.getHtml(), label: val.getHtml() }
        ));
    } else if (interactionId === 'DragAndDropSortInput') {
      return (
        <DragAndDropSortInputCustomizationArgs> customizationArgs)
        .choices.value.map(val => (
          { val: val.getHtml(), label: val.getHtml() }
        ));
    } else {
      return null;
    }
  }

  setInQuestionMode(newModeValue: boolean): void {
    this.inQuestionMode = newModeValue;
  }

  isInQuestionMode(): boolean {
    return this.inQuestionMode;
  }

  setCorrectnessFeedbackEnabled(newCorrectnessFeedbackEnabled: boolean): void {
    this.correctnessFeedbackEnabled = newCorrectnessFeedbackEnabled;
  }

  getCorrectnessFeedbackEnabled(): boolean {
    return this.correctnessFeedbackEnabled;
  }

  setSolicitAnswerDetails(newSolicitAnswerDetails: boolean): void {
    this.solicitAnswerDetails = newSolicitAnswerDetails;
  }

  getSolicitAnswerDetails(): boolean {
    return this.solicitAnswerDetails;
  }

  setStateNames(newStateNames: string[]): void {
    this.stateNames = newStateNames;
  }

  getStateNames(): string[] {
    return this.stateNames;
  }

  isCurrentSolutionValid(): boolean {
    return this.solutionValidityService.isSolutionValid(this.activeStateName);
  }

  deleteCurrentSolutionValidity(): void {
    this.solutionValidityService.deleteSolutionValidity(this.activeStateName);
  }

  get onStateEditorInitialized() {
    return this._stateEditorInitializedEventEmitter;
  }

  get onStateEditorDirectiveInitialized() {
    return this._stateEditorDirectiveInitializedEventEmitter;
  }

  get onInteractionEditorInitialized() {
    return this._interactionEditorInitializedEventEmitter;
  }

<<<<<<< HEAD
  get onShowTranslationTabBusyModal() {
    return this._showTranslationTabBusyModalEventEmitter;
=======
  get onRefreshStateTranslation() {
    return this._refreshStateTranslationEventEmitter;
  }

  get onUpdateAnswerChoices() {
    return this._updateAnswerChoicesEventEmitter;
>>>>>>> a982c7e5
  }

  get onSaveOutcomeDestDetails() {
    return this._saveOutcomeDestDetailsEventEmitter;
  }
}

angular.module('oppia').factory(
  'StateEditorService', downgradeInjectable(StateEditorService));<|MERGE_RESOLUTION|>--- conflicted
+++ resolved
@@ -52,12 +52,9 @@
   private _stateEditorInitializedEventEmitter = new EventEmitter();
   private _stateEditorDirectiveInitializedEventEmitter = new EventEmitter();
   private _interactionEditorInitializedEventEmitter = new EventEmitter();
-<<<<<<< HEAD
   private _showTranslationTabBusyModalEventEmitter = new EventEmitter();
-=======
   private _refreshStateTranslationEventEmitter = new EventEmitter();
   private _updateAnswerChoicesEventEmitter = new EventEmitter();
->>>>>>> a982c7e5
   private _saveOutcomeDestDetailsEventEmitter = new EventEmitter();
 
   activeStateName: string = null;
@@ -263,17 +260,16 @@
     return this._interactionEditorInitializedEventEmitter;
   }
 
-<<<<<<< HEAD
   get onShowTranslationTabBusyModal() {
     return this._showTranslationTabBusyModalEventEmitter;
-=======
+  }
+
   get onRefreshStateTranslation() {
     return this._refreshStateTranslationEventEmitter;
   }
 
   get onUpdateAnswerChoices() {
     return this._updateAnswerChoicesEventEmitter;
->>>>>>> a982c7e5
   }
 
   get onSaveOutcomeDestDetails() {
