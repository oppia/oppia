--- conflicted
+++ resolved
@@ -26,15 +26,9 @@
   'domain/exploration/AnswerGroupObjectFactory';
 import { Hint } from 'domain/exploration/HintObjectFactory';
 import {
-<<<<<<< HEAD
-  InteractionCustomizationArgs,
-  DragAndDropSortInputCustomizationArgs,
-  ImageClickInputCustomizationArgs,
-=======
   DragAndDropSortInputCustomizationArgs,
   ImageClickInputCustomizationArgs,
   InteractionCustomizationArgs,
->>>>>>> 982d0465
   ItemSelectionInputCustomizationArgs,
   MultipleChoiceInputCustomizationArgs
 } from 'extensions/interactions/customization-args-defs';
@@ -153,11 +147,7 @@
   }
 
   setInteractionCustomizationArgs(
-<<<<<<< HEAD
       newArgs: {[name: string]: InteractionCustomizationArg}): void {
-=======
-      newArgs: InteractionCustomizationArgs): void {
->>>>>>> 982d0465
     this.interaction.setCustomizationArgs(newArgs);
   }
 
@@ -175,22 +165,14 @@
 
   getAnswerChoices(
       interactionId: string,
-<<<<<<< HEAD
-      customizationArgs: InteractionCustomizationArgs): IAnswerChoice[] {
-=======
       customizationArgs: InteractionCustomizationArgs): AnswerChoice[] {
->>>>>>> 982d0465
     if (!interactionId) {
       return null;
     }
     // Special cases for multiple choice input and image click input.
     if (interactionId === 'MultipleChoiceInput') {
       return (<MultipleChoiceInputCustomizationArgs> customizationArgs)
-<<<<<<< HEAD
         .choices.value.map((val, ind) => ({ val: ind, label: val.getHtml() }));
-=======
-        .choices.value.map((val, ind) => ({ val: ind, label: val }));
->>>>>>> 982d0465
     } else if (interactionId === 'ImageClickInput') {
       var _answerChoices = [];
       var imageWithRegions = (
@@ -207,7 +189,6 @@
     } else if (interactionId === 'ItemSelectionInput') {
       return (
         <ItemSelectionInputCustomizationArgs> customizationArgs)
-<<<<<<< HEAD
         .choices.value.map(val => (
           { val: val.getHtml(), label: val.getHtml() }
         ));
@@ -217,13 +198,6 @@
         .choices.value.map(val => (
           { val: val.getHtml(), label: val.getHtml() }
         ));
-=======
-        .choices.value.map(val => ({ val: val, label: val }));
-    } else if (interactionId === 'DragAndDropSortInput') {
-      return (
-        <DragAndDropSortInputCustomizationArgs> customizationArgs)
-        .choices.value.map(val => ({ val: val, label: val }));
->>>>>>> 982d0465
     } else {
       return null;
     }
