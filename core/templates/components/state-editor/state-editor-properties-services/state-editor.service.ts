--- conflicted
+++ resolved
@@ -223,17 +223,7 @@
           DragAndDropSortInputCustomizationArgs
         > customizationArgs)
         .choices.value.map(val => (
-<<<<<<< HEAD
-          { val: val.html, label: val.html }
-        ));
-    } else if (interactionId === 'DragAndDropSortInput') {
-      return (
-        <DragAndDropSortInputCustomizationArgs> customizationArgs)
-        .choices.value.map(val => (
-          { val: val.html, label: val.html }
-=======
-          { val: val.getContentId(), label: val.getHtml() }
->>>>>>> 454284ec
+          { val: val.contentId, label: val.html}
         ));
     } else {
       return null;
