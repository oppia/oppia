--- conflicted
+++ resolved
@@ -1,4 +1,3 @@
-<<<<<<< HEAD
 // Copyright 2022 The Oppia Authors. All Rights Reserved.
 //
 // Licensed under the Apache License, Version 2.0 (the "License");
@@ -316,7 +315,6 @@
 downgradeComponent({
   component: StateInteractionEditorComponent
 }) as angular.IDirectiveFactory);
-=======
 // Copyright 2022 The Oppia Authors. All Rights Reserved.
 //
 // Licensed under the Apache License, Version 2.0 (the "License");
@@ -633,5 +631,4 @@
 angular.module('oppia').directive('oppiaStateInteractionEditor',
 downgradeComponent({
   component: StateInteractionEditorComponent
-}) as angular.IDirectiveFactory);
->>>>>>> d683e09d
+}) as angular.IDirectiveFactory);