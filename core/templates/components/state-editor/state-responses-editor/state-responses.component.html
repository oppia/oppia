--- conflicted
+++ resolved
@@ -37,11 +37,7 @@
                   ⚠
                 </div>
               </div>
-<<<<<<< HEAD
-              <a (click)="changeActiveAnswerGroupIndex(index)" class="oppia-rule-tab protractor-test-response-tab" [ngClass]="{'oppia-rule-tab-active': activeAnswerGroupIndex === index}">
-=======
               <a (click)="changeActiveAnswerGroupIndex(index)" class="oppia-rule-tab e2e-test-response-tab" [ngClass]="{'oppia-rule-tab-active': activeAnswerGroupIndex === index}">
->>>>>>> 51582deb
                 <oppia-response-header [index]="index"
                                        [summary]="summarizeAnswerGroup(answerGroup, getCurrentInteractionId(), getAnswerChoices(), false)"
                                        [shortSummary]="summarizeAnswerGroup(answerGroup, getCurrentInteractionId(), getAnswerChoices(), true)"
@@ -57,13 +53,8 @@
 
               <div *ngIf="activeAnswerGroupIndex === index">
                 <div class="oppia-editor-card-section">
-<<<<<<< HEAD
-                  <div class="oppia-rule-body-container protractor-test-response-body-{{index}}">
-                    <oppia-answer-group-editor class="protractor-test-response-body"
-=======
                   <div class="oppia-rule-body-container e2e-test-response-body-{{index}}">
                     <oppia-answer-group-editor class="e2e-test-response-body"
->>>>>>> 51582deb
                                                [rules]="answerGroup.rules"
                                                [outcome]="answerGroup.outcome"
                                                [taggedSkillMisconceptionId]="answerGroup.taggedSkillMisconceptionId"
@@ -98,11 +89,7 @@
                 </div>
               </div>
               <a (click)="changeActiveAnswerGroupIndex(answerGroups?.length)"
-<<<<<<< HEAD
-                 class="oppia-sortable-rule-block oppia-rule-tab oppia-default-rule-tab protractor-test-default-response-tab"
-=======
                  class="oppia-sortable-rule-block oppia-rule-tab oppia-default-rule-tab e2e-test-default-response-tab"
->>>>>>> 51582deb
                  [ngClass]="{'oppia-rule-tab-active': activeAnswerGroupIndex == answerGroups?.length}">
                 <oppia-response-header [index]="index"
                                        [isActive]="index === activeAnswerGroupIndex"
@@ -117,13 +104,8 @@
 
               <div *ngIf="activeAnswerGroupIndex === answerGroups?.length">
                 <div class="oppia-editor-card-section">
-<<<<<<< HEAD
-                  <div class="oppia-rule-body-container protractor-test-response-body-default">
-                    <oppia-answer-group-editor class="protractor-test-response-body"
-=======
                   <div class="oppia-rule-body-container e2e-test-response-body-default">
                     <oppia-answer-group-editor class="e2e-test-response-body"
->>>>>>> 51582deb
                                                [rules]="null"
                                                [outcome]="defaultOutcome"
                                                [taggedSkillMisconceptionId]="null"
@@ -145,22 +127,14 @@
         </div>
         <div class="oppia-add-response-button-container">
           <div *ngIf="editabilityService.isEditableOutsideTutorialMode() && !isCurrentInteractionLinear() && editabilityService.isEditable()">
-<<<<<<< HEAD
-            <button type="button" class="btn btn-secondary oppia-add-response-button protractor-test-open-add-response-modal" (click)="openAddAnswerGroupModal()">
-=======
             <button type="button" class="btn btn-secondary oppia-add-response-button e2e-test-open-add-response-modal" (click)="openAddAnswerGroupModal()">
->>>>>>> 51582deb
               + ADD RESPONSE
             </button>
           </div>
         </div>
         <div *ngIf="!isInQuestionMode()" class="solicit-answer-checkbox">
           <span *ngIf="!isCurrentInteractionTrivial()" [hidden]="!enableSolicitAnswerDetailsFeature" class="solicit-answer-details-span">
-<<<<<<< HEAD
-            <input id="label-target-solicit-answer-details-checkbox" type="checkbox" class="protractor-test-solicit-answer-details-checkbox" (change)="onChangeSolicitAnswerDetails()" [(ngModel)]="stateSolicitAnswerDetailsService.displayed" [disabled]="!editabilityService.isEditable()">
-=======
             <input id="label-target-solicit-answer-details-checkbox" type="checkbox" class="e2e-test-solicit-answer-details-checkbox" (change)="onChangeSolicitAnswerDetails()" [(ngModel)]="stateSolicitAnswerDetailsService.displayed" [disabled]="!editabilityService.isEditable()">
->>>>>>> 51582deb
             <label for="label-target-solicit-answer-details-checkbox">Solicit Answer Details</label>
           </span>
         </div>
