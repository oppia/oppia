<div>
  <div class="oppia-editor-card-with-avatar oppia-mobile-collapsible-card">
    <div class="oppia-editor-card-body">
      <div class="state-responses-header-container oppia-mobile-collapsible-card-header">
        <div class="state-responses-header" (click)="toggleResponseCard()">
          <h3 class="oppia-exp-answer-card-header">Learner's Answers and Oppia's Responses</h3>
          <i class="fa fa-caret-down"
             *ngIf="!responseCardIsShown"
             aria-hidden="true">
          </i>
          <i class="fa fa-caret-up"
             *ngIf="responseCardIsShown"
             aria-hidden="true">
          </i>
        </div>
      </div>
      <div class="state-response-container oppia-mobile-collapsible-card-content" *ngIf="responseCardIsShown">
        <div *ngIf="answerGroups?.length > 0">
          <div cdkDropList
               (cdkDropListDropped)="drop($event)"
               class="nav oppia-option-list nav-stacked nav-pills"
               role="tablist">
            <div [cdkDragDisabled]="activeAnswerGroupIndex === index ? true : false"
                 cdkDrag
                 *ngFor="let answerGroup of answerGroups; let index = index"
                 [ngClass]="{'active': activeAnswerGroupIndex === index}"
                 class="oppia-sortable-rule-block oppia-prevent-selection">

              <span class="oppia-rule-sort-handle" *ngIf="answerGroups?.length > 1" (mousedown)="changeActiveAnswerGroupIndex(-1)">
                <span *ngIf="editabilityService.isEditable()" class="material-icons draggable-icon-indicator">drag_indicator</span>
              </span>

              <div class="oppia-rule-header-warning-placement" *ngIf="isSelfLoopThatIsMarkedCorrect(answerGroup.outcome) || isSelfLoopWithNoFeedback(answerGroup.outcome)" (click)="changeActiveAnswerGroupIndex(index)"
                   ngbTooltip="{{getOutcomeTooltip(answerGroup.outcome)}}"
                   placement="bottom">
                <div class="oppia-rule-header-warning-style" >
                  ⚠
                </div>
              </div>
              <a (click)="changeActiveAnswerGroupIndex(index)" class="oppia-rule-tab e2e-test-response-tab" [ngClass]="{'oppia-rule-tab-active': activeAnswerGroupIndex === index}">
                <oppia-response-header [index]="index"
                                       [summary]="summarizeAnswerGroup(answerGroup, getCurrentInteractionId(), getAnswerChoices(), false)"
                                       [shortSummary]="summarizeAnswerGroup(answerGroup, getCurrentInteractionId(), getAnswerChoices(), true)"
                                       [isActive]="index === activeAnswerGroupIndex"
                                       [outcome]="answerGroup.outcome"
                                       [defaultOutcome]="false"
                                       [numRules]="answerGroup.rules?.length"
                                       [isResponse]="true"
                                       (delete)="deleteAnswerGroup($event)"
                                       (navigateToState)="navigateToState.emit($event)">
                </oppia-response-header>
              </a>

              <div *ngIf="activeAnswerGroupIndex === index">
                <div class="oppia-editor-card-section">
<<<<<<< HEAD
                  <div class="oppia-rule-body-container e2e-test-response-body-<[$index]>">
                    <answer-group-editor rules="answerGroup.rules"
                                         outcome="answerGroup.outcome"
                                         tagged-skill-misconception-id="answerGroup.taggedSkillMisconceptionId"
                                         on-save-answer-group-feedback="saveActiveAnswerGroupFeedback"
                                         on-save-answer-group-dest="saveActiveAnswerGroupDest"
                                         on-save-answer-group-dest-if-stuck="saveActiveAnswerGroupDestIfStuck"
                                         on-save-answer-group-correctness-label="saveActiveAnswerGroupCorrectnessLabel"
                                         on-save-answer-group-rules="saveActiveAnswerGroupRules"
                                         on-save-next-content-id-index="$ctrl.onSaveNextContentIdIndex"
                                         on-save-tagged-misconception="saveTaggedMisconception"
                                         is-editable="EditabilityService.isEditable()"
                                         display-feedback="!isLinearWithNoFeedback(answerGroup.outcome)"
                                         class="e2e-test-response-body"
                                         add-state="$ctrl.addState"
                                         show-mark-all-audio-as-needing-update-modal-if-required="$ctrl.showMarkAllAudioAsNeedingUpdateModalIfRequired">
                    </answer-group-editor>
=======
                  <div class="oppia-rule-body-container e2e-test-response-body-{{index}}">
                    <oppia-answer-group-editor class="e2e-test-response-body"
                                               [rules]="answerGroup.rules"
                                               [outcome]="answerGroup.outcome"
                                               [taggedSkillMisconceptionId]="answerGroup.taggedSkillMisconceptionId"
                                               (onSaveAnswerGroupFeedback)="saveActiveAnswerGroupFeedback($event)"
                                               (onSaveAnswerGroupDest)="saveActiveAnswerGroupDest($event)"
                                               (onSaveAnswerGroupCorrectnessLabel)="saveActiveAnswerGroupCorrectnessLabel($event)"
                                               (onSaveAnswerGroupRules)="saveActiveAnswerGroupRules($event)"
                                               (onSaveNextContentIdIndex)="sendOnSaveNextContentIdIndex($event)"
                                               (onSaveTaggedMisconception)="saveTaggedMisconception($event)"
                                               [isEditable]="editabilityService.isEditable()"
                                               [displayFeedback]="!isLinearWithNoFeedback(answerGroup.outcome)"
                                               [addState]="addState"
                                               (showMarkAllAudioAsNeedingUpdateModalIfRequired)="sendshowMarkAllAudioAsNeedingUpdateModalIfRequired($event)">
                    </oppia-answer-group-editor>
>>>>>>> a27d5235
                  </div>
                </div>
              </div>
            </div>
          </div>
          <!-- CkDrop End -->
        </div>
        <div>
          <div class="nav oppia-option-list nav-stacked nav-pills" role="tablist">
            <div class="option-list-default" [ngClass]="{'active': activeAnswerGroupIndex === answerGroups?.length}">
              <div class="oppia-rule-header-warning-placement"
                   *ngIf="isSelfLoopThatIsMarkedCorrect(defaultOutcome) || (isSelfLoopWithNoFeedback(defaultOutcome) && !suppressDefaultAnswerGroupWarnings())"
                   (click)="changeActiveAnswerGroupIndex(answerGroups?.length)"
                   ngbTooltip="{{getOutcomeTooltip(defaultOutcome)}}"
                   placement="bottom">
                <div class="oppia-rule-header-warning-style" >
                  ⚠
                </div>
              </div>
              <a (click)="changeActiveAnswerGroupIndex(answerGroups?.length)"
                 class="oppia-sortable-rule-block oppia-rule-tab oppia-default-rule-tab e2e-test-default-response-tab"
                 [ngClass]="{'oppia-rule-tab-active': activeAnswerGroupIndex == answerGroups?.length}">
                <oppia-response-header [index]="index"
                                       [isActive]="index === activeAnswerGroupIndex"
                                       [summary]="summarizeDefaultOutcome(defaultOutcome, getCurrentInteractionId(), answerGroups?.length, false)"
                                       [shortSummary]="summarizeDefaultOutcome(defaultOutcome, getCurrentInteractionId(), answerGroups?.length, true)"
                                       [outcome]="defaultOutcome"
                                       [defaultOutcome]="true"
                                       (navigateToState)="navigateToState.emit($event)"
                                       [isResponse]="true">
                </oppia-response-header>
              </a>

              <div *ngIf="activeAnswerGroupIndex === answerGroups?.length">
                <div class="oppia-editor-card-section">
                  <div class="oppia-rule-body-container e2e-test-response-body-default">
<<<<<<< HEAD
                    <answer-group-editor rules="null"
                                         outcome="defaultOutcome"
                                         tagged-skill-misconception-id="null"
                                         on-save-answer-group-feedback="saveDefaultOutcomeFeedback"
                                         on-save-answer-group-dest="saveDefaultOutcomeDest"
                                         on-save-answer-group-dest-if-stuck="saveDefaultOutcomeDestIfStuck"
                                         on-save-answer-group-correctness-label="saveDefaultOutcomeCorrectnessLabel"
                                         on-save-next-content-id-index="$ctrl.onSaveNextContentIdIndex"
                                         is-editable="EditabilityService.isEditable()"
                                         suppress-warnings="suppressDefaultAnswerGroupWarnings()"
                                         display-feedback="!isLinearWithNoFeedback(defaultOutcome)"
                                         class="e2e-test-response-body"
                                         add-state="$ctrl.addState"
                                         show-mark-all-audio-as-needing-update-modal-if-required="$ctrl.showMarkAllAudioAsNeedingUpdateModalIfRequired">
                    </answer-group-editor>
=======
                    <oppia-answer-group-editor class="e2e-test-response-body"
                                               [rules]="null"
                                               [outcome]="defaultOutcome"
                                               [taggedSkillMisconceptionId]="null"
                                               [isEditable]="editabilityService.isEditable()"
                                               [suppressWarnings]="suppressDefaultAnswerGroupWarnings()"
                                               [displayFeedback]="!isLinearWithNoFeedback(defaultOutcome)"
                                               [addState]="addState"
                                               (onSaveAnswerGroupFeedback)="saveDefaultOutcomeFeedback($event)"
                                               (onSaveAnswerGroupDest)="saveDefaultOutcomeDest($event)"
                                               (onSaveAnswerGroupCorrectnessLabel)="saveDefaultOutcomeCorrectnessLabel($event)"
                                               (onSaveNextContentIdIndex)="sendOnSaveNextContentIdIndex($event)"
                                               (showMarkAllAudioAsNeedingUpdateModalIfRequired)="sendshowMarkAllAudioAsNeedingUpdateModalIfRequired($event)">
                    </oppia-answer-group-editor>
>>>>>>> a27d5235
                  </div>
                </div>
              </div>
            </div>
          </div>
        </div>
        <div class="oppia-add-response-button-container">
          <div *ngIf="editabilityService.isEditableOutsideTutorialMode() && !isCurrentInteractionLinear() && editabilityService.isEditable()">
            <button type="button" class="btn btn-secondary oppia-add-response-button e2e-test-open-add-response-modal" (click)="openAddAnswerGroupModal()">
              + ADD RESPONSE
            </button>
          </div>
        </div>
        <div *ngIf="!isInQuestionMode()" class="solicit-answer-checkbox">
          <span *ngIf="!isCurrentInteractionTrivial()" [hidden]="!enableSolicitAnswerDetailsFeature" class="solicit-answer-details-span">
            <input id="label-target-solicit-answer-details-checkbox" type="checkbox" class="e2e-test-solicit-answer-details-checkbox" (change)="onChangeSolicitAnswerDetails()" [(ngModel)]="stateSolicitAnswerDetailsService.displayed" [disabled]="!editabilityService.isEditable()">
            <label for="label-target-solicit-answer-details-checkbox">Solicit Answer Details</label>
          </span>
        </div>
        <div *ngIf="isInQuestionMode() && answerGroups?.length > 0 && (containsOptionalMisconceptions || getUnaddressedMisconceptionNames(misconceptionsBySkill)?.length)" class="misconception-parent-card">
          <h3>Misconceptions</h3>
          <small class="text-muted">The following must be addressed by tagging to an incorrect answer. If a misconception is not relevant to this question, mark it as "Not Applicable".</small>
          <div class="pt-4" *ngIf="getUnaddressedMisconceptionNames(misconceptionsBySkill)?.length">
            <h4 class="pl-3">Compulsory</h4>
            <p *ngFor="let misconceptionName of getUnaddressedMisconceptionNames(misconceptionsBySkill); let index = index" class="misconception-list-item">
              {{misconceptionName}}
            </p>
          </div>
          <div class="pt-4">
            <h4 class="pl-3" *ngIf="containsOptionalMisconceptions">Optional</h4>
            <div *ngFor="let misconception of misconceptionsBySkill | keyvalue; let index = index">
              <div *ngFor="let misconception of misconception.skill">
                <div *ngIf="!misconception.isMandatory()"
                     class="misconception-list-item optional-misconception-list-item"
                     [ngClass]="{'optional-misconception-list-no-action': isNoActionExpected(misconception.skillId + '-' + misconception.getId())}">
                  <div>
                    <div>
                      {{misconception.getName()}}
                      <span class="pl-3" *ngIf="!isNoActionExpected(misconception.skillId + '-' + misconception.getId())">⚠️</span>
                    </div>
                    <div class="small text-muted" ng-bind="getOptionalSkillMisconceptionStatus(skillId + '-' + misconception.getId())"></div>
                  </div>
                  <div *ngIf="misconception.skillId + '-' + misconception.getId() === activeEditOption" class="optional-misconception-edit-options">
                    <div *ngIf="inapplicableSkillMisconceptionIds.includes(misconception.skillId + '-' + misconception.getId())"
                         (click)="updateOptionalMisconceptionIdStatus(misconception.skillId + '-' + misconception.getId(), true)"
                         (mouseleave)="setActiveEditOption(null)">
                        Mark as "Applicable"
                    </div>
                    <div *ngIf="!inapplicableSkillMisconceptionIds.includes(misconception.skillId + '-' + misconception.getId())"
                         (click)="updateOptionalMisconceptionIdStatus(misconception.skillId + '-' + misconception.getId(), false)"
                         (mouseleave)="setActiveEditOption(null)">
                        Mark as "Not Applicable"
                    </div>
                  </div>
                  <div *ngIf="editabilityService.isEditable()"
                       (click)="setActiveEditOption(misconception.skillId + '-' + misconception.getId())"
                       class="fas fa-ellipsis-v optional-misconception-options-button"
                       [ngClass]="{'d-none': getOptionalSkillMisconceptionStatus(misconception.skillId + '-' + misconception.getId()) === 'Assigned'}">
                  </div>
                </div>
              </div>
            </div>
          </div>
        </div>
      </div>
    </div>
  </div>
</div>

<style>
  .option-list-default {
    border: solid 1px #ccc;
    border-radius: 4px;
    display: flex;
    flex-direction: column;
    margin: 0;
    padding: 0;
  }

  .cdk-drag-placeholder {
    opacity: 0;
  }

  .cdk-drag-animating {
    transition: transform 250ms cubic-bezier(0, 0, 0.2, 1);
  }

  .oppia-sortable-rule-block {
    border: solid 1px #ccc;
    border-radius: 4px;
    box-sizing: border-box;
    color: rgba(0, 0, 0, 0.87);
    cursor: pointer;
    display: flex;
    flex-direction: column;
    justify-content: space-between;
    position: relative;
    width: 100%;
  }

  .oppia-rule-sort-handle {
    padding-right: 2px;
    position: absolute;
    top: 9px;
  }

  .oppia-option-list {
    display: block;
    max-width: 100%;
    min-height: 60px;
    overflow: hidden;
    width: 500px;
  }

  .oppia-option-list.cdk-drop-list-dragging .oppia-sortable-rule-block:not(.cdk-drag-placeholder) {
    transition: transform 250ms cubic-bezier(0, 0, 0.2, 1);
  }

  .state-responses-header-container {
    padding: 0 20px 0 30px
  }

  .state-responses-header {
    align-content: center;
    align-items: center;
    display: flex;
    justify-content: space-between;
    padding: 15px 0 15px;
  }

  .oppia-exp-answer-card-header {
    font-size: 18px;
  }

  .solicit-answer-checkbox label {
    margin-bottom: 0;
  }

  .nav-pills > div {
    box-shadow: 1px 2px 5px #939393;
    margin: 8px 0;
  }

  .nav-pills > div > a.oppia-rule-tab {
    background: #e0f2f1 !important;
  }

  .state-response-container {
    padding: 15px 30px;
  }

  .oppia-add-response-button-container {
    margin: 22px 0;
  }

  .solicit-answer-checkbox {
    padding-bottom: 20px;
  }

  .misconception-parent-card {
    border-top: 1px solid #707070;
    padding: 20px;
  }

  .misconception-parent-card h3 {
    font-size: 1.75rem;
  }

  .misconception-list-item {
    background-color: #fff5c8;
    border: 2px solid #827127;
    border-radius: 4px;
    margin: 10px;
    padding: 15px;
  }

  .optional-misconception-list-item {
    display: grid;
    grid-template-columns: 1fr auto;
    position: relative;
    word-break: break-word;
  }

  .optional-misconception-options-button {
    cursor: pointer;
    display: grid;
    place-content: center;
  }

  .optional-misconception-edit-options {
    background-color: #fff;
    border: 2px solid #000;
    border-radius: 4px;
    cursor: pointer;
    padding: 0.3rem;
    position: absolute;
    right: -15%;
    text-align: center;
    top: calc(100% - 0.75em);
    width: 15em;
    z-index: 1;
  }

  .optional-misconception-list-no-action {
    background-color: #fff;
    border: 2px solid #999;
  }

  @media screen and (max-width: 768px) {
    .solicit-answer-checkbox {
      width: 100%;
    }

    .state-responses-header-container {
      padding: 0;
    }

    .state-responses-header i {
      display: block;
    }

    .state-responses-header {
      padding: 18px 15px;
    }
  }
</style><|MERGE_RESOLUTION|>--- conflicted
+++ resolved
@@ -53,25 +53,6 @@
 
               <div *ngIf="activeAnswerGroupIndex === index">
                 <div class="oppia-editor-card-section">
-<<<<<<< HEAD
-                  <div class="oppia-rule-body-container e2e-test-response-body-<[$index]>">
-                    <answer-group-editor rules="answerGroup.rules"
-                                         outcome="answerGroup.outcome"
-                                         tagged-skill-misconception-id="answerGroup.taggedSkillMisconceptionId"
-                                         on-save-answer-group-feedback="saveActiveAnswerGroupFeedback"
-                                         on-save-answer-group-dest="saveActiveAnswerGroupDest"
-                                         on-save-answer-group-dest-if-stuck="saveActiveAnswerGroupDestIfStuck"
-                                         on-save-answer-group-correctness-label="saveActiveAnswerGroupCorrectnessLabel"
-                                         on-save-answer-group-rules="saveActiveAnswerGroupRules"
-                                         on-save-next-content-id-index="$ctrl.onSaveNextContentIdIndex"
-                                         on-save-tagged-misconception="saveTaggedMisconception"
-                                         is-editable="EditabilityService.isEditable()"
-                                         display-feedback="!isLinearWithNoFeedback(answerGroup.outcome)"
-                                         class="e2e-test-response-body"
-                                         add-state="$ctrl.addState"
-                                         show-mark-all-audio-as-needing-update-modal-if-required="$ctrl.showMarkAllAudioAsNeedingUpdateModalIfRequired">
-                    </answer-group-editor>
-=======
                   <div class="oppia-rule-body-container e2e-test-response-body-{{index}}">
                     <oppia-answer-group-editor class="e2e-test-response-body"
                                                [rules]="answerGroup.rules"
@@ -79,6 +60,7 @@
                                                [taggedSkillMisconceptionId]="answerGroup.taggedSkillMisconceptionId"
                                                (onSaveAnswerGroupFeedback)="saveActiveAnswerGroupFeedback($event)"
                                                (onSaveAnswerGroupDest)="saveActiveAnswerGroupDest($event)"
+                                               (onSaveAnswerGroupDestIfStuck)="saveActiveAnswerGroupDestIfStuck($event)"
                                                (onSaveAnswerGroupCorrectnessLabel)="saveActiveAnswerGroupCorrectnessLabel($event)"
                                                (onSaveAnswerGroupRules)="saveActiveAnswerGroupRules($event)"
                                                (onSaveNextContentIdIndex)="sendOnSaveNextContentIdIndex($event)"
@@ -88,7 +70,6 @@
                                                [addState]="addState"
                                                (showMarkAllAudioAsNeedingUpdateModalIfRequired)="sendshowMarkAllAudioAsNeedingUpdateModalIfRequired($event)">
                     </oppia-answer-group-editor>
->>>>>>> a27d5235
                   </div>
                 </div>
               </div>
@@ -125,23 +106,6 @@
               <div *ngIf="activeAnswerGroupIndex === answerGroups?.length">
                 <div class="oppia-editor-card-section">
                   <div class="oppia-rule-body-container e2e-test-response-body-default">
-<<<<<<< HEAD
-                    <answer-group-editor rules="null"
-                                         outcome="defaultOutcome"
-                                         tagged-skill-misconception-id="null"
-                                         on-save-answer-group-feedback="saveDefaultOutcomeFeedback"
-                                         on-save-answer-group-dest="saveDefaultOutcomeDest"
-                                         on-save-answer-group-dest-if-stuck="saveDefaultOutcomeDestIfStuck"
-                                         on-save-answer-group-correctness-label="saveDefaultOutcomeCorrectnessLabel"
-                                         on-save-next-content-id-index="$ctrl.onSaveNextContentIdIndex"
-                                         is-editable="EditabilityService.isEditable()"
-                                         suppress-warnings="suppressDefaultAnswerGroupWarnings()"
-                                         display-feedback="!isLinearWithNoFeedback(defaultOutcome)"
-                                         class="e2e-test-response-body"
-                                         add-state="$ctrl.addState"
-                                         show-mark-all-audio-as-needing-update-modal-if-required="$ctrl.showMarkAllAudioAsNeedingUpdateModalIfRequired">
-                    </answer-group-editor>
-=======
                     <oppia-answer-group-editor class="e2e-test-response-body"
                                                [rules]="null"
                                                [outcome]="defaultOutcome"
@@ -152,11 +116,11 @@
                                                [addState]="addState"
                                                (onSaveAnswerGroupFeedback)="saveDefaultOutcomeFeedback($event)"
                                                (onSaveAnswerGroupDest)="saveDefaultOutcomeDest($event)"
+                                               (onSaveAnswerGroupDestIfStuck)="saveDefaultOutcomeDestIfStuck($event)"
                                                (onSaveAnswerGroupCorrectnessLabel)="saveDefaultOutcomeCorrectnessLabel($event)"
                                                (onSaveNextContentIdIndex)="sendOnSaveNextContentIdIndex($event)"
                                                (showMarkAllAudioAsNeedingUpdateModalIfRequired)="sendshowMarkAllAudioAsNeedingUpdateModalIfRequired($event)">
                     </oppia-answer-group-editor>
->>>>>>> a27d5235
                   </div>
                 </div>
               </div>
