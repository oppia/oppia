// Copyright 2017 The Oppia Authors. All Rights Reserved.
//
// Licensed under the Apache License, Version 2.0 (the "License");
// you may not use this file except in compliance with the License.
// You may obtain a copy of the License at
//
//      http://www.apache.org/licenses/LICENSE-2.0
//
// Unless required by applicable law or agreed to in writing, software
// distributed under the License is distributed on an "AS-IS" BASIS,
// WITHOUT WARRANTIES OR CONDITIONS OF ANY KIND, either express or implied.
// See the License for the specific language governing permissions and
// limitations under the License.

/**
 * @fileoverview Directive for the add and view hints section of the state
 * editor.
 */

import { DeleteHintModalComponent } from 'pages/exploration-editor-page/editor-tab/templates/modal-templates/delete-hint-modal.component';
import { DeleteLastHintModalComponent } from 'pages/exploration-editor-page/editor-tab/templates/modal-templates/delete-last-hint-modal.component';

require('components/state-directives/hint-editor/hint-editor.component.ts');
require(
  'components/state-directives/response-header/response-header.component.ts');
require('domain/exploration/HintObjectFactory.ts');
require('domain/utilities/url-interpolation.service.ts');
require(
  'components/state-editor/state-editor-properties-services/' +
  'state-editor.service.ts');
require(
  'components/state-editor/state-editor-properties-services/' +
  'state-hints.service.ts');
require(
  'components/state-editor/state-editor-properties-services/' +
  'state-interaction-id.service.ts');
require(
  'components/state-editor/state-editor-properties-services/' +
  'state-next-content-id-index.service');
require(
  'components/state-editor/state-editor-properties-services/' +
  'state-solution.service.ts');
require('filters/format-rte-preview.filter.ts');
require('services/alerts.service.ts');
require('services/context.service.ts');
require('services/editability.service.ts');
require('services/generate-content-id.service.ts');
require('services/contextual/window-dimensions.service.ts');
require('services/external-save.service.ts');
require('services/ngb-modal.service.ts');

import { AddHintModalComponent } from 'pages/exploration-editor-page/editor-tab/templates/modal-templates/add-hint-modal.component';

angular.module('oppia').component('stateHintsEditor', {
  bindings: {
    onSaveHints: '=',
    onSaveNextContentIdIndex: '=',
    onSaveSolution: '=',
    showMarkAllAudioAsNeedingUpdateModalIfRequired: '='
  },
  template: require('./state-hints-editor.component.html'),
  controller: [
    '$filter', '$rootScope', '$scope', 'AlertsService',
    'EditabilityService', 'ExternalSaveService', 'NgbModal',
    'StateEditorService', 'StateHintsService',
    'StateInteractionIdService', 'StateNextContentIdIndexService',
    'StateSolutionService',
    'UrlInterpolationService', 'WindowDimensionsService',
    'INTERACTION_SPECS',
    function(
        $filter, $rootScope, $scope, AlertsService,
        EditabilityService, ExternalSaveService, NgbModal,
        StateEditorService, StateHintsService,
        StateInteractionIdService, StateNextContentIdIndexService,
        StateSolutionService,
        UrlInterpolationService, WindowDimensionsService,
        INTERACTION_SPECS) {
      var ctrl = this;
      $scope.getHintButtonText = function() {
        var hintButtonText = '+ ADD HINT';
        if ($scope.StateHintsService.displayed) {
          if ($scope.StateHintsService.displayed.length >= 5) {
            hintButtonText = 'Limit Reached';
          }
        }
        return hintButtonText;
      };

      $scope.getHintSummary = function(hint) {
        var hintAsPlainText = $filter(
          'formatRtePreview')(hint.hintContent.html);
        return hintAsPlainText;
      };

      $scope.changeActiveHintIndex = function(newIndex) {
        var currentActiveIndex = StateHintsService.getActiveHintIndex();
        if (currentActiveIndex !== null && (
          !StateHintsService.displayed[currentActiveIndex]
            .hintContent.html)) {
          if (StateSolutionService.savedMemento &&
            StateHintsService.displayed.length === 1) {
            openDeleteLastHintModal();
            return;
          } else {
            AlertsService.addInfoMessage('Deleting empty hint.');
            StateHintsService.displayed.splice(currentActiveIndex, 1);
            StateHintsService.saveDisplayedValue();
            ctrl.onSaveHints(StateHintsService.displayed);
          }
        }
        // If the current hint is being clicked on again, close it.
        if (newIndex === StateHintsService.getActiveHintIndex()) {
          StateHintsService.setActiveHintIndex(null);
        } else {
          StateHintsService.setActiveHintIndex(newIndex);
        }
      };

      // This returns false if the current interaction ID is null.
      $scope.isCurrentInteractionLinear = function() {
        var interactionId = StateInteractionIdService.savedMemento;
        return interactionId && INTERACTION_SPECS[interactionId].is_linear;
      };

      $scope.openAddHintModal = function() {
        if ($scope.StateHintsService.displayed.length >= 5) {
          return;
        }
        AlertsService.clearWarnings();
        ExternalSaveService.onExternalSave.emit();

        NgbModal.open(AddHintModalComponent, {
          backdrop: 'static',
          windowClass: 'add-hint-modal'
        }).result.then(function(result) {
          StateHintsService.displayed.push(result.hint);
          StateHintsService.saveDisplayedValue();
          ctrl.onSaveHints(StateHintsService.displayed);
          StateNextContentIdIndexService.saveDisplayedValue();
          ctrl.onSaveNextContentIdIndex(
            StateNextContentIdIndexService.displayed);
          $rootScope.$apply();
        }, function() {
          AlertsService.clearWarnings();
        });
      };

      var openDeleteLastHintModal = function() {
        AlertsService.clearWarnings();

        NgbModal.open(DeleteLastHintModalComponent, {
          backdrop: true,
        }).result.then(function() {
          StateSolutionService.displayed = null;
          StateSolutionService.saveDisplayedValue();
          ctrl.onSaveSolution(StateSolutionService.displayed);

          StateHintsService.displayed = [];
          StateHintsService.saveDisplayedValue();
          ctrl.onSaveHints(StateHintsService.displayed);
<<<<<<< HEAD
          $rootScope.$apply();
=======
          $rootScope.$applyAsync();
>>>>>>> 19c3dad9
        }, function() {
          AlertsService.clearWarnings();
        });
      };

      $scope.deleteHint = function(index, evt) {
        // Prevent clicking on the delete button from also toggling the
        // display state of the hint.
        evt.stopPropagation();

        AlertsService.clearWarnings();
        NgbModal.open(DeleteHintModalComponent, {
          backdrop: true,
        }).result.then(function() {
          if (StateSolutionService.savedMemento &&
            StateHintsService.savedMemento.length === 1) {
            openDeleteLastHintModal();
          } else {
            StateHintsService.displayed.splice(index, 1);
            StateHintsService.saveDisplayedValue();
            ctrl.onSaveHints(StateHintsService.displayed);
          }

          if (index === StateHintsService.getActiveHintIndex()) {
            StateHintsService.setActiveHintIndex(null);
          }
<<<<<<< HEAD
          $rootScope.$apply();
=======
          $rootScope.$applyAsync();
>>>>>>> 19c3dad9
        }, function() {
          AlertsService.clearWarnings();
        });
      };

      $scope.onSaveInlineHint = function() {
        StateHintsService.saveDisplayedValue();
        ctrl.onSaveHints(StateHintsService.displayed);
      };

      $scope.toggleHintCard = function() {
        $scope.hintCardIsShown = !$scope.hintCardIsShown;
      };

      ctrl.$onInit = function() {
        $scope.EditabilityService = EditabilityService;
        $scope.StateHintsService = StateHintsService;
        $scope.hintCardIsShown = (
          !WindowDimensionsService.isWindowNarrow());
        StateHintsService.setActiveHintIndex(null);
        $scope.canEdit = EditabilityService.isEditable();
        $scope.getStaticImageUrl = function(imagePath) {
          return UrlInterpolationService.getStaticImageUrl(imagePath);
        };
        // When the page is scrolled so that the top of the page is above
        // the browser viewport, there are some bugs in the positioning of
        // the helper. This is a bug in jQueryUI that has not been fixed
        // yet. For more details, see http://stackoverflow.com/q/5791886
        $scope.HINT_LIST_SORTABLE_OPTIONS = {
          axis: 'y',
          cursor: 'move',
          handle: '.oppia-hint-sort-handle',
          items: '.oppia-sortable-hint',
          revert: 100,
          tolerance: 'pointer',
          start: function(e, ui) {
            ExternalSaveService.onExternalSave.emit();
            StateHintsService.setActiveHintIndex(null);
            ui.placeholder.height(ui.item.height());
          },
          stop: function() {
            StateHintsService.saveDisplayedValue();
            ctrl.onSaveHints(StateHintsService.displayed);
          }
        };
        StateEditorService.updateStateHintsEditorInitialised();
      };
    }
  ]
});<|MERGE_RESOLUTION|>--- conflicted
+++ resolved
@@ -158,11 +158,7 @@
           StateHintsService.displayed = [];
           StateHintsService.saveDisplayedValue();
           ctrl.onSaveHints(StateHintsService.displayed);
-<<<<<<< HEAD
-          $rootScope.$apply();
-=======
           $rootScope.$applyAsync();
->>>>>>> 19c3dad9
         }, function() {
           AlertsService.clearWarnings();
         });
@@ -189,11 +185,7 @@
           if (index === StateHintsService.getActiveHintIndex()) {
             StateHintsService.setActiveHintIndex(null);
           }
-<<<<<<< HEAD
-          $rootScope.$apply();
-=======
           $rootScope.$applyAsync();
->>>>>>> 19c3dad9
         }, function() {
           AlertsService.clearWarnings();
         });
