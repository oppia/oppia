// Copyright 2021 The Oppia Authors. All Rights Reserved.
//
// Licensed under the Apache License, Version 2.0 (the "License");
// you may not use this file except in compliance with the License.
// You may obtain a copy of the License at
//
//      http://www.apache.org/licenses/LICENSE-2.0
//
// Unless required by applicable law or agreed to in writing, software
// distributed under the License is distributed on an "AS-IS" BASIS,
// WITHOUT WARRANTIES OR CONDITIONS OF ANY KIND, either express or implied.
// See the License for the specific language governing permissions and
// limitations under the License.

<<<<<<< HEAD
=======
import { importAllAngularServices } from 'tests/unit-test-utils.ajs';
import { NgbModal, NgbModalRef } from '@ng-bootstrap/ng-bootstrap';

>>>>>>> 37d4ee3f
/**
 * @fileoverview Unit test for State Hints Editor Component.
 */

import { fakeAsync, TestBed, tick } from '@angular/core/testing';
import { NgbModal, NgbModalRef } from '@ng-bootstrap/ng-bootstrap';
import { importAllAngularServices } from 'tests/unit-test-utils.ajs';

class MockNgbModalRef {
  componentInstance = {};
}

describe('StateHintsEditorComponent', () => {
  let ctrl = null;
  let $rootScope = null;
  let $scope = null;
  let $uibModal = null;
  let ngbModal: NgbModal;
  let $q = null;
  let ngbModal: NgbModal = null;

  let WindowDimensionsService = null;
  let EditabilityService = null;
  let StateHintsService = null;
  let ExternalSaveService = null;
  let StateInteractionIdService = null;
  let StateSolutionService = null;
  let AlertsService = null;

  beforeEach(angular.mock.module('oppia', function($provide) {
    $provide.value('NgbModal', {
      open: () => {
        return {
          result: Promise.resolve()
        };
      }
    });
  }));

  importAllAngularServices();

  beforeEach(angular.mock.module('oppia', function($provide) {
    $provide.value('NgbModal', {
      open: () => {
        return {
          result: Promise.resolve()
        };
      }
    });
  }));

  beforeEach(angular.mock.inject(function($injector, $componentController) {
    $rootScope = $injector.get('$rootScope');
    $scope = $rootScope.$new();
    ngbModal = TestBed.inject(NgbModal);
    $uibModal = $injector.get('$uibModal');
    $q = $injector.get('$q');
    ngbModal = $injector.get('NgbModal');

    WindowDimensionsService = $injector.get('WindowDimensionsService');
    EditabilityService = $injector.get('EditabilityService');
    StateHintsService = $injector.get('StateHintsService');
    ExternalSaveService = $injector.get('ExternalSaveService');
    StateInteractionIdService = $injector.get('StateInteractionIdService');
    StateSolutionService = $injector.get('StateSolutionService');
    AlertsService = $injector.get('AlertsService');

    ctrl = $componentController('stateHintsEditor', {
      NgbModal: ngbModal,
      $scope: $scope
    }, {
      onSaveHints: () => {},
      onSaveSolution: () => {},
      onSaveNextContentIdIndex: () => {}
    });

    spyOn(WindowDimensionsService, 'isWindowNarrow').and.returnValue(true);
    spyOn(EditabilityService, 'isEditable').and.returnValue(true);

    ctrl.$onInit();
  }));

  it('should set component properties on initialization', () => {
    expect($scope.hintCardIsShown).toBe(false);
    expect($scope.canEdit).toBe(true);
    expect($scope.getStaticImageUrl('/demo/img'))
      .toBe('/assets/images/demo/img');
  });

  it('should toggle hint card when user clicks on hint header', () => {
    expect($scope.hintCardIsShown).toBe(false);

    $scope.toggleHintCard();

    expect($scope.hintCardIsShown).toBe(true);
  });

  it('should save displayed hint value when user saves inline hint', () => {
    spyOn(StateHintsService, 'saveDisplayedValue');
    spyOn(ctrl, 'onSaveHints');

    $scope.onSaveInlineHint();

    expect(StateHintsService.saveDisplayedValue).toHaveBeenCalled();
    expect(ctrl.onSaveHints).toHaveBeenCalled();
  });

  it('should trigger external save event on starting sorting', () => {
    let ui = {
      placeholder: {
        height: () => {}
      },
      item: {
        height: () => {}
      }
    };
    spyOn(ExternalSaveService.onExternalSave, 'emit');
    spyOn(StateHintsService, 'setActiveHintIndex');

    $scope.HINT_LIST_SORTABLE_OPTIONS.start('', ui);

    expect(ExternalSaveService.onExternalSave.emit).toHaveBeenCalled();
    expect(StateHintsService.setActiveHintIndex).toHaveBeenCalledWith(null);
  });

  it('should save displayed hint value when sorting stops', () => {
    let ui = {
      placeholder: {
        height: () => {}
      },
      item: {
        height: () => {}
      }
    };
    spyOn(StateHintsService, 'saveDisplayedValue');

    $scope.HINT_LIST_SORTABLE_OPTIONS.stop('', ui);

    expect(StateHintsService.saveDisplayedValue).toHaveBeenCalled();
  });

  it('should check if current interaction is linear', () => {
    StateInteractionIdService.savedMemento = 'TextInput';

    expect($scope.isCurrentInteractionLinear()).toBe(false);

    StateInteractionIdService.savedMemento = 'Continue';

    expect($scope.isCurrentInteractionLinear()).toBe(true);
  });

  it('should get hint button text', () => {
    $scope.StateHintsService.displayed = ['a', 'b', 'c', 'd'];

    expect($scope.getHintButtonText()).toBe('+ ADD HINT');

    $scope.StateHintsService.displayed = ['a', 'b', 'c', 'd', 'e'];

    expect($scope.getHintButtonText()).toBe('Limit Reached');
  });

  it('should get hint summary when hint is given', () => {
    let hint = {
      hintContent: {
        html: '<p> Hint <p>'
      }
    };

    expect($scope.getHintSummary(hint)).toBe('Hint');
  });

  it('should open delete last hint modal if only one hint exists while' +
    ' changing active hint index', () => {
    spyOn(StateHintsService, 'getActiveHintIndex').and.returnValue(0);
    spyOn(ngbModal, 'open').and.returnValue(
      {
        result: $q.resolve()
      } as NgbModalRef
    );
    StateHintsService.displayed = [
      {
        hintContent: {
          html: null
        }
      }
    ];
    StateSolutionService.savedMemento = 'A';

    $scope.changeActiveHintIndex(0);
    $scope.$apply();

    expect(StateSolutionService.displayed).toBe(null);
    expect(StateHintsService.displayed).toEqual([]);
  });

  it('should close delete last hint modal when user clicks cancel', () => {
    spyOn(StateHintsService, 'getActiveHintIndex').and.returnValue(0);
    spyOn(ngbModal, 'open').and.returnValue(
      {
        result: $q.reject()
      } as NgbModalRef
    );
    StateHintsService.displayed = [
      {
        hintContent: {
          html: null
        }
      }
    ];
    StateSolutionService.savedMemento = 'A';

    $scope.changeActiveHintIndex(0);
    $scope.$apply();

    expect(ngbModal.open).toHaveBeenCalled();
  });

  it('should delete empty hint when changing active hint index', () => {
    spyOn(StateHintsService, 'getActiveHintIndex').and.returnValue(0);
    spyOn(AlertsService, 'addInfoMessage');
    StateHintsService.displayed = [
      {
        hintContent: {
          html: null
        }
      },
      {
        hintContent: {
          html: '<p> Hint </p>'
        }
      }
    ];
    StateSolutionService.savedMemento = 'A';

    $scope.changeActiveHintIndex(0);

    expect(AlertsService.addInfoMessage)
      .toHaveBeenCalledWith('Deleting empty hint.');
    expect(StateHintsService.displayed).toEqual([
      {
        hintContent: {
          html: '<p> Hint </p>'
        }
      }
    ]);
  });

  it('should set new hint index if no hint is opened', () => {
    spyOn(StateHintsService, 'getActiveHintIndex').and.returnValue(null);
    spyOn(StateHintsService, 'setActiveHintIndex');

    $scope.changeActiveHintIndex(0);

    expect(StateHintsService.setActiveHintIndex).toHaveBeenCalledWith(0);
  });

  it('should not open add hints modal if number of hint is greater than' +
    ' or equal to 5', () => {
    $scope.StateHintsService.displayed = ['a', 'b', 'c', 'd', 'e'];
    spyOn($uibModal, 'open');

    expect($scope.openAddHintModal()).toBe(undefined);
    expect($uibModal.open).not.toHaveBeenCalled();
  });

  it('should open add hints modal when user clicks on add hint button',
    fakeAsync(() => {
      $scope.StateHintsService.displayed = [
        {
          hintContent: {
            html: '<p> Hint </p>'
          }
        }
      ];
      spyOn(ngbModal, 'open').and.returnValue({
        componentInstance: new MockNgbModalRef(),
        result: Promise.resolve({
          hint: {
            hintContent: {
              html: '<p> New hint </p>'
            }
          }
        })
      } as NgbModalRef);

      $scope.openAddHintModal();
      tick();

      expect(StateHintsService.displayed).toEqual([
        {
          hintContent: {
            html: '<p> Hint </p>'
          }
        },
        {
          hintContent: {
            html: '<p> New hint </p>'
          }
        }
      ]);
    }));

  it('should close add hint modal when user clicks cancel', fakeAsync(() => {
    $scope.StateHintsService.displayed = [
      {
        hintContent: {
          html: '<p> Hint </p>'
        }
      }
    ];
    spyOn(ngbModal, 'open').and.returnValue({
      componentInstance: new MockNgbModalRef(),
      result: Promise.reject()
    } as NgbModalRef);

    $scope.openAddHintModal();
    tick();

    expect(ngbModal.open).toHaveBeenCalled();
  }));

  it('should open delete hint modal when user clicks on' +
    ' delete hint button', () => {
    spyOn(StateHintsService, 'getActiveHintIndex').and.returnValue(0);
    StateSolutionService.savedMemento = 'A';
    StateHintsService.displayed = [
      {
        hintContent: {
          html: '<p> Hint </p>'
        }
      }
    ];
    StateHintsService.savedMemento = StateHintsService.displayed;
    spyOn(ngbModal, 'open').and.returnValue(
      {
        result: $q.resolve()
      } as NgbModalRef
    );

    $scope.deleteHint(0, new Event(''));
    $scope.$apply();

    expect(ngbModal.open).toHaveBeenCalled();
    expect(StateHintsService.displayed).toEqual([]);
  });

  it('should delete hint when user clicks on' +
    ' delete hint button', () => {
    spyOn(StateHintsService, 'getActiveHintIndex').and.returnValue(0);
    StateSolutionService.savedMemento = 'A';
    StateHintsService.displayed = [
      {
        hintContent: {
          html: '<p> Hint Index 0 </p>'
        }
      },
      {
        hintContent: {
          html: '<p> Hint Index 1 </p>'
        }
      }
    ];
    StateHintsService.savedMemento = StateHintsService.displayed;
    spyOn(ngbModal, 'open').and.returnValue(
      {
        result: $q.resolve()
      } as NgbModalRef
    );

    $scope.deleteHint(0, new Event(''));
    $scope.$apply();

    expect(StateHintsService.displayed).toEqual([
      {
        hintContent: {
          html: '<p> Hint Index 1 </p>'
        }
      }
    ]);
  });

  it('should close delete hint modal when user clicks on cancel', () => {
    spyOn(ngbModal, 'open').and.returnValue(
      {
        result: $q.reject()
      } as NgbModalRef
    );
    $scope.deleteHint(0, new Event(''));
    $scope.$apply();

    expect(ngbModal.open).toHaveBeenCalled();
  });
});<|MERGE_RESOLUTION|>--- conflicted
+++ resolved
@@ -12,19 +12,14 @@
 // See the License for the specific language governing permissions and
 // limitations under the License.
 
-<<<<<<< HEAD
-=======
 import { importAllAngularServices } from 'tests/unit-test-utils.ajs';
 import { NgbModal, NgbModalRef } from '@ng-bootstrap/ng-bootstrap';
 
->>>>>>> 37d4ee3f
 /**
  * @fileoverview Unit test for State Hints Editor Component.
  */
 
 import { fakeAsync, TestBed, tick } from '@angular/core/testing';
-import { NgbModal, NgbModalRef } from '@ng-bootstrap/ng-bootstrap';
-import { importAllAngularServices } from 'tests/unit-test-utils.ajs';
 
 class MockNgbModalRef {
   componentInstance = {};
@@ -35,7 +30,6 @@
   let $rootScope = null;
   let $scope = null;
   let $uibModal = null;
-  let ngbModal: NgbModal;
   let $q = null;
   let ngbModal: NgbModal = null;
 
