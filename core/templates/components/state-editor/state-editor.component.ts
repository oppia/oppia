<<<<<<< HEAD
// Copyright 2018 The Oppia Authors. All Rights Reserved.
//
// Licensed under the Apache License, Version 2.0 (the "License");
// you may not use this file except in compliance with the License.
// You may obtain a copy of the License at
//
//      http://www.apache.org/licenses/LICENSE-2.0
//
// Unless required by applicable law or agreed to in writing, software
// distributed under the License is distributed on an "AS-IS" BASIS,
// WITHOUT WARRANTIES OR CONDITIONS OF ANY KIND, either express or implied.
// See the License for the specific language governing permissions and
// limitations under the License.

/**
 * @fileoverview Controller for the state editor directive.
 */

require(
  'components/state-editor/state-content-editor/' +
  'state-content-editor.directive.ts');
require(
  'components/state-editor/state-hints-editor/state-hints-editor.component.ts');
require(
  'components/state-editor/state-interaction-editor/' +
  'state-interaction-editor.directive.ts');
require(
  'components/state-editor/state-skill-editor/' +
  'state-skill-editor.component.ts');
require(
  'components/state-editor/state-responses-editor/' +
  'state-responses.component.ts');
require(
  'components/state-editor/state-solution-editor/' +
  'state-solution-editor.component.ts');

require('domain/utilities/url-interpolation.service.ts');
require(
  'components/state-editor/state-editor-properties-services/' +
  'state-card-is-checkpoint.service.ts');
require(
  'components/state-editor/state-editor-properties-services/' +
  'state-editor.service.ts');
require(
  'components/state-editor/state-editor-properties-services/' +
  'state-skill.service');
require(
  'components/state-editor/state-editor-properties-services/' +
  'state-name.service.ts');
require(
  'components/state-editor/state-editor-properties-services/' +
  'state-next-content-id-index.service');
require(
  'components/state-editor/state-editor-properties-services/' +
  'state-param-changes.service.ts');
require(
  'components/state-editor/state-editor-properties-services/' +
  'state-property.service.ts');
require(
  'components/state-editor/state-editor-properties-services/' +
  'state-solicit-answer-details.service.ts');
require('services/contextual/window-dimensions.service');
require(
  'components/state-editor/state-editor-properties-services/' +
  'state-interaction-id.service');
require(
  'components/state-editor/state-editor-properties-services/' +
  'state-solution.service');
require(
  'pages/exploration-editor-page/editor-tab/' +
  'exploration-editor-tab.component.ts');

import { Subscription } from 'rxjs';

angular.module('oppia').component('stateEditor', {
  bindings: {
    addState: '=',
    getStateContentPlaceholder: '&stateContentPlaceholder',
    getStateContentSaveButtonPlaceholder: (
      '&stateContentSaveButtonPlaceholder'),
    isInteractionShown: '&interactionIsShown',
    navigateToState: '=',
    onSaveHints: '=',
    onSaveInapplicableSkillMisconceptionIds: '=',
    onSaveInteractionAnswerGroups: '=',
    onSaveInteractionCustomizationArgs: '=',
    onSaveInteractionDefaultOutcome: '=',
    onSaveInteractionId: '=',
    onSaveLinkedSkillId: '=',
    onSaveNextContentIdIndex: '=',
    onSaveSolicitAnswerDetails: '=',
    onSaveSolution: '=',
    onSaveStateContent: '=',
    recomputeGraph: '=',
    refreshWarnings: '=',
    showMarkAllAudioAsNeedingUpdateModalIfRequired: '=',
    explorationIsLinkedToStory: '='
  },
  template: require('./state-editor.component.html'),
  controller: [
    '$rootScope', '$scope', 'StateCardIsCheckpointService',
    'StateContentService',
    'StateCustomizationArgsService', 'StateEditorService',
    'StateHintsService', 'StateInteractionIdService',
    'StateLinkedSkillIdService', 'StateNameService',
    'StateNextContentIdIndexService', 'StateParamChangesService',
    'StateSolicitAnswerDetailsService', 'StateSolutionService',
    'UrlInterpolationService', 'WindowDimensionsService', 'INTERACTION_SPECS',
    function(
        $rootScope, $scope, StateCardIsCheckpointService, StateContentService,
        StateCustomizationArgsService, StateEditorService,
        StateHintsService, StateInteractionIdService,
        StateLinkedSkillIdService, StateNameService,
        StateNextContentIdIndexService, StateParamChangesService,
        StateSolicitAnswerDetailsService, StateSolutionService,
        UrlInterpolationService, WindowDimensionsService, INTERACTION_SPECS) {
      var ctrl = this;
      ctrl.directiveSubscriptions = new Subscription();
      var updateInteractionVisibility = function(newInteractionId) {
        $scope.interactionIdIsSet = Boolean(newInteractionId);
        $scope.currentInteractionCanHaveSolution = Boolean(
          $scope.interactionIdIsSet &&
          INTERACTION_SPECS[newInteractionId].can_have_solution);
        $scope.currentStateIsTerminal = Boolean(
          $scope.interactionIdIsSet && INTERACTION_SPECS[
            newInteractionId].is_terminal);
      };

      // Remove this function once this component is migrated to
      // Angular 2+.
      $scope.getSolutionChange = function() {
        $rootScope.$applyAsync();
      };

      $scope.reinitializeEditor = function() {
        StateEditorService.onStateEditorInitialized.emit($scope.stateData);
      };

      $scope.toggleConceptCard = function() {
        $scope.conceptCardIsShown = !$scope.conceptCardIsShown;
      };

      ctrl.$onInit = function() {
        $scope.oppiaBlackImgUrl = UrlInterpolationService.getStaticImageUrl(
          '/avatar/oppia_avatar_100px.svg');
        $scope.currentStateIsTerminal = false;
        $scope.conceptCardIsShown = true;
        $scope.windowIsNarrow = WindowDimensionsService.isWindowNarrow();
        $scope.interactionIdIsSet = false;
        $scope.servicesInitialized = false;
        $scope.stateName = StateEditorService.getActiveStateName();
        ctrl.directiveSubscriptions.add(
          StateInteractionIdService.onInteractionIdChanged.subscribe(
            (newInteractionId) => {
              updateInteractionVisibility(newInteractionId);
            }
          )
        );

        ctrl.directiveSubscriptions.add(
          StateEditorService.onStateEditorInitialized.subscribe(
            (stateData) => {
              if (stateData === undefined || $.isEmptyObject(stateData)) {
                throw new Error(
                  'Expected stateData to be defined but ' +
                  'received ' + stateData);
              }
              $scope.stateData = stateData;
              $scope.stateName = StateEditorService.getActiveStateName();
              StateEditorService.setInteraction(stateData.interaction);
              StateContentService.init(
                $scope.stateName, stateData.content);
              StateLinkedSkillIdService.init(
                $scope.stateName, stateData.linkedSkillId);
              StateHintsService.init(
                $scope.stateName, stateData.interaction.hints);
              StateInteractionIdService.init(
                $scope.stateName, stateData.interaction.id);
              StateCustomizationArgsService.init(
                $scope.stateName, stateData.interaction.customizationArgs);
              StateNextContentIdIndexService.init(
                $scope.stateName, stateData.nextContentIdIndex);
              StateNameService.init($scope.stateName, stateData.name);
              StateParamChangesService.init(
                $scope.stateName, stateData.paramChanges);
              StateSolicitAnswerDetailsService.init(
                $scope.stateName, stateData.solicitAnswerDetails);
              StateCardIsCheckpointService.init(
                $scope.stateName, stateData.cardIsCheckpoint);
              StateSolutionService.init(
                $scope.stateName, stateData.interaction.solution);
              updateInteractionVisibility(stateData.interaction.id);
              $scope.servicesInitialized = true;
            }
          )
        );
        StateEditorService.onStateEditorDirectiveInitialized.emit();
        StateEditorService.updateStateEditorDirectiveInitialised();
      };
      ctrl.$onDestroy = function() {
        ctrl.directiveSubscriptions.unsubscribe();
      };
    }
  ]
});
=======
// Copyright 2018 The Oppia Authors. All Rights Reserved.
//
// Licensed under the Apache License, Version 2.0 (the "License");
// you may not use this file except in compliance with the License.
// You may obtain a copy of the License at
//
//      http://www.apache.org/licenses/LICENSE-2.0
//
// Unless required by applicable law or agreed to in writing, software
// distributed under the License is distributed on an "AS-IS" BASIS,
// WITHOUT WARRANTIES OR CONDITIONS OF ANY KIND, either express or implied.
// See the License for the specific language governing permissions and
// limitations under the License.

/**
 * @fileoverview Controller for the state editor directive.
 */

require(
  'components/state-editor/state-content-editor/' +
  'state-content-editor.directive.ts');
require(
  'components/state-editor/state-hints-editor/state-hints-editor.component.ts');
require(
  'components/state-editor/state-skill-editor/' +
  'state-skill-editor.component.ts');
require(
  'components/state-editor/state-responses-editor/' +
  'state-responses.component.ts');
require(
  'components/state-editor/state-solution-editor/' +
  'state-solution-editor.component.ts');

require('domain/utilities/url-interpolation.service.ts');
require(
  'components/state-editor/state-editor-properties-services/' +
  'state-card-is-checkpoint.service.ts');
require(
  'components/state-editor/state-editor-properties-services/' +
  'state-editor.service.ts');
require(
  'components/state-editor/state-editor-properties-services/' +
  'state-skill.service');
require(
  'components/state-editor/state-editor-properties-services/' +
  'state-name.service.ts');
require(
  'components/state-editor/state-editor-properties-services/' +
  'state-next-content-id-index.service');
require(
  'components/state-editor/state-editor-properties-services/' +
  'state-param-changes.service.ts');
require(
  'components/state-editor/state-editor-properties-services/' +
  'state-property.service.ts');
require(
  'components/state-editor/state-editor-properties-services/' +
  'state-solicit-answer-details.service.ts');
require('services/contextual/window-dimensions.service');
require(
  'components/state-editor/state-editor-properties-services/' +
  'state-interaction-id.service');
require(
  'components/state-editor/state-editor-properties-services/' +
  'state-solution.service');
require(
  'pages/exploration-editor-page/editor-tab/' +
  'exploration-editor-tab.component.ts');

import { Subscription } from 'rxjs';

angular.module('oppia').component('stateEditor', {
  bindings: {
    addState: '=',
    getStateContentPlaceholder: '&stateContentPlaceholder',
    getStateContentSaveButtonPlaceholder: (
      '&stateContentSaveButtonPlaceholder'),
    isInteractionShown: '&interactionIsShown',
    navigateToState: '=',
    onSaveHints: '=',
    onSaveInapplicableSkillMisconceptionIds: '=',
    onSaveInteractionAnswerGroups: '=',
    onSaveInteractionCustomizationArgs: '=',
    onSaveInteractionDefaultOutcome: '=',
    onSaveInteractionId: '=',
    onSaveLinkedSkillId: '=',
    onSaveNextContentIdIndex: '=',
    onSaveSolicitAnswerDetails: '=',
    onSaveSolution: '=',
    onSaveStateContent: '=',
    recomputeGraph: '=',
    refreshWarnings: '=',
    showMarkAllAudioAsNeedingUpdateModalIfRequired: '=',
    explorationIsLinkedToStory: '='
  },
  template: require('./state-editor.component.html'),
  controller: [
    '$rootScope', '$scope', 'StateCardIsCheckpointService',
    'StateContentService',
    'StateCustomizationArgsService', 'StateEditorService',
    'StateHintsService', 'StateInteractionIdService',
    'StateLinkedSkillIdService', 'StateNameService',
    'StateNextContentIdIndexService', 'StateParamChangesService',
    'StateSolicitAnswerDetailsService', 'StateSolutionService',
    'UrlInterpolationService', 'WindowDimensionsService', 'INTERACTION_SPECS',
    function(
        $rootScope, $scope, StateCardIsCheckpointService, StateContentService,
        StateCustomizationArgsService, StateEditorService,
        StateHintsService, StateInteractionIdService,
        StateLinkedSkillIdService, StateNameService,
        StateNextContentIdIndexService, StateParamChangesService,
        StateSolicitAnswerDetailsService, StateSolutionService,
        UrlInterpolationService, WindowDimensionsService, INTERACTION_SPECS) {
      var ctrl = this;
      ctrl.directiveSubscriptions = new Subscription();
      var updateInteractionVisibility = function(newInteractionId) {
        $scope.interactionIdIsSet = Boolean(newInteractionId);
        $scope.currentInteractionCanHaveSolution = Boolean(
          $scope.interactionIdIsSet &&
          INTERACTION_SPECS[newInteractionId].can_have_solution);
        $scope.currentStateIsTerminal = Boolean(
          $scope.interactionIdIsSet && INTERACTION_SPECS[
            newInteractionId].is_terminal);
      };

      // Remove this function once this component is migrated to
      // Angular 2+.
      $scope.getSolutionChange = function() {
        $rootScope.$applyAsync();
      };

      $scope.reinitializeEditor = function() {
        StateEditorService.onStateEditorInitialized.emit($scope.stateData);
      };

      $scope.toggleConceptCard = function() {
        $scope.conceptCardIsShown = !$scope.conceptCardIsShown;
      };

      ctrl.$onInit = function() {
        $scope.oppiaBlackImgUrl = UrlInterpolationService.getStaticImageUrl(
          '/avatar/oppia_avatar_100px.svg');
        $scope.currentStateIsTerminal = false;
        $scope.conceptCardIsShown = true;
        $scope.windowIsNarrow = WindowDimensionsService.isWindowNarrow();
        $scope.interactionIdIsSet = false;
        $scope.servicesInitialized = false;
        $scope.stateName = StateEditorService.getActiveStateName();
        ctrl.directiveSubscriptions.add(
          StateInteractionIdService.onInteractionIdChanged.subscribe(
            (newInteractionId) => {
              updateInteractionVisibility(newInteractionId);
            }
          )
        );

        ctrl.directiveSubscriptions.add(
          StateEditorService.onStateEditorInitialized.subscribe(
            (stateData) => {
              if (stateData === undefined || $.isEmptyObject(stateData)) {
                throw new Error(
                  'Expected stateData to be defined but ' +
                  'received ' + stateData);
              }
              $scope.stateData = stateData;
              $scope.stateName = StateEditorService.getActiveStateName();
              StateEditorService.setInteraction(stateData.interaction);
              StateContentService.init(
                $scope.stateName, stateData.content);
              StateLinkedSkillIdService.init(
                $scope.stateName, stateData.linkedSkillId);
              StateHintsService.init(
                $scope.stateName, stateData.interaction.hints);
              StateInteractionIdService.init(
                $scope.stateName, stateData.interaction.id);
              StateCustomizationArgsService.init(
                $scope.stateName, stateData.interaction.customizationArgs);
              StateNextContentIdIndexService.init(
                $scope.stateName, stateData.nextContentIdIndex);
              StateNameService.init($scope.stateName, stateData.name);
              StateParamChangesService.init(
                $scope.stateName, stateData.paramChanges);
              StateSolicitAnswerDetailsService.init(
                $scope.stateName, stateData.solicitAnswerDetails);
              StateCardIsCheckpointService.init(
                $scope.stateName, stateData.cardIsCheckpoint);
              StateSolutionService.init(
                $scope.stateName, stateData.interaction.solution);
              updateInteractionVisibility(stateData.interaction.id);
              $scope.servicesInitialized = true;
            }
          )
        );
        StateEditorService.onStateEditorDirectiveInitialized.emit();
        StateEditorService.updateStateEditorDirectiveInitialised();
      };
      ctrl.$onDestroy = function() {
        ctrl.directiveSubscriptions.unsubscribe();
      };
    }
  ]
});
>>>>>>> cb2f7d4c
<|MERGE_RESOLUTION|>--- conflicted
+++ resolved
@@ -1,4 +1,3 @@
-<<<<<<< HEAD
 // Copyright 2018 The Oppia Authors. All Rights Reserved.
 //
 // Licensed under the Apache License, Version 2.0 (the "License");
@@ -22,9 +21,6 @@
   'state-content-editor.directive.ts');
 require(
   'components/state-editor/state-hints-editor/state-hints-editor.component.ts');
-require(
-  'components/state-editor/state-interaction-editor/' +
-  'state-interaction-editor.directive.ts');
 require(
   'components/state-editor/state-skill-editor/' +
   'state-skill-editor.component.ts');
@@ -203,208 +199,4 @@
       };
     }
   ]
-});
-=======
-// Copyright 2018 The Oppia Authors. All Rights Reserved.
-//
-// Licensed under the Apache License, Version 2.0 (the "License");
-// you may not use this file except in compliance with the License.
-// You may obtain a copy of the License at
-//
-//      http://www.apache.org/licenses/LICENSE-2.0
-//
-// Unless required by applicable law or agreed to in writing, software
-// distributed under the License is distributed on an "AS-IS" BASIS,
-// WITHOUT WARRANTIES OR CONDITIONS OF ANY KIND, either express or implied.
-// See the License for the specific language governing permissions and
-// limitations under the License.
-
-/**
- * @fileoverview Controller for the state editor directive.
- */
-
-require(
-  'components/state-editor/state-content-editor/' +
-  'state-content-editor.directive.ts');
-require(
-  'components/state-editor/state-hints-editor/state-hints-editor.component.ts');
-require(
-  'components/state-editor/state-skill-editor/' +
-  'state-skill-editor.component.ts');
-require(
-  'components/state-editor/state-responses-editor/' +
-  'state-responses.component.ts');
-require(
-  'components/state-editor/state-solution-editor/' +
-  'state-solution-editor.component.ts');
-
-require('domain/utilities/url-interpolation.service.ts');
-require(
-  'components/state-editor/state-editor-properties-services/' +
-  'state-card-is-checkpoint.service.ts');
-require(
-  'components/state-editor/state-editor-properties-services/' +
-  'state-editor.service.ts');
-require(
-  'components/state-editor/state-editor-properties-services/' +
-  'state-skill.service');
-require(
-  'components/state-editor/state-editor-properties-services/' +
-  'state-name.service.ts');
-require(
-  'components/state-editor/state-editor-properties-services/' +
-  'state-next-content-id-index.service');
-require(
-  'components/state-editor/state-editor-properties-services/' +
-  'state-param-changes.service.ts');
-require(
-  'components/state-editor/state-editor-properties-services/' +
-  'state-property.service.ts');
-require(
-  'components/state-editor/state-editor-properties-services/' +
-  'state-solicit-answer-details.service.ts');
-require('services/contextual/window-dimensions.service');
-require(
-  'components/state-editor/state-editor-properties-services/' +
-  'state-interaction-id.service');
-require(
-  'components/state-editor/state-editor-properties-services/' +
-  'state-solution.service');
-require(
-  'pages/exploration-editor-page/editor-tab/' +
-  'exploration-editor-tab.component.ts');
-
-import { Subscription } from 'rxjs';
-
-angular.module('oppia').component('stateEditor', {
-  bindings: {
-    addState: '=',
-    getStateContentPlaceholder: '&stateContentPlaceholder',
-    getStateContentSaveButtonPlaceholder: (
-      '&stateContentSaveButtonPlaceholder'),
-    isInteractionShown: '&interactionIsShown',
-    navigateToState: '=',
-    onSaveHints: '=',
-    onSaveInapplicableSkillMisconceptionIds: '=',
-    onSaveInteractionAnswerGroups: '=',
-    onSaveInteractionCustomizationArgs: '=',
-    onSaveInteractionDefaultOutcome: '=',
-    onSaveInteractionId: '=',
-    onSaveLinkedSkillId: '=',
-    onSaveNextContentIdIndex: '=',
-    onSaveSolicitAnswerDetails: '=',
-    onSaveSolution: '=',
-    onSaveStateContent: '=',
-    recomputeGraph: '=',
-    refreshWarnings: '=',
-    showMarkAllAudioAsNeedingUpdateModalIfRequired: '=',
-    explorationIsLinkedToStory: '='
-  },
-  template: require('./state-editor.component.html'),
-  controller: [
-    '$rootScope', '$scope', 'StateCardIsCheckpointService',
-    'StateContentService',
-    'StateCustomizationArgsService', 'StateEditorService',
-    'StateHintsService', 'StateInteractionIdService',
-    'StateLinkedSkillIdService', 'StateNameService',
-    'StateNextContentIdIndexService', 'StateParamChangesService',
-    'StateSolicitAnswerDetailsService', 'StateSolutionService',
-    'UrlInterpolationService', 'WindowDimensionsService', 'INTERACTION_SPECS',
-    function(
-        $rootScope, $scope, StateCardIsCheckpointService, StateContentService,
-        StateCustomizationArgsService, StateEditorService,
-        StateHintsService, StateInteractionIdService,
-        StateLinkedSkillIdService, StateNameService,
-        StateNextContentIdIndexService, StateParamChangesService,
-        StateSolicitAnswerDetailsService, StateSolutionService,
-        UrlInterpolationService, WindowDimensionsService, INTERACTION_SPECS) {
-      var ctrl = this;
-      ctrl.directiveSubscriptions = new Subscription();
-      var updateInteractionVisibility = function(newInteractionId) {
-        $scope.interactionIdIsSet = Boolean(newInteractionId);
-        $scope.currentInteractionCanHaveSolution = Boolean(
-          $scope.interactionIdIsSet &&
-          INTERACTION_SPECS[newInteractionId].can_have_solution);
-        $scope.currentStateIsTerminal = Boolean(
-          $scope.interactionIdIsSet && INTERACTION_SPECS[
-            newInteractionId].is_terminal);
-      };
-
-      // Remove this function once this component is migrated to
-      // Angular 2+.
-      $scope.getSolutionChange = function() {
-        $rootScope.$applyAsync();
-      };
-
-      $scope.reinitializeEditor = function() {
-        StateEditorService.onStateEditorInitialized.emit($scope.stateData);
-      };
-
-      $scope.toggleConceptCard = function() {
-        $scope.conceptCardIsShown = !$scope.conceptCardIsShown;
-      };
-
-      ctrl.$onInit = function() {
-        $scope.oppiaBlackImgUrl = UrlInterpolationService.getStaticImageUrl(
-          '/avatar/oppia_avatar_100px.svg');
-        $scope.currentStateIsTerminal = false;
-        $scope.conceptCardIsShown = true;
-        $scope.windowIsNarrow = WindowDimensionsService.isWindowNarrow();
-        $scope.interactionIdIsSet = false;
-        $scope.servicesInitialized = false;
-        $scope.stateName = StateEditorService.getActiveStateName();
-        ctrl.directiveSubscriptions.add(
-          StateInteractionIdService.onInteractionIdChanged.subscribe(
-            (newInteractionId) => {
-              updateInteractionVisibility(newInteractionId);
-            }
-          )
-        );
-
-        ctrl.directiveSubscriptions.add(
-          StateEditorService.onStateEditorInitialized.subscribe(
-            (stateData) => {
-              if (stateData === undefined || $.isEmptyObject(stateData)) {
-                throw new Error(
-                  'Expected stateData to be defined but ' +
-                  'received ' + stateData);
-              }
-              $scope.stateData = stateData;
-              $scope.stateName = StateEditorService.getActiveStateName();
-              StateEditorService.setInteraction(stateData.interaction);
-              StateContentService.init(
-                $scope.stateName, stateData.content);
-              StateLinkedSkillIdService.init(
-                $scope.stateName, stateData.linkedSkillId);
-              StateHintsService.init(
-                $scope.stateName, stateData.interaction.hints);
-              StateInteractionIdService.init(
-                $scope.stateName, stateData.interaction.id);
-              StateCustomizationArgsService.init(
-                $scope.stateName, stateData.interaction.customizationArgs);
-              StateNextContentIdIndexService.init(
-                $scope.stateName, stateData.nextContentIdIndex);
-              StateNameService.init($scope.stateName, stateData.name);
-              StateParamChangesService.init(
-                $scope.stateName, stateData.paramChanges);
-              StateSolicitAnswerDetailsService.init(
-                $scope.stateName, stateData.solicitAnswerDetails);
-              StateCardIsCheckpointService.init(
-                $scope.stateName, stateData.cardIsCheckpoint);
-              StateSolutionService.init(
-                $scope.stateName, stateData.interaction.solution);
-              updateInteractionVisibility(stateData.interaction.id);
-              $scope.servicesInitialized = true;
-            }
-          )
-        );
-        StateEditorService.onStateEditorDirectiveInitialized.emit();
-        StateEditorService.updateStateEditorDirectiveInitialised();
-      };
-      ctrl.$onDestroy = function() {
-        ctrl.directiveSubscriptions.unsubscribe();
-      };
-    }
-  ]
-});
->>>>>>> cb2f7d4c
+});