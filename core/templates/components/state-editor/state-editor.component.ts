// Copyright 2018 The Oppia Authors. All Rights Reserved.
//
// Licensed under the Apache License, Version 2.0 (the "License");
// you may not use this file except in compliance with the License.
// You may obtain a copy of the License at
//
//      http://www.apache.org/licenses/LICENSE-2.0
//
// Unless required by applicable law or agreed to in writing, software
// distributed under the License is distributed on an "AS-IS" BASIS,
// WITHOUT WARRANTIES OR CONDITIONS OF ANY KIND, either express or implied.
// See the License for the specific language governing permissions and
// limitations under the License.

/**
 * @fileoverview Component for the state editor Component.
 */

import { Component, EventEmitter, Input, OnDestroy, OnInit, Output } from '@angular/core';
import { downgradeComponent } from '@angular/upgrade/static';
import { State } from 'domain/state/StateObjectFactory';
import { UrlInterpolationService } from 'domain/utilities/url-interpolation.service';
import { Subscription } from 'rxjs';
import { WindowDimensionsService } from 'services/contextual/window-dimensions.service';
import { StateCardIsCheckpointService } from './state-editor-properties-services/state-card-is-checkpoint.service';
import { StateContentService } from './state-editor-properties-services/state-content.service';
import { StateCustomizationArgsService } from './state-editor-properties-services/state-customization-args.service';
import { StateEditorService } from './state-editor-properties-services/state-editor.service';
import { StateHintsService } from './state-editor-properties-services/state-hints.service';
import { StateInteractionIdService } from './state-editor-properties-services/state-interaction-id.service';
import { StateNameService } from './state-editor-properties-services/state-name.service';
import { StateNextContentIdIndexService } from './state-editor-properties-services/state-next-content-id-index.service';
import { StateParamChangesService } from './state-editor-properties-services/state-param-changes.service';
import { StateLinkedSkillIdService } from './state-editor-properties-services/state-skill.service';
import { StateSolicitAnswerDetailsService } from './state-editor-properties-services/state-solicit-answer-details.service';
import { StateSolutionService } from './state-editor-properties-services/state-solution.service';
import INTERACTION_SPECS from 'interactions/interaction_specs.json';
import { SubtitledHtml } from 'domain/exploration/subtitled-html.model';
import { Solution } from 'domain/exploration/SolutionObjectFactory';
import { Outcome } from 'domain/exploration/OutcomeObjectFactory';
import { InteractionCustomizationArgs } from 'interactions/customization-args-defs';
import { Hint } from 'domain/exploration/HintObjectFactory';
import { InteractionSpecsKey } from 'pages/interaction-specs.constants';

@Component({
  selector: 'oppia-state-editor',
  templateUrl: './state-editor.component.html'
})
export class StateEditorComponent implements OnInit, OnDestroy {
  @Output() onSaveHints = new EventEmitter<Hint[]>();
  @Output() onSaveInapplicableSkillMisconceptionIds = (
    new EventEmitter<string[]>());

  @Output() onSaveInteractionAnswerGroups = new EventEmitter<unknown>();
  @Output() onSaveInteractionCustomizationArgs = (
    new EventEmitter<InteractionCustomizationArgs>());

  @Output() onSaveInteractionDefaultOutcome = new EventEmitter<Outcome>();
  @Output() onSaveInteractionId = new EventEmitter<string>();
  @Output() onSaveLinkedSkillId = new EventEmitter<string>();
  @Output() onSaveNextContentIdIndex = new EventEmitter<number>();
  @Output() onSaveSolicitAnswerDetails = new EventEmitter<boolean>();
  @Output() onSaveSolution = new EventEmitter<Solution>();
  @Output() onSaveStateContent = new EventEmitter<SubtitledHtml>();
  @Output() recomputeGraph = new EventEmitter<void>();
  @Output() refreshWarnings = new EventEmitter<void>();
  @Output() navigateToState = new EventEmitter<string>();
  @Output() showMarkAllAudioAsNeedingUpdateModalIfRequired = (
    new EventEmitter<string[]>());

  // These properties are initialized using Angular lifecycle hooks
  // and we need to do non-null assertion. For more information, see
  // https://github.com/oppia/oppia/wiki/Guide-on-defining-types#ts-7-1
  @Input() addState!: (value: string) => void;
  @Input() explorationIsLinkedToStory!: boolean;
  @Input() interactionIsShown!: boolean;
  @Input() stateContentSaveButtonPlaceholder!: string;
  @Input() stateContentPlaceholder!: string;


  oppiaBlackImgUrl!: string;
  // State name is null if their is no state selected or have no active state.
  // This is the case when the user is creating a new state.
  stateName!: string | null;
  stateData!: State;
  directiveSubscriptions = new Subscription();
<<<<<<< HEAD
  currentStateIsTerminal: boolean = false;
  conceptCardIsShown: boolean = false;
  windowIsNarrow: boolean = false;
  interactionIdIsSet: boolean = false;
  servicesInitialized: boolean = false;
  currentInteractionCanHaveSolution: boolean = false;
=======
  oppiaBlackImgUrl: string;
  currentStateIsTerminal: boolean;
  conceptCardIsShown: boolean = true;
  windowIsNarrow: boolean;
  interactionIdIsSet: boolean;
  servicesInitialized: boolean;
  stateName: string | null;
  stateData: State;
  currentInteractionCanHaveSolution: boolean;
>>>>>>> 378d2555

  constructor(
    private stateCardIsCheckpointService: StateCardIsCheckpointService,
    private stateContentService: StateContentService,
    private stateCustomizationArgsService: StateCustomizationArgsService,
    private stateEditorService: StateEditorService,
    private stateHintsService: StateHintsService,
    private stateInteractionIdService: StateInteractionIdService,
    private stateLinkedSkillIdService: StateLinkedSkillIdService,
    private stateNameService: StateNameService,
    private stateNextContentIdIndexService: StateNextContentIdIndexService,
    private stateParamChangesService: StateParamChangesService,
    private stateSolicitAnswerDetailsService: StateSolicitAnswerDetailsService,
    private stateSolutionService: StateSolutionService,
    private urlInterpolationService: UrlInterpolationService,
    private windowDimensionsService: WindowDimensionsService,
  ) { }

  sendRecomputeGraph(): void {
    this.recomputeGraph.emit();
  }

  sendOnSaveLinkedSkillId($event: string): void {
    this.onSaveLinkedSkillId.emit($event);
  }

  sendOnSaveSolicitAnswerDetails($event: boolean): void {
    this.onSaveSolicitAnswerDetails.emit($event);
  }

  sendOnSaveHints($event: Hint[]): void {
    this.onSaveHints.emit($event);
  }

  sendRefreshWarnings(): void {
    this.refreshWarnings.emit();
  }

  sendOnSaveInteractionDefaultOutcome($event: Outcome): void {
    this.onSaveInteractionDefaultOutcome.emit($event);
  }

  sendOnSaveInteractionAnswerGroups($event: string[]): void {
    this.onSaveInteractionAnswerGroups.emit($event);
  }

  sendOnSaveInapplicableSkillMisconceptionIds($event: string[]): void {
    this.onSaveInapplicableSkillMisconceptionIds.emit($event);
  }

  sendNavigateToState($event: string): void {
    this.navigateToState.emit($event);
  }

  sendOnSaveSolution($event: Solution): void {
    this.onSaveSolution.emit($event);
  }

  sendOnSaveNextContentIdIndex($event: number): void {
    this.onSaveNextContentIdIndex.emit($event);
  }

  sendOnSaveInteractionCustomizationArgs($event: string): void {
    this.onSaveInteractionCustomizationArgs.emit($event);
  }

  sendOnSaveInteractionId($event: string): void {
    this.onSaveInteractionId.emit($event);
  }

  sendShowMarkAllAudioAsNeedingUpdateModalIfRequired($event: string[]): void {
    this.showMarkAllAudioAsNeedingUpdateModalIfRequired.emit($event);
  }

  sendOnSaveStateContent($event: SubtitledHtml): void {
    this.onSaveStateContent.emit($event);
  }

  updateInteractionVisibility(newInteractionId: string): void {
    this.interactionIdIsSet = Boolean(newInteractionId);
    this.currentInteractionCanHaveSolution = Boolean(
      this.interactionIdIsSet &&
      INTERACTION_SPECS[
        newInteractionId as InteractionSpecsKey].can_have_solution);
    this.currentStateIsTerminal = Boolean(
      this.interactionIdIsSet && INTERACTION_SPECS[
        newInteractionId as InteractionSpecsKey].is_terminal);
  }

  reinitializeEditor(): void {
    this.stateEditorService.onStateEditorInitialized.emit(this.stateData);
  }

  toggleConceptCard(): void {
    this.conceptCardIsShown = !this.conceptCardIsShown;
  }

  ngOnInit(): void {
    this.oppiaBlackImgUrl = this.urlInterpolationService.getStaticImageUrl(
      '/avatar/oppia_avatar_100px.svg');
    this.currentStateIsTerminal = false;
    this.windowIsNarrow = this.windowDimensionsService.isWindowNarrow();
    this.interactionIdIsSet = false;
    this.servicesInitialized = false;
    this.stateName = this.stateEditorService.getActiveStateName();
    this.directiveSubscriptions.add(
      this.stateInteractionIdService.onInteractionIdChanged.subscribe(
        (newInteractionId) => {
          this.updateInteractionVisibility(newInteractionId);
        }
      )
    );

    this.directiveSubscriptions.add(
      this.stateEditorService.onStateEditorInitialized.subscribe(
        (stateData) => {
          if (stateData === undefined || $.isEmptyObject(stateData)) {
            throw new Error(
              'Expected stateData to be defined but ' +
              'received ' + stateData);
          }
          this.stateData = stateData;
          this.stateName = this.stateEditorService.getActiveStateName();
          this.stateEditorService.setInteraction(stateData.interaction);
          this.stateContentService.init(
            this.stateName, stateData.content);
          this.stateLinkedSkillIdService.init(
            this.stateName, stateData.linkedSkillId);
          this.stateHintsService.init(
            this.stateName, stateData.interaction.hints);
          this.stateInteractionIdService.init(
            this.stateName, stateData.interaction.id);
          this.stateCustomizationArgsService.init(
            this.stateName, stateData.interaction.customizationArgs);
          this.stateNextContentIdIndexService.init(
            this.stateName, stateData.nextContentIdIndex);
          this.stateNameService.init();
          this.stateParamChangesService.init(
            this.stateName, stateData.paramChanges);
          this.stateSolicitAnswerDetailsService.init(
            this.stateName, stateData.solicitAnswerDetails);
          this.stateCardIsCheckpointService.init(
            this.stateName, stateData.cardIsCheckpoint);
          this.stateSolutionService.init(
            this.stateName, stateData.interaction.solution);
          this.updateInteractionVisibility(stateData.interaction.id);
          this.servicesInitialized = true;
        }
      )
    );
    this.stateEditorService.onStateEditorDirectiveInitialized.emit();
    this.stateEditorService.updateStateEditorDirectiveInitialised();
  }

  ngOnDestroy(): void {
    this.directiveSubscriptions.unsubscribe();
  }
}

angular.module('oppia').directive('oppiaStateEditor',
  downgradeComponent({
    component: StateEditorComponent
  }) as angular.IDirectiveFactory);<|MERGE_RESOLUTION|>--- conflicted
+++ resolved
@@ -84,24 +84,12 @@
   stateName!: string | null;
   stateData!: State;
   directiveSubscriptions = new Subscription();
-<<<<<<< HEAD
   currentStateIsTerminal: boolean = false;
-  conceptCardIsShown: boolean = false;
   windowIsNarrow: boolean = false;
   interactionIdIsSet: boolean = false;
   servicesInitialized: boolean = false;
   currentInteractionCanHaveSolution: boolean = false;
-=======
-  oppiaBlackImgUrl: string;
-  currentStateIsTerminal: boolean;
   conceptCardIsShown: boolean = true;
-  windowIsNarrow: boolean;
-  interactionIdIsSet: boolean;
-  servicesInitialized: boolean;
-  stateName: string | null;
-  stateData: State;
-  currentInteractionCanHaveSolution: boolean;
->>>>>>> 378d2555
 
   constructor(
     private stateCardIsCheckpointService: StateCardIsCheckpointService,
