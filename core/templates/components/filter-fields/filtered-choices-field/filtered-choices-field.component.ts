--- conflicted
+++ resolved
@@ -28,14 +28,10 @@
   // https://github.com/oppia/oppia/wiki/Guide-on-defining-types#ts-7-1
   @Input() choices!: string[];
   @Input() selection!: string;
-<<<<<<< HEAD
-  @Input() placeholder!: string;
-  @Input() searchLabel!: string;
-=======
   @Input() placeholder: string;
   @Input() searchLabel: string = 'search';
   @Input() noEntriesFoundLabel: string = 'No matches found';
->>>>>>> ba55bb58
+
   @Output() selectionChange: EventEmitter<string> = (
     new EventEmitter());
   filteredChoices!: string[];
