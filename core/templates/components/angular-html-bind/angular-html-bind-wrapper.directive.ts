// Copyright 2021 The Oppia Authors. All Rights Reserved.
//
// Licensed under the Apache License, Version 2.0 (the "License");
// you may not use this file except in compliance with the License.
// You may obtain a copy of the License at
//
//      http://www.apache.org/licenses/LICENSE-2.0
//
// Unless required by applicable law or agreed to in writing, software
// distributed under the License is distributed on an "AS-IS" BASIS,
// WITHOUT WARRANTIES OR CONDITIONS OF ANY KIND, either express or implied.
// See the License for the specific language governing permissions and
// limitations under the License.

/**
 * @fileoverview AngularHtmlBind Directive wrapper upgrade.
 * This is specifically for use in TranslationModalComponent. angular-html-bind
 * should not be used in migrated files unless strictly necessary.
 */

angular.module('oppia').directive('angularHtmlBindWrapper', [
  function() {
    return {
      restrict: 'E',
      scope: {},
      bindToController: {
        htmlData: '<',
<<<<<<< HEAD
        parentScope: '<'
=======
        classStr: '<'
>>>>>>> 70a18c38
      },
      template:
        '<angular-html-bind class="<[$ctrl.classStr]>" ' +
        'html-data="$ctrl.htmlData"></angular-html-bind>',
      controllerAs: '$ctrl',
      controller: [
        '$rootScope', '$scope',
        function($rootScope, $scope) {
          var ctrl = this;
          ctrl.$onInit = function() {
            if (ctrl.parentScope) {
              for (let key of Object.keys(ctrl.parentScope)) {
                $scope.$parent[key] = ctrl.parentScope[key];
              }
            }
            $rootScope.$applyAsync();
          };
          // Manually implementing the OnChanges lifecycle hook to trigger the
          // digest loop. Without this, there seems to be change detection
          // issues.
          ctrl.$onChanges = (changes: SimpleChanges) => {
            let htmlData = changes.htmlData;
            if (htmlData && htmlData.currentValue !== htmlData.previousValue) {
              $rootScope.$applyAsync();
            }
          };
        }
      ]
    };
  }
]);

import { Directive, ElementRef, Injector, Input, SimpleChanges } from '@angular/core';
import { UpgradeComponent } from '@angular/upgrade/static';
// Allow $scope to be provided to parent Component.
export const ScopeProvider = {
  deps: ['$injector'],
  provide: '$scope',
  useFactory: (injector: Injector): void => injector.get('$rootScope').$new(),
};
@Directive({
  selector: 'angular-html-bind-wrapper',
  providers: [ScopeProvider],
})
export class AngularHtmlBindWrapperDirective extends UpgradeComponent {
  @Input() htmlData: string;
<<<<<<< HEAD
  @Input() parentScope;
=======
  @Input() classStr = '';
>>>>>>> 70a18c38
  constructor(elementRef: ElementRef, injector: Injector) {
    super('angularHtmlBindWrapper', elementRef, injector);
  }
}<|MERGE_RESOLUTION|>--- conflicted
+++ resolved
@@ -25,11 +25,8 @@
       scope: {},
       bindToController: {
         htmlData: '<',
-<<<<<<< HEAD
-        parentScope: '<'
-=======
+        parentScope: '<',
         classStr: '<'
->>>>>>> 70a18c38
       },
       template:
         '<angular-html-bind class="<[$ctrl.classStr]>" ' +
@@ -42,6 +39,7 @@
           ctrl.$onInit = function() {
             if (ctrl.parentScope) {
               for (let key of Object.keys(ctrl.parentScope)) {
+                // eslint-disable-next-line oppia/disallow-angularjs-properties
                 $scope.$parent[key] = ctrl.parentScope[key];
               }
             }
@@ -76,11 +74,8 @@
 })
 export class AngularHtmlBindWrapperDirective extends UpgradeComponent {
   @Input() htmlData: string;
-<<<<<<< HEAD
   @Input() parentScope;
-=======
   @Input() classStr = '';
->>>>>>> 70a18c38
   constructor(elementRef: ElementRef, injector: Injector) {
     super('angularHtmlBindWrapper', elementRef, injector);
   }
