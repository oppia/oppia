// Copyright 2020 The Oppia Authors. All Rights Reserved.
//
// Licensed under the Apache License, Version 2.0 (the "License");
// you may not use this file except in compliance with the License.
// You may obtain a copy of the License at
//
//      http://www.apache.org/licenses/LICENSE-2.0
//
// Unless required by applicable law or agreed to in writing, software
// distributed under the License is distributed on an "AS-IS" BASIS,
// WITHOUT WARRANTIES OR CONDITIONS OF ANY KIND, either express or implied.
// See the License for the specific language governing permissions and
// limitations under the License.

/**
 * @fileoverview Unit tests for the OppiaAngularRootComponent.
 */

import { TranslateService } from '@ngx-translate/core';
import { TranslateCacheService } from 'ngx-translate-cache';

import { ComponentFixture, TestBed, async} from
  '@angular/core/testing';
import { HttpClientTestingModule } from '@angular/common/http/testing';
import { AngularFireAuth } from '@angular/fire/auth';

import { OppiaAngularRootComponent } from './oppia-angular-root.component';
<<<<<<< HEAD
import { I18nLanguageCodeService } from 'services/i18n-language-code.service';
=======
import { NO_ERRORS_SCHEMA } from '@angular/core';
import { RichTextComponentsModule } from 'rich_text_components/rich-text-components.module';
import { CkEditorInitializerService } from './ck-editor-helpers/ck-editor-4-widgets.initializer';
>>>>>>> 2f7b0c38

let component: OppiaAngularRootComponent;
let fixture: ComponentFixture<OppiaAngularRootComponent>;

describe('OppiaAngularRootComponent', function() {
  let emitSpy: jasmine.Spy;

  beforeEach(async(() => {
    TestBed.configureTestingModule({
      imports: [HttpClientTestingModule, RichTextComponentsModule],
      declarations: [OppiaAngularRootComponent],
      providers: [
        {
          provide: AngularFireAuth,
          useValue: null
        },
        {
          provide: TranslateCacheService,
          useValue: {
            init: () => {},
            getCachedLanguage: () => {
              return 'en';
            }
          }
        },
        {
          provide: TranslateService,
          useValue: {
            use: () => {}
          }
        }
      ],
      schemas: [NO_ERRORS_SCHEMA]
    }).compileComponents();

    fixture = TestBed.createComponent(OppiaAngularRootComponent);
    component = fixture.componentInstance;

    emitSpy = spyOn(component.initialized, 'emit');
  }));

<<<<<<< HEAD
  describe('.initialized', () => {
    it('should emit once ngAfterViewInit is called', () => {
      component.ngAfterViewInit();
      TestBed.inject(I18nLanguageCodeService).setI18nLanguageCode('en');
      expect(emitSpy).toHaveBeenCalled();
    });
=======
  it('should emit once ngAfterViewInit is called', () => {
    spyOn(CkEditorInitializerService, 'ckEditorInitializer').and.callFake(
      () => {});
    component.ngAfterViewInit();

    expect(emitSpy).toHaveBeenCalled();
>>>>>>> 2f7b0c38
  });
});<|MERGE_RESOLUTION|>--- conflicted
+++ resolved
@@ -25,13 +25,10 @@
 import { AngularFireAuth } from '@angular/fire/auth';
 
 import { OppiaAngularRootComponent } from './oppia-angular-root.component';
-<<<<<<< HEAD
 import { I18nLanguageCodeService } from 'services/i18n-language-code.service';
-=======
 import { NO_ERRORS_SCHEMA } from '@angular/core';
 import { RichTextComponentsModule } from 'rich_text_components/rich-text-components.module';
 import { CkEditorInitializerService } from './ck-editor-helpers/ck-editor-4-widgets.initializer';
->>>>>>> 2f7b0c38
 
 let component: OppiaAngularRootComponent;
 let fixture: ComponentFixture<OppiaAngularRootComponent>;
@@ -73,20 +70,12 @@
     emitSpy = spyOn(component.initialized, 'emit');
   }));
 
-<<<<<<< HEAD
-  describe('.initialized', () => {
-    it('should emit once ngAfterViewInit is called', () => {
-      component.ngAfterViewInit();
-      TestBed.inject(I18nLanguageCodeService).setI18nLanguageCode('en');
-      expect(emitSpy).toHaveBeenCalled();
-    });
-=======
   it('should emit once ngAfterViewInit is called', () => {
     spyOn(CkEditorInitializerService, 'ckEditorInitializer').and.callFake(
       () => {});
     component.ngAfterViewInit();
+    TestBed.inject(I18nLanguageCodeService).setI18nLanguageCode('en');
 
     expect(emitSpy).toHaveBeenCalled();
->>>>>>> 2f7b0c38
   });
 });