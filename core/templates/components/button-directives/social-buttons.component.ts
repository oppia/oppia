--- conflicted
+++ resolved
@@ -16,12 +16,8 @@
  * @fileoverview Component for the social buttons displayed in the footer.
  */
 
-<<<<<<< HEAD
 import { Component } from '@angular/core';
-=======
-import { Component, OnInit } from '@angular/core';
 import { downgradeComponent } from '@angular/upgrade/static';
->>>>>>> b87224d1
 
 import { UrlInterpolationService } from
   'domain/utilities/url-interpolation.service';
