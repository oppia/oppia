/*
  NOTE to developers: We generate RTL CSS from this file in the webpack
  compilation, here are sme additional rules that can be added to the CSS files:
  https://rtlcss.com/learn/usage-guide/control-directives .
*/

.oppia-follow-us {
  margin-bottom: 15px;
}

.oppia-footer-social p {
  color: #fff;
  font-size: 1em;
  font-weight: 700;
  margin: 20px 0;
  text-transform: uppercase;
}

.oppia-footer-social a {
  color: #fff;
}

.oppia-footer-social a:hover,
.oppia-footer-social a:focus {
  text-decoration: none;
}
.oppia-footer-social a > img {
  width: 30px;
}
.oppia-footer-social a:focus > img {
  outline: 1px dotted #fff;
  outline: auto 5px -webkit-focus-ring-color;
}

.oppia-footer-social .oppia-footer-social-icons {
  display: -webkit-inline-box;
  font-size: 24px;
  position: relative;
}

.oppia-footer-social .oppia-footer-social-icons .oppia-youtube-follow {
  background: #cd201f;
  border-radius: 5px;
  margin-right: 6px;
  padding: 5px 9px;
}
.oppia-footer-social .oppia-footer-social-icons .oppia-facebook-follow {
  background: #3b5998;
  border-radius: 5px;
  margin-right: 6px;
  padding: 5px 10px;
}
.oppia-footer-social .oppia-footer-social-icons .oppia-twitter-follow {
<<<<<<< HEAD
  background: #1da1f2;
  border-radius: 5px;
=======
  background: #000;
>>>>>>> 57607c27
  margin-right: 6px;
  padding: 5px 6px;
}
.oppia-footer-social .oppia-facebook-follow  i.oppia-follow-icons.fab.fa-facebook {
  border-radius: 5px;
  bottom: -7px;
  position: relative;
  right: -5px;
}
.oppia-footer-social .oppia-youtube-follow  i.oppia-follow-icons.fab.fa-youtube-play {
  border-radius: 5px;
  font-size: 18px;
  left: -0.35px;
  position: relative;
}

.oppia-footer-social a .oppia-android-app-button {
  display: block;
  margin-top: 20px;
  width: auto;
}<|MERGE_RESOLUTION|>--- conflicted
+++ resolved
@@ -51,12 +51,7 @@
   padding: 5px 10px;
 }
 .oppia-footer-social .oppia-footer-social-icons .oppia-twitter-follow {
-<<<<<<< HEAD
-  background: #1da1f2;
-  border-radius: 5px;
-=======
   background: #000;
->>>>>>> 57607c27
   margin-right: 6px;
   padding: 5px 6px;
 }
