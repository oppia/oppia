--- conflicted
+++ resolved
@@ -585,16 +585,13 @@
         // called in $scope.$on when some external events are triggered.
         initResults();
         ctrl.questionPlayerConfig = ctrl.getQuestionPlayerConfig();
-<<<<<<< HEAD
         QuestionPlayerStateService.resultsPageIsLoadedEventEmitter.emit(
           $scope.resultsLoaded);
-=======
         PreventPageUnloadEventService.addListener(
           () => {
             return (getCurrentQuestion() > 1);
           }
         );
->>>>>>> 9f5e0f7f
       };
 
       ctrl.$onDestroy = function() {
