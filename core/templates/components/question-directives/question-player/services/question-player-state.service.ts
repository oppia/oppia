// Copyright 2019 The Oppia Authors. All Rights Reserved.
//
// Licensed under the Apache License, Version 2.0 (the "License");
// you may not use this file except in compliance with the License.
// You may obtain a copy of the License at
//
//      http://www.apache.org/licenses/LICENSE-2.0
//
// Unless required by applicable law or agreed to in writing, software
// distributed under the License is distributed on an "AS-IS" BASIS,
// WITHOUT WARRANTIES OR CONDITIONS OF ANY KIND, either express or implied.
// See the License for the specific language governing permissions and
// limitations under the License.

/**
 * @fileoverview A service that maintains a record of the users progression
 * in the test session.
 */

import { EventEmitter, Injectable } from '@angular/core';
import { downgradeInjectable } from '@angular/upgrade/static';
import { Question } from 'domain/question/QuestionObjectFactory';

interface UsedHint {
  timestamp: number;
}

interface Answer {
  isCorrect: boolean;
  timestamp: number;
  taggedSkillMisconceptionId: string;
}

interface QuestionPlayerState {
  [key: string]: {
<<<<<<< HEAD
    linkedSkillIds: string[],
    answers: Answer[],
    usedHints: UsedHint[],
    viewedSolution: UsedHint | null
  }
=======
    linkedSkillIds: string[];
    answers: Answer[];
    usedHints: UsedHint[];
    viewedSolution: {
      timestamp: number;
    };
  };
>>>>>>> b0da774e
}

@Injectable({
  providedIn: 'root'
})
export class QuestionPlayerStateService {
  questionPlayerState: QuestionPlayerState = {};
  private _questionSessionCompletedEventEmitter = new EventEmitter<void>();

  private _getCurrentTime(): number {
    return new Date().getTime();
  }

  private _createNewQuestionPlayerState(
      questionId: string,
      linkedSkillIds: string[]
  ): void {
    this.questionPlayerState[questionId] = {
      linkedSkillIds: linkedSkillIds,
      answers: [],
      usedHints: [],
      viewedSolution: null
    };
  }

  hintUsed(question: Question): void {
    let questionId = question.getId();
    if (!this.questionPlayerState[questionId]) {
      this._createNewQuestionPlayerState(
        questionId, question.getLinkedSkillIds());
    }
    this.questionPlayerState[questionId].usedHints.push(
      {timestamp: this._getCurrentTime()}
    );
  }

  solutionViewed(question: Question): void {
    let questionId = question.getId();
    if (!this.questionPlayerState[questionId]) {
      this._createNewQuestionPlayerState(
        questionId, question.getLinkedSkillIds());
    }
    this.questionPlayerState[questionId].viewedSolution = {
      timestamp: this._getCurrentTime()
    };
  }

  answerSubmitted(
      question: Question,
      isCorrect: boolean,
      taggedSkillMisconceptionId: string): void {
    let questionId = question.getId();
    if (!this.questionPlayerState[questionId]) {
      this._createNewQuestionPlayerState(
        questionId, question.getLinkedSkillIds());
    }
    // Don't store a correct answer in the case where
    // the learner viewed the solution for this question.
    if (isCorrect && this.questionPlayerState[questionId].viewedSolution) {
      return;
    }
    this.questionPlayerState[questionId].answers.push(
      {
        isCorrect: isCorrect,
        timestamp: this._getCurrentTime(),
        taggedSkillMisconceptionId: taggedSkillMisconceptionId
      }
    );
  }

  getQuestionPlayerStateData(): object {
    return this.questionPlayerState;
  }

  get onQuestionSessionCompleted(): EventEmitter<void> {
    return this._questionSessionCompletedEventEmitter;
  }
}

angular.module('oppia').factory('QuestionPlayerStateService',
  downgradeInjectable(QuestionPlayerStateService));<|MERGE_RESOLUTION|>--- conflicted
+++ resolved
@@ -33,21 +33,11 @@
 
 interface QuestionPlayerState {
   [key: string]: {
-<<<<<<< HEAD
-    linkedSkillIds: string[],
-    answers: Answer[],
-    usedHints: UsedHint[],
-    viewedSolution: UsedHint | null
-  }
-=======
     linkedSkillIds: string[];
     answers: Answer[];
     usedHints: UsedHint[];
-    viewedSolution: {
-      timestamp: number;
-    };
+    viewedSolution: UsedHint | null;
   };
->>>>>>> b0da774e
 }
 
 @Injectable({
