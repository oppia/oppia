// Copyright 2020 The Oppia Authors. All Rights Reserved.
//
// Licensed under the Apache License, Version 2.0 (the "License");
// you may not use this file except in compliance with the License.
// You may obtain a copy of the License at
//
//      http://www.apache.org/licenses/LICENSE-2.0
//
// Unless required by applicable law or agreed to in writing, software
// distributed under the License is distributed on an "AS-IS" BASIS,
// WITHOUT WARRANTIES OR CONDITIONS OF ANY KIND, either express or implied.
// See the License for the specific language governing permissions and
// limitations under the License.

/**
 * @fileoverview Controller for question editor modal.
 */
require(
  'components/common-layout-directives/common-elements/' +
  'confirm-or-cancel-modal.controller.ts');
require('components/skill-selector/select-skill-modal.controller.ts');

require(
  'components/state-editor/state-editor-properties-services/' +
  'state-editor.service.ts');
require('domain/editor/undo_redo/question-undo-redo.service.ts');
require('domain/skill/SkillSummaryObjectFactory.ts');
require('domain/utilities/url-interpolation.service.ts');
require('services/alerts.service.ts');
require('services/context.service.ts');
require('services/image-local-storage.service.ts');

angular.module('oppia').controller('QuestionEditorModalController', [
<<<<<<< HEAD
  '$scope', '$uibModal', '$uibModalInstance', 'AlertsService', 'ContextService',
  'ImageLocalStorageService', 'QuestionUndoRedoService',
  'QuestionValidationService', 'SkillSummaryObjectFactory',
  'UrlInterpolationService', 'associatedSkillSummaries', 'canEditQuestion',
  'groupedSkillSummaries', 'misconceptionsBySkill',
=======
  '$scope', '$uibModal', '$uibModalInstance', 'AlertsService',
  'QuestionUndoRedoService', 'QuestionValidationService',
  'SkillSummaryObjectFactory', 'UrlInterpolationService',
  'associatedSkillSummaries', 'canEditQuestion',
  'categorizedSkills', 'groupedSkillSummaries', 'misconceptionsBySkill',
>>>>>>> 640cf5af
  'newQuestionIsBeingCreated', 'question', 'questionId', 'questionStateData',
  'rubrics', 'skillNames',
  function(
<<<<<<< HEAD
      $scope, $uibModal, $uibModalInstance, AlertsService, ContextService,
      ImageLocalStorageService, QuestionUndoRedoService,
      QuestionValidationService, SkillSummaryObjectFactory,
      UrlInterpolationService, associatedSkillSummaries, canEditQuestion,
      groupedSkillSummaries, misconceptionsBySkill,
      newQuestionIsBeingCreated, question, questionId, questionStateData) {
=======
      $scope, $uibModal, $uibModalInstance, AlertsService,
      QuestionUndoRedoService, QuestionValidationService,
      SkillSummaryObjectFactory, UrlInterpolationService,
      associatedSkillSummaries, canEditQuestion,
      categorizedSkills, groupedSkillSummaries, misconceptionsBySkill,
      newQuestionIsBeingCreated, question, questionId, questionStateData,
      rubrics, skillNames) {
>>>>>>> 640cf5af
    var returnModalObject = {
      skillLinkageModificationsArray: [],
      commitMessage: ''
    };
    $scope.question = question;
    $scope.questionStateData = questionStateData;
    $scope.associatedSkillSummaries =
      angular.copy(associatedSkillSummaries);
    $scope.questionId = questionId;
    $scope.misconceptionsBySkill = misconceptionsBySkill;
    $scope.canEditQuestion = canEditQuestion;
    $scope.newQuestionIsBeingCreated = newQuestionIsBeingCreated;
    $scope.skillNames = skillNames;
    $scope.rubrics = rubrics;

    $scope.getSkillEditorUrl = function(skillId) {
      return '/skill_editor/' + skillId;
    };
    console.log("save dest")
    console.log(ContextService.getImageSaveDestination())
    $scope.removeSkill = function(skillId) {
      if ($scope.associatedSkillSummaries.length === 1) {
        AlertsService.addInfoMessage(
          'A question should be linked to at least one skill.');
        return;
      }
      returnModalObject.skillLinkageModificationsArray.push({
        id: skillId,
        task: 'remove'
      });
      $scope.associatedSkillSummaries =
        $scope.associatedSkillSummaries.filter(function(summary) {
          return summary.getId() !== skillId;
        });
    };

    $scope.getSkillLinkageModificationsArray = function() {
      return returnModalObject.skillLinkageModificationsArray;
    };

    $scope.undo = function() {
      $scope.associatedSkillSummaries = associatedSkillSummaries;
      returnModalObject.skillLinkageModificationsArray = [];
    };
    $scope.addSkill = function() {
      var skillsInSameTopicCount =
        groupedSkillSummaries.current.length;
      var sortedSkillSummaries =
        groupedSkillSummaries.current.concat(
          groupedSkillSummaries.others);
      var allowSkillsFromOtherTopics = true;
      $uibModal.open({
        templateUrl:
          UrlInterpolationService.getDirectiveTemplateUrl(
            '/components/skill-selector/' +
            'select-skill-modal.template.html'),
        backdrop: true,
        resolve: {
          skillsInSameTopicCount: () => skillsInSameTopicCount,
          sortedSkillSummaries: () => sortedSkillSummaries,
          categorizedSkills: () => categorizedSkills,
          allowSkillsFromOtherTopics: () => allowSkillsFromOtherTopics
        },
        controller: 'SelectSkillModalController',
        windowClass: 'skill-select-modal',
        size: 'xl'
      }).result.then(function(summary) {
        for (var idx in $scope.associatedSkillSummaries) {
          if (
            $scope.associatedSkillSummaries[idx].getId() ===
            summary.id) {
            AlertsService.addInfoMessage(
              'Skill already linked to question');
            return;
          }
        }
        $scope.associatedSkillSummaries.push(
          SkillSummaryObjectFactory.create(
            summary.id, summary.description));
        returnModalObject.skillLinkageModificationsArray.push({
          id: summary.id,
          task: 'add'
        });
      }, function() {
        // Note to developers:
        // This callback is triggered when the Cancel button is
        // clicked. No further action is needed.
      });
    };

    // The saveAndCommit function is called when the contents of
    // a question is changed or the skill linkages are modified.
    // The user has to enter a commit message if the contents of
    // the question is edited but, if only the skill linkages are
    // modified then no commit message is required from the user
    // as there is already a default commit message present in the
    // backend for modification of skill linkages.
    $scope.saveAndCommit = function() {
      if (!$scope.isQuestionValid()) {
        return;
      }

      if (QuestionUndoRedoService.hasChanges()) {
        $uibModal.open({
          templateUrl:
                 UrlInterpolationService.getDirectiveTemplateUrl(
                   '/components/question-directives' +
                   '/modal-templates/' +
                   'question-editor-save-modal.template.html'),
          backdrop: true,
          controller: 'ConfirmOrCancelModalController'
        }).result.then(function(commitMessage) {
          returnModalObject.commitMessage = commitMessage;
          $uibModalInstance.close(returnModalObject);
        }, function() {
          // Note to developers:
          // This callback is triggered when the Cancel button is
          // clicked. No further action is needed.
        });
      } else {
        $uibModalInstance.close(returnModalObject);
      }
    };
    $scope.isSaveAndCommitButtonDisabled = function() {
      return !(QuestionUndoRedoService.hasChanges() ||
          (returnModalObject.skillLinkageModificationsArray.length
          ) > 0) ||
          !$scope.isQuestionValid();
    };


    $scope.done = function() {
      if (!$scope.isQuestionValid()) {
        return;
      }
      ContextService.resetImageSaveDestination();

      $uibModalInstance.close(returnModalObject);
    };
    // Checking if Question contains all requirement to enable
    // Save and Publish Question
    $scope.isQuestionValid = function() {
      return QuestionValidationService.isQuestionValid(
        $scope.question, $scope.misconceptionsBySkill);
    };

    $scope.cancel = function() {
      if (QuestionUndoRedoService.hasChanges()) {
        $uibModal.open({
          templateUrl:
            UrlInterpolationService.getDirectiveTemplateUrl(
              '/components/question-directives/modal-templates/' +
              'confirm-question-modal-exit-modal.directive.html'),
          backdrop: true,
          controller: 'ConfirmOrCancelModalController'
        }).result.then(function() {
          ContextService.resetImageSaveDestination();
          ImageLocalStorageService.flushStoredImagesData();

          $uibModalInstance.dismiss('cancel');
        }, function() {
          // Note to developers:
          // This callback is triggered when the Cancel button is
          // clicked. No further action is needed.
        });
      } else {
        ContextService.resetImageSaveDestination();
        ImageLocalStorageService.flushStoredImagesData();
        $uibModalInstance.dismiss('cancel');
      }
    };
  }
]);<|MERGE_RESOLUTION|>--- conflicted
+++ resolved
@@ -31,30 +31,14 @@
 require('services/image-local-storage.service.ts');
 
 angular.module('oppia').controller('QuestionEditorModalController', [
-<<<<<<< HEAD
-  '$scope', '$uibModal', '$uibModalInstance', 'AlertsService', 'ContextService',
-  'ImageLocalStorageService', 'QuestionUndoRedoService',
-  'QuestionValidationService', 'SkillSummaryObjectFactory',
-  'UrlInterpolationService', 'associatedSkillSummaries', 'canEditQuestion',
-  'groupedSkillSummaries', 'misconceptionsBySkill',
-=======
   '$scope', '$uibModal', '$uibModalInstance', 'AlertsService',
   'QuestionUndoRedoService', 'QuestionValidationService',
   'SkillSummaryObjectFactory', 'UrlInterpolationService',
   'associatedSkillSummaries', 'canEditQuestion',
   'categorizedSkills', 'groupedSkillSummaries', 'misconceptionsBySkill',
->>>>>>> 640cf5af
   'newQuestionIsBeingCreated', 'question', 'questionId', 'questionStateData',
   'rubrics', 'skillNames',
   function(
-<<<<<<< HEAD
-      $scope, $uibModal, $uibModalInstance, AlertsService, ContextService,
-      ImageLocalStorageService, QuestionUndoRedoService,
-      QuestionValidationService, SkillSummaryObjectFactory,
-      UrlInterpolationService, associatedSkillSummaries, canEditQuestion,
-      groupedSkillSummaries, misconceptionsBySkill,
-      newQuestionIsBeingCreated, question, questionId, questionStateData) {
-=======
       $scope, $uibModal, $uibModalInstance, AlertsService,
       QuestionUndoRedoService, QuestionValidationService,
       SkillSummaryObjectFactory, UrlInterpolationService,
@@ -62,7 +46,6 @@
       categorizedSkills, groupedSkillSummaries, misconceptionsBySkill,
       newQuestionIsBeingCreated, question, questionId, questionStateData,
       rubrics, skillNames) {
->>>>>>> 640cf5af
     var returnModalObject = {
       skillLinkageModificationsArray: [],
       commitMessage: ''
