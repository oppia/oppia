--- conflicted
+++ resolved
@@ -16,13 +16,6 @@
  * @fileoverview Unit tests for QuestionEditorModalController.
  */
 
-<<<<<<< HEAD
-=======
-// TODO(#7222): Remove the following block of unnnecessary imports once
-// the code corresponding to the spec is upgraded to Angular 8.
-import { UpgradedServices } from 'services/UpgradedServices';
-// ^^^ This block is to be removed.
->>>>>>> d1a84418
 // TODO(#7222): Remove usage of importAllAngularServices once upgraded to
 // Angular 8.
 import { importAllAngularServices } from 'tests/unit-test-utils';
