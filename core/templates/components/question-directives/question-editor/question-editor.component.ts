--- conflicted
+++ resolved
@@ -57,16 +57,10 @@
   interactionIsShown!: boolean;
   oppiaBlackImgUrl!: string;
   stateEditorIsInitialized!: boolean;
+  nextContentIdIndexMemento!: number;
+  nextContentIdIndexDisplayedValue!: number;
 
   componentSubscriptions = new Subscription();
-<<<<<<< HEAD
-  interactionIsShown: boolean;
-  oppiaBlackImgUrl: string;
-  stateEditorIsInitialized: boolean;
-  nextContentIdIndexMemento: number;
-  nextContentIdIndexDisplayedValue: number;
-=======
->>>>>>> a4b176c8
 
   constructor(
     private changeDetectionRef: ChangeDetectorRef,
