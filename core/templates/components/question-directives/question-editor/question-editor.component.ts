--- conflicted
+++ resolved
@@ -16,7 +16,7 @@
  * @fileoverview Component for the questions editor component.
  */
 
-import { Component, Input, OnDestroy, OnInit } from '@angular/core';
+import { ChangeDetectorRef, Component, EventEmitter, Input, OnDestroy, OnInit, Output } from '@angular/core';
 import { downgradeComponent } from '@angular/upgrade/static';
 import { NgbModal } from '@ng-bootstrap/ng-bootstrap';
 import { UrlInterpolationService } from 'domain/utilities/url-interpolation.service';
@@ -43,12 +43,12 @@
   templateUrl: './question-editor.component.html'
 })
 export class QuestionEditorComponent implements OnInit, OnDestroy {
-  @Input() getQuestionId;
-  @Input() getMisconceptionsBySkill;
+  @Input() questionId;
+  @Input() misconceptionsBySkill;
   @Input() canEditQuestion;
   @Input() question: Question;
   @Input() questionStateData: State;
-  @Input() questionChanged: boolean;
+  @Output() questionChanged = new EventEmitter();
 
   directiveSubscriptions = new Subscription();
   oppiaBlackImgUrl: string;
@@ -64,16 +64,17 @@
     private loaderService: LoaderService,
     private questionUpdateService: QuestionUpdateService,
     private ngbModal: NgbModal,
+    private changeDetectionRef: ChangeDetectorRef,
   ) { }
 
-  showMarkAllAudioAsNeedingUpdateModalIfRequired(contentIds: any): void {
-    let state = this.question.getStateData();
+  showMarkAllAudioAsNeedingUpdateModalIfRequired(contentIds: string[]): void {
+    let state = this.question?.getStateData();
     let recordedVoiceovers = state.recordedVoiceovers;
     let writtenTranslations = state.writtenTranslations;
     let updateQuestion = this._updateQuestion;
 
     const shouldPrompt = contentIds.some(
-      contentId =>
+      (contentId) =>
         recordedVoiceovers.hasUnflaggedVoiceovers(contentId));
     if (shouldPrompt) {
       this.ngbModal.open(
@@ -132,31 +133,19 @@
 
   saveNextContentIdIndex(displayedValue: number): void {
     this._updateQuestion(() => {
-      let stateData = this.question.getStateData();
+      let stateData = this.question?.getStateData();
       stateData.nextContentIdIndex = cloneDeep(displayedValue);
     });
   }
 
-<<<<<<< HEAD
   saveSolution(displayedValue: Solution): void {
     this._updateQuestion(() => {
       this.stateEditorService.setInteractionSolution(
         cloneDeep(displayedValue));
     });
-  }
-=======
-      ctrl.saveStateContent = function(displayedValue) {
-        // Show the interaction when the text content is saved, even if no
-        // content is entered.
-        _updateQuestion(function() {
-          var stateData = ctrl.question.getStateData();
-          stateData.content = angular.copy(displayedValue);
-          ctrl.interactionIsShown = true;
-        });
-
-        $rootScope.$applyAsync();
-      };
->>>>>>> bd4cced8
+
+    this.changeDetectionRef.detectChanges();
+  }
 
   saveHints(displayedValue: Hint[]): void {
     this._updateQuestion(() => {
@@ -198,9 +187,7 @@
   }
 
   _updateQuestion(updateFunction: Function): void {
-    if (this.questionChanged) {
-      this.questionChanged();
-    }
+    this.questionChanged.emit();
     this.questionUpdateService.setQuestionStateData(
       this.question, updateFunction);
   }
@@ -209,10 +196,12 @@
     // Show the interaction when the text content is saved, even if no
     // content is entered.
     this._updateQuestion(() => {
-      let stateData = this.question.getStateData();
+      let stateData = this.question?.getStateData();
       stateData.content = cloneDeep(displayedValue);
       this.interactionIsShown = true;
     });
+
+    // Shivam PTAL.
   }
 
   _init(): void {
@@ -220,7 +209,7 @@
     this.stateEditorService.setCorrectnessFeedbackEnabled(true);
     this.stateEditorService.setInQuestionMode(true);
     this.stateEditorService.setInapplicableSkillMisconceptionIds(
-      this.question.getInapplicableSkillMisconceptionIds());
+      this.question?.getInapplicableSkillMisconceptionIds());
     this.solutionValidityService.init(['question']);
     let stateData = this.questionStateData;
     stateData.interaction.defaultOutcome.setDestination(null);
@@ -260,7 +249,7 @@
     }
     this.stateEditorService.setActiveStateName('question');
     this.stateEditorService.setMisconceptionsBySkill(
-      this.getMisconceptionsBySkill());
+      this.misconceptionsBySkill);
     this.oppiaBlackImgUrl = this.urlInterpolationService.getStaticImageUrl(
       '/avatar/oppia_avatar_100px.svg');
 
