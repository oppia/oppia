--- conflicted
+++ resolved
@@ -16,254 +16,6 @@
  * @fileoverview Component for the questions editor tab.
  */
 
-<<<<<<< HEAD
-require('components/state-editor/state-editor.component.ts');
-
-require('domain/question/question-update.service.ts');
-require(
-  'pages/exploration-editor-page/editor-tab/services/' +
-  'solution-validity.service.ts');
-require(
-  'components/state-editor/state-editor-properties-services/' +
-  'state-editor.service.ts');
-require(
-  'components/state-editor/state-editor-properties-services/' +
-  'state-interaction-id.service');
-require('pages/topic-editor-page/services/topic-editor-state.service.ts');
-require('domain/utilities/url-interpolation.service.ts');
-require('services/editability.service.ts');
-
-require('pages/interaction-specs.constants.ajs.ts');
-require('services/ngb-modal.service.ts');
-require('services/generate-content-id.service');
-
-import { Subscription } from 'rxjs';
-import { MarkAllAudioAndTranslationsAsNeedingUpdateModalComponent } from 'components/forms/forms-templates/mark-all-audio-and-translations-as-needing-update-modal.component';
-
-angular.module('oppia').component('questionEditor', {
-  bindings: {
-    getQuestionId: '&questionId',
-    getMisconceptionsBySkill: '&misconceptionsBySkill',
-    canEditQuestion: '&',
-    question: '=',
-    questionStateData: '=',
-    questionChanged: '='
-  },
-  template: require('./question-editor.component.html'),
-  controllerAs: '$ctrl',
-  controller: [
-    '$rootScope', 'EditabilityService',
-    'GenerateContentIdService', 'LoaderService', 'NgbModal',
-    'QuestionUpdateService', 'SolutionValidityService',
-    'StateEditorService', 'StateInteractionIdService',
-    'UrlInterpolationService',
-    function(
-        $rootScope, EditabilityService,
-        GenerateContentIdService, LoaderService, NgbModal,
-        QuestionUpdateService, SolutionValidityService,
-        StateEditorService, StateInteractionIdService,
-        UrlInterpolationService) {
-      var ctrl = this;
-      ctrl.directiveSubscriptions = new Subscription();
-
-      ctrl.nextContentIdIndexMemento = null;
-      ctrl.nextContentIdIndexDisplayedValue = null;
-
-      ctrl.getStateContentPlaceholder = function() {
-        return 'Type your question here.';
-      };
-
-      ctrl.getStateContentSaveButtonPlaceholder = function() {
-        return 'Save Question';
-      };
-
-      ctrl.navigateToState = function() {
-        return;
-      };
-
-      ctrl.addState = function() {
-        return;
-      };
-
-      ctrl.recomputeGraph = function() {
-        return;
-      };
-
-      ctrl.refreshWarnings = function() {
-        return;
-      };
-
-      var _init = function() {
-        StateEditorService.setStateNames([]);
-        StateEditorService.setCorrectnessFeedbackEnabled(true);
-        StateEditorService.setInQuestionMode(true);
-        StateEditorService.setInapplicableSkillMisconceptionIds(
-          ctrl.question.getInapplicableSkillMisconceptionIds());
-        SolutionValidityService.init(['question']);
-        GenerateContentIdService.init(() => {
-          let indexToUse = ctrl.nextContentIdIndexDisplayedValue;
-          ctrl.nextContentIdIndexDisplayedValue += 1;
-          return indexToUse;
-        }, () => {
-          ctrl.nextContentIdIndexDisplayedValue = (
-            ctrl.nextContentIdIndexMemento);
-        });
-
-        var stateData = ctrl.questionStateData;
-        stateData.interaction.defaultOutcome.setDestination(null);
-        if (stateData) {
-          StateEditorService.onStateEditorInitialized.emit(stateData);
-
-          if (stateData.content.html || stateData.interaction.id) {
-            ctrl.interactionIsShown = true;
-          }
-
-          LoaderService.hideLoadingScreen();
-        }
-        ctrl.stateEditorInitialized = true;
-      };
-
-      var _updateQuestion = function(updateFunction) {
-        if (ctrl.questionChanged) {
-          ctrl.questionChanged();
-        }
-        QuestionUpdateService.setQuestionStateData(
-          ctrl.question, updateFunction);
-
-        $rootScope.$applyAsync();
-      };
-
-      ctrl.saveStateContent = function(displayedValue) {
-        // Show the interaction when the text content is saved, even if no
-        // content is entered.
-        _updateQuestion(function() {
-          var stateData = ctrl.question.getStateData();
-          stateData.content = angular.copy(displayedValue);
-          ctrl.interactionIsShown = true;
-        });
-
-        $rootScope.$applyAsync();
-      };
-
-      ctrl.saveInteractionId = function(displayedValue) {
-        _updateQuestion(function() {
-          StateEditorService.setInteractionId(angular.copy(displayedValue));
-        });
-      };
-
-      ctrl.saveInteractionAnswerGroups = function(newAnswerGroups) {
-        _updateQuestion(function() {
-          StateEditorService.setInteractionAnswerGroups(
-            angular.copy(newAnswerGroups));
-        });
-      };
-
-      ctrl.saveInteractionDefaultOutcome = function(newOutcome) {
-        _updateQuestion(function() {
-          StateEditorService.setInteractionDefaultOutcome(
-            angular.copy(newOutcome));
-        });
-      };
-
-      ctrl.saveInteractionCustomizationArgs = function(displayedValue) {
-        _updateQuestion(function() {
-          StateEditorService.setInteractionCustomizationArgs(
-            angular.copy(displayedValue));
-        });
-      };
-
-      ctrl.saveNextContentIdIndex = function() {
-        QuestionUpdateService.setQuestionNextContentIdIndex(
-          ctrl.question, ctrl.nextContentIdIndexDisplayedValue);
-        ctrl.nextContentIdIndexMemento = ctrl.nextContentIdIndexDisplayedValue;
-      };
-
-      ctrl.saveSolution = function(displayedValue) {
-        _updateQuestion(function() {
-          StateEditorService.setInteractionSolution(
-            angular.copy(displayedValue));
-        });
-        ctrl.saveNextContentIdIndex();
-      };
-
-      ctrl.saveHints = function(displayedValue) {
-        _updateQuestion(function() {
-          StateEditorService.setInteractionHints(
-            angular.copy(displayedValue));
-          $rootScope.$applyAsync();
-        });
-      };
-
-      ctrl.saveInapplicableSkillMisconceptionIds = function(
-          displayedValue) {
-        StateEditorService.setInapplicableSkillMisconceptionIds(
-          angular.copy(displayedValue));
-        QuestionUpdateService.setQuestionInapplicableSkillMisconceptionIds(
-          ctrl.question, displayedValue);
-      };
-
-      ctrl.showMarkAllAudioAsNeedingUpdateModalIfRequired = function(
-          contentIds) {
-        var state = ctrl.question.getStateData();
-        var recordedVoiceovers = state.recordedVoiceovers;
-        var updateQuestion = _updateQuestion;
-
-        const shouldPrompt = contentIds.some(
-          contentId =>
-            recordedVoiceovers.hasUnflaggedVoiceovers(contentId));
-        if (shouldPrompt) {
-          NgbModal.open(
-            MarkAllAudioAndTranslationsAsNeedingUpdateModalComponent, {
-              backdrop: 'static'
-            }).result.then(function() {
-            updateQuestion(function() {
-              contentIds.forEach(contentId => {
-                if (recordedVoiceovers.hasUnflaggedVoiceovers(contentId)) {
-                  recordedVoiceovers.markAllVoiceoversAsNeedingUpdate(
-                    contentId);
-                }
-              });
-            });
-          }, function() {
-            // This callback is triggered when the Cancel button is
-            // clicked. No further action is needed.
-          });
-        }
-      };
-
-      ctrl.$onInit = function() {
-        ctrl.directiveSubscriptions.add(
-          StateEditorService.onStateEditorDirectiveInitialized.subscribe(
-            () => _init()
-          )
-        );
-        ctrl.directiveSubscriptions.add(
-          StateEditorService.onInteractionEditorInitialized.subscribe(
-            () => _init()
-          )
-        );
-        ctrl.directiveSubscriptions.add(
-          StateInteractionIdService.onInteractionIdChanged.subscribe(
-            () => _init()
-          )
-        );
-
-        if (ctrl.canEditQuestion()) {
-          EditabilityService.markEditable();
-        } else {
-          EditabilityService.markNotEditable();
-        }
-        StateEditorService.setActiveStateName('question');
-        StateEditorService.setMisconceptionsBySkill(
-          ctrl.getMisconceptionsBySkill());
-
-        ctrl.nextContentIdIndexMemento = ctrl.question.getNextContentIdIndex();
-        ctrl.nextContentIdIndexDisplayedValue = (
-          ctrl.question.getNextContentIdIndex());
-
-        ctrl.oppiaBlackImgUrl = UrlInterpolationService.getStaticImageUrl(
-          '/avatar/oppia_avatar_100px.svg');
-=======
 import { Component, ChangeDetectorRef, EventEmitter, Input, OnDestroy, OnInit, Output } from '@angular/core';
 import { downgradeComponent } from '@angular/upgrade/static';
 import { NgbModal } from '@ng-bootstrap/ng-bootstrap';
@@ -286,6 +38,7 @@
 import { EditabilityService } from 'services/editability.service';
 import { InteractionCustomizationArgs } from 'interactions/customization-args-defs';
 import { LoaderService } from 'services/loader.service';
+import { GenerateContentIdService } from 'services/generate-content-id.service';
 
 @Component({
   selector: 'oppia-question-editor',
@@ -303,10 +56,13 @@
   interactionIsShown: boolean;
   oppiaBlackImgUrl: string;
   stateEditorIsInitialized: boolean;
+  nextContentIdIndexMemento: number;
+  nextContentIdIndexDisplayedValue: number;
 
   constructor(
     private changeDetectionRef: ChangeDetectorRef,
     private editabilityService: EditabilityService,
+    private generateContentIdService: GenerateContentIdService,
     private loaderService: LoaderService,
     private ngbModal: NgbModal,
     private questionUpdateService: QuestionUpdateService,
@@ -319,7 +75,6 @@
   showMarkAllAudioAsNeedingUpdateModalIfRequired(contentIds: string[]): void {
     const state = this.question.getStateData();
     const recordedVoiceovers = state.recordedVoiceovers;
-    const writtenTranslations = state.writtenTranslations;
 
     const shouldPrompt = contentIds.some(
       (contentId) =>
@@ -335,13 +90,6 @@
               recordedVoiceovers.markAllVoiceoversAsNeedingUpdate(
                 contentId);
             }
-            if (
-              writtenTranslations.hasUnflaggedWrittenTranslations(
-                contentId)
-            ) {
-              writtenTranslations.markAllTranslationsAsNeedingUpdate(
-                contentId);
-            }
           });
         });
       }, () => {
@@ -379,11 +127,10 @@
     });
   }
 
-  saveNextContentIdIndex(displayedValue: number): void {
-    this._updateQuestion(() => {
-      const stateData = this.question.getStateData();
-      stateData.nextContentIdIndex = cloneDeep(displayedValue);
-    });
+  saveNextContentIdIndex(): void {
+    this.questionUpdateService.setQuestionNextContentIdIndex(
+      this.question, this.nextContentIdIndexDisplayedValue);
+    this.nextContentIdIndexMemento = this.nextContentIdIndexDisplayedValue;
   }
 
   saveSolution(displayedValue: Solution): void {
@@ -443,11 +190,21 @@
         this.question.getInapplicableSkillMisconceptionIds());
     }
     this.solutionValidityService.init(['question']);
+
+    this.generateContentIdService.init(() => {
+      let indexToUse = this.nextContentIdIndexDisplayedValue;
+      this.nextContentIdIndexDisplayedValue += 1;
+      return indexToUse;
+    }, () => {
+      this.nextContentIdIndexDisplayedValue = (
+        this.nextContentIdIndexMemento);
+    });
+
+
     const stateData = this.questionStateData;
     stateData.interaction.defaultOutcome.setDestination(null);
     if (stateData) {
       this.stateEditorService.onStateEditorInitialized.emit(stateData);
->>>>>>> 940969c1
 
       if (stateData.content.html || stateData.interaction.id) {
         this.interactionIsShown = true;
@@ -488,6 +245,11 @@
 
     this.interactionIsShown = false;
     this.stateEditorIsInitialized = false;
+
+    this.nextContentIdIndexMemento = this.question.getNextContentIdIndex();
+    this.nextContentIdIndexDisplayedValue = (
+      this.question.getNextContentIdIndex());
+
     this._init();
   }
 
