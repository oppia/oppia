--- conflicted
+++ resolved
@@ -463,192 +463,6 @@
                 'question-editor-modal.directive.html'),
               backdrop: 'static',
               keyboard: false,
-<<<<<<< HEAD
-              controller: [
-                '$scope', '$uibModalInstance', 'StateEditorService',
-                'UndoRedoService',
-                function(
-                    $scope, $uibModalInstance, StateEditorService,
-                    UndoRedoService) {
-                  var returnModalObject = {
-                    skillLinkageModificationsArray: [],
-                    commitMessage: ''
-                  };
-                  $scope.question = question;
-                  $scope.questionStateData = questionStateData;
-                  $scope.associatedSkillSummaries =
-                    angular.copy(associatedSkillSummaries);
-                  $scope.questionId = questionId;
-                  $scope.misconceptionsBySkill = misconceptionsBySkill;
-                  $scope.canEditQuestion = canEditQuestion;
-                  $scope.newQuestionIsBeingCreated = newQuestionIsBeingCreated;
-
-                  if (!newQuestionIsBeingCreated) {
-                    $scope.validationError = $scope.question.validate(
-                      $scope.misconceptionsBySkill);
-                  }
-
-                  $scope.removeErrors = function() {
-                    $scope.validationError = null;
-                  };
-                  $scope.getSkillEditorUrl = function(skillId) {
-                    return '/skill_editor/' + skillId;
-                  };
-                  $scope.questionChanged = function() {
-                    $scope.removeErrors();
-                  };
-                  $scope.removeSkill = function(skillId) {
-                    if ($scope.associatedSkillSummaries.length === 1) {
-                      AlertsService.addInfoMessage(
-                        'A question should be linked to at least one skill.');
-                      return;
-                    }
-                    returnModalObject.skillLinkageModificationsArray.push({
-                      id: skillId,
-                      task: 'remove'
-                    });
-                    $scope.associatedSkillSummaries =
-                      $scope.associatedSkillSummaries.filter(function(summary) {
-                        return summary.getId() !== skillId;
-                      });
-                  };
-                  $scope.undo = function() {
-                    $scope.associatedSkillSummaries = associatedSkillSummaries;
-                    returnModalObject.skillLinkageModificationsArray = [];
-                  };
-                  $scope.addSkill = function() {
-                    var skillsInSameTopicCount =
-                      groupedSkillSummaries.current.length;
-                    var sortedSkillSummaries =
-                      groupedSkillSummaries.current.concat(
-                        groupedSkillSummaries.others);
-                    var modalInstance = $uibModal.open({
-                      templateUrl:
-                        UrlInterpolationService.getDirectiveTemplateUrl(
-                          '/components/skill-selector/' +
-                          'select-skill-modal.template.html'),
-                      backdrop: true,
-                      controller: 'QuestionsListSelectSkillModalController'
-                    }).result.then(function(summary) {
-                      for (var idx in $scope.associatedSkillSummaries) {
-                        if (
-                          $scope.associatedSkillSummaries[idx].getId() ===
-                          summary.id) {
-                          AlertsService.addInfoMessage(
-                            'Skill already linked to question');
-                          return;
-                        }
-                      }
-                      $scope.associatedSkillSummaries.push(
-                        SkillSummaryObjectFactory.create(
-                          summary.id, summary.description));
-                      returnModalObject.skillLinkageModificationsArray.push({
-                        id: summary.id,
-                        task: 'add'
-                      });
-                    }, function() {
-                      // Note to developers:
-                      // This callback is triggered when the Cancel button is
-                      // clicked. No further action is needed.
-                    });
-                  };
-
-                  // The saveAndCommit function is called when the contents of
-                  // a question is changed or the skill linkages are modified.
-                  // The user has to enter a commit message if the contents of
-                  // the question is edited but, if only the skill linkages are
-                  // modified then no commit message is required from the user
-                  // as there is already a default commit message present in the
-                  // backend for modification of skill linkages.
-                  $scope.saveAndCommit = function() {
-                    $scope.validationError = $scope.question.validate(
-                      $scope.misconceptionsBySkill);
-                    if ($scope.validationError) {
-                      return;
-                    }
-                    if (!StateEditorService.isCurrentSolutionValid()) {
-                      $scope.validationError =
-                        'The solution is invalid and does not ' +
-                        'correspond to a correct answer';
-                      return;
-                    }
-
-                    if (QuestionUndoRedoService.hasChanges()) {
-                      $uibModal.open({
-                        templateUrl:
-                               UrlInterpolationService.getDirectiveTemplateUrl(
-                                 '/components/question-directives' +
-                                 '/modal-templates/' +
-                                 'question-editor-save-modal.template.html'),
-                        backdrop: true,
-                        controller: 'ConfirmOrCancelModalController'
-                      }).result.then(function(commitMessage) {
-                        returnModalObject.commitMessage = commitMessage;
-                        $uibModalInstance.close(returnModalObject);
-                      }, function() {
-                        // Note to developers:
-                        // This callback is triggered when the Cancel button is
-                        // clicked. No further action is needed.
-                      });
-                    } else {
-                      $uibModalInstance.close(returnModalObject);
-                    }
-                  };
-                  $scope.isSaveAndCommitButtonDisabled = function() {
-                    return !(QuestionUndoRedoService.hasChanges() ||
-                        (returnModalObject.skillLinkageModificationsArray.length
-                        ) > 0);
-                  };
-
-
-                  $scope.done = function() {
-                    $scope.validationError = $scope.question.validate(
-                      $scope.misconceptionsBySkill);
-                    if ($scope.validationError) {
-                      return;
-                    }
-                    if (!StateEditorService.isCurrentSolutionValid()) {
-                      $scope.validationError =
-                        'The solution is invalid and does not ' +
-                        'correspond to a correct answer';
-                      return;
-                    }
-                    $uibModalInstance.close(returnModalObject);
-                  };
-                  // Checking if Question contains all requirement to enable
-                  // Save and Publish Question
-                  $scope.isSaveButtonDisabled = function() {
-                    return $scope.question.validate(
-                      $scope.misconceptionsBySkill);
-                  };
-
-                  $scope.cancel = function() {
-                    if (QuestionUndoRedoService.hasChanges()) {
-                      var modalInstance = $uibModal.open({
-                        templateUrl:
-                          UrlInterpolationService.getDirectiveTemplateUrl(
-                            '/components/question-directives/modal-templates/' +
-                            'confirm-question-modal-exit-modal.directive.html'),
-                        backdrop: true,
-                        controller: 'ConfirmOrCancelModalController'
-                      });
-                      modalInstance.result.then(function() {
-                        $uibModalInstance.dismiss('cancel');
-                      }, function() {
-                        // Note to developers:
-                        // This callback is triggered when the Cancel button is
-                        // clicked. No further action is needed.
-                      });
-                    } else {
-                      $uibModalInstance.dismiss('cancel');
-                    }
-                  };
-                }
-              ]
-            });
-
-            modalInstance.result.then(function(modalObject) {
-=======
               resolve: {
                 associatedSkillSummaries: () => associatedSkillSummaries,
                 canEditQuestion: () => canEditQuestion,
@@ -661,7 +475,6 @@
               },
               controller: 'QuestionEditorModalController',
             }).result.then(function(modalObject) {
->>>>>>> 685cb938
               $location.hash(null);
               ctrl.editorIsOpen = false;
               if (modalObject.skillLinkageModificationsArray.length > 0) {
