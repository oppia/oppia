--- conflicted
+++ resolved
@@ -85,7 +85,8 @@
       controllerAs: '$ctrl',
       controller: [
         '$scope', '$filter', '$http', '$q', '$timeout', '$uibModal', '$window',
-        '$location', 'AlertsService', 'ContextService', 'ImageLocalStorageService', 'QuestionCreationService', 'UrlService',
+        '$location', 'AlertsService', 'ContextService',
+        'ImageLocalStorageService', 'QuestionCreationService', 'UrlService',
         'NUM_QUESTIONS_PER_PAGE', 'EditableQuestionBackendApiService',
         'SkillBackendApiService', 'MisconceptionObjectFactory',
         'QuestionObjectFactory', 'SkillDifficultyObjectFactory',
@@ -95,7 +96,8 @@
         'QuestionUndoRedoService', 'UndoRedoService', 'QuestionsListService',
         function(
             $scope, $filter, $http, $q, $timeout, $uibModal, $window,
-            $location, AlertsService, ContextService, ImageLocalStorageService, QuestionCreationService, UrlService,
+            $location, AlertsService, ContextService, ImageLocalStorageService,
+            QuestionCreationService, UrlService,
             NUM_QUESTIONS_PER_PAGE, EditableQuestionBackendApiService,
             SkillBackendApiService, MisconceptionObjectFactory,
             QuestionObjectFactory, SkillDifficultyObjectFactory,
@@ -168,12 +170,8 @@
             }
             _reInitializeSelectedSkillIds();
             if (!ctrl.questionIsBeingUpdated) {
-               var imagesData = ImageLocalStorageService.getStoredImagesData();
-               console.log("iin ujpdate skils")
-               console.log("images")
-
-               console.log(imagesData)
-
+              var imagesData = ImageLocalStorageService.getStoredImagesData();
+              ImageLocalStorageService.flushStoredImagesData();
               EditableQuestionBackendApiService.createQuestion(
                 ctrl.newQuestionSkillIds, ctrl.newQuestionSkillDifficulties,
                 ctrl.question.toBackendDict(true), imagesData
@@ -221,16 +219,6 @@
             ctrl.openQuestionEditor();
           };
 
-          ctrl.createMockQuestion = function() {
-             var imagesData = ImageLocalStorageService.getStoredImagesData();
-             console.log("in createMockQuestion")
-             EditableQuestionBackendApiService.createQuestion(
-               ctrl.newQuestionSkillIds, ctrl.newQuestionSkillDifficulties,
-               null, imagesData
-             ).then(function() {
-
-          })
-         }
           ctrl.createQuestion = function() {
             ctrl.newQuestionSkillIds = [];
             var currentMode = MODE_SELECT_SKILL;
@@ -472,230 +460,13 @@
             var groupedSkillSummaries = ctrl.getGroupedSkillSummaries();
             var selectedSkillId = ctrl.selectedSkillId;
             $location.hash(questionId);
+            ContextService.setImageSaveDestinationToLocalStorage();
             $uibModal.open({
               templateUrl: UrlInterpolationService.getDirectiveTemplateUrl(
                 '/components/question-directives/modal-templates/' +
                 'question-editor-modal.directive.html'),
               backdrop: 'static',
               keyboard: false,
-<<<<<<< HEAD
-              controller: [
-                '$scope', '$uibModalInstance', 'StateEditorService',
-                'UndoRedoService',
-                function(
-                    $scope, $uibModalInstance, StateEditorService,
-                    UndoRedoService) {
-                  var returnModalObject = {
-                    skillLinkageModificationsArray: [],
-                    commitMessage: ''
-                  };
-                  $scope.question = question;
-                  $scope.questionStateData = questionStateData;
-                  $scope.associatedSkillSummaries =
-                    angular.copy(associatedSkillSummaries);
-                  $scope.questionId = questionId;
-                  $scope.misconceptionsBySkill = misconceptionsBySkill;
-                  $scope.canEditQuestion = canEditQuestion;
-                  $scope.newQuestionIsBeingCreated = newQuestionIsBeingCreated;
-                  ContextService.setImageSaveDestinationToLocalStorage();
-                  if (!newQuestionIsBeingCreated) {
-                    ContextService.resetImageSaveDestination();
-                    $scope.validationError = $scope.question.validate(
-                      $scope.misconceptionsBySkill);
-                  }
-                  console.log("in question editor setImageSaveDestinationToLocalStorage 2")
-                  console.log(ContextService.getImageSaveDestination())
-                  $scope.removeErrors = function() {
-                    $scope.validationError = null;
-                  };
-                  $scope.getSkillEditorUrl = function(skillId) {
-                    return '/skill_editor/' + skillId;
-                  };
-                  $scope.questionChanged = function() {
-                    $scope.removeErrors();
-                  };
-                  $scope.removeSkill = function(skillId) {
-                    if ($scope.associatedSkillSummaries.length === 1) {
-                      AlertsService.addInfoMessage(
-                        'A question should be linked to at least one skill.');
-                      return;
-                    }
-                    returnModalObject.skillLinkageModificationsArray.push({
-                      id: skillId,
-                      task: 'remove'
-                    });
-                    $scope.associatedSkillSummaries =
-                      $scope.associatedSkillSummaries.filter(function(summary) {
-                        return summary.getId() !== skillId;
-                      });
-                  };
-                  $scope.undo = function() {
-                    $scope.associatedSkillSummaries = associatedSkillSummaries;
-                    returnModalObject.skillLinkageModificationsArray = [];
-                  };
-                  $scope.addSkill = function() {
-                    var skillsInSameTopicCount =
-                      groupedSkillSummaries.current.length;
-                    var sortedSkillSummaries =
-                      groupedSkillSummaries.current.concat(
-                        groupedSkillSummaries.others);
-                    var modalInstance = $uibModal.open({
-                      templateUrl:
-                        UrlInterpolationService.getDirectiveTemplateUrl(
-                          '/components/skill-selector/' +
-                          'select-skill-modal.template.html'),
-                      backdrop: true,
-                      controller: [
-                        '$controller', '$scope', '$uibModalInstance',
-                        function($controller, $scope, $uibModalInstance) {
-                          $controller('ConfirmOrCancelModalController', {
-                            $scope: $scope,
-                            $uibModalInstance: $uibModalInstance
-                          });
-                          $scope.skillSummaries = sortedSkillSummaries;
-                          $scope.selectedSkillId = null;
-                          $scope.countOfSkillsToPrioritize =
-                            skillsInSameTopicCount;
-                          $scope.save = function() {
-                            for (var idx in sortedSkillSummaries) {
-                              if (
-                                $scope.selectedSkillId ===
-                                sortedSkillSummaries[idx].id) {
-                                $uibModalInstance.close(
-                                  sortedSkillSummaries[idx]);
-                              }
-                            }
-                            $scope.confirm($scope.selectedSkillId);
-                          };
-                        }
-                      ]
-                    }).result.then(function(summary) {
-                      for (var idx in $scope.associatedSkillSummaries) {
-                        if (
-                          $scope.associatedSkillSummaries[idx].getId() ===
-                          summary.id) {
-                          AlertsService.addInfoMessage(
-                            'Skill already linked to question');
-                          return;
-                        }
-                      }
-                      $scope.associatedSkillSummaries.push(
-                        SkillSummaryObjectFactory.create(
-                          summary.id, summary.description));
-                      returnModalObject.skillLinkageModificationsArray.push({
-                        id: summary.id,
-                        task: 'add'
-                      });
-                    }, function() {
-                      // Note to developers:
-                      // This callback is triggered when the Cancel button is
-                      // clicked. No further action is needed.
-                    });
-                  };
-
-                  // The saveAndCommit function is called when the contents of
-                  // a question is changed or the skill linkages are modified.
-                  // The user has to enter a commit message if the contents of
-                  // the question is edited but, if only the skill linkages are
-                  // modified then no commit message is required from the user
-                  // as there is already a default commit message present in the
-                  // backend for modification of skill linkages.
-                  $scope.saveAndCommit = function() {
-                    $scope.validationError = $scope.question.validate(
-                      $scope.misconceptionsBySkill);
-                    if ($scope.validationError) {
-                      return;
-                    }
-                    if (!StateEditorService.isCurrentSolutionValid()) {
-                      $scope.validationError =
-                        'The solution is invalid and does not ' +
-                        'correspond to a correct answer';
-                      return;
-                    }
-
-                    if (QuestionUndoRedoService.hasChanges()) {
-                      $uibModal.open({
-                        templateUrl:
-                               UrlInterpolationService.getDirectiveTemplateUrl(
-                                 '/components/question-directives' +
-                                 '/modal-templates/' +
-                                 'question-editor-save-modal.template.html'),
-                        backdrop: true,
-                        controller: 'ConfirmOrCancelModalController'
-                      }).result.then(function(commitMessage) {
-                        returnModalObject.commitMessage = commitMessage;
-                        $uibModalInstance.close(returnModalObject);
-                      }, function() {
-                        // Note to developers:
-                        // This callback is triggered when the Cancel button is
-                        // clicked. No further action is needed.
-                      });
-                    } else {
-                      $uibModalInstance.close(returnModalObject);
-                    }
-                  };
-                  $scope.isSaveAndCommitButtonDisabled = function() {
-                    return !(QuestionUndoRedoService.hasChanges() ||
-                        (returnModalObject.skillLinkageModificationsArray.length
-                        ) > 0);
-                  };
-
-
-                  $scope.done = function() {
-                    $scope.validationError = $scope.question.validate(
-                      $scope.misconceptionsBySkill);
-                    if ($scope.validationError) {
-                      return;
-                    }
-                    if (!StateEditorService.isCurrentSolutionValid()) {
-                      $scope.validationError =
-                        'The solution is invalid and does not ' +
-                        'correspond to a correct answer';
-                      return;
-                    }
-                    ContextService.resetImageSaveDestination();
-                    $uibModalInstance.close(returnModalObject);
-                  };
-                  // Checking if Question contains all requirement to enable
-                  // Save and Publish Question
-                  $scope.isSaveButtonDisabled = function() {
-                    return $scope.question.validate(
-                      $scope.misconceptionsBySkill);
-                  };
-
-                  $scope.cancel = function() {
-                    if (QuestionUndoRedoService.hasChanges()) {
-                      var modalInstance = $uibModal.open({
-                        templateUrl:
-                          UrlInterpolationService.getDirectiveTemplateUrl(
-                            '/components/question-directives/modal-templates/' +
-                            'confirm-question-modal-exit-modal.directive.html'),
-                        backdrop: true,
-                        controller: 'ConfirmOrCancelModalController'
-                      });
-                      modalInstance.result.then(function() {
-                        ContextService.resetImageSaveDestination();
-                        // ImageLocalStorageService.flushStoredImagesData();
-                        console.log("in go back to editor")
-                        $uibModalInstance.dismiss('cancel');
-                      }, function() {
-                        // Note to developers:
-                        // This callback is triggered when the Cancel button is
-                        // clicked. No further action is needed.
-                      });
-                    } else {
-                      ContextService.resetImageSaveDestination();
-                      // ImageLocalStorageService.flushStoredImagesData();
-                      console.log("in go back to editor2")
-                      $uibModalInstance.dismiss('cancel');
-                    }
-                  };
-                }
-              ]
-            });
-
-            modalInstance.result.then(function(modalObject) {
-=======
               resolve: {
                 associatedSkillSummaries: () => associatedSkillSummaries,
                 canEditQuestion: () => canEditQuestion,
@@ -708,7 +479,6 @@
               },
               controller: 'QuestionEditorModalController',
             }).result.then(function(modalObject) {
->>>>>>> 685cb938
               $location.hash(null);
               ctrl.editorIsOpen = false;
               if (modalObject.skillLinkageModificationsArray.length > 0) {
@@ -729,6 +499,8 @@
                 ctrl.saveAndPublishQuestion(modalObject.commitMessage);
               }
             }, function() {
+              ContextService.setImageSaveDestinationToLocalStorage();
+              ImageLocalStorageService.flushStoredImagesData();
               ctrl.editorIsOpen = false;
               $location.hash(null);
             });
