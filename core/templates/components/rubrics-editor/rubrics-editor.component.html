--- conflicted
+++ resolved
@@ -35,15 +35,9 @@
                   class="oppia-placeholder">
             This rubric has not yet been specified
             </span>
-<<<<<<< HEAD
-            <div class="protractor-test-rubric-explanation-{{this.rubric.getDifficulty()}}">
+            <div class="e2e-test-rubric-explanation-{{this.rubric.getDifficulty()}}">
               <oppia-interaction-display [htmlData]="explanation">
               </oppia-interaction-display>
-=======
-            <div class="e2e-test-rubric-explanation-{{this.rubric.getDifficulty()}}">
-              <angular-html-bind-wrapper [htmlData]="explanation">
-              </angular-html-bind-wrapper>
->>>>>>> 5eaca74e
             </div>
           </div>
         </div>
