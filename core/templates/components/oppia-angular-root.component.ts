--- conflicted
+++ resolved
@@ -233,46 +233,30 @@
       {
         propertyType: 'name',
         propertyValue: 'msapplication-square310x310logo',
-<<<<<<< HEAD
-        content: this.urlInterpolationService.getStaticCopyrightedImageUrl(
-          '/assets/images/logo/msapplication-large.png')
-=======
-        content: this.getAssetUrl(
+        content: this.urlInterpolationService.getStaticCopyrightedImageUrl(
           '/assets/images/logo/msapplication-large.png'
         ),
->>>>>>> d54f9069
       },
       {
         propertyType: 'name',
         propertyValue: 'msapplication-wide310x150logo',
-<<<<<<< HEAD
-        content: this.urlInterpolationService.getStaticCopyrightedImageUrl(
-          '/assets/images/logo/msapplication-wide.png')
-=======
-        content: this.getAssetUrl('/assets/images/logo/msapplication-wide.png'),
->>>>>>> d54f9069
+        content: this.urlInterpolationService.getStaticCopyrightedImageUrl(
+          '/assets/images/logo/msapplication-wide.png'
+        ),
       },
       {
         propertyType: 'name',
         propertyValue: 'msapplication-square150x150logo',
-<<<<<<< HEAD
-        content: this.urlInterpolationService.getStaticCopyrightedImageUrl(
-          '/assets/images/logo/msapplication-square.png')
-=======
-        content: this.getAssetUrl(
+        content: this.urlInterpolationService.getStaticCopyrightedImageUrl(
           '/assets/images/logo/msapplication-square.png'
         ),
->>>>>>> d54f9069
       },
       {
         propertyType: 'name',
         propertyValue: 'msapplication-square70x70logo',
-<<<<<<< HEAD
-        content: this.urlInterpolationService.getStaticCopyrightedImageUrl(
-          '/assets/images/logo/msapplication-tiny.png')
-=======
-        content: this.getAssetUrl('/assets/images/logo/msapplication-tiny.png'),
->>>>>>> d54f9069
+        content: this.urlInterpolationService.getStaticCopyrightedImageUrl(
+          '/assets/images/logo/msapplication-tiny.png'
+        ),
       },
       {
         propertyType: 'property',
