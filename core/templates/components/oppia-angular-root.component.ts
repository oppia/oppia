--- conflicted
+++ resolved
@@ -208,11 +208,7 @@
     OppiaAngularRootComponent.injector = this.injector;
 
     // Initialize dynamic meta tags.
-<<<<<<< HEAD
     this.metaTagCustomizationService.addOrReplaceMetaTags([
-=======
-    this.metaTagCustomizationService.addMetaTags([
->>>>>>> bd000e84
       {
         propertyType: 'name',
         propertyValue: 'application-name',
