// Copyright 2020 The Oppia Authors. All Rights Reserved.
//
// Licensed under the Apache License, Version 2.0 (the "License");
// you may not use this file except in compliance with the License.
// You may obtain a copy of the License at
//
//      http://www.apache.org/licenses/LICENSE-2.0
//
// Unless required by applicable law or agreed to in writing, software
// distributed under the License is distributed on an "AS-IS" BASIS,
// WITHOUT WARRANTIES OR CONDITIONS OF ANY KIND, either express or implied.
// See the License for the specific language governing permissions and
// limitations under the License.

/**
 * @fileoverview The root component for angular application.
 */

/**
 * This file contains a component that "informs" the oppia-root directive that
 * angular has finished loading. This also contains services that are written
 * in angular but have to be accessed in ajs code.
 *
 * To have a new angular service accesible in ajs do the following:
 *   - import the service here.
 *   - create a static variable with the name of the service class in camelCase.
 *   - inject the service by providing it as an argument in the constructor.
 *   - in the ngAfterViewInit assign the serivce to the static varible
 *
 * Example:
 *   Let us assume that the service class is called MyService.
 *   - First import the service.
 *     import { MyService } from './path';
 *   - Then we create a static variable with the name of the service class.
 *     static myService: MyService;
 *   - Then we add it to the constructor
 *     constructor(
 *      ...
 *      private myService: MyService
 *     ...) {}
 *   - Then we assign the serivce to the static varible in ngAfterViewInit
 *     ngAfterViewInit() {
 *       ...
 *       OppiaAngularRootComponent.myService = this.myService
 *       ...
 *     }
 *
 * In case the above explanation was not clear or in case of doubts over what
 * is done here, please look at the description of the PR #9479.
 * https://github.com/oppia/oppia/pull/9479#issue-432536289
 * You can also find this example there under the "How does it solve the
 * Interceptor problem?" heading.
 *
 * File Structure:
 *   1 - imports
 *   2 - component declaration
 *   3 - static declaration of service-variables
 *   4 - constructor having all the services injected
 *   5 - ngAfterViewInit function assigning the injected service to static class
 *       variables and emitting an event to inform that angular has finished
 *       loading
 */

import { Component, Output, AfterViewInit, EventEmitter, Injector, NgZone, ChangeDetectorRef } from '@angular/core';
import { createCustomElement } from '@angular/elements';
import { TranslateService } from '@ngx-translate/core';
import { TranslateCacheService } from 'ngx-translate-cache';
import { ClassroomBackendApiService } from
  'domain/classroom/classroom-backend-api.service';
import { ContextService } from 'services/context.service';
import { I18nLanguageCodeService } from 'services/i18n-language-code.service';
import { PageTitleService } from 'services/page-title.service';
import { ProfilePageBackendApiService } from
  'pages/profile-page/profile-page-backend-api.service';
import { RatingComputationService } from
  'components/ratings/rating-computation/rating-computation.service';
import { ReviewTestBackendApiService } from
  'domain/review_test/review-test-backend-api.service';
import { StoryViewerBackendApiService } from
  'domain/story_viewer/story-viewer-backend-api.service';
import { ServicesConstants } from 'services/services.constants';
import 'third-party-imports/ckeditor.import.ts';

import { NoninteractiveCollapsible } from 'rich_text_components/Collapsible/directives/oppia-noninteractive-collapsible.component';
import { NoninteractiveImage } from 'rich_text_components/Image/directives/oppia-noninteractive-image.component';
import { NoninteractiveLink } from 'rich_text_components/Link/directives/oppia-noninteractive-link.component';
import { NoninteractiveMath } from 'rich_text_components/Math/directives/oppia-noninteractive-math.component';
import { NoninteractiveSkillreview } from 'rich_text_components/Skillreview/directives/oppia-noninteractive-skillreview.component';
import { NoninteractiveSvgdiagram } from 'rich_text_components/Svgdiagram/directives/oppia-noninteractive-svgdiagram.component';
import { NoninteractiveTabs } from 'rich_text_components/Tabs/directives/oppia-noninteractive-tabs.component';
import { NoninteractiveVideo } from 'rich_text_components/Video/directives/oppia-noninteractive-video.component';
import { CkEditorInitializerService } from './ck-editor-helpers/ck-editor-4-widgets.initializer';
import { HtmlEscaperService } from 'services/html-escaper.service';
import { MetaTagCustomizationService } from 'services/contextual/meta-tag-customization.service';
import { AppConstants } from 'app.constants';
import { UrlInterpolationService } from 'domain/utilities/url-interpolation.service';
import { UrlService } from 'services/contextual/url.service';
import { DocumentAttributeCustomizationService } from 'services/contextual/document-attribute-customization.service';

const componentMap = {
  Collapsible: {
    component_class: NoninteractiveCollapsible,
  },
  Image: {
    component_class: NoninteractiveImage,
  },
  Link: {
    component_class: NoninteractiveLink,
  },
  Math: {
    component_class: NoninteractiveMath,
  },
  Skillreview: {
    component_class: NoninteractiveSkillreview,
  },
  Svgdiagram: {
    component_class: NoninteractiveSvgdiagram,
  },
  Tabs: {
    component_class: NoninteractiveTabs,
  },
  Video: {
    component_class: NoninteractiveVideo,
  }
};

let areRteElementsInitialized = false;

@Component({
  selector: 'oppia-angular-root',
  templateUrl: './oppia-angular-root.component.html'
})
export class OppiaAngularRootComponent implements AfterViewInit {
  @Output()
    public initialized: EventEmitter<void> = new EventEmitter();
  direction: string = 'ltr';

  static classroomBackendApiService: ClassroomBackendApiService;
  static contextService: ContextService;
  static i18nLanguageCodeService: I18nLanguageCodeService;
  static ngZone: NgZone;
  static pageTitleService: PageTitleService;
  static profilePageBackendApiService: ProfilePageBackendApiService;
  static rteHelperService;
  static ratingComputationService: RatingComputationService;
  static reviewTestBackendApiService: ReviewTestBackendApiService;
  static storyViewerBackendApiService: StoryViewerBackendApiService;
  static translateService: TranslateService;
  static translateCacheService: TranslateCacheService;
  static ajsValueProvider: (string, unknown) => void;
  static injector: Injector;

  constructor(
    private changeDetectorRef: ChangeDetectorRef,
    private classroomBackendApiService: ClassroomBackendApiService,
    private documentAttributeCustomizationService:
      DocumentAttributeCustomizationService,
    private i18nLanguageCodeService: I18nLanguageCodeService,
    private htmlEscaperService: HtmlEscaperService,
    private metaTagCustomizationService: MetaTagCustomizationService,
    private ngZone: NgZone,
    private pageTitleService: PageTitleService,
    private profilePageBackendApiService: ProfilePageBackendApiService,
    private ratingComputationService: RatingComputationService,
    private reviewTestBackendApiService: ReviewTestBackendApiService,
    private storyViewerBackendApiService: StoryViewerBackendApiService,
    private translateService: TranslateService,
    private translateCacheService: TranslateCacheService,
    private urlInterpolationService: UrlInterpolationService,
    private urlService: UrlService,
    private injector: Injector
  ) {
<<<<<<< HEAD
    if (!areRteElementsInitialized) {
      for (const rteKey of Object.keys(ServicesConstants.RTE_COMPONENT_SPECS)) {
        const rteElement = createCustomElement(
          componentMap[rteKey].component_class,
          {injector: this.injector});
        customElements.define(
          'oppia-noninteractive-ckeditor-' +
          ServicesConstants.RTE_COMPONENT_SPECS[rteKey].frontend_id,
          rteElement
        );
      }
      areRteElementsInitialized = true;
=======
    for (const rteKey of Object.keys(ServicesConstants.RTE_COMPONENT_SPECS)) {
      const rteElement = createCustomElement(
        componentMap[rteKey].component_class,
        {injector: this.injector});
      customElements.define(
        'oppia-noninteractive-' +
        ServicesConstants.RTE_COMPONENT_SPECS[rteKey].frontend_id,
        rteElement
      );
>>>>>>> 919fdc58
    }
  }

  public ngAfterViewInit(): void {
    this.ngZone.runOutsideAngular(() => {
      CkEditorInitializerService.ckEditorInitializer(
        OppiaAngularRootComponent.rteHelperService,
        this.htmlEscaperService,
        OppiaAngularRootComponent.contextService,
        this.ngZone
      );
    });
    OppiaAngularRootComponent.classroomBackendApiService = (
      this.classroomBackendApiService);
    OppiaAngularRootComponent.i18nLanguageCodeService = (
      this.i18nLanguageCodeService);
    OppiaAngularRootComponent.ngZone = this.ngZone;
    OppiaAngularRootComponent.pageTitleService = this.pageTitleService;
    OppiaAngularRootComponent.profilePageBackendApiService = (
      this.profilePageBackendApiService);
    OppiaAngularRootComponent.ratingComputationService = (
      this.ratingComputationService);
    OppiaAngularRootComponent.reviewTestBackendApiService = (
      this.reviewTestBackendApiService);
    OppiaAngularRootComponent.storyViewerBackendApiService = (
      this.storyViewerBackendApiService);
    OppiaAngularRootComponent.translateService = this.translateService;
    OppiaAngularRootComponent.translateCacheService = (
      this.translateCacheService);
    OppiaAngularRootComponent.injector = this.injector;

    // Initialize dynamic meta tags.
    this.metaTagCustomizationService.addOrReplaceMetaTags([
      {
        propertyType: 'name',
        propertyValue: 'application-name',
        content: AppConstants.SITE_NAME
      },
      {
        propertyType: 'name',
        propertyValue: 'msapplication-square310x310logo',
        content: this.getAssetUrl(
          '/assets/images/logo/msapplication-large.png')
      },
      {
        propertyType: 'name',
        propertyValue: 'msapplication-wide310x150logo',
        content: this.getAssetUrl(
          '/assets/images/logo/msapplication-wide.png')
      },
      {
        propertyType: 'name',
        propertyValue: 'msapplication-square150x150logo',
        content: this.getAssetUrl(
          '/assets/images/logo/msapplication-square.png')
      },
      {
        propertyType: 'name',
        propertyValue: 'msapplication-square70x70logo',
        content: this.getAssetUrl(
          '/assets/images/logo/msapplication-tiny.png')
      },
      {
        propertyType: 'property',
        propertyValue: 'og:url',
        content: this.urlService.getCurrentLocation().href
      },
      {
        propertyType: 'property',
        propertyValue: 'og:image',
        content: this.urlInterpolationService.getStaticImageUrl(
          '/logo/288x288_logo_mint.webp')
      }
    ]);

    // Initialize translations.
    this.i18nLanguageCodeService.onI18nLanguageCodeChange.subscribe(
      (code) => {
        this.translateService.use(code);
        for (var i = 0; i < AppConstants.SUPPORTED_SITE_LANGUAGES.length; i++) {
          if (AppConstants.SUPPORTED_SITE_LANGUAGES[i].id === code) {
            this.direction = AppConstants.SUPPORTED_SITE_LANGUAGES[i].direction;
            break;
          }
        }
        this.documentAttributeCustomizationService.addAttribute('lang', code);
      }
    );
    this.translateCacheService.init();

    const cachedLanguage = this.translateCacheService.getCachedLanguage();
    if (cachedLanguage) {
      this.i18nLanguageCodeService.setI18nLanguageCode(cachedLanguage);
    }

    // This emit triggers ajs to start its app.
    this.initialized.emit();
  }

  getAssetUrl(path: string): string {
    return this.urlInterpolationService.getFullStaticAssetUrl(path);
  }
}<|MERGE_RESOLUTION|>--- conflicted
+++ resolved
@@ -170,31 +170,19 @@
     private urlService: UrlService,
     private injector: Injector
   ) {
-<<<<<<< HEAD
     if (!areRteElementsInitialized) {
       for (const rteKey of Object.keys(ServicesConstants.RTE_COMPONENT_SPECS)) {
         const rteElement = createCustomElement(
           componentMap[rteKey].component_class,
           {injector: this.injector});
         customElements.define(
-          'oppia-noninteractive-ckeditor-' +
+          'oppia-noninteractive-' +
           ServicesConstants.RTE_COMPONENT_SPECS[rteKey].frontend_id,
           rteElement
         );
       }
-      areRteElementsInitialized = true;
-=======
-    for (const rteKey of Object.keys(ServicesConstants.RTE_COMPONENT_SPECS)) {
-      const rteElement = createCustomElement(
-        componentMap[rteKey].component_class,
-        {injector: this.injector});
-      customElements.define(
-        'oppia-noninteractive-' +
-        ServicesConstants.RTE_COMPONENT_SPECS[rteKey].frontend_id,
-        rteElement
-      );
->>>>>>> 919fdc58
     }
+    areRteElementsInitialized = true;
   }
 
   public ngAfterViewInit(): void {
