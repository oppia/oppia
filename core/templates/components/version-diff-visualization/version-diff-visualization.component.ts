--- conflicted
+++ resolved
@@ -32,16 +32,7 @@
 }
 
 interface LegendGraph {
- nodes: object;
-<<<<<<< HEAD
- links: {
-   source: string;
-   target: string;
-   linkProperty: string;
-   }[];
- finalStateIds: string[];
- initStateId: string;
-=======
+  nodes: object;
   links: {
     source: string;
     target: string;
@@ -49,7 +40,6 @@
   }[];
   finalStateIds: string[];
   initStateId: string;
->>>>>>> 8467abbe
 }
 
 interface DiffNodeData {
