<schema-based-choices-editor ng-if="$ctrl.schema().choices" [local-value]="$ctrl.localValue"
                             (local-value-change)="$ctrl.updateValue($event)"
                             [schema]="$ctrl.schema()" [choices]="$ctrl.schema().choices"
                             [disabled]="$ctrl.isDisabled()">
</schema-based-choices-editor>

<schema-based-bool-editor ng-if="$ctrl.schema().type === 'bool' && !$ctrl.schema().choices"
                          [local-value]="$ctrl.localValue" [disabled]="$ctrl.isDisabled()"
                          (local-value-change)="$ctrl.updateValue($event)"
                          [label-for-focus-target]="$ctrl.labelForFocusTarget()">
</schema-based-bool-editor>

<schema-based-int-editor ng-if="$ctrl.schema().type === 'int' && !$ctrl.schema().choices"
                         [local-value]="$ctrl.localValue" [disabled]="$ctrl.isDisabled()"
                         [required]="$ctrl.notRequired()" [validators]="$ctrl.schema().validators"
                         [label-for-focus-target]="$ctrl.labelForFocusTarget()"
                         (local-value-change)="$ctrl.updateValue($event)"
                         (input-blur)="$ctrl.onInputBlur()"
                         (input-focus)="$ctrl.onInputFocus()">
</schema-based-int-editor>

<schema-based-float-editor ng-if="$ctrl.schema().type === 'float' && !$ctrl.schema().choices"
<<<<<<< HEAD
                           [local-value]="$ctrl.localValue" [disabled]="$ctrl.isDisabled()"
                           [validators]="$ctrl.schema().validators"
                           [label-for-focus-target]="$ctrl.labelForFocusTarget()"
                           (local-value-change)="$ctrl.updateValue($event)"
                           (input-blur)="$ctrl.onInputBlur()"
                           (input-focus)="$ctrl.onInputFocus()">
=======
                           local-value="$ctrl.localValue" is-disabled="$ctrl.isDisabled()"
                           validators="$ctrl.schema().validators" ui-config="$ctrl.schema().ui_config"
                           label-for-focus-target="$ctrl.labelForFocusTarget()"
                           on-input-blur="$ctrl.onInputBlur"
                           on-input-focus="$ctrl.onInputFocus">
>>>>>>> 0023b7aa
</schema-based-float-editor>

<schema-based-unicode-editor ng-if="$ctrl.schema().type === 'unicode' && !$ctrl.schema().choices"
                             local-value="$ctrl.localValue" is-disabled="$ctrl.isDisabled()"
                             validators="$ctrl.schema().validators" ui-config="$ctrl.schema().ui_config"
                             label-for-focus-target="$ctrl.labelForFocusTarget()"
                             on-input-blur="$ctrl.onInputBlur"
                             on-input-focus="$ctrl.onInputFocus">
</schema-based-unicode-editor>

<schema-based-html-editor ng-if="$ctrl.schema().type === 'html' && !$ctrl.schema().choices"
                          local-value="$ctrl.localValue" is-disabled="$ctrl.isDisabled()"
                          label-for-focus-target="$ctrl.labelForFocusTarget()"
                          ui-config="$ctrl.schema().ui_config"
                          headers-enabled="$ctrl.headersEnabled()">
</schema-based-html-editor>

<schema-based-list-editor ng-if="$ctrl.schema().type === 'list' && !$ctrl.schema().choices"
                          local-value="$ctrl.localValue" is-disabled="$ctrl.isDisabled()"
                          item-schema="$ctrl.schema().items" len="$ctrl.schema().len"
                          ui-config="$ctrl.schema().ui_config" validators="$ctrl.schema().validators"
                          label-for-focus-target="$ctrl.labelForFocusTarget()">
</schema-based-list-editor>

<schema-based-dict-editor ng-if="$ctrl.schema().type === 'dict' && !$ctrl.schema().choices"
                          [local-value]="$ctrl.localValue" [disabled]="$ctrl.isDisabled()"
                          (local-value-change)="$ctrl.updateValue($event)"
                          [property-schemas]="$ctrl.schema().properties"
                          [label-for-focus-target]="$ctrl.labelForFocusTarget()">
</schema-based-dict-editor>

<schema-based-custom-editor ng-if="$ctrl.schema().type === 'custom' && !$ctrl.schema().choices"
                            (local-value-change)="$ctrl.updateValue($event)"
                            [local-value]="$ctrl.localValue"
                            [schema]="$ctrl.schema()">
</schema-based-custom-editor><|MERGE_RESOLUTION|>--- conflicted
+++ resolved
@@ -20,20 +20,11 @@
 </schema-based-int-editor>
 
 <schema-based-float-editor ng-if="$ctrl.schema().type === 'float' && !$ctrl.schema().choices"
-<<<<<<< HEAD
-                           [local-value]="$ctrl.localValue" [disabled]="$ctrl.isDisabled()"
-                           [validators]="$ctrl.schema().validators"
-                           [label-for-focus-target]="$ctrl.labelForFocusTarget()"
-                           (local-value-change)="$ctrl.updateValue($event)"
-                           (input-blur)="$ctrl.onInputBlur()"
-                           (input-focus)="$ctrl.onInputFocus()">
-=======
                            local-value="$ctrl.localValue" is-disabled="$ctrl.isDisabled()"
                            validators="$ctrl.schema().validators" ui-config="$ctrl.schema().ui_config"
                            label-for-focus-target="$ctrl.labelForFocusTarget()"
                            on-input-blur="$ctrl.onInputBlur"
                            on-input-focus="$ctrl.onInputFocus">
->>>>>>> 0023b7aa
 </schema-based-float-editor>
 
 <schema-based-unicode-editor ng-if="$ctrl.schema().type === 'unicode' && !$ctrl.schema().choices"
