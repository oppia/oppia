<<<<<<< HEAD
<div class="schema-based-float-editor">
  <form #floatform="ngForm">
    <span *ngIf="!expressionMode">
      <input type="number"
             step="any"
             ngControl="floatValue"
             autocomplete="off"
             [ngModel]="localValue"
             (ngModelChange)="updateLocalValue($event)"
             class="form-control display-inline oppia-float-form-input protractor-test-float-form-input"
             name="floatValue"
             attr.placeholder="{{'I18N_FORMS_TYPE_NUMBER' | translate}}"
             [oppiaFocusOn]="labelForFocusTarget"
             (keypress)="onKeypress($event)"
             applyValidation [validators]="validators"
             (blur)="onBlur()" (focus)="onFocus()">
      <span *ngIf="errorStringI18nKey" class="oppia-form-error oppia-numeric-input-error">
        {{errorStringI18nKey | translate}}
=======
<span ng-model="$ctrl.localValue" ui-validate="'$ctrl.validate($value, $ctrl.uiConfig())'">
  <span ng-form="$ctrl.floatForm">
    <span ng-if="!expressionMode">
      <input type="text" autocomplete="off" ng-model="$ctrl.localStringValue" ng-change="$ctrl.parseInput()" class="form-control display-inline oppia-float-form-input protractor-test-float-form-input"
             name="floatValue" ng-attr-placeholder="<['I18N_FORMS_TYPE_NUMBER' | translate]>"
             focus-on="<[$ctrl.labelForFocusTarget()]>" ng-keypress="$ctrl.onKeypress($event)"
             apply-validation validators="$ctrl.validators()" min="<[$ctrl.minValue]>"
             ng-blur="$ctrl.onBlur()" ng-focus="$ctrl.onFocus()" inputmode="numeric"
            >

      <span class="oppia-form-error oppia-numeric-input-error" ng-if="$ctrl.errorStringI18nKey">
        <[$ctrl.errorStringI18nKey | translate]>
>>>>>>> 379d87e8
      </span>
      <span *ngIf="hasLoaded && !isUserCurrentlyTyping && hasFocusedAtLeastOnce"
            class="oppia-form-container"
            tabindex="-1"
            [oppiaFocusOn]="labelForErrorFocusTarget">
        <span *ngIf="floatForm.form.controls.floatValue.errors?.isFloat"
              class="oppia-form-error"
              aria-live="assertive"
              [innerHTML]="'I18N_FORMS_TYPE_NUMBER_INVALID_DECIMAL' | translate">
        </span>
        <span *ngIf="errorStringI18nKey && !floatForm.form.controls.floatValue.errors?.isFloat && floatForm.form.controls.floatValue.errors?.isAtLeast"
              class="oppia-form-error"
              aria-live="assertive"
              [innerHTML]="'I18N_FORMS_TYPE_NUMBER_AT_LEAST' | translate:{minValue: getMinValue()}">
        </span>
        <span *ngIf="errorStringI18nKey && !floatForm.form.controls.floatValue.errors?.isFloat && floatForm.form.controls.floatValue.errors?.isAtMost"
              class="oppia-form-error"
              aria-live="assertive"
              [innerHTML]="'I18N_FORMS_TYPE_NUMBER_AT_MOST' | translate:{maxValue: getMaxValue()}">
        </span>
      </span>
    </span>
  </form>
</div>

<style>
  .schema-based-float-editor .oppia-numeric-input-error {
    margin-top: 10px;
  }
  .schema-based-float-editor input.oppia-float-form-input {
    -moz-appearance: textfield;
  }
  .schema-based-float-editor input.oppia-float-form-input::-webkit-outer-spin-button,
  .schema-based-float-editor input.oppia-float-form-input::-webkit-inner-spin-button {
    -webkit-appearance: none;
    margin: 0;
  }
  .schema-based-float-editor .oppia-form-container {
    font-size: 0.85em;
  }
</style><|MERGE_RESOLUTION|>--- conflicted
+++ resolved
@@ -1,4 +1,3 @@
-<<<<<<< HEAD
 <div class="schema-based-float-editor">
   <form #floatform="ngForm">
     <span *ngIf="!expressionMode">
@@ -14,23 +13,10 @@
              [oppiaFocusOn]="labelForFocusTarget"
              (keypress)="onKeypress($event)"
              applyValidation [validators]="validators"
-             (blur)="onBlur()" (focus)="onFocus()">
+             (blur)="onBlur()" (focus)="onFocus()"
+             inputmode="numeric">
       <span *ngIf="errorStringI18nKey" class="oppia-form-error oppia-numeric-input-error">
         {{errorStringI18nKey | translate}}
-=======
-<span ng-model="$ctrl.localValue" ui-validate="'$ctrl.validate($value, $ctrl.uiConfig())'">
-  <span ng-form="$ctrl.floatForm">
-    <span ng-if="!expressionMode">
-      <input type="text" autocomplete="off" ng-model="$ctrl.localStringValue" ng-change="$ctrl.parseInput()" class="form-control display-inline oppia-float-form-input protractor-test-float-form-input"
-             name="floatValue" ng-attr-placeholder="<['I18N_FORMS_TYPE_NUMBER' | translate]>"
-             focus-on="<[$ctrl.labelForFocusTarget()]>" ng-keypress="$ctrl.onKeypress($event)"
-             apply-validation validators="$ctrl.validators()" min="<[$ctrl.minValue]>"
-             ng-blur="$ctrl.onBlur()" ng-focus="$ctrl.onFocus()" inputmode="numeric"
-            >
-
-      <span class="oppia-form-error oppia-numeric-input-error" ng-if="$ctrl.errorStringI18nKey">
-        <[$ctrl.errorStringI18nKey | translate]>
->>>>>>> 379d87e8
       </span>
       <span *ngIf="hasLoaded && !isUserCurrentlyTyping && hasFocusedAtLeastOnce"
             class="oppia-form-container"
