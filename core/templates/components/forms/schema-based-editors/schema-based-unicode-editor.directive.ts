--- conflicted
+++ resolved
@@ -48,17 +48,12 @@
       controllerAs: '$ctrl',
       controller: [
         '$scope', '$filter', '$sce', '$timeout', '$translate',
-<<<<<<< HEAD
-        'DeviceInfoService', 'StateCustomizationArgsService',
+        'DeviceInfoService', 'SchemaFormSubmittedService',
+        'StateCustomizationArgsService',
         function(
             $scope, $filter, $sce, $timeout, $translate,
-            DeviceInfoService, StateCustomizationArgsService) {
-=======
-        'DeviceInfoService', 'SchemaFormSubmittedService',
-        function(
-            $scope, $filter, $sce, $timeout, $translate,
-            DeviceInfoService, SchemaFormSubmittedService) {
->>>>>>> a982c7e5
+            DeviceInfoService, SchemaFormSubmittedService,
+            StateCustomizationArgsService) {
           var ctrl = this;
           ctrl.directiveSubscriptions = new Subscription();
           ctrl.onKeypress = function(evt) {
