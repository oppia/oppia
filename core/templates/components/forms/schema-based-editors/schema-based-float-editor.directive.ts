--- conflicted
+++ resolved
@@ -137,16 +137,10 @@
           };
 
           ctrl.generateErrors = function() {
-<<<<<<< HEAD
             ctrl.errorString = (
               NumericInputValidationService.getErrorString(
                 ctrl.localValue, ctrl.checkRequireNonnegativeInputValue,
                 ctrl.currentDecimalSeparator()));
-=======
-            ctrl.errorStringI18nKey = (
-              NumericInputValidationService.getErrorStringI18nKey(
-                ctrl.localValue, ctrl.checkRequireNonnegativeInputValue));
->>>>>>> 9df1ad52
           };
 
           ctrl.onKeypress = function(evt) {
