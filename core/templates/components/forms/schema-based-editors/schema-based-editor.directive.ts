// Copyright 2016 The Oppia Authors. All Rights Reserved.
//
// Licensed under the Apache License, Version 2.0 (the "License");
// you may not use this file except in compliance with the License.
// You may obtain a copy of the License at
//
//      http://www.apache.org/licenses/LICENSE-2.0
//
// Unless required by applicable law or agreed to in writing, software
// distributed under the License is distributed on an "AS-IS" BASIS,
// WITHOUT WARRANTIES OR CONDITIONS OF ANY KIND, either express or implied.
// See the License for the specific language governing permissions and
// limitations under the License.

/**
 * @fileoverview Directive for general schema-based editors.
 */

require(
  'components/forms/custom-forms-directives/apply-validation.directive.ts');
require(
  'components/forms/schema-based-editors/' +
  'schema-based-bool-editor.directive.ts');
require(
  'components/forms/schema-based-editors/' +
  'schema-based-choices-editor.directive.ts');
require(
  'components/forms/schema-based-editors/' +
  'schema-based-custom-editor.directive.ts');
require(
  'components/forms/schema-based-editors/' +
  'schema-based-dict-editor.directive.ts');
require(
  'components/forms/schema-based-editors/' +
  'schema-based-float-editor.directive.ts');
require(
  'components/forms/schema-based-editors/' +
  'schema-based-html-editor.directive.ts');
require(
  'components/forms/schema-based-editors/schema-based-int-editor.directive.ts');
require(
  'components/forms/schema-based-editors/' +
  'schema-based-list-editor.directive.ts');
require(
  'components/forms/schema-based-editors/' +
  'schema-based-unicode-editor.directive.ts');
require('components/forms/validators/is-at-least.filter.ts');
require('components/forms/validators/is-at-most.filter.ts');
require('components/forms/validators/is-float.filter.ts');
require('components/forms/validators/is-integer.filter.ts');
require('components/forms/validators/is-nonempty.filter.ts');
require('components/forms/validators/is-url-fragment.filter.ts');

angular.module('oppia').directive('schemaBasedEditor', [
  function() {
    return {
      restrict: 'E',
      scope: {},
      bindToController: {
        schema: '&',
        isDisabled: '&',
        notRequired: '&',
        localValue: '=',
        labelForFocusTarget: '&',
        onInputBlur: '=',
        onInputFocus: '='
      },
      template: require('./schema-based-editor.directive.html'),
      controllerAs: '$ctrl',
      controller: [function() {}]
    };
  }]);

import { Directive, ElementRef, Injector, Input, Output, EventEmitter } from '@angular/core';
import { UpgradeComponent } from '@angular/upgrade/static';
import { Schema } from 'services/schema-default-value.service';

@Directive({
  selector: 'schema-based-editor'
})
export class SchemaBasedEditorDirective extends UpgradeComponent {
  @Input() schema: () => Schema;
  @Input() isDisabled: () => boolean;
  @Input() localValue;
<<<<<<< HEAD
  @Output() localValueChange: EventEmitter<object> = new EventEmitter();
=======
  @Output() localValueChange: EventEmitter<unknown> = new EventEmitter();
>>>>>>> d9669a5f
  @Input() labelForFocusTarget: () => string;
  @Input() onInputBlur: () => void;
  @Input() onInputFocus: () => void;

  constructor(
      elementRef: ElementRef,
      injector: Injector) {
    super('schemaBasedEditor', elementRef, injector);
  }
}<|MERGE_RESOLUTION|>--- conflicted
+++ resolved
@@ -82,11 +82,7 @@
   @Input() schema: () => Schema;
   @Input() isDisabled: () => boolean;
   @Input() localValue;
-<<<<<<< HEAD
-  @Output() localValueChange: EventEmitter<object> = new EventEmitter();
-=======
   @Output() localValueChange: EventEmitter<unknown> = new EventEmitter();
->>>>>>> d9669a5f
   @Input() labelForFocusTarget: () => string;
   @Input() onInputBlur: () => void;
   @Input() onInputFocus: () => void;
