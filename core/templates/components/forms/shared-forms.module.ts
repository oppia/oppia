// Copyright 2021 The Oppia Authors. All Rights Reserved.
//
// Licensed under the Apache License, Version 2.0 (the "License");
// you may not use this file except in compliance with the License.
// You may obtain a copy of the License at
//
//      http://www.apache.org/licenses/LICENSE-2.0
//
// Unless required by applicable law or agreed to in writing, software
// distributed under the License is distributed on an "AS-IS" BASIS,
// WITHOUT WARRANTIES OR CONDITIONS OF ANY KIND, either express or implied.
// See the License for the specific language governing permissions and
// limitations under the License.

/**
 * @fileoverview Module for the Custom Form components.
 */

import 'core-js/es7/reflect';
import 'zone.js';
import { CommonModule } from '@angular/common';
import { NgModule } from '@angular/core';
import { FormsModule } from '@angular/forms';
import { BrowserModule } from '@angular/platform-browser';
import { NgbTooltipModule, NgbModalModule } from '@ng-bootstrap/ng-bootstrap';
import { DynamicContentModule } from 'components/angular-html-bind/dynamic-content.module';
import { MaterialModule } from 'components/material.module';
import { SharedPipesModule } from 'filters/shared-pipes.module';
import { CustomFormsComponentsModule } from './custom-forms-directives/custom-form-components.module';
import { SchemaBasedEditorDirective } from './schema-based-editors/schema-based-editor.directive';
import { AudioSliderComponent } from './slider/audio-slider.component';

@NgModule({
  imports: [
    CommonModule,
    BrowserModule,
    CustomFormsComponentsModule,
    DynamicContentModule,
    FormsModule,
    MaterialModule,
    NgbTooltipModule,
    NgbModalModule,
    SharedPipesModule
  ],
  declarations: [
<<<<<<< HEAD
    SchemaBasedEditorDirective,
    AudioSliderComponent
=======
    AudioSliderComponent,
    SchemaBasedEditorDirective
>>>>>>> b3dce7e1
  ],
  entryComponents: [
    AudioSliderComponent
  ],
  exports: [
    AudioSliderComponent,
    CustomFormsComponentsModule,
    AudioSliderComponent,
    SchemaBasedEditorDirective
  ],
})

export class SharedFormsModule { }<|MERGE_RESOLUTION|>--- conflicted
+++ resolved
@@ -43,13 +43,8 @@
     SharedPipesModule
   ],
   declarations: [
-<<<<<<< HEAD
-    SchemaBasedEditorDirective,
-    AudioSliderComponent
-=======
     AudioSliderComponent,
     SchemaBasedEditorDirective
->>>>>>> b3dce7e1
   ],
   entryComponents: [
     AudioSliderComponent
