--- conflicted
+++ resolved
@@ -3,13 +3,8 @@
      #dropArea>
   <div class="image-uploader-text" *ngIf="!isBlogPostThumbnailUploader">{{ 'I18N_DIRECTIVES_DRAG_IMAGE_HERE' | translate }}</div>
   <span *ngIf="errorMessage"
-<<<<<<< HEAD
         class="image-uploader-error-message protractor-test-upload-error">
     <i class="fas fa-exclamation-triangle"></i>
-=======
-        class="image-uploader-error-message e2e-test-upload-error">
-    <i class="material-icons">&#xE002;</i>
->>>>>>> 989056a0
     {{ errorMessage }}
   </span>
   <span class="image-uploader-license-warning" *ngIf="!isBlogPostThumbnailUploader">
