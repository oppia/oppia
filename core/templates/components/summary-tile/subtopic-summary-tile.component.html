--- conflicted
+++ resolved
@@ -28,11 +28,7 @@
   }
 
   .subtopic-card:focus {
-<<<<<<< HEAD
-    outline: 2px solid black;
-=======
     outline: 2px solid #000;
->>>>>>> 5957b9dd
   }
 
   .subtopic-thumbnail {
