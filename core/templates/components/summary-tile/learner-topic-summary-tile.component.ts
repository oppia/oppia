--- conflicted
+++ resolved
@@ -30,15 +30,6 @@
   templateUrl: 'learner-topic-summary-tile.component.html'
 })
 export class LearnerTopicSummaryTileComponent implements OnInit {
-<<<<<<< HEAD
-  @Input() topicSummary: LearnerTopicSummary;
-  thumbnailUrl: string = null;
-  topicLink: string;
-  totalPublishedNodeCount: number;
-  topicTitle: string;
-  thumbnailBgColor: string;
-  openInNewWindow = false;
-=======
   // These properties are initialized using Angular lifecycle hooks
   // and we need to do non-null assertion. For more information, see
   // https://github.com/oppia/oppia/wiki/Guide-on-defining-types#ts-7-1
@@ -48,7 +39,7 @@
   totalPublishedNodeCount!: number;
   topicTitle!: string;
   thumbnailBgColor!: string;
->>>>>>> 67910ebc
+  openInNewWindow = false;
 
   constructor(
     private urlInterpolationService: UrlInterpolationService,
