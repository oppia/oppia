// Copyright 2021 The Oppia Authors. All Rights Reserved.
//
// Licensed under the Apache License, Version 2.0 (the "License");
// you may not use this file except in compliance with the License.
// You may obtain a copy of the License at
//
//      http://www.apache.org/licenses/LICENSE-2.0
//
// Unless required by applicable law or agreed to in writing, software
// distributed under the License is distributed on an "AS-IS" BASIS,
// WITHOUT WARRANTIES OR CONDITIONS OF ANY KIND, either express or implied.
// See the License for the specific language governing permissions and
// limitations under the License.

/**
 * @fileoverview Unit tests for LearnerStorySummaryTileComponent.
 */

import { async, ComponentFixture, TestBed } from
  '@angular/core/testing';
import { MaterialModule } from 'components/material.module';
import { FormsModule } from '@angular/forms';
import { HttpClientTestingModule } from '@angular/common/http/testing';

import { NO_ERRORS_SCHEMA } from '@angular/core';
import { StorySummary} from 'domain/story/story-summary.model';
import { UrlInterpolationService } from 'domain/utilities/url-interpolation.service';
import { LearnerStorySummaryTileComponent } from './learner-story-summary-tile.component';


describe('Learner Story Summary Tile Component', () => {
  let component: LearnerStorySummaryTileComponent;
  let fixture: ComponentFixture<LearnerStorySummaryTileComponent>;
  let urlInterpolationService: UrlInterpolationService;

  beforeEach(async(() => {
    TestBed.configureTestingModule({
      imports: [
        MaterialModule,
        FormsModule,
        HttpClientTestingModule
      ],
      declarations: [
        LearnerStorySummaryTileComponent,
      ],
      providers: [
        UrlInterpolationService,
      ],
      schemas: [NO_ERRORS_SCHEMA]
    }).compileComponents();
  }));

  beforeEach(() => {
    fixture = TestBed.createComponent(LearnerStorySummaryTileComponent);
    component = fixture.componentInstance;
    urlInterpolationService = TestBed.inject(UrlInterpolationService);
    const sampleStorySummaryBackendDict = {
      id: '0',
      title: 'Story Title',
      description: 'Story Description',
      node_titles: ['Chapter 1'],
      thumbnail_filename: 'image.svg',
      thumbnail_bg_color: '#F8BF74',
      story_is_published: true,
      completed_node_titles: ['Chapter 1'],
      url_fragment: 'story-title',
      all_node_dicts: [],
      topic_name: 'Topic',
      classroom_url_fragment: 'math',
      topic_url_fragment: 'topic'
    };
    component.storySummary = StorySummary.createFromBackendDict(
      sampleStorySummaryBackendDict);
    fixture.detectChanges();
  });

  it('should get the story link url for story page', () => {
    const urlSpy = spyOn(
      urlInterpolationService, 'interpolateUrl')
      .and.returnValue('/learn/math/topic/story/story-title');

    component.getStoryLink();
    fixture.detectChanges();

    expect(urlSpy).toHaveBeenCalled();
  });

<<<<<<< HEAD
=======
  it('should get the next incomplete node title on init', () => {
    let nodeDict = {
      id: 'node_1',
      thumbnail_filename: 'image.png',
      title: 'Chapter 1',
      description: 'Description 1',
      prerequisite_skill_ids: ['skill_1'],
      acquired_skill_ids: ['skill_2'],
      destination_node_ids: ['node_2'],
      outline: 'Outline',
      exploration_id: null,
      outline_is_finalized: false,
      thumbnail_bg_color: '#a33f40'
    };
    const sampleStorySummaryBackendDict = {
      id: '0',
      title: 'Story Title',
      description: 'Story Description',
      node_titles: ['Chapter 1'],
      thumbnail_filename: 'image.svg',
      thumbnail_bg_color: '#F8BF74',
      story_is_published: true,
      completed_node_titles: [],
      url_fragment: 'story-title',
      all_node_dicts: [nodeDict],
      topic_name: 'Topic',
      classroom_url_fragment: 'math',
      topic_url_fragment: 'topic'
    };
    component.storySummary = StorySummary.createFromBackendDict(
      sampleStorySummaryBackendDict);
    component.ngOnInit();
    expect(component.nextIncompleteNodeTitle).toEqual('Chapter 1: Chapter 1');
  });

>>>>>>> fc2fdabe
  it('should get story link url for exploration page on homeTab', () => {
    component.displayArea = 'homeTab';
    let nodeDict = {
      id: 'node_1',
      thumbnail_filename: 'image.png',
      title: 'Title 1',
      description: 'Description 1',
      prerequisite_skill_ids: ['skill_1'],
      acquired_skill_ids: ['skill_2'],
      destination_node_ids: ['node_2'],
      outline: 'Outline',
<<<<<<< HEAD
      exploration_id: null,
=======
      exploration_id: 'test',
>>>>>>> fc2fdabe
      outline_is_finalized: false,
      thumbnail_bg_color: '#a33f40'
    };
    const sampleStorySummaryBackendDict = {
      id: '0',
      title: 'Story Title',
      description: 'Story Description',
      node_titles: ['Chapter 1'],
      thumbnail_filename: 'image.svg',
      thumbnail_bg_color: '#F8BF74',
      story_is_published: true,
      completed_node_titles: ['Chapter 1'],
      url_fragment: 'story',
      all_node_dicts: [nodeDict],
      topic_name: 'Topic',
      classroom_url_fragment: 'math',
      topic_url_fragment: 'topic'
    };
    component.storySummary = StorySummary.createFromBackendDict(
      sampleStorySummaryBackendDict);
    component.completedNodeCount = 0;
    expect(component.getStoryLink()).toBe(
<<<<<<< HEAD
      '/explore/null?topic_url_fragment=topic&' +
=======
      '/explore/test?topic_url_fragment=topic&' +
>>>>>>> fc2fdabe
      'classroom_url_fragment=math&story_url_fragment=story&' +
      'node_id=node_1');
  });

  it('should get # as story link url for story page', () => {
    const sampleStorySummaryBackendDict = {
      id: '0',
      title: 'Story Title',
      description: 'Story Description',
      node_titles: ['Chapter 1'],
      thumbnail_filename: 'image.svg',
      thumbnail_bg_color: '#F8BF74',
      story_is_published: true,
      completed_node_titles: ['Chapter 1'],
      url_fragment: 'story-title',
      all_node_dicts: [],
      topic_name: 'Topic',
      classroom_url_fragment: null,
      topic_url_fragment: 'topic'
    };
    component.storySummary = StorySummary.createFromBackendDict(
      sampleStorySummaryBackendDict);
    const urlSpy = spyOn(
      urlInterpolationService, 'interpolateUrl');

    component.getStoryLink();
    fixture.detectChanges();

    expect(urlSpy).not.toHaveBeenCalled();
  });

  it('should get static image url', () => {
    const urlSpy = spyOn(
      urlInterpolationService, 'getStaticImageUrl')
      .and.returnValue('/assets/images/learner_dashboard/star.svg');

    component.getStaticImageUrl('/learner_dashboard/star.svg');
    fixture.detectChanges();

    expect(urlSpy).toHaveBeenCalled();
  });
});<|MERGE_RESOLUTION|>--- conflicted
+++ resolved
@@ -85,8 +85,6 @@
     expect(urlSpy).toHaveBeenCalled();
   });
 
-<<<<<<< HEAD
-=======
   it('should get the next incomplete node title on init', () => {
     let nodeDict = {
       id: 'node_1',
@@ -122,7 +120,6 @@
     expect(component.nextIncompleteNodeTitle).toEqual('Chapter 1: Chapter 1');
   });
 
->>>>>>> fc2fdabe
   it('should get story link url for exploration page on homeTab', () => {
     component.displayArea = 'homeTab';
     let nodeDict = {
@@ -134,11 +131,7 @@
       acquired_skill_ids: ['skill_2'],
       destination_node_ids: ['node_2'],
       outline: 'Outline',
-<<<<<<< HEAD
-      exploration_id: null,
-=======
       exploration_id: 'test',
->>>>>>> fc2fdabe
       outline_is_finalized: false,
       thumbnail_bg_color: '#a33f40'
     };
@@ -161,11 +154,7 @@
       sampleStorySummaryBackendDict);
     component.completedNodeCount = 0;
     expect(component.getStoryLink()).toBe(
-<<<<<<< HEAD
-      '/explore/null?topic_url_fragment=topic&' +
-=======
       '/explore/test?topic_url_fragment=topic&' +
->>>>>>> fc2fdabe
       'classroom_url_fragment=math&story_url_fragment=story&' +
       'node_id=node_1');
   });
