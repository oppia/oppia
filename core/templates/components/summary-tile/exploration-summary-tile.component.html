<div *ngIf="!mobileCardToBeShown">
  <oppia-learner-dashboard-icons *ngIf="showLearnerDashboardIconsIfPossible && userIsLoggedIn"
                                [activityType]="activityType"
                                [activityId]="explorationId"
                                [activityTitle]="explorationTitle"
                                [isContainerNarrow]="isContainerNarrow"
                                [activityActive]="explorationIsCurrentlyHoveredOver"
                                [isAddToPlaylistIconShown]="!isOwnedByCurrentUser">
  </oppia-learner-dashboard-icons>

  <mat-card [ngClass]="{'oppia-activity-summary-tile-mobile': isCollectionPreviewTile, 'oppia-activity-summary-tile': !isCollectionPreviewTile, 'small-width': !isWindowLarge, 'oppia-activity-playlist-tile': isPlaylistTile}"
          *ngIf="!isRefresherExploration" [style.padding]="0" class="oppia-exploration-dashboard-card e2e-test-exploration-dashboard-card" (mouseenter)="setHoverState(true)" (mouseleave)="setHoverState(false)">
    <a [href]="getExplorationLink()" target="{{ openInNewWindow ? '_blank' : '_self' }}">
      <div class="title-section" [ngStyle]="{'background-color': thumbnailBgColor}">
        <img class="thumbnail-image" [src]="thumbnailIcon" alt="{{ category }}">
        <h3 class="activity-title e2e-test-exp-summary-tile-title">
          <span *ngIf="isWindowLarge">
            <span *ngIf="!isHackyExpTitleTranslationDisplayed()">{{ explorationTitle | truncate:40 }}</span>
            <span *ngIf="isHackyExpTitleTranslationDisplayed()">{{ expTitleTranslationKey | translate | truncate:40 }}</span>
          </span>
          <span *ngIf="!isWindowLarge">
            <span *ngIf="!isHackyExpTitleTranslationDisplayed()">{{ explorationTitle | truncate:40 }}</span>
            <span *ngIf="isHackyExpTitleTranslationDisplayed()">{{ expTitleTranslationKey | translate | truncate:40 }}</span>
          </span>
        </h3>
      </div>
      <div *ngIf="!isPlaylistTile" class="title-section-mask"></div>
      <div class="summary-section"
           section="{isWindowLarge?undefined:'right-section'}">
        <div *ngIf="isWindowLarge" class="objective e2e-test-exp-summary-tile-objective">
          <span *ngIf="!isHackyExpObjectiveTranslationDisplayed()">{{ objective | truncateAndCapitalize:95 }}</span>
          <span *ngIf="isHackyExpObjectiveTranslationDisplayed()">{{ expObjectiveTranslationKey | translate | truncateAndCapitalize:95 }}</span>
        </div>
        <div *ngIf="!objective" class="objective">
          <span [innerHTML]="'I18N_LIBRARY_NO_OBJECTIVE' | translate">
          </span>
        </div>
        <ul *ngIf="!isCollectionPreviewTile" class="metrics layout-align-space-between-center layout-row">
          <li>
            <span class="e2e-test-exp-summary-tile-rating" [ngClass]="{'rating-disabled': !avgRating}">
              <span class="fas fa-star" [ngbTooltip]="'I18N_LIBRARY_RATINGS_TOOLTIP' | translate" placement="top" container="body">
                <span class="oppia-icon-accessibility-label" [innerHTML]="'I18N_LIBRARY_RATINGS_TOOLTIP' | translate"></span>
              </span>
              <span *ngIf="avgRating">
                {{ avgRating | number:'1.1-1' }}
              </span>
              <span *ngIf="!avgRating" [innerHTML]="'I18N_LIBRARY_N/A' | translate" class="oppia-inactive-summary-tile-attribute">
              </span>
            </span>
          </li>
          <li>
            <span class="far fa-eye" [ngbTooltip]="'I18N_LIBRARY_VIEWS_TOOLTIP' | translate" placement="top" container="body">
              <span class="oppia-icon-accessibility-label" [innerHTML]="'I18N_LIBRARY_VIEWS_TOOLTIP' | translate"></span>
            </span>
            <span *ngIf="numViews">
              {{ numViews | summarizeNonnegativeNumber }}
            </span>
            <span *ngIf="!numViews" [innerHTML]="'I18N_LIBRARY_N/A' | translate" class="oppia-inactive-summary-tile-attribute">
            </span>
          </li>
          <li>
            <span *ngIf="lastUpdatedDateTime">
              <span class="oppia-icon-accessibility-label">Last Updated</span>
              {{ lastUpdatedDateTime }}
            </span>
            <span *ngIf="!lastUpdatedDateTime" [innerHTML]="'I18N_LIBRARY_N/A' | translate" class="oppia-inactive-summary-tile-attribute">
            </span>
          </li>
        </ul>
        <button *ngIf="isCollectionPreviewTile" class="oppia-learner-confirm-button oppia-play-exploration-button mat-button  mat-default-theme e2e-test-play-exploration-button">
          <span [innerHTML]="'I18N_PLAYER_PLAY_EXPLORATION' | translate"></span>
        </button>
      </div>
    </a>
  </mat-card>
  <button mat-button class="oppia-learner-confirm-button oppia-return-to-parent-button e2e-test-return-to-parent-button"
            *ngIf="isRefresherExploration" (click)="loadParentExploration()">
    <span translate="I18N_PLAYER_RETURN_TO_PARENT"></span>
    <i class="fas fa-arrow-right oppia-arrow-icon">
    </i>
  </button>
</div>
<div *ngIf="mobileCardToBeShown">
  <mat-card class="mobile-activity-summary-card" *ngIf="!isRefresherExploration">
    <a [href]="getExplorationLink()" target="{{ openInNewWindow ? '_blank' : '_self' }}">
      <div class="mobile-exploration-card-image-container" [ngStyle]="{'background-color': thumbnailBgColor}">
        <img class="mobile-exploration-card-image" [src]="thumbnailIcon" alt="{{ category }}">
      </div>
      <div class="mobile-activity-card-details">
        <h3 class="mobile-exploration-title e2e-test-exp-summary-tile-title">
          <span *ngIf="!isHackyExpTitleTranslationDisplayed()">{{ explorationTitle | truncate:40 }}</span>
          <span *ngIf="isHackyExpTitleTranslationDisplayed()">{{ expTitleTranslationKey | translate | truncate:40 }}</span>
        </h3>
        <div class="mobile-activity-card-summary-section">
          <ul *ngIf="!isCollectionPreviewTile" class="mobile-activity-card-summary-elements">
            <li>
              <span *ngIf="numViews">{{ numViews | summarizeNonnegativeNumber }}</span>
              <span *ngIf="!numViews" [innerHTML]="'I18N_LIBRARY_N/A' | translate" class="oppia-inactive-summary-tile-attribute">
              </span>
              <span *ngIf="numViews == '1'"  class="views-text">view</span>
              <span *ngIf="numViews != '1'" class="views-text">views</span>
            </li>
            <li>
              <span>
                <i class="material-icons md-12 bullet-separator">&#xef4a;</i>
              </span>
            </li>
            <li>
              <span *ngIf="lastUpdatedDateTime">
                <span class="oppia-icon-accessibility-label">Last Updated</span>
                {{ relativeLastUpdatedDateTime }}
              </span>
              <span *ngIf="!lastUpdatedDateTime" [innerHTML]="'I18N_LIBRARY_N/A' | translate" class="oppia-inactive-summary-tile-attribute">
              </span>
            </li>
          </ul>
        </div>
      </div>
    </a>
  </mat-card>
  <button mat-button class="oppia-learner-confirm-button oppia-return-to-parent-button protractor-test-return-to-parent-button"
            *ngIf="isRefresherExploration" (click)="loadParentExploration()">
    <span translate="I18N_PLAYER_RETURN_TO_PARENT"></span>
    <i class="fas fa-arrow-right oppia-arrow-icon">
    </i>
  </button>
</div>
<style>
  .oppia-exploration-dashboard-card {
    position: relative;
    z-index: 5;
  }

  .oppia-play-exploration-button {
    display: block;
    margin: auto;
    -webkit-tap-highlight-color: rgba(0, 0, 0, 0);
    touch-action: pan-y;
    -webkit-user-drag: none;
    user-select: none;
  }

  .oppia-return-to-parent-button {
    margin-top: 12px;
  }

  .oppia-arrow-icon {
    font-size: 19px;
    padding-top: 1.5px;
  }

  .oppia-learner-confirm-button {
    background: #0d48a1;
    color: #fff;
    font-size: 16px;
    line-height: 22px;
    padding: 6px 12px;
  }

  .mobile-activity-summary-card {
    box-shadow: slategrey 2px 4px 4px 0;
    padding: 0 0 0 0;
  }

  .mobile-exploration-card-image-container {
    align-self: center;
    width: 63px;
  }

  .mobile-exploration-card-image {
    height: 100%;
    width: auto;
  }

  .views-text {
    margin-left: 6px;
  }

<<<<<<< HEAD
=======
  .e2e-test-exp-summary-tile-title {
    font-size: 1.7rem;
  }

>>>>>>> 1bd5ab86
  .thumbnail-image {
    display: block;
  }

</style><|MERGE_RESOLUTION|>--- conflicted
+++ resolved
@@ -176,13 +176,6 @@
     margin-left: 6px;
   }
 
-<<<<<<< HEAD
-=======
-  .e2e-test-exp-summary-tile-title {
-    font-size: 1.7rem;
-  }
-
->>>>>>> 1bd5ab86
   .thumbnail-image {
     display: block;
   }
