<div class="story-summary-tile">
  <div class="oppia-story-title">
    <strong class="title-text">
      <a ng-href="<[$ctrl.getStoryLink()]>"><[$ctrl.getStorySummary().getTitle()]> </a>
    </strong>
    <span style="padding-left: 10px; font-size: 0.75em; color: #404040;">
       <[$ctrl.nodeCount]> <span translate="I18N_TOPIC_VIEWER_CHAPTER"></span><[($ctrl.nodeCount > 1) ? 's' : '']>
    </span>
  </div>
  <div class="story-details">
    <div class="story-thumbnail"
         ng-style="{background: $ctrl.getStorySummary().getThumbnailBgColor()}">
      <img ng-src="<[$ctrl.thumbnailUrl]>"
           class="img-thumbnail"
           ng-style="{background: $ctrl.getStorySummary().getThumbnailBgColor()}">
    </div>
    <div class="chapter-details">
      <div ng-class="{'border-bottom': $index < $ctrl.chaptersDisplayed}" class="chapter-title" ng-repeat="title in $ctrl.getStorySummary().getNodeTitles()">
        <span ng-if="$index < $ctrl.chaptersDisplayed">
          <span translate="I18N_TOPIC_VIEWER_CHAPTER"></span> <[$index + 1]>: <[title]>
        </span>
      </div>
      <div ng-click="$ctrl.showAllChapters()"
           ng-if="$ctrl.showButton && ($ctrl.chaptersDisplayed < $ctrl.nodeCount)"
           class="view-button">
        <span translate="I18N_TOPIC_VIEWER_VIEW_ALL"></span>
        <span class="material-icons"> arrow_drop_down </span>
      </div>
      <div ng-click="$ctrl.hideExtraChapters()"
           ng-if="$ctrl.showButton && ($ctrl.chaptersDisplayed === $ctrl.nodeCount)"
           class="view-button">
        <span translate="I18N_TOPIC_VIEWER_VIEW_LESS"></span>
        <span class="material-icons"> arrow_drop_up </span>
      </div>
    </div>
  </div>

</div>
<style>
  story-summary-tile .oppia-story-title {
    display: block;
    font-size: 1.4em;
    padding-bottom: 20px;
  }

  story-summary-tile .view-button {
    color: #00645C;
    cursor: pointer;
    font-weight: bold;
<<<<<<< HEAD
    margin-top: 1vh;
=======
    margin-top: 1.5vh;
>>>>>>> 99d73e70
    text-align: center;
    width: 100%;
  }

  story-summary-tile .view-button:focus {
    outline: 0;
  }

  story-summary-tile .chapter-title {
    display: block;
    font-size: 1.1em;
    margin-bottom: 0.7vh;
  }

  story-summary-tile .chapter-details {
    border: 1px solid #7B7B7B;
    border-radius: 0.25rem;
    display: inline-block;
    margin-left: 0.8vw;
<<<<<<< HEAD
    padding: 1.25vh 2vw 1vh 2vw;
=======
    padding: 1.5vh 1.75vw 1vh 1.75vw;
>>>>>>> 99d73e70
    width: 65%;
  }

  story-summary-tile .story-details {
    display: flex;
  }

  story-summary-tile .story-summary-tile {
    margin-left: 3vw;
    padding-bottom: 7vh;
  }

  story-summary-tile .title-text {
    border-right: 1px solid #7B7B7B;
    padding-right: 10px;
  }

  story-summary-tile .img-thumbnail {
    max-height: 100%;
    max-width: 100%;
    border: none;
  }

  story-summary-tile .story-thumbnail {
    border-radius: 0.4em;
    display: table-cell;
    float: left;
    height: 150px;
    text-align: center;
    vertical-align: middle;
    width: 205px;
  }

  story-summary-tile a {
    color: #000000;
  }

  story-summary-tile a:hover {
    cursor: pointer;
    text-decoration: none;
  }

  @media (max-width: 640px) {
    story-summary-tile .story-details {
      box-shadow: 0 0 8px 0 rgba(0, 0, 0, 0.2);
      border-radius: 0.4em;
      display: inherit;
      width: 205px;
    }

    story-summary-tile .story-thumbnail {
      border: none;
      border-radius: 0.4em 0.4em 0 0;
    }

    story-summary-tile .chapter-details {
      border: none;
      margin-left: 0;
      padding: 2vh 3vw 2vh 4vw;
      width: 205px;
    }
  }

  @media (max-width: 360px) {
    story-summary-tile .story-details {
      box-shadow: 0 0 8px 0 rgba(0, 0, 0, 0.2);
      border-radius: 0.4em;
      display: inherit;
      width: 205px;
    }

    story-summary-tile .story-thumbnail {
      height: 150px;
      width: 205px;
    }
  }
</style><|MERGE_RESOLUTION|>--- conflicted
+++ resolved
@@ -47,11 +47,7 @@
     color: #00645C;
     cursor: pointer;
     font-weight: bold;
-<<<<<<< HEAD
-    margin-top: 1vh;
-=======
     margin-top: 1.5vh;
->>>>>>> 99d73e70
     text-align: center;
     width: 100%;
   }
@@ -71,11 +67,7 @@
     border-radius: 0.25rem;
     display: inline-block;
     margin-left: 0.8vw;
-<<<<<<< HEAD
-    padding: 1.25vh 2vw 1vh 2vw;
-=======
     padding: 1.5vh 1.75vw 1vh 1.75vw;
->>>>>>> 99d73e70
     width: 65%;
   }
 
