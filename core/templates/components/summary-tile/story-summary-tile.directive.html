<div class="story-summary-tile">
  <div class="oppia-story-title">
    <strong class="title-text">
      <a ng-href="<[$ctrl.getStoryLink()]>"><[$ctrl.getStorySummary().getTitle()]> </a>
    </strong>
    <span style="padding-left: 10px; font-size: 0.75em; color: #404040;">
<<<<<<< HEAD
       <[$ctrl.getStorySummary().getNodeTitles().length]> Chapters
=======
       <[$ctrl.nodeCount]> <span translate="I18N_TOPIC_VIEWER_CHAPTER"></span><[($ctrl.nodeCount > 1) ? 's' : '']>
>>>>>>> b70145a5
    </span>
  </div>
  <div class="story-details">
    <div class="story-thumbnail"
         ng-style="{background: $ctrl.getStorySummary().getThumbnailBgColor()}">
      <img ng-src="<[$ctrl.thumbnailUrl]>"
           class="img-thumbnail"
           ng-style="{background: $ctrl.getStorySummary().getThumbnailBgColor()}">
    </div>
    <div class="chapter-details">
      <div ng-class="{'border-bottom': $index < $ctrl.chaptersDisplayed}" class="chapter-title" ng-repeat="title in $ctrl.getStorySummary().getNodeTitles()">
<<<<<<< HEAD
        <span ng-if="$index < $ctrl.chaptersDisplayed"> Chapter <[$index + 1]>: <[title]> </span>
=======
        <span ng-if="$index < $ctrl.chaptersDisplayed">
          <span translate="I18N_TOPIC_VIEWER_CHAPTER"></span> <[$index + 1]>: <[title]>
        </span>
>>>>>>> b70145a5
      </div>
      <div ng-click="$ctrl.showAllChapters()"
           ng-if="$ctrl.showButton && ($ctrl.chaptersDisplayed < $ctrl.nodeCount)"
           class="view-button">
<<<<<<< HEAD
        View All <span class="material-icons"> arrow_drop_down </span>
=======
        <span translate="I18N_TOPIC_VIEWER_VIEW_ALL"></span>
        <span class="material-icons"> arrow_drop_down </span>
>>>>>>> b70145a5
      </div>
      <div ng-click="$ctrl.hideExtraChapters()"
           ng-if="$ctrl.showButton && ($ctrl.chaptersDisplayed === $ctrl.nodeCount)"
           class="view-button">
<<<<<<< HEAD
        View Less <span class="material-icons"> arrow_drop_up </span>
=======
        <span translate="I18N_TOPIC_VIEWER_VIEW_LESS"></span>
        <span class="material-icons"> arrow_drop_up </span>
>>>>>>> b70145a5
      </div>
    </div>
  </div>

</div>
<style>
  story-summary-tile .oppia-story-title {
    display: block;
    font-size: 1.4em;
    padding-bottom: 20px;
  }

  story-summary-tile .view-button {
<<<<<<< HEAD
    color: #296157;
    cursor: pointer;
    font-weight: bold;
    margin-left: 12vw;
=======
    color: #00645C;
    cursor: pointer;
    font-weight: bold;
    margin-top: 1vh;
    text-align: center;
    width: 100%;
>>>>>>> b70145a5
  }

  story-summary-tile .view-button:focus {
    outline: 0;
  }

  story-summary-tile .chapter-title {
    display: block;
    font-size: 1.1em;
    margin-bottom: 0.7vh;
  }

  story-summary-tile .chapter-details {
    border: 1px solid #7B7B7B;
    border-radius: 0.25rem;
    display: inline-block;
    margin-left: 0.8vw;
<<<<<<< HEAD
    padding-left: 2vw;
    padding-right: 2vw;
    padding-top: 2.2vh;
=======
    padding: 1.25vh 2vw 1vh 2vw;
>>>>>>> b70145a5
    width: 65%;
  }

  story-summary-tile .story-details {
    display: flex;
  }

  story-summary-tile .story-summary-tile {
    margin-left: 3vw;
    padding-bottom: 7vh;
  }

  story-summary-tile .title-text {
    border-right: 1px solid #7B7B7B;
    padding-right: 10px;
  }

  story-summary-tile .img-thumbnail {
    max-height: 100%;
    max-width: 100%;
    border: none;
  }

  story-summary-tile .story-thumbnail {
    border-radius: 0.4em;
    display: table-cell;
    float: left;
<<<<<<< HEAD
    height: 144px;
    text-align: center;
    vertical-align: middle;
    width: 192px;
  }

  story-summary-tile a {
    color: black;
=======
    height: 150px;
    text-align: center;
    vertical-align: middle;
    width: 205px;
  }

  story-summary-tile a {
    color: #000000;
>>>>>>> b70145a5
  }

  story-summary-tile a:hover {
    cursor: pointer;
    text-decoration: none;
  }

  @media (max-width: 640px) {
    story-summary-tile .story-details {
      box-shadow: 0 0 8px 0 rgba(0, 0, 0, 0.2);
      border-radius: 0.4em;
      display: inherit;
<<<<<<< HEAD
      width: 192px;
=======
      width: 205px;
>>>>>>> b70145a5
    }

    story-summary-tile .story-thumbnail {
      border: none;
<<<<<<< HEAD
=======
      border-radius: 0.4em 0.4em 0 0;
>>>>>>> b70145a5
    }

    story-summary-tile .chapter-details {
      border: none;
      margin-left: 0;
<<<<<<< HEAD
      width: 192px;
=======
      padding: 2vh 3vw 2vh 4vw;
      width: 205px;
>>>>>>> b70145a5
    }
  }

  @media (max-width: 360px) {
    story-summary-tile .story-details {
      box-shadow: 0 0 8px 0 rgba(0, 0, 0, 0.2);
      border-radius: 0.4em;
      display: inherit;
<<<<<<< HEAD
      width: 192px;
    }

    story-summary-tile .story-thumbnail {
      height: 144px;
      width: 192px;
=======
      width: 205px;
    }

    story-summary-tile .story-thumbnail {
      height: 150px;
      width: 205px;
>>>>>>> b70145a5
    }
  }
</style><|MERGE_RESOLUTION|>--- conflicted
+++ resolved
@@ -4,11 +4,7 @@
       <a ng-href="<[$ctrl.getStoryLink()]>"><[$ctrl.getStorySummary().getTitle()]> </a>
     </strong>
     <span style="padding-left: 10px; font-size: 0.75em; color: #404040;">
-<<<<<<< HEAD
-       <[$ctrl.getStorySummary().getNodeTitles().length]> Chapters
-=======
        <[$ctrl.nodeCount]> <span translate="I18N_TOPIC_VIEWER_CHAPTER"></span><[($ctrl.nodeCount > 1) ? 's' : '']>
->>>>>>> b70145a5
     </span>
   </div>
   <div class="story-details">
@@ -20,33 +16,21 @@
     </div>
     <div class="chapter-details">
       <div ng-class="{'border-bottom': $index < $ctrl.chaptersDisplayed}" class="chapter-title" ng-repeat="title in $ctrl.getStorySummary().getNodeTitles()">
-<<<<<<< HEAD
-        <span ng-if="$index < $ctrl.chaptersDisplayed"> Chapter <[$index + 1]>: <[title]> </span>
-=======
         <span ng-if="$index < $ctrl.chaptersDisplayed">
           <span translate="I18N_TOPIC_VIEWER_CHAPTER"></span> <[$index + 1]>: <[title]>
         </span>
->>>>>>> b70145a5
       </div>
       <div ng-click="$ctrl.showAllChapters()"
            ng-if="$ctrl.showButton && ($ctrl.chaptersDisplayed < $ctrl.nodeCount)"
            class="view-button">
-<<<<<<< HEAD
-        View All <span class="material-icons"> arrow_drop_down </span>
-=======
         <span translate="I18N_TOPIC_VIEWER_VIEW_ALL"></span>
         <span class="material-icons"> arrow_drop_down </span>
->>>>>>> b70145a5
       </div>
       <div ng-click="$ctrl.hideExtraChapters()"
            ng-if="$ctrl.showButton && ($ctrl.chaptersDisplayed === $ctrl.nodeCount)"
            class="view-button">
-<<<<<<< HEAD
-        View Less <span class="material-icons"> arrow_drop_up </span>
-=======
         <span translate="I18N_TOPIC_VIEWER_VIEW_LESS"></span>
         <span class="material-icons"> arrow_drop_up </span>
->>>>>>> b70145a5
       </div>
     </div>
   </div>
@@ -60,19 +44,12 @@
   }
 
   story-summary-tile .view-button {
-<<<<<<< HEAD
-    color: #296157;
-    cursor: pointer;
-    font-weight: bold;
-    margin-left: 12vw;
-=======
     color: #00645C;
     cursor: pointer;
     font-weight: bold;
     margin-top: 1vh;
     text-align: center;
     width: 100%;
->>>>>>> b70145a5
   }
 
   story-summary-tile .view-button:focus {
@@ -90,13 +67,7 @@
     border-radius: 0.25rem;
     display: inline-block;
     margin-left: 0.8vw;
-<<<<<<< HEAD
-    padding-left: 2vw;
-    padding-right: 2vw;
-    padding-top: 2.2vh;
-=======
     padding: 1.25vh 2vw 1vh 2vw;
->>>>>>> b70145a5
     width: 65%;
   }
 
@@ -124,16 +95,6 @@
     border-radius: 0.4em;
     display: table-cell;
     float: left;
-<<<<<<< HEAD
-    height: 144px;
-    text-align: center;
-    vertical-align: middle;
-    width: 192px;
-  }
-
-  story-summary-tile a {
-    color: black;
-=======
     height: 150px;
     text-align: center;
     vertical-align: middle;
@@ -142,7 +103,6 @@
 
   story-summary-tile a {
     color: #000000;
->>>>>>> b70145a5
   }
 
   story-summary-tile a:hover {
@@ -155,30 +115,19 @@
       box-shadow: 0 0 8px 0 rgba(0, 0, 0, 0.2);
       border-radius: 0.4em;
       display: inherit;
-<<<<<<< HEAD
-      width: 192px;
-=======
       width: 205px;
->>>>>>> b70145a5
     }
 
     story-summary-tile .story-thumbnail {
       border: none;
-<<<<<<< HEAD
-=======
       border-radius: 0.4em 0.4em 0 0;
->>>>>>> b70145a5
     }
 
     story-summary-tile .chapter-details {
       border: none;
       margin-left: 0;
-<<<<<<< HEAD
-      width: 192px;
-=======
       padding: 2vh 3vw 2vh 4vw;
       width: 205px;
->>>>>>> b70145a5
     }
   }
 
@@ -187,21 +136,12 @@
       box-shadow: 0 0 8px 0 rgba(0, 0, 0, 0.2);
       border-radius: 0.4em;
       display: inherit;
-<<<<<<< HEAD
-      width: 192px;
-    }
-
-    story-summary-tile .story-thumbnail {
-      height: 144px;
-      width: 192px;
-=======
       width: 205px;
     }
 
     story-summary-tile .story-thumbnail {
       height: 150px;
       width: 205px;
->>>>>>> b70145a5
     }
   }
 </style>