<div class="story-summary-tile">
  <div class="oppia-story-title">
    <strong class="title-text">
      <a ng-href="<[$ctrl.getStoryLink()]>"><[$ctrl.storySummary.getTitle()]> </a>
    </strong>
    <span style="padding-left: 10px; font-size: 0.75em; color: #404040;">
       <[$ctrl.nodeCount]> <span translate="I18N_TOPIC_VIEWER_CHAPTER"></span><[($ctrl.nodeCount > 1) ? 's' : '']>
    </span>
  </div>
  <div class="story-details">
    <div class="story-thumbnail"
         ng-style="{background: $ctrl.storySummary.getThumbnailBgColor()}">
      <img ng-src="<[$ctrl.thumbnailUrl]>"
           class="img-thumbnail"
           ng-style="{background: $ctrl.storySummary.getThumbnailBgColor()}">
    </div>
    <div class="chapter-details">
<<<<<<< HEAD
      <div ng-class="{'border-bottom': $index < $ctrl.chaptersDisplayed}" class="chapter-title" ng-repeat="title in $ctrl.storySummary.getNodeTitles()">
=======
      <div ng-class="{'border-bottom': $index < $ctrl.chaptersDisplayed, 'unavailable-chapter': !$ctrl.isPreviousChapterCompleted($index)}" class="chapter-title" ng-repeat="title in $ctrl.getStorySummary().getNodeTitles()">
>>>>>>> f3ec0b4e
        <span ng-if="$index < $ctrl.chaptersDisplayed">
          <span ng-if="$ctrl.getStorySummary().isNodeCompleted(title)" class="material-icons completed-icon">
            done
          </span>
          <span ng-class="{'incomplete-chapter': !$ctrl.isChapterCompleted(title)}"
                translate="I18N_TOPIC_VIEWER_CHAPTER">
          </span> <[$index + 1]>: <[title]>
        </span>
      </div>
      <div ng-click="$ctrl.showAllChapters()"
           ng-if="$ctrl.showButton && ($ctrl.chaptersDisplayed < $ctrl.nodeCount)"
           class="view-button">
        <span translate="I18N_TOPIC_VIEWER_VIEW_ALL"></span>
        <span class="material-icons"> arrow_drop_down </span>
      </div>
      <div ng-click="$ctrl.hideExtraChapters()"
           ng-if="$ctrl.showButton && ($ctrl.chaptersDisplayed === $ctrl.nodeCount)"
           class="view-button">
        <span translate="I18N_TOPIC_VIEWER_VIEW_LESS"></span>
        <span class="material-icons"> arrow_drop_up </span>
      </div>
    </div>
  </div>

</div>
<style>
  story-summary-tile .oppia-story-title {
    display: block;
    font-size: 1.4em;
    padding-bottom: 20px;
  }

  story-summary-tile .completed-icon {
    color: #00645C;
  }

  story-summary-tile .incomplete-chapter {
    margin-left: 28px;
  }

  story-summary-tile .unavailable-chapter {
    color: rgb(0, 0, 0, 0.5);
  }

  story-summary-tile .view-button {
    color: #00645C;
    cursor: pointer;
    font-weight: bold;
    margin-top: 1.5vh;
    text-align: center;
    width: 100%;
  }

  story-summary-tile .view-button:focus {
    outline: 0;
  }

  story-summary-tile .chapter-title {
    display: block;
    font-size: 1.1em;
    margin-bottom: 0.7vh;
  }

  story-summary-tile .chapter-details {
    border: 1px solid #7B7B7B;
    border-radius: 0.25rem;
    display: inline-block;
    margin-left: 0.8vw;
    padding: 1.5vh 1.75vw 1vh 1.75vw;
    width: 65%;
  }

  story-summary-tile .story-details {
    display: flex;
  }

  story-summary-tile .story-summary-tile {
    margin-left: 3vw;
    padding-bottom: 7vh;
  }

  story-summary-tile .title-text {
    border-right: 1px solid #7B7B7B;
    padding-right: 10px;
  }

  story-summary-tile .img-thumbnail {
    border: none;
    max-height: 100%;
    max-width: 100%;
  }

  story-summary-tile .story-thumbnail {
    border-radius: 0.4em;
    display: table-cell;
    float: left;
    height: 150px;
    text-align: center;
    vertical-align: middle;
    width: 225px;
  }

  story-summary-tile a {
    color: #000000;
  }

  story-summary-tile a:hover {
    cursor: pointer;
    text-decoration: none;
  }

  @media (max-width: 640px) {
    story-summary-tile .story-details {
      border-radius: 0.4em;
      box-shadow: 0 0 8px 0 rgba(0, 0, 0, 0.2);
      display: inherit;
      width: 225px;
    }

    story-summary-tile .story-thumbnail {
      border: none;
      border-radius: 0.4em 0.4em 0 0;
    }

    story-summary-tile .chapter-details {
      border: none;
      margin-left: 0;
      padding: 2vh 3vw 2vh 4vw;
      width: 225px;
    }
  }

  @media (max-width: 360px) {
    story-summary-tile .story-details {
      border-radius: 0.4em;
      box-shadow: 0 0 8px 0 rgba(0, 0, 0, 0.2);
      display: inherit;
      width: 225px;
    }

    story-summary-tile .story-thumbnail {
      height: 150px;
      width: 225px;
    }
  }
</style><|MERGE_RESOLUTION|>--- conflicted
+++ resolved
@@ -15,11 +15,7 @@
            ng-style="{background: $ctrl.storySummary.getThumbnailBgColor()}">
     </div>
     <div class="chapter-details">
-<<<<<<< HEAD
-      <div ng-class="{'border-bottom': $index < $ctrl.chaptersDisplayed}" class="chapter-title" ng-repeat="title in $ctrl.storySummary.getNodeTitles()">
-=======
       <div ng-class="{'border-bottom': $index < $ctrl.chaptersDisplayed, 'unavailable-chapter': !$ctrl.isPreviousChapterCompleted($index)}" class="chapter-title" ng-repeat="title in $ctrl.getStorySummary().getNodeTitles()">
->>>>>>> f3ec0b4e
         <span ng-if="$index < $ctrl.chaptersDisplayed">
           <span ng-if="$ctrl.getStorySummary().isNodeCompleted(title)" class="material-icons completed-icon">
             done
