--- conflicted
+++ resolved
@@ -23,14 +23,8 @@
       </div>
     </a>
   </mat-card>
-<<<<<<< HEAD
-  <!--REDESIGN-->
   <a *ngIf="featureFlag" class="d-flex flex-column flex-shrink-0 oppia-class-card rounded-top text-decoration-none" [href]="getTopicLink()" target="{{ openInNewWindow ? '_blank' : '_self' }}">
-    <div class="oppia-class-card_img" [ngStyle]="{'background-color': thumbnailBgColor}">
-=======
-  <a *ngIf="featureFlag" class="d-flex flex-column flex-shrink-0 oppia-class-card text-decoration-none" [href]="getTopicLink()" target="{{ openInNewWindow ? '_blank' : '_self' }}">
     <div class="oppia-class-card-img" [ngStyle]="{'background-color': thumbnailBgColor}">
->>>>>>> 7e14d990
       <img alt="" class="oppia-thumbnail-image" [src]="thumbnailUrl">
     </div>
     <div class="oppia-class-card-info">
