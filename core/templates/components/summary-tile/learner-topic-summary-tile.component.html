<ng-container>
  <mat-card *ngIf="!featureFlag" class="oppia-topic-dashboard-card">
    <a [href]="getTopicLink()"
       target="{{ openInNewWindow ? '_blank' : '_self' }}"
       class="oppia-topic-link">
      <div class="oppia-title-section" [ngStyle]="{'background-color': thumbnailBgColor}">
        <!-- We add an empty alt text so that the screen reader does not read the thumbnail image filename and ignores it as the thumbnail does not convey any significant information. -->
        <img alt="" class="oppia-thumbnail-image" [src]="thumbnailUrl">
      </div>
      <div class="oppia-summary-section">
        <span class="oppia-topic-title e2e-test-learner-topic-summary-tile-title">
          {{ topicTitle }}
        </span>
        <div class="oppia-topic-lessons">
          {{ totalPublishedNodeCount }}
          <div *ngIf="totalPublishedNodeCount === 1" class="lesson-title">
            <span translate="I18N_TOPIC_VIEWER_LESSON"></span>
          </div>
          <div *ngIf="totalPublishedNodeCount !== 1" class="lesson-title">
            <span translate="I18N_TOPIC_VIEWER_LESSONS"></span>
          </div>
        </div>
      </div>
    </a>
  </mat-card>
  <a *ngIf="featureFlag" class="d-flex flex-column flex-shrink-0 oppia-class-card text-decoration-none" [href]="getTopicLink()" target="{{ openInNewWindow ? '_blank' : '_self' }}">
<<<<<<< HEAD
    <div class="oppia-class-card-img rounded-top" [ngStyle]="{'background-color': thumbnailBgColor}">
=======
    <div class="oppia-class-card-img" [ngStyle]="{'background-color': thumbnailBgColor}">
>>>>>>> 71643d29
      <img alt="" class="oppia-thumbnail-image" [src]="thumbnailUrl">
    </div>
    <div class="oppia-class-card-info">
      <p class="mb-2 oppia-class-card-title e2e-test-learner-topic-summary-tile-title">
        {{ topicTitle }}
      </p>
      <p class="oppia-class-card-text">
        {{ totalPublishedNodeCount }}
        {{ (totalPublishedNodeCount === 1 ? 'I18N_TOPIC_VIEWER_LESSON' : 'I18N_TOPIC_VIEWER_LESSONS') | translate }}
      </p>
    </div>
  </a>
</ng-container>
<style>
  .oppia-topic-dashboard-card .oppia-topic-link {
    text-decoration: none;
  }
  .oppia-topic-dashboard-card .oppia-topic-lessons {
    font-size: 14px;
    font-style: italic;
    left: -1px;
    position: relative;
    top: 53px;
  }
  .oppia-topic-dashboard-card .oppia-summary-section {
    color: #fff;
    padding: 8px;
    position: absolute;
  }
  .oppia-topic-dashboard-card .lesson-title {
    display: inline-block;
  }
  .oppia-topic-dashboard-card .oppia-topic-title {
    display: block;
    font-size: 14px;
    font-weight: 500;
    height: 16px;
    letter-spacing: 0.25px;
    text-align: left;
    text-transform: capitalize;
  }
  .oppia-topic-dashboard-card {
    background-color: #205d86;
    border-radius: 4px;
    display: inline-block;
    height: 210px;
    margin: 0 2px 30px 0;
    padding: 0;
    position: relative;
    width: 148px;
    z-index: 5;
  }
  .oppia-topic-dashboard-card .oppia-title-section {
    border-top-left-radius: 4px;
    border-top-right-radius: 4px;
    height: 108px;
    width: 148px;
  }
  .oppia-topic-dashboard-card .oppia-thumbnail-image {
    height: 108px;
    width: 160px;
  }

  .oppia-class-card {
    background-color: #205d86;
<<<<<<< HEAD
    border-radius: .25em;
=======
    border-radius: 0 0 .25em .25em;
>>>>>>> 71643d29
    box-shadow: 0 2px 2px 0 #00000040;
    height: 220px;
    margin-right: 16px;
    padding: 0;
    width: 210px;
  }

  .oppia-class-card:hover {
    background-color: #00609c;
    box-shadow: 0 0 8px 0 #00000040;
  }

  .oppia-class-card:not(:last-child) {
    margin-right: 16px;
  }

  .oppia-class-card-button {
    border: 1px solid #00645c;
    font-size: 14px;
  }

  .oppia-class-card-img {
    height: 120px;
  }

  .oppia-class-card-info {
    color: #fff;
    height: 100px;
    padding: 8px 16px;
  }

  .oppia-class-card-text {
    font-size: 12px;
  }

  .oppia-class-card-title {
    font-size: 16px;
    font-weight: 700;
  }
<<<<<<< HEAD
  /******************/
=======
>>>>>>> 71643d29
</style><|MERGE_RESOLUTION|>--- conflicted
+++ resolved
@@ -24,11 +24,7 @@
     </a>
   </mat-card>
   <a *ngIf="featureFlag" class="d-flex flex-column flex-shrink-0 oppia-class-card text-decoration-none" [href]="getTopicLink()" target="{{ openInNewWindow ? '_blank' : '_self' }}">
-<<<<<<< HEAD
     <div class="oppia-class-card-img rounded-top" [ngStyle]="{'background-color': thumbnailBgColor}">
-=======
-    <div class="oppia-class-card-img" [ngStyle]="{'background-color': thumbnailBgColor}">
->>>>>>> 71643d29
       <img alt="" class="oppia-thumbnail-image" [src]="thumbnailUrl">
     </div>
     <div class="oppia-class-card-info">
@@ -94,11 +90,7 @@
 
   .oppia-class-card {
     background-color: #205d86;
-<<<<<<< HEAD
     border-radius: .25em;
-=======
-    border-radius: 0 0 .25em .25em;
->>>>>>> 71643d29
     box-shadow: 0 2px 2px 0 #00000040;
     height: 220px;
     margin-right: 16px;
@@ -138,8 +130,4 @@
     font-size: 16px;
     font-weight: 700;
   }
-<<<<<<< HEAD
-  /******************/
-=======
->>>>>>> 71643d29
 </style>