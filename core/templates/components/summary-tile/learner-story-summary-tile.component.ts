// Copyright 2021 The Oppia Authors. All Rights Reserved.
//
// Licensed under the Apache License, Version 2.0 (the "License");
// you may not use this file except in compliance with the License.
// You may obtain a copy of the License at
//
//      http://www.apache.org/licenses/LICENSE-2.0
//
// Unless required by applicable law or agreed to in writing, software
// distributed under the License is distributed on an "AS-IS" BASIS,
// WITHOUT WARRANTIES OR CONDITIONS OF ANY KIND, either express or implied.
// See the License for the specific language governing permissions and
// limitations under the License.

/**
 * @fileoverview Component for a canonical story tile.
 */

import { Component, OnInit } from '@angular/core';
import { UrlInterpolationService } from 'domain/utilities/url-interpolation.service';
import { TopicViewerDomainConstants } from 'domain/topic_viewer/topic-viewer-domain.constants';
import { Input } from '@angular/core';
import { downgradeComponent } from '@angular/upgrade/static';
import { AssetsBackendApiService } from 'services/assets-backend-api.service';
import { AppConstants } from 'app.constants';
import { StorySummary } from 'domain/story/story-summary.model';
import { UrlService } from 'services/contextual/url.service';

@Component({
  selector: 'oppia-learner-story-summary-tile',
  templateUrl: 'learner-story-summary-tile.component.html'
})
export class LearnerStorySummaryTileComponent implements OnInit {
  @Input() storySummary: StorySummary;
<<<<<<< HEAD
  @Input() displayArea: string;
=======
>>>>>>> 27045009
  @Input() topicName?: string;
  nodeCount: number;
  completedNodeCount: number;
  storyProgress: number;
  thumbnailUrl: string = null;
  storyLink: string;
  storyTitle: string;
<<<<<<< HEAD
  nextIncompleteNodeTitle: string;
=======
  storyCompleted: boolean = false;
>>>>>>> 27045009
  thumbnailBgColor: string;
  storyCompleted: boolean = false;
  starImageUrl: string = '';

  constructor(
    private urlInterpolationService: UrlInterpolationService,
    private assetsBackendApiService: AssetsBackendApiService,
    private urlService: UrlService,
  ) {}

  getStoryLink(): string {
    if (!this.storySummary.getClassroomUrlFragment() ||
      !this.storySummary.getTopicUrlFragment()) {
      return '#';
    }
    if (this.isDisplayAreaHome()) {
      var allNodes = this.storySummary.getAllNodes();
      var node = allNodes[this.completedNodeCount];
      let result = '/explore/' + node.getExplorationId();
      result = this.urlService.addField(
        result, 'topic_url_fragment',
        this.storySummary.getTopicUrlFragment());
      result = this.urlService.addField(
        result, 'classroom_url_fragment',
        this.storySummary.getClassroomUrlFragment());
      result = this.urlService.addField(
        result, 'story_url_fragment',
        this.storySummary.getUrlFragment());
      result = this.urlService.addField(
        result, 'node_id', node.getId());
      return result;
    }
    return this.urlInterpolationService.interpolateUrl(
      TopicViewerDomainConstants.STORY_VIEWER_URL_TEMPLATE, {
        classroom_url_fragment: this.storySummary.getClassroomUrlFragment(),
        story_url_fragment: this.storySummary.getUrlFragment(),
        topic_url_fragment: this.storySummary.getTopicUrlFragment()
      });
  }

  ngOnInit(): void {
    this.nodeCount = this.storySummary.getNodeTitles().length;
    this.completedNodeCount = this.storySummary.getCompletedNodeTitles().length;
    this.storyProgress = Math.floor(
      (this.completedNodeCount / this.nodeCount) * 100);
    if (this.storyProgress === 100) {
      this.storyCompleted = true;
    }

    if (this.storySummary.getThumbnailFilename()) {
      this.thumbnailUrl = (
        this.assetsBackendApiService.getThumbnailUrlForPreview(
          AppConstants.ENTITY_TYPE.STORY, this.storySummary.getId(),
          this.storySummary.getThumbnailFilename()));
    }
    this.storyLink = this.getStoryLink();
    this.storyTitle = this.storySummary.getTitle();
    this.thumbnailBgColor = this.storySummary.getThumbnailBgColor();
<<<<<<< HEAD
    let nextIncompleteNode = this.storySummary.getNodeTitles()[
      this.completedNodeCount];
    this.nextIncompleteNodeTitle = (
      `Chapter ${this.completedNodeCount + 1}: ${nextIncompleteNode}`);
=======
>>>>>>> 27045009
    if (!this.topicName) {
      this.topicName = this.storySummary.getTopicName();
    }
    this.starImageUrl = this.getStaticImageUrl('/learner_dashboard/star.svg');
  }

  isDisplayAreaHome(): boolean {
    if (this.displayArea === 'homeTab') {
      return true;
    }
    return false;
  }

  getStaticImageUrl(imagePath: string): string {
    return this.urlInterpolationService.getStaticImageUrl(imagePath);
  }
}

angular.module('oppia').directive(
  'oppiaLearnerStorySummaryTile', downgradeComponent(
    {component: LearnerStorySummaryTileComponent}));<|MERGE_RESOLUTION|>--- conflicted
+++ resolved
@@ -32,10 +32,7 @@
 })
 export class LearnerStorySummaryTileComponent implements OnInit {
   @Input() storySummary: StorySummary;
-<<<<<<< HEAD
   @Input() displayArea: string;
-=======
->>>>>>> 27045009
   @Input() topicName?: string;
   nodeCount: number;
   completedNodeCount: number;
@@ -43,13 +40,9 @@
   thumbnailUrl: string = null;
   storyLink: string;
   storyTitle: string;
-<<<<<<< HEAD
   nextIncompleteNodeTitle: string;
-=======
   storyCompleted: boolean = false;
->>>>>>> 27045009
   thumbnailBgColor: string;
-  storyCompleted: boolean = false;
   starImageUrl: string = '';
 
   constructor(
@@ -106,13 +99,10 @@
     this.storyLink = this.getStoryLink();
     this.storyTitle = this.storySummary.getTitle();
     this.thumbnailBgColor = this.storySummary.getThumbnailBgColor();
-<<<<<<< HEAD
     let nextIncompleteNode = this.storySummary.getNodeTitles()[
       this.completedNodeCount];
     this.nextIncompleteNodeTitle = (
       `Chapter ${this.completedNodeCount + 1}: ${nextIncompleteNode}`);
-=======
->>>>>>> 27045009
     if (!this.topicName) {
       this.topicName = this.storySummary.getTopicName();
     }
