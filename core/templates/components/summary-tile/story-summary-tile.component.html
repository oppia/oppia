<<<<<<< HEAD
<link *ngIf="!isLanguageRTL()" rel="preload" href="/templates/components/summary-tile/story-summary-tile.component.css" as="style">
<link *ngIf="isLanguageRTL()" rel="preload" href="/templates/components/summary-tile/story-summary-tile.component.rtl.css" as="style">

<div class="story-summary-tile protractor-test-story-summary-title">
  <div class="story-progress-bar">
=======
<div class="protractor-test-story-summary-title"
  [ngClass]="checkTabletView() ? 'story-summary-tile-mobile': 'story-summary-tile-desktop'">
  <div class="story-progress-bar" *ngIf="!checkTabletView()">
>>>>>>> cd721ef8
    <svg class="story-progress-svg" width="50" height="50" *ngIf="nodeCount">
      <circle class="story-progress-circle total-circle"
              cx="25"
              cy="25"
              r="20"
              [attr.stroke-dasharray]="strokeDashArrayValues"
              stroke-dashoffset="-2.5"
              stroke-linecap="round"/>
      <circle class="story-progress-circle completed-circle"
              cx="25"
              cy="25"
              r="20"
              [attr.stroke-dasharray]="completedStrokeDashArrayValues"
              stroke-dashoffset="-2.5"
              [attr.stroke-linecap]="completedStoriesCount ? 'round' : 'butt'"/>
      <text x="25"
            y="-20"
            text-anchor="middle"
            stroke="#000"
            stroke-width="0.5"
            font-size="0.9em"
            transform="rotate(90)">
        {{ storyProgress }}%
      </text>
    </svg>
  </div>
<<<<<<< HEAD
  <div class="oppia-story-title" dir="auto">
=======
  <!-- Left-to-right is enforced here due to the formatting of the HTML with the title on the left and chapter count on the right. -->
  <div class="oppia-story-title" dir="ltr" *ngIf="!checkTabletView()">
>>>>>>> cd721ef8
    <strong class="title-text">
      <a [href]="storyLink" [ngClass]="{'disabled-link': !classroomUrlFragment}">{{ storyTitle }} </a>
    </strong>
    <span dir="auto" class="oppia-chapters-count">
      <span [innerHTML]="'I18N_TOPIC_VIEWER_CHAPTERS' | translate:{count:nodeCount, messageFormat: true}"></span>
    </span>
  </div>
  <div class="story-details">
    <div class="story-thumbnail protractor-test-story-thumbnail"
         [ngStyle]="{background: thumbnailBgColor}">
      <a [href]="storyLink">
        <img *ngIf="thumbnailUrl !== null"
             [src]="thumbnailUrl"
             alt=""
             class="img-thumbnail"
             [ngStyle]="{background: thumbnailBgColor}">
      </a>
    </div>
    <div class="story-details-box bottom-edge-shadow" *ngIf="checkTabletView()">
      <div class="story-progress-bar">
        <svg class="story-progress-svg" width="50" height="50" *ngIf="nodeCount">
          <circle class="story-progress-circle total-circle"
                  cx="25"
                  cy="25"
                  r="20"
                  [attr.stroke-dasharray]="strokeDashArrayValues"
                  stroke-dashoffset="-2.5"
                  stroke-linecap="round"/>
          <circle class="story-progress-circle completed-circle"
                  cx="25"
                  cy="25"
                  r="20"
                  [attr.stroke-dasharray]="completedStrokeDashArrayValues"
                  stroke-dashoffset="-2.5"
                  [attr.stroke-linecap]="completedStoriesCount ? 'round' : 'butt'"/>
          <text x="25"
                y="-20"
                text-anchor="middle"
                stroke="#4e4d4d9e"
                stroke-width="0.3"
                font-size="0.9em"
                transform="rotate(90)">
            {{ storyProgress }}%
          </text>
        </svg>
        <p class="story-status-element">{{storyStatus}}</p>
      </div>
      <div class="oppia-story-title" dir="ltr" *ngIf="checkTabletView()">
        <strong class="title-text">
          <a [href]="storyLink" [ngClass]="{'disabled-link': !classroomUrlFragment}">{{ storyTitle }} </a>
        </strong>
        <span dir="auto" class="oppia-chapters-count">
          <p class="oppia-chapters-count-text" [innerHTML]="'I18N_TOPIC_VIEWER_CHAPTERS' | translate:{count:nodeCount, messageFormat: true}"></p>
        </span>
      </div>
      <div (click)="showAllChapters()"
           *ngIf="showButton && (chaptersDisplayed < nodeCount)"
           class="view-button">
        <span class="material-icons"> arrow_drop_down </span>
      </div>
      <div (click)="hideExtraChapters()"
           *ngIf="showButton && (chaptersDisplayed === nodeCount)"
           class="view-button">
        <span class="material-icons"> arrow_drop_up </span>
      </div>
    </div>
    <div class="chapters-container-box chapter-container" *ngIf="checkTabletView()">
      <div *ngFor="let title of nodeTitles;let idx = index">
        <div class="story-details-box chapter-specific-box" *ngIf="idx < chaptersDisplayed">
          <div class="chapter-icon">
            <span class="chapter-icon-number">{{ idx + 1 }}</span>
          </div>
          <div class="chapter-text">
            <a [href]="getChapterUrl(title)" rel="noopener" target="_blank">
              <span dir="auto">{{ title }}</span>
            </a>
          </div>
        </div>
      </div>
    </div>
    <div class="chapter-details" *ngIf="!checkTabletView()">
      <div class="chapter-title"
           *ngFor="let title of nodeTitles;let idx = index">
        <div *ngIf="storySummary.isNodeCompleted(title)" class="material-icons completed-icon">
          done
        </div>
        <div [ngClass]="{'border-bottom': idx < chaptersDisplayed, 'pending-chapter': !storySummary.isNodeCompleted(title) && isPreviousChapterCompleted(idx), 'incomplete-chapter': !storySummary.isNodeCompleted(title), 'complete-chapter': storySummary.isNodeCompleted(title)}"
             *ngIf="idx < chaptersDisplayed">
          <a [href]="getChapterUrl(title)" rel="noopener" target="_blank">
            <span class="chapter-identifier" [innerHTML]="'I18N_TOPIC_VIEWER_CHAPTER' | translate">
            </span>&nbsp;
            <span class="chapter-identifier">{{ idx + 1 }}:</span>&nbsp;
            <span dir="auto">{{ title }}</span>
          </a>
        </div>
      </div>
      <div (click)="showAllChapters()"
           *ngIf="showButton && (chaptersDisplayed < nodeCount)"
           class="view-button">
        <span [innerHTML]="'I18N_TOPIC_VIEWER_VIEW_ALL' | translate"></span>
        <span class="material-icons"> arrow_drop_down </span>
      </div>
      <div (click)="hideExtraChapters()"
           *ngIf="showButton && (chaptersDisplayed === nodeCount)"
           class="view-button">
        <span [innerHTML]="'I18N_TOPIC_VIEWER_VIEW_LESS' | translate"></span>
        <span class="material-icons"> arrow_drop_up </span>
      </div>
    </div>
  </div>

</div>
<<<<<<< HEAD
<!-- TODO(#14625): Incorporate the CSS file inclusion in webpack. -->
<link *ngIf="!isLanguageRTL()" rel="stylesheet" type="text/css" media="screen" href="/templates/components/summary-tile/story-summary-tile.component.css">
<link *ngIf="isLanguageRTL()" rel="stylesheet" type="text/css" media="screen" href="/templates/components/summary-tile/story-summary-tile.component.rtl.css">
=======
<style>
  .chapter-identifier {
    color: #00645c;
    font-weight: 500;
  }

  .story-progress-bar {
    float: left;
  }

  .story-progress-svg {
    transform: rotate(-90deg);
  }

  .story-progress-circle {
    fill-opacity: 0;
    stroke-width: 3;
  }

  .total-circle {
    stroke: #adadad;
  }

  .completed-circle {
    stroke: #be563c;
  }

  .oppia-story-title {
    display: inline-block;
    font-size: 1.4em;
    padding-bottom: 15px;
    padding-left: 20px;
    padding-top: 7px;
  }

  .completed-icon {
    color: #00645c;
    float: left;
    margin-right: 6px;
  }

  .view-button {
    color: #00645c;
    cursor: pointer;
    font-weight: bold;
    margin-top: 1.5vh;
    text-align: center;
    width: 100%;
  }

  .view-button:focus {
    outline: 0;
  }

  .chapter-title {
    display: block;
    font-size: 1.1em;
    margin-bottom: 0.7vh;
  }

  .incomplete-chapter {
    margin-left: 30px;
  }

  .complete-chapter {
    display: inline-block;
    width: 84%;
  }

  .chapter-details {
    border: 1px solid #7b7b7b;
    border-radius: 0.25rem;
    display: inline-block;
    margin-left: 0.8vw;
    margin-right: 0.8vw;
    padding: 1.5vh 1.75vw 1vh 1vw;
    width: 65%;
  }

  .story-details {
    display: flex;
  }

  .story-summary-tile-desktop {
    margin-left: 3vw;
    padding-bottom: 7vh;
  }

  .story-summary-tile-mobile {
    padding-bottom: 7vh;
  }

  .title-text {
    border-right: 1px solid #7b7b7b;
    font-weight: 500;
    padding-right: 10px;
  }

  .disabled-link,
  .disabled-link:hover,
  .disabled-link:active {
    color: #000;
    cursor: default;
  }

  .img-thumbnail {
    border: none;
    max-height: 100%;
    max-width: 100%;
  }

  .story-thumbnail {
    border-radius: 0.4em;
    display: table-cell;
    float: left;
    height: 150px;
    text-align: center;
    vertical-align: middle;
    width: 225px;
  }

  a {
    color: #000;
    cursor: pointer;
  }

  a:hover {
    text-decoration: none;
  }

  .title-text a:hover,
  .pending-chapter a:hover,
  .incomplete-chapter a:hover,
  .complete-chapter a:hover {
    text-decoration: underline;
  }

  .oppia-chapters-count {
    color: #404040;
    font-size: 0.75em;
    padding-left: 10px;
  }

  @media (max-width: 800px) {
    .oppia-story-title {
      padding-top: 0;
      width: 75%;
    }

    .title-text,
    .pending-chapter,
    .incomplete-chapter,
    .complete-chapter {
      text-decoration: underline;
    }
  }

  .stories-can-play {
    display: inline-block;
    font-size: 1.4em;
    font-weight: 500;
    padding-bottom: 15px;
  }

  @media (max-width: 768px) {
    .story-details {
      border-radius: 0.4em;
      box-shadow: 0 0 8px 0 rgba(0, 0, 0, 0.2);
      display: inherit;
      width: 100%;
    }

    .story-progress-circle {
      fill-opacity: 0;
      stroke-width: 3;
    }

    .completed-circle {
      stroke: #3cb8be;
    }

    .total-circle {
      stroke: rgba(78, 77, 77, 0.62);
    }

    .chapter-title {
      display: block;
      font-size: 1.1em;
      margin-bottom: 0;
    }

    .view-button {
      color: #00645c;
      cursor: pointer;
      font-weight: bold;
      margin-bottom: 0;
      margin-top: 0.5vh;
      text-align: center;
      width: 100%;
    }

    .oppia-story-title {
      display: inline-block;
      font-size: 1.4em;
      padding-bottom: 0;
      padding-left: 5px;
      padding-top: 5px;
      width: 70%;
    }

    .title-text {
      border-right: 0;
      font-weight: 500;
      padding-right: 10px;
      text-decoration: none;
    }

    .story-thumbnail {
      border: none;
      border-radius: 0.4em 0.4em 0 0;
      height: 160px;
      width: 100%;
    }

    .chapter-details {
      border: none;
      margin-left: 0;
      padding: 2vh 3vw 2vh 4vw;
      width: 225px;
    }

    .story-progress-bar {
      float: right;
      padding-right: 12px;
      padding-top: 5px;
    }

    .chapter-container {
      background-color: rgba(230, 230, 230, 0.38);
    }

    .story-details-box {
      border: none;
      display: inline-block;
      margin-left: 0;
      padding: 2vh 3vw 2vh 4vw;
      width: 100%;
    }

    .bottom-edge-shadow {
      border-bottom: 0.8px solid rgb(255, 254, 254);
      border-radius: 0.4em;
      box-shadow: 0 6px 7px -4px #606060;
    }

    .oppia-chapters-count-text {
      margin-bottom: 0;
      margin-top: 10px;
      width: 50%;
    }

    .chapter-specific-box {
      background-color: white;
      border-radius: 0 0.4em 0.4em 0;
      box-shadow: 0 0 8px 0 rgba(0, 0, 0, 0.2);
      margin-bottom: 2vh;
      padding: 0;
    }

    .chapter-icon {
      background-color: #4c9e8b;
      border-radius: 0 10px 0 0;
      float: left;
      margin-right: 10px;
      padding: 10px;
      width: fit-content;
    }

    .chapter-icon-number {
      color: white;
      font-weight: bolder;
      padding: 2px;
    }

    .chapters-container-box {
      border: none;
      display: inline-block;
      margin-left: 0;
      padding: 2vh 3vw 0 4vw;
      width: 100%;
    }

    .chapter-text {
      float: left;
      margin-top: 10px;
    }

    .story-status-element {
      font-size: 10px;
      margin-bottom: 0;
      margin-top: 3px;
    }
  }

  .oppia-topic-viewer-container .background-banner-position {
    position: inherit;
  }
</style>
>>>>>>> cd721ef8
<|MERGE_RESOLUTION|>--- conflicted
+++ resolved
@@ -1,14 +1,9 @@
-<<<<<<< HEAD
 <link *ngIf="!isLanguageRTL()" rel="preload" href="/templates/components/summary-tile/story-summary-tile.component.css" as="style">
 <link *ngIf="isLanguageRTL()" rel="preload" href="/templates/components/summary-tile/story-summary-tile.component.rtl.css" as="style">
 
-<div class="story-summary-tile protractor-test-story-summary-title">
-  <div class="story-progress-bar">
-=======
 <div class="protractor-test-story-summary-title"
   [ngClass]="checkTabletView() ? 'story-summary-tile-mobile': 'story-summary-tile-desktop'">
   <div class="story-progress-bar" *ngIf="!checkTabletView()">
->>>>>>> cd721ef8
     <svg class="story-progress-svg" width="50" height="50" *ngIf="nodeCount">
       <circle class="story-progress-circle total-circle"
               cx="25"
@@ -35,12 +30,8 @@
       </text>
     </svg>
   </div>
-<<<<<<< HEAD
-  <div class="oppia-story-title" dir="auto">
-=======
   <!-- Left-to-right is enforced here due to the formatting of the HTML with the title on the left and chapter count on the right. -->
-  <div class="oppia-story-title" dir="ltr" *ngIf="!checkTabletView()">
->>>>>>> cd721ef8
+  <div class="oppia-story-title" dir="auto" *ngIf="!checkTabletView()">
     <strong class="title-text">
       <a [href]="storyLink" [ngClass]="{'disabled-link': !classroomUrlFragment}">{{ storyTitle }} </a>
     </strong>
@@ -153,317 +144,6 @@
   </div>
 
 </div>
-<<<<<<< HEAD
 <!-- TODO(#14625): Incorporate the CSS file inclusion in webpack. -->
 <link *ngIf="!isLanguageRTL()" rel="stylesheet" type="text/css" media="screen" href="/templates/components/summary-tile/story-summary-tile.component.css">
-<link *ngIf="isLanguageRTL()" rel="stylesheet" type="text/css" media="screen" href="/templates/components/summary-tile/story-summary-tile.component.rtl.css">
-=======
-<style>
-  .chapter-identifier {
-    color: #00645c;
-    font-weight: 500;
-  }
-
-  .story-progress-bar {
-    float: left;
-  }
-
-  .story-progress-svg {
-    transform: rotate(-90deg);
-  }
-
-  .story-progress-circle {
-    fill-opacity: 0;
-    stroke-width: 3;
-  }
-
-  .total-circle {
-    stroke: #adadad;
-  }
-
-  .completed-circle {
-    stroke: #be563c;
-  }
-
-  .oppia-story-title {
-    display: inline-block;
-    font-size: 1.4em;
-    padding-bottom: 15px;
-    padding-left: 20px;
-    padding-top: 7px;
-  }
-
-  .completed-icon {
-    color: #00645c;
-    float: left;
-    margin-right: 6px;
-  }
-
-  .view-button {
-    color: #00645c;
-    cursor: pointer;
-    font-weight: bold;
-    margin-top: 1.5vh;
-    text-align: center;
-    width: 100%;
-  }
-
-  .view-button:focus {
-    outline: 0;
-  }
-
-  .chapter-title {
-    display: block;
-    font-size: 1.1em;
-    margin-bottom: 0.7vh;
-  }
-
-  .incomplete-chapter {
-    margin-left: 30px;
-  }
-
-  .complete-chapter {
-    display: inline-block;
-    width: 84%;
-  }
-
-  .chapter-details {
-    border: 1px solid #7b7b7b;
-    border-radius: 0.25rem;
-    display: inline-block;
-    margin-left: 0.8vw;
-    margin-right: 0.8vw;
-    padding: 1.5vh 1.75vw 1vh 1vw;
-    width: 65%;
-  }
-
-  .story-details {
-    display: flex;
-  }
-
-  .story-summary-tile-desktop {
-    margin-left: 3vw;
-    padding-bottom: 7vh;
-  }
-
-  .story-summary-tile-mobile {
-    padding-bottom: 7vh;
-  }
-
-  .title-text {
-    border-right: 1px solid #7b7b7b;
-    font-weight: 500;
-    padding-right: 10px;
-  }
-
-  .disabled-link,
-  .disabled-link:hover,
-  .disabled-link:active {
-    color: #000;
-    cursor: default;
-  }
-
-  .img-thumbnail {
-    border: none;
-    max-height: 100%;
-    max-width: 100%;
-  }
-
-  .story-thumbnail {
-    border-radius: 0.4em;
-    display: table-cell;
-    float: left;
-    height: 150px;
-    text-align: center;
-    vertical-align: middle;
-    width: 225px;
-  }
-
-  a {
-    color: #000;
-    cursor: pointer;
-  }
-
-  a:hover {
-    text-decoration: none;
-  }
-
-  .title-text a:hover,
-  .pending-chapter a:hover,
-  .incomplete-chapter a:hover,
-  .complete-chapter a:hover {
-    text-decoration: underline;
-  }
-
-  .oppia-chapters-count {
-    color: #404040;
-    font-size: 0.75em;
-    padding-left: 10px;
-  }
-
-  @media (max-width: 800px) {
-    .oppia-story-title {
-      padding-top: 0;
-      width: 75%;
-    }
-
-    .title-text,
-    .pending-chapter,
-    .incomplete-chapter,
-    .complete-chapter {
-      text-decoration: underline;
-    }
-  }
-
-  .stories-can-play {
-    display: inline-block;
-    font-size: 1.4em;
-    font-weight: 500;
-    padding-bottom: 15px;
-  }
-
-  @media (max-width: 768px) {
-    .story-details {
-      border-radius: 0.4em;
-      box-shadow: 0 0 8px 0 rgba(0, 0, 0, 0.2);
-      display: inherit;
-      width: 100%;
-    }
-
-    .story-progress-circle {
-      fill-opacity: 0;
-      stroke-width: 3;
-    }
-
-    .completed-circle {
-      stroke: #3cb8be;
-    }
-
-    .total-circle {
-      stroke: rgba(78, 77, 77, 0.62);
-    }
-
-    .chapter-title {
-      display: block;
-      font-size: 1.1em;
-      margin-bottom: 0;
-    }
-
-    .view-button {
-      color: #00645c;
-      cursor: pointer;
-      font-weight: bold;
-      margin-bottom: 0;
-      margin-top: 0.5vh;
-      text-align: center;
-      width: 100%;
-    }
-
-    .oppia-story-title {
-      display: inline-block;
-      font-size: 1.4em;
-      padding-bottom: 0;
-      padding-left: 5px;
-      padding-top: 5px;
-      width: 70%;
-    }
-
-    .title-text {
-      border-right: 0;
-      font-weight: 500;
-      padding-right: 10px;
-      text-decoration: none;
-    }
-
-    .story-thumbnail {
-      border: none;
-      border-radius: 0.4em 0.4em 0 0;
-      height: 160px;
-      width: 100%;
-    }
-
-    .chapter-details {
-      border: none;
-      margin-left: 0;
-      padding: 2vh 3vw 2vh 4vw;
-      width: 225px;
-    }
-
-    .story-progress-bar {
-      float: right;
-      padding-right: 12px;
-      padding-top: 5px;
-    }
-
-    .chapter-container {
-      background-color: rgba(230, 230, 230, 0.38);
-    }
-
-    .story-details-box {
-      border: none;
-      display: inline-block;
-      margin-left: 0;
-      padding: 2vh 3vw 2vh 4vw;
-      width: 100%;
-    }
-
-    .bottom-edge-shadow {
-      border-bottom: 0.8px solid rgb(255, 254, 254);
-      border-radius: 0.4em;
-      box-shadow: 0 6px 7px -4px #606060;
-    }
-
-    .oppia-chapters-count-text {
-      margin-bottom: 0;
-      margin-top: 10px;
-      width: 50%;
-    }
-
-    .chapter-specific-box {
-      background-color: white;
-      border-radius: 0 0.4em 0.4em 0;
-      box-shadow: 0 0 8px 0 rgba(0, 0, 0, 0.2);
-      margin-bottom: 2vh;
-      padding: 0;
-    }
-
-    .chapter-icon {
-      background-color: #4c9e8b;
-      border-radius: 0 10px 0 0;
-      float: left;
-      margin-right: 10px;
-      padding: 10px;
-      width: fit-content;
-    }
-
-    .chapter-icon-number {
-      color: white;
-      font-weight: bolder;
-      padding: 2px;
-    }
-
-    .chapters-container-box {
-      border: none;
-      display: inline-block;
-      margin-left: 0;
-      padding: 2vh 3vw 0 4vw;
-      width: 100%;
-    }
-
-    .chapter-text {
-      float: left;
-      margin-top: 10px;
-    }
-
-    .story-status-element {
-      font-size: 10px;
-      margin-bottom: 0;
-      margin-top: 3px;
-    }
-  }
-
-  .oppia-topic-viewer-container .background-banner-position {
-    position: inherit;
-  }
-</style>
->>>>>>> cd721ef8
+<link *ngIf="isLanguageRTL()" rel="stylesheet" type="text/css" media="screen" href="/templates/components/summary-tile/story-summary-tile.component.rtl.css">