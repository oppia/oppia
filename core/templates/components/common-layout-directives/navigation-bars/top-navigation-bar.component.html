--- conflicted
+++ resolved
@@ -172,11 +172,7 @@
             </li>
             <li class="nav-item">
               <a class="dropdown-item nav-link oppia-navbar-tab-content"
-<<<<<<< HEAD
                  href="/partnerships"
-=======
-                 href="https://www.oppiafoundation.org/partnerships"
->>>>>>> 46fd1eae
                  target="_blank"
                  rel="noopener"
                  [innerHTML]="'I18N_TOPNAV_PARTNERSHIPS' | translate">
