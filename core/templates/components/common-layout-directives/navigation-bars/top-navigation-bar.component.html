--- conflicted
+++ resolved
@@ -127,11 +127,7 @@
                     <span class="material-icons">arrow_right_alt</span>
                   </a>
                 </div>
-<<<<<<< HEAD
-                <div class="nav-content nav-item-right d-flex flex-column justify-content-between">
-=======
                 <div class="nav-content nav-item-right d-flex flex-column">
->>>>>>> e2092792
                   <div class="nav-item-right-head">{{ 'I18N_TOPNAV_LEARN_HEADING' | translate }}</div>
                   <div class="des">{{ 'I18N_TOPNAV_LIBRARY_DESCRIPTION' | translate }}</div>
                   <a class="nav-item-bottom-link" href="/community-library">
@@ -496,12 +492,9 @@
   .classroom-disabled {
     min-width: 300px;
   }
-<<<<<<< HEAD
-=======
   .learn {
     height: 66.5px;
   }
->>>>>>> e2092792
   .learn-dropdown-menu .nav-item-top-link {
     color: #333;
     font-family: 'Roboto', sans-serif;
