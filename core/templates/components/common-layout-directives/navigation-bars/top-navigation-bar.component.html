<div [ngClass]="{'rtl-navbar-header': isLanguageRTL(), 'float-right': isLanguageRTL(), 'float-left': !isLanguageRTL()}"
     class="navbar-header protractor-test-navbar-header">
  <a *ngIf="windowIsNarrow"
     (click)="toggleSidebar()"
     class="navbar-brand oppia-navbar-menu oppia-transition-200 protractor-mobile-test-navbar-button"
     tabindex="0">
    <i class="material-icons oppia-navbar-menu-icon"
       *ngIf="!isSidebarShown()"
       [ngClass]="{ 'oppia-stop-scroll': !isSidebarShown() }" >
       &#xE5D2;
    </i>
    <i class="material-icons oppia-navbar-close-icon"
       *ngIf="isSidebarShown()"
       [ngClass]="{ 'oppia-stop-scroll': isSidebarShown() }" >
       &#10005;
    </i>
  </a>
  <a class="oppia-navbar-brand-name oppia-transition-200 protractor-test-oppia-main-logo d-none d-sm-block"
     href="/"
     [routerLink]="'/' + PAGES_REGISTERED_WITH_FRONTEND.SPLASH.ROUTE"
     [oppiaFocusOn]="labelForClearingFocus"
     [ngClass]="windowIsNarrow ? 'oppia-logo-small' : 'oppia-logo-wide'">
    <picture>
      <source type="image/webp"
              [srcset]="getStaticImageUrl('/logo/288x128_logo_white.webp')">
      <source type="image/png"
              [srcset]="getStaticImageUrl('/logo/288x128_logo_white.png')">
      <img [src]="getStaticImageUrl('/logo/288x128_logo_white.png')"
           class="oppia-logo"
           alt="Oppia Home"
           [ngStyle]="!windowIsNarrow && {'width': '90px'}">
    </picture>
  </a>
</div>
<div class="nav-mobile-header-text-container"
     *ngIf="headerText?.length">
  <span class="nav-mobile-header-editor">
    {{ headerText }}
  </span>
  <span class="nav-mobile-header-text">
    {{ subheaderText }}
  </span>
</div>
<div [ngClass]="{'rtl-navbar-header': isLanguageRTL(), 'float-left': isLanguageRTL(), 'float-right': !isLanguageRTL()}"
     class="navbar-header"
     *ngIf="userMenuIsShown">
  <ul class="nav oppia-navbar-nav"
      *ngIf="standardNavIsShown">
    <li>
      <ul *ngIf="windowIsNarrow && !inClassroomPage"
          class="nav oppia-navbar-tabs-narrow">
        <li><oppia-create-activity-button></oppia-create-activity-button></li>
      </ul>
    </li>
    <li>
      <ul *ngIf="!windowIsNarrow"
          class="nav oppia-navbar-tabs">
        <li [ngClass]="{'open' : activeMenuName === 'learnMenu'}"
            ngbDropdown
            [hidden]="!navElementsVisibilityStatus.I18N_TOPNAV_LEARN"
            aria-hidden="false"
            class="nav-item  dropdown oppia-navbar-clickable-dropdown protractor-test-classroom-oppia-list-item">
          <a ngbDropdownToggle
             (keydown)="onMenuKeypress($event, 'learnMenu', {shiftTab: ACTION_CLOSE, enter: ACTION_OPEN})"
             class="nav-link oppia-navbar-tab dropdown-toggle learn-tab"
             role="menuitem"
             aria-haspopup="true"
             aria-expanded="false"
             aria-hidden="false"
             tabindex="0"
             (mouseover)="openSubmenu($event, 'learnMenu')"
             (mouseleave)="closeSubmenuIfNotMobile($event)"
             autofocus>
            <span class="oppia-navbar-tab-content">
              {{ 'I18N_TOPNAV_LEARN' | translate }}
            </span>
          </a>
          <ul ngbDropdownMenu
              [ngStyle]="{'left.px': learnDropdownOffset}"
              [ngClass]="{'classroom-disabled': !CLASSROOM_PROMOS_ARE_ENABLED, 'classroom-enabled': CLASSROOM_PROMOS_ARE_ENABLED}"
              class="dropdown-menu oppia-navbar-dropdown learn-dropdown-menu"
              (mouseover)="openSubmenu($event, 'learnMenu')"
              (mouseleave)="closeSubmenuIfNotMobile($event)"
              role="menu"
              autofocus>
            <li class="nav-item">
              <div class="nav-item-main d-flex">
                <div *ngIf="CLASSROOM_PROMOS_ARE_ENABLED" class="nav-item-left d-flex flex-column justify-content-between">
                  <div class="nav-item-top d-flex justify-content-between">
                    <div class="nav-content d-flex flex-column">
                      <a (keydown)="onMenuKeypress($event, 'learnMenu', {shiftTab: ACTION_CLOSE})"
                         (click)="navigateToClassroomPage('/learn/math')"
                         class="dropdown-item nav-link oppia-navbar-tab-content protractor-test-classroom-link nav-item-top-link"
                         href="#">
                          {{ 'I18N_TOPNAV_CLASSROOM_BASIC_MATHS' | translate }}
                      </a>
                      <div class="des">{{ 'I18N_TOPNAV_LEARN_DESCRIPTION_1' | translate }}</div>
                    </div>
                    <picture>
                      <source type="image/png"
                              [srcset]="getStaticImageUrl('/topnav/learn.png')">
                      <source type="image/webp"
                              [srcset]="getStaticImageUrl('/ltopnav/learn.webp')">
                      <img [src]="getStaticImageUrl('/topnav/learn.png')"
                           class="learn"
                           alt="Learn">
                    </picture>
                  </div>
                  <div class="nav-item-bottom d-flex flex-column" *ngIf="!userIsLoggedIn">
                    <div *ngIf="classroomData.length > 0">
                      <div class="nav-item-links"  *ngFor="let topicSummary of classroomData.slice(0, 3)">
                        <a (click)="navigateToClassroomPage('/learn/math/' + topicSummary.getUrlFragment())"
                           tabindex="0">
                            {{ topicSummary.getName() }}
                        </a>
                      </div>
                    </div>
                    <a class="nav-item-bottom-link" href="/learn/math">
                      <span>{{ 'I18N_TOPNAV_LEARN_LINK_1' | translate }} </span>
                      <span class="material-icons">arrow_right_alt</span>
                    </a>
                  </div>
                  <a *ngIf="userIsLoggedIn"
                     class="nav-item-bottom-link-logged"
                     href="/learn/math">
                    <span>{{ 'I18N_TOPNAV_LEARN_LINK_2' | translate }} </span>
                    <span class="material-icons">arrow_right_alt</span>
                  </a>
                </div>
                <div class="nav-content nav-item-right d-flex flex-column">
                  <div class="nav-item-right-head">{{ 'I18N_TOPNAV_LEARN_HEADING' | translate }}</div>
                  <div class="des">{{ 'I18N_TOPNAV_LIBRARY_DESCRIPTION' | translate }}</div>
                  <a class="nav-item-bottom-link" href="/community-library">
                    <span>{{ 'I18N_TOPNAV_LIBRARY' | translate }} </span>
                    <span class="material-icons">arrow_right_alt</span>
                  </a>
                </div>
              </div>
            </li>
          </ul>
        </li>
        <li [ngClass]="{'open': activeMenuName === 'aboutMenu'}"
            ngbDropdown
            [hidden]="!navElementsVisibilityStatus.I18N_TOPNAV_ABOUT"
            class="nav-item dropdown oppia-navbar-clickable-dropdown protractor-test-about-oppia-list-item">
          <a (keydown)="onMenuKeypress($event, 'aboutMenu', {shiftTab: ACTION_CLOSE, enter: ACTION_OPEN})"
             ngbDropdownToggle
             class="nav-link oppia-navbar-tab dropdown-toggle"
             aria-haspopup="true"
             aria-expanded="false"
             tabindex="0"
             (mouseover)="openSubmenu($event, 'aboutMenu')"
             (mouseleave)="closeSubmenuIfNotMobile($event)"
             autofocus>
            <span class="oppia-navbar-tab-content"
                  [innerHTML]="'I18N_TOPNAV_ABOUT' | translate">
            </span>
          </a>
          <ul ngbDropdownMenu
              class="dropdown-menu dropdown-menu oppia-navbar-dropdown"
              (mouseover)="openSubmenu($event, 'aboutMenu')"
              (mouseleave)="closeSubmenuIfNotMobile($event)"
              autofocus>
            <li class="nav-item">
              <a (keydown)="onMenuKeypress($event, 'aboutMenu', {shiftTab: ACTION_CLOSE})"
                 class="dropdown-item nav-link oppia-navbar-tab-content protractor-test-about-link"
                 href="/about"
                 [routerLink]="'/' + PAGES_REGISTERED_WITH_FRONTEND.ABOUT.ROUTE"
                 [innerHTML]="'I18N_TOPNAV_ABOUT_OPPIA' | translate">
              </a>
            </li>
            <li class="nav-item">
              <a class="dropdown-item nav-link oppia-navbar-tab-content"
                 href="/about-foundation"
                 rel="noopener"
                 [innerHTML]="'I18N_TOPNAV_OPPIA_FOUNDATION' | translate">
              </a>
            </li>
            <li class="nav-item">
              <a class="dropdown-item nav-link oppia-navbar-tab-content"
                 href="https://medium.com/oppia-org"
                 rel="noopener"
                 [innerHTML]="'I18N_TOPNAV_BLOG' | translate">
              </a>
            </li>
          </ul>
        </li>
        <li [ngClass]="{'open': activeMenuName === 'getInvolvedMenu'}"
            ngbDropdown
            [hidden]="navElementsVisibilityStatus.I18N_TOPNAV_GET_INVOLVED"
            class="nav-item oppia-navbar-clickable-dropdown protractor-test-about-oppia-list-item">
          <a ngbDropdownToggle (keydown)="onMenuKeypress($event, 'getInvolvedMenu', {shiftTab: ACTION_CLOSE, enter: ACTION_OPEN})"
             class="nav-link oppia-navbar-tab dropdown-toggle get-involved"
             aria-haspopup="true"
             aria-expanded="false"
             tabindex="0"
             (mouseover)="openSubmenu($event, 'getInvolvedMenu')"
             (mouseleave)="closeSubmenuIfNotMobile($event)"
             autofocus>
            <span class="oppia-navbar-tab-content"
                 [innerHTML]="'I18N_TOPNAV_GET_INVOLVED' | translate">
            </span>
          </a>
          <ul ngbDropdownMenu
              [ngStyle]="{'left.px': getInvolvedMenuOffset}"
              class="dropdown-menu oppia-navbar-dropdown get-involved-dropdown"
              (mouseover)="openSubmenu($event, 'getInvolvedMenu')"
              (mouseleave)="closeSubmenuIfNotMobile($event)">
            <div class="d-flex flex-column">
              <div class="top-section d-flex">
                <a class="item item-border d-flex flex-column"
                   (keydown)="onMenuKeypress($event, 'getInvolvedMenu', {shiftTab: ACTION_CLOSE})"
                   href="/partnerships"
                   [routerLink]="'/' + PAGES_REGISTERED_WITH_FRONTEND.PARTNERSHIPS.ROUTE"
                   rel="noopener">
                  <div class="heading">
                    <span class="material-icons language">language</span>
                    {{'I18N_TOPNAV_PARTNERSHIPS' | translate}}
                  </div>
                  <div class="des">
                    {{'I18N_TOPNAV_PARTNERSHIPS_DESCRIPTION' | translate}}
                  </div>
                </a>
                <a class="item d-flex flex-column"
                   href="/volunteer"
                   [routerLink]="'/' + PAGES_REGISTERED_WITH_FRONTEND.VOLUNTEER.ROUTE"
                   rel="noopener">
                  <div class="heading">
                    <span class="material-icons volunteer">supervisor_account</span>
                    {{'I18N_HEADING_VOLUNTEER'| translate}}
                  </div>
                  <div class="des">
                    {{'I18N_TOPNAV_VOLUNTEER_DESCRIPTION' | translate}}
                  </div>
                </a>
              </div>
              <div class="bottom-section d-flex">
                <a class="item item-border d-flex flex-column"
                   href="/contact"
                   [routerLink]="'/' + PAGES_REGISTERED_WITH_FRONTEND.CONTACT.ROUTE"
                   rel="noopener">
                  <div class="heading">
                    <span class="material-icons contact">mail</span>
                    {{'I18N_TOPNAV_CONTACT_US' | translate}}
                  </div>
                  <div class="des">
                    {{'I18N_TOPNAV_CONTACT_US_DESCRIPTION' | translate}}
                  </div>
                </a>
                <a class="item d-flex flex-column"
                   href="/donate"
                   [routerLink]="'/' + PAGES_REGISTERED_WITH_FRONTEND.DONATE.ROUTE"
                   rel="noopener">
                  <div class="heading">
                    <span class="material-icons fav">favorite</span>
                    {{'I18N_TOPNAV_DONATE' | translate}}
                  </div>
                  <div class="des">
                    {{'I18N_TOPNAV_DONATE_DESCRIPTION' | translate}}
                  </div>
                </a>
              </div>
            </div>
          </ul>
        </li>
        <li [ngClass]="{'open': activeMenuName === 'donateMenu'}"
            ngbDropdown
            [hidden]="!navElementsVisibilityStatus.I18N_TOPNAV_DONATE"
            class="nav-item oppia-navbar-clickable-dropdown protractor-test-about-oppia-list-item">
          <a ngbDropdownToggle (keydown)="onMenuKeypress($event, 'donateMenu', {shiftTab: ACTION_CLOSE, enter: ACTION_OPEN})"
             class="nav-link oppia-navbar-tab"
             aria-haspopup="true"
             aria-expanded="false"
             tabindex="0"
             (mouseover)="openSubmenu($event, 'donateMenu')"
             (mouseleave)="closeSubmenuIfNotMobile($event)"
             autofocus>
            <span class="oppia-navbar-tab-content"
                 [innerHTML]="'I18N_TOPNAV_DONATE' | translate">
            </span>
          </a>
          <ul ngbDropdownMenu
              class="dropdown-menu oppia-navbar-dropdown oppia-navbar-dropdown-right"
              (mouseover)="openSubmenu($event, 'donateMenu')"
              (mouseleave)="closeSubmenuIfNotMobile($event)">
            <li class="nav-item oppia-navbar-dropdown-item">
              <a class="dropdown-item nav-link oppia-navbar-tab-content oppia-navbar-tab-content-heading"
                 href="/donate"
                 [routerLink]="'/' + PAGES_REGISTERED_WITH_FRONTEND.DONATE.ROUTE"
                 rel="noopener"
              >
                <i class="material-icons oppia-navbar-dropdown-heart-icon">&#xE87D;</i>
                <span [innerHTML]="'I18N_TOPNAV_DONATE' | translate"></span>
              </a>
              <span class="nav-link-desc oppia-navbar-tab-content-desc"
                  [innerHTML]="'I18N_TOPNAV_DONATE_DESCRIPTION' | translate">
              </span>
            </li>
          </ul>
        </li>
        <li *ngIf="!inClassroomPage">
          <oppia-create-activity-button [hidden]="!navElementsVisibilityStatus.I18N_CREATE_EXPLORATION_CREATE">
          </oppia-create-activity-button>
        </li>
      </ul>
    </li>
  </ul>
  <ul class="nav oppia-navbar-nav oppia-navbar-profile">
    <li ngbDropdown class="nav-item oppia-navbar-clickable-dropdown dropdown" *ngIf="showLanguageSelector">
      <div class="oppia-navbar-button-container dropdown">
        <button ngbDropdownToggle
                class="btn dropdown-toggle oppia-navbar-button protractor-test-language-dropdown">
          <i class="material-icons language-icon"> &#xE894; </i>
          <span *ngIf="windowIsNarrow"> {{ currentLanguageCode }} </span>
          <span *ngIf="!windowIsNarrow"> {{ currentLanguageText }} </span>
        </button>
      </div>
      <ul ngbDropdownMenu class="dropdown-menu oppia-navbar-dropdown" [style.margin-top]="userIsLoggedIn ? '-10px': '0'">
        <li class="nav-item" [ngClass]="'protractor-test-i18n-language-' + language.id" *ngFor="let language of supportedSiteLanguages">
          <a (click)="changeLanguage(language.id)">
            <div class="language-element oppia-nav-right-dropdown" [ngClass]="{'language-element-selected': currentLanguageCode === language.id}">
              <span *ngIf="currentLanguageCode === language.id">
                <i class="material-icons"> &#xE876; </i>
              </span>
              <span [ngClass]="{'language-padding-left': currentLanguageCode !== language.id}">
                {{ language.text }}
              </span>
            </div>
          </a>
        </li>
      </ul>
    </li>
    <li [ngClass]="{'open' : activeMenuName === 'profileMenu'}"
        ngbDropdown
        *ngIf="userIsLoggedIn"
        class="nav-item protractor-test-profile-dropdown oppia-navbar-clickable-dropdown profile-dropdown">
      <a (keydown)="onMenuKeypress($event, 'profileMenu', {shiftTab: ACTION_CLOSE, enter: ACTION_OPEN})"
         class="nav-link oppia-navbar-dropdown-toggle protractor-test-navbar-dropdown-toggle"
         aria-haspopup="true"
         aria-expanded="false"
         aria-label="User Menu"
         tabindex="0"
         (mouseover)="openSubmenu($event, 'profileMenu')"
         (mouseleave)="closeSubmenuIfNotMobile($event)"
         autofocus>
        <div class="oppia-navbar-profile-picture-container dropdown-toggle">
          <span *ngIf="profilePictureDataUrl">
            <img [src]="profilePictureDataUrl"
                 class="oppia-navbar-profile-picture rounded-circle"
                 alt="User Avatar">
          </span>
          <span *ngIf="!profilePictureDataUrl">
            <i class="material-icons md-40 oppia-user-avatar-icon">
              &#xE853;
            </i>
            <span class="oppia-icon-accessibility-label">
              User Avatar
            </span>
          </span>
          <div class="oppia-navbar-role-indicator"
               *ngIf="isCurriculumAdmin || isModerator">
            <!--
             "right: 4px;" is necessary here but not in moderator to prevent 'A'
             from appearing off-center because 'A' is slightly thinner than 'M' in
             this font.
            -->
            <span *ngIf="isCurriculumAdmin"
                  class="oppia-navbar-role-text oppia-admin-text protractor-test-admin-text">
                  A
            </span>
            <span *ngIf="isModerator && !isCurriculumAdmin"
                  class="oppia-navbar-role-text protract-test-moderator-text">
                  M
            </span>
          </div>
        </div>
      </a>
      <ul ngbDropdownMenu
          class="dropdown-menu dropdown-menu oppia-navbar-dropdown"
          (mouseover)="openSubmenu($event, 'profileMenu')"
          (mouseleave)="closeSubmenuIfNotMobile($event)"
          autofocus>
        <li class="nav-item">
          <a (click)="closeSubmenuIfNotMobile($event)"
             [href]="profilePageUrl"
             [routerLink]="profilePageUrl"
             class="dropdown-item nav-link protractor-test-profile-link"
             (keydown)="onMenuKeypress($event, 'profileMenu', {shiftTab: ACTION_CLOSE})">
            <strong>
              {{ username }}
            </strong>
          </a>
        </li>
        <hr class="oppia-top-right-menu-item-separator">
        <li class="nav-item">
          <a (click)="closeSubmenuIfNotMobile($event)"
             href="/creator-dashboard"
             class="dropdown-item nav-link protractor-test-creator-dashboard-link">
            <span [innerHTML]="'I18N_TOPNAV_CREATOR_DASHBOARD' | translate"></span>
          </a>
        </li>
        <li class="nav-item">
          <a (click)="closeSubmenuIfNotMobile($event)"
             href="/learner-dashboard"
             class="dropdown-item nav-link protractor-test-learner-dashboard-link">
            <span [innerHTML]="'I18N_TOPNAV_LEARNER_DASHBOARD' | translate"></span>
          </a>
        </li>
        <li class="nav-item">
          <a (click)="closeSubmenuIfNotMobile($event)"
             href="/contributor-dashboard"
             class="dropdown-item nav-link protractor-test-learner-dashboard-link">
            <span [innerHTML]="'I18N_TOPNAV_CONTRIBUTOR_DASHBOARD' | translate"></span>
          </a>
        </li>
        <li class="nav-item">
          <a *ngIf="(isCurriculumAdmin || isTopicManager)"
             (click)="closeSubmenuIfNotMobile($event)"
             href="/topics-and-skills-dashboard"
             class="dropdown-item nav-link protractor-test-topics-and-skills-dashboard-link">
            <span [innerHTML]="'I18N_TOPNAV_TOPICS_AND_SKILLS_DASHBOARD' | translate"></span>
          </a>
        </li>
        <li class="nav-item">
          <a *ngIf="(isBlogAdmin || isBlogPostEditor)"
             (click)="closeSubmenuIfNotMobile($event)"
             href="/blog-dashboard"
             class="dropdown-item nav-link protractor-test-blog-dashboard-link">
            <span [innerHTML]="'I18N_TOPNAV_BLOG_DASHBOARD' | translate"></span>
          </a>
        </li>
        <li class="nav-item">
          <a (click)="closeSubmenuIfNotMobile($event)"
             href="/preferences"
             [routerLink]="'/' + PAGES_REGISTERED_WITH_FRONTEND.PREFERENCES.ROUTE"
             class="dropdown-item nav-link protractor-test-preferences-link">
            <span [innerHTML]="'I18N_TOPNAV_PREFERENCES' | translate"></span>
          </a>
        </li>
        <li class="nav-item"
            *ngIf="isModerator">
          <a class="dropdown-item nav-link"
             (click)="closeSubmenuIfNotMobile($event)"
             href="/moderator"
             rel="noopener">
            <span [innerHTML]="'I18N_TOPNAV_MODERATOR_PAGE' | translate"></span>
          </a>
        </li>
        <li class="nav-item"
            *ngIf="isSuperAdmin">
          <a class="dropdown-item nav-link protractor-test-admin-link"
             (click)="closeSubmenuIfNotMobile($event)"
             href="/admin"
             rel="noopener">
            <span [innerHTML]="'I18N_TOPNAV_ADMIN_PAGE' | translate"></span>
          </a>
        </li>
        <hr class="oppia-top-right-menu-item-separator">
        <li class="nav-item">
          <a (click)="closeSubmenuIfNotMobile($event);onLogoutButtonClicked()"
             [href]="'/' + PAGES_REGISTERED_WITH_FRONTEND.LOGOUT.ROUTE"
             [routerLink]="'/' + PAGES_REGISTERED_WITH_FRONTEND.LOGOUT.ROUTE"
             class="dropdown-item nav-link protractor-test-logout-link"
             (keydown)="onMenuKeypress($event, 'profileMenu', {tab: ACTION_CLOSE})">
            <span [innerHTML]="'I18N_TOPNAV_LOGOUT' | translate"></span>
          </a>
        </li>
      </ul>
    </li>

    <li ngbDropdown
        *ngIf="!userIsLoggedIn && username !== ''"
        class="nav-item oppia-navbar-clickable-dropdown dropdown">
      <div class="oppia-navbar-button-container dropdown oppia-navbar-button-container-extra-info">
        <button ngbDropdownToggle
                class="btn dropdown-toggle oppia-navbar-button protractor-mobile-test-login"
                (click)="onLoginButtonClicked()">
          <span [innerHTML]="'I18N_TOPNAV_SIGN_IN' | translate"></span>
        </button>
      </div>
      <ul ngbDropdownMenu
          class="dropdown-menu oppia-navbar-dropdown oppia-navbar-dropdown-menu">
        <li class="nav-item">
          <a (click)="onLoginButtonClicked()"
             class="nav-link oppia-nav-link">
            <div class="oppia-nav-right-dropdown">
              <div class="oppia-signin-g-icon">
                <img [src]="googleSignInIconUrl" alt="Google signin icon">
              </div>
              <span class="oppia-signin-text"
                    [innerHTML]="'I18N_TOPNAV_SIGN_IN_WITH_GOOGLE' | translate">
              </span>
            </div>
          </a>
        </li>
      </ul>
    </li>

    <li ngbDropdown
        *ngIf="username === ''"
        class="oppia-navbar-clickable-dropdown dropdown">
      <div class="oppia-navbar-button-container oppia-navbar-button-container-extra-info">
      </div>
    </li>
  </ul>
</div>
<style>
<<<<<<< HEAD
  .get-involved-dropdown {
    min-width: 574px;
    padding: 0;
  }
  .get-involved-dropdown .nav-item {
    width: 100%;
  }
  .get-involved-dropdown .heading {
    color: #333;
    font-family: 'Roboto', sans-serif;
    font-size: 16px;
    font-weight: 500;
    line-height: 18.75px;
    padding: 0;
  }
  .get-involved-dropdown a {
    text-decoration: none;
  }
  .get-involved-dropdown .language {
    color: #F2994A;
  }
  .get-involved-dropdown .volunteer {
    color: #2D9CDB;
  }
  .get-involved-dropdown .contact {
    color: #B4BBC3;
  }
  .get-involved-dropdown .fav {
    color: #EB5757;
  }
  .get-involved-dropdown .des {
    color: #767676;
    font-family: 'Roboto', sans-serif;
    font-size: 14px;
    font-weight: 400;
    line-height: 20px;
    padding: 0;
    padding-left: 28px;
    text-overflow: clip;
  }
  .top-section {
    border-bottom: 1px solid #2121211a;
  }
  .item-border {
    border-right: 1px solid #2121211a;
  }
  .item {
    padding: 32px;
    width: 287px;
  }
  .item:hover, .item:focus {
    background-color: #21212107;
    text-decoration: underline !important;
  }
  .top-section .item {
    padding-bottom: 27px;
  }
  .bottom-section .item {
    padding-top: 27px;
=======
  .nav-item-links a {
    color: #212121;
    text-decoration: none;
  }
  .nav-link:focus {
    background-color: #fff;
    color: #00645C;
  }
  .dropdown-menu a:focus {
    text-decoration: underline;
>>>>>>> 5b26edf2
  }
  .rtl-navbar-header {
    display: flex;
    margin-left: -30px;
  }
  .dropdown-toggle::after {
    margin-right: 0.255em;
  }
  .learn-dropdown-menu {
    border-radius: 3px;
    /* left: 0 !important; */
    padding: 0;
  }
  .classroom-enabled {
    min-width: 688px;
  }
  .classroom-disabled {
    min-width: 300px;
  }
  .learn {
    height: 66.5px;
  }
  .learn-dropdown-menu .nav-item-top-link {
    color: #333;
    font-family: 'Roboto', sans-serif;
    font-size: 16px;
    font-weight: 500;
    line-height: 18.75px;
    padding: 0;
    padding-bottom: 8px;
  }
  .learn-dropdown-menu .nav-item-right-head {
    color: #333;
    font-family: 'Roboto', sans-serif;
    font-size: 12px;
    font-weight: 500;
    letter-spacing: 0.2px;
    line-height: 14.06px;
    padding: 0;
    padding-bottom: 8px;
    text-transform: uppercase;
  }
  .learn-dropdown-menu .nav-item-links {
    color: #333;
    font-family: 'Roboto', sans-serif;
    font-size: 14px;
    font-weight: 500;
    line-height: 16.41px;
    padding: 0;
    padding-top: 16px;
    text-transform: capitalize;
  }
  .learn-dropdown-menu .nav-item-left {
    border-right: 1px solid #0000000d;
    padding: 32px;
    width: 388px;
  }
  .learn-dropdown-menu .nav-item-right {
    min-width: 300px;
    padding: 32px;
  }
  .learn-dropdown-menu .nav-content {
    color: #767676;
    font-family: 'Roboto', sans-serif;
    font-size: 14px;
    font-weight: 400;
    line-height: 20px;
    width: 224px;
  }
  .learn-dropdown-menu .nav-item-bottom-link {
    color: #00645C;
    font-family: 'Inter', 'Roboto', sans-serif;
    font-size: 14px;
    font-weight: 500;
    line-height: 16.41px;
    padding: 0;
    padding-top: 16px;
  }
  .learn-dropdown-menu .nav-item-bottom-link-logged {
    color: #00645C;
    font-family: 'Inter', 'Roboto', sans-serif;
    font-size: 14px;
    font-weight: 500;
    line-height: 16.41px;
    padding: 0;
  }
  .dropdown-menu {
    border-radius: 3px;
  }
  .rtl-navbar-header .dropdown-menu {
    left: 0 !important;
    right: auto !important;
    text-align: right;
  }
  .language-icon {
    margin-top: -3px;
  }
  .language-padding-left {
    padding-left: 26px;
  }
  .oppia-navbar-brand-name:focus {
    outline: 1px dotted #fff;
    outline: auto 5px -webkit-focus-ring-color;
  }
  .oppia-nav-right-dropdown {
    background-color: #FFF;
    border-radius: 5px;
    border-width: 0;
    box-shadow: 1px 1px 0 1px rgba(0,0,0,0.05);
    color: #737373;
    font-family: Roboto, arial, sans-serif;
    font-size: 14px;
    font-weight: bold;
    height: 40px;
    padding-left: 8px;
    padding-right: 8px;
    vertical-align: middle;
    white-space: nowrap;
  }
  .language-element {
    border-radius: 0;
    box-shadow: 0 0;
    color: #34665C;
  }
  .language-element:hover {
    background-color: rgb(52, 102, 92, 0.1);
  }
  .language-element-selected {
    background-color: rgb(52, 102, 92, 0.1);
  }
  .oppia-nav-right-dropdown:focus,
  .oppia-nav-right-dropdown:hover {
    box-shadow: 1px 4px 5px 1px rgba(0,0,0,0.1);
  }
  .oppia-nav-right-dropdown:active {
    background-color: #e5e5e5;
    box-shadow: none;
    transition-duration: 10ms;
  }
  .oppia-signin-g-icon {
    float: left;
    padding: 10px 24px 10px 0;
  }
  .oppia-navbar-menu-icon {
    color: #fff;
    margin-top: -5px;
  }
  .oppia-navbar-dashboard-indicator-text {
    bottom: 0;
    color: white;
    font-size: 1.12rem;
    font-weight: bold;
    position: absolute;
    right: 4px;
  }
  .nav-mobile-header-text-container {
    display: none;
  }
  .oppia-navbar-clickable-dropdown:hover ul.dropdown-menu {
    display: block;
  }
  .oppia-navbar-role-text {
    bottom: 0;
    color: white;
    font-size: 11px;
    font-weight: bold;
    position: absolute;
    right: 3px;
  }
  .oppia-navbar-dashboard-indicator {
    background-color: #f7a541;
    border-radius: 20px;
    height: 15px;
    position: absolute;
    right: 25px;
    top: 8px;
    width: 15px;
  }
  .oppia-navbar-menu {
    margin-left: 10px;
    opacity: 0.9;
    outline-color: transparent;
    padding-top: 20px;
  }
  .oppia-navbar-menu:hover {
    opacity: 1;
  }
  .oppia-navbar-menu:focus {
    outline: 1px dotted #212121;
    outline: 5px -webkit-focus-ring-color;
  }
  .oppia-navbar-profile {
    float: right;
  }
  .oppia-navbar-role-indicator {
    background-color: #f7a541;
    border-radius: 20px;
    bottom: 10px;
    height: 15px;
    position: absolute;
    right: 25px;
    width: 15px;
  }
  .oppia-navbar-close-icon {
    color: #fff;
    margin-right: 4px;
    margin-top: -10px;
  }
  .oppia-signin-text {
    font-family: Roboto, arial, sans-serif;
    font-size: 14px;
    font-weight: 500;
    letter-spacing: .21px;
    line-height: 38px;
  }
  .oppia-user-avatar-icon {
    margin-top: -1px;
  }
  .oppia-admin-text {
    right: 4px;
  }
  .oppia-navbar-button-container-extra-info {
    margin-right: 10px;
  }
  .oppia-navbar-dropdown-menu {
    margin-right: 15px;
    padding: 0;
  }
  .oppia-nav-link {
    padding: 0;
    width: 190px;
  }
  .oppia-navbar-dropdown-item {
    display: flex;
    flex-direction: column;
    gap: 2px;
    padding: 30px;
  }
  .oppia-navbar-tab-content-heading {
    color: #212121;
    font-size: 16px;
    font-weight: 500;
    padding: 0;
  }
  .oppia-navbar-tab-content-heading:after {
    border-style: solid;
    border-width: 0 0 1.59px;
    bottom: 1px;
    content: '';
    left: 28px;
    position: absolute;
    width: 50.5px;
  }
  .oppia-navbar-dropdown-heart-icon {
    color: #EB5757;
    font-size: 22px;
    padding-right: 6px;
  }
  .oppia-navbar-tab-content-desc {
    color: #767676;
    line-height: 20px;
    margin-left: 28px;
    opacity: 0.9;
  }
  .oppia-navbar-dropdown-right {
    left: 0;
    min-width: 285px;
    padding: 0;
    right: auto;
  }
  .oppia-navbar-profile .profile-dropdown:hover {
    background-color: #fff;
  }
  @media screen and (max-width: 768px) {
    .nav-mobile-header-text-container {
      display: inline-block;
      font-size: 1px;
      margin-top: 2px;
      max-height: 56px;
      text-overflow: ellipsis;
      width: 50%;
    }
    .nav-mobile-header-editor {
      color: #FFF;
      display: block;
      font-family: Roboto, arial, sans-serif;
      font-size: 19px;
    }
    .nav-mobile-header-text {
      color: #FFF;
      display: inline-block;
      font-size: 15px;
      max-width: 205px;
      overflow: hidden;
      text-overflow: ellipsis;
      white-space: nowrap;
      width: 100%;
    }
  }
</style><|MERGE_RESOLUTION|>--- conflicted
+++ resolved
@@ -505,7 +505,17 @@
   </ul>
 </div>
 <style>
-<<<<<<< HEAD
+  .nav-item-links a {
+    color: #212121;
+    text-decoration: none;
+  }
+  .nav-link:focus {
+    background-color: #fff;
+    color: #00645C;
+  }
+  .dropdown-menu a:focus {
+    text-decoration: underline;
+  }
   .get-involved-dropdown {
     min-width: 574px;
     padding: 0;
@@ -565,18 +575,6 @@
   }
   .bottom-section .item {
     padding-top: 27px;
-=======
-  .nav-item-links a {
-    color: #212121;
-    text-decoration: none;
-  }
-  .nav-link:focus {
-    background-color: #fff;
-    color: #00645C;
-  }
-  .dropdown-menu a:focus {
-    text-decoration: underline;
->>>>>>> 5b26edf2
   }
   .rtl-navbar-header {
     display: flex;
