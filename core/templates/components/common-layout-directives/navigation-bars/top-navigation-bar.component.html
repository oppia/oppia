--- conflicted
+++ resolved
@@ -853,8 +853,6 @@
     font-weight: 500;
     padding: 0;
   }
-<<<<<<< HEAD
-=======
   .oppia-navbar-tab-content-heading:after {
     border-style: solid;
     border-width: 0 0 1.59px;
@@ -867,7 +865,6 @@
   .rtl-navbar-header .oppia-navbar-tab-content-heading:after {
     right: 28px;
   }
->>>>>>> 2f18e700
   .oppia-navbar-dropdown-heart-icon {
     color: #eb5757;
     font-size: 22px;
