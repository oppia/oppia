<link *ngIf="!isLanguageRTL()" rel="preload" href="/templates/components/common-layout-directives/navigation-bars/top-navigation-bar.component.css" as="style">
<link *ngIf="isLanguageRTL()" rel="preload" href="/templates/components/common-layout-directives/navigation-bars/top-navigation-bar.component.rtl.css" as="style">
<div [ngClass]="{'float-right': isLanguageRTL(), 'float-left': !isLanguageRTL()}"
     class="navbar-header protractor-test-navbar-header">
  <a *ngIf="windowIsNarrow"
     (click)="toggleSidebar($event)"
     class="navbar-brand oppia-navbar-menu oppia-transition-200 protractor-mobile-test-navbar-button ml-0"
     tabindex="0">
    <i class="material-icons oppia-navbar-menu-icon"
       *ngIf="!isSidebarShown()"
       [ngClass]="{ 'oppia-stop-scroll': !isSidebarShown() }" >
       &#xE5D2;
    </i>
    <i class="material-icons oppia-navbar-close-icon"
       *ngIf="isSidebarShown()"
       [ngClass]="{ 'oppia-stop-scroll': isSidebarShown() }" >
       &#10005;
    </i>
  </a>
  <a class="oppia-navbar-brand-name oppia-transition-200 protractor-test-oppia-main-logo d-sm-block"
     href="/"
     [routerLink]="'/' + PAGES_REGISTERED_WITH_FRONTEND.SPLASH.ROUTE"
     [oppiaFocusOn]="labelForClearingFocus"
     [ngClass]="windowIsNarrow ? 'oppia-logo-small ml-0' : 'oppia-logo-wide'">
    <picture>
      <source type="image/webp"
              [srcset]="getStaticImageUrl('/logo/288x128_logo_white.webp')">
      <source type="image/png"
              [srcset]="getStaticImageUrl('/logo/288x128_logo_white.png')">
      <img [src]="getStaticImageUrl('/logo/288x128_logo_white.png')"
           class="oppia-logo"
           alt="Oppia Home"
           [ngStyle]="!windowIsNarrow && {'width': '90px'}">
    </picture>
  </a>
</div>
<div class="nav-mobile-header-text-container"
     *ngIf="headerText?.length">
  <span class="nav-mobile-header-editor">
    {{ headerText }}
  </span>
  <span class="nav-mobile-header-text">
    {{ subheaderText }}
  </span>
</div>
<div [ngClass]="{'float-left': isLanguageRTL(), 'float-right': !isLanguageRTL()}"
     class="navbar-header"
     *ngIf="userMenuIsShown">
  <ul class="nav oppia-navbar-nav"
      *ngIf="standardNavIsShown">
    <li>
      <ul *ngIf="!windowIsNarrow"
          class="nav oppia-navbar-tabs">
        <li [ngClass]="{'open' : activeMenuName === 'homeMenu'}"
            *ngIf="userIsLoggedIn"
            [hidden]="!navElementsVisibilityStatus.I18N_TOPNAV_HOME"
            aria-hidden="false"
            class="nav-item  oppia-navbar-clickable-dropdown protractor-test-home-oppia-list-item">
          <a (keydown)="onMenuKeypress($event, 'homeMenu', {shiftTab: ACTION_CLOSE, enter: ACTION_OPEN})"
             class="nav-link oppia-navbar-tab"
             role="menuitem"
             aria-haspopup="true"
             aria-expanded="false"
             aria-hidden="false"
             tabindex="0"
             href="/"
             [routerLink]="'/' + PAGES_REGISTERED_WITH_FRONTEND.SPLASH.ROUTE"
             autofocus>
            <span class="oppia-navbar-tab-content">
              {{ 'I18N_TOPNAV_HOME' | translate }}
            </span>
          </a>
        </li>
        <li [ngClass]="{'open' : activeMenuName === 'learnMenu'}"
            ngbDropdown
            [hidden]="!navElementsVisibilityStatus.I18N_TOPNAV_LEARN"
            aria-hidden="false"
            class="nav-item  dropdown oppia-navbar-clickable-dropdown protractor-test-classroom-oppia-list-item">
          <a ngbDropdownToggle
             (keydown)="onMenuKeypress($event, 'learnMenu', {shiftTab: ACTION_CLOSE, enter: ACTION_OPEN})"
             class="nav-link oppia-navbar-tab dropdown-toggle learn-tab"
             role="menuitem"
             aria-haspopup="true"
             aria-expanded="false"
             aria-hidden="false"
             tabindex="0"
             (mouseover)="openSubmenu($event, 'learnMenu')"
             (mouseleave)="closeSubmenuIfNotMobile($event)"
             autofocus>
            <span class="oppia-navbar-tab-content">
              {{ 'I18N_TOPNAV_LEARN' | translate }}
            </span>
          </a>
          <ul ngbDropdownMenu
              [ngStyle]="{'left.px': learnDropdownOffset}"
              [ngClass]="{'classroom-disabled': !CLASSROOM_PROMOS_ARE_ENABLED, 'classroom-enabled': CLASSROOM_PROMOS_ARE_ENABLED}"
              class="dropdown-menu oppia-navbar-dropdown learn-dropdown-menu"
              (mouseover)="openSubmenu($event, 'learnMenu')"
              (mouseleave)="closeSubmenuIfNotMobile($event)"
              role="menu"
              autofocus>
            <li class="nav-item">
              <div class="nav-item-main d-flex">
                <a *ngIf="CLASSROOM_PROMOS_ARE_ENABLED" class="nav-item-left d-flex flex-column justify-content-between"
                   tabindex="0" href="/learn/{{DEFAULT_CLASSROOM_URL_FRAGMENT}}"
                   (click)="navigateToClassroomPage('/learn/' + DEFAULT_CLASSROOM_URL_FRAGMENT)">
                  <div class="nav-item-top d-flex justify-content-between">
                    <div class="nav-content d-flex flex-column">
                      <div class="dropdown-item nav-link oppia-navbar-tab-content protractor-test-classroom-link nav-item-top-link">
                        <div (keydown)="onMenuKeypress($event, 'learnMenu', {shiftTab: ACTION_CLOSE, enter: ACTION_CLOSE})"
                             class="nav-item-left-head">
                             {{ 'I18N_TOPNAV_CLASSROOM_BASIC_MATHS' | translate }}
                        </div>
                      </div>
                      <div class="des">{{ 'I18N_TOPNAV_LEARN_DESCRIPTION_1' | translate }}</div>
                    </div>
                    <picture>
                      <source type="image/png"
                              [srcset]="getStaticImageUrl('/topnav/learn.png')">
                      <source type="image/webp"
                              [srcset]="getStaticImageUrl('/ltopnav/learn.webp')">
                      <img [src]="getStaticImageUrl('/topnav/learn.png')"
                           class="learn"
                           alt="Learn">
                    </picture>
                  </div>
                  <div class="nav-item-bottom d-flex flex-column" *ngIf="!userIsLoggedIn">
                    <div *ngIf="classroomData.length > 0">
                      <div class="nav-item-links"  *ngFor="let topicSummary of classroomData.slice(0, 3); index as idx">
                        <a (keydown)="onMenuKeypress($event, 'learnMenu', {enter: ACTION_CLOSE})"
                           (click)="navigateToClassroomPage('/learn/' + DEFAULT_CLASSROOM_URL_FRAGMENT + '/' + topicSummary.getUrlFragment())"
                           tabindex="0"
                           class="underline"
                           href="/learn/{{DEFAULT_CLASSROOM_URL_FRAGMENT}}/{{topicSummary.getUrlFragment()}}">
                          <span *ngIf="!isHackyTopicTitleTranslationDisplayed(idx)">
                            {{ topicSummary.getName() }}
                          </span>
                          <span *ngIf="isHackyTopicTitleTranslationDisplayed(idx)">
                            {{ topicTitlesTranslationKeys[idx] | translate }}
                          </span>
                        </a>
                      </div>
                    </div>
                    <div (keydown)="onMenuKeypress($event, 'learnMenu', {enter: ACTION_CLOSE})"
                         class="nav-item-bottom-link">
                      <span class="link">{{ 'I18N_TOPNAV_LEARN_LINK_1' | translate }}</span>
                      <span class="material-icons arrow-forward">arrow_forward</span>
                    </div>
                  </div>
                  <div *ngIf="userIsLoggedIn"
                       (keydown)="onMenuKeypress($event, 'learnMenu', {enter: ACTION_CLOSE})"
                       class="nav-item-bottom-link-logged">
                    <span class="link">{{ 'I18N_TOPNAV_LEARN_LINK_1' | translate }}</span>
                    <span class="material-icons arrow-forward">arrow_forward</span>
                  </div>
                </a>
                <a class="nav-content nav-item-right d-flex flex-column" tabindex="0"
                   href="/community-library" (click)="navigateToClassroomPage('/community-library')">
                  <div class="nav-item-right-head">{{ 'I18N_TOPNAV_LEARN_HEADING' | translate }}</div>
                  <div class="des">{{ 'I18N_TOPNAV_LIBRARY_DESCRIPTION' | translate }}</div>
                  <div (keydown)="onMenuKeypress($event, 'learnMenu', {enter: ACTION_CLOSE})"
                       class="nav-item-bottom-link">
                    <span class="link">{{ 'I18N_TOPNAV_LIBRARY' | translate }}</span>
                    <span class="material-icons arrow-forward">arrow_forward</span>
                  </div>
                </a>
              </div>
            </li>
          </ul>
        </li>
        <li [ngClass]="{'open': activeMenuName === 'aboutMenu'}"
            ngbDropdown
            [hidden]="!navElementsVisibilityStatus.I18N_TOPNAV_ABOUT"
            class="nav-item dropdown oppia-navbar-clickable-dropdown protractor-test-about-oppia-list-item">
          <a (keydown)="onMenuKeypress($event, 'aboutMenu', {shiftTab: ACTION_CLOSE, enter: ACTION_OPEN})"
             ngbDropdownToggle
             class="nav-link oppia-navbar-tab dropdown-toggle"
             aria-haspopup="true"
             aria-expanded="false"
             tabindex="0"
             (mouseover)="openSubmenu($event, 'aboutMenu')"
             (mouseleave)="closeSubmenuIfNotMobile($event)"
             autofocus>
            <span class="oppia-navbar-tab-content"
                  [innerHTML]="'I18N_TOPNAV_ABOUT' | translate">
            </span>
          </a>
          <ul ngbDropdownMenu
              class="dropdown-menu dropdown-menu oppia-navbar-dropdown about-dropdown-menu"
              (mouseover)="openSubmenu($event, 'aboutMenu')"
              (mouseleave)="closeSubmenuIfNotMobile($event)"
              autofocus>
            <li class="nav-item">
              <a (keydown)="onMenuKeypress($event, 'aboutMenu', {shiftTab: ACTION_CLOSE, enter: ACTION_CLOSE})"
                 class="dropdown-item nav-link oppia-navbar-tab-content protractor-test-about-link about-link"
                 href="/about"
                 [routerLink]="'/' + PAGES_REGISTERED_WITH_FRONTEND.ABOUT.ROUTE">
                <span class="link">{{'I18N_TOPNAV_ABOUT_OPPIA' | translate}}</span>
              </a>
            </li>
            <li class="nav-item">
              <a class="dropdown-item nav-link oppia-navbar-tab-content about-link"
                 href="/about-foundation"
                 (keydown)="onMenuKeypress($event, 'aboutMenu', {enter: ACTION_CLOSE})"
                 rel="noopener">
                <span class="link">{{'I18N_TOPNAV_OPPIA_FOUNDATION' | translate}}</span>
              </a>
            </li>
            <li class="nav-item">
              <a class="dropdown-item nav-link oppia-navbar-tab-content about-link"
                 href="https://medium.com/oppia-org"
                 target="_blank"
                 (keydown)="onMenuKeypress($event, 'aboutMenu', {enter: ACTION_CLOSE})"
                 rel="noopener">
                <span class="link">{{'I18N_TOPNAV_BLOG' | translate}}</span>
                <span class="material-icons launch">launch</span>
              </a>
            </li>
          </ul>
        </li>
        <li [ngClass]="{'open': activeMenuName === 'getInvolvedMenu'}"
            ngbDropdown
            [hidden]="navElementsVisibilityStatus.I18N_TOPNAV_GET_INVOLVED"
            class="nav-item oppia-navbar-clickable-dropdown protractor-test-about-oppia-list-item">
          <a ngbDropdownToggle (keydown)="onMenuKeypress($event, 'getInvolvedMenu', {shiftTab: ACTION_CLOSE, enter: ACTION_OPEN})"
             class="nav-link oppia-navbar-tab dropdown-toggle get-involved"
             aria-haspopup="true"
             aria-expanded="false"
             tabindex="0"
             (mouseover)="openSubmenu($event, 'getInvolvedMenu')"
             (mouseleave)="closeSubmenuIfNotMobile($event)"
             autofocus>
            <span class="oppia-navbar-tab-content"
                 [innerHTML]="'I18N_TOPNAV_GET_INVOLVED' | translate">
            </span>
          </a>
          <ul ngbDropdownMenu
              [ngStyle]="{'left.px': getInvolvedMenuOffset}"
              class="dropdown-menu oppia-navbar-dropdown get-involved-dropdown"
              (mouseover)="openSubmenu($event, 'getInvolvedMenu')"
              (mouseleave)="closeSubmenuIfNotMobile($event)">
            <div class="d-flex flex-column">
              <div class="top-section d-flex">
                <a class="item item-border d-flex flex-column innvolved-item"
                   (click)="navigateToPage('/partnerships')" href="/partnerships"
                   [routerLink]="'/' + PAGES_REGISTERED_WITH_FRONTEND.PARTNERSHIPS.ROUTE"
                   rel="noopener"
                   (keydown)="onMenuKeypress($event, 'getInvolvedMenu', {shiftTab: ACTION_CLOSE, enter: ACTION_CLOSE})">
                  <div class="heading">
                    <span class="material-icons language mx-1">language</span>
                    <span class="heading-text">{{'I18N_TOPNAV_PARTNERSHIPS' | translate}}</span>
                  </div>
                  <div class="des">
                    {{'I18N_TOPNAV_PARTNERSHIPS_DESCRIPTION' | translate}}
                  </div>
                </a>
                <a class="item d-flex flex-column innvolved-item"
                   (click)="navigateToPage('/volunteer')"
                   href="/volunteer"
                   [routerLink]="'/' + PAGES_REGISTERED_WITH_FRONTEND.VOLUNTEER.ROUTE"
                   (keydown)="onMenuKeypress($event, 'getInvolvedMenu', {enter: ACTION_CLOSE})"
                   rel="noopener">
                  <div class="heading">
                    <span class="material-icons volunteer mx-1">supervisor_account</span>
                    <span class="heading-text">{{'I18N_HEADING_VOLUNTEER'| translate}}</span>
                  </div>
                  <div class="des">
                    {{'I18N_TOPNAV_VOLUNTEER_DESCRIPTION' | translate}}
                  </div>
                </a>
              </div>
              <div class="bottom-section d-flex">
                <a class="item item-border d-flex flex-column innvolved-item"
                   (click)="navigateToPage('/contact')"
                   href="/contact"
                   [routerLink]="'/' + PAGES_REGISTERED_WITH_FRONTEND.CONTACT.ROUTE"
                   (keydown)="onMenuKeypress($event, 'getInvolvedMenu', {enter: ACTION_CLOSE})"
                   rel="noopener">
                  <div class="heading">
                    <span class="material-icons contact mx-1">mail</span>
                    <span class="heading-text">{{'I18N_TOPNAV_CONTACT_US' | translate}}</span>
                  </div>
                  <div class="des">
                    {{'I18N_TOPNAV_CONTACT_US_DESCRIPTION' | translate}}
                  </div>
                </a>
                <a class="item d-flex flex-column innvolved-item"
                   (click)="navigateToPage('/donate')"
                   href="/donate"
                   [routerLink]="'/' + PAGES_REGISTERED_WITH_FRONTEND.DONATE.ROUTE"
                   (keydown)="onMenuKeypress($event, 'getInvolvedMenu', {enter: ACTION_CLOSE})"
                   rel="noopener">
                  <div class="heading">
                    <span class="material-icons fav mx-1">favorite</span>
                    <span class="heading-text">{{'I18N_TOPNAV_DONATE' | translate}}</span>
                  </div>
                  <div class="des">
                    {{'I18N_TOPNAV_DONATE_DESCRIPTION' | translate}}
                  </div>
                </a>
              </div>
            </div>
          </ul>
        </li>
        <li [ngClass]="{'open': activeMenuName === 'donateMenu'}"
            ngbDropdown
            [hidden]="!navElementsVisibilityStatus.I18N_TOPNAV_DONATE"
            class="nav-item protractor-test-about-oppia-list-item">
          <a class="nav-link oppia-navbar-tab donate-tab"
             aria-haspopup="true"
             aria-expanded="false"
             tabindex="0"
             href="/donate"
             [routerLink]="'/' + PAGES_REGISTERED_WITH_FRONTEND.DONATE.ROUTE"
             rel="noopener"
             autofocus>
            <span class="oppia-navbar-tab-content"
                 [innerHTML]="'I18N_TOPNAV_DONATE' | translate">
            </span>
          </a>
        </li>
      </ul>
    </li>
  </ul>
  <ul class="nav oppia-navbar-nav oppia-navbar-profile">
    <li ngbDropdown class="nav-item oppia-navbar-clickable-dropdown dropdown" *ngIf="showLanguageSelector"
        [ngClass]="{'open': activeMenuName === 'languageMenu'}"
        (mouseover)="openSubmenu($event, 'languageMenu')"
        (mouseleave)="closeSubmenuIfNotMobile($event)"
        autofocus>
      <div class="oppia-navbar-button-container dropdown">
        <button ngbDropdownToggle
                class="btn dropdown-toggle oppia-navbar-button protractor-test-language-dropdown"
                (keydown)="onMenuKeypress($event, 'languageMenu', {shiftTab: ACTION_CLOSE, enter: ACTION_OPEN})">
          <i class="material-icons language-icon"> &#xE894; </i>
          <span class="mobile-view-language-code" *ngIf="windowIsNarrow"> {{ currentLanguageCode }} </span>
          <span class="desktop-view-language-code" *ngIf="!windowIsNarrow"> {{ currentLanguageText }} </span>
        </button>
      </div>
      <ul ngbDropdownMenu
          class="dropdown-menu oppia-navbar-dropdown language-dropdown"
          [style.margin-top]="userIsLoggedIn ? '-10px': '0'"
          (mouseover)="openSubmenu($event, 'languageMenu')"
          (mouseleave)="closeSubmenuIfNotMobile($event)">
        <li class="nav-item" [ngClass]="'protractor-test-i18n-language-' + language.id" *ngFor="let language of supportedSiteLanguages">
          <a (click)="changeLanguage(language.id)" tabindex="0" (keydown.enter)="changeLanguage(language.id)"
             (keydown)="onMenuKeypress($event, 'languageMenu', {enter: ACTION_CLOSE})">
            <div class="language-element oppia-nav-right-dropdown" [ngClass]="{'language-element-selected': currentLanguageCode === language.id}">
              <span *ngIf="currentLanguageCode === language.id">
                <i class="material-icons"> &#xE876; </i>
              </span>
              <span [ngClass]="{'language-padding-left': currentLanguageCode !== language.id}">
                {{ language.text }}
              </span>
            </div>
          </a>
        </li>
      </ul>
    </li>
    <li [ngClass]="{'open' : activeMenuName === 'profileMenu'}"
        ngbDropdown
        *ngIf="userIsLoggedIn"
        class="nav-item protractor-test-profile-dropdown oppia-navbar-clickable-dropdown profile-dropdown">
      <a (keydown)="onMenuKeypress($event, 'profileMenu', {shiftTab: ACTION_CLOSE, enter: ACTION_OPEN})"
         class="nav-link oppia-navbar-dropdown-toggle protractor-test-navbar-dropdown-toggle"
         aria-haspopup="true"
         aria-expanded="false"
         aria-label="User Menu"
         tabindex="0"
         (mouseover)="openSubmenu($event, 'profileMenu')"
         (mouseleave)="closeSubmenuIfNotMobile($event)"
         autofocus>
        <div class="oppia-navbar-profile-picture-container dropdown-toggle">
          <span *ngIf="profilePictureDataUrl">
            <img [src]="profilePictureDataUrl"
                 class="oppia-navbar-profile-picture rounded-circle"
                 alt="User Avatar">
          </span>
          <span *ngIf="!profilePictureDataUrl">
            <i class="material-icons md-40 oppia-user-avatar-icon">
              &#xE853;
            </i>
            <span class="oppia-icon-accessibility-label">
              User Avatar
            </span>
          </span>
          <div class="oppia-navbar-role-indicator"
               *ngIf="isCurriculumAdmin || isModerator">
            <!--
             "right: 4px;" is necessary here but not in moderator to prevent 'A'
             from appearing off-center because 'A' is slightly thinner than 'M' in
             this font.
            -->
            <span *ngIf="isCurriculumAdmin"
                  class="oppia-navbar-role-text oppia-admin-text protractor-test-admin-text">
                  A
            </span>
            <span *ngIf="isModerator && !isCurriculumAdmin"
                  class="oppia-navbar-role-text protract-test-moderator-text">
                  M
            </span>
          </div>
        </div>
      </a>
      <ul ngbDropdownMenu
          class="dropdown-menu dropdown-menu oppia-navbar-dropdown"
          (mouseover)="openSubmenu($event, 'profileMenu')"
          (mouseleave)="closeSubmenuIfNotMobile($event)"
          autofocus>
        <li class="nav-item">
          <a (click)="closeSubmenuIfNotMobile($event)"
             [href]="profilePageUrl"
             [routerLink]="profilePageUrl"
             class="dropdown-item nav-link protractor-test-profile-link"
             (keydown)="onMenuKeypress($event, 'profileMenu', {shiftTab: ACTION_CLOSE})">
            <strong>
              {{ username }}
            </strong>
          </a>
        </li>
        <hr class="oppia-top-right-menu-item-separator">
        <li class="nav-item">
          <a (click)="closeSubmenuIfNotMobile($event)"
             href="/creator-dashboard"
             class="dropdown-item nav-link protractor-test-creator-dashboard-link">
            <span [innerHTML]="'I18N_TOPNAV_CREATOR_DASHBOARD' | translate"></span>
          </a>
        </li>
        <li class="nav-item">
          <a (click)="closeSubmenuIfNotMobile($event)"
             href="/learner-dashboard"
             class="dropdown-item nav-link protractor-test-learner-dashboard-link">
            <span [innerHTML]="'I18N_TOPNAV_LEARNER_DASHBOARD' | translate"></span>
          </a>
        </li>
        <li class="nav-item">
          <a (click)="closeSubmenuIfNotMobile($event)"
             href="/contributor-dashboard"
             class="dropdown-item nav-link protractor-test-learner-dashboard-link">
            <span [innerHTML]="'I18N_TOPNAV_CONTRIBUTOR_DASHBOARD' | translate"></span>
          </a>
        </li>
        <li class="nav-item">
          <a *ngIf="(isCurriculumAdmin || isTopicManager)"
             (click)="closeSubmenuIfNotMobile($event)"
             href="/topics-and-skills-dashboard"
             class="dropdown-item nav-link protractor-test-topics-and-skills-dashboard-link">
            <span [innerHTML]="'I18N_TOPNAV_TOPICS_AND_SKILLS_DASHBOARD' | translate"></span>
          </a>
        </li>
        <li class="nav-item">
          <a *ngIf="(isBlogAdmin || isBlogPostEditor)"
             (click)="closeSubmenuIfNotMobile($event)"
             href="/blog-dashboard"
             class="dropdown-item nav-link protractor-test-blog-dashboard-link">
            <span [innerHTML]="'I18N_TOPNAV_BLOG_DASHBOARD' | translate"></span>
          </a>
        </li>
        <li class="nav-item">
          <a (click)="closeSubmenuIfNotMobile($event)"
             href="/preferences"
             [routerLink]="'/' + PAGES_REGISTERED_WITH_FRONTEND.PREFERENCES.ROUTE"
             class="dropdown-item nav-link protractor-test-preferences-link">
            <span [innerHTML]="'I18N_TOPNAV_PREFERENCES' | translate"></span>
          </a>
        </li>
        <li class="nav-item"
            *ngIf="isModerator">
          <a class="dropdown-item nav-link"
             (click)="closeSubmenuIfNotMobile($event)"
             href="/moderator"
             rel="noopener">
            <span [innerHTML]="'I18N_TOPNAV_MODERATOR_PAGE' | translate"></span>
          </a>
        </li>
        <li class="nav-item"
            *ngIf="isSuperAdmin">
          <a class="dropdown-item nav-link protractor-test-admin-link"
             (click)="closeSubmenuIfNotMobile($event)"
             href="/admin"
             rel="noopener">
            <span [innerHTML]="'I18N_TOPNAV_ADMIN_PAGE' | translate"></span>
          </a>
        </li>
        <hr class="oppia-top-right-menu-item-separator">
        <li class="nav-item">
          <a (click)="closeSubmenuIfNotMobile($event);onLogoutButtonClicked()"
             [href]="'/' + PAGES_REGISTERED_WITH_FRONTEND.LOGOUT.ROUTE"
             [routerLink]="'/' + PAGES_REGISTERED_WITH_FRONTEND.LOGOUT.ROUTE"
             class="dropdown-item nav-link protractor-test-logout-link"
             (keydown)="onMenuKeypress($event, 'profileMenu', {tab: ACTION_CLOSE})">
            <span [innerHTML]="'I18N_TOPNAV_LOGOUT' | translate"></span>
          </a>
        </li>
      </ul>
    </li>

    <li ngbDropdown
        *ngIf="!userIsLoggedIn && username !== ''"
        class="nav-item oppia-navbar-clickable-dropdown dropdown">
      <div class="oppia-navbar-button-container dropdown oppia-navbar-button-container-extra-info">
        <button ngbDropdownToggle
                class="btn dropdown-toggle oppia-navbar-button protractor-mobile-test-login"
                (click)="onLoginButtonClicked()">
          <span [innerHTML]="'I18N_TOPNAV_SIGN_IN' | translate"></span>
        </button>
      </div>
      <ul ngbDropdownMenu
          class="dropdown-menu oppia-navbar-dropdown oppia-navbar-dropdown-menu">
        <li class="nav-item">
          <a (click)="onLoginButtonClicked()"
             class="nav-link oppia-nav-link">
            <div class="signin-dropdown oppia-nav-right-dropdown">
              <div class="oppia-signin-g-icon">
                <img [src]="googleSignInIconUrl" alt="Google signin icon">
              </div>
              <span class="oppia-signin-text"
                    [innerHTML]="'I18N_TOPNAV_SIGN_IN_WITH_GOOGLE' | translate">
              </span>
            </div>
          </a>
        </li>
      </ul>
    </li>

    <li ngbDropdown
        *ngIf="username === ''"
        class="oppia-navbar-clickable-dropdown dropdown">
      <div class="oppia-navbar-button-container oppia-navbar-button-container-extra-info">
      </div>
    </li>
  </ul>
</div>
<<<<<<< HEAD
<style>
  .arrow-forward {
    color: #00645c;
    font-size: 14px;
    margin-left: 4px;
  }
  .underline:hover,
  .underline:focus {
    border-bottom: 2px solid #333;
    transition: 50ms;
  }
  .get-involved-dropdown a {
    text-decoration: none;
  }
  .heading a {
    color: #212121;
  }
  .nav-item-links a {
    color: #212121;
    text-decoration: none;
  }
  .learn-dropdown-menu a,
  .about-dropdown-menu a,
  .get-involved-dropdown a {
    text-decoration: none;
  }
  .learn-dropdown-menu .nav-item-top-link a {
    color: #333;
    font-family: 'Roboto', sans-serif;
    font-size: 16px;
    font-weight: 500;
    line-height: 18.75px;
  }
  .dropdown-menu .innvolved-item:hover a {
    border-bottom: #333 solid 2px;
    transition: 50ms;
  }
  .nav-link:focus {
    background-color: #fff;
    color: #00645c;
  }
  .get-involved-dropdown {
    min-width: 574px;
    padding: 0;
  }
  .get-involved-dropdown .nav-item {
    width: 100%;
  }
  .get-involved-dropdown .heading {
    color: #333;
    font-family: 'Roboto', sans-serif;
    font-size: 16px;
    font-weight: 500;
    line-height: 18.75px;
    padding: 0;
  }
  .get-involved-dropdown .language {
    color: #f2994a;
  }
  .get-involved-dropdown .volunteer {
    color: #2d9cdb;
  }
  .get-involved-dropdown .contact {
    color: #b4bbc3;
  }
  .get-involved-dropdown .fav {
    color: #eb5757;
  }
  .get-involved-dropdown .des {
    color: #767676;
    font-family: 'Roboto', sans-serif;
    font-size: 14px;
    font-weight: 400;
    line-height: 20px;
    padding: 0;
    padding-left: 28px;
    text-overflow: clip;
  }
  .top-section {
    border-bottom: 1px solid rgba(33, 33, 33, 0.102);
  }
  .item-border {
    border-right: 1px solid rgba(33, 33, 33, 0.102);
  }
  .item {
    padding: 32px;
    width: 287px;
  }
  .item:hover,
  .item:focus {
    background-color: rgba(33, 33, 33, 0.027);

  }
  .dropdown-menu .signin-dropdown {
    border-radius: 1px;
    height: 41px;
    width: 200px;

  }
  .top-section .item {
    padding-bottom: 27px;
  }
  .bottom-section .item {
    padding-top: 27px;
  }
  .rtl-navbar-header {
    display: flex;
    margin-left: -30px;
  }
  .dropdown-toggle::after {
    margin-right: 0.255em;
  }
  .learn-dropdown-menu {
    border-radius: 3px;
    padding: 0;
  }
  .classroom-enabled {
    min-width: 688px;
  }
  .classroom-disabled {
    min-width: 300px;
  }

  .language-dropdown {
    max-height: 60vh;
    overflow-y: auto;
  }

  .learn {
    height: 66.5px;
  }
  .learn-dropdown-menu .nav-item-top-link {
    padding: 0;
    padding-bottom: 8px;
  }
  .learn-dropdown-menu .nav-item-right-head {
    color: #333;
    font-family: 'Roboto', sans-serif;
    font-size: 12px;
    font-weight: 500;
    letter-spacing: 0.2px;
    line-height: 14.06px;
    padding: 0;
    padding-bottom: 8px;
    text-transform: uppercase;
  }
  .learn-dropdown-menu .nav-item-links {
    color: #333;
    font-family: 'Roboto', sans-serif;
    font-size: 14px;
    font-weight: 500;
    line-height: 16.41px;
    padding: 0;
    padding-top: 16px;
    text-transform: capitalize;
  }
  .learn-dropdown-menu .nav-item-left {
    border-right: 1px solid rgba(0, 0, 0, 0.051);
    padding: 32px;
    width: 388px;
  }
  .learn-dropdown-menu .nav-item-left:hover,
  .learn-dropdown-menu .nav-item-right:hover,
  .learn-dropdown-menu .nav-item-left:focus,
  .learn-dropdown-menu .nav-item-right:focus {
    background-color: rgba(33, 33, 33, 0.027);
  }
  .about-dropdown-menu .nav-item a:hover,
  .about-dropdown-menu .nav-item a:focus {
    background-color: rgba(33, 33, 33, 0.027);
  }
  .about-dropdown-menu .about-link:hover,
  .about-dropdown-menu .about-link:focus {
    color: #009688 !important;
  }
  .nav-item-left-head {
    color: #333;
    font-family: 'Roboto', sans-serif;
    font-size: 16px;
    font-weight: 500;
    line-height: 18.75px;
  }
  .learn-dropdown-menu .nav-item-right {
    min-width: 300px;
    padding: 32px;
  }
  .learn-dropdown-menu .nav-content {
    color: #767676;
    font-family: 'Roboto', sans-serif;
    font-size: 14px;
    font-weight: 400;
    line-height: 20px;
    width: 224px;
  }
  .learn-dropdown-menu .nav-item-bottom-link {
    color: #00645c;
    font-family: 'Inter', 'Roboto', sans-serif;
    font-size: 14px;
    font-weight: 500;
    line-height: 16.41px;
    padding: 0;
    padding-top: 16px;
  }
  .learn-dropdown-menu .nav-item-bottom-link-logged {
    color: #00645c;
    font-family: 'Inter', 'Roboto', sans-serif;
    font-size: 14px;
    font-weight: 500;
    line-height: 16.41px;
    padding: 0;
  }
  .dropdown-menu {
    border-radius: 3px;
    border-top-left-radius: 0;
    border-top-right-radius: 0;
  }
  .rtl-navbar-header .dropdown-menu {
    left: 0 !important;
    right: auto !important;
    text-align: right;
  }
  .language-icon {
    margin-top: -3px;
  }
  .language-padding-left {
    padding-left: 26px;
  }
  .oppia-navbar-brand-name:focus {
    outline: 1px dotted #fff;
    outline: auto 5px -webkit-focus-ring-color;
  }
  .oppia-nav-right-dropdown {
    background-color: #fff;
    border-radius: 5px;
    border-width: 0;
    box-shadow: 1px 1px 0 1px rgba(0,0,0,0.05);
    color: #737373;
    font-family: Roboto, arial, sans-serif;
    font-size: 14px;
    font-weight: bold;
    height: 40px;
    padding-left: 8px;
    padding-right: 8px;
    vertical-align: middle;
    white-space: nowrap;
  }
  .language-element {
    border-radius: 0;
    box-shadow: 0 0;
    color: #34665c;
  }
  .language-element:hover {
    background-color: rgb(52, 102, 92, 0.1);
  }
  .language-element-selected {
    background-color: rgb(52, 102, 92, 0.1);
  }
  .oppia-nav-right-dropdown:focus,
  .oppia-nav-right-dropdown:hover {
    box-shadow: 1px 4px 5px 1px rgba(0,0,0,0.1);
  }
  .oppia-nav-right-dropdown:active {
    background-color: #e5e5e5;
    box-shadow: none;
    transition-duration: 10ms;
  }
  .oppia-signin-g-icon {
    float: left;
    padding: 10px 15px 10px 0;
  }
  .oppia-navbar-menu-icon {
    color: #fff;
    margin-top: -5px;
  }
  .oppia-navbar-dashboard-indicator-text {
    bottom: 0;
    color: white;
    font-size: 1.12rem;
    font-weight: bold;
    position: absolute;
    right: 4px;
  }
  .nav-mobile-header-text-container {
    display: none;
  }
  .oppia-navbar-clickable-dropdown:hover ul.dropdown-menu {
    display: block;
  }
  .oppia-navbar-role-text {
    bottom: 0;
    color: white;
    font-size: 11px;
    font-weight: bold;
    position: absolute;
    right: 3px;
  }
  .oppia-navbar-dashboard-indicator {
    background-color: #f7a541;
    border-radius: 20px;
    height: 15px;
    position: absolute;
    right: 25px;
    top: 8px;
    width: 15px;
  }
  .oppia-navbar-menu {
    margin-left: 10px;
    opacity: 0.9;
    outline-color: transparent;
    padding-top: 20px;
  }
  .oppia-navbar-menu:hover {
    opacity: 1;
  }
  .oppia-navbar-menu:focus {
    outline: 1px dotted #212121;
    outline: 5px -webkit-focus-ring-color;
  }
  .oppia-navbar-profile {
    float: right;
  }
  .oppia-navbar-role-indicator {
    background-color: #f7a541;
    border-radius: 20px;
    bottom: 10px;
    height: 15px;
    position: absolute;
    right: 25px;
    width: 15px;
  }
  .oppia-navbar-close-icon {
    color: #fff;
    margin-right: 4px;
    margin-top: -10px;
  }
  .oppia-signin-text {
    font-family: Roboto, arial, sans-serif;
    font-size: 14px;
    font-weight: 500;
    letter-spacing: .21px;
    line-height: 41px;
  }
  .oppia-user-avatar-icon {
    margin-top: -1px;
  }
  .oppia-admin-text {
    right: 4px;
  }
  .oppia-navbar-button-container-extra-info {
    margin-right: 10px;
  }
  .oppia-navbar-dropdown-menu {
    margin-right: 15px;
    padding: 0;
  }
  .oppia-nav-link {
    padding: 0;
    width: 190px;
  }
  .oppia-navbar-dropdown-item {
    display: flex;
    flex-direction: column;
    gap: 2px;
    padding: 30px;
  }
  .oppia-navbar-tab-content-heading {
    color: #212121;
    font-size: 16px;
    font-weight: 500;
    padding: 0;
  }
  .oppia-navbar-tab-content-heading:after {
    border-style: solid;
    border-width: 0 0 1.59px;
    bottom: 1px;
    content: '';
    left: 28px;
    position: absolute;
    width: 50.5px;
  }
  .rtl-navbar-header .oppia-navbar-tab-content-heading:after {
    right: 28px;
  }
  .oppia-navbar-dropdown-heart-icon {
    color: #eb5757;
    font-size: 22px;
    padding-right: 6px;
  }
  .oppia-navbar-tab-content-desc {
    color: #767676;
    line-height: 20px;
    margin-left: 28px;
    opacity: 0.9;
  }
  .oppia-navbar-dropdown-right {
    left: 0;
    min-width: 285px;
    padding: 0;
    right: auto;
  }
  .oppia-navbar-profile .profile-dropdown:hover {
    background-color: #fff;
  }

  @media screen and (max-width: 880px) {
    .oppia-logo-wide {
      margin-left: 0;
    }
  }

  @media screen and (max-width: 840px) {
    .desktop-view-language-code {
      display: none;
    }
  }

  @media screen and (max-width: 768px) {
    .nav-mobile-header-text-container {
      display: inline-block;
      font-size: 1px;
      margin-top: 2px;
      max-height: 56px;
      text-overflow: ellipsis;
      width: 50%;
    }
    .nav-mobile-header-editor {
      color: #fff;
      display: block;
      font-family: Roboto, arial, sans-serif;
      font-size: 19px;
    }
    .nav-mobile-header-text {
      color: #fff;
      display: inline-block;
      font-size: 15px;
      max-width: 205px;
      overflow: hidden;
      text-overflow: ellipsis;
      white-space: nowrap;
      width: 100%;
    }
  }
</style>
=======
<link *ngIf="!isLanguageRTL()" rel="stylesheet" type="text/css" media="screen" href="/templates/components/common-layout-directives/navigation-bars/top-navigation-bar.component.css">
<link *ngIf="isLanguageRTL()" rel="stylesheet" type="text/css" media="screen" href="/templates/components/common-layout-directives/navigation-bars/top-navigation-bar.component.rtl.css">
>>>>>>> d36be9c3
<|MERGE_RESOLUTION|>--- conflicted
+++ resolved
@@ -531,451 +531,5 @@
     </li>
   </ul>
 </div>
-<<<<<<< HEAD
-<style>
-  .arrow-forward {
-    color: #00645c;
-    font-size: 14px;
-    margin-left: 4px;
-  }
-  .underline:hover,
-  .underline:focus {
-    border-bottom: 2px solid #333;
-    transition: 50ms;
-  }
-  .get-involved-dropdown a {
-    text-decoration: none;
-  }
-  .heading a {
-    color: #212121;
-  }
-  .nav-item-links a {
-    color: #212121;
-    text-decoration: none;
-  }
-  .learn-dropdown-menu a,
-  .about-dropdown-menu a,
-  .get-involved-dropdown a {
-    text-decoration: none;
-  }
-  .learn-dropdown-menu .nav-item-top-link a {
-    color: #333;
-    font-family: 'Roboto', sans-serif;
-    font-size: 16px;
-    font-weight: 500;
-    line-height: 18.75px;
-  }
-  .dropdown-menu .innvolved-item:hover a {
-    border-bottom: #333 solid 2px;
-    transition: 50ms;
-  }
-  .nav-link:focus {
-    background-color: #fff;
-    color: #00645c;
-  }
-  .get-involved-dropdown {
-    min-width: 574px;
-    padding: 0;
-  }
-  .get-involved-dropdown .nav-item {
-    width: 100%;
-  }
-  .get-involved-dropdown .heading {
-    color: #333;
-    font-family: 'Roboto', sans-serif;
-    font-size: 16px;
-    font-weight: 500;
-    line-height: 18.75px;
-    padding: 0;
-  }
-  .get-involved-dropdown .language {
-    color: #f2994a;
-  }
-  .get-involved-dropdown .volunteer {
-    color: #2d9cdb;
-  }
-  .get-involved-dropdown .contact {
-    color: #b4bbc3;
-  }
-  .get-involved-dropdown .fav {
-    color: #eb5757;
-  }
-  .get-involved-dropdown .des {
-    color: #767676;
-    font-family: 'Roboto', sans-serif;
-    font-size: 14px;
-    font-weight: 400;
-    line-height: 20px;
-    padding: 0;
-    padding-left: 28px;
-    text-overflow: clip;
-  }
-  .top-section {
-    border-bottom: 1px solid rgba(33, 33, 33, 0.102);
-  }
-  .item-border {
-    border-right: 1px solid rgba(33, 33, 33, 0.102);
-  }
-  .item {
-    padding: 32px;
-    width: 287px;
-  }
-  .item:hover,
-  .item:focus {
-    background-color: rgba(33, 33, 33, 0.027);
-
-  }
-  .dropdown-menu .signin-dropdown {
-    border-radius: 1px;
-    height: 41px;
-    width: 200px;
-
-  }
-  .top-section .item {
-    padding-bottom: 27px;
-  }
-  .bottom-section .item {
-    padding-top: 27px;
-  }
-  .rtl-navbar-header {
-    display: flex;
-    margin-left: -30px;
-  }
-  .dropdown-toggle::after {
-    margin-right: 0.255em;
-  }
-  .learn-dropdown-menu {
-    border-radius: 3px;
-    padding: 0;
-  }
-  .classroom-enabled {
-    min-width: 688px;
-  }
-  .classroom-disabled {
-    min-width: 300px;
-  }
-
-  .language-dropdown {
-    max-height: 60vh;
-    overflow-y: auto;
-  }
-
-  .learn {
-    height: 66.5px;
-  }
-  .learn-dropdown-menu .nav-item-top-link {
-    padding: 0;
-    padding-bottom: 8px;
-  }
-  .learn-dropdown-menu .nav-item-right-head {
-    color: #333;
-    font-family: 'Roboto', sans-serif;
-    font-size: 12px;
-    font-weight: 500;
-    letter-spacing: 0.2px;
-    line-height: 14.06px;
-    padding: 0;
-    padding-bottom: 8px;
-    text-transform: uppercase;
-  }
-  .learn-dropdown-menu .nav-item-links {
-    color: #333;
-    font-family: 'Roboto', sans-serif;
-    font-size: 14px;
-    font-weight: 500;
-    line-height: 16.41px;
-    padding: 0;
-    padding-top: 16px;
-    text-transform: capitalize;
-  }
-  .learn-dropdown-menu .nav-item-left {
-    border-right: 1px solid rgba(0, 0, 0, 0.051);
-    padding: 32px;
-    width: 388px;
-  }
-  .learn-dropdown-menu .nav-item-left:hover,
-  .learn-dropdown-menu .nav-item-right:hover,
-  .learn-dropdown-menu .nav-item-left:focus,
-  .learn-dropdown-menu .nav-item-right:focus {
-    background-color: rgba(33, 33, 33, 0.027);
-  }
-  .about-dropdown-menu .nav-item a:hover,
-  .about-dropdown-menu .nav-item a:focus {
-    background-color: rgba(33, 33, 33, 0.027);
-  }
-  .about-dropdown-menu .about-link:hover,
-  .about-dropdown-menu .about-link:focus {
-    color: #009688 !important;
-  }
-  .nav-item-left-head {
-    color: #333;
-    font-family: 'Roboto', sans-serif;
-    font-size: 16px;
-    font-weight: 500;
-    line-height: 18.75px;
-  }
-  .learn-dropdown-menu .nav-item-right {
-    min-width: 300px;
-    padding: 32px;
-  }
-  .learn-dropdown-menu .nav-content {
-    color: #767676;
-    font-family: 'Roboto', sans-serif;
-    font-size: 14px;
-    font-weight: 400;
-    line-height: 20px;
-    width: 224px;
-  }
-  .learn-dropdown-menu .nav-item-bottom-link {
-    color: #00645c;
-    font-family: 'Inter', 'Roboto', sans-serif;
-    font-size: 14px;
-    font-weight: 500;
-    line-height: 16.41px;
-    padding: 0;
-    padding-top: 16px;
-  }
-  .learn-dropdown-menu .nav-item-bottom-link-logged {
-    color: #00645c;
-    font-family: 'Inter', 'Roboto', sans-serif;
-    font-size: 14px;
-    font-weight: 500;
-    line-height: 16.41px;
-    padding: 0;
-  }
-  .dropdown-menu {
-    border-radius: 3px;
-    border-top-left-radius: 0;
-    border-top-right-radius: 0;
-  }
-  .rtl-navbar-header .dropdown-menu {
-    left: 0 !important;
-    right: auto !important;
-    text-align: right;
-  }
-  .language-icon {
-    margin-top: -3px;
-  }
-  .language-padding-left {
-    padding-left: 26px;
-  }
-  .oppia-navbar-brand-name:focus {
-    outline: 1px dotted #fff;
-    outline: auto 5px -webkit-focus-ring-color;
-  }
-  .oppia-nav-right-dropdown {
-    background-color: #fff;
-    border-radius: 5px;
-    border-width: 0;
-    box-shadow: 1px 1px 0 1px rgba(0,0,0,0.05);
-    color: #737373;
-    font-family: Roboto, arial, sans-serif;
-    font-size: 14px;
-    font-weight: bold;
-    height: 40px;
-    padding-left: 8px;
-    padding-right: 8px;
-    vertical-align: middle;
-    white-space: nowrap;
-  }
-  .language-element {
-    border-radius: 0;
-    box-shadow: 0 0;
-    color: #34665c;
-  }
-  .language-element:hover {
-    background-color: rgb(52, 102, 92, 0.1);
-  }
-  .language-element-selected {
-    background-color: rgb(52, 102, 92, 0.1);
-  }
-  .oppia-nav-right-dropdown:focus,
-  .oppia-nav-right-dropdown:hover {
-    box-shadow: 1px 4px 5px 1px rgba(0,0,0,0.1);
-  }
-  .oppia-nav-right-dropdown:active {
-    background-color: #e5e5e5;
-    box-shadow: none;
-    transition-duration: 10ms;
-  }
-  .oppia-signin-g-icon {
-    float: left;
-    padding: 10px 15px 10px 0;
-  }
-  .oppia-navbar-menu-icon {
-    color: #fff;
-    margin-top: -5px;
-  }
-  .oppia-navbar-dashboard-indicator-text {
-    bottom: 0;
-    color: white;
-    font-size: 1.12rem;
-    font-weight: bold;
-    position: absolute;
-    right: 4px;
-  }
-  .nav-mobile-header-text-container {
-    display: none;
-  }
-  .oppia-navbar-clickable-dropdown:hover ul.dropdown-menu {
-    display: block;
-  }
-  .oppia-navbar-role-text {
-    bottom: 0;
-    color: white;
-    font-size: 11px;
-    font-weight: bold;
-    position: absolute;
-    right: 3px;
-  }
-  .oppia-navbar-dashboard-indicator {
-    background-color: #f7a541;
-    border-radius: 20px;
-    height: 15px;
-    position: absolute;
-    right: 25px;
-    top: 8px;
-    width: 15px;
-  }
-  .oppia-navbar-menu {
-    margin-left: 10px;
-    opacity: 0.9;
-    outline-color: transparent;
-    padding-top: 20px;
-  }
-  .oppia-navbar-menu:hover {
-    opacity: 1;
-  }
-  .oppia-navbar-menu:focus {
-    outline: 1px dotted #212121;
-    outline: 5px -webkit-focus-ring-color;
-  }
-  .oppia-navbar-profile {
-    float: right;
-  }
-  .oppia-navbar-role-indicator {
-    background-color: #f7a541;
-    border-radius: 20px;
-    bottom: 10px;
-    height: 15px;
-    position: absolute;
-    right: 25px;
-    width: 15px;
-  }
-  .oppia-navbar-close-icon {
-    color: #fff;
-    margin-right: 4px;
-    margin-top: -10px;
-  }
-  .oppia-signin-text {
-    font-family: Roboto, arial, sans-serif;
-    font-size: 14px;
-    font-weight: 500;
-    letter-spacing: .21px;
-    line-height: 41px;
-  }
-  .oppia-user-avatar-icon {
-    margin-top: -1px;
-  }
-  .oppia-admin-text {
-    right: 4px;
-  }
-  .oppia-navbar-button-container-extra-info {
-    margin-right: 10px;
-  }
-  .oppia-navbar-dropdown-menu {
-    margin-right: 15px;
-    padding: 0;
-  }
-  .oppia-nav-link {
-    padding: 0;
-    width: 190px;
-  }
-  .oppia-navbar-dropdown-item {
-    display: flex;
-    flex-direction: column;
-    gap: 2px;
-    padding: 30px;
-  }
-  .oppia-navbar-tab-content-heading {
-    color: #212121;
-    font-size: 16px;
-    font-weight: 500;
-    padding: 0;
-  }
-  .oppia-navbar-tab-content-heading:after {
-    border-style: solid;
-    border-width: 0 0 1.59px;
-    bottom: 1px;
-    content: '';
-    left: 28px;
-    position: absolute;
-    width: 50.5px;
-  }
-  .rtl-navbar-header .oppia-navbar-tab-content-heading:after {
-    right: 28px;
-  }
-  .oppia-navbar-dropdown-heart-icon {
-    color: #eb5757;
-    font-size: 22px;
-    padding-right: 6px;
-  }
-  .oppia-navbar-tab-content-desc {
-    color: #767676;
-    line-height: 20px;
-    margin-left: 28px;
-    opacity: 0.9;
-  }
-  .oppia-navbar-dropdown-right {
-    left: 0;
-    min-width: 285px;
-    padding: 0;
-    right: auto;
-  }
-  .oppia-navbar-profile .profile-dropdown:hover {
-    background-color: #fff;
-  }
-
-  @media screen and (max-width: 880px) {
-    .oppia-logo-wide {
-      margin-left: 0;
-    }
-  }
-
-  @media screen and (max-width: 840px) {
-    .desktop-view-language-code {
-      display: none;
-    }
-  }
-
-  @media screen and (max-width: 768px) {
-    .nav-mobile-header-text-container {
-      display: inline-block;
-      font-size: 1px;
-      margin-top: 2px;
-      max-height: 56px;
-      text-overflow: ellipsis;
-      width: 50%;
-    }
-    .nav-mobile-header-editor {
-      color: #fff;
-      display: block;
-      font-family: Roboto, arial, sans-serif;
-      font-size: 19px;
-    }
-    .nav-mobile-header-text {
-      color: #fff;
-      display: inline-block;
-      font-size: 15px;
-      max-width: 205px;
-      overflow: hidden;
-      text-overflow: ellipsis;
-      white-space: nowrap;
-      width: 100%;
-    }
-  }
-</style>
-=======
 <link *ngIf="!isLanguageRTL()" rel="stylesheet" type="text/css" media="screen" href="/templates/components/common-layout-directives/navigation-bars/top-navigation-bar.component.css">
-<link *ngIf="isLanguageRTL()" rel="stylesheet" type="text/css" media="screen" href="/templates/components/common-layout-directives/navigation-bars/top-navigation-bar.component.rtl.css">
->>>>>>> d36be9c3
+<link *ngIf="isLanguageRTL()" rel="stylesheet" type="text/css" media="screen" href="/templates/components/common-layout-directives/navigation-bars/top-navigation-bar.component.rtl.css">