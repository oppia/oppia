<div [ngClass]="{'rtl-navbar-header': isLanguageRTL(), 'float-right': isLanguageRTL(), 'float-left': !isLanguageRTL()}"
     class="navbar-header protractor-test-navbar-header">
  <a *ngIf="windowIsNarrow"
     (click)="toggleSidebar($event)"
     class="navbar-brand oppia-navbar-menu oppia-transition-200 protractor-mobile-test-navbar-button ml-0"
     tabindex="0">
    <i class="material-icons oppia-navbar-menu-icon"
       *ngIf="!isSidebarShown()"
       [ngClass]="{ 'oppia-stop-scroll': !isSidebarShown() }" >
       &#xE5D2;
    </i>
    <i class="material-icons oppia-navbar-close-icon"
       *ngIf="isSidebarShown()"
       [ngClass]="{ 'oppia-stop-scroll': isSidebarShown() }" >
       &#10005;
    </i>
  </a>
  <a class="oppia-navbar-brand-name oppia-transition-200 protractor-test-oppia-main-logo d-sm-block"
     href="/"
     [routerLink]="'/' + PAGES_REGISTERED_WITH_FRONTEND.SPLASH.ROUTE"
     [oppiaFocusOn]="labelForClearingFocus"
     [ngClass]="windowIsNarrow ? 'oppia-logo-small ml-0' : 'oppia-logo-wide'">
    <picture>
      <source type="image/webp"
              [srcset]="getStaticImageUrl('/logo/288x128_logo_white.webp')">
      <source type="image/png"
              [srcset]="getStaticImageUrl('/logo/288x128_logo_white.png')">
      <img [src]="getStaticImageUrl('/logo/288x128_logo_white.png')"
           class="oppia-logo"
           alt="Oppia Home"
           [ngStyle]="!windowIsNarrow && {'width': '90px'}">
    </picture>
  </a>
</div>
<div class="nav-mobile-header-text-container"
     *ngIf="headerText?.length">
  <span class="nav-mobile-header-editor">
    {{ headerText }}
  </span>
  <span class="nav-mobile-header-text">
    {{ subheaderText }}
  </span>
</div>
<div [ngClass]="{'rtl-navbar-header': isLanguageRTL(), 'float-left': isLanguageRTL(), 'float-right': !isLanguageRTL()}"
     class="navbar-header"
     *ngIf="userMenuIsShown">
  <ul class="nav oppia-navbar-nav"
      *ngIf="standardNavIsShown">
    <li>
      <ul *ngIf="!windowIsNarrow"
          class="nav oppia-navbar-tabs">
        <li [ngClass]="{'open' : activeMenuName === 'homeMenu'}"
            *ngIf="userIsLoggedIn"
            [hidden]="!navElementsVisibilityStatus.I18N_TOPNAV_HOME"
            aria-hidden="false"
            class="nav-item  oppia-navbar-clickable-dropdown protractor-test-home-oppia-list-item">
          <a (keydown)="onMenuKeypress($event, 'homeMenu', {shiftTab: ACTION_CLOSE, enter: ACTION_OPEN})"
             class="nav-link oppia-navbar-tab"
             role="menuitem"
             aria-haspopup="true"
             aria-expanded="false"
             aria-hidden="false"
             tabindex="0"
             href="/"
             [routerLink]="'/' + PAGES_REGISTERED_WITH_FRONTEND.SPLASH.ROUTE"
             autofocus>
            <span class="oppia-navbar-tab-content">
              {{ 'I18N_TOPNAV_HOME' | translate }}
            </span>
          </a>
        </li>
        <li [ngClass]="{'open' : activeMenuName === 'learnMenu'}"
            ngbDropdown
            [hidden]="!navElementsVisibilityStatus.I18N_TOPNAV_LEARN"
            aria-hidden="false"
            class="nav-item  dropdown oppia-navbar-clickable-dropdown protractor-test-classroom-oppia-list-item">
          <a ngbDropdownToggle
             (keydown)="onMenuKeypress($event, 'learnMenu', {shiftTab: ACTION_CLOSE, enter: ACTION_OPEN})"
             class="nav-link oppia-navbar-tab dropdown-toggle learn-tab"
             role="menuitem"
             aria-haspopup="true"
             aria-expanded="false"
             aria-hidden="false"
             tabindex="0"
             (mouseover)="openSubmenu($event, 'learnMenu')"
             (mouseleave)="closeSubmenuIfNotMobile($event)"
             autofocus>
            <span class="oppia-navbar-tab-content">
              {{ 'I18N_TOPNAV_LEARN' | translate }}
            </span>
          </a>
          <ul ngbDropdownMenu
              [ngStyle]="{'left.px': learnDropdownOffset}"
              [ngClass]="{'classroom-disabled': !CLASSROOM_PROMOS_ARE_ENABLED, 'classroom-enabled': CLASSROOM_PROMOS_ARE_ENABLED}"
              class="dropdown-menu oppia-navbar-dropdown learn-dropdown-menu"
              (mouseover)="openSubmenu($event, 'learnMenu')"
              (mouseleave)="closeSubmenuIfNotMobile($event)"
              role="menu"
              autofocus>
            <li class="nav-item">
              <div class="nav-item-main d-flex">
                <a *ngIf="CLASSROOM_PROMOS_ARE_ENABLED" class="nav-item-left d-flex flex-column justify-content-between"
                   tabindex="0" href="/learn/{{DEFAULT_CLASSROOM_URL_FRAGMENT}}"
                   (click)="navigateToClassroomPage('/learn/' + DEFAULT_CLASSROOM_URL_FRAGMENT)">
                  <div class="nav-item-top d-flex justify-content-between">
                    <div class="nav-content d-flex flex-column">
                      <div class="dropdown-item nav-link oppia-navbar-tab-content protractor-test-classroom-link nav-item-top-link">
                        <div (keydown)="onMenuKeypress($event, 'learnMenu', {shiftTab: ACTION_CLOSE, enter: ACTION_CLOSE})"
                             class="nav-item-left-head">
                             {{ 'I18N_TOPNAV_CLASSROOM_BASIC_MATHS' | translate }}
                        </div>
                      </div>
                      <div class="des">{{ 'I18N_TOPNAV_LEARN_DESCRIPTION_1' | translate }}</div>
                    </div>
                    <picture>
                      <source type="image/png"
                              [srcset]="getStaticImageUrl('/topnav/learn.png')">
                      <source type="image/webp"
                              [srcset]="getStaticImageUrl('/ltopnav/learn.webp')">
                      <img [src]="getStaticImageUrl('/topnav/learn.png')"
                           class="learn"
                           alt="Learn">
                    </picture>
                  </div>
                  <div class="nav-item-bottom d-flex flex-column" *ngIf="!userIsLoggedIn">
                    <div *ngIf="classroomData.length > 0">
                      <div class="nav-item-links"  *ngFor="let topicSummary of classroomData.slice(0, 3); index as idx">
                        <a (keydown)="onMenuKeypress($event, 'learnMenu', {enter: ACTION_CLOSE})"
                           (click)="navigateToClassroomPage('/learn/' + DEFAULT_CLASSROOM_URL_FRAGMENT + '/' + topicSummary.getUrlFragment())"
                           tabindex="0"
                           class="underline"
                           href="/learn/{{DEFAULT_CLASSROOM_URL_FRAGMENT}}/{{topicSummary.getUrlFragment()}}">
                          <span *ngIf="!isHackyTopicTitleTranslationDisplayed(idx)">
                            {{ topicSummary.getName() }}
                          </span>
                          <span *ngIf="isHackyTopicTitleTranslationDisplayed(idx)">
                            {{ topicTitlesTranslationKeys[idx] | translate }}
                          </span>
                        </a>
                      </div>
                    </div>
                    <div (keydown)="onMenuKeypress($event, 'learnMenu', {enter: ACTION_CLOSE})"
                         class="nav-item-bottom-link">
                      <span class="link">{{ 'I18N_TOPNAV_LEARN_LINK_1' | translate }}</span>
                      <span class="material-icons arrow-forward">arrow_forward</span>
                    </div>
                  </div>
<<<<<<< HEAD
                  <a *ngIf="userIsLoggedIn"
                     (keydown)="onMenuKeypress($event, 'learnMenu', {enter: ACTION_CLOSE})"
                     class="nav-item-bottom-link-logged"
                     href="/learn/{{DEFAULT_CLASSROOM_URL_FRAGMENT}}">
                    <span class="link">{{ 'I18N_TOPNAV_LEARN_LINK_1' | translate }}</span>
=======
                  <div *ngIf="userIsLoggedIn"
                       (keydown)="onMenuKeypress($event, 'learnMenu', {enter: ACTION_CLOSE})"
                       class="nav-item-bottom-link-logged">
                    <span class="link">{{ 'I18N_TOPNAV_LEARN_LINK_2' | translate }}</span>
>>>>>>> 98640dd3
                    <span class="material-icons arrow-forward">arrow_forward</span>
                  </div>
                </a>
                <a class="nav-content nav-item-right d-flex flex-column" tabindex="0"
                   href="/community-library" (click)="navigateToClassroomPage('/community-library')">
                  <div class="nav-item-right-head">{{ 'I18N_TOPNAV_LEARN_HEADING' | translate }}</div>
                  <div class="des">{{ 'I18N_TOPNAV_LIBRARY_DESCRIPTION' | translate }}</div>
                  <div (keydown)="onMenuKeypress($event, 'learnMenu', {enter: ACTION_CLOSE})"
                       class="nav-item-bottom-link">
                    <span class="link">{{ 'I18N_TOPNAV_LIBRARY' | translate }}</span>
                    <span class="material-icons arrow-forward">arrow_forward</span>
                  </div>
                </a>
              </div>
            </li>
          </ul>
        </li>
        <li [ngClass]="{'open': activeMenuName === 'aboutMenu'}"
            ngbDropdown
            [hidden]="!navElementsVisibilityStatus.I18N_TOPNAV_ABOUT"
            class="nav-item dropdown oppia-navbar-clickable-dropdown protractor-test-about-oppia-list-item">
          <a (keydown)="onMenuKeypress($event, 'aboutMenu', {shiftTab: ACTION_CLOSE, enter: ACTION_OPEN})"
             ngbDropdownToggle
             class="nav-link oppia-navbar-tab dropdown-toggle"
             aria-haspopup="true"
             aria-expanded="false"
             tabindex="0"
             (mouseover)="openSubmenu($event, 'aboutMenu')"
             (mouseleave)="closeSubmenuIfNotMobile($event)"
             autofocus>
            <span class="oppia-navbar-tab-content"
                  [innerHTML]="'I18N_TOPNAV_ABOUT' | translate">
            </span>
          </a>
          <ul ngbDropdownMenu
              class="dropdown-menu dropdown-menu oppia-navbar-dropdown about-dropdown-menu"
              (mouseover)="openSubmenu($event, 'aboutMenu')"
              (mouseleave)="closeSubmenuIfNotMobile($event)"
              autofocus>
            <li class="nav-item">
              <a (keydown)="onMenuKeypress($event, 'aboutMenu', {shiftTab: ACTION_CLOSE, enter: ACTION_CLOSE})"
                 class="dropdown-item nav-link oppia-navbar-tab-content protractor-test-about-link about-link"
                 href="/about"
                 [routerLink]="'/' + PAGES_REGISTERED_WITH_FRONTEND.ABOUT.ROUTE">
                <span class="link">{{'I18N_TOPNAV_ABOUT_OPPIA' | translate}}</span>
              </a>
            </li>
            <li class="nav-item">
              <a class="dropdown-item nav-link oppia-navbar-tab-content about-link"
                 href="/about-foundation"
                 (keydown)="onMenuKeypress($event, 'aboutMenu', {enter: ACTION_CLOSE})"
                 rel="noopener">
                <span class="link">{{'I18N_TOPNAV_OPPIA_FOUNDATION' | translate}}</span>
              </a>
            </li>
            <li class="nav-item">
              <a class="dropdown-item nav-link oppia-navbar-tab-content about-link"
                 href="https://medium.com/oppia-org"
                 target="_blank"
                 (keydown)="onMenuKeypress($event, 'aboutMenu', {enter: ACTION_CLOSE})"
                 rel="noopener">
                <span class="link">{{'I18N_TOPNAV_BLOG' | translate}}</span>
                <span class="material-icons launch">launch</span>
              </a>
            </li>
          </ul>
        </li>
        <li [ngClass]="{'open': activeMenuName === 'getInvolvedMenu'}"
            ngbDropdown
            [hidden]="navElementsVisibilityStatus.I18N_TOPNAV_GET_INVOLVED"
            class="nav-item oppia-navbar-clickable-dropdown protractor-test-about-oppia-list-item">
          <a ngbDropdownToggle (keydown)="onMenuKeypress($event, 'getInvolvedMenu', {shiftTab: ACTION_CLOSE, enter: ACTION_OPEN})"
             class="nav-link oppia-navbar-tab dropdown-toggle get-involved"
             aria-haspopup="true"
             aria-expanded="false"
             tabindex="0"
             (mouseover)="openSubmenu($event, 'getInvolvedMenu')"
             (mouseleave)="closeSubmenuIfNotMobile($event)"
             autofocus>
            <span class="oppia-navbar-tab-content"
                 [innerHTML]="'I18N_TOPNAV_GET_INVOLVED' | translate">
            </span>
          </a>
          <ul ngbDropdownMenu
              [ngStyle]="{'left.px': getInvolvedMenuOffset}"
              class="dropdown-menu oppia-navbar-dropdown get-involved-dropdown"
              (mouseover)="openSubmenu($event, 'getInvolvedMenu')"
              (mouseleave)="closeSubmenuIfNotMobile($event)">
            <div class="d-flex flex-column">
              <div class="top-section d-flex">
                <a class="item item-border d-flex flex-column innvolved-item"
                   (click)="navigateToPage('/partnerships')" href="/partnerships"
                   [routerLink]="'/' + PAGES_REGISTERED_WITH_FRONTEND.PARTNERSHIPS.ROUTE"
                   rel="noopener"
                   (keydown)="onMenuKeypress($event, 'getInvolvedMenu', {shiftTab: ACTION_CLOSE, enter: ACTION_CLOSE})">
                  <div class="heading">
                    <span class="material-icons language mx-1">language</span>
                    <span class="heading-text">{{'I18N_TOPNAV_PARTNERSHIPS' | translate}}</span>
                  </div>
                  <div class="des">
                    {{'I18N_TOPNAV_PARTNERSHIPS_DESCRIPTION' | translate}}
                  </div>
                </a>
                <a class="item d-flex flex-column innvolved-item"
                   (click)="navigateToPage('/volunteer')"
                   href="/volunteer"
                   [routerLink]="'/' + PAGES_REGISTERED_WITH_FRONTEND.VOLUNTEER.ROUTE"
                   (keydown)="onMenuKeypress($event, 'getInvolvedMenu', {enter: ACTION_CLOSE})"
                   rel="noopener">
                  <div class="heading">
                    <span class="material-icons volunteer mx-1">supervisor_account</span>
                    <span class="heading-text">{{'I18N_HEADING_VOLUNTEER'| translate}}</span>
                  </div>
                  <div class="des">
                    {{'I18N_TOPNAV_VOLUNTEER_DESCRIPTION' | translate}}
                  </div>
                </a>
              </div>
              <div class="bottom-section d-flex">
                <a class="item item-border d-flex flex-column innvolved-item"
                   (click)="navigateToPage('/contact')"
                   href="/contact"
                   [routerLink]="'/' + PAGES_REGISTERED_WITH_FRONTEND.CONTACT.ROUTE"
                   (keydown)="onMenuKeypress($event, 'getInvolvedMenu', {enter: ACTION_CLOSE})"
                   rel="noopener">
                  <div class="heading">
                    <span class="material-icons contact mx-1">mail</span>
                    <span class="heading-text">{{'I18N_TOPNAV_CONTACT_US' | translate}}</span>
                  </div>
                  <div class="des">
                    {{'I18N_TOPNAV_CONTACT_US_DESCRIPTION' | translate}}
                  </div>
                </a>
                <a class="item d-flex flex-column innvolved-item"
                   (click)="navigateToPage('/donate')"
                   href="/donate"
                   [routerLink]="'/' + PAGES_REGISTERED_WITH_FRONTEND.DONATE.ROUTE"
                   (keydown)="onMenuKeypress($event, 'getInvolvedMenu', {enter: ACTION_CLOSE})"
                   rel="noopener">
                  <div class="heading">
                    <span class="material-icons fav mx-1">favorite</span>
                    <span class="heading-text">{{'I18N_TOPNAV_DONATE' | translate}}</span>
                  </div>
                  <div class="des">
                    {{'I18N_TOPNAV_DONATE_DESCRIPTION' | translate}}
                  </div>
                </a>
              </div>
            </div>
          </ul>
        </li>
        <li [ngClass]="{'open': activeMenuName === 'donateMenu'}"
            ngbDropdown
            [hidden]="!navElementsVisibilityStatus.I18N_TOPNAV_DONATE"
            class="nav-item protractor-test-about-oppia-list-item">
          <a class="nav-link oppia-navbar-tab donate-tab"
             aria-haspopup="true"
             aria-expanded="false"
             tabindex="0"
             href="/donate"
             [routerLink]="'/' + PAGES_REGISTERED_WITH_FRONTEND.DONATE.ROUTE"
             rel="noopener"
             autofocus>
            <span class="oppia-navbar-tab-content"
                 [innerHTML]="'I18N_TOPNAV_DONATE' | translate">
            </span>
          </a>
        </li>
      </ul>
    </li>
  </ul>
  <ul class="nav oppia-navbar-nav oppia-navbar-profile">
    <li ngbDropdown class="nav-item oppia-navbar-clickable-dropdown dropdown" *ngIf="showLanguageSelector"
        [ngClass]="{'open': activeMenuName === 'languageMenu'}"
        (mouseover)="openSubmenu($event, 'languageMenu')"
        (mouseleave)="closeSubmenuIfNotMobile($event)"
        autofocus>
      <div class="oppia-navbar-button-container dropdown">
        <button ngbDropdownToggle
                class="btn dropdown-toggle oppia-navbar-button protractor-test-language-dropdown"
                (keydown)="onMenuKeypress($event, 'languageMenu', {shiftTab: ACTION_CLOSE, enter: ACTION_OPEN})">
          <i class="material-icons language-icon"> &#xE894; </i>
          <span class="mobile-view-language-code" *ngIf="windowIsNarrow"> {{ currentLanguageCode }} </span>
          <span class="desktop-view-language-code" *ngIf="!windowIsNarrow"> {{ currentLanguageText }} </span>
        </button>
      </div>
      <ul ngbDropdownMenu
          class="dropdown-menu oppia-navbar-dropdown language-dropdown"
          [style.margin-top]="userIsLoggedIn ? '-10px': '0'"
          (mouseover)="openSubmenu($event, 'languageMenu')"
          (mouseleave)="closeSubmenuIfNotMobile($event)">
        <li class="nav-item" [ngClass]="'protractor-test-i18n-language-' + language.id" *ngFor="let language of supportedSiteLanguages">
          <a (click)="changeLanguage(language.id)" tabindex="0" (keydown.enter)="changeLanguage(language.id)"
             (keydown)="onMenuKeypress($event, 'languageMenu', {enter: ACTION_CLOSE})">
            <div class="language-element oppia-nav-right-dropdown" [ngClass]="{'language-element-selected': currentLanguageCode === language.id}">
              <span *ngIf="currentLanguageCode === language.id">
                <i class="material-icons"> &#xE876; </i>
              </span>
              <span [ngClass]="{'language-padding-left': currentLanguageCode !== language.id}">
                {{ language.text }}
              </span>
            </div>
          </a>
        </li>
      </ul>
    </li>
    <li [ngClass]="{'open' : activeMenuName === 'profileMenu'}"
        ngbDropdown
        *ngIf="userIsLoggedIn"
        class="nav-item protractor-test-profile-dropdown oppia-navbar-clickable-dropdown profile-dropdown">
      <a (keydown)="onMenuKeypress($event, 'profileMenu', {shiftTab: ACTION_CLOSE, enter: ACTION_OPEN})"
         class="nav-link oppia-navbar-dropdown-toggle protractor-test-navbar-dropdown-toggle"
         aria-haspopup="true"
         aria-expanded="false"
         aria-label="User Menu"
         tabindex="0"
         (mouseover)="openSubmenu($event, 'profileMenu')"
         (mouseleave)="closeSubmenuIfNotMobile($event)"
         autofocus>
        <div class="oppia-navbar-profile-picture-container dropdown-toggle">
          <span *ngIf="profilePictureDataUrl">
            <img [src]="profilePictureDataUrl"
                 class="oppia-navbar-profile-picture rounded-circle"
                 alt="User Avatar">
          </span>
          <span *ngIf="!profilePictureDataUrl">
            <i class="material-icons md-40 oppia-user-avatar-icon">
              &#xE853;
            </i>
            <span class="oppia-icon-accessibility-label">
              User Avatar
            </span>
          </span>
          <div class="oppia-navbar-role-indicator"
               *ngIf="isCurriculumAdmin || isModerator">
            <!--
             "right: 4px;" is necessary here but not in moderator to prevent 'A'
             from appearing off-center because 'A' is slightly thinner than 'M' in
             this font.
            -->
            <span *ngIf="isCurriculumAdmin"
                  class="oppia-navbar-role-text oppia-admin-text protractor-test-admin-text">
                  A
            </span>
            <span *ngIf="isModerator && !isCurriculumAdmin"
                  class="oppia-navbar-role-text protract-test-moderator-text">
                  M
            </span>
          </div>
        </div>
      </a>
      <ul ngbDropdownMenu
          class="dropdown-menu dropdown-menu oppia-navbar-dropdown"
          (mouseover)="openSubmenu($event, 'profileMenu')"
          (mouseleave)="closeSubmenuIfNotMobile($event)"
          autofocus>
        <li class="nav-item">
          <a (click)="closeSubmenuIfNotMobile($event)"
             [href]="profilePageUrl"
             [routerLink]="profilePageUrl"
             class="dropdown-item nav-link protractor-test-profile-link"
             (keydown)="onMenuKeypress($event, 'profileMenu', {shiftTab: ACTION_CLOSE})">
            <strong>
              {{ username }}
            </strong>
          </a>
        </li>
        <hr class="oppia-top-right-menu-item-separator">
        <li class="nav-item">
          <a (click)="closeSubmenuIfNotMobile($event)"
             href="/creator-dashboard"
             class="dropdown-item nav-link protractor-test-creator-dashboard-link">
            <span [innerHTML]="'I18N_TOPNAV_CREATOR_DASHBOARD' | translate"></span>
          </a>
        </li>
        <li class="nav-item">
          <a (click)="closeSubmenuIfNotMobile($event)"
             href="/learner-dashboard"
             class="dropdown-item nav-link protractor-test-learner-dashboard-link">
            <span [innerHTML]="'I18N_TOPNAV_LEARNER_DASHBOARD' | translate"></span>
          </a>
        </li>
        <li class="nav-item">
          <a (click)="closeSubmenuIfNotMobile($event)"
             href="/contributor-dashboard"
             class="dropdown-item nav-link protractor-test-learner-dashboard-link">
            <span [innerHTML]="'I18N_TOPNAV_CONTRIBUTOR_DASHBOARD' | translate"></span>
          </a>
        </li>
        <li class="nav-item">
          <a *ngIf="(isCurriculumAdmin || isTopicManager)"
             (click)="closeSubmenuIfNotMobile($event)"
             href="/topics-and-skills-dashboard"
             class="dropdown-item nav-link protractor-test-topics-and-skills-dashboard-link">
            <span [innerHTML]="'I18N_TOPNAV_TOPICS_AND_SKILLS_DASHBOARD' | translate"></span>
          </a>
        </li>
        <li class="nav-item">
          <a *ngIf="(isBlogAdmin || isBlogPostEditor)"
             (click)="closeSubmenuIfNotMobile($event)"
             href="/blog-dashboard"
             class="dropdown-item nav-link protractor-test-blog-dashboard-link">
            <span [innerHTML]="'I18N_TOPNAV_BLOG_DASHBOARD' | translate"></span>
          </a>
        </li>
        <li class="nav-item">
          <a (click)="closeSubmenuIfNotMobile($event)"
             href="/preferences"
             [routerLink]="'/' + PAGES_REGISTERED_WITH_FRONTEND.PREFERENCES.ROUTE"
             class="dropdown-item nav-link protractor-test-preferences-link">
            <span [innerHTML]="'I18N_TOPNAV_PREFERENCES' | translate"></span>
          </a>
        </li>
        <li class="nav-item"
            *ngIf="isModerator">
          <a class="dropdown-item nav-link"
             (click)="closeSubmenuIfNotMobile($event)"
             href="/moderator"
             rel="noopener">
            <span [innerHTML]="'I18N_TOPNAV_MODERATOR_PAGE' | translate"></span>
          </a>
        </li>
        <li class="nav-item"
            *ngIf="isSuperAdmin">
          <a class="dropdown-item nav-link protractor-test-admin-link"
             (click)="closeSubmenuIfNotMobile($event)"
             href="/admin"
             rel="noopener">
            <span [innerHTML]="'I18N_TOPNAV_ADMIN_PAGE' | translate"></span>
          </a>
        </li>
        <hr class="oppia-top-right-menu-item-separator">
        <li class="nav-item">
          <a (click)="closeSubmenuIfNotMobile($event);onLogoutButtonClicked()"
             [href]="'/' + PAGES_REGISTERED_WITH_FRONTEND.LOGOUT.ROUTE"
             [routerLink]="'/' + PAGES_REGISTERED_WITH_FRONTEND.LOGOUT.ROUTE"
             class="dropdown-item nav-link protractor-test-logout-link"
             (keydown)="onMenuKeypress($event, 'profileMenu', {tab: ACTION_CLOSE})">
            <span [innerHTML]="'I18N_TOPNAV_LOGOUT' | translate"></span>
          </a>
        </li>
      </ul>
    </li>

    <li ngbDropdown
        *ngIf="!userIsLoggedIn && username !== ''"
        class="nav-item oppia-navbar-clickable-dropdown dropdown">
      <div [ngStyle]="isLanguageRTL() ? {'margin-left': '10px'} : {'margin-right': '10px'}"
           class="oppia-navbar-button-container dropdown oppia-navbar-button-container-extra-info">
        <button ngbDropdownToggle
                class="btn dropdown-toggle oppia-navbar-button protractor-mobile-test-login"
                (click)="onLoginButtonClicked()">
          <span [innerHTML]="'I18N_TOPNAV_SIGN_IN' | translate"></span>
        </button>
      </div>
      <ul ngbDropdownMenu
          class="dropdown-menu oppia-navbar-dropdown oppia-navbar-dropdown-menu">
        <li class="nav-item">
          <a (click)="onLoginButtonClicked()"
             class="nav-link oppia-nav-link">
            <div class="signin-dropdown oppia-nav-right-dropdown">
              <div class="oppia-signin-g-icon">
                <img [src]="googleSignInIconUrl" alt="Google signin icon">
              </div>
              <span class="oppia-signin-text"
                    [innerHTML]="'I18N_TOPNAV_SIGN_IN_WITH_GOOGLE' | translate">
              </span>
            </div>
          </a>
        </li>
      </ul>
    </li>

    <li ngbDropdown
        *ngIf="username === ''"
        class="oppia-navbar-clickable-dropdown dropdown">
      <div class="oppia-navbar-button-container oppia-navbar-button-container-extra-info">
      </div>
    </li>
  </ul>
</div>
<style>
  .arrow-forward {
    color: #00645c;
    font-size: 14px;
    margin-left: 4px;
  }
  .launch {
    font-size: 15px;
    margin-left: 90px;
  }
  .underline:hover,
  .underline:focus {
    border-bottom: 2px solid #333;
    transition: 50ms;
  }
  .get-involved-dropdown a {
    text-decoration: none;
  }
  .heading a {
    color: #212121;
  }
  .nav-item-links a {
    color: #212121;
    text-decoration: none;
  }
  .learn-dropdown-menu a,
  .about-dropdown-menu a,
  .get-involved-dropdown a {
    text-decoration: none;
  }
  .learn-dropdown-menu .nav-item-top-link a {
    color: #333;
    font-family: 'Roboto', sans-serif;
    font-size: 16px;
    font-weight: 500;
    line-height: 18.75px;
  }
  .dropdown-menu .innvolved-item:hover a {
    border-bottom: #333 solid 2px;
    transition: 50ms;
  }
  .nav-link:focus {
    background-color: #fff;
    color: #00645c;
  }
  .get-involved-dropdown {
    min-width: 574px;
    padding: 0;
  }
  .get-involved-dropdown .nav-item {
    width: 100%;
  }
  .get-involved-dropdown .heading {
    color: #333;
    font-family: 'Roboto', sans-serif;
    font-size: 16px;
    font-weight: 500;
    line-height: 18.75px;
    padding: 0;
  }
  .get-involved-dropdown .language {
    color: #f2994a;
  }
  .get-involved-dropdown .volunteer {
    color: #2d9cdb;
  }
  .get-involved-dropdown .contact {
    color: #b4bbc3;
  }
  .get-involved-dropdown .fav {
    color: #eb5757;
  }
  .get-involved-dropdown .des {
    color: #767676;
    font-family: 'Roboto', sans-serif;
    font-size: 14px;
    font-weight: 400;
    line-height: 20px;
    padding: 0;
    padding-left: 28px;
    text-overflow: clip;
  }
  .top-section {
    border-bottom: 1px solid rgba(33, 33, 33, 0.102);
  }
  .item-border {
    border-right: 1px solid rgba(33, 33, 33, 0.102);
  }
  .item {
    padding: 32px;
    width: 287px;
  }
  .item:hover,
  .item:focus {
    background-color: rgba(33, 33, 33, 0.027);
  }
  .dropdown-menu .signin-dropdown {
    border-radius: 1px;
    height: 41px;
    width: 200px;
  }
  .top-section .item {
    padding-bottom: 27px;
  }
  .bottom-section .item {
    padding-top: 27px;
  }
  .rtl-navbar-header {
    display: flex;
    margin-left: -30px;
  }
  .dropdown-toggle::after {
    margin-right: 0.255em;
  }
  .learn-dropdown-menu {
    border-radius: 3px;
    padding: 0;
  }
  .classroom-enabled {
    min-width: 688px;
  }
  .classroom-disabled {
    min-width: 300px;
  }

  .language-dropdown {
    max-height: 60vh;
    overflow-y: auto;
  }

  .learn {
    height: 66.5px;
  }
  .learn-dropdown-menu .nav-item-top-link {
    padding: 0;
    padding-bottom: 8px;
  }
  .learn-dropdown-menu .nav-item-right-head {
    color: #333;
    font-family: 'Roboto', sans-serif;
    font-size: 12px;
    font-weight: 500;
    letter-spacing: 0.2px;
    line-height: 14.06px;
    padding: 0;
    padding-bottom: 8px;
    text-transform: uppercase;
  }
  .learn-dropdown-menu .nav-item-links {
    color: #333;
    font-family: 'Roboto', sans-serif;
    font-size: 14px;
    font-weight: 500;
    line-height: 16.41px;
    padding: 0;
    padding-top: 16px;
    text-transform: capitalize;
  }
  .learn-dropdown-menu .nav-item-left {
    border-right: 1px solid rgba(0, 0, 0, 0.051);
    padding: 32px;
    width: 388px;
  }
  .learn-dropdown-menu .nav-item-left:hover,
  .learn-dropdown-menu .nav-item-right:hover,
  .learn-dropdown-menu .nav-item-left:focus,
  .learn-dropdown-menu .nav-item-right:focus {
    background-color: rgba(33, 33, 33, 0.027);
  }
  .about-dropdown-menu .nav-item a:hover,
  .about-dropdown-menu .nav-item a:focus {
    background-color: rgba(33, 33, 33, 0.027);
  }
  .about-dropdown-menu .about-link:hover,
  .about-dropdown-menu .about-link:focus {
    color: #009688 !important;
  }
  .nav-item-left-head {
    color: #333;
    font-family: 'Roboto', sans-serif;
    font-size: 16px;
    font-weight: 500;
    line-height: 18.75px;
  }
  .learn-dropdown-menu .nav-item-right {
    min-width: 300px;
    padding: 32px;
  }
  .learn-dropdown-menu .nav-content {
    color: #767676;
    font-family: 'Roboto', sans-serif;
    font-size: 14px;
    font-weight: 400;
    line-height: 20px;
    width: 224px;
  }
  .learn-dropdown-menu .nav-item-bottom-link {
    color: #00645c;
    font-family: 'Inter', 'Roboto', sans-serif;
    font-size: 14px;
    font-weight: 500;
    line-height: 16.41px;
    padding: 0;
    padding-top: 16px;
  }
  .learn-dropdown-menu .nav-item-bottom-link-logged {
    color: #00645c;
    font-family: 'Inter', 'Roboto', sans-serif;
    font-size: 14px;
    font-weight: 500;
    line-height: 16.41px;
    padding: 0;
  }
  .dropdown-menu {
    border-radius: 3px;
    border-top-left-radius: 0;
    border-top-right-radius: 0;
  }
  .rtl-navbar-header .dropdown-menu {
    left: 0 !important;
    right: auto !important;
    text-align: right;
  }
  .language-icon {
    margin-top: -3px;
  }
  .language-padding-left {
    padding-left: 26px;
  }
  .oppia-navbar-brand-name:focus {
    outline: 1px dotted #fff;
    outline: auto 5px -webkit-focus-ring-color;
  }
  .oppia-nav-right-dropdown {
    background-color: #fff;
    border-radius: 5px;
    border-width: 0;
    box-shadow: 1px 1px 0 1px rgba(0,0,0,0.05);
    color: #737373;
    font-family: Roboto, arial, sans-serif;
    font-size: 14px;
    font-weight: bold;
    height: 40px;
    padding-left: 8px;
    padding-right: 8px;
    vertical-align: middle;
    white-space: nowrap;
  }
  .language-element {
    border-radius: 0;
    box-shadow: 0 0;
    color: #34665c;
  }
  .language-element:hover {
    background-color: rgb(52, 102, 92, 0.1);
  }
  .language-element-selected {
    background-color: rgb(52, 102, 92, 0.1);
  }
  .oppia-nav-right-dropdown:focus,
  .oppia-nav-right-dropdown:hover {
    box-shadow: 1px 4px 5px 1px rgba(0,0,0,0.1);
  }
  .oppia-nav-right-dropdown:active {
    background-color: #e5e5e5;
    box-shadow: none;
    transition-duration: 10ms;
  }
  .oppia-signin-g-icon {
    float: left;
    padding: 10px 15px 10px 0;
  }
  .oppia-navbar-menu-icon {
    color: #fff;
    margin-top: -5px;
  }
  .oppia-navbar-dashboard-indicator-text {
    bottom: 0;
    color: white;
    font-size: 1.12rem;
    font-weight: bold;
    position: absolute;
    right: 4px;
  }
  .nav-mobile-header-text-container {
    display: none;
  }
  .oppia-navbar-clickable-dropdown:hover ul.dropdown-menu {
    display: block;
  }
  .oppia-navbar-role-text {
    bottom: 0;
    color: white;
    font-size: 11px;
    font-weight: bold;
    position: absolute;
    right: 3px;
  }
  .oppia-navbar-dashboard-indicator {
    background-color: #f7a541;
    border-radius: 20px;
    height: 15px;
    position: absolute;
    right: 25px;
    top: 8px;
    width: 15px;
  }
  .oppia-navbar-menu {
    margin-left: 10px;
    opacity: 0.9;
    outline-color: transparent;
    padding-top: 20px;
  }
  .oppia-navbar-menu:hover {
    opacity: 1;
  }
  .oppia-navbar-menu:focus {
    outline: 1px dotted #212121;
    outline: 5px -webkit-focus-ring-color;
  }
  .oppia-navbar-profile {
    float: right;
  }
  .oppia-navbar-role-indicator {
    background-color: #f7a541;
    border-radius: 20px;
    bottom: 10px;
    height: 15px;
    position: absolute;
    right: 25px;
    width: 15px;
  }
  .oppia-navbar-close-icon {
    color: #fff;
    margin-right: 4px;
    margin-top: -10px;
  }
  .oppia-signin-text {
    font-family: Roboto, arial, sans-serif;
    font-size: 14px;
    font-weight: 500;
    letter-spacing: .21px;
    line-height: 41px;
  }
  .oppia-user-avatar-icon {
    margin-top: -1px;
  }
  .oppia-admin-text {
    right: 4px;
  }
  .oppia-navbar-button-container-extra-info {
    margin-right: 10px;
  }
  .oppia-navbar-dropdown-menu {
    margin-right: 15px;
    padding: 0;
  }
  .oppia-nav-link {
    padding: 0;
    width: 190px;
  }
  .oppia-navbar-dropdown-item {
    display: flex;
    flex-direction: column;
    gap: 2px;
    padding: 30px;
  }
  .oppia-navbar-tab-content-heading {
    color: #212121;
    font-size: 16px;
    font-weight: 500;
    padding: 0;
  }
  .oppia-navbar-tab-content-heading:after {
    border-style: solid;
    border-width: 0 0 1.59px;
    bottom: 1px;
    content: '';
    left: 28px;
    position: absolute;
    width: 50.5px;
  }
  .rtl-navbar-header .oppia-navbar-tab-content-heading:after {
    right: 28px;
  }
  .oppia-navbar-dropdown-heart-icon {
    color: #eb5757;
    font-size: 22px;
    padding-right: 6px;
  }
  .oppia-navbar-tab-content-desc {
    color: #767676;
    line-height: 20px;
    margin-left: 28px;
    opacity: 0.9;
  }
  .oppia-navbar-dropdown-right {
    left: 0;
    min-width: 285px;
    padding: 0;
    right: auto;
  }
  .oppia-navbar-profile .profile-dropdown:hover {
    background-color: #fff;
  }

  @media screen and (max-width: 880px) {
    .oppia-logo-wide {
      margin-left: 0;
    }
  }

  @media screen and (max-width: 840px) {
    .desktop-view-language-code {
      display: none;
    }
  }

  @media screen and (max-width: 768px) {
    .nav-mobile-header-text-container {
      display: inline-block;
      font-size: 1px;
      margin-top: 2px;
      max-height: 56px;
      text-overflow: ellipsis;
      width: 50%;
    }
    .nav-mobile-header-editor {
      color: #fff;
      display: block;
      font-family: Roboto, arial, sans-serif;
      font-size: 19px;
    }
    .nav-mobile-header-text {
      color: #fff;
      display: inline-block;
      font-size: 15px;
      max-width: 205px;
      overflow: hidden;
      text-overflow: ellipsis;
      white-space: nowrap;
      width: 100%;
    }
  }
</style><|MERGE_RESOLUTION|>--- conflicted
+++ resolved
@@ -145,18 +145,15 @@
                       <span class="material-icons arrow-forward">arrow_forward</span>
                     </div>
                   </div>
-<<<<<<< HEAD
                   <a *ngIf="userIsLoggedIn"
                      (keydown)="onMenuKeypress($event, 'learnMenu', {enter: ACTION_CLOSE})"
                      class="nav-item-bottom-link-logged"
                      href="/learn/{{DEFAULT_CLASSROOM_URL_FRAGMENT}}">
                     <span class="link">{{ 'I18N_TOPNAV_LEARN_LINK_1' | translate }}</span>
-=======
                   <div *ngIf="userIsLoggedIn"
                        (keydown)="onMenuKeypress($event, 'learnMenu', {enter: ACTION_CLOSE})"
                        class="nav-item-bottom-link-logged">
                     <span class="link">{{ 'I18N_TOPNAV_LEARN_LINK_2' | translate }}</span>
->>>>>>> 98640dd3
                     <span class="material-icons arrow-forward">arrow_forward</span>
                   </div>
                 </a>
