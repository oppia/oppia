<div [ngClass]="{'rtl-navbar-header': isLanguageRTL(), 'float-right': isLanguageRTL(), 'float-left': !isLanguageRTL()}"
     class="navbar-header protractor-test-navbar-header">
  <a *ngIf="windowIsNarrow"
     (click)="toggleSidebar()"
     class="navbar-brand oppia-navbar-menu oppia-transition-200 protractor-mobile-test-navbar-button"
     tabindex="0">
    <i class="material-icons oppia-navbar-menu-icon"
       *ngIf="!isSidebarShown()"
       [ngClass]="{ 'oppia-stop-scroll': !isSidebarShown() }" >
       &#xE5D2;
    </i>
    <i class="material-icons oppia-navbar-close-icon"
       *ngIf="isSidebarShown()"
       [ngClass]="{ 'oppia-stop-scroll': isSidebarShown() }" >
       &#10005;
    </i>
  </a>
  <a class="oppia-navbar-brand-name oppia-transition-200 protractor-test-oppia-main-logo d-none d-sm-block"
     href="/"
     [routerLink]="'/' + PAGES_REGISTERED_WITH_FRONTEND.SPLASH.ROUTE"
     [oppiaFocusOn]="labelForClearingFocus"
     [ngClass]="windowIsNarrow ? 'oppia-logo-small' : 'oppia-logo-wide'">
    <picture>
      <source type="image/webp"
              [srcset]="getStaticImageUrl('/logo/288x128_logo_white.webp')">
      <source type="image/png"
              [srcset]="getStaticImageUrl('/logo/288x128_logo_white.png')">
      <img [src]="getStaticImageUrl('/logo/288x128_logo_white.png')"
           class="oppia-logo"
           alt="Oppia Home"
           [ngStyle]="!windowIsNarrow && {'width': '90px'}">
    </picture>
  </a>
</div>
<div class="nav-mobile-header-text-container"
     *ngIf="headerText?.length">
  <span class="nav-mobile-header-editor">
    {{ headerText }}
  </span>
  <span class="nav-mobile-header-text">
    {{ subheaderText }}
  </span>
</div>
<div [ngClass]="{'rtl-navbar-header': isLanguageRTL(), 'float-left': isLanguageRTL(), 'float-right': !isLanguageRTL()}"
     class="navbar-header"
     *ngIf="userMenuIsShown">
  <ul class="nav oppia-navbar-nav"
      *ngIf="standardNavIsShown">
    <li>
      <ul *ngIf="windowIsNarrow && !inClassroomPage"
          class="nav oppia-navbar-tabs-narrow">
        <li><oppia-create-activity-button></oppia-create-activity-button></li>
      </ul>
    </li>
    <li>
      <ul *ngIf="!windowIsNarrow"
          class="nav oppia-navbar-tabs">
        <li *ngIf="CLASSROOM_PROMOS_ARE_ENABLED"
            [ngClass]="{'open' : activeMenuName === 'classroomMenu'}"
            ngbDropdown
            [hidden]="!navElementsVisibilityStatus.I18N_TOPNAV_CLASSROOM"
            aria-hidden="false"
            class="nav-item  dropdown oppia-navbar-clickable-dropdown protractor-test-classroom-oppia-list-item">
          <a ngbDropdownToggle
             (keydown)="onMenuKeypress($event, 'classroomMenu', {shiftTab: ACTION_CLOSE, enter: ACTION_OPEN})"
             class="nav-link oppia-navbar-tab dropdown-toggle"
             role="menuitem"
             aria-haspopup="true"
             aria-expanded="false"
             aria-hidden="false"
             tabindex="0"
             (mouseover)="openSubmenu($event, 'classroomMenu')"
             (mouseleave)="closeSubmenuIfNotMobile($event)"
             autofocus>
            <span class="oppia-navbar-tab-content"
                  [innerHTML]="'I18N_TOPNAV_CLASSROOM' | translate">
            </span>
          </a>
          <ul ngbDropdownMenu
              class="dropdown-menu dropdown-menu oppia-navbar-dropdown"
              (mouseover)="openSubmenu($event, 'classroomMenu')"
              (mouseleave)="closeSubmenuIfNotMobile($event)"
              role="menu"
              autofocus>
            <li class="nav-item">
              <a (keydown)="onMenuKeypress($event, 'classroomMenu', {shiftTab: ACTION_CLOSE})"
                 (click)="navigateToClassroomPage('/learn/math')"
                 class="dropdown-item nav-link oppia-navbar-tab-content protractor-test-classroom-link"
                 href="#"
                 [innerHTML]="'I18N_TOPNAV_CLASSROOM_BASIC_MATHS' | translate">
              </a>
            </li>
          </ul>
        </li>
        <li [hidden]="!navElementsVisibilityStatus.I18N_TOPNAV_LIBRARY"
            class="nav-item oppia-clickable-navbar-element">
          <a class="nav-link oppia-navbar-tab oppia-navbar-tab-content"
             href="/community-library"
             [routerLink]="'/' + PAGES_REGISTERED_WITH_FRONTEND.LIBRARY_INDEX.ROUTE"
             [innerHTML]="'I18N_TOPNAV_LIBRARY' | translate">
          </a>
        </li>
        <li [ngClass]="{'open': activeMenuName === 'aboutMenu'}"
            ngbDropdown
            [hidden]="!navElementsVisibilityStatus.I18N_TOPNAV_ABOUT"
            class="nav-item dropdown oppia-navbar-clickable-dropdown protractor-test-about-oppia-list-item">
          <a (keydown)="onMenuKeypress($event, 'aboutMenu', {shiftTab: ACTION_CLOSE, enter: ACTION_OPEN})"
             ngbDropdownToggle
             class="nav-link oppia-navbar-tab dropdown-toggle"
             aria-haspopup="true"
             aria-expanded="false"
             tabindex="0"
             (mouseover)="openSubmenu($event, 'aboutMenu')"
             (mouseleave)="closeSubmenuIfNotMobile($event)"
             autofocus>
            <span class="oppia-navbar-tab-content"
                  [innerHTML]="'I18N_TOPNAV_ABOUT' | translate">
            </span>
          </a>
          <ul ngbDropdownMenu
              class="dropdown-menu dropdown-menu oppia-navbar-dropdown"
              (mouseover)="openSubmenu($event, 'aboutMenu')"
              (mouseleave)="closeSubmenuIfNotMobile($event)"
              autofocus>
            <li class="nav-item">
              <a (keydown)="onMenuKeypress($event, 'aboutMenu', {shiftTab: ACTION_CLOSE})"
                 class="dropdown-item nav-link oppia-navbar-tab-content protractor-test-about-link"
                 href="/about"
                 [routerLink]="'/' + PAGES_REGISTERED_WITH_FRONTEND.ABOUT.ROUTE"
                 [innerHTML]="'I18N_TOPNAV_ABOUT_OPPIA' | translate">
              </a>
            </li>
            <li class="nav-item">
              <a class="dropdown-item nav-link oppia-navbar-tab-content"
                 href="/about-foundation"
                 rel="noopener"
                 [innerHTML]="'I18N_TOPNAV_OPPIA_FOUNDATION' | translate">
              </a>
            </li>
            <li class="nav-item">
              <a class="dropdown-item nav-link oppia-navbar-tab-content"
                 href="https://medium.com/oppia-org"
                 rel="noopener"
                 [innerHTML]="'I18N_TOPNAV_BLOG' | translate">
              </a>
            </li>
          </ul>
        </li>
        <li [ngClass]="{'open': activeMenuName === 'getInvolvedMenu'}"
            ngbDropdown
            [hidden]="navElementsVisibilityStatus.I18N_TOPNAV_GET_INVOLVED"
            class="nav-item oppia-navbar-clickable-dropdown protractor-test-about-oppia-list-item">
          <a ngbDropdownToggle (keydown)="onMenuKeypress($event, 'getInvolvedMenu', {shiftTab: ACTION_CLOSE, enter: ACTION_OPEN})"
             class="nav-link oppia-navbar-tab dropdown-toggle get-involved"
             aria-haspopup="true"
             aria-expanded="false"
             tabindex="0"
             (mouseover)="openSubmenu($event, 'getInvolvedMenu')"
             (mouseleave)="closeSubmenuIfNotMobile($event)"
             autofocus>
            <span class="oppia-navbar-tab-content"
                 [innerHTML]="'I18N_TOPNAV_GET_INVOLVED' | translate">
            </span>
          </a>
          <ul ngbDropdownMenu
              [ngStyle]="{'left.px': getInvolvedMenuOffset}"
              class="dropdown-menu oppia-navbar-dropdown get-involved-dropdown"
              (mouseover)="openSubmenu($event, 'getInvolvedMenu')"
              (mouseleave)="closeSubmenuIfNotMobile($event)">
<<<<<<< HEAD
            <div class="d-flex flex-column">
              <div class="top-section d-flex">
                <a class="item item-border d-flex flex-column"
                   (keydown)="onMenuKeypress($event, 'getInvolvedMenu', {shiftTab: ACTION_CLOSE})"
                   href="/partnerships"
                   [routerLink]="'/' + PAGES_REGISTERED_WITH_FRONTEND.PARTNERSHIPS.ROUTE"
                   target="_blank"
                   rel="noopener">
                  <div class="heading">
                    <span class="material-icons language">language</span>
                    {{'I18N_TOPNAV_PARTNERSHIPS' | translate}}
                  </div>
                  <div class="des">
                    {{'I18N_TOPNAV_PARTNERSHIPS_DESCRIPTION' | translate}}
                  </div>
                </a>
                <a class="item d-flex flex-column"
                   href="/volunteer"
                   [routerLink]="'/' + PAGES_REGISTERED_WITH_FRONTEND.VOLUNTEER.ROUTE"
                   target="_blank"
                   rel="noopener">
                  <div class="heading">
                    <span class="material-icons volunteer">supervisor_account</span>
                    {{'I18N_HEADING_VOLUNTEER'| translate}}
                  </div>
                  <div class="des">
                    {{'I18N_TOPNAV_VOLUNTEER_DESCRIPTION' | translate}}
                  </div>
                </a>
              </div>
              <div class="bottom-section d-flex">
                <a class="item item-border d-flex flex-column"
                   href="/contact"
                   [routerLink]="'/' + PAGES_REGISTERED_WITH_FRONTEND.CONTACT.ROUTE"
                   target="_blank"
                   rel="noopener">
                  <div class="heading">
                    <span class="material-icons contact">mail</span>
                    {{'I18N_TOPNAV_CONTACT_US' | translate}}
                  </div>
                  <div class="des">
                    {{'I18N_TOPNAV_CONTACT_US_DESCRIPTION' | translate}}
                  </div>
                </a>
                <a class="item d-flex flex-column"
                   href="/donate"
                   [routerLink]="'/' + PAGES_REGISTERED_WITH_FRONTEND.DONATE.ROUTE"
                   target="_blank"
                   rel="noopener">
                  <div class="heading">
                    <span class="material-icons fav">favorite</span>
                    {{'I18N_TOPNAV_DONATE' | translate}}
                  </div>
                  <div class="des">
                    {{'I18N_TOPNAV_DONATE_DESCRIPTION' | translate}}
                  </div>
                </a>
              </div>
            </div>
=======
            <li class="nav-item">
              <a (keydown)="onMenuKeypress($event, 'getInvolvedMenu', {shiftTab: ACTION_CLOSE})"
                 class="dropdown-item nav-link oppia-navbar-tab-content protractor-test-about-link"
                 href="/volunteer"
                 [routerLink]="'/' + PAGES_REGISTERED_WITH_FRONTEND.VOLUNTEER.ROUTE"
                 rel="noopener"
                 [innerHTML]="'I18N_HEADING_VOLUNTEER'| translate">
              </a>
            </li>
            <li class="nav-item">
              <a class="dropdown-item nav-link oppia-navbar-tab-content"
                 href="/partnerships"
                 [routerLink]="'/' + PAGES_REGISTERED_WITH_FRONTEND.PARTNERSHIPS.ROUTE"
                 rel="noopener"
                 [innerHTML]="'I18N_TOPNAV_PARTNERSHIPS' | translate">
              </a>
            </li>
            <li class="nav-item">
              <a class="dropdown-item nav-link oppia-navbar-tab-content"
                 href="/donate"
                 [routerLink]="'/' + PAGES_REGISTERED_WITH_FRONTEND.DONATE.ROUTE"
                 rel="noopener"
                 [innerHTML]="'I18N_TOPNAV_DONATE' | translate">
              </a>
            </li>
>>>>>>> 7bb539d7
          </ul>
        </li>
        <li [ngClass]="{'open': activeMenuName === 'donateMenu'}"
            ngbDropdown
            [hidden]="!navElementsVisibilityStatus.I18N_TOPNAV_DONATE"
            class="nav-item oppia-navbar-clickable-dropdown protractor-test-about-oppia-list-item">
          <a ngbDropdownToggle (keydown)="onMenuKeypress($event, 'donateMenu', {shiftTab: ACTION_CLOSE, enter: ACTION_OPEN})"
             class="nav-link oppia-navbar-tab"
             aria-haspopup="true"
             aria-expanded="false"
             tabindex="0"
             (mouseover)="openSubmenu($event, 'donateMenu')"
             (mouseleave)="closeSubmenuIfNotMobile($event)"
             autofocus>
            <span class="oppia-navbar-tab-content"
                 [innerHTML]="'I18N_TOPNAV_DONATE' | translate">
            </span>
          </a>
          <ul ngbDropdownMenu
              class="dropdown-menu oppia-navbar-dropdown oppia-navbar-dropdown-right"
              (mouseover)="openSubmenu($event, 'donateMenu')"
              (mouseleave)="closeSubmenuIfNotMobile($event)">
            <li class="nav-item oppia-navbar-dropdown-item">
              <a class="dropdown-item nav-link oppia-navbar-tab-content oppia-navbar-tab-content-heading"
                 href="/donate"
                 [routerLink]="'/' + PAGES_REGISTERED_WITH_FRONTEND.DONATE.ROUTE"
                 rel="noopener"
              >
                <i class="material-icons oppia-navbar-dropdown-heart-icon">&#xE87D;</i>
                <span [innerHTML]="'I18N_TOPNAV_DONATE' | translate"></span>
              </a>
              <span class="nav-link-desc oppia-navbar-tab-content-desc"
                  [innerHTML]="'I18N_TOPNAV_DONATE_DESCRIPTION' | translate">
              </span>
            </li>
          </ul>
        </li>
        <li *ngIf="!inClassroomPage">
          <oppia-create-activity-button [hidden]="!navElementsVisibilityStatus.I18N_CREATE_EXPLORATION_CREATE">
          </oppia-create-activity-button>
        </li>
      </ul>
    </li>
  </ul>
  <ul class="nav oppia-navbar-nav oppia-navbar-profile">
    <li ngbDropdown class="nav-item oppia-navbar-clickable-dropdown dropdown" *ngIf="showLanguageSelector">
      <div class="oppia-navbar-button-container dropdown">
        <button ngbDropdownToggle
                class="btn dropdown-toggle oppia-navbar-button protractor-test-language-dropdown">
          <i class="material-icons language-icon"> &#xE894; </i>
          <span *ngIf="windowIsNarrow"> {{ currentLanguageCode }} </span>
          <span *ngIf="!windowIsNarrow"> {{ currentLanguageText }} </span>
        </button>
      </div>
      <ul ngbDropdownMenu class="dropdown-menu oppia-navbar-dropdown" [style.margin-top]="userIsLoggedIn ? '-10px': '0'">
        <li class="nav-item" [ngClass]="'protractor-test-i18n-language-' + language.id" *ngFor="let language of supportedSiteLanguages">
          <a (click)="changeLanguage(language.id)">
            <div class="language-element oppia-nav-right-dropdown" [ngClass]="{'language-element-selected': currentLanguageCode === language.id}">
              <span *ngIf="currentLanguageCode === language.id">
                <i class="material-icons"> &#xE876; </i>
              </span>
              <span [ngClass]="{'language-padding-left': currentLanguageCode !== language.id}">
                {{ language.text }}
              </span>
            </div>
          </a>
        </li>
      </ul>
    </li>
    <li [ngClass]="{'open' : activeMenuName === 'profileMenu'}"
        ngbDropdown
        *ngIf="userIsLoggedIn"
        class="nav-item protractor-test-profile-dropdown oppia-navbar-clickable-dropdown profile-dropdown">
      <a (keydown)="onMenuKeypress($event, 'profileMenu', {shiftTab: ACTION_CLOSE, enter: ACTION_OPEN})"
         class="nav-link oppia-navbar-dropdown-toggle protractor-test-navbar-dropdown-toggle"
         aria-haspopup="true"
         aria-expanded="false"
         aria-label="User Menu"
         tabindex="0"
         (mouseover)="openSubmenu($event, 'profileMenu')"
         (mouseleave)="closeSubmenuIfNotMobile($event)"
         autofocus>
        <div class="oppia-navbar-profile-picture-container dropdown-toggle">
          <span *ngIf="profilePictureDataUrl">
            <img [src]="profilePictureDataUrl"
                 class="oppia-navbar-profile-picture rounded-circle"
                 alt="User Avatar">
          </span>
          <span *ngIf="!profilePictureDataUrl">
            <i class="material-icons md-40 oppia-user-avatar-icon">
              &#xE853;
            </i>
            <span class="oppia-icon-accessibility-label">
              User Avatar
            </span>
          </span>
          <div class="oppia-navbar-role-indicator"
               *ngIf="isCurriculumAdmin || isModerator">
            <!--
             "right: 4px;" is necessary here but not in moderator to prevent 'A'
             from appearing off-center because 'A' is slightly thinner than 'M' in
             this font.
            -->
            <span *ngIf="isCurriculumAdmin"
                  class="oppia-navbar-role-text oppia-admin-text protractor-test-admin-text">
                  A
            </span>
            <span *ngIf="isModerator && !isCurriculumAdmin"
                  class="oppia-navbar-role-text protract-test-moderator-text">
                  M
            </span>
          </div>
        </div>
      </a>
      <ul ngbDropdownMenu
          class="dropdown-menu dropdown-menu oppia-navbar-dropdown"
          (mouseover)="openSubmenu($event, 'profileMenu')"
          (mouseleave)="closeSubmenuIfNotMobile($event)"
          autofocus>
        <li class="nav-item">
          <a (click)="closeSubmenuIfNotMobile($event)"
             [href]="profilePageUrl"
             [routerLink]="profilePageUrl"
             class="dropdown-item nav-link protractor-test-profile-link"
             (keydown)="onMenuKeypress($event, 'profileMenu', {shiftTab: ACTION_CLOSE})">
            <strong>
              {{ username }}
            </strong>
          </a>
        </li>
        <hr class="oppia-top-right-menu-item-separator">
        <li class="nav-item">
          <a (click)="closeSubmenuIfNotMobile($event)"
             href="/creator-dashboard"
             class="dropdown-item nav-link protractor-test-creator-dashboard-link">
            <span [innerHTML]="'I18N_TOPNAV_CREATOR_DASHBOARD' | translate"></span>
          </a>
        </li>
        <li class="nav-item">
          <a (click)="closeSubmenuIfNotMobile($event)"
             href="/learner-dashboard"
             class="dropdown-item nav-link protractor-test-learner-dashboard-link">
            <span [innerHTML]="'I18N_TOPNAV_LEARNER_DASHBOARD' | translate"></span>
          </a>
        </li>
        <li class="nav-item">
          <a (click)="closeSubmenuIfNotMobile($event)"
             href="/contributor-dashboard"
             class="dropdown-item nav-link protractor-test-learner-dashboard-link">
            <span [innerHTML]="'I18N_TOPNAV_CONTRIBUTOR_DASHBOARD' | translate"></span>
          </a>
        </li>
        <li class="nav-item">
          <a *ngIf="(isCurriculumAdmin || isTopicManager)"
             (click)="closeSubmenuIfNotMobile($event)"
             href="/topics-and-skills-dashboard"
             class="dropdown-item nav-link protractor-test-topics-and-skills-dashboard-link">
            <span [innerHTML]="'I18N_TOPNAV_TOPICS_AND_SKILLS_DASHBOARD' | translate"></span>
          </a>
        </li>
        <li class="nav-item">
          <a *ngIf="(isBlogAdmin || isBlogPostEditor)"
             (click)="closeSubmenuIfNotMobile($event)"
             href="/blog-dashboard"
             class="dropdown-item nav-link protractor-test-blog-dashboard-link">
            <span [innerHTML]="'I18N_TOPNAV_BLOG_DASHBOARD' | translate"></span>
          </a>
        </li>
        <li class="nav-item">
          <a (click)="closeSubmenuIfNotMobile($event)"
             href="/preferences"
             [routerLink]="'/' + PAGES_REGISTERED_WITH_FRONTEND.PREFERENCES.ROUTE"
             class="dropdown-item nav-link protractor-test-preferences-link">
            <span [innerHTML]="'I18N_TOPNAV_PREFERENCES' | translate"></span>
          </a>
        </li>
        <li class="nav-item"
            *ngIf="isModerator">
          <a class="dropdown-item nav-link"
             (click)="closeSubmenuIfNotMobile($event)"
             href="/moderator"
             rel="noopener">
            <span [innerHTML]="'I18N_TOPNAV_MODERATOR_PAGE' | translate"></span>
          </a>
        </li>
        <li class="nav-item"
            *ngIf="isSuperAdmin">
          <a class="dropdown-item nav-link protractor-test-admin-link"
             (click)="closeSubmenuIfNotMobile($event)"
             href="/admin"
             rel="noopener">
            <span [innerHTML]="'I18N_TOPNAV_ADMIN_PAGE' | translate"></span>
          </a>
        </li>
        <hr class="oppia-top-right-menu-item-separator">
        <li class="nav-item">
          <a (click)="closeSubmenuIfNotMobile($event);onLogoutButtonClicked()"
             [href]="'/' + PAGES_REGISTERED_WITH_FRONTEND.LOGOUT.ROUTE"
             [routerLink]="'/' + PAGES_REGISTERED_WITH_FRONTEND.LOGOUT.ROUTE"
             class="dropdown-item nav-link protractor-test-logout-link"
             (keydown)="onMenuKeypress($event, 'profileMenu', {tab: ACTION_CLOSE})">
            <span [innerHTML]="'I18N_TOPNAV_LOGOUT' | translate"></span>
          </a>
        </li>
      </ul>
    </li>

    <li ngbDropdown
        *ngIf="!userIsLoggedIn && username !== ''"
        class="nav-item oppia-navbar-clickable-dropdown dropdown">
      <div class="oppia-navbar-button-container dropdown oppia-navbar-button-container-extra-info">
        <button ngbDropdownToggle
                class="btn dropdown-toggle oppia-navbar-button protractor-mobile-test-login"
                (click)="onLoginButtonClicked()">
          <span [innerHTML]="'I18N_TOPNAV_SIGN_IN' | translate"></span>
        </button>
      </div>
      <ul ngbDropdownMenu
          class="dropdown-menu oppia-navbar-dropdown oppia-navbar-dropdown-menu">
        <li class="nav-item">
          <a (click)="onLoginButtonClicked()"
             class="nav-link oppia-nav-link">
            <div class="oppia-nav-right-dropdown">
              <div class="oppia-signin-g-icon">
                <img [src]="googleSignInIconUrl" alt="Google signin icon">
              </div>
              <span class="oppia-signin-text"
                    [innerHTML]="'I18N_TOPNAV_SIGN_IN_WITH_GOOGLE' | translate">
              </span>
            </div>
          </a>
        </li>
      </ul>
    </li>

    <li ngbDropdown
        *ngIf="username === ''"
        class="oppia-navbar-clickable-dropdown dropdown">
      <div class="oppia-navbar-button-container oppia-navbar-button-container-extra-info">
      </div>
    </li>
  </ul>
</div>
<style>
  .get-involved-dropdown {
    min-width: 574px;
    padding: 0;
  }
  .get-involved-dropdown .nav-item {
    width: 100%;
  }
  .get-involved-dropdown .heading {
    color: #333;
    font-family: 'Roboto', sans-serif;
    font-size: 16px;
    font-weight: 500;
    line-height: 18.75px;
    padding: 0;
  }
  .get-involved-dropdown a {
    text-decoration: none;
  }
  .get-involved-dropdown .language {
    color: #F2994A;
  }
  .get-involved-dropdown .volunteer {
    color: #2D9CDB;
  }
  .get-involved-dropdown .contact {
    color: #B4BBC3;
  }
  .get-involved-dropdown .fav {
    color: #EB5757;
  }
  .get-involved-dropdown .des {
    color: #767676;
    font-family: 'Roboto', sans-serif;
    font-size: 14px;
    font-weight: 400;
    line-height: 20px;
    padding: 0;
    padding-left: 28px;
    text-overflow: clip;
  }
  .top-section {
    border-bottom: 1px solid #2121211a;
  }
  .item-border {
    border-right: 1px solid #2121211a;
  }
  .item {
    padding: 32px;
    width: 287px;
  }
  .item:hover, .item:focus {
    background-color: #21212107;
  }
  .top-section .item {
    padding-bottom: 27px;
  }
  .bottom-section .item {
    padding-top: 27px;
  }
  .rtl-navbar-header {
    display: flex;
    margin-left: -30px;
  }
  .dropdown-toggle::after {
    margin-right: 0.255em;
  }
  .dropdown-menu {
    border-radius: 3px;
  }
  .rtl-navbar-header .dropdown-menu {
    left: 0 !important;
    right: auto !important;
    text-align: right;
  }
  .language-icon {
    margin-top: -3px;
  }
  .language-padding-left {
    padding-left: 26px;
  }
  .oppia-navbar-brand-name:focus {
    outline: 1px dotted #fff;
    outline: auto 5px -webkit-focus-ring-color;
  }
  .oppia-nav-right-dropdown {
    background-color: #FFF;
    border-radius: 5px;
    border-width: 0;
    box-shadow: 1px 1px 0 1px rgba(0,0,0,0.05);
    color: #737373;
    font-family: Roboto, arial, sans-serif;
    font-size: 14px;
    font-weight: bold;
    height: 40px;
    padding-left: 8px;
    padding-right: 8px;
    vertical-align: middle;
    white-space: nowrap;
  }
  .language-element {
    border-radius: 0;
    box-shadow: 0 0;
    color: #34665C;
  }
  .language-element:hover {
    background-color: rgb(52, 102, 92, 0.1);
  }
  .language-element-selected {
    background-color: rgb(52, 102, 92, 0.1);
  }
  .oppia-nav-right-dropdown:focus,
  .oppia-nav-right-dropdown:hover {
    box-shadow: 1px 4px 5px 1px rgba(0,0,0,0.1);
  }
  .oppia-nav-right-dropdown:active {
    background-color: #e5e5e5;
    box-shadow: none;
    transition-duration: 10ms;
  }
  .oppia-signin-g-icon {
    float: left;
    padding: 10px 24px 10px 0;
  }
  .oppia-navbar-menu-icon {
    color: #fff;
    margin-top: -5px;
  }
  .oppia-navbar-dashboard-indicator-text {
    bottom: 0;
    color: white;
    font-size: 1.12rem;
    font-weight: bold;
    position: absolute;
    right: 4px;
  }
  .nav-mobile-header-text-container {
    display: none;
  }
  .oppia-navbar-clickable-dropdown:hover ul.dropdown-menu {
    display: block;
  }
  .oppia-navbar-role-text {
    bottom: 0;
    color: white;
    font-size: 11px;
    font-weight: bold;
    position: absolute;
    right: 3px;
  }
  .oppia-navbar-dashboard-indicator {
    background-color: #f7a541;
    border-radius: 20px;
    height: 15px;
    position: absolute;
    right: 25px;
    top: 8px;
    width: 15px;
  }
  .oppia-navbar-menu {
    margin-left: 10px;
    opacity: 0.9;
    outline-color: transparent;
    padding-top: 20px;
  }
  .oppia-navbar-menu:hover {
    opacity: 1;
  }
  .oppia-navbar-menu:focus {
    outline: 1px dotted #212121;
    outline: 5px -webkit-focus-ring-color;
  }
  .oppia-navbar-profile {
    float: right;
  }
  .oppia-navbar-role-indicator {
    background-color: #f7a541;
    border-radius: 20px;
    bottom: 10px;
    height: 15px;
    position: absolute;
    right: 25px;
    width: 15px;
  }
  .oppia-navbar-close-icon {
    color: #fff;
    margin-right: 4px;
    margin-top: -10px;
  }
  .oppia-signin-text {
    font-family: Roboto, arial, sans-serif;
    font-size: 14px;
    font-weight: 500;
    letter-spacing: .21px;
    line-height: 38px;
  }
  .oppia-user-avatar-icon {
    margin-top: -1px;
  }
  .oppia-admin-text {
    right: 4px;
  }
  .oppia-navbar-button-container-extra-info {
    margin-right: 10px;
  }
  .oppia-navbar-dropdown-menu {
    margin-right: 15px;
    padding: 0;
  }
  .oppia-nav-link {
    padding: 0;
    width: 190px;
  }
  .oppia-navbar-dropdown-item {
    display: flex;
    flex-direction: column;
    gap: 2px;
    padding: 30px;
  }
  .oppia-navbar-tab-content-heading {
    color: #212121;
    font-size: 16px;
    font-weight: 500;
    padding: 0;
  }
  .oppia-navbar-tab-content-heading:after {
    border-style: solid;
    border-width: 0 0 1.59px;
    bottom: 1px;
    content: '';
    left: 28px;
    position: absolute;
    width: 50.5px;
  }
  .oppia-navbar-dropdown-heart-icon {
    color: #EB5757;
    font-size: 22px;
    padding-right: 6px;
  }
  .oppia-navbar-tab-content-desc {
    color: #767676;
    line-height: 20px;
    margin-left: 28px;
    opacity: 0.9;
  }
  .oppia-navbar-dropdown-right {
    left: 0;
    min-width: 285px;
    padding: 0;
    right: auto;
  }
  .oppia-navbar-profile .profile-dropdown:hover {
    background-color: #fff;
  }
  @media screen and (max-width: 768px) {
    .nav-mobile-header-text-container {
      display: inline-block;
      font-size: 1px;
      margin-top: 2px;
      max-height: 56px;
      text-overflow: ellipsis;
      width: 50%;
    }
    .nav-mobile-header-editor {
      color: #FFF;
      display: block;
      font-family: Roboto, arial, sans-serif;
      font-size: 19px;
    }
    .nav-mobile-header-text {
      color: #FFF;
      display: inline-block;
      font-size: 15px;
      max-width: 205px;
      overflow: hidden;
      text-overflow: ellipsis;
      white-space: nowrap;
      width: 100%;
    }
  }
</style><|MERGE_RESOLUTION|>--- conflicted
+++ resolved
@@ -167,7 +167,6 @@
               class="dropdown-menu oppia-navbar-dropdown get-involved-dropdown"
               (mouseover)="openSubmenu($event, 'getInvolvedMenu')"
               (mouseleave)="closeSubmenuIfNotMobile($event)">
-<<<<<<< HEAD
             <div class="d-flex flex-column">
               <div class="top-section d-flex">
                 <a class="item item-border d-flex flex-column"
@@ -227,33 +226,6 @@
                 </a>
               </div>
             </div>
-=======
-            <li class="nav-item">
-              <a (keydown)="onMenuKeypress($event, 'getInvolvedMenu', {shiftTab: ACTION_CLOSE})"
-                 class="dropdown-item nav-link oppia-navbar-tab-content protractor-test-about-link"
-                 href="/volunteer"
-                 [routerLink]="'/' + PAGES_REGISTERED_WITH_FRONTEND.VOLUNTEER.ROUTE"
-                 rel="noopener"
-                 [innerHTML]="'I18N_HEADING_VOLUNTEER'| translate">
-              </a>
-            </li>
-            <li class="nav-item">
-              <a class="dropdown-item nav-link oppia-navbar-tab-content"
-                 href="/partnerships"
-                 [routerLink]="'/' + PAGES_REGISTERED_WITH_FRONTEND.PARTNERSHIPS.ROUTE"
-                 rel="noopener"
-                 [innerHTML]="'I18N_TOPNAV_PARTNERSHIPS' | translate">
-              </a>
-            </li>
-            <li class="nav-item">
-              <a class="dropdown-item nav-link oppia-navbar-tab-content"
-                 href="/donate"
-                 [routerLink]="'/' + PAGES_REGISTERED_WITH_FRONTEND.DONATE.ROUTE"
-                 rel="noopener"
-                 [innerHTML]="'I18N_TOPNAV_DONATE' | translate">
-              </a>
-            </li>
->>>>>>> 7bb539d7
           </ul>
         </li>
         <li [ngClass]="{'open': activeMenuName === 'donateMenu'}"
