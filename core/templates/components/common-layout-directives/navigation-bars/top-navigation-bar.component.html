<div class="navbar-header e2e-test-navbar-header oppia-top-navigation-bar">
  <a *ngIf="windowIsNarrow"
     (click)="toggleSidebar($event)"
     class="navbar-brand oppia-navbar-menu oppia-transition-200 e2e-mobile-test-navbar-button ml-0"
     tabindex="0">
    <i class="fas fa-bars oppia-navbar-menu-icon"
       *ngIf="!isSidebarShown()"
       [ngClass]="{ 'oppia-stop-scroll': !isSidebarShown() }" >
    </i>
    <i class="fas fa-x-mark oppia-navbar-close-icon"
       *ngIf="isSidebarShown()"
       [ngClass]="{ 'oppia-stop-scroll': isSidebarShown() }" >
       &#10005;
    </i>
  </a>
  <a class="oppia-navbar-brand-name oppia-transition-200 e2e-test-oppia-main-logo d-sm-block"
     href="/"
     [smartRouterLink]="'/' + PAGES_REGISTERED_WITH_FRONTEND.SPLASH.ROUTE"
     [ngClass]="windowIsNarrow ? 'oppia-logo-small ml-0' : 'oppia-logo-wide'">
    <picture>
      <source type="image/webp"
              [srcset]="getStaticImageUrl('/logo/288x128_logo_white.webp')">
      <source type="image/png"
              [srcset]="getStaticImageUrl('/logo/288x128_logo_white.png')">
      <img [src]="getStaticImageUrl('/logo/288x128_logo_white.png')"
           class="oppia-logo"
           alt="Oppia Home"
           [ngStyle]="!windowIsNarrow && {'width': '90px'}">
    </picture>
  </a>
</div>
<div *ngIf="!windowIsNarrow" class="nav-mobile-header-text-container oppia-top-navigation-bar">
  <span *ngIf="headerText?.length"
        class="nav-mobile-header-editor">
    {{ headerText }}
  </span>
  <span *ngIf="subheaderText?.length"
        class="nav-mobile-header-text">
    {{ subheaderText }}
  </span>
</div>
<div [ngClass]="{'float-left': isLanguageRTL(), 'float-right': !isLanguageRTL()}"
     class="navbar-header oppia-top-navigation-bar"
     *ngIf="userMenuIsShown">
  <ul class="nav oppia-navbar-nav"
      *ngIf="standardNavIsShown">
    <li>
      <ul *ngIf="!windowIsNarrow"
          class="nav oppia-navbar-tabs">
        <li [ngClass]="{'open' : activeMenuName === 'homeMenu'}"
            *ngIf="userIsLoggedIn"
            [hidden]="!navElementsVisibilityStatus.I18N_TOPNAV_HOME"
            aria-hidden="false"
            class="nav-item  oppia-navbar-clickable-dropdown e2e-test-home-oppia-list-item">
          <a (keydown)="onMenuKeypress($event, 'homeMenu', {shiftTab: ACTION_CLOSE, enter: ACTION_OPEN})"
             class="nav-link oppia-navbar-tab"
             aria-hidden="false"
             aria-label="Home"
             tabindex="0"
             href="/"
             [smartRouterLink]="'/' + PAGES_REGISTERED_WITH_FRONTEND.SPLASH.ROUTE">
            <span class="oppia-navbar-tab-content">
              {{ 'I18N_TOPNAV_HOME' | translate }}
            </span>
          </a>
        </li>
        <li [ngClass]="{'open' : activeMenuName === 'learnMenu'}"
            ngbDropdown
            #learnDropdown="ngbDropdown"
            [hidden]="!navElementsVisibilityStatus.I18N_TOPNAV_LEARN"
            aria-hidden="false"
            class="nav-item  dropdown oppia-navbar-clickable-dropdown e2e-test-classroom-oppia-list-item">
          <a ngbDropdownAnchor
             (click)="learnDropdown.toggle()"
             (keydown.enter)="learnDropdown.toggle()"
             class="nav-link oppia-navbar-tab dropdown-toggle learn-tab"
             aria-hidden="false"
             aria-label="learn"
             role="button"
             tabindex="0"
             (mouseover)="openSubmenu($event, 'learnMenu')"
             (mouseleave)="closeSubmenuIfNotMobile($event)">
            <span class="oppia-navbar-tab-content">
              {{ 'I18N_TOPNAV_LEARN' | translate }}
            </span>
          </a>
          <ul ngbDropdownMenu
              [ngStyle]="{'left.px': learnDropdownOffset}"
              class="dropdown-menu oppia-navbar-dropdown learn-dropdown-menu classroom-enabled"
              (mouseover)="openSubmenu($event, 'learnMenu')"
              (mouseleave)="closeSubmenuIfNotMobile($event)"
              role="menu">
            <li class="nav-item">
              <div class="nav-item-main d-flex">
                <a class="nav-item-left d-flex flex-column justify-content-between"
                   tabindex="0" href="/learn/{{DEFAULT_CLASSROOM_URL_FRAGMENT}}"
                   (click)="navigateToClassroomPage('/learn/' + DEFAULT_CLASSROOM_URL_FRAGMENT)">
                  <div class="nav-item-top d-flex justify-content-between">
                    <div class="nav-content d-flex flex-column">
                      <div class="dropdown-item nav-link oppia-navbar-tab-content e2e-test-classroom-link nav-item-top-link">
                        <a href="/learn/{{DEFAULT_CLASSROOM_URL_FRAGMENT}}"
                           (keydown)="onMenuKeypress($event, 'learnMenu', {shiftTab: ACTION_CLOSE, enter: ACTION_CLOSE})"
                           class="nav-item-left-head underline" tabindex="0">
                           {{ 'I18N_TOPNAV_CLASSROOM_BASIC_MATHS' | translate }}
                        </a>
                      </div>
                      <div class="des">
                        {{ 'I18N_TOPNAV_LEARN_DESCRIPTION_1' | translate }}
                      </div>
                    </div>
                    <picture>
                      <source type="image/png"
                              [srcset]="getStaticImageUrl('/topnav/learn.png')">
                      <source type="image/webp"
                              [srcset]="getStaticImageUrl('/ltopnav/learn.webp')">
                      <img [src]="getStaticImageUrl('/topnav/learn.png')"
                           class="learn"
                           alt="Learn">
                    </picture>
                  </div>
                  <div class="nav-item-bottom d-flex flex-column">
                    <div *ngIf="classroomData.length > 0">
                      <div class="nav-item-links"  *ngFor="let topicSummary of classroomData.slice(0, 3); index as idx">
                        <a (keydown)="onMenuKeypress($event, 'learnMenu', {enter: ACTION_CLOSE})"
                           (click)="navigateToClassroomPage('/learn/' + DEFAULT_CLASSROOM_URL_FRAGMENT + '/' + topicSummary.getUrlFragment()); $event.stopPropagation()"
                           tabindex="0"
                           class="underline"
                           href="/learn/{{DEFAULT_CLASSROOM_URL_FRAGMENT}}/{{topicSummary.getUrlFragment()}}">
                          <span *ngIf="!isHackyTopicTitleTranslationDisplayed(idx)">
                            {{ topicSummary.getName() }}
                          </span>
                          <span *ngIf="isHackyTopicTitleTranslationDisplayed(idx)">
                            {{ topicTitlesTranslationKeys[idx] | translate }}
                          </span>
                        </a>
                      </div>
                    </div>
                    <div (keydown)="onMenuKeypress($event, 'learnMenu', {enter: ACTION_CLOSE})"
                         class="nav-item-bottom-link">
                      <a class="underline nav-item-bottom-link" tabindex="0" href="/learn/math">
                        <span class="link">
                          {{ 'I18N_TOPNAV_LEARN_LINK_1' | translate }}
                        </span>
                        <span class="fas fa-arrow-right oppia-navbar-arrow-right"></span>
                      </a>
                    </div>
                  </div>
                </a>
                <span class="nav-item-right d-flex flex-column">
                  <a class="nav-content mb-5"
                     tabindex="0"
                     (blur)="androidPageIsEnabled ? null : learnDropdown.close()"
                     href="/community-library"
                     (click)="navigateToClassroomPage('/community-library')">
                    <div class="nav-item-right-head">
                      {{ 'I18N_TOPNAV_LEARN_HEADING' | translate }}
                    </div>
                    <div class="des">
                      {{ 'I18N_TOPNAV_LIBRARY_DESCRIPTION' | translate }}
                    </div>
                    <div (keydown)="onMenuKeypress($event, 'learnMenu', {enter: ACTION_CLOSE})"
                         class="nav-item-bottom-link">
                      <span class="link">
                        {{ 'I18N_TOPNAV_LIBRARY' | translate }}
                      </span>
                      <span class="fas fa-arrow-right oppia-navbar-arrow-right"></span>
                    </div>
                  </a>
                  <a *ngIf="androidPageIsEnabled"
                     class="nav-content"
                     tabindex="0"
                     (blur)="learnDropdown.close()"
                     href="/android">
                    <div class="nav-item-right-head">
                      {{ 'I18N_TOPNAV_ANDROID_APP_HEADING' | translate }}
                    </div>
                    <div class="des" [innerHTML]="'I18N_TOPNAV_ANDROID_APP_DESCRIPTION' | translate"></div>
                    <div (keydown)="onMenuKeypress($event, 'learnMenu', {enter: ACTION_CLOSE})"
                         class="nav-item-bottom-link">
                      <span class="underline">
                        <span class="link">
                          {{ 'I18N_TOPNAV_TRY_ANDROID_APP_TEXT' | translate }}
                        </span>
                        <span class="fas fa-arrow-right oppia-navbar-arrow-right"></span>
                      </span>
                    </div>
                  </a>
                </span>
              </div>
            </li>
          </ul>
        </li>
        <li [ngClass]="{'open': activeMenuName === 'aboutMenu'}"
            ngbDropdown
            #aboutDropdown="ngbDropdown"
            [hidden]="!navElementsVisibilityStatus.I18N_TOPNAV_ABOUT"
            class="nav-item dropdown oppia-navbar-clickable-dropdown e2e-test-about-oppia-list-item">
          <a ngbDropdownAnchor
             (click)="aboutDropdown.toggle()"
             (keydown.enter)="aboutDropdown.toggle()"
             class="nav-link oppia-navbar-tab dropdown-toggle"
             aria-expanded="true"
             role="button"
             tabindex="0"
             (mouseover)="openSubmenu($event, 'aboutMenu')"
             (mouseleave)="closeSubmenuIfNotMobile($event)">
            <span class="oppia-navbar-tab-content"
                  [innerHTML]="'I18N_TOPNAV_ABOUT' | translate">
            </span>
          </a>
          <ul ngbDropdownMenu
              class="dropdown-menu dropdown-menu oppia-navbar-dropdown about-dropdown-menu"
              (mouseover)="openSubmenu($event, 'aboutMenu')"
              (mouseleave)="closeSubmenuIfNotMobile($event)">
            <li class="nav-item">
              <a (keydown)="onMenuKeypress($event, 'aboutMenu', {shiftTab: ACTION_CLOSE, enter: ACTION_CLOSE})"
                 class="dropdown-item nav-link oppia-navbar-tab-content e2e-test-about-link about-link"
                 href="/about"
                 [smartRouterLink]="'/' + PAGES_REGISTERED_WITH_FRONTEND.ABOUT.ROUTE">
                <span class="link">
                  {{'I18N_TOPNAV_ABOUT_OPPIA' | translate}}
                </span>
              </a>
            </li>
            <li class="nav-item">
              <a class="dropdown-item nav-link oppia-navbar-tab-content about-link"
                 href="/about-foundation"
                 [smartRouterLink]="'/' + PAGES_REGISTERED_WITH_FRONTEND.ABOUT_FOUNDATION.ROUTE"
                 (keydown)="onMenuKeypress($event, 'aboutMenu', {enter: ACTION_CLOSE})"
                 rel="noopener">
                <span class="link">
                  {{'I18N_TOPNAV_OPPIA_FOUNDATION' | translate}}
                </span>
              </a>
            </li>
            <li class="nav-item">
              <a class="dropdown-item nav-link oppia-navbar-tab-content about-link e2e-test-blog-link"
                 [href]="getOppiaBlogUrl()"
                 [target]="getOppiaBlogUrl() === '/blog' ? '_self' : '_blank'"
                 (blur)="aboutDropdown.close()"
                 rel="noopener">
                <span class="link">
                  {{'I18N_TOPNAV_BLOG' | translate}}
                </span>
                <span class="fas fa-external-link-alt launch" *ngIf="!platformFeatureService.status.BlogPages.isEnabled"></span>
              </a>
            </li>
          </ul>
        </li>
        <li [ngClass]="{'open': activeMenuName === 'getInvolvedMenu'}"
            ngbDropdown
            #getInvolvedDropdown="ngbDropdown"
            [hidden]="navElementsVisibilityStatus.I18N_TOPNAV_GET_INVOLVED"
            class="nav-item oppia-navbar-clickable-dropdown e2e-test-about-oppia-list-item">
          <a ngbDropdownAnchor
             class="nav-link oppia-navbar-tab dropdown-toggle get-involved"
             aria-expanded="true"
             (click)="getInvolvedDropdown.toggle()"
             (keydown.enter)="getInvolvedDropdown.toggle()"
             tabindex="0"
             role="button"
             (mouseover)="openSubmenu($event, 'getInvolvedMenu')"
             (mouseleave)="closeSubmenuIfNotMobile($event)">
            <span class="oppia-navbar-tab-content"
                 [innerHTML]="'I18N_TOPNAV_GET_INVOLVED' | translate">
            </span>
          </a>
          <ul ngbDropdownMenu
              [ngStyle]="{'left.px': getInvolvedMenuOffset}"
              class="dropdown-menu oppia-navbar-dropdown get-involved-dropdown"
              (mouseover)="openSubmenu($event, 'getInvolvedMenu')"
              (mouseleave)="closeSubmenuIfNotMobile($event)">
            <div class="d-flex flex-column">
              <div class="top-section d-flex">
                <a class="item item-border d-flex flex-column innvolved-item"
                   href="/partnerships"
                   [smartRouterLink]="'/' + PAGES_REGISTERED_WITH_FRONTEND.PARTNERSHIPS.ROUTE"
                   rel="noopener"
                   (keydown)="onMenuKeypress($event, 'getInvolvedMenu', {shiftTab: ACTION_CLOSE, enter: ACTION_CLOSE})">
                  <div class="heading">
                    <span class="fas fa-globe language mx-1"></span>
                    <span class="heading-text">
                      {{'I18N_TOPNAV_PARTNERSHIPS' | translate}}
                    </span>
                  </div>
                  <div class="des">
                    {{'I18N_TOPNAV_PARTNERSHIPS_DESCRIPTION' | translate}}
                  </div>
                </a>
                <a class="item d-flex flex-column innvolved-item"
                   href="/volunteer"
                   [smartRouterLink]="'/' + PAGES_REGISTERED_WITH_FRONTEND.VOLUNTEER.ROUTE"
                   (keydown)="onMenuKeypress($event, 'getInvolvedMenu', {enter: ACTION_CLOSE})"
                   rel="noopener">
                  <div class="heading">
                    <span class="fas fa-user-friends volunteer mx-1"></span>
                    <span class="heading-text">
                      {{'I18N_HEADING_VOLUNTEER'| translate}}
                    </span>
                  </div>
                  <div class="des">
                    {{'I18N_TOPNAV_VOLUNTEER_DESCRIPTION' | translate}}
                  </div>
                </a>
              </div>
              <div class="bottom-section d-flex">
                <a class="item item-border d-flex flex-column innvolved-item"
                   href="/contact"
                   [smartRouterLink]="'/' + PAGES_REGISTERED_WITH_FRONTEND.CONTACT.ROUTE"
                   (keydown)="onMenuKeypress($event, 'getInvolvedMenu', {enter: ACTION_CLOSE})"
                   rel="noopener">
                  <div class="heading">
                    <span class="fas fa-envelope contact mx-1"></span>
                    <span class="heading-text">
                      {{'I18N_TOPNAV_CONTACT_US' | translate}}
                    </span>
                  </div>
                  <div class="des">
                    {{'I18N_TOPNAV_CONTACT_US_DESCRIPTION' | translate}}
                  </div>
                </a>
                <a class="item d-flex flex-column innvolved-item"
                   href="/donate"
                   [smartRouterLink]="'/' + PAGES_REGISTERED_WITH_FRONTEND.DONATE.ROUTE"
                   (blur)="getInvolvedDropdown.close()"
                   rel="noopener">
                  <div class="heading">
                    <span class="fas fa-heart fav mx-1"></span>
                    <span class="heading-text">
                      {{'I18N_TOPNAV_DONATE' | translate}}
                    </span>
                  </div>
                  <div class="des">
                    {{'I18N_TOPNAV_DONATE_DESCRIPTION' | translate}}
                  </div>
                </a>
              </div>
            </div>
          </ul>
        </li>
        <li [ngClass]="{'open': activeMenuName === 'donateMenu'}"
            ngbDropdown
            [hidden]="!navElementsVisibilityStatus.I18N_TOPNAV_DONATE"
            class="nav-item e2e-test-about-oppia-list-item">
          <a class="nav-link oppia-navbar-tab donate-tab"
             tabindex="0"
             href="/donate"
             [smartRouterLink]="'/' + PAGES_REGISTERED_WITH_FRONTEND.DONATE.ROUTE"
             rel="noopener">
            <span class="oppia-navbar-tab-content"
                 [innerHTML]="'I18N_TOPNAV_DONATE' | translate">
            </span>
          </a>
        </li>
      </ul>
    </li>
  </ul>
  <ul class="nav oppia-navbar-nav oppia-navbar-tabs oppia-navbar-profile">
    <li ngbDropdown
        #languageDropdown="ngbDropdown"
        class="nav-item oppia-navbar-clickable-dropdown dropdown"
        *ngIf="showLanguageSelector"
        [ngClass]="{'open': activeMenuName === 'languageMenu'}"
        (mouseover)="openSubmenu($event, 'languageMenu')"
<<<<<<< HEAD
        (mouseleave)="closeSubmenuIfNotMobile($event)"
        autofocus>
      <div class="oppia-navbar-button-container dropdown langbtnContainer">
        <button ngbDropdownToggle
                class="btn dropdown-toggle oppia-navbar-button oppia-language-dropdown-button e2e-test-language-dropdown langbtn"
                (keydown)="onMenuKeypress($event, 'languageMenu', {shiftTab: ACTION_CLOSE, enter: ACTION_OPEN})">
          <i class="fas fa-globe language-icon langi"></i>
          <span class="mobile-view-language-code lngcd" *ngIf="windowIsNarrow"> {{ currentLanguageCode }} </span>
=======
        (mouseleave)="closeSubmenuIfNotMobile($event)">
      <div class="oppia-navbar-button-container dropdown">
        <button ngbDropdownAnchor
                (click)="languageDropdown.toggle()"
                class="btn dropdown-toggle oppia-navbar-button oppia-language-dropdown-button e2e-test-language-dropdown">
          <i class="fas fa-globe language-icon"></i>
          <span class="mobile-view-language-code" *ngIf="windowIsNarrow"> {{ currentLanguageCode }} </span>
>>>>>>> 981a3a50
          <span class="desktop-view-language-code" *ngIf="!windowIsNarrow"> {{ currentLanguageText }} </span>
        </button>
      </div>
      <ul ngbDropdownMenu
          class="dropdown-menu oppia-navbar-dropdown language-dropdown"
          [style.margin-top]="userIsLoggedIn ? '-10px': '0'"
          (mouseover)="openSubmenu($event, 'languageMenu')"
          (mouseleave)="closeSubmenuIfNotMobile($event)">
        <li class="nav-item" [ngClass]="'e2e-test-i18n-language-' + language.id" *ngFor="let language of supportedSiteLanguages; let last = last">
          <a (click)="changeLanguage(language.id)" tabindex="0" [attr.aria-label]="language.ariaLabelInEnglish" (keydown.enter)="changeLanguage(language.id)"
             (blur)="last ? languageDropdown.close() : null">
            <div class="language-element oppia-nav-right-dropdown" [ngClass]="{'language-element-selected': currentLanguageCode === language.id}">
              <span *ngIf="currentLanguageCode === language.id">
                <i class="fas fa-check oppia-tick-mark"></i>
              </span>
              <span [ngClass]="{'language-padding-left': currentLanguageCode !== language.id}">
                {{ language.text }}
              </span>
            </div>
          </a>
        </li>
      </ul>
    </li>
    <li [ngClass]="{'open' : activeMenuName === 'profileMenu'}"
        ngbDropdown
        #profileDropdown="ngbDropdown"
        *ngIf="userIsLoggedIn"
<<<<<<< HEAD
        class="nav-item e2e-test-profile-dropdown oppia-navbar-clickable-dropdown profile-dropdown pfl">
      <a (keydown)="onMenuKeypress($event, 'profileMenu', {shiftTab: ACTION_CLOSE, enter: ACTION_OPEN})"
=======
        class="nav-item e2e-test-profile-dropdown oppia-navbar-clickable-dropdown profile-dropdown">
      <a [attr.aria-expanded]="profileDropdown.isOpen() ? 'true' : 'false'"
         (click)="profileDropdown.isOpen() ? profileDropdown.close() : profileDropdown.open();"
         (keydown.enter)="profileDropdown.isOpen() ? profileDropdown.close() : profileDropdown.open();"
>>>>>>> 981a3a50
         class="nav-link oppia-navbar-dropdown-toggle e2e-test-navbar-dropdown-toggle"
         aria-label="User Menu"
         tabindex="0"
         role="button"
         (mouseover)="openSubmenu($event, 'profileMenu')"
         (mouseleave)="closeSubmenuIfNotMobile($event)">
        <div class="oppia-navbar-profile-picture-container dropdown-toggle">
          <picture *ngIf="profilePicturePngDataUrl">
            <source type="image/webp" [srcset]="profilePictureWebpDataUrl">
            <source type="image/png" [srcset]="profilePicturePngDataUrl">
            <img [src]="profilePicturePngDataUrl"
                 class="oppia-navbar-profile-picture rounded-circle"
                 alt="User Avatar">
          </picture>
          <span *ngIf="!profilePicturePngDataUrl">
            <i class="fas fa-user-circle oppia-user-avatar-icon">
            </i>
            <span class="oppia-icon-accessibility-label">
              User Avatar
            </span>
          </span>
          <div class="oppia-navbar-role-indicator"
               *ngIf="isCurriculumAdmin || isModerator">
            <!--
             "right: 4px;" is necessary here but not in moderator to prevent 'A'
             from appearing off-center because 'A' is slightly thinner than 'M' in
             this font.
            -->
            <span *ngIf="isCurriculumAdmin"
                  class="oppia-navbar-role-text oppia-admin-text e2e-test-admin-text">
                  A
            </span>
            <span *ngIf="isModerator && !isCurriculumAdmin"
                  class="oppia-navbar-role-text protract-test-moderator-text">
                  M
            </span>
          </div>
          <div *ngIf="unreadThreadsCount !== 0" class="oppia-unread-feedback-indicator">
            <span class="oppia-unread-feedback-number">
              {{ unreadThreadsCount }}
            </span>
          </div>
        </div>
      </a>
      <ul ngbDropdownMenu
          class="dropdown-menu dropdown-menu oppia-navbar-dropdown dropdn"
          (mouseover)="openSubmenu($event, 'profileMenu')"
          (mouseleave)="closeSubmenuIfNotMobile($event)">
        <li class="nav-item">
          <a (click)="closeSubmenuIfNotMobile($event)"
             [href]="profilePageUrl"
             [smartRouterLink]="profilePageUrl"
             class="dropdown-item nav-link e2e-test-profile-link"
             (keydown)="onMenuKeypress($event, 'profileMenu', {shiftTab: ACTION_CLOSE})">
            <strong>
              {{ username }}
            </strong>
          </a>
        </li>
        <hr class="oppia-top-right-menu-item-separator">
        <li class="nav-item">
          <a (click)="closeSubmenuIfNotMobile($event)"
             href="/creator-dashboard"
             class="dropdown-item nav-link e2e-test-creator-dashboard-link">
            <span [innerHTML]="'I18N_TOPNAV_CREATOR_DASHBOARD' | translate"></span>
          </a>
        </li>
        <li class="nav-item">
          <a (click)="closeSubmenuIfNotMobile($event)"
             href="/learner-dashboard"
             class="dropdown-item nav-link e2e-test-learner-dashboard-link">
            <span [innerHTML]="'I18N_TOPNAV_LEARNER_DASHBOARD' | translate"></span>
          </a>
        </li>
        <li class="nav-item">
          <a (click)="closeSubmenuIfNotMobile($event)"
             href="/contributor-dashboard"
             class="dropdown-item nav-link e2e-test-learner-dashboard-link">
            <span [innerHTML]="'I18N_TOPNAV_CONTRIBUTOR_DASHBOARD' | translate"></span>
          </a>
        </li>
        <li class="nav-item" *ngIf="LEARNER_GROUPS_FEATURE_IS_ENABLED">
          <a (click)="closeSubmenuIfNotMobile($event)"
             href="/facilitator-dashboard"
             class="dropdown-item nav-link">
            <span [innerHTML]="'I18N_TOPNAV_FACILITATOR_DASHBOARD' | translate"></span>
          </a>
        </li>
        <li class="nav-item">
          <a *ngIf="(isCurriculumAdmin || isTopicManager)"
             (click)="closeSubmenuIfNotMobile($event)"
             href="/topics-and-skills-dashboard"
             class="dropdown-item nav-link e2e-test-topics-and-skills-dashboard-link">
            <span [innerHTML]="'I18N_TOPNAV_TOPICS_AND_SKILLS_DASHBOARD' | translate"></span>
          </a>
        </li>
        <li class="nav-item">
          <a *ngIf="(isBlogAdmin || isBlogPostEditor)"
             (click)="closeSubmenuIfNotMobile($event)"
             href="/blog-dashboard"
             class="dropdown-item nav-link e2e-test-blog-dashboard-link">
            <span [innerHTML]="'I18N_TOPNAV_BLOG_DASHBOARD' | translate"></span>
          </a>
        </li>
        <li class="nav-item">
          <a (click)="closeSubmenuIfNotMobile($event)"
             href="/preferences"
             [smartRouterLink]="'/' + PAGES_REGISTERED_WITH_FRONTEND.PREFERENCES.ROUTE"
             class="dropdown-item nav-link e2e-test-preferences-link">
            <span [innerHTML]="'I18N_TOPNAV_PREFERENCES' | translate"></span>
          </a>
        </li>
        <li class="nav-item"
            *ngIf="isModerator">
          <a class="dropdown-item nav-link"
             (click)="closeSubmenuIfNotMobile($event)"
             href="/moderator"
             rel="noopener">
            <span [innerHTML]="'I18N_TOPNAV_MODERATOR_PAGE' | translate"></span>
          </a>
        </li>
        <li class="nav-item"
            *ngIf="isSuperAdmin">
          <a class="dropdown-item nav-link e2e-test-admin-link"
             (click)="closeSubmenuIfNotMobile($event)"
             href="/admin"
             rel="noopener">
            <span [innerHTML]="'I18N_TOPNAV_ADMIN_PAGE' | translate"></span>
          </a>
        </li>
        <li class="nav-item" *ngIf="FEEDBACK_UPDATES_IN_PROFILE_PIC_DROP_DOWN_IS_ENABLED">
          <a (click)="closeSubmenuIfNotMobile($event)"
             [smartRouterLink]="'/' + PAGES_REGISTERED_WITH_FRONTEND.FEEDBACK_UPDATES.ROUTE"
             class="dropdown-item nav-link e2e-test-learner-dashboard-link">
            <span [innerHTML]="'I18N_TOPNAV_FEEDBACK_UPDATES' | translate"></span>
            <span *ngIf="unreadThreadsCount !== 0">({{ unreadThreadsCount }})</span>
          </a>
        </li>
        <hr class="oppia-top-right-menu-item-separator">
        <li class="nav-item">
          <a (click)="closeSubmenuIfNotMobile($event);onLogoutButtonClicked()"
             (blur)="profileDropdown.close()"
             [href]="'/' + PAGES_REGISTERED_WITH_FRONTEND.LOGOUT.ROUTE"
             [smartRouterLink]="'/' + PAGES_REGISTERED_WITH_FRONTEND.LOGOUT.ROUTE"
             class="dropdown-item nav-link e2e-test-logout-link">
            <span [innerHTML]="'I18N_TOPNAV_LOGOUT' | translate"></span>
          </a>
        </li>
      </ul>
    </li>

    <li ngbDropdown
        *ngIf="!userIsLoggedIn && username !== ''"
        class="nav-item oppia-navbar-clickable-dropdown dropdown">
      <div class="oppia-navbar-button-container dropdown oppia-navbar-button-container-extra-info sinin">
        <button ngbDropdownToggle
                class="btn dropdown-toggle oppia-navbar-button e2e-mobile-test-login sinin"
                (click)="onLoginButtonClicked()">
          <span [innerHTML]="'I18N_TOPNAV_SIGN_IN' | translate"></span>
        </button>
      </div>
      <ul ngbDropdownMenu
          class="dropdown-menu oppia-navbar-dropdown oppia-navbar-dropdown-menu dropdn">
        <li class="nav-item">
          <a (click)="onLoginButtonClicked()"
             class="nav-link oppia-nav-link">
            <div class="signin-dropdown oppia-nav-right-dropdown">
              <div class="oppia-signin-g-icon">
                <img [src]="googleSignInIconUrl" alt="Google signin icon">
              </div>
              <span class="oppia-signin-text"
                    [innerHTML]="'I18N_TOPNAV_SIGN_IN_WITH_GOOGLE' | translate">
              </span>
            </div>
          </a>
        </li>
      </ul>
    </li>

    <li ngbDropdown
        *ngIf="username === ''"
        class="oppia-navbar-clickable-dropdown dropdown">
      <div class="oppia-navbar-button-container oppia-navbar-button-container-extra-info">
      </div>
    </li>
  </ul>
</div>
<style>
  .dropdn {
    position: absolute;
    z-index: 500;
  }
  @media only screen and (max-width: 335px) {
  :lang(ar) .sinin {
font-size: 0.5rem !important;
padding: 0;
position: relative;
top: 2rem;
  }
  }

    @media only screen and (max-width: 355px) {
    .langbtn {
    margin-left: 0;
    margin-right: 0;
    margin-top: 4px;
    padding: 0;
  }
  .langi {
    margin-left: 0;
    margin-right: 0;
    margin-top: 4px;
    padding-left: 2px;
  }
   .langcd {
    margin-left: 0;
    margin-right: 0;
    margin-top: 4px;
    padding: 0;
  }
    .langbtnContainer {
    margin-left: 0;
    margin-right: 0;
    margin-top: 4px;
  }
   .sinin {
     margin-left: 0;
     margin-right: 0;
     margin-top: 3px;
     padding: 3px;
  }
  :lang(ar) .langbtn {
    margin-top: 6px;
    padding: 0;
    position: relative;
    top: 6.2rem;
  }
  :lang(ar) .langi {
    font-size: 1.2rem !important;
    margin-left: 1rem;
    margin-right: 0;
    margin-top: 4px;
    padding-left: 0;
  }
  :lang(ar) .langbtnContainer {
    margin-left: 1rem;
    margin-right: 0;
    margin-top: 4px;
  }
  :lang(ar) .sinin {
font-size: 1.2rem !important;
padding: 0;
position: relative;
top: 3.4rem;
  }
  :lang(ar) .pfl {
    position: relative;
    top: 6rem;
  }

    }


  @media only screen and (max-width: 308px) {
  :lang(ar) .langbtn {
    margin-top: 6px !important;
    padding: 0;
    position: relative;
    top: 11.2rem;
  }
}

</style><|MERGE_RESOLUTION|>--- conflicted
+++ resolved
@@ -362,24 +362,13 @@
         *ngIf="showLanguageSelector"
         [ngClass]="{'open': activeMenuName === 'languageMenu'}"
         (mouseover)="openSubmenu($event, 'languageMenu')"
-<<<<<<< HEAD
-        (mouseleave)="closeSubmenuIfNotMobile($event)"
-        autofocus>
+        (mouseleave)="closeSubmenuIfNotMobile($event)">
       <div class="oppia-navbar-button-container dropdown langbtnContainer">
         <button ngbDropdownToggle
                 class="btn dropdown-toggle oppia-navbar-button oppia-language-dropdown-button e2e-test-language-dropdown langbtn"
                 (keydown)="onMenuKeypress($event, 'languageMenu', {shiftTab: ACTION_CLOSE, enter: ACTION_OPEN})">
           <i class="fas fa-globe language-icon langi"></i>
           <span class="mobile-view-language-code lngcd" *ngIf="windowIsNarrow"> {{ currentLanguageCode }} </span>
-=======
-        (mouseleave)="closeSubmenuIfNotMobile($event)">
-      <div class="oppia-navbar-button-container dropdown">
-        <button ngbDropdownAnchor
-                (click)="languageDropdown.toggle()"
-                class="btn dropdown-toggle oppia-navbar-button oppia-language-dropdown-button e2e-test-language-dropdown">
-          <i class="fas fa-globe language-icon"></i>
-          <span class="mobile-view-language-code" *ngIf="windowIsNarrow"> {{ currentLanguageCode }} </span>
->>>>>>> 981a3a50
           <span class="desktop-view-language-code" *ngIf="!windowIsNarrow"> {{ currentLanguageText }} </span>
         </button>
       </div>
@@ -407,15 +396,10 @@
         ngbDropdown
         #profileDropdown="ngbDropdown"
         *ngIf="userIsLoggedIn"
-<<<<<<< HEAD
         class="nav-item e2e-test-profile-dropdown oppia-navbar-clickable-dropdown profile-dropdown pfl">
-      <a (keydown)="onMenuKeypress($event, 'profileMenu', {shiftTab: ACTION_CLOSE, enter: ACTION_OPEN})"
-=======
-        class="nav-item e2e-test-profile-dropdown oppia-navbar-clickable-dropdown profile-dropdown">
       <a [attr.aria-expanded]="profileDropdown.isOpen() ? 'true' : 'false'"
          (click)="profileDropdown.isOpen() ? profileDropdown.close() : profileDropdown.open();"
          (keydown.enter)="profileDropdown.isOpen() ? profileDropdown.close() : profileDropdown.open();"
->>>>>>> 981a3a50
          class="nav-link oppia-navbar-dropdown-toggle e2e-test-navbar-dropdown-toggle"
          aria-label="User Menu"
          tabindex="0"
