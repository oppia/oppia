--- conflicted
+++ resolved
@@ -224,14 +224,9 @@
               </a>
             </li>
             <li class="nav-item">
-<<<<<<< HEAD
-              <a class="dropdown-item nav-link oppia-navbar-tab-content about-link e2e-test-navbar-about-menu-about-foundation-button"
-                 href="/about-foundation"
-=======
               <a class="dropdown-item nav-link oppia-navbar-tab-content about-link e2e-test-navbar-about-menu-teach-button"
                  href="/teach"
                  [smartRouterLink]="'/' + PAGES_REGISTERED_WITH_FRONTEND.TEACH.ROUTE"
->>>>>>> e04490b3
                  (keydown)="onMenuKeypress($event, 'aboutMenu', {enter: ACTION_CLOSE})"
                  rel="noopener">
                 <span class="link">
