--- conflicted
+++ resolved
@@ -480,11 +480,7 @@
     expect(component.profilePageUrl).toBe('/profile/username1');
   }));
 
-<<<<<<< HEAD
-  it('should return proper offset for learn dropdown', ()=>{
-=======
   it('should return proper offset for dropdown', ()=>{
->>>>>>> da4c7336
     var dummyElement = document.createElement('div');
     spyOn(document, 'querySelector').and.returnValue(dummyElement);
 
@@ -503,15 +499,6 @@
       expect(component.getDropdownOffset('.dummy', 0)).toBe(0);
     });
 
-<<<<<<< HEAD
-  it('should check if navbar dropdown offsets are updated', fakeAsync (()=>{
-    spyOn(component, 'truncateNavbar').and.stub();
-    spyOn(component, 'getDropdownOffset')
-      .withArgs('.learn-tab', 688).and.returnValue(-10)
-      .withArgs('.learn-tab', 300).and.returnValue(-10);
-
-    expect(component.learnDropdownOffset).toBe(0);
-=======
   it('should check if dropdown offsets are updated', fakeAsync (()=>{
     spyOn(component, 'truncateNavbar').and.stub();
     spyOn(component, 'getDropdownOffset')
@@ -521,19 +508,11 @@
 
     expect(component.learnDropdownOffset).toBe(0);
     expect(component.getInvolvedMenuOffset).toBe(0);
->>>>>>> da4c7336
 
     component.ngAfterViewChecked();
     tick();
 
     expect(component.learnDropdownOffset).toBe(-10);
-<<<<<<< HEAD
-=======
-    expect(component.getInvolvedMenuOffset).toBe(-10);
->>>>>>> da4c7336
-  }));
-
-  it('should check if classroom data is fetched', fakeAsync(() => {
     spyOn(component, 'truncateNavbar').and.stub();
     component.CLASSROOM_PROMOS_ARE_ENABLED = true;
     spyOn(
