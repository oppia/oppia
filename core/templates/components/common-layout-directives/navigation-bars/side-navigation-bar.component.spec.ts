// Copyright 2021 The Oppia Authors. All Rights Reserved.
//
// Licensed under the Apache License, Version 2.0 (the "License");
// you may not use this file except in compliance with the License.
// You may obtain a copy of the License at
//
//      http://www.apache.org/licenses/LICENSE-2.0
//
// Unless required by applicable law or agreed to in writing, software
// distributed under the License is distributed on an "AS-IS" BASIS,
// WITHOUT WARRANTIES OR CONDITIONS OF ANY KIND, either express or implied.
// See the License for the specific language governing permissions and
// limitations under the License.

/**
 * @fileoverview Unit tests for SideNavigationBarComponent.
 */

import { HttpClientModule } from '@angular/common/http';
import { ComponentFixture, TestBed, waitForAsync } from '@angular/core/testing';
import { UrlInterpolationService } from 'domain/utilities/url-interpolation.service';
<<<<<<< HEAD
import { TranslateModule } from '@ngx-translate/core';
=======
>>>>>>> 74ff69ce
import { WindowRef } from 'services/contextual/window-ref.service';
import { MockTranslatePipe } from 'tests/unit-test-utils';
import { SideNavigationBarComponent } from './side-navigation-bar.component';

describe('Side Navigation Bar Component', () => {
  let fixture: ComponentFixture<SideNavigationBarComponent>;
  let componentInstance: SideNavigationBarComponent;
  let currentUrl: string = '/test';
  let imageUrl: string = 'image_url';

  class MockWindowRef {
    nativeWindow = {
      location: {
        pathname: currentUrl
      }
    };
  }

  class MockUrlInterpolationService {
    getStaticImageUrl(imagePath: string): string {
      return imageUrl;
    }
  }

  beforeEach(waitForAsync(() => {
    TestBed.configureTestingModule({
      imports: [
        HttpClientModule,
        TranslateModule.forRoot()
      ],
      declarations: [
        SideNavigationBarComponent,
<<<<<<< HEAD
=======
        MockTranslatePipe
>>>>>>> 74ff69ce
      ],
      providers: [
        {
          provide: WindowRef,
          useClass: MockWindowRef
        },
        {
          provide: UrlInterpolationService,
          useClass: MockUrlInterpolationService
        }
      ]
    });
  }));

  beforeEach(() => {
    fixture = TestBed.createComponent(SideNavigationBarComponent);
    componentInstance = fixture.componentInstance;
  });

  it('should create', () => {
    expect(componentInstance).toBeDefined();
  });

  it('should initialize', () => {
    componentInstance.ngOnInit();
    expect(componentInstance.currentUrl).toEqual(currentUrl);
  });

  it('should toggle classroom submenu', () => {
    componentInstance.classroomSubmenuIsShown = false;
    componentInstance.toggleClassroomSubmenu();
    expect(componentInstance.classroomSubmenuIsShown).toBeTrue();
  });

  it('should get static image url', () => {
    expect(componentInstance.getStaticImageUrl('test')).toEqual(imageUrl);
  });
});<|MERGE_RESOLUTION|>--- conflicted
+++ resolved
@@ -19,10 +19,6 @@
 import { HttpClientModule } from '@angular/common/http';
 import { ComponentFixture, TestBed, waitForAsync } from '@angular/core/testing';
 import { UrlInterpolationService } from 'domain/utilities/url-interpolation.service';
-<<<<<<< HEAD
-import { TranslateModule } from '@ngx-translate/core';
-=======
->>>>>>> 74ff69ce
 import { WindowRef } from 'services/contextual/window-ref.service';
 import { MockTranslatePipe } from 'tests/unit-test-utils';
 import { SideNavigationBarComponent } from './side-navigation-bar.component';
@@ -55,10 +51,7 @@
       ],
       declarations: [
         SideNavigationBarComponent,
-<<<<<<< HEAD
-=======
         MockTranslatePipe
->>>>>>> 74ff69ce
       ],
       providers: [
         {
