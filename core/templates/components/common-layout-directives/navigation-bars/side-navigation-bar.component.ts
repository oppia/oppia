// Copyright 2021 The Oppia Authors. All Rights Reserved.
//
// Licensed under the Apache License, Version 2.0 (the "License");
// you may not use this file except in compliance with the License.
// You may obtain a copy of the License at
//
//      http://www.apache.org/licenses/LICENSE-2.0
//
// Unless required by applicable law or agreed to in writing, software
// distributed under the License is distributed on an "AS-IS" BASIS,
// WITHOUT WARRANTIES OR CONDITIONS OF ANY KIND, either express or implied.
// See the License for the specific language governing permissions and
// limitations under the License.

/**
 * @fileoverview Component for the side navigation bar.
 */

<<<<<<< HEAD
import { Component, Input } from '@angular/core';
import { downgradeComponent } from 'static/@oppia-angular/upgrade/static';
=======
import { ChangeDetectorRef, Component, Input } from '@angular/core';
import { downgradeComponent } from '@angular/upgrade/static';
>>>>>>> 2945f895
import { AppConstants } from 'app.constants';
import { ClassroomBackendApiService } from 'domain/classroom/classroom-backend-api.service';
import { UrlInterpolationService } from 'domain/utilities/url-interpolation.service';
import { SiteAnalyticsService } from 'services/site-analytics.service';
import { UserService } from 'services/user.service';
import { WindowRef } from 'services/contextual/window-ref.service';
import { CreatorTopicSummary } from 'domain/topic/creator-topic-summary.model';
import { SidebarStatusService } from 'services/sidebar-status.service';
import { AccessValidationBackendApiService } from 'pages/oppia-root/routing/access-validation-backend-api.service';

 @Component({
   selector: 'oppia-side-navigation-bar',
   templateUrl: './side-navigation-bar.component.html'
 })
export class SideNavigationBarComponent {
  // These properties are initialized using Angular lifecycle hooks
  // and we need to do non-null assertion, for more information see
  // https://github.com/oppia/oppia/wiki/Guide-on-defining-types#ts-7-1
   @Input() display!: boolean;

   DEFAULT_CLASSROOM_URL_FRAGMENT = AppConstants.DEFAULT_CLASSROOM_URL_FRAGMENT;
   currentUrl!: string;
   classroomData: CreatorTopicSummary[] = [];
   CLASSROOM_PROMOS_ARE_ENABLED: boolean = false;
   getinvolvedSubmenuIsShown: boolean = false;
   learnSubmenuIsShown: boolean = true;
   userIsLoggedIn!: boolean;

   PAGES_REGISTERED_WITH_FRONTEND = (
     AppConstants.PAGES_REGISTERED_WITH_FRONTEND);

   constructor(
     private classroomBackendApiService: ClassroomBackendApiService,
     private accessValidationBackendApiService:
      AccessValidationBackendApiService,
     private changeDetectorRef: ChangeDetectorRef,
     private siteAnalyticsService: SiteAnalyticsService,
     private userService: UserService,
     private sidebarStatusService: SidebarStatusService,
     private urlInterpolationService: UrlInterpolationService,
     private windowRef: WindowRef
   ) {}

   getStaticImageUrl(imagePath: string): string {
     return this.urlInterpolationService.getStaticImageUrl(imagePath);
   }

   ngOnInit(): void {
     this.currentUrl = this.windowRef.nativeWindow.location.pathname;

     let service = this.classroomBackendApiService;
     service.fetchClassroomPromosAreEnabledStatusAsync().then(
       classroomPromosAreEnabled => {
         this.CLASSROOM_PROMOS_ARE_ENABLED = classroomPromosAreEnabled;
         if (classroomPromosAreEnabled) {
           this.accessValidationBackendApiService.validateAccessToClassroomPage(
             this.DEFAULT_CLASSROOM_URL_FRAGMENT).then(()=>{
             this.classroomBackendApiService.fetchClassroomDataAsync(
               this.DEFAULT_CLASSROOM_URL_FRAGMENT)
               .then((classroomData) => {
                 this.classroomData = classroomData.getTopicSummaries();
                 this.classroomBackendApiService.onInitializeTranslation.emit();
                 this.siteAnalyticsService.registerClassroomPageViewed();
               });
           });
         }
       });

     this.userService.getUserInfoAsync().then((userInfo) => {
       this.userIsLoggedIn = userInfo.isLoggedIn();
     });
   }

   stopclickfurther(event: Event): void {
     event.stopPropagation();
   }

   closeSidebarOnSwipeleft(): void {
     this.sidebarStatusService.closeSidebar();
   }

   togglelearnSubmenu(): void {
     this.learnSubmenuIsShown = !this.learnSubmenuIsShown;
   }

   togglegetinvolvedSubmenu(): void {
     this.getinvolvedSubmenuIsShown =
     !this.getinvolvedSubmenuIsShown;
     this.learnSubmenuIsShown = false;
   }

   navigateToClassroomPage(classroomUrl: string): void {
     this.siteAnalyticsService.registerClassroomHeaderClickEvent();
     setTimeout(() => {
       this.windowRef.nativeWindow.location.href = classroomUrl;
     }, 150);
   }
}

angular.module('oppia').directive('oppiaSideNavigationBar',
   downgradeComponent({
     component: SideNavigationBarComponent
   }) as angular.IDirectiveFactory);<|MERGE_RESOLUTION|>--- conflicted
+++ resolved
@@ -16,13 +16,8 @@
  * @fileoverview Component for the side navigation bar.
  */
 
-<<<<<<< HEAD
-import { Component, Input } from '@angular/core';
-import { downgradeComponent } from 'static/@oppia-angular/upgrade/static';
-=======
 import { ChangeDetectorRef, Component, Input } from '@angular/core';
 import { downgradeComponent } from '@angular/upgrade/static';
->>>>>>> 2945f895
 import { AppConstants } from 'app.constants';
 import { ClassroomBackendApiService } from 'domain/classroom/classroom-backend-api.service';
 import { UrlInterpolationService } from 'domain/utilities/url-interpolation.service';
