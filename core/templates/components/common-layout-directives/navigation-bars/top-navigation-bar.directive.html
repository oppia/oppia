<div class="float-left navbar-header protractor-test-navbar-header">
  <a ng-if="$ctrl.windowIsNarrow" ng-click="$ctrl.toggleSidebar()"
     class="navbar-brand oppia-navbar-menu oppia-transition-200 protractor-mobile-test-navbar-button"
     tabindex="0">
    <i class="material-icons oppia-navbar-menu-icon" ng-if="!$ctrl.isSidebarShown()" >&#xE5D2;</i>
    <i class="material-icons oppia-navbar-close-icon" ng-if="$ctrl.isSidebarShown()" >&#10005;</i>
  </a>

  <a class="oppia-navbar-brand-name oppia-transition-200 protractor-test-oppia-main-logo d-none d-sm-block" href="/"
     focus-on="<[::$ctrl.LABEL_FOR_CLEARING_FOCUS]>"
     ng-class="$ctrl.windowIsNarrow ? 'oppia-logo-small' : 'oppia-logo-wide'">
    <picture>
      <source type="image/webp" ng-srcset="<[$ctrl.getStaticImageUrl('/logo/288x128_logo_white.webp')]>">
      <source type="image/png" ng-srcset="<[$ctrl.getStaticImageUrl('/logo/288x128_logo_white.png')]>">
      <img ng-src="<[$ctrl.getStaticImageUrl('/logo/288x128_logo_white.png')]>" class="oppia-logo"
           alt="Oppia Home" ng-style="!$ctrl.windowIsNarrow && {'width': '90px'}">
    </picture>
  </a>
</div>

<div ng-cloak class="float-right navbar-header" ng-if="$ctrl.userMenuIsShown">
  <ul class="nav oppia-navbar-nav" ng-if="$ctrl.standardNavIsShown">
<<<<<<< HEAD
    <ul ng-if="$ctrl.windowIsNarrow" class="nav oppia-navbar-tabs-narrow">
      <create-activity-button></create-activity-button>
    </ul>
    <ul ng-if="!$ctrl.windowIsNarrow" class="nav oppia-navbar-tabs">
      <li ng-show="$ctrl.navElementsVisibilityStatus.I18N_TOPNAV_LIBRARY" class="nav-item oppia-clickable-navbar-element">
        <a ng-mouseover="$ctrl.blurNavigationLinks($event)" class="nav-link oppia-navbar-tab oppia-navbar-tab-content" href="/library" translate="I18N_TOPNAV_LIBRARY"></a>
      </li>
      <li ng-class="{'open' : $ctrl.activeMenuName === 'aboutMenu'}" uib-dropdown ng-show="$ctrl.navElementsVisibilityStatus.I18N_TOPNAV_ABOUT" class="nav-item  oppia-navbar-clickable-dropdown protractor-test-about-oppia-list-item">
        <a ng-keydown="$ctrl.onMenuKeypress($event, 'aboutMenu', {shiftTab: $ctrl.ACTION_CLOSE, enter: $ctrl.ACTION_OPEN})" class="nav-link oppia-navbar-tab dropdown-toggle"
           role="menuitem"
           aria-haspopup="true"
           aria-expanded="false"
           tabindex="0"
           ng-mouseover="$ctrl.openSubmenu($event, 'aboutMenu')"
           ng-mouseleave="$ctrl.closeSubmenuIfNotMobile($event)">
          <span class="oppia-navbar-tab-content" translate="I18N_TOPNAV_ABOUT"></span>
        </a>
        <ul uib-dropdown-menu class="uib-dropdown-menu oppia-navbar-dropdown"
            ng-mouseover="$ctrl.openSubmenu($event, 'aboutMenu')"
            ng-mouseleave="$ctrl.closeSubmenuIfNotMobile($event)"
            role="menu">
          <li class="nav-item"> <a ng-keydown="$ctrl.onMenuKeypress($event, 'aboutMenu', {shiftTab: $ctrl.ACTION_CLOSE})" class="dropdown-item nav-link oppia-navbar-tab-content protractor-test-about-link" href="/about" translate="I18N_TOPNAV_ABOUT_OPPIA"></a></li>
          <li class="nav-item"> <a class="dropdown-item nav-link oppia-navbar-tab-content protractor-test-get-started-link " href="/get_started" translate="I18N_TOPNAV_GET_STARTED"></a></li>
          <li class="nav-item"> <a class="dropdown-item nav-link oppia-navbar-tab-content protractor-test-playbook-link " href="/teach#playbook" translate="I18N_TOPNAV_PARTICIPATION_PLAYBOOK"></a></li>
          <li class="nav-item"> <a class="dropdown-item nav-link oppia-navbar-tab-content protractor-test-parent-teacher-welcome-link " href="/about/parents-teachers-guide" translate="I18N_TOPNAV_PARENT_TEACHER_WELCOME_PAGE"></a></li>
          <li class="nav-item"> <a class="dropdown-item nav-link oppia-navbar-tab-content" href="https://medium.com/oppia-org" target="_blank" rel="noopener" translate="I18N_TOPNAV_BLOG">Blog</a></li>
          <li class="nav-item"> <a class="dropdown-item nav-link oppia-navbar-tab-content"  href="/contact" translate="I18N_TOPNAV_CONTACT_US"></a></li>
          <li class="nav-item"> <a class="dropdown-item nav-link oppia-navbar-tab-content" href="http://oppiafoundation.org"  target="_blank" rel="noopener" translate="I18N_TOPNAV_OPPIA_FOUNDATION"></a></li>
          <li class="nav-item"> <a ng-keydown="$ctrl.onMenuKeypress($event, 'aboutMenu', {tab: $ctrl.ACTION_CLOSE})" class="dropdown-item nav-link oppia-navbar-tab-content" href="https://oppiafoundation.org/volunteer" target="_blank" rel="noopener" translate="I18N_TOPNAV_GET_INVOLVED"></a></li>
        </ul>
      </li>
      <li ng-if="$ctrl.CLASSROOM_PAGE_IS_SHOWN"
          ng-class="{'open' : $ctrl.activeMenuName === 'classroomMenu'}"
          uib-dropdown
          ng-show="$ctrl.navElementsVisibilityStatus.I18N_TOPNAV_CLASSROOM"
          aria-hidden="false"
          class="nav-item  oppia-navbar-clickable-dropdown protractor-test-classroom-oppia-list-item">
        <a ng-keydown="$ctrl.onMenuKeypress($event, 'classroomMenu', {shiftTab: $ctrl.ACTION_CLOSE, enter: $ctrl.ACTION_OPEN})" class="nav-link oppia-navbar-tab dropdown-toggle"
           role="menuitem"
           aria-haspopup="true"
           aria-expanded="false"
           aria-hidden="false"
           tabindex="0"
           ng-mouseover="$ctrl.openSubmenu($event, 'classroomMenu')"
           ng-mouseleave="$ctrl.closeSubmenuIfNotMobile($event)">
          <span class="oppia-navbar-tab-content" translate="I18N_TOPNAV_CLASSROOM"></span>
        </a>
        <ul uib-dropdown-menu class="uib-dropdown-menu oppia-navbar-dropdown"
            ng-mouseover="$ctrl.openSubmenu($event, 'classroomMenu')"
            ng-mouseleave="$ctrl.closeSubmenuIfNotMobile($event)"
            role="menu">
          <li class="nav-item"> <a ng-keydown="$ctrl.onMenuKeypress($event, 'classroomMenu', {shiftTab: $ctrl.ACTION_CLOSE})" class="dropdown-item nav-link oppia-navbar-tab-content protractor-test-classroom-link" href="/math" translate="I18N_TOPNAV_CLASSROOM_BASIC_MATHS"></a></li>
        </ul>
      </li>
      <li class="nav-item" ng-mouseover="$ctrl.blurNavigationLinks($event)" ng-show="$ctrl.navElementsVisibilityStatus.I18N_TOPNAV_DONATE">
        <div class="oppia-navbar-button-container">
          <a href="/donate"
             class="btn oppia-navbar-button nav-link oppia-navbar-hide-on-small-width oppia-transition-200">
            <span class="oppia-navbar-tab-content" translate="I18N_TOPNAV_DONATE"></span>
=======
    <li>
      <ul ng-if="$ctrl.windowIsNarrow" class="nav oppia-navbar-tabs-narrow">
        <li><create-activity-button></create-activity-button></li>
      </ul>
    </li>
    <li>
      <ul ng-if="!$ctrl.windowIsNarrow" class="nav oppia-navbar-tabs">
        <li ng-show="$ctrl.navElementsVisibilityStatus.I18N_TOPNAV_LIBRARY" class="nav-item oppia-clickable-navbar-element">
          <a ng-mouseover="$ctrl.blurNavigationLinks($event)"
             class="nav-link oppia-navbar-tab oppia-navbar-tab-content"
             href="/community-library"
             translate="I18N_TOPNAV_LIBRARY">
>>>>>>> ce20860f
          </a>
        </li>
        <li ng-class="{'open' : $ctrl.activeMenuName === 'aboutMenu'}" uib-dropdown ng-show="$ctrl.navElementsVisibilityStatus.I18N_TOPNAV_ABOUT" class="nav-item  oppia-navbar-clickable-dropdown protractor-test-about-oppia-list-item">
          <a ng-keydown="$ctrl.onMenuKeypress($event, 'aboutMenu', {shiftTab: $ctrl.ACTION_CLOSE, enter: $ctrl.ACTION_OPEN})" class="nav-link oppia-navbar-tab dropdown-toggle"
             aria-haspopup="true"
             aria-expanded="false"
             tabindex="0"
             ng-mouseover="$ctrl.openSubmenu($event, 'aboutMenu')"
             ng-mouseleave="$ctrl.closeSubmenuIfNotMobile($event)">
            <span class="oppia-navbar-tab-content" translate="I18N_TOPNAV_ABOUT"></span>
          </a>
          <ul uib-dropdown-menu class="uib-dropdown-menu oppia-navbar-dropdown"
              ng-mouseover="$ctrl.openSubmenu($event, 'aboutMenu')"
              ng-mouseleave="$ctrl.closeSubmenuIfNotMobile($event)"
              role="menu">
            <li class="nav-item">
              <a ng-keydown="$ctrl.onMenuKeypress($event, 'aboutMenu', {shiftTab: $ctrl.ACTION_CLOSE})"
                 class="dropdown-item nav-link oppia-navbar-tab-content protractor-test-about-link"
                 href="/about"
                 translate="I18N_TOPNAV_ABOUT_OPPIA">
              </a>
            </li>
            <li class="nav-item">
              <a class="dropdown-item nav-link oppia-navbar-tab-content protractor-test-get-started-link "
                 href="/get-started"
                 translate="I18N_TOPNAV_GET_STARTED">
              </a>
            </li>
            <li class="nav-item">
              <a class="dropdown-item nav-link oppia-navbar-tab-content protractor-test-playbook-link "
                 href="/teach#participation"
                 translate="I18N_TOPNAV_PARTICIPATION_PLAYBOOK">
              </a>
            </li>
            <li class="nav-item">
              <a class="dropdown-item nav-link oppia-navbar-tab-content"
                 href="https://medium.com/oppia-org"
                 target="_blank"
                 rel="noopener"
                 translate="I18N_TOPNAV_BLOG">
                Blog
              </a>
            </li>
            <li class="nav-item">
              <a class="dropdown-item nav-link oppia-navbar-tab-content"
                 href="/contact"
                 translate="I18N_TOPNAV_CONTACT_US">
              </a>
            </li>
            <li class="nav-item">
              <a class="dropdown-item nav-link oppia-navbar-tab-content"
                 href="http://oppiafoundation.org"
                 target="_blank"
                 rel="noopener"
                 translate="I18N_TOPNAV_OPPIA_FOUNDATION">
              </a>
            </li>
            <li class="nav-item">
              <a ng-keydown="$ctrl.onMenuKeypress($event, 'aboutMenu', {tab: $ctrl.ACTION_CLOSE})"
                 class="dropdown-item nav-link oppia-navbar-tab-content"
                 href="https://oppiafoundation.org/volunteer"
                 target="_blank"
                 rel="noopener"
                 translate="I18N_TOPNAV_GET_INVOLVED">
              </a>
            </li>
          </ul>
        </li>
        <li ng-if="$ctrl.CLASSROOM_PAGE_IS_SHOWN"
            ng-class="{'open' : $ctrl.activeMenuName === 'classroomMenu'}"
            uib-dropdown
            ng-show="$ctrl.navElementsVisibilityStatus.I18N_TOPNAV_CLASSROOM"
            aria-hidden="false"
            class="nav-item  oppia-navbar-clickable-dropdown protractor-test-classroom-oppia-list-item">
          <a ng-keydown="$ctrl.onMenuKeypress($event, 'classroomMenu', {shiftTab: $ctrl.ACTION_CLOSE, enter: $ctrl.ACTION_OPEN})"
             class="nav-link oppia-navbar-tab dropdown-toggle"
             role="menuitem"
             aria-haspopup="true"
             aria-expanded="false"
             aria-hidden="false"
             tabindex="0"
             ng-mouseover="$ctrl.openSubmenu($event, 'classroomMenu')"
             ng-mouseleave="$ctrl.closeSubmenuIfNotMobile($event)">
            <span class="oppia-navbar-tab-content" translate="I18N_TOPNAV_CLASSROOM"></span>
          </a>
          <ul uib-dropdown-menu class="uib-dropdown-menu oppia-navbar-dropdown"
              ng-mouseover="$ctrl.openSubmenu($event, 'classroomMenu')"
              ng-mouseleave="$ctrl.closeSubmenuIfNotMobile($event)"
              role="menu">
            <li class="nav-item">
              <a ng-keydown="$ctrl.onMenuKeypress($event, 'classroomMenu', {shiftTab: $ctrl.ACTION_CLOSE})"
                 class="dropdown-item nav-link oppia-navbar-tab-content protractor-test-classroom-link"
                 href="/math" translate="I18N_TOPNAV_CLASSROOM_BASIC_MATHS">
              </a>
            </li>
          </ul>
        </li>
        <li class="nav-item" ng-mouseover="$ctrl.blurNavigationLinks($event)" ng-show="$ctrl.navElementsVisibilityStatus.I18N_TOPNAV_DONATE">
          <div class="oppia-navbar-button-container">
            <a href="/donate"
               class="btn oppia-navbar-button nav-link oppia-navbar-hide-on-small-width oppia-transition-200">
              <span class="oppia-navbar-tab-content" translate="I18N_TOPNAV_DONATE"></span>
            </a>
          </div>
        </li>
        <li>
          <create-activity-button ng-mouseover="$ctrl.blurNavigationLinks($event)" ng-show="$ctrl.navElementsVisibilityStatus.I18N_CREATE_EXPLORATION_CREATE"></create-activity-button>
        </li>
      </ul>
    </li>
  </ul>
  <ul class="nav oppia-navbar-nav oppia-navbar-profile">
    <li ng-class="{'open' : $ctrl.activeMenuName === 'profileMenu'}" uib-dropdown ng-if="$ctrl.userIsLoggedIn" class="nav-item protractor-test-profile-dropdown oppia-navbar-clickable-dropdown">
      <a ng-keydown="$ctrl.onMenuKeypress($event, 'profileMenu', {shiftTab: $ctrl.ACTION_CLOSE, enter: $ctrl.ACTION_OPEN})"
         class="nav-link oppia-navbar-dropdown-toggle"
         aria-haspopup="true"
         aria-expanded="false"
         aria-label="User Menu"
         tabindex="0"
         ng-mouseover="$ctrl.openSubmenu($event, 'profileMenu')"
         ng-mouseleave="$ctrl.closeSubmenuIfNotMobile($event)">
        <div class="oppia-navbar-profile-picture-container dropdown-toggle">
          <span ng-if="$ctrl.profilePictureDataUrl">
            <img ng-src="<[$ctrl.profilePictureDataUrl]>" class="oppia-navbar-profile-picture rounded-circle" alt="User Avatar">
          </span>
          <span ng-if="!$ctrl.profilePictureDataUrl">
            <i class="material-icons md-40" style="margin-top: -1px;">&#xE853;</i>
            <span class="oppia-icon-accessibility-label">User Avatar</span>
          </span>

          <div class="oppia-navbar-dashboard-indicator ng-cloak" ng-if="$ctrl.numUnseenNotifications > 0">
            <span class="oppia-navbar-dashboard-indicator-text">
              <[$ctrl.numUnseenNotifications]>
            </span>
          </div>

          <div class="oppia-navbar-role-indicator" ng-if="$ctrl.isAdmin || $ctrl.isModerator">
            <!--
             "right: 4px;" is necessary here but not in moderator to prevent 'A'
             from appearing off-center because 'A' is slightly thinner than 'M' in
             this font.
            -->
            <span ng-if="$ctrl.isAdmin" class="oppia-navbar-role-text protractor-test-admin-text" style="right: 4px;">A</span>
            <span ng-if="$ctrl.isModerator && !$ctrl.isAdmin" class="oppia-navbar-role-text protract-test-moderator-text">M</span>
          </div>
        </div>
      </a>

      <ul uib-dropdown-menu class="ng-cloak oppia-navbar-dropdown uib-dropdown-menu" role="menu"
          ng-mouseover="$ctrl.openSubmenu($event, 'profileMenu')"
          ng-mouseleave="$ctrl.closeSubmenuIfNotMobile($event)">
        <li class="nav-item">
          <a ng-click="$ctrl.closeSubmenuIfNotMobile($event)" ng-href="<[$ctrl.profilePageUrl]>"
             class="dropdown-item nav-link protractor-test-profile-link"
             ng-keydown="$ctrl.onMenuKeypress($event, 'profileMenu', {shiftTab: $ctrl.ACTION_CLOSE})">
            <strong><[$ctrl.username]></strong>
          </a>
        </li>
        <hr class="oppia-top-right-menu-item-separator">
        <li class="nav-item">
          <a ng-click="$ctrl.closeSubmenuIfNotMobile($event)" href="/creator-dashboard"
             class="dropdown-item nav-link protractor-test-creator-dashboard-link">
            <span translate="I18N_TOPNAV_CREATOR_DASHBOARD"></span>
          </a>
        </li>
        <li class="nav-item">
          <a ng-click="$ctrl.closeSubmenuIfNotMobile($event)" href="/learner-dashboard"
             class="dropdown-item nav-link protractor-test-learner-dashboard-link">
            <span translate="I18N_TOPNAV_LEARNER_DASHBOARD"></span>
          </a>
        </li>
        <li class="nav-item">
          <a ng-if="($ctrl.isAdmin || $ctrl.isTopicManager)" ng-click="$ctrl.closeSubmenuIfNotMobile($event)"
             href="/topics-and-skills-dashboard" class="dropdown-item nav-link protractor-test-topics-and-skills-dashboard-link">
            <span translate="I18N_TOPNAV_TOPICS_AND_SKILLS_DASHBOARD"></span>
          </a>
        </li>
        <li class="nav-item">
          <a ng-click="$ctrl.closeSubmenuIfNotMobile($event)" href="/notifications"
             class="dropdown-item nav-link protractor-test-notifications-link">
            <span translate="I18N_TOPNAV_NOTIFICATIONS"></span>
            <span ng-if="$ctrl.numUnseenNotifications > 0">
              (<[$ctrl.numUnseenNotifications]>)
            </span>
          </a>
        </li>
        <li class="nav-item">
          <a ng-click="$ctrl.closeSubmenuIfNotMobile($event)" href="/preferences"
             class="dropdown-item nav-link protractor-test-preferences-link">
            <span translate="I18N_TOPNAV_PREFERENCES"></span>
          </a>
        </li>
        <li class="nav-item" ng-if="$ctrl.isModerator">
          <a class="dropdown-item nav-link" ng-click="$ctrl.closeSubmenuIfNotMobile($event)" href="/moderator" target="_blank" rel="noopener">
            <span translate="I18N_TOPNAV_MODERATOR_PAGE"></span>
          </a>
        </li>
        <li class="nav-item" ng-if="$ctrl.isSuperAdmin">
          <a class="dropdown-item nav-link protractor-test-admin-link" ng-click="$ctrl.closeSubmenuIfNotMobile($event)"
             href="/admin" target="_blank" rel="noopener">
            <span translate="I18N_TOPNAV_ADMIN_PAGE"></span>
          </a>
        </li>
        <hr class="oppia-top-right-menu-item-separator">
        <li class="nav-item">
          <a ng-click="$ctrl.closeSubmenuIfNotMobile($event);$ctrl.onLogoutButtonClicked()" ng-href="<[$ctrl.logoutUrl]>"
             class="dropdown-item nav-link"
             ng-keydown="$ctrl.onMenuKeypress($event, 'profileMenu', {tab: $ctrl.ACTION_CLOSE})">
            <span translate="I18N_TOPNAV_LOGOUT"></span>
          </a>
        </li>
      </ul>
    </li>

    <li uib-dropdown ng-if="!$ctrl.userIsLoggedIn && $ctrl.username !== ''" class="nav-item
     oppia-navbar-clickable-dropdown">
      <div class="oppia-navbar-button-container" style="margin-right: 10px;">
        <button class="btn dropdown-toggle oppia-navbar-button protractor-mobile-test-login"
                ng-click="$ctrl.onLoginButtonClicked()">
          <span translate="I18N_TOPNAV_SIGN_IN"></span>
        </button>
      </div>
      <ul uib-dropdown-menu class="uib-dropdown-menu oppia-navbar-dropdown" role="menu"
          style="margin-right: 15px; padding: 0;">
        <li class="nav-item">
          <a href="" style="padding: 0; width: 190px;" ng-click="$ctrl.onLoginButtonClicked()"
             class="nav-link">
            <div class="oppia-signin-google">
              <div class="oppia-signin-g-icon">
                <img ng-src="<[$ctrl.googleSignInIconUrl]>">
              </div>
              <span class="oppia-signin-text" translate="I18N_TOPNAV_SIGN_IN_WITH_GOOGLE"></span>
            </div>
          </a>
        </li>
      </ul>
    </li>

    <li uib-dropdown ng-if="$ctrl.username === ''" class="oppia-navbar-clickable-dropdown">
      <div class="oppia-navbar-button-container" style="margin-right: 10px;">
      </div>
    </li>
  </ul>
</div>
<style>
  .oppia-navbar-brand-name:focus {
    outline: 1px dotted #fff;
    outline: auto 5px -webkit-focus-ring-color;
  }
  top-navigation-bar .oppia-signin-google {
    background-color: #FFFFFF;
    border-radius: 5px;
    border-width: 0;
    box-shadow: 1px 1px 0px 1px rgba(0,0,0,0.05);
    color: #737373;
    font-family: Roboto, arial, sans-serif;
    font-size: 14px;
    font-weight: bold;
    height: 40px;
    padding-left: 8px;
    padding-right: 8px;
    vertical-align: middle;
    white-space: nowrap;
  }
  top-navigation-bar .oppia-signin-google:focus,
  top-navigation-bar .oppia-signin-google:hover {
    box-shadow: 1px 4px 5px 1px rgba(0,0,0,0.1);
  }
  top-navigation-bar .oppia-signin-google:active {
    background-color: #e5e5e5;
    box-shadow: none;
    transition-duration: 10ms;
  }
  top-navigation-bar .oppia-signin-g-icon {
    float: left;
    padding: 10px 24px 10px 0;
  }
  top-navigation-bar .oppia-navbar-menu-icon {
    color: #fff;
    margin-top: -5px;
  }
  top-navigation-bar .oppia-navbar-dashboard-indicator-text {
    bottom: 0;
    color: white;
    font-size: 1.12rem;
    font-weight: bold;
    position: absolute;
    right: 4px;
  }
  top-navigation-bar .oppia-navbar-clickable-dropdown:hover ul.uib-dropdown-menu {
    display: block;
  }
  top-navigation-bar .oppia-navbar-role-text {
    bottom: 0;
    color: white;
    font-size: 11px;
    font-weight: bold;
    position: absolute;
    right: 3px;
  }
  top-navigation-bar .oppia-navbar-dashboard-indicator {
    background-color: #f7a541;
    border-radius: 20px;
    height: 15px;
    position: absolute;
    right: 25px;
    top: 8px;
    width: 15px;
  }
  top-navigation-bar .oppia-navbar-menu {
    margin-left: 10px;
    opacity: 0.9;
    outline-color: transparent;
    padding-top: 20px;
  }
  top-navigation-bar .oppia-navbar-menu:hover {
    opacity: 1;
  }
  top-navigation-bar .oppia-navbar-menu:focus {
    outline: 1px dotted #212121;
    outline: auto 5px -webkit-focus-ring-color;
  }
  top-navigation-bar .oppia-navbar-profile {
    float: right;
  }
  top-navigation-bar .oppia-navbar-role-indicator {
    background-color: #f7a541;
    border-radius: 20px;
    bottom: 10px;
    height: 15px;
    position: absolute;
    right: 25px;
    width: 15px;
  }
  top-navigation-bar .oppia-navbar-close-icon {
    color: #fff;
    margin-right: 4px;
    margin-top: -10px;
  }
  top-navigation-bar .oppia-signin-text {
    font-family: Roboto, arial, sans-serif;
    font-size: 14px;
    font-weight: 500;
    letter-spacing: .21px;
    line-height: 38px;
  }
  .oppia-navbar-profile > li:hover {
    background-color: #fff;
   }
</style><|MERGE_RESOLUTION|>--- conflicted
+++ resolved
@@ -20,67 +20,6 @@
 
 <div ng-cloak class="float-right navbar-header" ng-if="$ctrl.userMenuIsShown">
   <ul class="nav oppia-navbar-nav" ng-if="$ctrl.standardNavIsShown">
-<<<<<<< HEAD
-    <ul ng-if="$ctrl.windowIsNarrow" class="nav oppia-navbar-tabs-narrow">
-      <create-activity-button></create-activity-button>
-    </ul>
-    <ul ng-if="!$ctrl.windowIsNarrow" class="nav oppia-navbar-tabs">
-      <li ng-show="$ctrl.navElementsVisibilityStatus.I18N_TOPNAV_LIBRARY" class="nav-item oppia-clickable-navbar-element">
-        <a ng-mouseover="$ctrl.blurNavigationLinks($event)" class="nav-link oppia-navbar-tab oppia-navbar-tab-content" href="/library" translate="I18N_TOPNAV_LIBRARY"></a>
-      </li>
-      <li ng-class="{'open' : $ctrl.activeMenuName === 'aboutMenu'}" uib-dropdown ng-show="$ctrl.navElementsVisibilityStatus.I18N_TOPNAV_ABOUT" class="nav-item  oppia-navbar-clickable-dropdown protractor-test-about-oppia-list-item">
-        <a ng-keydown="$ctrl.onMenuKeypress($event, 'aboutMenu', {shiftTab: $ctrl.ACTION_CLOSE, enter: $ctrl.ACTION_OPEN})" class="nav-link oppia-navbar-tab dropdown-toggle"
-           role="menuitem"
-           aria-haspopup="true"
-           aria-expanded="false"
-           tabindex="0"
-           ng-mouseover="$ctrl.openSubmenu($event, 'aboutMenu')"
-           ng-mouseleave="$ctrl.closeSubmenuIfNotMobile($event)">
-          <span class="oppia-navbar-tab-content" translate="I18N_TOPNAV_ABOUT"></span>
-        </a>
-        <ul uib-dropdown-menu class="uib-dropdown-menu oppia-navbar-dropdown"
-            ng-mouseover="$ctrl.openSubmenu($event, 'aboutMenu')"
-            ng-mouseleave="$ctrl.closeSubmenuIfNotMobile($event)"
-            role="menu">
-          <li class="nav-item"> <a ng-keydown="$ctrl.onMenuKeypress($event, 'aboutMenu', {shiftTab: $ctrl.ACTION_CLOSE})" class="dropdown-item nav-link oppia-navbar-tab-content protractor-test-about-link" href="/about" translate="I18N_TOPNAV_ABOUT_OPPIA"></a></li>
-          <li class="nav-item"> <a class="dropdown-item nav-link oppia-navbar-tab-content protractor-test-get-started-link " href="/get_started" translate="I18N_TOPNAV_GET_STARTED"></a></li>
-          <li class="nav-item"> <a class="dropdown-item nav-link oppia-navbar-tab-content protractor-test-playbook-link " href="/teach#playbook" translate="I18N_TOPNAV_PARTICIPATION_PLAYBOOK"></a></li>
-          <li class="nav-item"> <a class="dropdown-item nav-link oppia-navbar-tab-content protractor-test-parent-teacher-welcome-link " href="/about/parents-teachers-guide" translate="I18N_TOPNAV_PARENT_TEACHER_WELCOME_PAGE"></a></li>
-          <li class="nav-item"> <a class="dropdown-item nav-link oppia-navbar-tab-content" href="https://medium.com/oppia-org" target="_blank" rel="noopener" translate="I18N_TOPNAV_BLOG">Blog</a></li>
-          <li class="nav-item"> <a class="dropdown-item nav-link oppia-navbar-tab-content"  href="/contact" translate="I18N_TOPNAV_CONTACT_US"></a></li>
-          <li class="nav-item"> <a class="dropdown-item nav-link oppia-navbar-tab-content" href="http://oppiafoundation.org"  target="_blank" rel="noopener" translate="I18N_TOPNAV_OPPIA_FOUNDATION"></a></li>
-          <li class="nav-item"> <a ng-keydown="$ctrl.onMenuKeypress($event, 'aboutMenu', {tab: $ctrl.ACTION_CLOSE})" class="dropdown-item nav-link oppia-navbar-tab-content" href="https://oppiafoundation.org/volunteer" target="_blank" rel="noopener" translate="I18N_TOPNAV_GET_INVOLVED"></a></li>
-        </ul>
-      </li>
-      <li ng-if="$ctrl.CLASSROOM_PAGE_IS_SHOWN"
-          ng-class="{'open' : $ctrl.activeMenuName === 'classroomMenu'}"
-          uib-dropdown
-          ng-show="$ctrl.navElementsVisibilityStatus.I18N_TOPNAV_CLASSROOM"
-          aria-hidden="false"
-          class="nav-item  oppia-navbar-clickable-dropdown protractor-test-classroom-oppia-list-item">
-        <a ng-keydown="$ctrl.onMenuKeypress($event, 'classroomMenu', {shiftTab: $ctrl.ACTION_CLOSE, enter: $ctrl.ACTION_OPEN})" class="nav-link oppia-navbar-tab dropdown-toggle"
-           role="menuitem"
-           aria-haspopup="true"
-           aria-expanded="false"
-           aria-hidden="false"
-           tabindex="0"
-           ng-mouseover="$ctrl.openSubmenu($event, 'classroomMenu')"
-           ng-mouseleave="$ctrl.closeSubmenuIfNotMobile($event)">
-          <span class="oppia-navbar-tab-content" translate="I18N_TOPNAV_CLASSROOM"></span>
-        </a>
-        <ul uib-dropdown-menu class="uib-dropdown-menu oppia-navbar-dropdown"
-            ng-mouseover="$ctrl.openSubmenu($event, 'classroomMenu')"
-            ng-mouseleave="$ctrl.closeSubmenuIfNotMobile($event)"
-            role="menu">
-          <li class="nav-item"> <a ng-keydown="$ctrl.onMenuKeypress($event, 'classroomMenu', {shiftTab: $ctrl.ACTION_CLOSE})" class="dropdown-item nav-link oppia-navbar-tab-content protractor-test-classroom-link" href="/math" translate="I18N_TOPNAV_CLASSROOM_BASIC_MATHS"></a></li>
-        </ul>
-      </li>
-      <li class="nav-item" ng-mouseover="$ctrl.blurNavigationLinks($event)" ng-show="$ctrl.navElementsVisibilityStatus.I18N_TOPNAV_DONATE">
-        <div class="oppia-navbar-button-container">
-          <a href="/donate"
-             class="btn oppia-navbar-button nav-link oppia-navbar-hide-on-small-width oppia-transition-200">
-            <span class="oppia-navbar-tab-content" translate="I18N_TOPNAV_DONATE"></span>
-=======
     <li>
       <ul ng-if="$ctrl.windowIsNarrow" class="nav oppia-navbar-tabs-narrow">
         <li><create-activity-button></create-activity-button></li>
@@ -93,7 +32,6 @@
              class="nav-link oppia-navbar-tab oppia-navbar-tab-content"
              href="/community-library"
              translate="I18N_TOPNAV_LIBRARY">
->>>>>>> ce20860f
           </a>
         </li>
         <li ng-class="{'open' : $ctrl.activeMenuName === 'aboutMenu'}" uib-dropdown ng-show="$ctrl.navElementsVisibilityStatus.I18N_TOPNAV_ABOUT" class="nav-item  oppia-navbar-clickable-dropdown protractor-test-about-oppia-list-item">
@@ -149,6 +87,13 @@
                  target="_blank"
                  rel="noopener"
                  translate="I18N_TOPNAV_OPPIA_FOUNDATION">
+              </a>
+            </li>
+            <li class="nav-item">
+              <a class="dropdown-item nav-link oppia-navbar-tab-content protractor-test-parent-teacher-welcome-link"
+                 href="/about/parents-teachers-guide"
+                 rel="noopener"
+                 translate="I18N_TOPNAV_PARENT_TEACHER_WELCOME_PAGE">
               </a>
             </li>
             <li class="nav-item">
