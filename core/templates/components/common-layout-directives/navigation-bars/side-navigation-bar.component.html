--- conflicted
+++ resolved
@@ -219,14 +219,9 @@
 
   <ul>
     <li class="oppia-sidebar-rows" *ngIf="userIsLoggedIn">
-<<<<<<< HEAD
       <button (click)="navigateToDefaultDashboard(); stopclickfurther($event)"
-              class="text-uppercase">
-=======
-      <button (click)="navigateToLearnerDashboard(); stopclickfurther($event)"
               class="text-uppercase"
               tabindex="-1">
->>>>>>> 8d07026f
         <span >{{ 'I18N_SIDEBAR_HOME' | translate }}</span>
       </button>
     </li>
