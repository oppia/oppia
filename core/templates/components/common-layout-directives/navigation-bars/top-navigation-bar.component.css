/*
  NOTE to developers: We generate RTL CSS from this file in the webpack
  compilation, here are sme additional rules that can be added to the CSS files:
  https://rtlcss.com/learn/usage-guide/control-directives .
*/
oppia-top-navigation-bar .oppia-navbar-tab:focus {
  background-color: #fff;
  color: #00645c;
}

oppia-top-navigation-bar .arrow-forward {
  color: #00645c;
  font-size: 14px;
  margin-left: 4px;
}
oppia-top-navigation-bar .launch {
  font-size: 12px;
  margin-left: 90px;
}

oppia-top-navigation-bar .underline:hover,
oppia-top-navigation-bar .underline:focus {
  border-bottom: 2px solid #333;
  transition: 50ms;
}
oppia-top-navigation-bar .get-involved-dropdown a {
  text-decoration: none;
}
oppia-top-navigation-bar .heading a {
  color: #212121;
}
oppia-top-navigation-bar .nav-item-links a {
  color: #212121;
  text-decoration: none;
}
oppia-top-navigation-bar .learn-dropdown-menu a,
oppia-top-navigation-bar .about-dropdown-menu a,
oppia-top-navigation-bar .get-involved-dropdown a {
  text-decoration: none;
}
oppia-top-navigation-bar .learn-dropdown-menu .nav-item-top-link a {
  color: #333;
  font-family: 'Roboto', sans-serif;
  font-size: 16px;
  font-weight: 500;
  line-height: 18.75px;
}
oppia-top-navigation-bar .dropdown-menu .innvolved-item:hover a {
  border-bottom: #333 solid 2px;
  transition: 50ms;
}

oppia-top-navigation-bar .get-involved-dropdown {
  min-width: 574px;
  padding: 0;
}
oppia-top-navigation-bar .get-involved-dropdown .nav-item {
  width: 100%;
}
oppia-top-navigation-bar .get-involved-dropdown .heading {
  color: #333;
  font-family: 'Roboto', sans-serif;
  font-size: 16px;
  font-weight: 500;
  line-height: 18.75px;
  padding: 0;
}
oppia-top-navigation-bar .get-involved-dropdown .language {
  color: #f2994a;
  font-size: 18px;
}
oppia-top-navigation-bar .get-involved-dropdown .volunteer {
  color: #2d9cdb;
  font-size: 18px;
}
oppia-top-navigation-bar .get-involved-dropdown .contact {
  color: #b4bbc3;
  font-size: 18px;
}
oppia-top-navigation-bar .get-involved-dropdown .fav {
  color: #eb5757;
  font-size: 18px;
}
oppia-top-navigation-bar .get-involved-dropdown .des {
  color: #767676;
  font-family: 'Roboto', sans-serif;
  font-size: 14px;
  font-weight: 400;
  line-height: 20px;
  padding: 0;
  padding-left: 36px;
  text-overflow: clip;
}
oppia-top-navigation-bar .item-border {
  border-right: 1px solid rgba(33, 33, 33, 0.102);
}

oppia-top-navigation-bar .top-section {
  border-bottom: 1px solid rgba(33, 33, 33, 0.102);
}

oppia-top-navigation-bar .top-section .heading {
  align-items: center;
  display: flex;
}

oppia-top-navigation-bar .bottom-section .heading {
  align-items: center;
  display: flex;
}

oppia-top-navigation-bar .top-section .heading-text {
  display: inline-block;
  margin-left: 7px;
}

oppia-top-navigation-bar .bottom-section .heading-text {
  margin-left: 9px;
}

oppia-top-navigation-bar .item {
  padding: 32px;
  width: 287px;
}
oppia-top-navigation-bar .item:hover,
oppia-top-navigation-bar .item:focus {
  background-color: rgba(33, 33, 33, 0.027);
}
oppia-top-navigation-bar .dropdown-menu .signin-dropdown {
  border-radius: 1px;
  height: 41px;
  width: 200px;
}
oppia-top-navigation-bar .top-section .item {
  padding-bottom: 27px;
}
oppia-top-navigation-bar .bottom-section .item {
  padding-top: 27px;
}

.oppia-top-navigation-bar.navbar-header {
  float: left;
}

.oppia-top-navigation-bar .oppia-logo-wide {
  margin-left: 25px;
}

oppia-top-navigation-bar .dropdown-toggle::after {
  margin-left: 0.255em;
  margin-right: 0.255em;
}

oppia-top-navigation-bar .learn-dropdown-menu {
  border-radius: 3px;
  padding: 0;
}
oppia-top-navigation-bar .classroom-enabled {
  min-width: 688px;
}
oppia-top-navigation-bar .classroom-disabled {
  min-width: 300px;
}
oppia-top-navigation-bar .language-dropdown {
  max-height: 60vh;
  overflow-y: auto;
}
oppia-top-navigation-bar .learn {
  height: 66.5px;
}
oppia-top-navigation-bar .learn-dropdown-menu .nav-item-top-link {
  padding: 0;
  padding-bottom: 8px;
}
oppia-top-navigation-bar .learn-dropdown-menu .nav-item-right-head {
  color: #333;
  font-family: 'Roboto', sans-serif;
  font-size: 12px;
  font-weight: 500;
  letter-spacing: 0.2px;
  line-height: 14.06px;
  padding: 0;
  padding-bottom: 8px;
  text-transform: uppercase;
}
oppia-top-navigation-bar .learn-dropdown-menu .nav-item-links {
  color: #333;
  font-family: 'Roboto', sans-serif;
  font-size: 14px;
  font-weight: 500;
  line-height: 16.41px;
  padding: 0;
  padding-top: 16px;
  text-transform: capitalize;
}

oppia-top-navigation-bar .learn-dropdown-menu .nav-item-left {
  border-right: 1px solid rgba(0, 0, 0, 0.051);
  padding: 32px;
  width: 388px;
}

oppia-top-navigation-bar .learn-dropdown-menu .nav-item-right {
  min-width: 300px;
  padding: 32px;
}

oppia-top-navigation-bar .learn-dropdown-menu .nav-item-left:hover,
oppia-top-navigation-bar .learn-dropdown-menu .nav-item-right:hover,
oppia-top-navigation-bar .learn-dropdown-menu .nav-item-left:focus,
oppia-top-navigation-bar .learn-dropdown-menu .nav-item-right:focus {
  background-color: rgba(33, 33, 33, 0.027);
}
oppia-top-navigation-bar .about-dropdown-menu .nav-item a:hover,
oppia-top-navigation-bar .about-dropdown-menu .nav-item a:focus {
  background-color: rgba(33, 33, 33, 0.027);
}
oppia-top-navigation-bar .about-dropdown-menu .about-link:hover,
oppia-top-navigation-bar .about-dropdown-menu .about-link:focus {
  color: #009688 !important;
}
oppia-top-navigation-bar .nav-item-left-head {
  color: #333;
  font-family: 'Roboto', sans-serif;
  font-size: 16px;
  font-weight: 500;
  line-height: 18.75px;
}
oppia-top-navigation-bar .learn-dropdown-menu .nav-content {
  color: #767676;
  font-family: 'Roboto', sans-serif;
  font-size: 14px;
  font-weight: 400;
  line-height: 20px;
  width: 224px;
}
oppia-top-navigation-bar .learn-dropdown-menu .nav-item-bottom-link {
  color: #00645c;
  font-family: 'Inter', 'Roboto', sans-serif;
  font-size: 14px;
  font-weight: 500;
  line-height: 16.41px;
  padding: 0;
  padding-top: 16px;
}
oppia-top-navigation-bar .learn-dropdown-menu .nav-item-bottom-link-logged {
  color: #00645c;
  font-family: 'Inter', 'Roboto', sans-serif;
  font-size: 14px;
  font-weight: 500;
  line-height: 16.41px;
  padding: 0;
}
oppia-top-navigation-bar .oppia-navbar-nav .dropdown-menu {
  border-radius: 3px;
  border-top-left-radius: 0;
  border-top-right-radius: 0;
  left: auto;
  right: 0;
  text-align: left;
}

oppia-top-navigation-bar .language-icon {
  font-size: 20px;
  vertical-align: text-bottom;
}

oppia-top-navigation-bar .language-padding-left {
  padding-left: 26px;
}
oppia-top-navigation-bar .oppia-nav-right-dropdown {
  background-color: #fff;
  border-radius: 5px;
  border-width: 0;
  box-shadow: 1px 1px 0 1px rgba(0,0,0,0.05);
  color: #737373;
  font-family: Roboto, arial, sans-serif;
  font-size: 14px;
  font-weight: bold;
  height: 40px;
  padding-left: 8px;
  padding-right: 8px;
  vertical-align: middle;
  white-space: nowrap;
}

oppia-top-navigation-bar .oppia-navbar-brand-name:focus {
  outline: 1px dotted #fff;
  outline: auto 5px -webkit-focus-ring-color;
}
oppia-top-navigation-bar .language-element {
  border-radius: 0;
  box-shadow: 0 0;
  color: #34665c;
  padding: 10px 0;
}
oppia-top-navigation-bar .language-element:hover {
  background-color: rgb(52, 102, 92, 0.1);
}
oppia-top-navigation-bar .language-element-selected {
  background-color: rgb(52, 102, 92, 0.1);
}
oppia-top-navigation-bar .oppia-nav-right-dropdown:focus,
oppia-top-navigation-bar .oppia-nav-right-dropdown:hover {
  box-shadow: 1px 4px 5px 1px rgba(0,0,0,0.1);
}
oppia-top-navigation-bar .oppia-nav-right-dropdown:active {
  background-color: #e5e5e5;
  box-shadow: none;
  transition-duration: 10ms;
}
oppia-top-navigation-bar .oppia-navbar-button-container.dropdown.oppia-navbar-button-container-extra-info {
  margin-left: 10px;
}
oppia-top-navigation-bar .oppia-navbar-button-container .btn.oppia-navbar-button {
  margin-left: 5px;
  margin-right: 0;
}

oppia-top-navigation-bar .oppia-signin-g-icon {
  float: left;
  padding: 10px 15px 10px 0;
}
oppia-top-navigation-bar .oppia-navbar-dashboard-indicator-text {
  bottom: 0;
  color: white;
  font-size: 1.12rem;
  font-weight: bold;
  position: absolute;
  right: 4px;
}
oppia-top-navigation-bar .oppia-navbar-role-text {
  bottom: 0;
  color: white;
  font-size: 11px;
  font-weight: bold;
  position: absolute;
  right: 3px;
}
oppia-top-navigation-bar .oppia-navbar-dashboard-indicator {
  background-color: #f7a541;
  border-radius: 20px;
  height: 15px;
  position: absolute;
  right: 25px;
  top: 8px;
  width: 15px;
}
oppia-top-navigation-bar .oppia-navbar-menu {
  margin-left: 10px;
  opacity: 0.9;
  outline-color: transparent;
  padding-top: 20px;
}
oppia-top-navigation-bar .oppia-navbar-profile {
  float: right;
}
oppia-top-navigation-bar .oppia-navbar-role-indicator {
  background-color: #f7a541;
  border-radius: 20px;
  bottom: 10px;
  height: 15px;
  position: absolute;
  right: 25px;
  width: 15px;
}
oppia-top-navigation-bar .oppia-navbar-close-icon {
  color: #fff;
  font-size: 22px;
  margin-right: 4px;
  margin-top: -5px;
}
oppia-top-navigation-bar .oppia-launch-icon {
  color: #009688;
  font-size: 22px;
}
oppia-top-navigation-bar .oppia-user-avatar-icon {
  margin-top: -1px;
}
oppia-top-navigation-bar .oppia-admin-text {
  right: 4px;
}
oppia-top-navigation-bar .oppia-navbar-button-container-extra-info {
  margin-right: 10px;
}
oppia-top-navigation-bar .oppia-navbar-dropdown-menu {
  margin-right: 15px;
  padding: 0;
}
oppia-top-navigation-bar .oppia-navbar-dropdown {
  border: 0;
  border-top-left-radius: 0;
  border-top-right-radius: 0;
  margin-top: 0;
}

oppia-top-navigation-bar .oppia-navbar-profile-picture-container .caret {
  margin: 4px;
  margin-left: 10px;
}
oppia-top-navigation-bar .oppia-navbar-profile-picture-container {
  margin-left: 10px;
  text-align: right;
}

oppia-top-navigation-bar .oppia-navbar-dropdown .nav-link {
  color: #009688;
}
oppia-top-navigation-bar .oppia-navbar-dropdown .nav-link:hover {
  color: #888;
}

oppia-top-navigation-bar .oppia-signin-text {
  font-family: Roboto, arial, sans-serif;
  font-size: 14px;
  font-weight: 500;
  letter-spacing: .21px;
  line-height: 41px;
}
oppia-top-navigation-bar .oppia-navbar-menu-icon {
  color: #fff;
  font-size: 22px;
  margin-top: -5px;
}
oppia-top-navigation-bar .nav-mobile-header-text-container {
  display: none;
}
oppia-top-navigation-bar .oppia-navbar-clickable-dropdown:hover ul.dropdown-menu {
  display: block;
}
oppia-top-navigation-bar .oppia-navbar-menu:hover {
  opacity: 1;
}
oppia-top-navigation-bar .oppia-navbar-menu:focus {
  outline: 1px dotted #212121;
  outline: 5px -webkit-focus-ring-color;
}
oppia-top-navigation-bar .oppia-nav-link {
  padding: 0;
  width: 190px;
}
oppia-top-navigation-bar .oppia-navbar-dropdown-item {
  display: flex;
  flex-direction: column;
  gap: 2px;
  padding: 30px;
}
oppia-top-navigation-bar .oppia-navbar-tab-content-heading {
  color: #212121;
  font-size: 16px;
  font-weight: 500;
  padding: 0;
}

oppia-top-navigation-bar .oppia-navbar-tab-content-heading:after {
  border-style: solid;
  border-width: 0 0 1.59px;
  bottom: 1px;
  content: '';
  left: 28px;
  position: absolute;
  width: 50.5px;
}

oppia-top-navigation-bar .oppia-navbar-dropdown-heart-icon {
  color: #eb5757;
  font-size: 22px;
  padding-right: 6px;
}
oppia-top-navigation-bar .oppia-navbar-tab-content-desc {
  color: #767676;
  line-height: 20px;
  margin-left: 28px;
  opacity: 0.9;
}
oppia-top-navigation-bar .oppia-navbar-dropdown-right {
  left: 0;
  min-width: 285px;
  padding: 0;
  right: auto;
}

oppia-top-navigation-bar .oppia-navbar-nav.oppia-navbar-profile .profile-dropdown:hover {
  background-color: #fff;
}
oppia-top-navigation-bar .oppia-navbar-arrow-right {
  font-size: 12px;
  padding-left: 8px;
  padding-top: 1.5px;
}
oppia-top-navigation-bar .oppia-tick-mark {
  font-size: 15px;
  margin-right: 5px;
  padding-left: 5px;
}
@media screen and (max-width: 880px) {
  oppia-top-navigation-bar .oppia-logo-wide {
    margin-left: 0;
  }
}

@media screen and (max-width: 840px) {
  oppia-top-navigation-bar .desktop-view-language-code {
    display: none;
  }
}

<<<<<<< HEAD
@media screen and (min-width: 300px) and (max-width: 768px) {
  .nav-mobile-header-text-container {
=======
@media screen and (max-width: 768px) {
  oppia-top-navigation-bar .nav-mobile-header-text-container {
>>>>>>> c142cc99
    display: inline-block;
    font-size: 1px;
    margin-top: 2px;
    max-height: 56px;
    text-overflow: ellipsis;
    width: 50%;
  }
  oppia-top-navigation-bar .nav-mobile-header-editor {
    color: #fff;
    display: block;
    font-family: Roboto, arial, sans-serif;
    font-size: 19px;
  }
  oppia-top-navigation-bar .nav-mobile-header-text {
    color: #fff;
    display: inline-block;
    font-size: 15px;
    max-width: 205px;
    overflow: hidden;
    text-overflow: ellipsis;
    white-space: nowrap;
    width: 100%;
  }
<<<<<<< HEAD
=======
  @media screen and (max-width: 600px) {
    oppia-top-navigation-bar .oppia-logo {
      left: 0;
      margin-left: 60px;
      position: absolute;
    }
  }
>>>>>>> c142cc99
}<|MERGE_RESOLUTION|>--- conflicted
+++ resolved
@@ -505,13 +505,8 @@
   }
 }
 
-<<<<<<< HEAD
 @media screen and (min-width: 300px) and (max-width: 768px) {
   .nav-mobile-header-text-container {
-=======
-@media screen and (max-width: 768px) {
-  oppia-top-navigation-bar .nav-mobile-header-text-container {
->>>>>>> c142cc99
     display: inline-block;
     font-size: 1px;
     margin-top: 2px;
@@ -535,14 +530,4 @@
     white-space: nowrap;
     width: 100%;
   }
-<<<<<<< HEAD
-=======
-  @media screen and (max-width: 600px) {
-    oppia-top-navigation-bar .oppia-logo {
-      left: 0;
-      margin-left: 60px;
-      position: absolute;
-    }
-  }
->>>>>>> c142cc99
 }