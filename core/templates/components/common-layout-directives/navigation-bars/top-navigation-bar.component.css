/*
  NOTE to developers: We generate RTL CSS from this file in the webpack
  compilation, here are sme additional rules that can be added to the CSS files:
  https://rtlcss.com/learn/usage-guide/control-directives .
*/
.oppia-top-navigation-bar .oppia-navbar-tab:focus {
  background-color: #fff;
  color: #00645c;
}

.oppia-top-navigation-bar .arrow-forward {
  color: #00645c;
  font-size: 14px;
  margin-left: 4px;
}
.oppia-top-navigation-bar .launch {
  font-size: 12px;
  margin-left: 90px;
}

.oppia-top-navigation-bar .underline:hover,
.oppia-top-navigation-bar .underline:focus {
  border-bottom: 2px solid #333;
  transition: 50ms;
}
.oppia-top-navigation-bar .get-involved-dropdown a {
  text-decoration: none;
}
.oppia-top-navigation-bar .heading a {
  color: #212121;
}
.oppia-top-navigation-bar .nav-item-links a {
  color: #212121;
  text-decoration: none;
}
.oppia-top-navigation-bar .learn-dropdown-menu a,
.oppia-top-navigation-bar .about-dropdown-menu a,
.oppia-top-navigation-bar .get-involved-dropdown a {
  text-decoration: none;
}
.oppia-top-navigation-bar .learn-dropdown-menu .nav-item-top-link a {
  color: #333;
  font-family: 'Roboto', sans-serif;
  font-size: 16px;
  font-weight: 500;
  line-height: 18.75px;
}
.oppia-top-navigation-bar .dropdown-menu .innvolved-item:hover a {
  border-bottom: #333 solid 2px;
  transition: 50ms;
}

.oppia-top-navigation-bar .get-involved-dropdown {
  min-width: 574px;
  padding: 0;
}
.oppia-top-navigation-bar .get-involved-dropdown .nav-item {
  width: 100%;
}
.oppia-top-navigation-bar .get-involved-dropdown .heading {
  color: #333;
  font-family: 'Roboto', sans-serif;
  font-size: 16px;
  font-weight: 500;
  line-height: 18.75px;
  padding: 0;
}
.oppia-top-navigation-bar .get-involved-dropdown .language {
  color: #f2994a;
  font-size: 18px;
}
.oppia-top-navigation-bar .get-involved-dropdown .volunteer {
  color: #2d9cdb;
  font-size: 18px;
}
.oppia-top-navigation-bar .get-involved-dropdown .contact {
  color: #b4bbc3;
  font-size: 18px;
}
.oppia-top-navigation-bar .get-involved-dropdown .fav {
  color: #eb5757;
  font-size: 18px;
}
.oppia-top-navigation-bar .get-involved-dropdown .des {
  color: #767676;
  font-family: 'Roboto', sans-serif;
  font-size: 14px;
  font-weight: 400;
  line-height: 20px;
  padding: 0;
  padding-left: 36px;
  text-overflow: clip;
}
.oppia-top-navigation-bar .item-border {
  border-right: 1px solid rgba(33, 33, 33, 0.102);
}

.oppia-top-navigation-bar .top-section {
  border-bottom: 1px solid rgba(33, 33, 33, 0.102);
}

.oppia-top-navigation-bar .top-section .heading {
  align-items: center;
  display: flex;
}

.oppia-top-navigation-bar .bottom-section .heading {
  align-items: center;
  display: flex;
}

.oppia-top-navigation-bar .top-section .heading-text {
  display: inline-block;
  margin-left: 7px;
}

.oppia-top-navigation-bar .bottom-section .heading-text {
  margin-left: 9px;
}

.oppia-top-navigation-bar .item {
  padding: 32px;
  width: 287px;
}
.oppia-top-navigation-bar .item:hover,
.oppia-top-navigation-bar .item:focus {
  background-color: rgba(33, 33, 33, 0.027);
}
.oppia-top-navigation-bar .dropdown-menu .signin-dropdown {
  border-radius: 1px;
  height: 41px;
  width: 200px;
}
.oppia-top-navigation-bar .top-section .item {
  padding-bottom: 27px;
}
.oppia-top-navigation-bar .bottom-section .item {
  padding-top: 27px;
}

.oppia-top-navigation-bar.navbar-header {
  float: left;
}

.oppia-top-navigation-bar .oppia-logo-wide {
  margin-left: 25px;
}

.oppia-top-navigation-bar .dropdown-toggle::after {
  margin-left: 0.255em;
  margin-right: 0.255em;
}

.oppia-top-navigation-bar .learn-dropdown-menu {
  border-radius: 3px;
  padding: 0;
}
.oppia-top-navigation-bar .classroom-enabled {
  min-width: 688px;
}
.oppia-top-navigation-bar .classroom-disabled {
  min-width: 300px;
}
.oppia-top-navigation-bar .language-dropdown {
  max-height: 60vh;
  overflow-y: auto;
}
.oppia-top-navigation-bar .learn {
  height: 66.5px;
}
.oppia-top-navigation-bar .learn-dropdown-menu .nav-item-top-link {
  padding: 0;
  padding-bottom: 8px;
}
.oppia-top-navigation-bar .learn-dropdown-menu .nav-item-right-head {
  color: #333;
  font-family: 'Roboto', sans-serif;
  font-size: 12px;
  font-weight: 500;
  letter-spacing: 0.2px;
  line-height: 14.06px;
  padding: 0;
  padding-bottom: 8px;
  text-transform: uppercase;
}
.oppia-top-navigation-bar .learn-dropdown-menu .nav-item-links {
  color: #333;
  font-family: 'Roboto', sans-serif;
  font-size: 14px;
  font-weight: 500;
  line-height: 16.41px;
  padding: 0;
  padding-top: 16px;
  text-transform: capitalize;
}

.oppia-top-navigation-bar .learn-dropdown-menu .nav-item-left {
  border-right: 1px solid rgba(0, 0, 0, 0.051);
  padding: 32px;
  width: 388px;
}

.oppia-top-navigation-bar .learn-dropdown-menu .nav-item-right {
  min-width: 300px;
  padding: 32px;
}

.oppia-top-navigation-bar .learn-dropdown-menu .nav-item-left:hover,
.oppia-top-navigation-bar .learn-dropdown-menu .nav-item-right:hover,
.oppia-top-navigation-bar .learn-dropdown-menu .nav-item-left:focus,
.oppia-top-navigation-bar .learn-dropdown-menu .nav-item-right:focus {
  background-color: rgba(33, 33, 33, 0.027);
}
.oppia-top-navigation-bar .about-dropdown-menu .nav-item a:hover,
.oppia-top-navigation-bar .about-dropdown-menu .nav-item a:focus {
  background-color: rgba(33, 33, 33, 0.027);
}
.oppia-top-navigation-bar .about-dropdown-menu .about-link:hover,
.oppia-top-navigation-bar .about-dropdown-menu .about-link:focus {
  color: #009688 !important;
}
.oppia-top-navigation-bar .nav-item-left-head {
  color: #333;
  font-family: 'Roboto', sans-serif;
  font-size: 16px;
  font-weight: 500;
  line-height: 18.75px;
}
.oppia-top-navigation-bar .learn-dropdown-menu .nav-content {
  color: #767676;
  font-family: 'Roboto', sans-serif;
  font-size: 14px;
  font-weight: 400;
  line-height: 20px;
  width: 224px;
}
.oppia-top-navigation-bar .learn-dropdown-menu .nav-item-bottom-link {
  color: #00645c;
  font-family: 'Inter', 'Roboto', sans-serif;
  font-size: 14px;
  font-weight: 500;
  line-height: 16.41px;
  padding: 0;
  padding-top: 16px;
}
.oppia-top-navigation-bar .learn-dropdown-menu .nav-item-bottom-link-logged {
  color: #00645c;
  font-family: 'Inter', 'Roboto', sans-serif;
  font-size: 14px;
  font-weight: 500;
  line-height: 16.41px;
  padding: 0;
}
.oppia-top-navigation-bar .oppia-navbar-nav .dropdown-menu {
  border-radius: 3px;
  border-top-left-radius: 0;
  border-top-right-radius: 0;
  left: auto;
  right: 0;
  text-align: left;
}

.oppia-top-navigation-bar .language-icon {
  font-size: 20px;
  vertical-align: text-bottom;
}

.oppia-top-navigation-bar .language-padding-left {
  padding-left: 26px;
}
.oppia-top-navigation-bar .oppia-nav-right-dropdown {
  background-color: #fff;
  border-radius: 5px;
  border-width: 0;
  box-shadow: 1px 1px 0 1px rgba(0,0,0,0.05);
  color: #737373;
  font-family: Roboto, arial, sans-serif;
  font-size: 14px;
  font-weight: bold;
  height: 40px;
  padding-left: 8px;
  padding-right: 8px;
  vertical-align: middle;
  white-space: nowrap;
}

.oppia-top-navigation-bar .oppia-navbar-brand-name:focus {
  outline: 1px dotted #fff;
  outline: auto 5px -webkit-focus-ring-color;
}
.oppia-top-navigation-bar .language-element {
  border-radius: 0;
  box-shadow: 0 0;
  color: #34665c;
  padding: 10px 0;
}
.oppia-top-navigation-bar .language-element:hover {
  background-color: rgb(52, 102, 92, 0.1);
}
.oppia-top-navigation-bar .language-element-selected {
  background-color: rgb(52, 102, 92, 0.1);
}
.oppia-top-navigation-bar .oppia-nav-right-dropdown:focus,
.oppia-top-navigation-bar .oppia-nav-right-dropdown:hover {
  box-shadow: 1px 4px 5px 1px rgba(0,0,0,0.1);
}
.oppia-top-navigation-bar .oppia-nav-right-dropdown:active {
  background-color: #e5e5e5;
  box-shadow: none;
  transition-duration: 10ms;
}
.oppia-top-navigation-bar .oppia-navbar-button-container.dropdown.oppia-navbar-button-container-extra-info {
  margin-left: 10px;
}
.oppia-top-navigation-bar .oppia-navbar-button-container .btn.oppia-navbar-button {
  margin-left: 5px;
  margin-right: 0;
}

.oppia-top-navigation-bar .oppia-signin-g-icon {
  float: left;
  padding: 10px 15px 10px 0;
}
.oppia-top-navigation-bar .oppia-navbar-dashboard-indicator-text {
  bottom: 0;
  color: white;
  font-size: 1.12rem;
  font-weight: bold;
  position: absolute;
  right: 4px;
}
.oppia-top-navigation-bar .oppia-navbar-role-text {
  bottom: 0;
  color: white;
  font-size: 11px;
  font-weight: bold;
  position: absolute;
  right: 3px;
}
.oppia-top-navigation-bar .oppia-navbar-dashboard-indicator {
  background-color: #f7a541;
  border-radius: 20px;
  height: 15px;
  position: absolute;
  right: 25px;
  top: 8px;
  width: 15px;
}
.oppia-top-navigation-bar .oppia-navbar-menu {
  margin-left: 10px;
  opacity: 0.9;
  outline-color: transparent;
  padding-top: 20px;
}
.oppia-top-navigation-bar .oppia-navbar-profile {
  float: right;
}
.oppia-top-navigation-bar .oppia-navbar-role-indicator {
  background-color: #f7a541;
  border-radius: 20px;
  bottom: 10px;
  height: 15px;
  position: absolute;
  right: 25px;
  width: 15px;
}
.oppia-top-navigation-bar .oppia-navbar-close-icon {
  color: #fff;
  font-size: 22px;
  margin-right: 4px;
  margin-top: -5px;
}
.oppia-top-navigation-bar .oppia-launch-icon {
  color: #009688;
  font-size: 22px;
}
<<<<<<< HEAD
.oppia-top-navigation-bar .oppia-user-avatar-icon {
  margin-top: -1px;
=======
.oppia-user-avatar-icon {
  font-size: 36px;
>>>>>>> 2f3485f2
}
.oppia-top-navigation-bar .oppia-admin-text {
  right: 4px;
}
.oppia-top-navigation-bar .oppia-navbar-button-container-extra-info {
  margin-right: 10px;
}
.oppia-top-navigation-bar .oppia-navbar-dropdown-menu {
  margin-right: 15px;
  padding: 0;
}
.oppia-top-navigation-bar .oppia-navbar-dropdown {
  border: 0;
  border-top-left-radius: 0;
  border-top-right-radius: 0;
  margin-top: 0;
}

.oppia-top-navigation-bar .oppia-navbar-profile-picture-container .caret {
  margin: 4px;
  margin-left: 10px;
}
.oppia-top-navigation-bar .oppia-navbar-profile-picture-container {
  margin-left: 10px;
  text-align: right;
}

.oppia-top-navigation-bar .oppia-navbar-dropdown .nav-link {
  color: #009688;
}
.oppia-top-navigation-bar .oppia-navbar-dropdown .nav-link:hover {
  color: #888;
}

.oppia-top-navigation-bar .oppia-signin-text {
  font-family: Roboto, arial, sans-serif;
  font-size: 14px;
  font-weight: 500;
  letter-spacing: .21px;
  line-height: 41px;
}
.oppia-top-navigation-bar .oppia-navbar-menu-icon {
  color: #fff;
  font-size: 22px;
  margin-top: -5px;
}
.oppia-top-navigation-bar .nav-mobile-header-text-container {
  display: none;
}
.oppia-top-navigation-bar .oppia-navbar-clickable-dropdown:hover ul.dropdown-menu {
  display: block;
}
.oppia-top-navigation-bar .oppia-navbar-menu:hover {
  opacity: 1;
}
.oppia-top-navigation-bar .oppia-navbar-menu:focus {
  outline: 1px dotted #212121;
  outline: 5px -webkit-focus-ring-color;
}
.oppia-top-navigation-bar .oppia-nav-link {
  padding: 0;
  width: 190px;
}
.oppia-top-navigation-bar .oppia-navbar-dropdown-item {
  display: flex;
  flex-direction: column;
  gap: 2px;
  padding: 30px;
}
.oppia-top-navigation-bar .oppia-navbar-tab-content-heading {
  color: #212121;
  font-size: 16px;
  font-weight: 500;
  padding: 0;
}

.oppia-top-navigation-bar .oppia-navbar-tab-content-heading:after {
  border-style: solid;
  border-width: 0 0 1.59px;
  bottom: 1px;
  content: '';
  left: 28px;
  position: absolute;
  width: 50.5px;
}

.oppia-top-navigation-bar .oppia-navbar-dropdown-heart-icon {
  color: #eb5757;
  font-size: 22px;
  padding-right: 6px;
}
.oppia-top-navigation-bar .oppia-navbar-tab-content-desc {
  color: #767676;
  line-height: 20px;
  margin-left: 28px;
  opacity: 0.9;
}
.oppia-top-navigation-bar .oppia-navbar-dropdown-right {
  left: 0;
  min-width: 285px;
  padding: 0;
  right: auto;
}

.oppia-top-navigation-bar .oppia-navbar-nav.oppia-navbar-profile .profile-dropdown:hover {
  background-color: #fff;
}
.oppia-top-navigation-bar .oppia-navbar-arrow-right {
  font-size: 12px;
  padding-left: 8px;
  padding-top: 1.5px;
}
.oppia-top-navigation-bar .oppia-tick-mark {
  font-size: 15px;
  margin-right: 5px;
  padding-left: 5px;
}
@media screen and (max-width: 880px) {
  .oppia-top-navigation-bar .oppia-logo-wide {
    margin-left: 0;
  }
}

@media screen and (max-width: 840px) {
  .oppia-top-navigation-bar .desktop-view-language-code {
    display: none;
  }
}

<<<<<<< HEAD
@media screen and (max-width: 768px) {
  .oppia-top-navigation-bar .nav-mobile-header-text-container {
=======
@media screen and (min-width: 300px) and (max-width: 768px) {
  .nav-mobile-header-text-container {
>>>>>>> 2f3485f2
    display: inline-block;
    font-size: 1px;
    margin-top: 2px;
    max-height: 56px;
    text-overflow: ellipsis;
    width: 50%;
  }
  .oppia-top-navigation-bar .nav-mobile-header-editor {
    color: #fff;
    display: block;
    font-family: Roboto, arial, sans-serif;
    font-size: 19px;
  }
  .oppia-top-navigation-bar .nav-mobile-header-text {
    color: #fff;
    display: inline-block;
    font-size: 15px;
    max-width: 205px;
    overflow: hidden;
    text-overflow: ellipsis;
    white-space: nowrap;
    width: 100%;
  }
<<<<<<< HEAD
  @media screen and (max-width: 600px) {
    .oppia-top-navigation-bar .oppia-logo {
      left: 0;
      margin-left: 60px;
      position: absolute;
    }
  }
=======
>>>>>>> 2f3485f2
}<|MERGE_RESOLUTION|>--- conflicted
+++ resolved
@@ -374,13 +374,8 @@
   color: #009688;
   font-size: 22px;
 }
-<<<<<<< HEAD
 .oppia-top-navigation-bar .oppia-user-avatar-icon {
-  margin-top: -1px;
-=======
-.oppia-user-avatar-icon {
   font-size: 36px;
->>>>>>> 2f3485f2
 }
 .oppia-top-navigation-bar .oppia-admin-text {
   right: 4px;
@@ -510,13 +505,8 @@
   }
 }
 
-<<<<<<< HEAD
-@media screen and (max-width: 768px) {
+@media screen and (min-width: 300px) and (max-width: 768px) {
   .oppia-top-navigation-bar .nav-mobile-header-text-container {
-=======
-@media screen and (min-width: 300px) and (max-width: 768px) {
-  .nav-mobile-header-text-container {
->>>>>>> 2f3485f2
     display: inline-block;
     font-size: 1px;
     margin-top: 2px;
@@ -540,7 +530,6 @@
     white-space: nowrap;
     width: 100%;
   }
-<<<<<<< HEAD
   @media screen and (max-width: 600px) {
     .oppia-top-navigation-bar .oppia-logo {
       left: 0;
@@ -548,6 +537,4 @@
       position: absolute;
     }
   }
-=======
->>>>>>> 2f3485f2
 }