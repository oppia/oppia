--- conflicted
+++ resolved
@@ -19,12 +19,8 @@
 
 import datetime
 
-<<<<<<< HEAD
-from constants import constants
-=======
 from core import feconf
 from core.constants import constants
->>>>>>> 11164c98
 from core.domain import beam_job_services
 from core.domain import config_services
 from core.domain import email_manager
@@ -35,16 +31,12 @@
 from core.domain import taskqueue_services
 from core.domain import user_services
 from core.jobs.batch_jobs import cron_jobs
+from core.jobs.batch_jobs import exp_recommendation_computation_jobs
+from core.jobs.batch_jobs import exp_search_indexing_jobs
+from core.jobs.batch_jobs import suggestion_stats_computation_jobs
+from core.jobs.batch_jobs import user_stats_computation_jobs
 from core.platform import models
 from core.tests import test_utils
-<<<<<<< HEAD
-import feconf
-from jobs.batch_jobs import exp_recommendation_computation_jobs
-from jobs.batch_jobs import exp_search_indexing_jobs
-from jobs.batch_jobs import suggestion_stats_computation_jobs
-from jobs.batch_jobs import user_stats_computation_jobs
-=======
->>>>>>> 11164c98
 import main
 
 import webtest
@@ -687,14 +679,9 @@
         swap_with_checks = self.swap_with_checks(
             beam_job_services, 'run_beam_job', lambda **_: None,
             expected_kwargs=[{
-<<<<<<< HEAD
                 'job_class': (
                     exp_recommendation_computation_jobs
                     .ComputeExplorationRecommendations),
-                'run_synchronously': False,
-=======
-                'job_class': cron_jobs.ComputeExplorationRecommendations
->>>>>>> 11164c98
             }]
         )
         with swap_with_checks, self.testapp_swap:
@@ -705,12 +692,7 @@
         swap_with_checks = self.swap_with_checks(
             beam_job_services, 'run_beam_job', lambda **_: None,
             expected_kwargs=[{
-<<<<<<< HEAD
                 'job_class': exp_search_indexing_jobs.IndexExplorationsInSearch,
-                'run_synchronously': False,
-=======
-                'job_class': cron_jobs.IndexExplorationsInSearch
->>>>>>> 11164c98
             }]
         )
         with swap_with_checks, self.testapp_swap:
@@ -721,13 +703,8 @@
         swap_with_checks = self.swap_with_checks(
             beam_job_services, 'run_beam_job', lambda **_: None,
             expected_kwargs=[{
-<<<<<<< HEAD
                 'job_class': (
                     user_stats_computation_jobs.CollectWeeklyDashboardStats),
-                'run_synchronously': False,
-=======
-                'job_class': cron_jobs.CollectWeeklyDashboardStats
->>>>>>> 11164c98
             }]
         )
         with swap_with_checks, self.testapp_swap:
@@ -738,14 +715,9 @@
         swap_with_checks = self.swap_with_checks(
             beam_job_services, 'run_beam_job', lambda **_: None,
             expected_kwargs=[{
-<<<<<<< HEAD
                 'job_class': (
                     suggestion_stats_computation_jobs
                     .GenerateTranslationContributionStats),
-                'run_synchronously': False,
-=======
-                'job_class': cron_jobs.GenerateTranslationContributionStats
->>>>>>> 11164c98
             }]
         )
         with swap_with_checks, self.testapp_swap:
