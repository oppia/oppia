# Copyright 2019 The Oppia Authors. All Rights Reserved.
#
# Licensed under the Apache License, Version 2.0 (the "License");
# you may not use this file except in compliance with the License.
# You may obtain a copy of the License at
#
#      http://www.apache.org/licenses/LICENSE-2.0
#
# Unless required by applicable law or agreed to in writing, software
# distributed under the License is distributed on an "AS-IS" BASIS,
# WITHOUT WARRANTIES OR CONDITIONS OF ANY KIND, either express or implied.
# See the License for the specific language governing permissions and
# limitations under the License.

"""Tests for the cron jobs."""

from __future__ import absolute_import  # pylint: disable=import-only-modules
from __future__ import unicode_literals  # pylint: disable=import-only-modules

import datetime

from constants import constants
from core.domain import config_services
from core.domain import email_manager
from core.domain import exp_domain
from core.domain import exp_services
from core.domain import question_domain
from core.domain import suggestion_services
from core.domain import user_services
from core.platform import models
from core.tests import test_utils
import feconf
import main

import webtest

(
    exp_models, job_models,
    suggestion_models, user_models
) = models.Registry.import_models([
    models.NAMES.exploration, models.NAMES.job,
    models.NAMES.suggestion, models.NAMES.user
])


class CronJobTests(test_utils.GenericTestBase):

    FIVE_WEEKS = datetime.timedelta(weeks=5)
    NINE_WEEKS = datetime.timedelta(weeks=9)

    def setUp(self):
        super(CronJobTests, self).setUp()
        self.signup(self.CURRICULUM_ADMIN_EMAIL, self.CURRICULUM_ADMIN_USERNAME)
        self.admin_id = self.get_user_id_from_email(self.CURRICULUM_ADMIN_EMAIL)
        self.set_curriculum_admins([self.CURRICULUM_ADMIN_USERNAME])
        self.testapp_swap = self.swap(
            self, 'testapp', webtest.TestApp(main.app_without_context))

        self.email_subjects = []
        self.email_bodies = []
        def _mock_send_mail_to_admin(email_subject, email_body):
            """Mocks email_manager.send_mail_to_admin() as it's not possible to
            send mail with self.testapp_swap, i.e with the URLs defined in
            main.
            """
            self.email_subjects.append(email_subject)
            self.email_bodies.append(email_body)

        self.send_mail_to_admin_swap = self.swap(
            email_manager, 'send_mail_to_admin', _mock_send_mail_to_admin)

<<<<<<< HEAD
=======
        self.task_status = 'Not Started'
        def _mock_taskqueue_service_defer(
                unused_function_id, unused_queue_name):
            """Mocks taskqueue_services.defer() so that it can be checked
            if the method is being invoked or not.
            """
            self.task_status = 'Started'

        self.taskqueue_service_defer_swap = self.swap(
            taskqueue_services, 'defer', _mock_taskqueue_service_defer)

    def test_send_mail_to_admin_on_job_success(self):
        self.login(self.CURRICULUM_ADMIN_EMAIL, is_super_admin=True)

        with self.testapp_swap, self.send_mail_to_admin_swap:
            self.get_html_response('/cron/mail/admin/job_status')

        self.assertEqual(self.email_subjects, ['MapReduce status report'])
        self.assertEqual(
            self.email_bodies, ['All MapReduce jobs are running fine.'])

        self.logout()

    def test_send_mail_to_admin_on_job_failure(self):
        self.login(self.CURRICULUM_ADMIN_EMAIL, is_super_admin=True)

        job_id = SampleMapReduceJobManager.create_new()
        SampleMapReduceJobManager.enqueue(
            job_id, taskqueue_services.QUEUE_NAME_DEFAULT)
        self.assertEqual(
            self.count_jobs_in_mapreduce_taskqueue(
                taskqueue_services.QUEUE_NAME_DEFAULT), 1)

        self.process_and_flush_pending_mapreduce_tasks()
        self.assertEqual(
            SampleMapReduceJobManager.get_status_code(job_id),
            jobs.STATUS_CODE_COMPLETED)

        # Increase retries to denote a stuck job.
        shard_state_model_class = mapreduce_model.ShardState
        recent_job_models = shard_state_model_class.all()
        for job_model in recent_job_models:
            job_model.retries += 1
            job_model.put()

        with self.testapp_swap, self.send_mail_to_admin_swap:
            self.get_html_response('/cron/mail/admin/job_status')

        self.assertEqual(self.email_subjects, ['MapReduce failure alert'])
        self.assertEqual(len(self.email_bodies), 1)
        self.assertIn(
            '5 jobs have failed in the past 25 hours. More information '
            '(about at most 50 jobs; to see more, please check the logs)',
            self.email_bodies[0])

        self.logout()

    def test_cron_dashboard_stats_handler(self):
        self.login(self.CURRICULUM_ADMIN_EMAIL, is_super_admin=True)
        self.assertEqual(
            self.count_jobs_in_mapreduce_taskqueue(
                taskqueue_services.QUEUE_NAME_ONE_OFF_JOBS), 0)

        with self.testapp_swap:
            self.get_html_response('/cron/users/dashboard_stats')

        self.assertEqual(
            self.count_jobs_in_mapreduce_taskqueue(
                taskqueue_services.QUEUE_NAME_ONE_OFF_JOBS), 1)

        all_jobs = job_models.JobModel.get_all_unfinished_jobs(3)
        self.assertEqual(len(all_jobs), 1)
        self.assertEqual(all_jobs[0].job_type, 'DashboardStatsOneOffJob')
        self.logout()

    def test_cron_user_deletion_handler(self):
        self.login(self.CURRICULUM_ADMIN_EMAIL, is_super_admin=True)

        self.assertEqual(self.task_status, 'Not Started')
        with self.testapp_swap, self.taskqueue_service_defer_swap:
            self.get_html_response('/cron/users/user_deletion')
            self.assertEqual(self.task_status, 'Started')
        self.logout()

    def test_cron_fully_complete_user_deletion_handler(self):
        self.login(self.CURRICULUM_ADMIN_EMAIL, is_super_admin=True)

        self.assertEqual(self.task_status, 'Not Started')
        with self.testapp_swap, self.taskqueue_service_defer_swap:
            self.get_html_response('/cron/users/fully_complete_user_deletion')
            self.assertEqual(self.task_status, 'Started')
        self.logout()

    def test_cron_exploration_recommendations_handler(self):
        self.login(self.CURRICULUM_ADMIN_EMAIL, is_super_admin=True)
        self.assertEqual(
            self.count_jobs_in_mapreduce_taskqueue(
                taskqueue_services.QUEUE_NAME_ONE_OFF_JOBS), 0)

        with self.testapp_swap:
            self.get_html_response('/cron/explorations/recommendations')

        self.assertEqual(
            self.count_jobs_in_mapreduce_taskqueue(
                taskqueue_services.QUEUE_NAME_ONE_OFF_JOBS), 1)

        all_jobs = job_models.JobModel.get_all_unfinished_jobs(3)
        self.assertEqual(len(all_jobs), 1)
        self.assertEqual(
            all_jobs[0].job_type, 'ExplorationRecommendationsOneOffJob')

    def test_cron_activity_search_rank_handler(self):
        self.login(self.CURRICULUM_ADMIN_EMAIL, is_super_admin=True)
        self.assertEqual(
            self.count_jobs_in_mapreduce_taskqueue(
                taskqueue_services.QUEUE_NAME_ONE_OFF_JOBS), 0)

        with self.testapp_swap:
            self.get_html_response('/cron/explorations/search_rank')

        self.assertEqual(
            self.count_jobs_in_mapreduce_taskqueue(
                taskqueue_services.QUEUE_NAME_ONE_OFF_JOBS), 1)

        all_jobs = job_models.JobModel.get_all_unfinished_jobs(3)
        self.assertEqual(len(all_jobs), 1)
        self.assertEqual(all_jobs[0].job_type, 'IndexAllActivitiesJobManager')

    def test_clean_data_items_of_completed_map_reduce_jobs(self):
        observed_log_messages = []

        def _mock_logging_function(msg, *args):
            """Mocks logging.warning()."""
            observed_log_messages.append(msg % args)

        logging_swap = self.swap(logging, 'warning', _mock_logging_function)
        recency_msec_swap = self.swap(
            jobs, 'MAX_MAPREDUCE_METADATA_RETENTION_MSECS', 0)

        self.login(self.CURRICULUM_ADMIN_EMAIL, is_super_admin=True)

        job_id = SampleMapReduceJobManager.create_new()
        SampleMapReduceJobManager.enqueue(
            job_id, taskqueue_services.QUEUE_NAME_DEFAULT)
        self.assertEqual(
            self.count_jobs_in_mapreduce_taskqueue(
                taskqueue_services.QUEUE_NAME_DEFAULT), 1)

        self.process_and_flush_pending_mapreduce_tasks()
        self.assertEqual(
            SampleMapReduceJobManager.get_status_code(job_id),
            jobs.STATUS_CODE_COMPLETED)
        self.assertEqual(
            self.count_jobs_in_mapreduce_taskqueue(
                taskqueue_services.QUEUE_NAME_DEFAULT), 0)

        with self.testapp_swap, logging_swap, recency_msec_swap:
            self.get_html_response('/cron/jobs/cleanup')

        self.assertEqual(
            observed_log_messages,
            [
                '1 MR jobs cleaned up.',
                'Deletion jobs for auxiliary MapReduce entities kicked off.',
                'Deletion jobs for JobModels entities kicked off.'
            ]
        )
        self.assertEqual(
            self.count_jobs_in_mapreduce_taskqueue(
                taskqueue_services.QUEUE_NAME_DEFAULT), 1)

        self.process_and_flush_pending_mapreduce_tasks()

    def test_cannot_clean_data_item_of_jobs_with_existing_running_cleanup_job(
            self):
        observed_log_messages = []

        def _mock_logging_function(msg, *args):
            """Mocks logging.warning()."""
            observed_log_messages.append(msg % args)

        logging_swap = self.swap(logging, 'warning', _mock_logging_function)

        self.login(self.CURRICULUM_ADMIN_EMAIL, is_super_admin=True)

        job_id = cron_services.MapReduceStateModelsCleanupManager.create_new()
        cron_services.MapReduceStateModelsCleanupManager.enqueue(job_id)
        self.run_but_do_not_flush_pending_mapreduce_tasks()

        self.assertEqual(
            cron_services.MapReduceStateModelsCleanupManager
            .get_status_code(job_id),
            jobs.STATUS_CODE_STARTED)

        with self.testapp_swap, logging_swap:
            self.get_html_response('/cron/jobs/cleanup')

        self.assertEqual(
            observed_log_messages,
            [
                '0 MR jobs cleaned up.',
                'A previous cleanup job is still running.',
                'Deletion jobs for JobModels entities kicked off.'
            ]
        )

    def test_cannot_run_job_models_cleanup_with_existing_running_cleanup_job(
            self):
        observed_log_messages = []

        def _mock_logging_function(msg, *args):
            """Mocks logging.warning()."""
            observed_log_messages.append(msg % args)

        logging_swap = self.swap(logging, 'warning', _mock_logging_function)

        self.login(self.CURRICULUM_ADMIN_EMAIL, is_super_admin=True)

        job_id = cron_services.JobModelsCleanupManager.create_new()
        cron_services.JobModelsCleanupManager.enqueue(job_id)
        self.run_but_do_not_flush_pending_mapreduce_tasks()

        self.assertEqual(
            cron_services.JobModelsCleanupManager.get_status_code(job_id),
            jobs.STATUS_CODE_STARTED)

        with self.testapp_swap, logging_swap:
            self.get_html_response('/cron/jobs/cleanup')

        self.assertEqual(
            observed_log_messages,
            [
                '0 MR jobs cleaned up.',
                'Deletion jobs for auxiliary MapReduce entities kicked off.',
                'A previous JobModels cleanup job is still running.'
            ]
        )

>>>>>>> a81d44dc
    def test_run_cron_to_hard_delete_models_marked_as_deleted(self):
        self.login(self.CURRICULUM_ADMIN_EMAIL, is_super_admin=True)
        admin_user_id = self.get_user_id_from_email(self.CURRICULUM_ADMIN_EMAIL)

        completed_activities_model = user_models.CompletedActivitiesModel(
            id=admin_user_id,
            exploration_ids=[],
            collection_ids=[],
            story_ids=[],
            learnt_topic_ids=[],
            last_updated=datetime.datetime.utcnow() - self.NINE_WEEKS,
            deleted=True
        )
        completed_activities_model.update_timestamps(
            update_last_updated_time=False)
        completed_activities_model.put()

        with self.testapp_swap:
            self.get_html_response('/cron/models/cleanup')

        self.assertIsNone(
            user_models.CompletedActivitiesModel.get_by_id(admin_user_id))

    def test_run_cron_to_hard_delete_versioned_models_marked_as_deleted(self):
        self.login(self.CURRICULUM_ADMIN_EMAIL, is_super_admin=True)
        admin_user_id = self.get_user_id_from_email(self.CURRICULUM_ADMIN_EMAIL)

        with self.mock_datetime_utcnow(
            datetime.datetime.utcnow() - self.NINE_WEEKS):
            self.save_new_default_exploration('exp_id', admin_user_id)
            exp_services.delete_exploration(admin_user_id, 'exp_id')

        self.assertIsNotNone(exp_models.ExplorationModel.get_by_id('exp_id'))

        with self.testapp_swap:
            self.get_html_response('/cron/models/cleanup')

        self.assertIsNone(exp_models.ExplorationModel.get_by_id('exp_id'))

    def test_run_cron_to_mark_old_models_as_deleted(self):
        self.login(self.CURRICULUM_ADMIN_EMAIL, is_super_admin=True)
        admin_user_id = self.get_user_id_from_email(self.CURRICULUM_ADMIN_EMAIL)

        user_query_model = user_models.UserQueryModel(
            id='query_id',
            user_ids=[],
            submitter_id=admin_user_id,
            query_status=feconf.USER_QUERY_STATUS_PROCESSING,
            last_updated=datetime.datetime.utcnow() - self.FIVE_WEEKS
        )
        user_query_model.update_timestamps(update_last_updated_time=False)
        user_query_model.put()

        with self.testapp_swap:
            self.get_html_response('/cron/models/cleanup')

        self.assertTrue(user_query_model.get_by_id('query_id').deleted)

<<<<<<< HEAD
=======
    def test_cron_translation_contribution_stats_handler(self):
        self.login(self.CURRICULUM_ADMIN_EMAIL, is_super_admin=True)
        self.assertEqual(
            self.count_jobs_in_mapreduce_taskqueue(
                taskqueue_services.QUEUE_NAME_ONE_OFF_JOBS), 0)

        with self.testapp_swap:
            self.get_html_response(
                '/cron/suggestions/translation_contribution_stats')

        self.assertEqual(
            self.count_jobs_in_mapreduce_taskqueue(
                taskqueue_services.QUEUE_NAME_ONE_OFF_JOBS), 1)
        all_jobs = job_models.JobModel.get_all_unfinished_jobs(3)
        self.assertEqual(len(all_jobs), 1)
        self.assertEqual(
            all_jobs[0].job_type,
            'PopulateTranslationContributionStatsOneOffJob')
        self.logout()

>>>>>>> a81d44dc

class CronMailReviewersContributorDashboardSuggestionsHandlerTests(
        test_utils.GenericTestBase):

    target_id = 'exp1'
    language_code = 'en'
    default_translation_html = '<p>Sample translation</p>'
    AUTHOR_USERNAME = 'author'
    AUTHOR_EMAIL = 'author@example.com'
    REVIEWER_USERNAME = 'reviewer'
    REVIEWER_EMAIL = 'reviewer@community.org'

    def _create_translation_suggestion(self):
        """Creates a translation suggestion."""
        add_translation_change_dict = {
            'cmd': exp_domain.CMD_ADD_WRITTEN_TRANSLATION,
            'state_name': feconf.DEFAULT_INIT_STATE_NAME,
            'content_id': feconf.DEFAULT_NEW_STATE_CONTENT_ID,
            'language_code': self.language_code,
            'content_html': feconf.DEFAULT_INIT_STATE_CONTENT_STR,
            'translation_html': self.default_translation_html,
            'data_format': 'html'
        }

        return suggestion_services.create_suggestion(
            feconf.SUGGESTION_TYPE_TRANSLATE_CONTENT,
            feconf.ENTITY_TYPE_EXPLORATION,
            self.target_id, feconf.CURRENT_STATE_SCHEMA_VERSION,
            self.author_id, add_translation_change_dict,
            'test description')

    def _assert_reviewable_suggestion_email_infos_are_equal(
            self, reviewable_suggestion_email_info,
            expected_reviewable_suggestion_email_info):
        """Asserts that the reviewable suggestion email info is equal to the
        expected reviewable suggestion email info.
        """
        self.assertEqual(
            reviewable_suggestion_email_info.suggestion_type,
            expected_reviewable_suggestion_email_info.suggestion_type)
        self.assertEqual(
            reviewable_suggestion_email_info.language_code,
            expected_reviewable_suggestion_email_info.language_code)
        self.assertEqual(
            reviewable_suggestion_email_info.suggestion_content,
            expected_reviewable_suggestion_email_info.suggestion_content)
        self.assertEqual(
            reviewable_suggestion_email_info.submission_datetime,
            expected_reviewable_suggestion_email_info.submission_datetime)

    def _mock_send_contributor_dashboard_reviewers_emails(
            self, reviewer_ids, reviewers_suggestion_email_infos):
        """Mocks
        email_manager.send_mail_to_notify_contributor_dashboard_reviewers as
        it's not possible to send mail with self.testapp_swap, i.e with the URLs
        defined in main.
        """
        self.reviewer_ids = reviewer_ids
        self.reviewers_suggestion_email_infos = reviewers_suggestion_email_infos

    def setUp(self):
        super(
            CronMailReviewersContributorDashboardSuggestionsHandlerTests,
            self).setUp()
        self.signup(self.CURRICULUM_ADMIN_EMAIL, self.CURRICULUM_ADMIN_USERNAME)
        self.admin_id = self.get_user_id_from_email(self.CURRICULUM_ADMIN_EMAIL)
        self.set_curriculum_admins([self.CURRICULUM_ADMIN_USERNAME])
        self.signup(self.AUTHOR_EMAIL, self.AUTHOR_USERNAME)
        self.author_id = self.get_user_id_from_email(self.AUTHOR_EMAIL)
        self.signup(self.REVIEWER_EMAIL, self.REVIEWER_USERNAME)
        self.reviewer_id = self.get_user_id_from_email(self.REVIEWER_EMAIL)
        user_services.update_email_preferences(
            self.reviewer_id, True, False, False, False)
        self.save_new_valid_exploration(self.target_id, self.author_id)
        # Give reviewer rights to review translations in the given language
        # code.
        user_services.allow_user_to_review_translation_in_language(
            self.reviewer_id, self.language_code)
        # Create a translation suggestion so that the reviewer has something
        # to be notified about.
        translation_suggestion = self._create_translation_suggestion()
        self.expected_reviewable_suggestion_email_info = (
            suggestion_services
            .create_reviewable_suggestion_email_info_from_suggestion(
                translation_suggestion))

        self.can_send_emails = self.swap(feconf, 'CAN_SEND_EMAILS', True)
        self.cannot_send_emails = self.swap(feconf, 'CAN_SEND_EMAILS', False)
        self.testapp_swap = self.swap(
            self, 'testapp', webtest.TestApp(main.app_without_context))

        self.reviewers_suggestion_email_infos = []
        self.reviewer_ids = []

    def test_email_not_sent_if_sending_reviewer_emails_is_not_enabled(self):
        self.login(self.CURRICULUM_ADMIN_EMAIL, is_super_admin=True)
        config_services.set_property(
            'committer_id',
            'contributor_dashboard_reviewer_emails_is_enabled', False)

        with self.can_send_emails, self.testapp_swap:
            with self.swap(
                email_manager,
                'send_mail_to_notify_contributor_dashboard_reviewers',
                self._mock_send_contributor_dashboard_reviewers_emails):
                self.get_html_response(
                    '/cron/mail/reviewers/contributor_dashboard_suggestions')

        self.assertEqual(len(self.reviewer_ids), 0)
        self.assertEqual(len(self.reviewers_suggestion_email_infos), 0)

        self.logout()

    def test_email_not_sent_if_sending_emails_is_not_enabled(self):
        self.login(self.CURRICULUM_ADMIN_EMAIL, is_super_admin=True)
        config_services.set_property(
            'committer_id',
            'contributor_dashboard_reviewer_emails_is_enabled', True)

        with self.cannot_send_emails, self.testapp_swap:
            with self.swap(
                email_manager,
                'send_mail_to_notify_contributor_dashboard_reviewers',
                self._mock_send_contributor_dashboard_reviewers_emails):
                self.get_html_response(
                    '/cron/mail/reviewers/contributor_dashboard_suggestions')

        self.assertEqual(len(self.reviewer_ids), 0)
        self.assertEqual(len(self.reviewers_suggestion_email_infos), 0)

        self.logout()

    def test_email_sent_to_reviewer_if_sending_reviewer_emails_is_enabled(self):
        self.login(self.CURRICULUM_ADMIN_EMAIL, is_super_admin=True)
        config_services.set_property(
            'committer_id',
            'contributor_dashboard_reviewer_emails_is_enabled', True)

        with self.can_send_emails, self.testapp_swap:
            with self.swap(
                email_manager,
                'send_mail_to_notify_contributor_dashboard_reviewers',
                self._mock_send_contributor_dashboard_reviewers_emails):
                self.get_html_response(
                    '/cron/mail/reviewers/contributor_dashboard_suggestions')

        self.assertEqual(len(self.reviewer_ids), 1)
        self.assertEqual(self.reviewer_ids[0], self.reviewer_id)
        self.assertEqual(len(self.reviewers_suggestion_email_infos), 1)
        self.assertEqual(len(self.reviewers_suggestion_email_infos[0]), 1)
        self._assert_reviewable_suggestion_email_infos_are_equal(
            self.reviewers_suggestion_email_infos[0][0],
            self.expected_reviewable_suggestion_email_info)

    def test_email_not_sent_if_reviewer_ids_is_empty(self):
        self.login(self.CURRICULUM_ADMIN_EMAIL, is_super_admin=True)
        config_services.set_property(
            'committer_id',
            'contributor_dashboard_reviewer_emails_is_enabled', True)
        user_services.remove_translation_review_rights_in_language(
            self.reviewer_id, self.language_code)

        with self.can_send_emails, self.testapp_swap:
            with self.swap(
                email_manager,
                'send_mail_to_notify_contributor_dashboard_reviewers',
                self._mock_send_contributor_dashboard_reviewers_emails):
                self.get_html_response(
                    '/cron/mail/reviewers/contributor_dashboard_suggestions')

        self.assertEqual(len(self.reviewer_ids), 0)
        self.assertEqual(len(self.reviewers_suggestion_email_infos), 0)

        self.logout()


class CronMailAdminContributorDashboardBottlenecksHandlerTests(
        test_utils.GenericTestBase):

    target_id = 'exp1'
    skill_id = 'skill_123456'
    language_code = 'en'
    AUTHOR_EMAIL = 'author@example.com'

    def _create_translation_suggestion_with_language_code(self, language_code):
        """Creates a translation suggestion in the given language_code."""
        add_translation_change_dict = {
            'cmd': exp_domain.CMD_ADD_WRITTEN_TRANSLATION,
            'state_name': feconf.DEFAULT_INIT_STATE_NAME,
            'content_id': feconf.DEFAULT_NEW_STATE_CONTENT_ID,
            'language_code': language_code,
            'content_html': feconf.DEFAULT_INIT_STATE_CONTENT_STR,
            'translation_html': '<p>This is the translated content.</p>',
            'data_format': 'html'
        }

        return suggestion_services.create_suggestion(
            feconf.SUGGESTION_TYPE_TRANSLATE_CONTENT,
            feconf.ENTITY_TYPE_EXPLORATION,
            self.target_id, feconf.CURRENT_STATE_SCHEMA_VERSION,
            self.author_id, add_translation_change_dict,
            'test description'
        )

    def _create_question_suggestion(self):
        """Creates a question suggestion."""
        add_question_change_dict = {
            'cmd': question_domain.CMD_CREATE_NEW_FULLY_SPECIFIED_QUESTION,
            'question_dict': {
                'question_state_data': self._create_valid_question_data(
                    'default_state').to_dict(),
                'language_code': constants.DEFAULT_LANGUAGE_CODE,
                'question_state_data_schema_version': (
                    feconf.CURRENT_STATE_SCHEMA_VERSION),
                'linked_skill_ids': ['skill_1'],
                'inapplicable_skill_misconception_ids': ['skillid12345-1']
            },
            'skill_id': self.skill_id,
            'skill_difficulty': 0.3
        }

        return suggestion_services.create_suggestion(
            feconf.SUGGESTION_TYPE_ADD_QUESTION,
            feconf.ENTITY_TYPE_SKILL,
            self.skill_id, feconf.CURRENT_STATE_SCHEMA_VERSION,
            self.author_id, add_question_change_dict,
            'test description'
        )

    def _assert_reviewable_suggestion_email_infos_are_equal(
            self, reviewable_suggestion_email_info,
            expected_reviewable_suggestion_email_info):
        """Asserts that the reviewable suggestion email info is equal to the
        expected reviewable suggestion email info.
        """
        self.assertEqual(
            reviewable_suggestion_email_info.suggestion_type,
            expected_reviewable_suggestion_email_info.suggestion_type)
        self.assertEqual(
            reviewable_suggestion_email_info.language_code,
            expected_reviewable_suggestion_email_info.language_code)
        self.assertEqual(
            reviewable_suggestion_email_info.suggestion_content,
            expected_reviewable_suggestion_email_info.suggestion_content)
        self.assertEqual(
            reviewable_suggestion_email_info.submission_datetime,
            expected_reviewable_suggestion_email_info.submission_datetime)

    def mock_send_mail_to_notify_admins_that_reviewers_are_needed(
            self, admin_ids, suggestion_types_needing_reviewers):
        """Mocks
        email_manager.send_mail_to_notify_admins_that_reviewers_are_needed as
        it's not possible to send mail with self.testapp_swap, i.e with the URLs
        defined in main.
        """
        self.admin_ids = admin_ids
        self.suggestion_types_needing_reviewers = (
            suggestion_types_needing_reviewers)

    def _mock_send_mail_to_notify_admins_suggestions_waiting(
            self, admin_ids, reviewable_suggestion_email_infos):
        """Mocks
        email_manager.send_mail_to_notify_admins_suggestions_waiting_long as
        it's not possible to send mail with self.testapp_swap, i.e with the URLs
        defined in main.
        """
        self.admin_ids = admin_ids
        self.reviewable_suggestion_email_infos = (
            reviewable_suggestion_email_infos)

    def setUp(self):
        super(
            CronMailAdminContributorDashboardBottlenecksHandlerTests,
            self).setUp()
        self.signup(self.CURRICULUM_ADMIN_EMAIL, self.CURRICULUM_ADMIN_USERNAME)
        self.admin_id = self.get_user_id_from_email(self.CURRICULUM_ADMIN_EMAIL)
        # This sets the role of the user to admin.
        self.set_curriculum_admins([self.CURRICULUM_ADMIN_USERNAME])

        self.signup(self.AUTHOR_EMAIL, 'author')
        self.author_id = self.get_user_id_from_email(self.AUTHOR_EMAIL)
        self.save_new_valid_exploration(self.target_id, self.author_id)
        self.save_new_skill(self.skill_id, self.author_id)
        suggestion_1 = (
            self._create_translation_suggestion_with_language_code('en'))
        suggestion_2 = (
            self._create_translation_suggestion_with_language_code('fr'))
        suggestion_3 = self._create_question_suggestion()
        self.expected_reviewable_suggestion_email_infos = [
            (
                suggestion_services
                .create_reviewable_suggestion_email_info_from_suggestion(
                    suggestion
                )
            ) for suggestion in [suggestion_1, suggestion_2, suggestion_3]
        ]
        self.expected_suggestion_types_needing_reviewers = {
            feconf.SUGGESTION_TYPE_TRANSLATE_CONTENT: {
                'en', 'fr'},
            feconf.SUGGESTION_TYPE_ADD_QUESTION: {}
        }

        self.can_send_emails = self.swap(feconf, 'CAN_SEND_EMAILS', True)
        self.cannot_send_emails = self.swap(feconf, 'CAN_SEND_EMAILS', False)
        self.testapp_swap = self.swap(
            self, 'testapp', webtest.TestApp(main.app_without_context))

        self.admin_ids = []
        self.suggestion_types_needing_reviewers = {}
        self.reviewable_suggestion_email_infos = []

    def test_email_not_sent_if_sending_emails_is_disabled(self):
        self.login(self.CURRICULUM_ADMIN_EMAIL, is_super_admin=True)
        config_services.set_property(
            'committer_id',
            'enable_admin_notifications_for_reviewer_shortage', True)
        config_services.set_property(
            'committer_id',
            'notify_admins_suggestions_waiting_too_long_is_enabled', True)

        with self.cannot_send_emails, self.testapp_swap:
            with self.swap(
                email_manager,
                'send_mail_to_notify_admins_that_reviewers_are_needed',
                self.mock_send_mail_to_notify_admins_that_reviewers_are_needed):
                with self.swap(
                    email_manager,
                    'send_mail_to_notify_admins_suggestions_waiting_long',
                    self._mock_send_mail_to_notify_admins_suggestions_waiting):
                    with self.swap(
                        suggestion_models,
                        'SUGGESTION_REVIEW_WAIT_TIME_THRESHOLD_IN_DAYS', 0):
                        self.get_html_response(
                            '/cron/mail/admins/contributor_dashboard'
                            '_bottlenecks')

        self.assertEqual(len(self.admin_ids), 0)
        self.assertEqual(len(self.reviewable_suggestion_email_infos), 0)
        self.assertDictEqual(self.suggestion_types_needing_reviewers, {})

    def test_email_not_sent_if_notifying_admins_reviewers_needed_is_disabled(
            self):
        self.login(self.CURRICULUM_ADMIN_EMAIL, is_super_admin=True)
        config_services.set_property(
            'committer_id',
            'enable_admin_notifications_for_reviewer_shortage', False)

        with self.can_send_emails, self.testapp_swap:
            with self.swap(
                email_manager,
                'send_mail_to_notify_admins_that_reviewers_are_needed',
                self.mock_send_mail_to_notify_admins_that_reviewers_are_needed):
                self.get_html_response(
                    '/cron/mail/admins/contributor_dashboard_bottlenecks')

        self.assertEqual(len(self.admin_ids), 0)
        self.assertDictEqual(self.suggestion_types_needing_reviewers, {})

        self.logout()

    def test_email_not_sent_if_notifying_admins_about_suggestions_is_disabled(
            self):
        self.login(self.CURRICULUM_ADMIN_EMAIL, is_super_admin=True)
        config_services.set_property(
            'committer_id',
            'notify_admins_suggestions_waiting_too_long_is_enabled', False)

        with self.can_send_emails, self.testapp_swap:
            with self.swap(
                email_manager,
                'send_mail_to_notify_admins_that_reviewers_are_needed',
                self.mock_send_mail_to_notify_admins_that_reviewers_are_needed):
                self.get_html_response(
                    '/cron/mail/admins/contributor_dashboard_bottlenecks')

        self.assertEqual(len(self.admin_ids), 0)
        self.assertDictEqual(self.suggestion_types_needing_reviewers, {})

        self.logout()

    def test_email_sent_to_admin_if_sending_admin_need_reviewers_emails_enabled(
            self):
        self.login(self.CURRICULUM_ADMIN_EMAIL, is_super_admin=True)
        config_services.set_property(
            'committer_id',
            'enable_admin_notifications_for_reviewer_shortage', True)

        with self.can_send_emails, self.testapp_swap:
            with self.swap(
                email_manager,
                'send_mail_to_notify_admins_that_reviewers_are_needed',
                self.mock_send_mail_to_notify_admins_that_reviewers_are_needed):
                self.get_html_response(
                    '/cron/mail/admins/contributor_dashboard_bottlenecks')

        self.assertEqual(len(self.admin_ids), 1)
        self.assertEqual(self.admin_ids[0], self.admin_id)
        self.assertDictEqual(
            self.suggestion_types_needing_reviewers,
            self.expected_suggestion_types_needing_reviewers)

    def test_email_sent_to_admin_if_notifying_admins_about_suggestions_enabled(
            self):
        self.login(self.CURRICULUM_ADMIN_EMAIL, is_super_admin=True)
        config_services.set_property(
            'committer_id',
            'notify_admins_suggestions_waiting_too_long_is_enabled', True)

        with self.can_send_emails, self.testapp_swap:
            with self.swap(
                suggestion_models,
                'SUGGESTION_REVIEW_WAIT_TIME_THRESHOLD_IN_DAYS', 0):
                with self.swap(
                    email_manager,
                    'send_mail_to_notify_admins_suggestions_waiting_long',
                    self._mock_send_mail_to_notify_admins_suggestions_waiting):
                    self.get_html_response(
                        '/cron/mail/admins/contributor_dashboard_bottlenecks')

        self.assertEqual(len(self.admin_ids), 1)
        self.assertEqual(self.admin_ids[0], self.admin_id)
        self.assertEqual(len(self.reviewable_suggestion_email_infos), 3)
        self._assert_reviewable_suggestion_email_infos_are_equal(
            self.reviewable_suggestion_email_infos[0],
            self.expected_reviewable_suggestion_email_infos[0])
        self._assert_reviewable_suggestion_email_infos_are_equal(
            self.reviewable_suggestion_email_infos[1],
            self.expected_reviewable_suggestion_email_infos[1])
        self._assert_reviewable_suggestion_email_infos_are_equal(
            self.reviewable_suggestion_email_infos[2],
            self.expected_reviewable_suggestion_email_infos[2])<|MERGE_RESOLUTION|>--- conflicted
+++ resolved
@@ -69,247 +69,6 @@
         self.send_mail_to_admin_swap = self.swap(
             email_manager, 'send_mail_to_admin', _mock_send_mail_to_admin)
 
-<<<<<<< HEAD
-=======
-        self.task_status = 'Not Started'
-        def _mock_taskqueue_service_defer(
-                unused_function_id, unused_queue_name):
-            """Mocks taskqueue_services.defer() so that it can be checked
-            if the method is being invoked or not.
-            """
-            self.task_status = 'Started'
-
-        self.taskqueue_service_defer_swap = self.swap(
-            taskqueue_services, 'defer', _mock_taskqueue_service_defer)
-
-    def test_send_mail_to_admin_on_job_success(self):
-        self.login(self.CURRICULUM_ADMIN_EMAIL, is_super_admin=True)
-
-        with self.testapp_swap, self.send_mail_to_admin_swap:
-            self.get_html_response('/cron/mail/admin/job_status')
-
-        self.assertEqual(self.email_subjects, ['MapReduce status report'])
-        self.assertEqual(
-            self.email_bodies, ['All MapReduce jobs are running fine.'])
-
-        self.logout()
-
-    def test_send_mail_to_admin_on_job_failure(self):
-        self.login(self.CURRICULUM_ADMIN_EMAIL, is_super_admin=True)
-
-        job_id = SampleMapReduceJobManager.create_new()
-        SampleMapReduceJobManager.enqueue(
-            job_id, taskqueue_services.QUEUE_NAME_DEFAULT)
-        self.assertEqual(
-            self.count_jobs_in_mapreduce_taskqueue(
-                taskqueue_services.QUEUE_NAME_DEFAULT), 1)
-
-        self.process_and_flush_pending_mapreduce_tasks()
-        self.assertEqual(
-            SampleMapReduceJobManager.get_status_code(job_id),
-            jobs.STATUS_CODE_COMPLETED)
-
-        # Increase retries to denote a stuck job.
-        shard_state_model_class = mapreduce_model.ShardState
-        recent_job_models = shard_state_model_class.all()
-        for job_model in recent_job_models:
-            job_model.retries += 1
-            job_model.put()
-
-        with self.testapp_swap, self.send_mail_to_admin_swap:
-            self.get_html_response('/cron/mail/admin/job_status')
-
-        self.assertEqual(self.email_subjects, ['MapReduce failure alert'])
-        self.assertEqual(len(self.email_bodies), 1)
-        self.assertIn(
-            '5 jobs have failed in the past 25 hours. More information '
-            '(about at most 50 jobs; to see more, please check the logs)',
-            self.email_bodies[0])
-
-        self.logout()
-
-    def test_cron_dashboard_stats_handler(self):
-        self.login(self.CURRICULUM_ADMIN_EMAIL, is_super_admin=True)
-        self.assertEqual(
-            self.count_jobs_in_mapreduce_taskqueue(
-                taskqueue_services.QUEUE_NAME_ONE_OFF_JOBS), 0)
-
-        with self.testapp_swap:
-            self.get_html_response('/cron/users/dashboard_stats')
-
-        self.assertEqual(
-            self.count_jobs_in_mapreduce_taskqueue(
-                taskqueue_services.QUEUE_NAME_ONE_OFF_JOBS), 1)
-
-        all_jobs = job_models.JobModel.get_all_unfinished_jobs(3)
-        self.assertEqual(len(all_jobs), 1)
-        self.assertEqual(all_jobs[0].job_type, 'DashboardStatsOneOffJob')
-        self.logout()
-
-    def test_cron_user_deletion_handler(self):
-        self.login(self.CURRICULUM_ADMIN_EMAIL, is_super_admin=True)
-
-        self.assertEqual(self.task_status, 'Not Started')
-        with self.testapp_swap, self.taskqueue_service_defer_swap:
-            self.get_html_response('/cron/users/user_deletion')
-            self.assertEqual(self.task_status, 'Started')
-        self.logout()
-
-    def test_cron_fully_complete_user_deletion_handler(self):
-        self.login(self.CURRICULUM_ADMIN_EMAIL, is_super_admin=True)
-
-        self.assertEqual(self.task_status, 'Not Started')
-        with self.testapp_swap, self.taskqueue_service_defer_swap:
-            self.get_html_response('/cron/users/fully_complete_user_deletion')
-            self.assertEqual(self.task_status, 'Started')
-        self.logout()
-
-    def test_cron_exploration_recommendations_handler(self):
-        self.login(self.CURRICULUM_ADMIN_EMAIL, is_super_admin=True)
-        self.assertEqual(
-            self.count_jobs_in_mapreduce_taskqueue(
-                taskqueue_services.QUEUE_NAME_ONE_OFF_JOBS), 0)
-
-        with self.testapp_swap:
-            self.get_html_response('/cron/explorations/recommendations')
-
-        self.assertEqual(
-            self.count_jobs_in_mapreduce_taskqueue(
-                taskqueue_services.QUEUE_NAME_ONE_OFF_JOBS), 1)
-
-        all_jobs = job_models.JobModel.get_all_unfinished_jobs(3)
-        self.assertEqual(len(all_jobs), 1)
-        self.assertEqual(
-            all_jobs[0].job_type, 'ExplorationRecommendationsOneOffJob')
-
-    def test_cron_activity_search_rank_handler(self):
-        self.login(self.CURRICULUM_ADMIN_EMAIL, is_super_admin=True)
-        self.assertEqual(
-            self.count_jobs_in_mapreduce_taskqueue(
-                taskqueue_services.QUEUE_NAME_ONE_OFF_JOBS), 0)
-
-        with self.testapp_swap:
-            self.get_html_response('/cron/explorations/search_rank')
-
-        self.assertEqual(
-            self.count_jobs_in_mapreduce_taskqueue(
-                taskqueue_services.QUEUE_NAME_ONE_OFF_JOBS), 1)
-
-        all_jobs = job_models.JobModel.get_all_unfinished_jobs(3)
-        self.assertEqual(len(all_jobs), 1)
-        self.assertEqual(all_jobs[0].job_type, 'IndexAllActivitiesJobManager')
-
-    def test_clean_data_items_of_completed_map_reduce_jobs(self):
-        observed_log_messages = []
-
-        def _mock_logging_function(msg, *args):
-            """Mocks logging.warning()."""
-            observed_log_messages.append(msg % args)
-
-        logging_swap = self.swap(logging, 'warning', _mock_logging_function)
-        recency_msec_swap = self.swap(
-            jobs, 'MAX_MAPREDUCE_METADATA_RETENTION_MSECS', 0)
-
-        self.login(self.CURRICULUM_ADMIN_EMAIL, is_super_admin=True)
-
-        job_id = SampleMapReduceJobManager.create_new()
-        SampleMapReduceJobManager.enqueue(
-            job_id, taskqueue_services.QUEUE_NAME_DEFAULT)
-        self.assertEqual(
-            self.count_jobs_in_mapreduce_taskqueue(
-                taskqueue_services.QUEUE_NAME_DEFAULT), 1)
-
-        self.process_and_flush_pending_mapreduce_tasks()
-        self.assertEqual(
-            SampleMapReduceJobManager.get_status_code(job_id),
-            jobs.STATUS_CODE_COMPLETED)
-        self.assertEqual(
-            self.count_jobs_in_mapreduce_taskqueue(
-                taskqueue_services.QUEUE_NAME_DEFAULT), 0)
-
-        with self.testapp_swap, logging_swap, recency_msec_swap:
-            self.get_html_response('/cron/jobs/cleanup')
-
-        self.assertEqual(
-            observed_log_messages,
-            [
-                '1 MR jobs cleaned up.',
-                'Deletion jobs for auxiliary MapReduce entities kicked off.',
-                'Deletion jobs for JobModels entities kicked off.'
-            ]
-        )
-        self.assertEqual(
-            self.count_jobs_in_mapreduce_taskqueue(
-                taskqueue_services.QUEUE_NAME_DEFAULT), 1)
-
-        self.process_and_flush_pending_mapreduce_tasks()
-
-    def test_cannot_clean_data_item_of_jobs_with_existing_running_cleanup_job(
-            self):
-        observed_log_messages = []
-
-        def _mock_logging_function(msg, *args):
-            """Mocks logging.warning()."""
-            observed_log_messages.append(msg % args)
-
-        logging_swap = self.swap(logging, 'warning', _mock_logging_function)
-
-        self.login(self.CURRICULUM_ADMIN_EMAIL, is_super_admin=True)
-
-        job_id = cron_services.MapReduceStateModelsCleanupManager.create_new()
-        cron_services.MapReduceStateModelsCleanupManager.enqueue(job_id)
-        self.run_but_do_not_flush_pending_mapreduce_tasks()
-
-        self.assertEqual(
-            cron_services.MapReduceStateModelsCleanupManager
-            .get_status_code(job_id),
-            jobs.STATUS_CODE_STARTED)
-
-        with self.testapp_swap, logging_swap:
-            self.get_html_response('/cron/jobs/cleanup')
-
-        self.assertEqual(
-            observed_log_messages,
-            [
-                '0 MR jobs cleaned up.',
-                'A previous cleanup job is still running.',
-                'Deletion jobs for JobModels entities kicked off.'
-            ]
-        )
-
-    def test_cannot_run_job_models_cleanup_with_existing_running_cleanup_job(
-            self):
-        observed_log_messages = []
-
-        def _mock_logging_function(msg, *args):
-            """Mocks logging.warning()."""
-            observed_log_messages.append(msg % args)
-
-        logging_swap = self.swap(logging, 'warning', _mock_logging_function)
-
-        self.login(self.CURRICULUM_ADMIN_EMAIL, is_super_admin=True)
-
-        job_id = cron_services.JobModelsCleanupManager.create_new()
-        cron_services.JobModelsCleanupManager.enqueue(job_id)
-        self.run_but_do_not_flush_pending_mapreduce_tasks()
-
-        self.assertEqual(
-            cron_services.JobModelsCleanupManager.get_status_code(job_id),
-            jobs.STATUS_CODE_STARTED)
-
-        with self.testapp_swap, logging_swap:
-            self.get_html_response('/cron/jobs/cleanup')
-
-        self.assertEqual(
-            observed_log_messages,
-            [
-                '0 MR jobs cleaned up.',
-                'Deletion jobs for auxiliary MapReduce entities kicked off.',
-                'A previous JobModels cleanup job is still running.'
-            ]
-        )
-
->>>>>>> a81d44dc
     def test_run_cron_to_hard_delete_models_marked_as_deleted(self):
         self.login(self.CURRICULUM_ADMIN_EMAIL, is_super_admin=True)
         admin_user_id = self.get_user_id_from_email(self.CURRICULUM_ADMIN_EMAIL)
@@ -368,29 +127,6 @@
 
         self.assertTrue(user_query_model.get_by_id('query_id').deleted)
 
-<<<<<<< HEAD
-=======
-    def test_cron_translation_contribution_stats_handler(self):
-        self.login(self.CURRICULUM_ADMIN_EMAIL, is_super_admin=True)
-        self.assertEqual(
-            self.count_jobs_in_mapreduce_taskqueue(
-                taskqueue_services.QUEUE_NAME_ONE_OFF_JOBS), 0)
-
-        with self.testapp_swap:
-            self.get_html_response(
-                '/cron/suggestions/translation_contribution_stats')
-
-        self.assertEqual(
-            self.count_jobs_in_mapreduce_taskqueue(
-                taskqueue_services.QUEUE_NAME_ONE_OFF_JOBS), 1)
-        all_jobs = job_models.JobModel.get_all_unfinished_jobs(3)
-        self.assertEqual(len(all_jobs), 1)
-        self.assertEqual(
-            all_jobs[0].job_type,
-            'PopulateTranslationContributionStatsOneOffJob')
-        self.logout()
-
->>>>>>> a81d44dc
 
 class CronMailReviewersContributorDashboardSuggestionsHandlerTests(
         test_utils.GenericTestBase):
