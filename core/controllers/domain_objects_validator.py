--- conflicted
+++ resolved
@@ -197,9 +197,7 @@
     status = task_entries.get('status', None)
     if status is None:
         raise base.BaseHandler.InvalidInputException('No status provided')
-<<<<<<< HEAD
     return task_entries
-=======
 
 
 def validate_aggregated_stats(aggregated_stats):
@@ -207,6 +205,9 @@
 
     Args:
         aggregated_stats: dict. Data that needs to be validated.
+
+    Returns:
+        aggregated_stats: dict. Data after validation.
 
     Raises:
         InvalidInputException. Property not in aggregated stats dict.
@@ -235,4 +236,4 @@
                 raise base.BaseHandler.InvalidInputException(
                     '%s not in state stats mapping of %s in aggregated '
                     'stats dict.' % (state_stats_property, state_name))
->>>>>>> e9258f4f
+    return aggregated_stats