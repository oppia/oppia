--- conflicted
+++ resolved
@@ -235,7 +235,25 @@
                 raise base.BaseHandler.InvalidInputException(
                     '%s not in state stats mapping of %s in aggregated '
                     'stats dict.' % (state_stats_property, state_name))
-<<<<<<< HEAD
+    # The aggregated_stats parameter do not represents any domain class, hence
+    # dict form of the data is returned from here.
+    return aggregated_stats
+
+
+def validate_params_dict(params):
+    """validates params data type
+
+    Args:
+        params: dict. Data that needs to be validated.
+
+    Returns:
+        dict. Returns the params argument in dict form.
+    """
+    if not isinstance(params, dict):
+        raise Exception('Excepted dict, received %s' % params)
+    # The params argument do not represent any domain class, hence dict form of
+    # the data is returned from here.
+    return params
 
 
 def validate_topic_and_sub_topic_change(obj):
@@ -250,25 +268,4 @@
     if obj['cmd'] not in allowed_commands:
         raise base.BaseHandler.InvalidInputException(
             '%s cmd is not allowed.' % obj['cmd']
-        )
-=======
-    # The aggregated_stats parameter do not represents any domain class, hence
-    # dict form of the data is returned from here.
-    return aggregated_stats
-
-
-def validate_params_dict(params):
-    """validates params data type
-
-    Args:
-        params: dict. Data that needs to be validated.
-
-    Returns:
-        dict. Returns the params argument in dict form.
-    """
-    if not isinstance(params, dict):
-        raise Exception('Excepted dict, received %s' % params)
-    # The params argument do not represent any domain class, hence dict form of
-    # the data is returned from here.
-    return params
->>>>>>> 6251110e
+        )