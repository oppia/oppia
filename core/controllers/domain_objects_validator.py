# coding: utf-8

# Copyright 2021 The Oppia Authors. All Rights Reserved.
#
# Licensed under the Apache License, Version 2.0 (the "License");
# you may not use this file except in compliance with the License.
# You may obtain a copy of the License at
#
#      http://www.apache.org/licenses/LICENSE-2.0
#
# Unless required by applicable law or agreed to in writing, software
# distributed under the License is distributed on an "AS-IS" BASIS,
# WITHOUT WARRANTIES OR CONDITIONS OF ANY KIND, either express or implied.
# See the License for the specific language governing permissions and
# limitations under the License.

"""Methods for validating domain objects for schema validation of
handler arguments.
"""

from __future__ import absolute_import
from __future__ import unicode_literals

from constants import constants
from core.controllers import base
from core.domain import blog_domain
from core.domain import collection_domain
from core.domain import config_domain
from core.domain import exp_domain
from core.domain import state_domain
import python_utils

from typing import Any, Dict, Optional, Union # isort:skip


def validate_exploration_change(obj: Dict[str, Any]) -> None:
    """Validates exploration change.

    Args:
        obj: dict. Data that needs to be validated.
    """
    # No explicit call to validate_dict method is necessary, because
    # ExplorationChange calls validate method while initialization.
<<<<<<< HEAD
    return exp_domain.ExplorationChange(obj)
=======
    exp_domain.ExplorationChange(obj) # type: ignore[no-untyped-call]
>>>>>>> cdedc563


def validate_new_config_property_values(obj: Dict[str, Any]) -> None:
    """Validates new config property values.

    Args:
        obj: dict. Data that needs to be validated.
    """
    for (name, value) in obj.items():
        if not isinstance(name, python_utils.BASESTRING):
            raise Exception(
                'config property name should be a string, received'
                ': %s' % name)
        config_property = config_domain.Registry.get_config_property(name) # type: ignore[no-untyped-call]
        if config_property is None:
            raise Exception('%s do not have any schema.' % name)

        config_property.normalize(value)

    return obj


def validate_change_dict_for_blog_post(change_dict: Dict[str, Any]) -> None:
    """Validates change_dict required for updating values of blog post.

    Args:
        change_dict: dict. Data that needs to be validated.
    """
    if 'title' in change_dict:
        blog_domain.BlogPost.require_valid_title( # type: ignore[no-untyped-call]
            change_dict['title'], True)
    if 'thumbnail_filename' in change_dict:
        blog_domain.BlogPost.require_valid_thumbnail_filename( # type: ignore[no-untyped-call]
            change_dict['thumbnail_filename'])
    if 'tags' in change_dict:
        blog_domain.BlogPost.require_valid_tags( # type: ignore[no-untyped-call]
            change_dict['tags'], False)
        # Validates that the tags in the change dict are from the list of
        # default tags set by admin.
        list_of_default_tags = config_domain.Registry.get_config_property( # type: ignore[no-untyped-call]
            'list_of_default_tags_for_blog_post').value
        if not all(tag in list_of_default_tags for tag in change_dict['tags']):
            raise Exception(
                'Invalid tags provided. Tags not in default tags list.')

    return change_dict


def validate_collection_change(obj: Dict[str, Any]) -> None:
    """Validates collection change.

    Args:
        obj: dict. Data that needs to be validated.
    """
    # No explicit call to validate_dict method is necessary, because
    # CollectionChange calls validate method while initialization.
<<<<<<< HEAD
    return collection_domain.CollectionChange(obj)
=======
    collection_domain.CollectionChange(obj) # type: ignore[no-untyped-call]
>>>>>>> cdedc563


def validate_state_dict(state_dict: Dict[str, Any]) -> None:
    """Validates state dict.

    Args:
        state_dict: dict. Data that needs to be validated.
    """
    validation_class = state_domain.State.from_dict(state_dict) # type: ignore[no-untyped-call]
    validation_class.validate(None, True)


def validate_email_dashboard_data(
        data: Dict[str, Optional[Union[bool, int]]]
) -> None:
    """Validates email dashboard data.

    Args:
        data: dict. Data that needs to be validated.
    """
    predicates = constants.EMAIL_DASHBOARD_PREDICATE_DEFINITION
    possible_keys = [predicate['backend_attr'] for predicate in predicates]

    for key, value in data.items():
        if value is None:
            continue
        if key not in possible_keys:
            # Raise exception if key is not one of the allowed keys.
            raise Exception('400 Invalid input for query.')


def validate_task_entries(task_entries: Dict[str, Any]) -> None:
    """Validates the task entry dict.

    Args:
        task_entries: dict. Data that needs to be validated.
    """
    entity_version = task_entries.get('entity_version', None)
    if entity_version is None:
        raise base.BaseHandler.InvalidInputException(
            'No entity_version provided')
    task_type = task_entries.get('task_type', None)
    if task_type is None:
        raise base.BaseHandler.InvalidInputException('No task_type provided')
    target_id = task_entries.get('target_id', None)
    if target_id is None:
        raise base.BaseHandler.InvalidInputException('No target_id provided')
    status = task_entries.get('status', None)
    if status is None:
        raise base.BaseHandler.InvalidInputException('No status provided')<|MERGE_RESOLUTION|>--- conflicted
+++ resolved
@@ -41,11 +41,7 @@
     """
     # No explicit call to validate_dict method is necessary, because
     # ExplorationChange calls validate method while initialization.
-<<<<<<< HEAD
     return exp_domain.ExplorationChange(obj)
-=======
-    exp_domain.ExplorationChange(obj) # type: ignore[no-untyped-call]
->>>>>>> cdedc563
 
 
 def validate_new_config_property_values(obj: Dict[str, Any]) -> None:
@@ -102,11 +98,7 @@
     """
     # No explicit call to validate_dict method is necessary, because
     # CollectionChange calls validate method while initialization.
-<<<<<<< HEAD
     return collection_domain.CollectionChange(obj)
-=======
-    collection_domain.CollectionChange(obj) # type: ignore[no-untyped-call]
->>>>>>> cdedc563
 
 
 def validate_state_dict(state_dict: Dict[str, Any]) -> None:
