--- conflicted
+++ resolved
@@ -36,21 +36,20 @@
     """
     # No explicit call to validate_dict method is necessary, because
     # ExplorationChange calls it while initialization.
-<<<<<<< HEAD
-    exp_domain.ExplorationChange(obj)
+
+    exp_domain.ExplorationChange(obj) # type: ignore[no-untyped-call]
 
 
 def validate_new_config_property_values(obj):
     """Validates new config property values.
 
-    Args: dict. The new config property values data that needs to be validated.
+    Args:
+        obj: dict. The new config property values data that needs
+        to be validated.
     """
     for (name, value) in obj.items():
         config_property = config_domain.Registry.get_config_property(name)
         if config_property is None:
             raise Exception('%s do not have any schema.' % name)
 
-        config_property.normalize(value)
-=======
-    exp_domain.ExplorationChange(obj) # type: ignore[no-untyped-call]
->>>>>>> 84d08a60
+        config_property.normalize(value)