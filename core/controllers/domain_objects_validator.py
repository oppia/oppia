# coding: utf-8

# Copyright 2021 The Oppia Authors. All Rights Reserved.
#
# Licensed under the Apache License, Version 2.0 (the "License");
# you may not use this file except in compliance with the License.
# You may obtain a copy of the License at
#
#      http://www.apache.org/licenses/LICENSE-2.0
#
# Unless required by applicable law or agreed to in writing, software
# distributed under the License is distributed on an "AS-IS" BASIS,
# WITHOUT WARRANTIES OR CONDITIONS OF ANY KIND, either express or implied.
# See the License for the specific language governing permissions and
# limitations under the License.

"""Methods for validating domain objects for schema validation of
handler arguments.
"""

from __future__ import absolute_import  # pylint: disable=import-only-modules
from __future__ import unicode_literals  # pylint: disable=import-only-modules

<<<<<<< HEAD
from core.domain import blog_domain
=======
>>>>>>> cbd9d3d5
from core.domain import config_domain
from core.domain import exp_domain
import python_utils

from typing import Any, Dict, Text # isort:skip  pylint: disable=wrong-import-order, wrong-import-position, unused-import, import-only-modules


def validate_exploration_change(obj):
    # type: (Dict[String, Any]) -> None
    """Validates exploration change.

    Args:
        obj: dict. Data that needs to be validated.
    """
    # No explicit call to validate_dict method is necessary, because
    # ExplorationChange calls it while initialization.
<<<<<<< HEAD
    exp_domain.ExplorationChange(obj)


def validate_new_config_property_values(obj):
    # type: (Dict[String, Any]) -> None
=======

    exp_domain.ExplorationChange(obj) # type: ignore[no-untyped-call]


def validate_new_config_property_values(obj):
    # type: (Dict[Text, Any]) -> None
>>>>>>> cbd9d3d5
    """Validates new config property values.

    Args:
        obj: dict. Data that needs to be validated.
    """
<<<<<<< HEAD
    for (name, value) in obj.items():
        if not isinstance(name, python_utils.BASESTRING):
            raise Exception(
                'config property name should be a string, received'
                ': %s' % name)
        config_property = config_domain.Registry.get_config_property(name)
        if config_property is None:
            raise Exception('%s do not have any schema.' % name)

        config_property.normalize(value)


def validate_change_dict_for_blog_post(change_dict):
    # type: (Dict[Any, Any]) -> None
    """Validates change_dict required for updating values of blog post.

    Args:
        change_dict: dict. Data that needs to be validated.
    """
    if 'title' in change_dict:
        blog_domain.BlogPost.require_valid_title(
            change_dict['title'], True)
    if 'thumbnail_filename' in change_dict:
        blog_domain.BlogPost.require_valid_thumbnail_filename(
            change_dict['thumbnail_filename'])
    if 'tags' in change_dict:
        blog_domain.BlogPost.require_valid_tags(
            change_dict['tags'], True)
        # Validates that the tags in the change dict are from the list of
        # default tags set by admin.
        list_of_default_tags = config_domain.Registry.get_config_property(
            'list_of_default_tags_for_blog_post').value
        if not all(tag in list_of_default_tags for tag in change_dict['tags']):
            raise Exception(
                'Invalid tags provided. Tags not in default tags list.')
=======
    domain_method = config_domain.Registry.get_config_property

    for (name, value) in obj.items():
        config_property = domain_method(name) # type: ignore[no-untyped-call]
        if config_property is None:
            raise Exception('%s do not have any schema.' % name)

        config_property.normalize(value)
>>>>>>> cbd9d3d5
<|MERGE_RESOLUTION|>--- conflicted
+++ resolved
@@ -21,10 +21,7 @@
 from __future__ import absolute_import  # pylint: disable=import-only-modules
 from __future__ import unicode_literals  # pylint: disable=import-only-modules
 
-<<<<<<< HEAD
 from core.domain import blog_domain
-=======
->>>>>>> cbd9d3d5
 from core.domain import config_domain
 from core.domain import exp_domain
 import python_utils
@@ -41,26 +38,16 @@
     """
     # No explicit call to validate_dict method is necessary, because
     # ExplorationChange calls it while initialization.
-<<<<<<< HEAD
     exp_domain.ExplorationChange(obj)
 
 
 def validate_new_config_property_values(obj):
     # type: (Dict[String, Any]) -> None
-=======
-
-    exp_domain.ExplorationChange(obj) # type: ignore[no-untyped-call]
-
-
-def validate_new_config_property_values(obj):
-    # type: (Dict[Text, Any]) -> None
->>>>>>> cbd9d3d5
     """Validates new config property values.
 
     Args:
         obj: dict. Data that needs to be validated.
     """
-<<<<<<< HEAD
     for (name, value) in obj.items():
         if not isinstance(name, python_utils.BASESTRING):
             raise Exception(
@@ -95,14 +82,4 @@
             'list_of_default_tags_for_blog_post').value
         if not all(tag in list_of_default_tags for tag in change_dict['tags']):
             raise Exception(
-                'Invalid tags provided. Tags not in default tags list.')
-=======
-    domain_method = config_domain.Registry.get_config_property
-
-    for (name, value) in obj.items():
-        config_property = domain_method(name) # type: ignore[no-untyped-call]
-        if config_property is None:
-            raise Exception('%s do not have any schema.' % name)
-
-        config_property.normalize(value)
->>>>>>> cbd9d3d5
+                'Invalid tags provided. Tags not in default tags list.')