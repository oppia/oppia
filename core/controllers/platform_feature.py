--- conflicted
+++ resolved
@@ -17,14 +17,11 @@
 from __future__ import absolute_import  # pylint: disable=import-only-modules
 from __future__ import unicode_literals  # pylint: disable=import-only-modules
 
+from core import platform_feature_list
 from core.controllers import acl_decorators
 from core.controllers import base
 from core.domain import platform_feature_services
-<<<<<<< HEAD
-from core import platform_feature_list
-=======
 import feconf
->>>>>>> bd301da1
 import utils
 
 
