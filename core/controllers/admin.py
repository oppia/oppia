--- conflicted
+++ resolved
@@ -1697,21 +1697,13 @@
             feconf.ENTITY_TYPE_USER, new_username)
 
         if not old_fs.isfile('profile_picture.png'):
-<<<<<<< HEAD
-            self.InvalidInputException(
-=======
             raise self.InvalidInputException(
->>>>>>> d710dea4
                 'The user with username %s does not have a '
                 'profile picture with png extension.' % (old_username)
             )
 
         if not old_fs.isfile('profile_picture.webp'):
-<<<<<<< HEAD
-            self.InvalidInputException(
-=======
             raise self.InvalidInputException(
->>>>>>> d710dea4
                 'The user with username %s does not have a '
                 'profile picture with webp extension.' % (old_username)
             )
