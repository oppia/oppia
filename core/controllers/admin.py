--- conflicted
+++ resolved
@@ -191,19 +191,9 @@
             },
             'classifier_model_id': None,
             'linked_skill_id': None,
-<<<<<<< HEAD
-        'solicit_answer_details': False,
-        'card_is_checkpoint': True,
-=======
-            'recorded_voiceovers': {
-                    'voiceovers_mapping': {
-                    'content_0': {}
-                }
-            },
             'solicit_answer_details': False,
             'card_is_checkpoint': True,
             'inapplicable_skill_misconception_ids': None
->>>>>>> bb407e32
         }
     },
     'version': 3
