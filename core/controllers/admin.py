# Copyright 2014 The Oppia Authors. All Rights Reserved.
#
# Licensed under the Apache License, Version 2.0 (the "License");
# you may not use this file except in compliance with the License.
# You may obtain a copy of the License at
#
#      http://www.apache.org/licenses/LICENSE-2.0
#
# Unless required by applicable law or agreed to in writing, software
# distributed under the License is distributed on an "AS-IS" BASIS,
# WITHOUT WARRANTIES OR CONDITIONS OF ANY KIND, either express or implied.
# See the License for the specific language governing permissions and
# limitations under the License.

"""Controllers for the admin view."""

from __future__ import annotations

import io
import logging
import random

from core import feconf
from core import utils
from core.constants import constants
from core.controllers import acl_decorators
from core.controllers import base
from core.controllers import domain_objects_validator as validation_method
from core.domain import auth_services
from core.domain import blog_services
from core.domain import classroom_config_domain
from core.domain import classroom_config_services
from core.domain import collection_services
from core.domain import config_domain
from core.domain import config_services
from core.domain import email_manager
from core.domain import exp_domain
from core.domain import exp_fetchers
from core.domain import exp_services
from core.domain import fs_services
from core.domain import opportunity_services
from core.domain import platform_feature_services as feature_services
from core.domain import platform_parameter_domain as parameter_domain
from core.domain import platform_parameter_list
from core.domain import platform_parameter_registry as registry
from core.domain import question_domain
from core.domain import question_services
from core.domain import recommendations_services
from core.domain import rights_manager
from core.domain import role_services
from core.domain import search_services
from core.domain import skill_domain
from core.domain import skill_services
from core.domain import state_domain
from core.domain import stats_services
from core.domain import story_domain
from core.domain import story_fetchers
from core.domain import story_services
from core.domain import subtopic_page_domain
from core.domain import subtopic_page_services
from core.domain import topic_domain
from core.domain import topic_fetchers
from core.domain import topic_services
from core.domain import translation_domain
from core.domain import user_services
from core.domain import wipeout_service

from typing import Dict, List, Optional, TypedDict, Union, cast

# Platform paramters that we plan to show on the the release-coordinator page.
PLATFORM_PARAMS_TO_SHOW_IN_RC_PAGE = set([
    platform_parameter_list.ParamNames.PROMO_BAR_ENABLED.value,
    platform_parameter_list.ParamNames.PROMO_BAR_MESSAGE.value
])

# Platform parameters that we plan to show on the blog admin page.
PLATFORM_PARAMS_TO_SHOW_IN_BLOG_ADMIN_PAGE = set([
    (
        platform_parameter_list.ParamNames.
        MAX_NUMBER_OF_TAGS_ASSIGNED_TO_BLOG_POST.value
    )
])

supported_languages: List[str] = [
    lang['id'] for lang in constants.SUPPORTED_AUDIO_LANGUAGES]


class ClassroomPageDataDict(TypedDict):
    """Dict representation of classroom page's data dictionary."""

    course_details: str
    name: str
    topic_ids: List[str]
    topic_list_intro: str
    url_fragment: str


AllowedAdminConfigPropertyValueTypes = Union[
    str, bool, float, Dict[str, str], List[str], ClassroomPageDataDict
]


class AdminPage(
    base.BaseHandler[Dict[str, str], Dict[str, str]]
):
    """Admin page shown in the App Engine admin console."""

    URL_PATH_ARGS_SCHEMAS: Dict[str, str] = {}
    HANDLER_ARGS_SCHEMAS: Dict[str, Dict[str, str]] = {'GET': {}}

    @acl_decorators.can_access_admin_page
    def get(self) -> None:
        """Renders the admin page."""

        self.render_template('admin-page.mainpage.html')


class AdminHandlerNormalizePayloadDict(TypedDict):
    """Dict representation of AdminHandler's normalized_payload
    dictionary.
    """

    action: Optional[str]
    exploration_id: Optional[str]
    collection_id: Optional[str]
    num_dummy_exps_to_generate: Optional[int]
    num_dummy_exps_to_publish: Optional[int]
    new_config_property_values: Optional[
        Dict[str, AllowedAdminConfigPropertyValueTypes]
    ]
    config_property_id: Optional[str]
    data: Optional[str]
    topic_id: Optional[str]
    platform_param_name: Optional[str]
    commit_message: Optional[str]
    new_rules: Optional[List[parameter_domain.PlatformParameterRule]]
    exp_id: Optional[str]
    default_value: Dict[str, parameter_domain.PlatformDataTypes]


class AdminHandler(
    base.BaseHandler[AdminHandlerNormalizePayloadDict, Dict[str, str]]
):
    """Handler for the admin page."""

    GET_HANDLER_ERROR_RETURN_TYPE = feconf.HANDLER_TYPE_JSON
    URL_PATH_ARGS_SCHEMAS: Dict[str, str] = {}
    HANDLER_ARGS_SCHEMAS = {
        'GET': {},
        'POST': {
            'action': {
                'schema': {
                    'type': 'basestring',
                    'choices': [
                        'reload_exploration', 'reload_collection',
                        'generate_dummy_explorations', 'clear_search_index',
                        'generate_dummy_new_structures_data',
                        'generate_dummy_new_skill_data',
                        'generate_dummy_classroom',
                        'save_config_properties', 'revert_config_property',
                        'upload_topic_similarities',
                        'regenerate_topic_related_opportunities',
                        'update_platform_parameter_rules',
                        'rollback_exploration_to_safe_state'
                    ]
                },
                # TODO(#13331): Remove default_value when it is confirmed that,
                # for clearing the search indices of exploration & collection
                # 'action' field must be provided in the payload.
                'default_value': None
            },
            'exploration_id': {
                'schema': {
                    'type': 'basestring'
                },
                'default_value': None
            },
            'collection_id': {
                'schema': {
                    'type': 'basestring'
                },
                'default_value': None
            },
            'num_dummy_exps_to_generate': {
                'schema': {
                    'type': 'int'
                },
                'default_value': None
            },
            'num_dummy_exps_to_publish': {
                'schema': {
                    'type': 'int'
                },
                'default_value': None
            },
            'new_config_property_values': {
                'schema': {
                    'type': 'object_dict',
                    'validation_method': (
                        validation_method.validate_new_config_property_values)
                },
                'default_value': None
            },
            'config_property_id': {
                'schema': {
                    'type': 'basestring'
                },
                'default_value': None
            },
            'data': {
                'schema': {
                    'type': 'basestring'
                },
                'default_value': None
            },
            'topic_id': {
                'schema': {
                    'type': 'basestring'
                },
                'default_value': None
            },
            'platform_param_name': {
                'schema': {
                    'type': 'basestring'
                },
                'default_value': None
            },
            'commit_message': {
                'schema': {
                    'type': 'basestring'
                },
                'default_value': None
            },
            'new_rules': {
                'schema': {
                    'type': 'list',
                    'items': {
                        'type': 'object_dict',
                        'object_class': parameter_domain.PlatformParameterRule
                    }
                },
                'default_value': None
            },
            'exp_id': {
                'schema': {
                    'type': 'basestring'
                },
                'default_value': None
            },
            'default_value': {
                'schema': {
                    'type': 'object_dict',
                    'validation_method': (
                        validation_method.
                        validate_new_default_value_of_platform_parameter)
                },
                'default_value': None
            }
        }
    }

    @acl_decorators.can_access_admin_page
    def get(self) -> None:
        """Populates the data on the admin page."""
        demo_exploration_ids = list(feconf.DEMO_EXPLORATIONS.keys())

        topic_summaries = topic_fetchers.get_all_topic_summaries()
        topic_summary_dicts = [
            summary.to_dict() for summary in topic_summaries]

        platform_params_dicts = (
            feature_services.
            get_all_platform_parameters_except_feature_flag_dicts()
        )
        # Removes promo-bar related and blog related platform params as
        # they are handled in release-coordinator page and blog admin page
        # respectively.
        platform_params_dicts = [
            param for param in platform_params_dicts
            if (
                param['name'] not in PLATFORM_PARAMS_TO_SHOW_IN_RC_PAGE and
                param['name'] not in PLATFORM_PARAMS_TO_SHOW_IN_BLOG_ADMIN_PAGE
            )
        ]

        config_properties = config_domain.Registry.get_config_property_schemas()

        self.render_json({
            'config_properties': config_properties,
            'demo_collections': sorted(feconf.DEMO_COLLECTIONS.items()),
            'demo_explorations': sorted(feconf.DEMO_EXPLORATIONS.items()),
            'demo_exploration_ids': demo_exploration_ids,
            'updatable_roles': role_services.UPDATABLE_ROLES,
            'viewable_roles': role_services.VIEWABLE_ROLES,
            'human_readable_roles': role_services.HUMAN_READABLE_ROLES,
            'role_to_actions': role_services.get_role_actions(),
            'topic_summaries': topic_summary_dicts,
            'platform_params_dicts': platform_params_dicts,
        })

    @acl_decorators.can_access_admin_page
    def post(self) -> None:
        """Performs a series of actions based on the action parameter on the
        admin page.

        Raises:
            Exception. The exploration_id must be provided when the action
                is reload_exploration.
            Exception. The collection_id must be provided when the action
                is reload_collection.
            Exception. The num_dummy_exps_to_generate must be provided when
                the action is generate_dummy_explorations.
            Exception. The num_dummy_exps_to_publish must be provided when
                the action is generate_dummy_explorations.
            InvalidInputException. Generate count cannot be less than publish
                count.
            Exception. The new_config_property_values must be provided
                when the action is save_config_properties.
            Exception. The config_property_id must be provided when the
                action is revert_config_property.
            Exception. The data must be provided when the action is
                upload_topic_similarities.
            Exception. The topic_id must be provided when the action is
                regenerate_topic_related_opportunities.
            Exception. The exp_id' must be provided when the action is
                rollback_exploration_to_safe_state.
            Exception. The platform_param_name must be provided when the action
                is update_platform_parameter_rules.
            Exception. The new_rules must be provided when the action is
                update_platform_parameter_rules.
            Exception. The commit_message must be provided when the action
                is update_platform_parameter_rules.
            InvalidInputException. The input provided is not valid.
        """
        assert self.user_id is not None
        assert self.normalized_payload is not None
        action = self.normalized_payload.get('action')
        try:
            result = {}
            if action == 'reload_exploration':
                exploration_id = self.normalized_payload.get('exploration_id')
                if exploration_id is None:
                    raise Exception(
                        'The \'exploration_id\' must be provided when the'
                        ' action is reload_exploration.'
                    )
                self._reload_exploration(exploration_id)
            elif action == 'reload_collection':
                collection_id = self.normalized_payload.get('collection_id')
                if collection_id is None:
                    raise Exception(
                        'The \'collection_id\' must be provided when the'
                        ' action is reload_collection.'
                    )
                self._reload_collection(collection_id)
            elif action == 'generate_dummy_explorations':
                num_dummy_exps_to_generate = self.normalized_payload.get(
                    'num_dummy_exps_to_generate')
                if num_dummy_exps_to_generate is None:
                    raise Exception(
                        'The \'num_dummy_exps_to_generate\' must be provided'
                        ' when the action is generate_dummy_explorations.'
                    )
                num_dummy_exps_to_publish = self.normalized_payload.get(
                    'num_dummy_exps_to_publish')
                if num_dummy_exps_to_publish is None:
                    raise Exception(
                        'The \'num_dummy_exps_to_publish\' must be provided'
                        ' when the action is generate_dummy_explorations.'
                    )

                if num_dummy_exps_to_generate < num_dummy_exps_to_publish:
                    raise self.InvalidInputException(
                        'Generate count cannot be less than publish count')

                self._generate_dummy_explorations(
                    num_dummy_exps_to_generate, num_dummy_exps_to_publish)
            elif action == 'clear_search_index':
                search_services.clear_collection_search_index()
                search_services.clear_exploration_search_index()
                search_services.clear_blog_post_summaries_search_index()
            elif action == 'generate_dummy_new_structures_data':
                self._load_dummy_new_structures_data()
            elif action == 'generate_dummy_new_skill_data':
                self._generate_dummy_skill_and_questions()
            elif action == 'generate_dummy_classroom':
                self._generate_dummy_classroom()
            elif action == 'save_config_properties':
                new_config_property_values = self.normalized_payload.get(
                    'new_config_property_values')
                if new_config_property_values is None:
                    raise Exception(
                        'The \'new_config_property_values\' must be provided'
                        ' when the action is save_config_properties.'
                    )
                logging.info(
                    '[ADMIN] %s saved config property values: %s' %
                    (self.user_id, new_config_property_values))
                for (name, value) in new_config_property_values.items():
                    config_services.set_property(self.user_id, name, value)
            elif action == 'revert_config_property':
                config_property_id = self.normalized_payload.get(
                    'config_property_id')
                if config_property_id is None:
                    raise Exception(
                        'The \'config_property_id\' must be provided'
                        ' when the action is revert_config_property.'
                    )
                logging.info(
                    '[ADMIN] %s reverted config property: %s' %
                    (self.user_id, config_property_id))
                config_services.revert_property(
                    self.user_id, config_property_id)
            elif action == 'upload_topic_similarities':
                data = self.normalized_payload.get('data')
                if data is None:
                    raise Exception(
                        'The \'data\' must be provided when the action'
                        ' is upload_topic_similarities.'
                    )
                recommendations_services.update_topic_similarities(data)
            elif action == 'regenerate_topic_related_opportunities':
                topic_id = self.normalized_payload.get('topic_id')
                if topic_id is None:
                    raise Exception(
                        'The \'topic_id\' must be provided when the action'
                        ' is regenerate_topic_related_opportunities.'
                    )
                opportunities_count = (
                    opportunity_services
                    .regenerate_opportunities_related_to_topic(
                        topic_id, delete_existing_opportunities=True))
                result = {
                    'opportunities_count': opportunities_count
                }
            elif action == 'rollback_exploration_to_safe_state':
                exp_id = self.normalized_payload.get('exp_id')
                if exp_id is None:
                    raise Exception(
                        'The \'exp_id\' must be provided when the action'
                        ' is rollback_exploration_to_safe_state.'
                    )
                version = (
                    exp_services.rollback_exploration_to_safe_state(exp_id))
                result = {
                    'version': version
                }
            else:
                # The handler schema defines the possible values of 'action'.
                # If 'action' has a value other than those defined in the
                # schema, a Bad Request error will be thrown. Hence, 'action'
                # must be 'update_platform_parameter_rules' if this branch is
                # executed.
                assert action == 'update_platform_parameter_rules'
                platform_param_name = self.normalized_payload.get(
                    'platform_param_name'
                )
                if platform_param_name is None:
                    raise Exception(
                        'The \'platform_param_name\' must be provided when '
                        'the action is update_platform_parameter_rules.'
                    )
                new_rules = self.normalized_payload.get('new_rules')
                if new_rules is None:
                    raise Exception(
                        'The \'new_rules\' must be provided when the action'
                        ' is update_platform_parameter_rules.'
                    )
                commit_message = self.normalized_payload.get('commit_message')
                if commit_message is None:
                    raise Exception(
                        'The \'commit_message\' must be provided when the '
                        'action is update_platform_parameter_rules.'
                    )
                default_value = self.normalized_payload.get('default_value')
                assert default_value is not None

                try:
                    registry.Registry.update_platform_parameter(
                        platform_param_name, self.user_id, commit_message,
                        new_rules,
                        default_value['value']
                    )
                except (
                    utils.ValidationError,
                    feature_services.PlatformParameterNotFoundException
                ) as e:
                    raise self.InvalidInputException(e)

                new_rule_dicts = [rule.to_dict() for rule in new_rules]
                logging.info(
                    '[ADMIN] %s updated feature %s with new rules: '
                    '%s.' % (self.user_id, platform_param_name, new_rule_dicts))
            self.render_json(result)
        except Exception as e:
            logging.exception('[ADMIN] %s', e)
            self.render_json({'error': str(e)})
            raise e

    def _reload_exploration(self, exploration_id: str) -> None:
        """Reloads the exploration in dev_mode corresponding to the given
        exploration id.

        Args:
            exploration_id: str. The exploration id.

        Raises:
            Exception. Cannot reload an exploration in production.
        """
        if constants.DEV_MODE:
            logging.info(
                '[ADMIN] %s reloaded exploration %s' %
                (self.user_id, exploration_id))
            exp_services.load_demo(exploration_id)
            rights_manager.release_ownership_of_exploration(
                user_services.get_system_user(), exploration_id)
        else:
            raise Exception('Cannot reload an exploration in production.')

    def _create_dummy_question(
        self,
        question_id: str,
        question_content: str,
        linked_skill_ids: List[str]
    ) -> question_domain.Question:
        """Creates a dummy question object with the given question ID.

        Args:
            question_id: str. The ID of the question to be created.
            question_content: str. The question content.
            linked_skill_ids: list(str). The IDs of the skills to which the
                question is linked to.

        Returns:
            Question. The dummy question with given values.
        """
        content_id_generator = translation_domain.ContentIdGenerator()

        state = state_domain.State.create_default_state(
            'ABC',
            content_id_generator.generate(
                translation_domain.ContentType.CONTENT),
            content_id_generator.generate(
                translation_domain.ContentType.DEFAULT_OUTCOME),
            is_initial_state=True)

        state.update_interaction_id('TextInput')
        state.update_interaction_customization_args({
            'placeholder': {
                'value': {
                    'content_id': content_id_generator.generate(
                        translation_domain.ContentType.CUSTOMIZATION_ARG
                    ),
                    'unicode_str': ''
                }
            },
            'rows': {'value': 1},
            'catchMisspellings': {
                'value': False
            }
        })

        state.update_linked_skill_id(None)
        state.update_content(state_domain.SubtitledHtml(
            'content_0', question_content))

        solution = state_domain.Solution(
            'TextInput', False, 'Solution', state_domain.SubtitledHtml(
                content_id_generator.generate(
                    translation_domain.ContentType.SOLUTION),
                '<p>This is a solution.</p>'))
        hints_list = [
            state_domain.Hint(
                state_domain.SubtitledHtml(
                    content_id_generator.generate(
                        translation_domain.ContentType.HINT),
                    '<p>This is a hint.</p>')
            )
        ]

        state.update_interaction_solution(solution)
        state.update_interaction_hints(hints_list)
        state.update_interaction_default_outcome(
            state_domain.Outcome(
                None, None,
                state_domain.SubtitledHtml(
                    content_id_generator.generate(
                        translation_domain.ContentType.DEFAULT_OUTCOME),
                    '<p>Dummy Feedback</p>'),
                True, [], None, None
            )
        )
        question = question_domain.Question(
            question_id, state,
            feconf.CURRENT_STATE_SCHEMA_VERSION,
            constants.DEFAULT_LANGUAGE_CODE, 0, linked_skill_ids, [],
            content_id_generator.next_content_id_index)
        return question

    def _create_dummy_skill(
        self, skill_id: str, skill_description: str, explanation: str
    ) -> skill_domain.Skill:
        """Creates a dummy skill object with the given values.

        Args:
            skill_id: str. The ID of the skill to be created.
            skill_description: str. The description of the skill.
            explanation: str. The review material for the skill.

        Returns:
            Skill. The dummy skill with given values.
        """
        rubrics = [
            skill_domain.Rubric(
                constants.SKILL_DIFFICULTIES[0], ['Explanation 1']),
            skill_domain.Rubric(
                constants.SKILL_DIFFICULTIES[1], ['Explanation 2']),
            skill_domain.Rubric(
                constants.SKILL_DIFFICULTIES[2], ['Explanation 3'])]
        skill = skill_domain.Skill.create_default_skill(
            skill_id, skill_description, rubrics)
        skill.update_explanation(state_domain.SubtitledHtml('1', explanation))
        return skill

    def _load_dummy_new_structures_data(self) -> None:
        """Loads the database with two topics (one of which is empty), a story
        and three skills in the topic (two of them in a subtopic) and a question
        attached to each skill.

        Raises:
            Exception. Cannot load new structures data in production mode.
            Exception. User does not have enough rights to generate data.
        """
        assert self.user_id is not None
        if constants.DEV_MODE:
            if feconf.ROLE_ID_CURRICULUM_ADMIN not in self.user.roles:
                raise Exception(
                    'User does not have enough rights to generate data.')
            topic_id_1 = topic_fetchers.get_new_topic_id()
            topic_id_2 = topic_fetchers.get_new_topic_id()
            story_id = story_services.get_new_story_id()
            skill_id_1 = skill_services.get_new_skill_id()
            skill_id_2 = skill_services.get_new_skill_id()
            skill_id_3 = skill_services.get_new_skill_id()
            question_id_1 = question_services.get_new_question_id()
            question_id_2 = question_services.get_new_question_id()
            question_id_3 = question_services.get_new_question_id()

            skill_1 = self._create_dummy_skill(
                skill_id_1, 'Dummy Skill 1', '<p>Dummy Explanation 1</p>')
            skill_2 = self._create_dummy_skill(
                skill_id_2, 'Dummy Skill 2', '<p>Dummy Explanation 2</p>')
            skill_3 = self._create_dummy_skill(
                skill_id_3, 'Dummy Skill 3', '<p>Dummy Explanation 3</p>')

            question_1 = self._create_dummy_question(
                question_id_1, 'Question 1', [skill_id_1])
            question_2 = self._create_dummy_question(
                question_id_2, 'Question 2', [skill_id_2])
            question_3 = self._create_dummy_question(
                question_id_3, 'Question 3', [skill_id_3])
            question_services.add_question(self.user_id, question_1)
            question_services.add_question(self.user_id, question_2)
            question_services.add_question(self.user_id, question_3)

            question_services.create_new_question_skill_link(
                self.user_id, question_id_1, skill_id_1, 0.3)
            question_services.create_new_question_skill_link(
                self.user_id, question_id_2, skill_id_2, 0.5)
            question_services.create_new_question_skill_link(
                self.user_id, question_id_3, skill_id_3, 0.7)

            topic_1 = topic_domain.Topic.create_default_topic(
                topic_id_1, 'Dummy Topic 1', 'dummy-topic-one', 'description',
                'fragm')
            topic_2 = topic_domain.Topic.create_default_topic(
                topic_id_2, 'Empty Topic', 'empty-topic', 'description',
                'fragm')

            topic_1.add_canonical_story(story_id)
            topic_1.add_uncategorized_skill_id(skill_id_1)
            topic_1.add_uncategorized_skill_id(skill_id_2)
            topic_1.add_uncategorized_skill_id(skill_id_3)
            topic_1.add_subtopic(1, 'Dummy Subtopic Title', 'dummysubtopic')
            topic_1.move_skill_id_to_subtopic(None, 1, skill_id_2)
            topic_1.move_skill_id_to_subtopic(None, 1, skill_id_3)

            subtopic_page = (
                subtopic_page_domain.SubtopicPage.create_default_subtopic_page(
                    1, topic_id_1))
            # These explorations were chosen since they pass the validations
            # for published stories.
            self._reload_exploration('6')
            self._reload_exploration('25')
            self._reload_exploration('13')
            exp_services.update_exploration(
                self.user_id, '6', [exp_domain.ExplorationChange({
                    'cmd': exp_domain.CMD_EDIT_EXPLORATION_PROPERTY,
                    'property_name': 'correctness_feedback_enabled',
                    'new_value': True
                })], 'Changed correctness_feedback_enabled.')
            exp_services.update_exploration(
                self.user_id, '25', [exp_domain.ExplorationChange({
                    'cmd': exp_domain.CMD_EDIT_EXPLORATION_PROPERTY,
                    'property_name': 'correctness_feedback_enabled',
                    'new_value': True
                })], 'Changed correctness_feedback_enabled.')
            exp_services.update_exploration(
                self.user_id, '13', [exp_domain.ExplorationChange({
                    'cmd': exp_domain.CMD_EDIT_EXPLORATION_PROPERTY,
                    'property_name': 'correctness_feedback_enabled',
                    'new_value': True
                })], 'Changed correctness_feedback_enabled.')

            story = story_domain.Story.create_default_story(
                story_id, 'Help Jaime win the Arcade', 'Description',
                topic_id_1, 'help-jamie-win-arcade')

            story_node_dicts = [{
                'exp_id': '6',
                'title': 'What are the place values?',
                'description': 'Jaime learns the place value of each digit ' +
                               'in a big number.'
            }, {
                'exp_id': '25',
                'title': 'Finding the value of a number',
                'description': 'Jaime understands the value of his ' +
                               'arcade score.'
            }, {
                'exp_id': '13',
                'title': 'Comparing Numbers',
                'description': 'Jaime learns if a number is smaller or ' +
                               'greater than another number.'
            }]

            def generate_dummy_story_nodes(
                node_id: int, exp_id: str, title: str, description: str
            ) -> None:
                """Generates and connects sequential story nodes.

                Args:
                    node_id: int. The node id.
                    exp_id: str. The exploration id.
                    title: str. The title of the story node.
                    description: str. The description of the story node.
                """
                assert self.user_id is not None
                story.add_node(
                    '%s%d' % (story_domain.NODE_ID_PREFIX, node_id),
                    title)
                story.update_node_description(
                    '%s%d' % (story_domain.NODE_ID_PREFIX, node_id),
                    description)
                story.update_node_exploration_id(
                    '%s%d' % (story_domain.NODE_ID_PREFIX, node_id), exp_id)
                topic_1.story_exploration_mapping[story.id].append(exp_id)

                if node_id != len(story_node_dicts):
                    story.update_node_destination_node_ids(
                        '%s%d' % (story_domain.NODE_ID_PREFIX, node_id),
                        ['%s%d' % (story_domain.NODE_ID_PREFIX, node_id + 1)])

                exp_services.update_exploration(
                    self.user_id, exp_id, [exp_domain.ExplorationChange({
                        'cmd': exp_domain.CMD_EDIT_EXPLORATION_PROPERTY,
                        'property_name': 'category',
                        'new_value': 'Astronomy'
                    })], 'Change category')

            for i, story_node_dict in enumerate(story_node_dicts):
                generate_dummy_story_nodes(i + 1, **story_node_dict)

            skill_services.save_new_skill(self.user_id, skill_1)
            skill_services.save_new_skill(self.user_id, skill_2)
            skill_services.save_new_skill(self.user_id, skill_3)
            story_services.save_new_story(self.user_id, story)
            topic_services.save_new_topic(self.user_id, topic_1)
            topic_services.save_new_topic(self.user_id, topic_2)
            subtopic_page_services.save_subtopic_page(
                self.user_id, subtopic_page, 'Added subtopic',
                [topic_domain.TopicChange({
                    'cmd': topic_domain.CMD_ADD_SUBTOPIC,
                    'subtopic_id': 1,
                    'title': 'Dummy Subtopic Title',
                    'url_fragment': 'dummy-fragment'
                })]
            )

            # Generates translation opportunities for the Contributor Dashboard.
            exp_ids_in_story = story.story_contents.get_all_linked_exp_ids()
            opportunity_services.add_new_exploration_opportunities(
                story_id, exp_ids_in_story)

            topic_services.publish_story(topic_id_1, story_id, self.user_id)
        else:
            raise Exception('Cannot load new structures data in production.')

    def _generate_dummy_skill_and_questions(self) -> None:
        """Generate and loads the database with a skill and 15 questions
        linked to the skill.

        Raises:
            Exception. Cannot load new structures data in production mode.
            Exception. User does not have enough rights to generate data.
        """
        assert self.user_id is not None
        if constants.DEV_MODE:
            if feconf.ROLE_ID_CURRICULUM_ADMIN not in self.user.roles:
                raise Exception(
                    'User does not have enough rights to generate data.')
            skill_id = skill_services.get_new_skill_id()
            skill_name = 'Dummy Skill %s' % str(random.getrandbits(32))
            skill = self._create_dummy_skill(
                skill_id, skill_name, '<p>Dummy Explanation 1</p>')
            skill_services.save_new_skill(self.user_id, skill)
            for i in range(15):
                question_id = question_services.get_new_question_id()
                question_name = 'Question number %s %s' % (str(i), skill_name)
                question = self._create_dummy_question(
                    question_id, question_name, [skill_id])
                question_services.add_question(self.user_id, question)
                question_difficulty = list(
                    constants.SKILL_DIFFICULTY_LABEL_TO_FLOAT.values())
                random_difficulty = random.choice(question_difficulty)
                question_services.create_new_question_skill_link(
                    self.user_id, question_id, skill_id, random_difficulty)
        else:
            raise Exception('Cannot generate dummy skills in production.')

    def _reload_collection(self, collection_id: str) -> None:
        """Reloads the collection in dev_mode corresponding to the given
        collection id.

        Args:
            collection_id: str. The collection id.

        Raises:
            Exception. Cannot reload a collection in production.
        """
        assert self.user_id is not None
        if constants.DEV_MODE:
            logging.info(
                '[ADMIN] %s reloaded collection %s' %
                (self.user_id, collection_id))
            collection_services.load_demo(collection_id)
            rights_manager.release_ownership_of_collection(
                user_services.get_system_user(), collection_id)
        else:
            raise Exception('Cannot reload a collection in production.')

    def _generate_dummy_explorations(
        self, num_dummy_exps_to_generate: int, num_dummy_exps_to_publish: int
    ) -> None:
        """Generates and publishes the given number of dummy explorations.

        Args:
            num_dummy_exps_to_generate: int. Count of dummy explorations to
                be generated.
            num_dummy_exps_to_publish: int. Count of explorations to
                be published.

        Raises:
            Exception. Environment is not DEVMODE.
        """
        assert self.user_id is not None
        if constants.DEV_MODE:
            logging.info(
                '[ADMIN] %s generated %s number of dummy explorations' %
                (self.user_id, num_dummy_exps_to_generate))
            possible_titles = ['Hulk Neuroscience', 'Quantum Starks',
                               'Wonder Anatomy',
                               'Elvish, language of "Lord of the Rings',
                               'The Science of Superheroes']
            exploration_ids_to_publish = []
            for i in range(num_dummy_exps_to_generate):
                title = random.choice(possible_titles)
                category = random.choice(constants.SEARCH_DROPDOWN_CATEGORIES)
                new_exploration_id = exp_fetchers.get_new_exploration_id()
                exploration = exp_domain.Exploration.create_default_exploration(
                    new_exploration_id, title=title, category=category,
                    objective='Dummy Objective')
                exp_services.save_new_exploration(self.user_id, exploration)
                if i <= num_dummy_exps_to_publish - 1:
                    exploration_ids_to_publish.append(new_exploration_id)
                    rights_manager.publish_exploration(
                        self.user, new_exploration_id)
            exp_services.index_explorations_given_ids(
                exploration_ids_to_publish)
        else:
            raise Exception('Cannot generate dummy explorations in production.')

    def _generate_dummy_classroom(self) -> None:
        """Generate and loads the database with a classroom.

        Raises:
            Exception. Cannot generate dummy classroom in production.
            Exception. User does not have enough rights to generate data.
        """
        assert self.user_id is not None
        if constants.DEV_MODE:
            if feconf.ROLE_ID_CURRICULUM_ADMIN not in self.user.roles:
                raise Exception(
                    'User does not have enough rights to generate data.')
            logging.info(
                '[ADMIN] %s generated dummy classroom.' % self.user_id)

            topic_id_1 = topic_fetchers.get_new_topic_id()
            topic_id_2 = topic_fetchers.get_new_topic_id()
            topic_id_3 = topic_fetchers.get_new_topic_id()
            topic_id_4 = topic_fetchers.get_new_topic_id()
            topic_id_5 = topic_fetchers.get_new_topic_id()

            skill_id_1 = skill_services.get_new_skill_id()
            skill_id_2 = skill_services.get_new_skill_id()
            skill_id_3 = skill_services.get_new_skill_id()
            skill_id_4 = skill_services.get_new_skill_id()
            skill_id_5 = skill_services.get_new_skill_id()

            question_id_1 = question_services.get_new_question_id()
            question_id_2 = question_services.get_new_question_id()
            question_id_3 = question_services.get_new_question_id()
            question_id_4 = question_services.get_new_question_id()
            question_id_5 = question_services.get_new_question_id()
            question_id_6 = question_services.get_new_question_id()
            question_id_7 = question_services.get_new_question_id()
            question_id_8 = question_services.get_new_question_id()
            question_id_9 = question_services.get_new_question_id()
            question_id_10 = question_services.get_new_question_id()
            question_id_11 = question_services.get_new_question_id()
            question_id_12 = question_services.get_new_question_id()
            question_id_13 = question_services.get_new_question_id()
            question_id_14 = question_services.get_new_question_id()
            question_id_15 = question_services.get_new_question_id()

            question_1 = self._create_dummy_question(
                question_id_1, 'Question 1', [skill_id_1])
            question_2 = self._create_dummy_question(
                question_id_2, 'Question 2', [skill_id_1])
            question_3 = self._create_dummy_question(
                question_id_3, 'Question 3', [skill_id_1])
            question_4 = self._create_dummy_question(
                question_id_4, 'Question 4', [skill_id_2])
            question_5 = self._create_dummy_question(
                question_id_5, 'Question 5', [skill_id_2])
            question_6 = self._create_dummy_question(
                question_id_6, 'Question 6', [skill_id_2])
            question_7 = self._create_dummy_question(
                question_id_7, 'Question 7', [skill_id_3])
            question_8 = self._create_dummy_question(
                question_id_8, 'Question 8', [skill_id_3])
            question_9 = self._create_dummy_question(
                question_id_9, 'Question 9', [skill_id_3])
            question_10 = self._create_dummy_question(
                question_id_10, 'Question 10', [skill_id_4])
            question_11 = self._create_dummy_question(
                question_id_11, 'Question 11', [skill_id_4])
            question_12 = self._create_dummy_question(
                question_id_12, 'Question 12', [skill_id_4])
            question_13 = self._create_dummy_question(
                question_id_13, 'Question 13', [skill_id_5])
            question_14 = self._create_dummy_question(
                question_id_14, 'Question 14', [skill_id_5])
            question_15 = self._create_dummy_question(
                question_id_15, 'Question 15', [skill_id_5])

            topic_1 = topic_domain.Topic.create_default_topic(
                topic_id_1, 'Addition', 'add', 'description', 'fragm')
            topic_1.skill_ids_for_diagnostic_test = [skill_id_1]
            topic_1.thumbnail_filename = 'thumbnail.svg'
            topic_1.thumbnail_bg_color = '#C6DCDA'
            topic_1.subtopics = [
                topic_domain.Subtopic(
                    1, 'Title', [skill_id_1], 'image.svg',
                    constants.ALLOWED_THUMBNAIL_BG_COLORS['subtopic'][0], 21131,
                    'dummy-subtopic-three')]
            topic_1.next_subtopic_id = 2

            topic_2 = topic_domain.Topic.create_default_topic(
                topic_id_2, 'Subtraction', 'subtraction',
                'description', 'fragm'
            )
            topic_2.skill_ids_for_diagnostic_test = [skill_id_2]
            topic_2.thumbnail_filename = 'thumbnail.svg'
            topic_2.thumbnail_bg_color = '#C6DCDA'
            topic_2.subtopics = [
                topic_domain.Subtopic(
                    1, 'Title', [skill_id_2], 'image.svg',
                    constants.ALLOWED_THUMBNAIL_BG_COLORS['subtopic'][0], 21131,
                    'dummy-subtopic-three')]
            topic_2.next_subtopic_id = 2

            topic_3 = topic_domain.Topic.create_default_topic(
                topic_id_3, 'Multiplication', 'multiplication',
                'description', 'fragm'
            )
            topic_3.skill_ids_for_diagnostic_test = [skill_id_3]
            topic_3.thumbnail_filename = 'thumbnail.svg'
            topic_3.thumbnail_bg_color = '#C6DCDA'
            topic_3.subtopics = [
                topic_domain.Subtopic(
                    1, 'Title', [skill_id_3], 'image.svg',
                    constants.ALLOWED_THUMBNAIL_BG_COLORS['subtopic'][0], 21131,
                    'dummy-subtopic-three')]
            topic_3.next_subtopic_id = 2

            topic_4 = topic_domain.Topic.create_default_topic(
                topic_id_4, 'Division', 'division', 'description', 'fragm')
            topic_4.skill_ids_for_diagnostic_test = [skill_id_4]
            topic_4.thumbnail_filename = 'thumbnail.svg'
            topic_4.thumbnail_bg_color = '#C6DCDA'
            topic_4.subtopics = [
                topic_domain.Subtopic(
                    1, 'Title', [skill_id_4], 'image.svg',
                    constants.ALLOWED_THUMBNAIL_BG_COLORS['subtopic'][0], 21131,
                    'dummy-subtopic-three')]
            topic_4.next_subtopic_id = 2

            topic_5 = topic_domain.Topic.create_default_topic(
                topic_id_5, 'Fraction', 'fraction', 'description', 'fragm')
            topic_5.skill_ids_for_diagnostic_test = [skill_id_5]
            topic_5.thumbnail_filename = 'thumbnail.svg'
            topic_5.thumbnail_bg_color = '#C6DCDA'
            topic_5.subtopics = [
                topic_domain.Subtopic(
                    1, 'Title', [skill_id_5], 'image.svg',
                    constants.ALLOWED_THUMBNAIL_BG_COLORS['subtopic'][0], 21131,
                    'dummy-subtopic-three')]
            topic_5.next_subtopic_id = 2

            skill_1 = self._create_dummy_skill(
                skill_id_1, 'Skill1', '<p>Dummy Explanation 1</p>')
            skill_2 = self._create_dummy_skill(
                skill_id_2, 'Skill2', '<p>Dummy Explanation 2</p>')
            skill_3 = self._create_dummy_skill(
                skill_id_3, 'Skill3', '<p>Dummy Explanation 3</p>')
            skill_4 = self._create_dummy_skill(
                skill_id_4, 'Skill4', '<p>Dummy Explanation 4</p>')
            skill_5 = self._create_dummy_skill(
                skill_id_5, 'Skill5', '<p>Dummy Explanation 5</p>')

            question_services.add_question(self.user_id, question_1)
            question_services.add_question(self.user_id, question_2)
            question_services.add_question(self.user_id, question_3)
            question_services.add_question(self.user_id, question_4)
            question_services.add_question(self.user_id, question_5)
            question_services.add_question(self.user_id, question_6)
            question_services.add_question(self.user_id, question_7)
            question_services.add_question(self.user_id, question_8)
            question_services.add_question(self.user_id, question_9)
            question_services.add_question(self.user_id, question_10)
            question_services.add_question(self.user_id, question_11)
            question_services.add_question(self.user_id, question_12)
            question_services.add_question(self.user_id, question_13)
            question_services.add_question(self.user_id, question_14)
            question_services.add_question(self.user_id, question_15)

            skill_services.save_new_skill(self.user_id, skill_1)
            skill_services.save_new_skill(self.user_id, skill_2)
            skill_services.save_new_skill(self.user_id, skill_3)
            skill_services.save_new_skill(self.user_id, skill_4)
            skill_services.save_new_skill(self.user_id, skill_5)

            topic_services.save_new_topic(self.user_id, topic_1)
            topic_services.publish_topic(topic_id_1, self.user_id)

            topic_services.save_new_topic(self.user_id, topic_2)
            topic_services.publish_topic(topic_id_2, self.user_id)

            topic_services.save_new_topic(self.user_id, topic_3)
            topic_services.publish_topic(topic_id_3, self.user_id)

            topic_services.save_new_topic(self.user_id, topic_4)
            topic_services.publish_topic(topic_id_4, self.user_id)

            topic_services.save_new_topic(self.user_id, topic_5)
            topic_services.publish_topic(topic_id_5, self.user_id)

            question_services.create_new_question_skill_link(
                self.user_id, question_id_1, skill_id_1, 0.5)
            question_services.create_new_question_skill_link(
                self.user_id, question_id_2, skill_id_1, 0.5)
            question_services.create_new_question_skill_link(
                self.user_id, question_id_3, skill_id_1, 0.5)
            question_services.create_new_question_skill_link(
                self.user_id, question_id_4, skill_id_2, 0.5)
            question_services.create_new_question_skill_link(
                self.user_id, question_id_5, skill_id_2, 0.5)
            question_services.create_new_question_skill_link(
                self.user_id, question_id_6, skill_id_2, 0.5)
            question_services.create_new_question_skill_link(
                self.user_id, question_id_7, skill_id_3, 0.5)
            question_services.create_new_question_skill_link(
                self.user_id, question_id_8, skill_id_3, 0.5)
            question_services.create_new_question_skill_link(
                self.user_id, question_id_9, skill_id_3, 0.5)
            question_services.create_new_question_skill_link(
                self.user_id, question_id_10, skill_id_4, 0.5)
            question_services.create_new_question_skill_link(
                self.user_id, question_id_11, skill_id_4, 0.5)
            question_services.create_new_question_skill_link(
                self.user_id, question_id_12, skill_id_4, 0.5)
            question_services.create_new_question_skill_link(
                self.user_id, question_id_13, skill_id_5, 0.5)
            question_services.create_new_question_skill_link(
                self.user_id, question_id_14, skill_id_5, 0.5)
            question_services.create_new_question_skill_link(
                self.user_id, question_id_15, skill_id_5, 0.5)

            classroom_id_1 = classroom_config_services.get_new_classroom_id()

            classroom_name_1 = 'Math'

            classroom_url_fragment_1 = 'math'

            topic_dependency_for_classroom_1: Dict[str, list[str]] = {
                topic_id_1: [],
                topic_id_2: [topic_id_1],
                topic_id_3: [topic_id_1],
                topic_id_4: [topic_id_2],
                topic_id_5: [topic_id_2, topic_id_3]
            }

            classroom_dict_1: classroom_config_domain.ClassroomDict = {
                'classroom_id': classroom_id_1,
                'name': classroom_name_1,
                'url_fragment': classroom_url_fragment_1,
                'course_details': '',
                'topic_list_intro': '',
                'topic_id_to_prerequisite_topic_ids': (
                    topic_dependency_for_classroom_1)
            }

            classroom_1 = classroom_config_domain.Classroom.from_dict(
                classroom_dict_1)

            classroom_config_services.update_or_create_classroom_model(
                classroom_1)

            classroom_pages_data = [{
                'name': 'math',
                'url_fragment': 'math',
                'course_details': '',
                'topic_list_intro': '',
                'topic_ids': [
                    topic_id_1,
                    topic_id_2,
                    topic_id_3,
                    topic_id_4,
                    topic_id_5
                ],
            }]
            config_services.set_property(
                self.user_id, 'classroom_pages_data', classroom_pages_data)
        else:
            raise Exception('Cannot generate dummy classroom in production.')


class AdminRoleHandlerNormalizedGetRequestDict(TypedDict):
    """Dict representation of AdminRoleHandler's GET normalized_request
    dictionary.
    """

    filter_criterion: str
    role: Optional[str]
    username: Optional[str]


class AdminRoleHandlerNormalizedDeleteRequestDict(TypedDict):
    """Dict representation of AdminRoleHandler's DELETE normalized_request
    dictionary.
    """

    role: str
    username: str


class AdminRoleHandlerNormalizedPayloadDict(TypedDict):
    """Dict representation of AdminRoleHandler's normalized_payload
    dictionary.
    """

    role: str
    username: str


class AdminRoleHandler(
    base.BaseHandler[
        AdminRoleHandlerNormalizedPayloadDict,
        Union[
            AdminRoleHandlerNormalizedGetRequestDict,
            AdminRoleHandlerNormalizedDeleteRequestDict
        ]
    ]
):
    """Handler for roles tab of admin page. Used to view and update roles."""

    GET_HANDLER_ERROR_RETURN_TYPE = feconf.HANDLER_TYPE_JSON
    URL_PATH_ARGS_SCHEMAS: Dict[str, str] = {}
    HANDLER_ARGS_SCHEMAS = {
        'GET': {
            'filter_criterion': {
                'schema': {
                    'type': 'basestring',
                    'choices': [
                        feconf.USER_FILTER_CRITERION_ROLE,
                        feconf.USER_FILTER_CRITERION_USERNAME
                    ]
                }
            },
            'role': {
                'schema': {
                    'type': 'basestring',
                    'choices': role_services.VIEWABLE_ROLES
                },
                'default_value': None
            },
            'username': {
                'schema': {
                    'type': 'basestring'
                },
                'default_value': None
            }
        },
        'PUT': {
            'role': {
                'schema': {
                    'type': 'basestring',
                    'choices': feconf.ALLOWED_USER_ROLES
                }
            },
            'username': {
                'schema': {
                    'type': 'basestring'
                }
            }
        },
        'DELETE': {
            'role': {
                'schema': {
                    'type': 'basestring',
                    'choices': feconf.ALLOWED_USER_ROLES
                }
            },
            'username': {
                'schema': {
                    'type': 'basestring'
                }
            }
        }
    }

    @acl_decorators.open_access
    def get(self) -> None:
        """Retrieves information about users based on different filter
        criteria to populate the roles tab.

        Raises:
            Exception. The role must be provided when the filter criterion
                is 'role'.
            Exception. The username must be provided when the filter
                criterion is 'username'.
            InvalidInputException. User with given username does not exist.
        """
        assert self.user_id is not None
        # Here we use cast because we are narrowing down the type of
        # 'normalized_request' from Union of request TypedDicts to a
        # particular TypedDict that was defined according to the schemas.
        # So that the type of fetched values is not considered as Any type.
        request_data = cast(
            AdminRoleHandlerNormalizedGetRequestDict,
            self.normalized_request
        )
        filter_criterion = request_data['filter_criterion']
        if filter_criterion == feconf.USER_FILTER_CRITERION_ROLE:
            role = request_data.get(feconf.USER_FILTER_CRITERION_ROLE)
            if role is None:
                raise Exception(
                    'The role must be provided when the filter criterion '
                    'is \'role\'.'
                )
            role_services.log_role_query(
                self.user_id, feconf.ROLE_ACTION_VIEW_BY_ROLE,
                role=role)
            self.render_json({
                'usernames': (
                    user_services.get_usernames_by_role(role) if role else []
                )
            })
        else:
            # The handler schema defines the possible values of
            # 'filter_criterion'. If 'filter_criterion' has a value other than
            # those defined in the schema, a Bad Request error will be thrown.
            # Hence, 'filter_criterion' must be
            # 'feconf.USER_FILTER_CRITERION_USERNAME' if this branch is
            # executed.
            assert filter_criterion == (
                feconf.USER_FILTER_CRITERION_USERNAME)
            username = request_data.get(feconf.USER_FILTER_CRITERION_USERNAME)
            if username is None:
                raise Exception(
                    'The username must be provided when the filter criterion '
                    'is \'username\'.'
                )
            user_id = (
                user_services.get_user_id_from_username(username)
            )
            role_services.log_role_query(
                self.user_id, feconf.ROLE_ACTION_VIEW_BY_USERNAME,
                username=username)
            if user_id is None:
                raise self.InvalidInputException(
                    'User with given username does not exist.')

            user_settings = user_services.get_user_settings(user_id)
            user_roles = user_settings.roles
            managed_topic_ids = []
            coordinated_language_ids = []
            if feconf.ROLE_ID_TOPIC_MANAGER in user_roles:
                managed_topic_ids = [
                    rights.id for rights in
                    topic_fetchers.get_topic_rights_with_user(user_id)]
            if feconf.ROLE_ID_TRANSLATION_COORDINATOR in user_roles:
                coordinated_language_ids = [
                    rights.language_id for rights in
                    user_services.get_translation_rights_with_user(
                        user_id)]
            user_roles_dict = {
                'roles': user_roles,
                'managed_topic_ids': managed_topic_ids,
                'coordinated_language_ids': coordinated_language_ids,
                'banned': user_settings.banned
            }
            self.render_json(user_roles_dict)

    @acl_decorators.can_access_admin_page
    def put(self) -> None:
        """Adds a role to a user.

        Raises:
            InvalidInputException. User with given username does not exist.
            InvalidInputException. Unsupported role for this handler.
        """
        assert self.normalized_payload is not None
        username = self.normalized_payload['username']
        role = self.normalized_payload['role']
        user_settings = user_services.get_user_settings_from_username(username)

        if user_settings is None:
            raise self.InvalidInputException(
                'User with given username does not exist.')

        if role == feconf.ROLE_ID_TOPIC_MANAGER:
            # The Topic manager role assignment is handled via
            # TopicManagerRoleHandler.
            raise self.InvalidInputException(
                'Unsupported role for this handler.')

        user_services.add_user_role(user_settings.user_id, role)

        self.render_json({})

    @acl_decorators.can_access_admin_page
    def delete(self) -> None:
        """Removes a role from a user.

        Raises:
            InvalidInputException. User with given username does not exist.
        """
        # Here we use cast because we are narrowing down the type of
        # 'normalized_request' from Union of request TypedDicts to a
        # particular TypedDict that was defined according to the schemas.
        # So that the type of fetched values is not considered as Any type.
        request_data = cast(
            AdminRoleHandlerNormalizedDeleteRequestDict,
            self.normalized_request
        )
        username = request_data['username']
        role = request_data['role']

        user_id = user_services.get_user_id_from_username(username)
        if user_id is None:
            raise self.InvalidInputException(
                'User with given username does not exist.')

        if role == feconf.ROLE_ID_TOPIC_MANAGER:
            topic_services.deassign_user_from_all_topics(self.user, user_id)

        if role == feconf.ROLE_ID_TRANSLATION_COORDINATOR:
            user_services.deassign_user_from_all_languages(
                self.user, user_id)

        user_services.remove_user_role(user_id, role)

        self.render_json({})


class TopicManagerRoleHandlerNormalizedPayloadDict(TypedDict):
    """Dict representation of TopicManagerRoleHandler's normalized_payload
    dictionary.
    """

    username: str
    action: str
    topic_id: str


class TopicManagerRoleHandler(
    base.BaseHandler[
        TopicManagerRoleHandlerNormalizedPayloadDict, Dict[str, str]
    ]
):
    """Handler to assign or deassigning manager to a topic."""

    GET_HANDLER_ERROR_RETURN_TYPE = feconf.HANDLER_TYPE_JSON
    URL_PATH_ARGS_SCHEMAS: Dict[str, str] = {}
    HANDLER_ARGS_SCHEMAS = {
        'PUT': {
            'username': {
                'schema': {
                    'type': 'basestring'
                }
            },
            'action': {
                'schema': {
                    'type': 'basestring',
                    'choices': ['assign', 'deassign']
                }
            },
            'topic_id': {
                'schema': {
                    'type': 'basestring'
                }
            }
        }
    }

    @acl_decorators.can_access_admin_page
    def put(self) -> None:
        """Adds or removes the topic-manager role for a user in the context
        of a specific topic.

        Raises:
            InvalidInputException. User with given username does not exist.
        """
        assert self.normalized_payload is not None
        username = self.normalized_payload['username']
        action = self.normalized_payload['action']
        topic_id = self.normalized_payload['topic_id']

        user_settings = user_services.get_user_settings_from_username(username)

        if user_settings is None:
            raise self.InvalidInputException(
                'User with given username does not exist.')

        user_id = user_settings.user_id
        if action == 'assign':
            if not feconf.ROLE_ID_TOPIC_MANAGER in user_settings.roles:
                user_services.add_user_role(
                    user_id, feconf.ROLE_ID_TOPIC_MANAGER)

            topic_manager = user_services.get_user_actions_info(user_id)
            topic_services.assign_role(
                user_services.get_system_user(),
                topic_manager, topic_domain.ROLE_MANAGER, topic_id)
        else:
            # The handler schema defines the possible values of 'action'.
            # If 'action' has a value other than those defined in the schema,
            # a Bad Request error will be thrown. Hence, 'action' must be
            # 'deassign' if this branch is executed.
            assert action == 'deassign'
            topic_services.deassign_manager_role_from_topic(
                user_services.get_system_user(), user_id, topic_id)

            # The case where user does not have manager rights it will be
            # caught before in topic_services.deassign_manager_role_from_topic
            # method.
            assert not topic_fetchers.get_topic_rights_with_user(user_id)
            user_services.remove_user_role(
                user_id, feconf.ROLE_ID_TOPIC_MANAGER)

        self.render_json({})


class BannedUsersHandlerNormalizedPayloadDict(TypedDict):
    """Dict representation of BannedUsersHandler's normalized_payload
    dictionary.
    """

    username: str


class BannedUsersHandlerNormalizedRequestDict(TypedDict):
    """Dict representation of BannedUsersHandler's normalized_request
    dictionary.
    """

    username: str


class BannedUsersHandler(
    base.BaseHandler[
        BannedUsersHandlerNormalizedPayloadDict,
        BannedUsersHandlerNormalizedRequestDict
    ]
):
    """Handler to ban and unban users."""

    GET_HANDLER_ERROR_RETURN_TYPE = feconf.HANDLER_TYPE_JSON
    URL_PATH_ARGS_SCHEMAS: Dict[str, str] = {}
    HANDLER_ARGS_SCHEMAS = {
        'PUT': {
            'username': {
                'schema': {
                    'type': 'basestring'
                }
            }
        },
        'DELETE': {
            'username': {
                'schema': {
                    'type': 'basestring'
                }
            }
        }
    }

    @acl_decorators.can_access_admin_page
    def put(self) -> None:
        """Marks a user as banned.

        Raises:
            InvalidInputException. User with given username does not exist.
        """
        assert self.normalized_payload is not None
        username = self.normalized_payload['username']
        user_id = user_services.get_user_id_from_username(username)

        if user_id is None:
            raise self.InvalidInputException(
                'User with given username does not exist.')
        topic_services.deassign_user_from_all_topics(self.user, user_id)
        user_services.mark_user_banned(user_id)

        self.render_json({})

    @acl_decorators.can_access_admin_page
    def delete(self) -> None:
        """Removes the banned status of the user.

        Raises:
            InvalidInputException. User with given username does not exist.
        """
        assert self.normalized_request is not None
        username = self.normalized_request['username']
        user_id = user_services.get_user_id_from_username(username)

        if user_id is None:
            raise self.InvalidInputException(
                'User with given username does not exist.')
        user_services.unmark_user_banned(user_id)

        self.render_json({})


class AdminSuperAdminPrivilegesHandlerNormalizedPayloadDict(TypedDict):
    """Dict representation of AdminSuperAdminPrivilegesHandler's
    normalized_payload dictionary.
    """

    username: str


class AdminSuperAdminPrivilegesHandlerNormalizedRequestDict(TypedDict):
    """Dict representation of AdminSuperAdminPrivilegesHandler's
    normalized_request dictionary.
    """

    username: str


class AdminSuperAdminPrivilegesHandler(
    base.BaseHandler[
        AdminSuperAdminPrivilegesHandlerNormalizedPayloadDict,
        AdminSuperAdminPrivilegesHandlerNormalizedRequestDict
    ]
):
    """Handler for granting a user super admin privileges."""

    PUT_HANDLER_ERROR_RETURN_TYPE = feconf.HANDLER_TYPE_JSON
    DELETE_HANDLER_ERROR_RETURN_TYPE = feconf.HANDLER_TYPE_JSON
    URL_PATH_ARGS_SCHEMAS: Dict[str, str] = {}
    HANDLER_ARGS_SCHEMAS = {
        'PUT': {
            'username': {
                'schema': {
                    'type': 'basestring'
                }
            }
        },
        'DELETE': {
            'username': {
                'schema': {
                    'type': 'basestring'
                }
            }
        }
    }

    @acl_decorators.can_access_admin_page
    def put(self) -> None:
        """Grants super admin privileges to a user.

        Raises:
            UnauthorizedUserException. Only the default system admin can
                manage super admins.
            InvalidInputException. No such user exists.
        """
        assert self.normalized_payload is not None
        if self.email != feconf.ADMIN_EMAIL_ADDRESS:
            raise self.UnauthorizedUserException(
                'Only the default system admin can manage super admins')
        username = self.normalized_payload['username']

        user_id = user_services.get_user_id_from_username(username)
        if user_id is None:
            raise self.InvalidInputException('No such user exists')

        auth_services.grant_super_admin_privileges(user_id)
        self.render_json(self.values)

    @acl_decorators.can_access_admin_page
    def delete(self) -> None:
        """Revokes super admin privileges from a user.

        Raises:
            UnauthorizedUserException. Only the default system admin can
                manage super admins.
            InvalidInputException. No such user exists.
            InvalidInputException. Cannot revoke privileges from the default
                super admin account.
        """
        assert self.normalized_request is not None
        if self.email != feconf.ADMIN_EMAIL_ADDRESS:
            raise self.UnauthorizedUserException(
                'Only the default system admin can manage super admins')
        username = self.normalized_request['username']

        user_settings = user_services.get_user_settings_from_username(username)
        if user_settings is None:
            raise self.InvalidInputException('No such user exists')

        if user_settings.email == feconf.ADMIN_EMAIL_ADDRESS:
            raise self.InvalidInputException(
                'Cannot revoke privileges from the default super admin account')

        auth_services.revoke_super_admin_privileges(user_settings.user_id)
        self.render_json(self.values)


class AdminTopicsCsvFileDownloader(
    base.BaseHandler[Dict[str, str], Dict[str, str]]
):
    """Retrieves topic similarity data for download."""

    GET_HANDLER_ERROR_RETURN_TYPE = feconf.HANDLER_TYPE_DOWNLOADABLE
    URL_PATH_ARGS_SCHEMAS: Dict[str, str] = {}
    HANDLER_ARGS_SCHEMAS: Dict[str, Dict[str, str]] = {'GET': {}}

    @acl_decorators.can_access_admin_page
    def get(self) -> None:
        """Generates a CSV file containing topic similarities."""
        topic_similarities = (
            recommendations_services.get_topic_similarities_as_csv()
        )
        # Downloadable file accepts only bytes, so we need to encode
        # topic_similarities to bytes.
        self.render_downloadable_file(
            io.BytesIO(topic_similarities.encode('utf-8')),
            'topic_similarities.csv',
            'text/csv'
        )


class DataExtractionQueryHandlerNormalizedRequestDict(TypedDict):
    """Dict representation of DataExtractionQueryHandler's
    normalized_request dictionary.
    """

    exp_id: str
    exp_version: int
    state_name: str
    num_answers: int


class DataExtractionQueryHandler(
    base.BaseHandler[
        Dict[str, str], DataExtractionQueryHandlerNormalizedRequestDict
    ]
):
    """Handler for data extraction query."""

    GET_HANDLER_ERROR_RETURN_TYPE = feconf.HANDLER_TYPE_JSON
    URL_PATH_ARGS_SCHEMAS: Dict[str, str] = {}
    HANDLER_ARGS_SCHEMAS = {
        'GET': {
            'exp_id': {
                'schema': {
                    'type': 'basestring'
                }
            },
            'exp_version': {
                'schema': {
                    'type': 'int'
                }
            },
            'state_name': {
                'schema': {
                    'type': 'basestring'
                }
            },
            'num_answers': {
                'schema': {
                    'type': 'int'
                }
            }
        }
    }

    @acl_decorators.can_access_admin_page
    def get(self) -> None:
        """Retrieves a specified number of submitted answers for a particular
        state within an exploration.

        Raises:
            InvalidInputException. Entity not found.
            InvalidInputException. Exploration does not have such state.
            Exception. No state answer exists.
        """
        assert self.normalized_request is not None
        exp_id = self.normalized_request['exp_id']
        exp_version = self.normalized_request['exp_version']

        exploration = exp_fetchers.get_exploration_by_id(
            exp_id, strict=False, version=exp_version)
        if exploration is None:
            raise self.InvalidInputException(
                'Entity for exploration with id %s and version %s not found.'
                % (exp_id, exp_version))

        state_name = self.normalized_request['state_name']
        num_answers = self.normalized_request['num_answers']

        if state_name not in exploration.states:
            raise self.InvalidInputException(
                'Exploration \'%s\' does not have \'%s\' state.'
                % (exp_id, state_name))

        state_answers = stats_services.get_state_answers(
            exp_id, exp_version, state_name)
        if state_answers is None:
            raise Exception(
                'No state answer exists for the given exp_id: %s,'
                ' exp_version: %s and state_name: %s' %
                (exp_id, exp_version, state_name)

            )
        extracted_answers = state_answers.get_submitted_answer_dict_list()

        if num_answers > 0:
            extracted_answers = extracted_answers[:num_answers]

        response = {
            'data': extracted_answers
        }
        self.render_json(response)


class SendDummyMailToAdminHandler(
    base.BaseHandler[Dict[str, str], Dict[str, str]]
):
    """This function handles sending test emails."""

    URL_PATH_ARGS_SCHEMAS: Dict[str, str] = {}
    HANDLER_ARGS_SCHEMAS: Dict[str, Dict[str, str]] = {'POST': {}}

    @acl_decorators.can_access_admin_page
    def post(self) -> None:
        """Sends a dummy email to the admin if the application is
        configured to send emails.

        Raises:
            InvalidInputException. This app cannot send emails.
        """
        username = self.username
        assert username is not None
        if feconf.CAN_SEND_EMAILS:
            email_manager.send_dummy_mail_to_admin(username)
            self.render_json({})
        else:
            raise self.InvalidInputException('This app cannot send emails.')


class UpdateUsernameHandlerNormalizedPayloadDict(TypedDict):
    """Dict representation of UpdateUsernameHandler's
    normalized_payload dictionary.
    """

    old_username: str
    new_username: str


class UpdateUsernameHandler(
    base.BaseHandler[
        UpdateUsernameHandlerNormalizedPayloadDict, Dict[str, str]
    ]
):
    """Handler for renaming usernames."""

    URL_PATH_ARGS_SCHEMAS: Dict[str, str] = {}
    HANDLER_ARGS_SCHEMAS = {
        'PUT': {
            'old_username': {
                'schema': {
                    'type': 'basestring'
                }
            },
            'new_username': {
                'schema': {
                    'type': 'basestring',
                    'validators': [{
                        'id': 'has_length_at_most',
                        'max_value': constants.MAX_USERNAME_LENGTH
                    }]
                }
            }
        }
    }

    @acl_decorators.can_access_admin_page
    def put(self) -> None:
        """Updates the username for a user.

        Raises:
            InvalidInputException. Invalid username.
            InvalidInputException. The user does not have a profile picture
                with png extension.
            InvalidInputException. The user does not have a profile picture
                with webp extension.
        """
        assert self.user_id is not None
        assert self.normalized_payload is not None
        old_username = self.normalized_payload['old_username']
        new_username = self.normalized_payload['new_username']

        user_id = user_services.get_user_id_from_username(old_username)
        if user_id is None:
            raise self.InvalidInputException(
                'Invalid username: %s' % old_username)

        if user_services.is_username_taken(new_username):
            raise self.InvalidInputException('Username already taken.')

        # Update profile picture.
        old_fs = fs_services.GcsFileSystem(
            feconf.ENTITY_TYPE_USER, old_username)
        new_fs = fs_services.GcsFileSystem(
            feconf.ENTITY_TYPE_USER, new_username)

        if not old_fs.isfile('profile_picture.png'):
            raise self.InvalidInputException(
                'The user with username %s does not have a '
                'profile picture with png extension.' % old_username
            )

        if not old_fs.isfile('profile_picture.webp'):
            raise self.InvalidInputException(
                'The user with username %s does not have a '
                'profile picture with webp extension.' % old_username
            )

        image_png = old_fs.get('profile_picture.png')
        old_fs.delete('profile_picture.png')
        new_fs.commit(
            'profile_picture.png', image_png, mimetype='image/png')

        image_webp = old_fs.get('profile_picture.webp')
        old_fs.delete('profile_picture.webp')
        new_fs.commit(
            'profile_picture.webp', image_webp, mimetype='image/webp')

        user_services.set_username(user_id, new_username)
        user_services.log_username_change(
            self.user_id, old_username, new_username)

        self.render_json({})


class NumberOfDeletionRequestsHandler(
    base.BaseHandler[Dict[str, str], Dict[str, str]]
):
    """Handler for getting the number of pending deletion requests via admin
    page.
    """

    GET_HANDLER_ERROR_RETURN_TYPE = feconf.HANDLER_TYPE_JSON
    URL_PATH_ARGS_SCHEMAS: Dict[str, str] = {}
    HANDLER_ARGS_SCHEMAS: Dict[str, Dict[str, str]] = {'GET': {}}

    @acl_decorators.can_access_admin_page
    def get(self) -> None:
        """Retrieves the number of pending deletion requests for models."""
        self.render_json({
            'number_of_pending_deletion_models': (
                wipeout_service.get_number_of_pending_deletion_requests())
        })


class VerifyUserModelsDeletedHandlerNormalizedRequestDict(TypedDict):
    """Dict representation of VerifyUserModelsDeletedHandler's
    normalized_request dictionary.
    """

    user_id: str


class VerifyUserModelsDeletedHandler(
    base.BaseHandler[
        Dict[str, str], VerifyUserModelsDeletedHandlerNormalizedRequestDict
    ]
):
    """Handler for getting whether any models exist for specific user ID."""

    GET_HANDLER_ERROR_RETURN_TYPE = feconf.HANDLER_TYPE_JSON
    URL_PATH_ARGS_SCHEMAS: Dict[str, str] = {}
    HANDLER_ARGS_SCHEMAS = {
        'GET': {
            'user_id': {
                'schema': {
                    'type': 'basestring'
                }
            }
        }
    }

    @acl_decorators.can_access_admin_page
    def get(self) -> None:
        """Checks if a user with a specific user_id has been deleted and
        if there are related models or not.
        """
        assert self.normalized_request is not None
        user_id = self.normalized_request['user_id']

        user_is_deleted = wipeout_service.verify_user_deleted(
            user_id, include_delete_at_end_models=True)
        self.render_json({'related_models_exist': not user_is_deleted})


class DeleteUserHandlerNormalizedRequestDict(TypedDict):
    """Dict representation of DeleteUserHandler's
    normalized_request dictionary.
    """

    user_id: str
    username: str


class DeleteUserHandler(
    base.BaseHandler[
        Dict[str, str], DeleteUserHandlerNormalizedRequestDict
    ]
):
    """Handler for deleting a user with specific ID."""

    URL_PATH_ARGS_SCHEMAS: Dict[str, str] = {}
    HANDLER_ARGS_SCHEMAS = {
        'DELETE': {
            'user_id': {
                'schema': {
                    'type': 'basestring'
                }
            },
            'username': {
                'schema': {
                    'type': 'basestring'
                }
            }
        }
    }

    @acl_decorators.can_delete_any_user
    def delete(self) -> None:
        """Initiates the pre-deletion process for a user.

        Raises:
            InvalidInputException. The username doesn't belong to any user.
            InvalidInputException. The user ID retrieved from the username
                and the user ID provided by admin differ.
        """
        assert self.normalized_request is not None
        user_id = self.normalized_request['user_id']
        username = self.normalized_request['username']

        user_id_from_username = (
            user_services.get_user_id_from_username(username))
        if user_id_from_username is None:
            raise self.InvalidInputException(
                'The username doesn\'t belong to any user'
            )
        if user_id_from_username != user_id:
            raise self.InvalidInputException(
                'The user ID retrieved from the username and '
                'the user ID provided by admin differ.'
            )
        wipeout_service.pre_delete_user(user_id)
        self.render_json({'success': True})


class UpdateBlogPostHandlerNormalizedPayloadDict(TypedDict):
    """Dict representation of UpdateBlogPostHandler's
    normalized_payload dictionary.
    """

    blog_post_id: str
    author_username: str
    published_on: str


class UpdateBlogPostHandler(
    base.BaseHandler[
        UpdateBlogPostHandlerNormalizedPayloadDict, Dict[str, str]
    ]
):
    """Handler for changing author ids and published on date in
    blog posts."""

    URL_PATH_ARGS_SCHEMAS: Dict[str, str] = {}
    HANDLER_ARGS_SCHEMAS = {
        'PUT': {
            'blog_post_id': {
                'schema': {
                    'type': 'basestring'
                }
            },
            'author_username': {
                'schema': {
                    'type': 'basestring',
                    'validators': [{
                        'id': 'has_length_at_most',
                        'max_value': constants.MAX_USERNAME_LENGTH
                    }]
                }
            },
            'published_on': {
                'schema': {
                    'type': 'basestring'
                }
            }
        }
    }

    @acl_decorators.can_access_admin_page
    def put(self) -> None:
        """Updates the author and published date of a blog post.

        Raises:
            InvalidInputException. Invalid username.
            InvalidInputException. User does not have enough rights to be
                blog post author.
            PageNotFoundException. The blog post with the given id or url
                doesn't exist.
        """
        assert self.normalized_payload is not None
        blog_post_id = self.normalized_payload['blog_post_id']
        author_username = self.normalized_payload['author_username']
        published_on = self.normalized_payload['published_on']

        author_id = user_services.get_user_id_from_username(author_username)
        if author_id is None:
            raise self.InvalidInputException(
                'Invalid username: %s' % author_username)

        user_actions = user_services.get_user_actions_info(author_id).actions
        if role_services.ACTION_ACCESS_BLOG_DASHBOARD not in user_actions:
            raise self.InvalidInputException(
                'User does not have enough rights to be blog post author.')

        blog_post = (
            blog_services.get_blog_post_by_id(blog_post_id, strict=False))
        if blog_post is None:
            raise self.PageNotFoundException(
                Exception(
                    'The blog post with the given id or url doesn\'t exist.'))

        blog_services.update_blog_models_author_and_published_on_date(
            blog_post_id, author_id, published_on)
        self.render_json({})


<<<<<<< HEAD
class PopulateTopicsWithExplorationIdsHandler(
    base.BaseHandler[Dict[str, str], Dict[str, str]]
):
    """Handler to backfill all topics with its stories' exploration ids."""
=======
class RegenerateTopicSummariesHandler(
    base.BaseHandler[Dict[str, str], Dict[str, str]]
):
    """Handler to regenerate the summaries of all topics."""
>>>>>>> 3eef7421

    URL_PATH_ARGS_SCHEMAS: Dict[str, str] = {}
    HANDLER_ARGS_SCHEMAS = {
        'PUT': {}
    }

    @acl_decorators.can_access_admin_page
    def put(self) -> None:
<<<<<<< HEAD
        """Initializes story_exploration_mapping of all topics."""

        for topic in topic_fetchers.get_all_topics():
            topic_story_ids = [ref.story_id for ref in (
                topic.canonical_story_references
                + topic.additional_story_references)]

            new_mapping: Dict[str, List[str]] = {
                story_id: (
                    story_fetchers.get_story_by_id(story_id).story_contents
                    .get_all_linked_exp_ids()
                ) for story_id in topic_story_ids
            }

            assert topic.story_exploration_mapping is None
            change_list = [topic_domain.TopicChange({
                'cmd': topic_domain.CMD_UPDATE_TOPIC_PROPERTY,
                'property_name': (
                    topic_domain.TOPIC_PROPERTY_STORY_EXPLORATION_MAPPING),
                'old_value': topic.story_exploration_mapping,
                'new_value': new_mapping
            })]
            topic_services.update_topic_and_subtopic_pages(
                self.user_id, topic.id, change_list,
                'Populated topic ' + topic.id
                + ' with story_exploration_mapping')
=======
        """Regenerates all topic summary models."""

        for topic in topic_fetchers.get_all_topics():
            topic_services.generate_topic_summary(topic.id)
>>>>>>> 3eef7421

        self.render_json({});


class TranslationCoordinatorRoleHandlerNormalizedPayloadDict(TypedDict):
    """Dict representation of TranslationCoordinatorRoleHandler's
    normalized_payload dictionary.
    """

    username: str
    action: str
    language_id: str


class TranslationCoordinatorRoleHandler(
    base.BaseHandler[
        TranslationCoordinatorRoleHandlerNormalizedPayloadDict, Dict[str, str]
    ]
):
    """Handler to assign or deassigning coordinator to a language."""

    GET_HANDLER_ERROR_RETURN_TYPE = feconf.HANDLER_TYPE_JSON
    URL_PATH_ARGS_SCHEMAS: Dict[str, str] = {}
    HANDLER_ARGS_SCHEMAS = {
        'PUT': {
            'username': {
                'schema': {
                    'type': 'basestring'
                }
            },
            'action': {
                'schema': {
                    'type': 'basestring',
                    'choices': ['assign', 'deassign']
                }
            },
            'language_id': {
                'schema': {
                    'type': 'basestring',
                    'choices': supported_languages
                }
            }
        }
    }

    @acl_decorators.can_access_admin_page
    def put(self) -> None:
        """Adds or removes the translation-coordinator role for a user in the
        context of a specific language.

        Raises:
            InvalidInputException. User with given username does not exist.
        """
        assert self.normalized_payload is not None
        username = self.normalized_payload['username']
        action = self.normalized_payload['action']
        language_id = self.normalized_payload['language_id']

        user_settings = user_services.get_user_settings_from_username(username)

        if user_settings is None:
            raise self.InvalidInputException(
                'User with given username does not exist.')

        user_id = user_settings.user_id
        if action == 'assign':
            if not feconf.ROLE_ID_TRANSLATION_COORDINATOR in (
                user_settings.roles):
                user_services.add_user_role(
                    user_id, feconf.ROLE_ID_TRANSLATION_COORDINATOR)

            language_coordinator = user_services.get_user_actions_info(user_id)

            user_services.assign_coordinator(
                user_services.get_system_user(),
                language_coordinator, language_id)
        else:
            # The handler schema defines the possible values of 'action'.
            # If 'action' has a value other than those defined in the schema,
            # a Bad Request error will be thrown. Hence, 'action' must be
            # 'deassign' if this branch is executed.
            assert action == 'deassign'
            language_coordinator = user_services.get_user_actions_info(user_id)
            user_services.deassign_coordinator(
                user_services.get_system_user(),
                language_coordinator, language_id)

        self.render_json({})<|MERGE_RESOLUTION|>--- conflicted
+++ resolved
@@ -2097,17 +2097,10 @@
         self.render_json({})
 
 
-<<<<<<< HEAD
-class PopulateTopicsWithExplorationIdsHandler(
-    base.BaseHandler[Dict[str, str], Dict[str, str]]
-):
-    """Handler to backfill all topics with its stories' exploration ids."""
-=======
 class RegenerateTopicSummariesHandler(
     base.BaseHandler[Dict[str, str], Dict[str, str]]
 ):
     """Handler to regenerate the summaries of all topics."""
->>>>>>> 3eef7421
 
     URL_PATH_ARGS_SCHEMAS: Dict[str, str] = {}
     HANDLER_ARGS_SCHEMAS = {
@@ -2116,39 +2109,10 @@
 
     @acl_decorators.can_access_admin_page
     def put(self) -> None:
-<<<<<<< HEAD
-        """Initializes story_exploration_mapping of all topics."""
-
-        for topic in topic_fetchers.get_all_topics():
-            topic_story_ids = [ref.story_id for ref in (
-                topic.canonical_story_references
-                + topic.additional_story_references)]
-
-            new_mapping: Dict[str, List[str]] = {
-                story_id: (
-                    story_fetchers.get_story_by_id(story_id).story_contents
-                    .get_all_linked_exp_ids()
-                ) for story_id in topic_story_ids
-            }
-
-            assert topic.story_exploration_mapping is None
-            change_list = [topic_domain.TopicChange({
-                'cmd': topic_domain.CMD_UPDATE_TOPIC_PROPERTY,
-                'property_name': (
-                    topic_domain.TOPIC_PROPERTY_STORY_EXPLORATION_MAPPING),
-                'old_value': topic.story_exploration_mapping,
-                'new_value': new_mapping
-            })]
-            topic_services.update_topic_and_subtopic_pages(
-                self.user_id, topic.id, change_list,
-                'Populated topic ' + topic.id
-                + ' with story_exploration_mapping')
-=======
         """Regenerates all topic summary models."""
 
         for topic in topic_fetchers.get_all_topics():
             topic_services.generate_topic_summary(topic.id)
->>>>>>> 3eef7421
 
         self.render_json({});
 
