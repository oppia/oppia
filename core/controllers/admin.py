--- conflicted
+++ resolved
@@ -692,7 +692,7 @@
                 'default_value': None
             }
         },
-        'POST': {
+        'PUT': {
             'role': {
                 'schema': {
                     'type': 'basestring',
@@ -705,6 +705,31 @@
                 }
             },
             'topic_id': {
+                'schema': {
+                    'type': 'basestring'
+                },
+                'default_value': None
+            }
+        },
+        'DELETE': {
+            'role': {
+                'schema': {
+                    'type': 'basestring',
+                    'choices': feconf.ALLOWED_USER_ROLES
+                }
+            },
+            'username': {
+                'schema': {
+                    'type': 'basestring'
+                }
+            },
+            'topic_id': {
+                'schema': {
+                    'type': 'basestring'
+                },
+                'default_value': None
+            },
+            'remove_from_all_topics': {
                 'schema': {
                     'type': 'basestring'
                 },
@@ -751,11 +776,7 @@
                 'topic_ids': topic_ids,
                 'banned': user_settings.banned
             }
-<<<<<<< HEAD
             self.render_json(user_roles_dict)
-        else:
-            raise self.InvalidInputException(
-                'Invalid filter criterion to view roles.')
 
     @acl_decorators.can_access_admin_page
     def put(self):
@@ -789,15 +810,6 @@
         remove_from_all_topics = self.request.get(
             'remove_from_all_topics', False)
 
-=======
-            self.render_json(user_role_dict)
-
-    @acl_decorators.can_access_admin_page
-    def post(self):
-        username = self.normalized_payload.get('username')
-        role = self.normalized_payload.get('role')
-        topic_id = self.normalized_payload.get('topic_id')
->>>>>>> 264c2c09
         user_id = user_services.get_user_id_from_username(username)
         if user_id is None:
             raise self.InvalidInputException(
