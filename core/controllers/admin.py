--- conflicted
+++ resolved
@@ -440,12 +440,7 @@
             'role_to_actions': role_services.get_role_actions(),
             'topic_summaries': topic_summary_dicts,
             'platform_params_dicts': platform_params_dicts,
-<<<<<<< HEAD
-            'user_group_models_dict': user_group_models_dict,
-            'all_users_usernames': all_users_usernames
-=======
             'skill_list': skill_summary_dicts,
->>>>>>> 9cfb6560
         })
 
     @acl_decorators.can_access_admin_page
