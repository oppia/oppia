# Copyright 2014 The Oppia Authors. All Rights Reserved.
#
# Licensed under the Apache License, Version 2.0 (the "License");
# you may not use this file except in compliance with the License.
# You may obtain a copy of the License at
#
#      http://www.apache.org/licenses/LICENSE-2.0
#
# Unless required by applicable law or agreed to in writing, software
# distributed under the License is distributed on an "AS-IS" BASIS,
# WITHOUT WARRANTIES OR CONDITIONS OF ANY KIND, either express or implied.
# See the License for the specific language governing permissions and
# limitations under the License.

"""Controllers for the admin view."""

from __future__ import annotations

import io
import logging
import random

from core import feconf
from core import utils
from core.constants import constants
from core.controllers import acl_decorators
from core.controllers import base
from core.controllers import domain_objects_validator as validation_method
from core.domain import auth_services
from core.domain import blog_services
from core.domain import classroom_config_domain
from core.domain import classroom_config_services
from core.domain import collection_services
from core.domain import config_domain
from core.domain import config_services
from core.domain import email_manager
from core.domain import exp_domain
from core.domain import exp_fetchers
from core.domain import exp_services
from core.domain import fs_services
from core.domain import opportunity_services
from core.domain import platform_feature_services as feature_services
from core.domain import platform_parameter_domain as parameter_domain
from core.domain import platform_parameter_list
from core.domain import platform_parameter_registry as registry
from core.domain import question_domain
from core.domain import question_services
from core.domain import recommendations_services
from core.domain import rights_manager
from core.domain import role_services
from core.domain import search_services
from core.domain import skill_domain
from core.domain import skill_services
from core.domain import state_domain
from core.domain import stats_services
from core.domain import story_domain
from core.domain import story_services
from core.domain import topic_domain
from core.domain import topic_fetchers
from core.domain import topic_services
from core.domain import translation_domain
from core.domain import user_services
from core.domain import wipeout_service

from typing import Dict, List, Optional, TypedDict, Union, cast

# Platform paramters that we plan to show on the the release-coordinator page.
PLATFORM_PARAMS_TO_SHOW_IN_RC_PAGE = set([
    platform_parameter_list.ParamNames.PROMO_BAR_ENABLED.value,
    platform_parameter_list.ParamNames.PROMO_BAR_MESSAGE.value
])

# Platform parameters that we plan to show on the blog admin page.
PLATFORM_PARAMS_TO_SHOW_IN_BLOG_ADMIN_PAGE = set([
    (
        platform_parameter_list.ParamNames.
        MAX_NUMBER_OF_TAGS_ASSIGNED_TO_BLOG_POST.value
    )
])

supported_languages: List[str] = [
    lang['id'] for lang in constants.SUPPORTED_AUDIO_LANGUAGES]


class ClassroomPageDataDict(TypedDict):
    """Dict representation of classroom page's data dictionary."""

    course_details: str
    name: str
    topic_ids: List[str]
    topic_list_intro: str
    url_fragment: str


AllowedAdminConfigPropertyValueTypes = Union[
    str, bool, float, Dict[str, str], List[str], ClassroomPageDataDict
]


class AdminHandlerNormalizePayloadDict(TypedDict):
    """Dict representation of AdminHandler's normalized_payload
    dictionary.
    """

    action: Optional[str]
    exploration_id: Optional[str]
    collection_id: Optional[str]
    num_dummy_exps_to_generate: Optional[int]
    num_dummy_exps_to_publish: Optional[int]
    new_config_property_values: Optional[
        Dict[str, AllowedAdminConfigPropertyValueTypes]
    ]
    config_property_id: Optional[str]
    data: Optional[str]
    topic_id: Optional[str]
    platform_param_name: Optional[str]
    commit_message: Optional[str]
    new_rules: Optional[List[parameter_domain.PlatformParameterRule]]
    exp_id: Optional[str]
    default_value: Dict[str, parameter_domain.PlatformDataTypes]


class AdminHandler(
    base.BaseHandler[AdminHandlerNormalizePayloadDict, Dict[str, str]]
):
    """Handler for the admin page."""

    GET_HANDLER_ERROR_RETURN_TYPE = feconf.HANDLER_TYPE_JSON
    URL_PATH_ARGS_SCHEMAS: Dict[str, str] = {}
    HANDLER_ARGS_SCHEMAS = {
        'GET': {},
        'POST': {
            'action': {
                'schema': {
                    'type': 'basestring',
                    'choices': [
                        'reload_exploration', 'reload_collection',
                        'generate_dummy_explorations', 'clear_search_index',
                        'generate_dummy_new_structures_data',
                        'generate_dummy_new_skill_data',
                        'generate_dummy_classroom',
                        'save_config_properties', 'revert_config_property',
                        'upload_topic_similarities',
                        'regenerate_topic_related_opportunities',
                        'update_platform_parameter_rules',
                        'rollback_exploration_to_safe_state'
                    ]
                },
                # TODO(#13331): Remove default_value when it is confirmed that,
                # for clearing the search indices of exploration & collection
                # 'action' field must be provided in the payload.
                'default_value': None
            },
            'exploration_id': {
                'schema': {
                    'type': 'basestring'
                },
                'default_value': None
            },
            'collection_id': {
                'schema': {
                    'type': 'basestring'
                },
                'default_value': None
            },
            'num_dummy_exps_to_generate': {
                'schema': {
                    'type': 'int'
                },
                'default_value': None
            },
            'num_dummy_exps_to_publish': {
                'schema': {
                    'type': 'int'
                },
                'default_value': None
            },
            'new_config_property_values': {
                'schema': {
                    'type': 'object_dict',
                    'validation_method': (
                        validation_method.validate_new_config_property_values)
                },
                'default_value': None
            },
            'config_property_id': {
                'schema': {
                    'type': 'basestring'
                },
                'default_value': None
            },
            'data': {
                'schema': {
                    'type': 'basestring'
                },
                'default_value': None
            },
            'topic_id': {
                'schema': {
                    'type': 'basestring'
                },
                'default_value': None
            },
            'platform_param_name': {
                'schema': {
                    'type': 'basestring'
                },
                'default_value': None
            },
            'commit_message': {
                'schema': {
                    'type': 'basestring'
                },
                'default_value': None
            },
            'new_rules': {
                'schema': {
                    'type': 'list',
                    'items': {
                        'type': 'object_dict',
                        'object_class': parameter_domain.PlatformParameterRule
                    }
                },
                'default_value': None
            },
            'exp_id': {
                'schema': {
                    'type': 'basestring'
                },
                'default_value': None
            },
            'default_value': {
                'schema': {
                    'type': 'object_dict',
                    'validation_method': (
                        validation_method.
                        validate_new_default_value_of_platform_parameter)
                },
                'default_value': None
            }
        }
    }

    @acl_decorators.can_access_admin_page
    def get(self) -> None:
        """Populates the data on the admin page."""
        demo_exploration_ids = list(feconf.DEMO_EXPLORATIONS.keys())

        topic_summaries = topic_fetchers.get_all_topic_summaries()
        topic_summary_dicts = [
            summary.to_dict() for summary in topic_summaries]

        platform_params_dicts = (
            feature_services.
            get_all_platform_parameters_except_feature_flag_dicts()
        )
        # Removes promo-bar related and blog related platform params as
        # they are handled in release-coordinator page and blog admin page
        # respectively.
        platform_params_dicts = [
            param for param in platform_params_dicts
            if (
                param['name'] not in PLATFORM_PARAMS_TO_SHOW_IN_RC_PAGE and
                param['name'] not in PLATFORM_PARAMS_TO_SHOW_IN_BLOG_ADMIN_PAGE
            )
        ]

        config_properties = config_domain.Registry.get_config_property_schemas()

        self.render_json({
            'config_properties': config_properties,
            'demo_collections': sorted(feconf.DEMO_COLLECTIONS.items()),
            'demo_explorations': sorted(feconf.DEMO_EXPLORATIONS.items()),
            'demo_exploration_ids': demo_exploration_ids,
            'updatable_roles': role_services.UPDATABLE_ROLES,
            'viewable_roles': role_services.VIEWABLE_ROLES,
            'human_readable_roles': role_services.HUMAN_READABLE_ROLES,
            'role_to_actions': role_services.get_role_actions(),
            'topic_summaries': topic_summary_dicts,
            'platform_params_dicts': platform_params_dicts,
        })

    @acl_decorators.can_access_admin_page
    def post(self) -> None:
        """Performs a series of actions based on the action parameter on the
        admin page.

        Raises:
            Exception. The exploration_id must be provided when the action
                is reload_exploration.
            Exception. The collection_id must be provided when the action
                is reload_collection.
            Exception. The num_dummy_exps_to_generate must be provided when
                the action is generate_dummy_explorations.
            Exception. The num_dummy_exps_to_publish must be provided when
                the action is generate_dummy_explorations.
            InvalidInputException. Generate count cannot be less than publish
                count.
            Exception. The new_config_property_values must be provided
                when the action is save_config_properties.
            Exception. The config_property_id must be provided when the
                action is revert_config_property.
            Exception. The data must be provided when the action is
                upload_topic_similarities.
            Exception. The topic_id must be provided when the action is
                regenerate_topic_related_opportunities.
            Exception. The exp_id' must be provided when the action is
                rollback_exploration_to_safe_state.
            Exception. The platform_param_name must be provided when the action
                is update_platform_parameter_rules.
            Exception. The new_rules must be provided when the action is
                update_platform_parameter_rules.
            Exception. The commit_message must be provided when the action
                is update_platform_parameter_rules.
            InvalidInputException. The input provided is not valid.
        """
        assert self.user_id is not None
        assert self.normalized_payload is not None
        action = self.normalized_payload.get('action')
        try:
            result = {}
            if action == 'reload_exploration':
                exploration_id = self.normalized_payload.get('exploration_id')
                if exploration_id is None:
                    raise Exception(
                        'The \'exploration_id\' must be provided when the'
                        ' action is reload_exploration.'
                    )
                self._reload_exploration(exploration_id)
            elif action == 'reload_collection':
                collection_id = self.normalized_payload.get('collection_id')
                if collection_id is None:
                    raise Exception(
                        'The \'collection_id\' must be provided when the'
                        ' action is reload_collection.'
                    )
                self._reload_collection(collection_id)
            elif action == 'generate_dummy_explorations':
                num_dummy_exps_to_generate = self.normalized_payload.get(
                    'num_dummy_exps_to_generate')
                if num_dummy_exps_to_generate is None:
                    raise Exception(
                        'The \'num_dummy_exps_to_generate\' must be provided'
                        ' when the action is generate_dummy_explorations.'
                    )
                num_dummy_exps_to_publish = self.normalized_payload.get(
                    'num_dummy_exps_to_publish')
                if num_dummy_exps_to_publish is None:
                    raise Exception(
                        'The \'num_dummy_exps_to_publish\' must be provided'
                        ' when the action is generate_dummy_explorations.'
                    )

                if num_dummy_exps_to_generate < num_dummy_exps_to_publish:
                    raise self.InvalidInputException(
                        'Generate count cannot be less than publish count')

                self._generate_dummy_explorations(
                    num_dummy_exps_to_generate, num_dummy_exps_to_publish)
            elif action == 'clear_search_index':
                search_services.clear_collection_search_index()
                search_services.clear_exploration_search_index()
                search_services.clear_blog_post_summaries_search_index()
            elif action == 'generate_dummy_new_structures_data':
                self._load_dummy_new_structures_data()
            elif action == 'generate_dummy_new_skill_data':
                self._generate_dummy_skill_and_questions()
            elif action == 'generate_dummy_classroom':
                self._generate_dummy_classroom()
            elif action == 'save_config_properties':
                new_config_property_values = self.normalized_payload.get(
                    'new_config_property_values')
                if new_config_property_values is None:
                    raise Exception(
                        'The \'new_config_property_values\' must be provided'
                        ' when the action is save_config_properties.'
                    )
                logging.info(
                    '[ADMIN] %s saved config property values: %s' %
                    (self.user_id, new_config_property_values))
                for (name, value) in new_config_property_values.items():
                    config_services.set_property(self.user_id, name, value)
            elif action == 'revert_config_property':
                config_property_id = self.normalized_payload.get(
                    'config_property_id')
                if config_property_id is None:
                    raise Exception(
                        'The \'config_property_id\' must be provided'
                        ' when the action is revert_config_property.'
                    )
                logging.info(
                    '[ADMIN] %s reverted config property: %s' %
                    (self.user_id, config_property_id))
                config_services.revert_property(
                    self.user_id, config_property_id)
            elif action == 'upload_topic_similarities':
                data = self.normalized_payload.get('data')
                if data is None:
                    raise Exception(
                        'The \'data\' must be provided when the action'
                        ' is upload_topic_similarities.'
                    )
                recommendations_services.update_topic_similarities(data)
            elif action == 'regenerate_topic_related_opportunities':
                topic_id = self.normalized_payload.get('topic_id')
                if topic_id is None:
                    raise Exception(
                        'The \'topic_id\' must be provided when the action'
                        ' is regenerate_topic_related_opportunities.'
                    )
                opportunities_count = (
                    opportunity_services
                    .regenerate_opportunities_related_to_topic(
                        topic_id, delete_existing_opportunities=True))
                result = {
                    'opportunities_count': opportunities_count
                }
            elif action == 'rollback_exploration_to_safe_state':
                exp_id = self.normalized_payload.get('exp_id')
                if exp_id is None:
                    raise Exception(
                        'The \'exp_id\' must be provided when the action'
                        ' is rollback_exploration_to_safe_state.'
                    )
                version = (
                    exp_services.rollback_exploration_to_safe_state(exp_id))
                result = {
                    'version': version
                }
            else:
                # The handler schema defines the possible values of 'action'.
                # If 'action' has a value other than those defined in the
                # schema, a Bad Request error will be thrown. Hence, 'action'
                # must be 'update_platform_parameter_rules' if this branch is
                # executed.
                assert action == 'update_platform_parameter_rules'
                platform_param_name = self.normalized_payload.get(
                    'platform_param_name'
                )
                if platform_param_name is None:
                    raise Exception(
                        'The \'platform_param_name\' must be provided when '
                        'the action is update_platform_parameter_rules.'
                    )
                new_rules = self.normalized_payload.get('new_rules')
                if new_rules is None:
                    raise Exception(
                        'The \'new_rules\' must be provided when the action'
                        ' is update_platform_parameter_rules.'
                    )
                commit_message = self.normalized_payload.get('commit_message')
                if commit_message is None:
                    raise Exception(
                        'The \'commit_message\' must be provided when the '
                        'action is update_platform_parameter_rules.'
                    )
                default_value = self.normalized_payload.get('default_value')
                assert default_value is not None

                try:
                    registry.Registry.update_platform_parameter(
                        platform_param_name, self.user_id, commit_message,
                        new_rules,
                        default_value['value']
                    )
                except (
                    utils.ValidationError,
                    feature_services.PlatformParameterNotFoundException
                ) as e:
                    raise self.InvalidInputException(e)

                new_rule_dicts = [rule.to_dict() for rule in new_rules]
                logging.info(
                    '[ADMIN] %s updated feature %s with new rules: '
                    '%s.' % (self.user_id, platform_param_name, new_rule_dicts))
            self.render_json(result)
        except Exception as e:
            logging.exception('[ADMIN] %s', e)
            self.render_json({'error': str(e)})
            raise e

    def _reload_exploration(self, exploration_id: str) -> None:
        """Reloads the exploration in dev_mode corresponding to the given
        exploration id.

        Args:
            exploration_id: str. The exploration id.

        Raises:
            Exception. Cannot reload an exploration in production.
        """
        if constants.DEV_MODE:
            logging.info(
                '[ADMIN] %s reloaded exploration %s' %
                (self.user_id, exploration_id))
            exp_services.load_demo(exploration_id)
            rights_manager.release_ownership_of_exploration(
                user_services.get_system_user(), exploration_id)
        else:
            raise Exception('Cannot reload an exploration in production.')

    def _create_dummy_question(
        self,
        question_id: str,
        question_content: str,
        linked_skill_ids: List[str]
    ) -> question_domain.Question:
        """Creates a dummy question object with the given question ID.

        Args:
            question_id: str. The ID of the question to be created.
            question_content: str. The question content.
            linked_skill_ids: list(str). The IDs of the skills to which the
                question is linked to.

        Returns:
            Question. The dummy question with given values.
        """
        content_id_generator = translation_domain.ContentIdGenerator()

        state = state_domain.State.create_default_state(
            'ABC',
            content_id_generator.generate(
                translation_domain.ContentType.CONTENT),
            content_id_generator.generate(
                translation_domain.ContentType.DEFAULT_OUTCOME),
            is_initial_state=True)

        state.update_interaction_id('TextInput')
        state.update_interaction_customization_args({
            'placeholder': {
                'value': {
                    'content_id': content_id_generator.generate(
                        translation_domain.ContentType.CUSTOMIZATION_ARG
                    ),
                    'unicode_str': ''
                }
            },
            'rows': {'value': 1},
            'catchMisspellings': {
                'value': False
            }
        })

        state.update_linked_skill_id(None)
        state.update_content(state_domain.SubtitledHtml(
            'content_0', question_content))

        solution = state_domain.Solution(
            'TextInput', False, 'Solution', state_domain.SubtitledHtml(
                content_id_generator.generate(
                    translation_domain.ContentType.SOLUTION),
                '<p>This is a solution.</p>'))
        hints_list = [
            state_domain.Hint(
                state_domain.SubtitledHtml(
                    content_id_generator.generate(
                        translation_domain.ContentType.HINT),
                    '<p>This is a hint.</p>')
            )
        ]

        state.update_interaction_solution(solution)
        state.update_interaction_hints(hints_list)
        state.update_interaction_default_outcome(
            state_domain.Outcome(
                None, None,
                state_domain.SubtitledHtml(
                    content_id_generator.generate(
                        translation_domain.ContentType.DEFAULT_OUTCOME),
                    '<p>Dummy Feedback</p>'),
                True, [], None, None
            )
        )
        question = question_domain.Question(
            question_id, state,
            feconf.CURRENT_STATE_SCHEMA_VERSION,
            constants.DEFAULT_LANGUAGE_CODE, 0, linked_skill_ids, [],
            content_id_generator.next_content_id_index)
        return question

    def _create_dummy_skill(
        self, skill_id: str, skill_description: str, explanation: str
    ) -> skill_domain.Skill:
        """Creates a dummy skill object with the given values.

        Args:
            skill_id: str. The ID of the skill to be created.
            skill_description: str. The description of the skill.
            explanation: str. The review material for the skill.

        Returns:
            Skill. The dummy skill with given values.
        """
        rubrics = [
            skill_domain.Rubric(
                constants.SKILL_DIFFICULTIES[0], ['Explanation 1']),
            skill_domain.Rubric(
                constants.SKILL_DIFFICULTIES[1], ['Explanation 2']),
            skill_domain.Rubric(
                constants.SKILL_DIFFICULTIES[2], ['Explanation 3'])]
        skill = skill_domain.Skill.create_default_skill(
            skill_id, skill_description, rubrics)
        skill.update_explanation(state_domain.SubtitledHtml('1', explanation))
        return skill

    def _load_dummy_new_structures_data(self) -> None:
        """Loads the database with two topics (one of which is empty), a story
        and three skills in the topic (two of them in a subtopic) and a question
        attached to each skill.

        Raises:
            Exception. Cannot load new structures data in production mode.
            Exception. User does not have enough rights to generate data.
        """
        assert self.user_id is not None
        if constants.DEV_MODE:
            if feconf.ROLE_ID_CURRICULUM_ADMIN not in self.user.roles:
                raise Exception(
                    'User does not have enough rights to generate data.')
            topic_id_1 = topic_fetchers.get_new_topic_id()
<<<<<<< HEAD
=======
            topic_id_2 = topic_fetchers.get_new_topic_id()

>>>>>>> a3919935
            story_id = story_services.get_new_story_id()

            skill_id_1 = skill_services.get_new_skill_id()
            skill_id_2 = skill_services.get_new_skill_id()
            skill_id_3 = skill_services.get_new_skill_id()

            question_id_1 = question_services.get_new_question_id()
            question_id_2 = question_services.get_new_question_id()
            question_id_3 = question_services.get_new_question_id()
<<<<<<< HEAD
            question_id_5 = question_services.get_new_question_id()
            question_id_4 = question_services.get_new_question_id()
=======
            question_id_4 = question_services.get_new_question_id()
            question_id_5 = question_services.get_new_question_id()
>>>>>>> a3919935

            skill_1 = self._create_dummy_skill(
                skill_id_1, 'Dummy Skill 1', '<p>Dummy Explanation 1</p>')
            skill_2 = self._create_dummy_skill(
                skill_id_2, 'Dummy Skill 2', '<p>Dummy Explanation 2</p>')
            skill_3 = self._create_dummy_skill(
                skill_id_3, 'Dummy Skill 3', '<p>Dummy Explanation 3</p>')

            question_1 = self._create_dummy_question(
                question_id_1, 'Question 1', [skill_id_1])
            question_2 = self._create_dummy_question(
                question_id_2, 'Question 2', [skill_id_2])
            question_3 = self._create_dummy_question(
                question_id_3, 'Question 3', [skill_id_3])
            question_4 = self._create_dummy_question(
                question_id_4, 'Question 4', [skill_id_1])
            question_5 = self._create_dummy_question(
                question_id_5, 'Question 5', [skill_id_1])
<<<<<<< HEAD
=======

>>>>>>> a3919935
            question_services.add_question(self.user_id, question_1)
            question_services.add_question(self.user_id, question_4)
            question_services.add_question(self.user_id, question_5)
            question_services.add_question(self.user_id, question_2)
            question_services.add_question(self.user_id, question_3)
            question_services.add_question(self.user_id, question_4)
            question_services.add_question(self.user_id, question_5)

            question_services.create_new_question_skill_link(
                self.user_id, question_id_1, skill_id_1, 0.3)
            question_services.create_new_question_skill_link(
                self.user_id, question_id_4, skill_id_1, 0.3)
            question_services.create_new_question_skill_link(
                self.user_id, question_id_5, skill_id_1, 0.3)
            question_services.create_new_question_skill_link(
                self.user_id, question_id_2, skill_id_2, 0.5)
            question_services.create_new_question_skill_link(
                self.user_id, question_id_3, skill_id_3, 0.7)
            question_services.create_new_question_skill_link(
                self.user_id, question_id_4, skill_id_1, 0.3)
            question_services.create_new_question_skill_link(
                self.user_id, question_id_5, skill_id_1, 0.3)

            topic_1 = topic_domain.Topic.create_default_topic(
                topic_id_1, 'Dummy Topic 1', 'dummy-topic-one', 'description',
                'fragm')
<<<<<<< HEAD

            topic_1.update_meta_tag_content('dummy-meta')
            topic_1.update_thumbnail_filename_and_size('image.svg', 21131)
            topic_1.update_thumbnail_bg_color('#C6DCDA')
            topic_1.add_canonical_story(story_id)
            topic_1.add_uncategorized_skill_id(skill_id_1)
            topic_1.add_uncategorized_skill_id(skill_id_2)
            topic_1.add_uncategorized_skill_id(skill_id_3)
            topic_1.update_skill_ids_for_diagnostic_test([skill_id_1])
            topic_1.add_subtopic(1, 'Dummy Subtopic Title', 'dummysubtopic')
            topic_1.update_subtopic_thumbnail_bg_color(
                1, constants.ALLOWED_THUMBNAIL_BG_COLORS['subtopic'][0])
            topic_1.update_subtopic_thumbnail_filename_and_size(
                1, 'image.svg', 21131)
            topic_1.move_skill_id_to_subtopic(None, 1, skill_id_2)
            topic_1.move_skill_id_to_subtopic(None, 1, skill_id_3)

            subtopic_page = (
                subtopic_page_domain.SubtopicPage.create_default_subtopic_page(
                    1, topic_id_1))
=======
            topic_1.skill_ids_for_diagnostic_test = [skill_id_1]
            topic_1.thumbnail_filename = 'thumbnail.svg'
            topic_1.thumbnail_bg_color = '#C6DCDA'
            topic_1.subtopics = [
                topic_domain.Subtopic(
                    1, 'Title', [skill_id_1], 'image.svg',
                    constants.ALLOWED_THUMBNAIL_BG_COLORS['subtopic'][0], 21131,
                    'dummy-subtopic-three')]
            topic_1.next_subtopic_id = 2
            topic_1.add_canonical_story(story_id)

            topic_2 = topic_domain.Topic.create_default_topic(
                topic_id_2, 'Empty Topic', 'empty-topic', 'description',
                'fragm')

>>>>>>> a3919935
            # These explorations were chosen since they pass the validations
            # for published stories.
            self._reload_exploration('6')
            self._reload_exploration('25')
            self._reload_exploration('13')
            exp_services.update_exploration(
                self.user_id, '6', [exp_domain.ExplorationChange({
                    'cmd': exp_domain.CMD_EDIT_EXPLORATION_PROPERTY,
                    'property_name': 'correctness_feedback_enabled',
                    'new_value': True
                })], 'Changed correctness_feedback_enabled.')
            exp_services.update_exploration(
                self.user_id, '25', [exp_domain.ExplorationChange({
                    'cmd': exp_domain.CMD_EDIT_EXPLORATION_PROPERTY,
                    'property_name': 'correctness_feedback_enabled',
                    'new_value': True
                })], 'Changed correctness_feedback_enabled.')
            exp_services.update_exploration(
                self.user_id, '13', [exp_domain.ExplorationChange({
                    'cmd': exp_domain.CMD_EDIT_EXPLORATION_PROPERTY,
                    'property_name': 'correctness_feedback_enabled',
                    'new_value': True
                })], 'Changed correctness_feedback_enabled.')

            story = story_domain.Story.create_default_story(
                story_id, 'Help Jaime win the Arcade', 'Description',
                topic_id_1, 'help-jamie-win-arcade')

            story_node_dicts = [{
                'exp_id': '6',
                'title': 'What are the place values?',
                'description': 'Jaime learns the place value of each digit ' +
                               'in a big number.'
            }, {
                'exp_id': '25',
                'title': 'Finding the value of a number',
                'description': 'Jaime understands the value of his ' +
                               'arcade score.'
            }, {
                'exp_id': '13',
                'title': 'Comparing Numbers',
                'description': 'Jaime learns if a number is smaller or ' +
                               'greater than another number.'
            }]

            def generate_dummy_story_nodes(
                node_id: int, exp_id: str, title: str, description: str
            ) -> None:
                """Generates and connects sequential story nodes.

                Args:
                    node_id: int. The node id.
                    exp_id: str. The exploration id.
                    title: str. The title of the story node.
                    description: str. The description of the story node.
                """
                assert self.user_id is not None
                story.add_node(
                    '%s%d' % (story_domain.NODE_ID_PREFIX, node_id),
                    title)
                story.update_node_description(
                    '%s%d' % (story_domain.NODE_ID_PREFIX, node_id),
                    description)
                story.update_node_exploration_id(
                    '%s%d' % (story_domain.NODE_ID_PREFIX, node_id), exp_id)

                if node_id != len(story_node_dicts):
                    story.update_node_destination_node_ids(
                        '%s%d' % (story_domain.NODE_ID_PREFIX, node_id),
                        ['%s%d' % (story_domain.NODE_ID_PREFIX, node_id + 1)])

                exp_services.update_exploration(
                    self.user_id, exp_id, [exp_domain.ExplorationChange({
                        'cmd': exp_domain.CMD_EDIT_EXPLORATION_PROPERTY,
                        'property_name': 'category',
                        'new_value': 'Astronomy'
                    })], 'Change category')

            for i, story_node_dict in enumerate(story_node_dicts):
                generate_dummy_story_nodes(i + 1, **story_node_dict)

            skill_services.save_new_skill(self.user_id, skill_1)
            skill_services.save_new_skill(self.user_id, skill_2)
            skill_services.save_new_skill(self.user_id, skill_3)
            story_services.save_new_story(self.user_id, story)
            topic_services.save_new_topic(self.user_id, topic_1)
<<<<<<< HEAD
            subtopic_page_services.save_subtopic_page(
                self.user_id, subtopic_page, 'Added subtopic',
                [topic_domain.TopicChange({
                    'cmd': topic_domain.CMD_ADD_SUBTOPIC,
                    'subtopic_id': 1,
                    'title': 'Dummy Subtopic Title',
                    'url_fragment': 'dummy-fragment'
                })]
            )
=======
            topic_services.publish_topic(topic_id_1, self.user_id)
            topic_services.save_new_topic(self.user_id, topic_2)
>>>>>>> a3919935

            # Generates translation opportunities for the Contributor Dashboard.
            exp_ids_in_story = story.story_contents.get_all_linked_exp_ids()
            opportunity_services.add_new_exploration_opportunities(
                story_id, exp_ids_in_story)

            topic_services.publish_story(topic_id_1, story_id, self.user_id)
            topic_services.publish_topic(topic_id_1, self.user_id)
        else:
            raise Exception('Cannot load new structures data in production.')

    def _generate_dummy_skill_and_questions(self) -> None:
        """Generate and loads the database with a skill and 15 questions
        linked to the skill.

        Raises:
            Exception. Cannot load new structures data in production mode.
            Exception. User does not have enough rights to generate data.
        """
        assert self.user_id is not None
        if constants.DEV_MODE:
            if feconf.ROLE_ID_CURRICULUM_ADMIN not in self.user.roles:
                raise Exception(
                    'User does not have enough rights to generate data.')
            skill_id = skill_services.get_new_skill_id()
            skill_name = 'Dummy Skill %s' % str(random.getrandbits(32))
            skill = self._create_dummy_skill(
                skill_id, skill_name, '<p>Dummy Explanation 1</p>')
            skill_services.save_new_skill(self.user_id, skill)
            for i in range(15):
                question_id = question_services.get_new_question_id()
                question_name = 'Question number %s %s' % (str(i), skill_name)
                question = self._create_dummy_question(
                    question_id, question_name, [skill_id])
                question_services.add_question(self.user_id, question)
                question_difficulty = list(
                    constants.SKILL_DIFFICULTY_LABEL_TO_FLOAT.values())
                random_difficulty = random.choice(question_difficulty)
                question_services.create_new_question_skill_link(
                    self.user_id, question_id, skill_id, random_difficulty)
        else:
            raise Exception('Cannot generate dummy skills in production.')

    def _reload_collection(self, collection_id: str) -> None:
        """Reloads the collection in dev_mode corresponding to the given
        collection id.

        Args:
            collection_id: str. The collection id.

        Raises:
            Exception. Cannot reload a collection in production.
        """
        assert self.user_id is not None
        if constants.DEV_MODE:
            logging.info(
                '[ADMIN] %s reloaded collection %s' %
                (self.user_id, collection_id))
            collection_services.load_demo(collection_id)
            rights_manager.release_ownership_of_collection(
                user_services.get_system_user(), collection_id)
        else:
            raise Exception('Cannot reload a collection in production.')

    def _generate_dummy_explorations(
        self, num_dummy_exps_to_generate: int, num_dummy_exps_to_publish: int
    ) -> None:
        """Generates and publishes the given number of dummy explorations.

        Args:
            num_dummy_exps_to_generate: int. Count of dummy explorations to
                be generated.
            num_dummy_exps_to_publish: int. Count of explorations to
                be published.

        Raises:
            Exception. Environment is not DEVMODE.
        """
        assert self.user_id is not None
        if constants.DEV_MODE:
            logging.info(
                '[ADMIN] %s generated %s number of dummy explorations' %
                (self.user_id, num_dummy_exps_to_generate))
            possible_titles = ['Hulk Neuroscience', 'Quantum Starks',
                               'Wonder Anatomy',
                               'Elvish, language of "Lord of the Rings',
                               'The Science of Superheroes']
            exploration_ids_to_publish = []
            for i in range(num_dummy_exps_to_generate):
                title = random.choice(possible_titles)
                category = random.choice(constants.SEARCH_DROPDOWN_CATEGORIES)
                new_exploration_id = exp_fetchers.get_new_exploration_id()
                exploration = exp_domain.Exploration.create_default_exploration(
                    new_exploration_id, title=title, category=category,
                    objective='Dummy Objective')
                exp_services.save_new_exploration(self.user_id, exploration)
                if i <= num_dummy_exps_to_publish - 1:
                    exploration_ids_to_publish.append(new_exploration_id)
                    rights_manager.publish_exploration(
                        self.user, new_exploration_id)
            exp_services.index_explorations_given_ids(
                exploration_ids_to_publish)
        else:
            raise Exception('Cannot generate dummy explorations in production.')

    def _generate_dummy_classroom(self) -> None:
        """Generate and loads the database with a classroom.

        Raises:
            Exception. Cannot generate dummy classroom in production.
            Exception. User does not have enough rights to generate data.
        """
        assert self.user_id is not None
        if constants.DEV_MODE:
            if feconf.ROLE_ID_CURRICULUM_ADMIN not in self.user.roles:
                raise Exception(
                    'User does not have enough rights to generate data.')
            logging.info(
                '[ADMIN] %s generated dummy classroom.' % self.user_id)

            topic_id_1 = topic_fetchers.get_new_topic_id()
            topic_id_2 = topic_fetchers.get_new_topic_id()
            topic_id_3 = topic_fetchers.get_new_topic_id()
            topic_id_4 = topic_fetchers.get_new_topic_id()
            topic_id_5 = topic_fetchers.get_new_topic_id()

            skill_id_1 = skill_services.get_new_skill_id()
            skill_id_2 = skill_services.get_new_skill_id()
            skill_id_3 = skill_services.get_new_skill_id()
            skill_id_4 = skill_services.get_new_skill_id()
            skill_id_5 = skill_services.get_new_skill_id()

            question_id_1 = question_services.get_new_question_id()
            question_id_2 = question_services.get_new_question_id()
            question_id_3 = question_services.get_new_question_id()
            question_id_4 = question_services.get_new_question_id()
            question_id_5 = question_services.get_new_question_id()
            question_id_6 = question_services.get_new_question_id()
            question_id_7 = question_services.get_new_question_id()
            question_id_8 = question_services.get_new_question_id()
            question_id_9 = question_services.get_new_question_id()
            question_id_10 = question_services.get_new_question_id()
            question_id_11 = question_services.get_new_question_id()
            question_id_12 = question_services.get_new_question_id()
            question_id_13 = question_services.get_new_question_id()
            question_id_14 = question_services.get_new_question_id()
            question_id_15 = question_services.get_new_question_id()

            question_1 = self._create_dummy_question(
                question_id_1, 'Question 1', [skill_id_1])
            question_2 = self._create_dummy_question(
                question_id_2, 'Question 2', [skill_id_1])
            question_3 = self._create_dummy_question(
                question_id_3, 'Question 3', [skill_id_1])
            question_4 = self._create_dummy_question(
                question_id_4, 'Question 4', [skill_id_2])
            question_5 = self._create_dummy_question(
                question_id_5, 'Question 5', [skill_id_2])
            question_6 = self._create_dummy_question(
                question_id_6, 'Question 6', [skill_id_2])
            question_7 = self._create_dummy_question(
                question_id_7, 'Question 7', [skill_id_3])
            question_8 = self._create_dummy_question(
                question_id_8, 'Question 8', [skill_id_3])
            question_9 = self._create_dummy_question(
                question_id_9, 'Question 9', [skill_id_3])
            question_10 = self._create_dummy_question(
                question_id_10, 'Question 10', [skill_id_4])
            question_11 = self._create_dummy_question(
                question_id_11, 'Question 11', [skill_id_4])
            question_12 = self._create_dummy_question(
                question_id_12, 'Question 12', [skill_id_4])
            question_13 = self._create_dummy_question(
                question_id_13, 'Question 13', [skill_id_5])
            question_14 = self._create_dummy_question(
                question_id_14, 'Question 14', [skill_id_5])
            question_15 = self._create_dummy_question(
                question_id_15, 'Question 15', [skill_id_5])

            topic_1 = topic_domain.Topic.create_default_topic(
                topic_id_1, 'Addition', 'add', 'description', 'fragm')
            topic_1.skill_ids_for_diagnostic_test = [skill_id_1]
            topic_1.thumbnail_filename = 'thumbnail.svg'
            topic_1.thumbnail_bg_color = '#C6DCDA'
            topic_1.subtopics = [
                topic_domain.Subtopic(
                    1, 'Title', [skill_id_1], 'image.svg',
                    constants.ALLOWED_THUMBNAIL_BG_COLORS['subtopic'][0], 21131,
                    'dummy-subtopic-three')]
            topic_1.next_subtopic_id = 2

            topic_2 = topic_domain.Topic.create_default_topic(
                topic_id_2, 'Subtraction', 'subtraction',
                'description', 'fragm'
            )
            topic_2.skill_ids_for_diagnostic_test = [skill_id_2]
            topic_2.thumbnail_filename = 'thumbnail.svg'
            topic_2.thumbnail_bg_color = '#C6DCDA'
            topic_2.subtopics = [
                topic_domain.Subtopic(
                    1, 'Title', [skill_id_2], 'image.svg',
                    constants.ALLOWED_THUMBNAIL_BG_COLORS['subtopic'][0], 21131,
                    'dummy-subtopic-three')]
            topic_2.next_subtopic_id = 2

            topic_3 = topic_domain.Topic.create_default_topic(
                topic_id_3, 'Multiplication', 'multiplication',
                'description', 'fragm'
            )
            topic_3.skill_ids_for_diagnostic_test = [skill_id_3]
            topic_3.thumbnail_filename = 'thumbnail.svg'
            topic_3.thumbnail_bg_color = '#C6DCDA'
            topic_3.subtopics = [
                topic_domain.Subtopic(
                    1, 'Title', [skill_id_3], 'image.svg',
                    constants.ALLOWED_THUMBNAIL_BG_COLORS['subtopic'][0], 21131,
                    'dummy-subtopic-three')]
            topic_3.next_subtopic_id = 2

            topic_4 = topic_domain.Topic.create_default_topic(
                topic_id_4, 'Division', 'division', 'description', 'fragm')
            topic_4.skill_ids_for_diagnostic_test = [skill_id_4]
            topic_4.thumbnail_filename = 'thumbnail.svg'
            topic_4.thumbnail_bg_color = '#C6DCDA'
            topic_4.subtopics = [
                topic_domain.Subtopic(
                    1, 'Title', [skill_id_4], 'image.svg',
                    constants.ALLOWED_THUMBNAIL_BG_COLORS['subtopic'][0], 21131,
                    'dummy-subtopic-three')]
            topic_4.next_subtopic_id = 2

            topic_5 = topic_domain.Topic.create_default_topic(
                topic_id_5, 'Fraction', 'fraction', 'description', 'fragm')
            topic_5.skill_ids_for_diagnostic_test = [skill_id_5]
            topic_5.thumbnail_filename = 'thumbnail.svg'
            topic_5.thumbnail_bg_color = '#C6DCDA'
            topic_5.subtopics = [
                topic_domain.Subtopic(
                    1, 'Title', [skill_id_5], 'image.svg',
                    constants.ALLOWED_THUMBNAIL_BG_COLORS['subtopic'][0], 21131,
                    'dummy-subtopic-three')]
            topic_5.next_subtopic_id = 2

            skill_1 = self._create_dummy_skill(
                skill_id_1, 'Skill1', '<p>Dummy Explanation 1</p>')
            skill_2 = self._create_dummy_skill(
                skill_id_2, 'Skill2', '<p>Dummy Explanation 2</p>')
            skill_3 = self._create_dummy_skill(
                skill_id_3, 'Skill3', '<p>Dummy Explanation 3</p>')
            skill_4 = self._create_dummy_skill(
                skill_id_4, 'Skill4', '<p>Dummy Explanation 4</p>')
            skill_5 = self._create_dummy_skill(
                skill_id_5, 'Skill5', '<p>Dummy Explanation 5</p>')

            question_services.add_question(self.user_id, question_1)
            question_services.add_question(self.user_id, question_2)
            question_services.add_question(self.user_id, question_3)
            question_services.add_question(self.user_id, question_4)
            question_services.add_question(self.user_id, question_5)
            question_services.add_question(self.user_id, question_6)
            question_services.add_question(self.user_id, question_7)
            question_services.add_question(self.user_id, question_8)
            question_services.add_question(self.user_id, question_9)
            question_services.add_question(self.user_id, question_10)
            question_services.add_question(self.user_id, question_11)
            question_services.add_question(self.user_id, question_12)
            question_services.add_question(self.user_id, question_13)
            question_services.add_question(self.user_id, question_14)
            question_services.add_question(self.user_id, question_15)

            skill_services.save_new_skill(self.user_id, skill_1)
            skill_services.save_new_skill(self.user_id, skill_2)
            skill_services.save_new_skill(self.user_id, skill_3)
            skill_services.save_new_skill(self.user_id, skill_4)
            skill_services.save_new_skill(self.user_id, skill_5)

            topic_services.save_new_topic(self.user_id, topic_1)
            topic_services.publish_topic(topic_id_1, self.user_id)

            topic_services.save_new_topic(self.user_id, topic_2)
            topic_services.publish_topic(topic_id_2, self.user_id)

            topic_services.save_new_topic(self.user_id, topic_3)
            topic_services.publish_topic(topic_id_3, self.user_id)

            topic_services.save_new_topic(self.user_id, topic_4)
            topic_services.publish_topic(topic_id_4, self.user_id)

            topic_services.save_new_topic(self.user_id, topic_5)
            topic_services.publish_topic(topic_id_5, self.user_id)

            question_services.create_new_question_skill_link(
                self.user_id, question_id_1, skill_id_1, 0.5)
            question_services.create_new_question_skill_link(
                self.user_id, question_id_2, skill_id_1, 0.5)
            question_services.create_new_question_skill_link(
                self.user_id, question_id_3, skill_id_1, 0.5)
            question_services.create_new_question_skill_link(
                self.user_id, question_id_4, skill_id_2, 0.5)
            question_services.create_new_question_skill_link(
                self.user_id, question_id_5, skill_id_2, 0.5)
            question_services.create_new_question_skill_link(
                self.user_id, question_id_6, skill_id_2, 0.5)
            question_services.create_new_question_skill_link(
                self.user_id, question_id_7, skill_id_3, 0.5)
            question_services.create_new_question_skill_link(
                self.user_id, question_id_8, skill_id_3, 0.5)
            question_services.create_new_question_skill_link(
                self.user_id, question_id_9, skill_id_3, 0.5)
            question_services.create_new_question_skill_link(
                self.user_id, question_id_10, skill_id_4, 0.5)
            question_services.create_new_question_skill_link(
                self.user_id, question_id_11, skill_id_4, 0.5)
            question_services.create_new_question_skill_link(
                self.user_id, question_id_12, skill_id_4, 0.5)
            question_services.create_new_question_skill_link(
                self.user_id, question_id_13, skill_id_5, 0.5)
            question_services.create_new_question_skill_link(
                self.user_id, question_id_14, skill_id_5, 0.5)
            question_services.create_new_question_skill_link(
                self.user_id, question_id_15, skill_id_5, 0.5)

            classroom_id_1 = classroom_config_services.get_new_classroom_id()

            classroom_name_1 = 'Math'

            classroom_url_fragment_1 = 'math'

            topic_dependency_for_classroom_1: Dict[str, list[str]] = {
                topic_id_1: [],
                topic_id_2: [topic_id_1],
                topic_id_3: [topic_id_1],
                topic_id_4: [topic_id_2],
                topic_id_5: [topic_id_2, topic_id_3]
            }

            classroom_dict_1: classroom_config_domain.ClassroomDict = {
                'classroom_id': classroom_id_1,
                'name': classroom_name_1,
                'url_fragment': classroom_url_fragment_1,
                'course_details': '',
                'topic_list_intro': '',
                'topic_id_to_prerequisite_topic_ids': (
                    topic_dependency_for_classroom_1)
            }

            classroom_1 = classroom_config_domain.Classroom.from_dict(
                classroom_dict_1)

            classroom_config_services.update_or_create_classroom_model(
                classroom_1)

            classroom_pages_data = [{
                'name': 'math',
                'url_fragment': 'math',
                'course_details': '',
                'topic_list_intro': '',
                'topic_ids': [
                    topic_id_1,
                    topic_id_2,
                    topic_id_3,
                    topic_id_4,
                    topic_id_5
                ],
            }]
            config_services.set_property(
                self.user_id, 'classroom_pages_data', classroom_pages_data)
        else:
            raise Exception('Cannot generate dummy classroom in production.')


class AdminRoleHandlerNormalizedGetRequestDict(TypedDict):
    """Dict representation of AdminRoleHandler's GET normalized_request
    dictionary.
    """

    filter_criterion: str
    role: Optional[str]
    username: Optional[str]


class AdminRoleHandlerNormalizedDeleteRequestDict(TypedDict):
    """Dict representation of AdminRoleHandler's DELETE normalized_request
    dictionary.
    """

    role: str
    username: str


class AdminRoleHandlerNormalizedPayloadDict(TypedDict):
    """Dict representation of AdminRoleHandler's normalized_payload
    dictionary.
    """

    role: str
    username: str


class AdminRoleHandler(
    base.BaseHandler[
        AdminRoleHandlerNormalizedPayloadDict,
        Union[
            AdminRoleHandlerNormalizedGetRequestDict,
            AdminRoleHandlerNormalizedDeleteRequestDict
        ]
    ]
):
    """Handler for roles tab of admin page. Used to view and update roles."""

    GET_HANDLER_ERROR_RETURN_TYPE = feconf.HANDLER_TYPE_JSON
    URL_PATH_ARGS_SCHEMAS: Dict[str, str] = {}
    HANDLER_ARGS_SCHEMAS = {
        'GET': {
            'filter_criterion': {
                'schema': {
                    'type': 'basestring',
                    'choices': [
                        feconf.USER_FILTER_CRITERION_ROLE,
                        feconf.USER_FILTER_CRITERION_USERNAME
                    ]
                }
            },
            'role': {
                'schema': {
                    'type': 'basestring',
                    'choices': role_services.VIEWABLE_ROLES
                },
                'default_value': None
            },
            'username': {
                'schema': {
                    'type': 'basestring'
                },
                'default_value': None
            }
        },
        'PUT': {
            'role': {
                'schema': {
                    'type': 'basestring',
                    'choices': feconf.ALLOWED_USER_ROLES
                }
            },
            'username': {
                'schema': {
                    'type': 'basestring'
                }
            }
        },
        'DELETE': {
            'role': {
                'schema': {
                    'type': 'basestring',
                    'choices': feconf.ALLOWED_USER_ROLES
                }
            },
            'username': {
                'schema': {
                    'type': 'basestring'
                }
            }
        }
    }

    @acl_decorators.open_access
    def get(self) -> None:
        """Retrieves information about users based on different filter
        criteria to populate the roles tab.

        Raises:
            Exception. The role must be provided when the filter criterion
                is 'role'.
            Exception. The username must be provided when the filter
                criterion is 'username'.
            InvalidInputException. User with given username does not exist.
        """
        assert self.user_id is not None
        # Here we use cast because we are narrowing down the type of
        # 'normalized_request' from Union of request TypedDicts to a
        # particular TypedDict that was defined according to the schemas.
        # So that the type of fetched values is not considered as Any type.
        request_data = cast(
            AdminRoleHandlerNormalizedGetRequestDict,
            self.normalized_request
        )
        filter_criterion = request_data['filter_criterion']
        if filter_criterion == feconf.USER_FILTER_CRITERION_ROLE:
            role = request_data.get(feconf.USER_FILTER_CRITERION_ROLE)
            if role is None:
                raise Exception(
                    'The role must be provided when the filter criterion '
                    'is \'role\'.'
                )
            role_services.log_role_query(
                self.user_id, feconf.ROLE_ACTION_VIEW_BY_ROLE,
                role=role)
            self.render_json({
                'usernames': (
                    user_services.get_usernames_by_role(role) if role else []
                )
            })
        else:
            # The handler schema defines the possible values of
            # 'filter_criterion'. If 'filter_criterion' has a value other than
            # those defined in the schema, a Bad Request error will be thrown.
            # Hence, 'filter_criterion' must be
            # 'feconf.USER_FILTER_CRITERION_USERNAME' if this branch is
            # executed.
            assert filter_criterion == (
                feconf.USER_FILTER_CRITERION_USERNAME)
            username = request_data.get(feconf.USER_FILTER_CRITERION_USERNAME)
            if username is None:
                raise Exception(
                    'The username must be provided when the filter criterion '
                    'is \'username\'.'
                )
            user_id = (
                user_services.get_user_id_from_username(username)
            )
            role_services.log_role_query(
                self.user_id, feconf.ROLE_ACTION_VIEW_BY_USERNAME,
                username=username)
            if user_id is None:
                raise self.InvalidInputException(
                    'User with given username does not exist.')

            user_settings = user_services.get_user_settings(user_id)
            user_roles = user_settings.roles
            managed_topic_ids = []
            coordinated_language_ids = []
            if feconf.ROLE_ID_TOPIC_MANAGER in user_roles:
                managed_topic_ids = [
                    rights.id for rights in
                    topic_fetchers.get_topic_rights_with_user(user_id)]
            if feconf.ROLE_ID_TRANSLATION_COORDINATOR in user_roles:
                coordinated_language_ids = [
                    rights.language_id for rights in
                    user_services.get_translation_rights_with_user(
                        user_id)]
            user_roles_dict = {
                'roles': user_roles,
                'managed_topic_ids': managed_topic_ids,
                'coordinated_language_ids': coordinated_language_ids,
                'banned': user_settings.banned
            }
            self.render_json(user_roles_dict)

    @acl_decorators.can_access_admin_page
    def put(self) -> None:
        """Adds a role to a user.

        Raises:
            InvalidInputException. User with given username does not exist.
            InvalidInputException. Unsupported role for this handler.
        """
        assert self.normalized_payload is not None
        username = self.normalized_payload['username']
        role = self.normalized_payload['role']
        user_settings = user_services.get_user_settings_from_username(username)

        if user_settings is None:
            raise self.InvalidInputException(
                'User with given username does not exist.')

        if role == feconf.ROLE_ID_TOPIC_MANAGER:
            # The Topic manager role assignment is handled via
            # TopicManagerRoleHandler.
            raise self.InvalidInputException(
                'Unsupported role for this handler.')

        user_services.add_user_role(user_settings.user_id, role)

        self.render_json({})

    @acl_decorators.can_access_admin_page
    def delete(self) -> None:
        """Removes a role from a user.

        Raises:
            InvalidInputException. User with given username does not exist.
        """
        # Here we use cast because we are narrowing down the type of
        # 'normalized_request' from Union of request TypedDicts to a
        # particular TypedDict that was defined according to the schemas.
        # So that the type of fetched values is not considered as Any type.
        request_data = cast(
            AdminRoleHandlerNormalizedDeleteRequestDict,
            self.normalized_request
        )
        username = request_data['username']
        role = request_data['role']

        user_id = user_services.get_user_id_from_username(username)
        if user_id is None:
            raise self.InvalidInputException(
                'User with given username does not exist.')

        if role == feconf.ROLE_ID_TOPIC_MANAGER:
            topic_services.deassign_user_from_all_topics(self.user, user_id)

        if role == feconf.ROLE_ID_TRANSLATION_COORDINATOR:
            user_services.deassign_user_from_all_languages(
                self.user, user_id)

        user_services.remove_user_role(user_id, role)

        self.render_json({})


class TopicManagerRoleHandlerNormalizedPayloadDict(TypedDict):
    """Dict representation of TopicManagerRoleHandler's normalized_payload
    dictionary.
    """

    username: str
    action: str
    topic_id: str


class TopicManagerRoleHandler(
    base.BaseHandler[
        TopicManagerRoleHandlerNormalizedPayloadDict, Dict[str, str]
    ]
):
    """Handler to assign or deassigning manager to a topic."""

    GET_HANDLER_ERROR_RETURN_TYPE = feconf.HANDLER_TYPE_JSON
    URL_PATH_ARGS_SCHEMAS: Dict[str, str] = {}
    HANDLER_ARGS_SCHEMAS = {
        'PUT': {
            'username': {
                'schema': {
                    'type': 'basestring'
                }
            },
            'action': {
                'schema': {
                    'type': 'basestring',
                    'choices': ['assign', 'deassign']
                }
            },
            'topic_id': {
                'schema': {
                    'type': 'basestring'
                }
            }
        }
    }

    @acl_decorators.can_access_admin_page
    def put(self) -> None:
        """Adds or removes the topic-manager role for a user in the context
        of a specific topic.

        Raises:
            InvalidInputException. User with given username does not exist.
        """
        assert self.normalized_payload is not None
        username = self.normalized_payload['username']
        action = self.normalized_payload['action']
        topic_id = self.normalized_payload['topic_id']

        user_settings = user_services.get_user_settings_from_username(username)

        if user_settings is None:
            raise self.InvalidInputException(
                'User with given username does not exist.')

        user_id = user_settings.user_id
        if action == 'assign':
            if not feconf.ROLE_ID_TOPIC_MANAGER in user_settings.roles:
                user_services.add_user_role(
                    user_id, feconf.ROLE_ID_TOPIC_MANAGER)

            topic_manager = user_services.get_user_actions_info(user_id)
            topic_services.assign_role(
                user_services.get_system_user(),
                topic_manager, topic_domain.ROLE_MANAGER, topic_id)
        else:
            # The handler schema defines the possible values of 'action'.
            # If 'action' has a value other than those defined in the schema,
            # a Bad Request error will be thrown. Hence, 'action' must be
            # 'deassign' if this branch is executed.
            assert action == 'deassign'
            topic_services.deassign_manager_role_from_topic(
                user_services.get_system_user(), user_id, topic_id)

            # The case where user does not have manager rights it will be
            # caught before in topic_services.deassign_manager_role_from_topic
            # method.
            assert not topic_fetchers.get_topic_rights_with_user(user_id)
            user_services.remove_user_role(
                user_id, feconf.ROLE_ID_TOPIC_MANAGER)

        self.render_json({})


class BannedUsersHandlerNormalizedPayloadDict(TypedDict):
    """Dict representation of BannedUsersHandler's normalized_payload
    dictionary.
    """

    username: str


class BannedUsersHandlerNormalizedRequestDict(TypedDict):
    """Dict representation of BannedUsersHandler's normalized_request
    dictionary.
    """

    username: str


class BannedUsersHandler(
    base.BaseHandler[
        BannedUsersHandlerNormalizedPayloadDict,
        BannedUsersHandlerNormalizedRequestDict
    ]
):
    """Handler to ban and unban users."""

    GET_HANDLER_ERROR_RETURN_TYPE = feconf.HANDLER_TYPE_JSON
    URL_PATH_ARGS_SCHEMAS: Dict[str, str] = {}
    HANDLER_ARGS_SCHEMAS = {
        'PUT': {
            'username': {
                'schema': {
                    'type': 'basestring'
                }
            }
        },
        'DELETE': {
            'username': {
                'schema': {
                    'type': 'basestring'
                }
            }
        }
    }

    @acl_decorators.can_access_admin_page
    def put(self) -> None:
        """Marks a user as banned.

        Raises:
            InvalidInputException. User with given username does not exist.
        """
        assert self.normalized_payload is not None
        username = self.normalized_payload['username']
        user_id = user_services.get_user_id_from_username(username)

        if user_id is None:
            raise self.InvalidInputException(
                'User with given username does not exist.')
        topic_services.deassign_user_from_all_topics(self.user, user_id)
        user_services.mark_user_banned(user_id)

        self.render_json({})

    @acl_decorators.can_access_admin_page
    def delete(self) -> None:
        """Removes the banned status of the user.

        Raises:
            InvalidInputException. User with given username does not exist.
        """
        assert self.normalized_request is not None
        username = self.normalized_request['username']
        user_id = user_services.get_user_id_from_username(username)

        if user_id is None:
            raise self.InvalidInputException(
                'User with given username does not exist.')
        user_services.unmark_user_banned(user_id)

        self.render_json({})


class AdminSuperAdminPrivilegesHandlerNormalizedPayloadDict(TypedDict):
    """Dict representation of AdminSuperAdminPrivilegesHandler's
    normalized_payload dictionary.
    """

    username: str


class AdminSuperAdminPrivilegesHandlerNormalizedRequestDict(TypedDict):
    """Dict representation of AdminSuperAdminPrivilegesHandler's
    normalized_request dictionary.
    """

    username: str


class AdminSuperAdminPrivilegesHandler(
    base.BaseHandler[
        AdminSuperAdminPrivilegesHandlerNormalizedPayloadDict,
        AdminSuperAdminPrivilegesHandlerNormalizedRequestDict
    ]
):
    """Handler for granting a user super admin privileges."""

    PUT_HANDLER_ERROR_RETURN_TYPE = feconf.HANDLER_TYPE_JSON
    DELETE_HANDLER_ERROR_RETURN_TYPE = feconf.HANDLER_TYPE_JSON
    URL_PATH_ARGS_SCHEMAS: Dict[str, str] = {}
    HANDLER_ARGS_SCHEMAS = {
        'PUT': {
            'username': {
                'schema': {
                    'type': 'basestring'
                }
            }
        },
        'DELETE': {
            'username': {
                'schema': {
                    'type': 'basestring'
                }
            }
        }
    }

    @acl_decorators.can_access_admin_page
    def put(self) -> None:
        """Grants super admin privileges to a user.

        Raises:
            UnauthorizedUserException. Only the default system admin can
                manage super admins.
            InvalidInputException. No such user exists.
        """
        assert self.normalized_payload is not None
        if self.email != feconf.ADMIN_EMAIL_ADDRESS:
            raise self.UnauthorizedUserException(
                'Only the default system admin can manage super admins')
        username = self.normalized_payload['username']

        user_id = user_services.get_user_id_from_username(username)
        if user_id is None:
            raise self.InvalidInputException('No such user exists')

        auth_services.grant_super_admin_privileges(user_id)
        self.render_json(self.values)

    @acl_decorators.can_access_admin_page
    def delete(self) -> None:
        """Revokes super admin privileges from a user.

        Raises:
            UnauthorizedUserException. Only the default system admin can
                manage super admins.
            InvalidInputException. No such user exists.
            InvalidInputException. Cannot revoke privileges from the default
                super admin account.
        """
        assert self.normalized_request is not None
        if self.email != feconf.ADMIN_EMAIL_ADDRESS:
            raise self.UnauthorizedUserException(
                'Only the default system admin can manage super admins')
        username = self.normalized_request['username']

        user_settings = user_services.get_user_settings_from_username(username)
        if user_settings is None:
            raise self.InvalidInputException('No such user exists')

        if user_settings.email == feconf.ADMIN_EMAIL_ADDRESS:
            raise self.InvalidInputException(
                'Cannot revoke privileges from the default super admin account')

        auth_services.revoke_super_admin_privileges(user_settings.user_id)
        self.render_json(self.values)


class AdminTopicsCsvFileDownloader(
    base.BaseHandler[Dict[str, str], Dict[str, str]]
):
    """Retrieves topic similarity data for download."""

    GET_HANDLER_ERROR_RETURN_TYPE = feconf.HANDLER_TYPE_DOWNLOADABLE
    URL_PATH_ARGS_SCHEMAS: Dict[str, str] = {}
    HANDLER_ARGS_SCHEMAS: Dict[str, Dict[str, str]] = {'GET': {}}

    @acl_decorators.can_access_admin_page
    def get(self) -> None:
        """Generates a CSV file containing topic similarities."""
        topic_similarities = (
            recommendations_services.get_topic_similarities_as_csv()
        )
        # Downloadable file accepts only bytes, so we need to encode
        # topic_similarities to bytes.
        self.render_downloadable_file(
            io.BytesIO(topic_similarities.encode('utf-8')),
            'topic_similarities.csv',
            'text/csv'
        )


class DataExtractionQueryHandlerNormalizedRequestDict(TypedDict):
    """Dict representation of DataExtractionQueryHandler's
    normalized_request dictionary.
    """

    exp_id: str
    exp_version: int
    state_name: str
    num_answers: int


class DataExtractionQueryHandler(
    base.BaseHandler[
        Dict[str, str], DataExtractionQueryHandlerNormalizedRequestDict
    ]
):
    """Handler for data extraction query."""

    GET_HANDLER_ERROR_RETURN_TYPE = feconf.HANDLER_TYPE_JSON
    URL_PATH_ARGS_SCHEMAS: Dict[str, str] = {}
    HANDLER_ARGS_SCHEMAS = {
        'GET': {
            'exp_id': {
                'schema': {
                    'type': 'basestring'
                }
            },
            'exp_version': {
                'schema': {
                    'type': 'int'
                }
            },
            'state_name': {
                'schema': {
                    'type': 'basestring'
                }
            },
            'num_answers': {
                'schema': {
                    'type': 'int'
                }
            }
        }
    }

    @acl_decorators.can_access_admin_page
    def get(self) -> None:
        """Retrieves a specified number of submitted answers for a particular
        state within an exploration.

        Raises:
            InvalidInputException. Entity not found.
            InvalidInputException. Exploration does not have such state.
            Exception. No state answer exists.
        """
        assert self.normalized_request is not None
        exp_id = self.normalized_request['exp_id']
        exp_version = self.normalized_request['exp_version']

        exploration = exp_fetchers.get_exploration_by_id(
            exp_id, strict=False, version=exp_version)
        if exploration is None:
            raise self.InvalidInputException(
                'Entity for exploration with id %s and version %s not found.'
                % (exp_id, exp_version))

        state_name = self.normalized_request['state_name']
        num_answers = self.normalized_request['num_answers']

        if state_name not in exploration.states:
            raise self.InvalidInputException(
                'Exploration \'%s\' does not have \'%s\' state.'
                % (exp_id, state_name))

        state_answers = stats_services.get_state_answers(
            exp_id, exp_version, state_name)
        if state_answers is None:
            raise Exception(
                'No state answer exists for the given exp_id: %s,'
                ' exp_version: %s and state_name: %s' %
                (exp_id, exp_version, state_name)

            )
        extracted_answers = state_answers.get_submitted_answer_dict_list()

        if num_answers > 0:
            extracted_answers = extracted_answers[:num_answers]

        response = {
            'data': extracted_answers
        }
        self.render_json(response)


class SendDummyMailToAdminHandler(
    base.BaseHandler[Dict[str, str], Dict[str, str]]
):
    """This function handles sending test emails."""

    URL_PATH_ARGS_SCHEMAS: Dict[str, str] = {}
    HANDLER_ARGS_SCHEMAS: Dict[str, Dict[str, str]] = {'POST': {}}

    @acl_decorators.can_access_admin_page
    def post(self) -> None:
        """Sends a dummy email to the admin if the application is
        configured to send emails.

        Raises:
            InvalidInputException. This app cannot send emails.
        """
        username = self.username
        assert username is not None
        if feconf.CAN_SEND_EMAILS:
            email_manager.send_dummy_mail_to_admin(username)
            self.render_json({})
        else:
            raise self.InvalidInputException('This app cannot send emails.')


class UpdateUsernameHandlerNormalizedPayloadDict(TypedDict):
    """Dict representation of UpdateUsernameHandler's
    normalized_payload dictionary.
    """

    old_username: str
    new_username: str


class UpdateUsernameHandler(
    base.BaseHandler[
        UpdateUsernameHandlerNormalizedPayloadDict, Dict[str, str]
    ]
):
    """Handler for renaming usernames."""

    URL_PATH_ARGS_SCHEMAS: Dict[str, str] = {}
    HANDLER_ARGS_SCHEMAS = {
        'PUT': {
            'old_username': {
                'schema': {
                    'type': 'basestring'
                }
            },
            'new_username': {
                'schema': {
                    'type': 'basestring',
                    'validators': [{
                        'id': 'has_length_at_most',
                        'max_value': constants.MAX_USERNAME_LENGTH
                    }]
                }
            }
        }
    }

    @acl_decorators.can_access_admin_page
    def put(self) -> None:
        """Updates the username for a user.

        Raises:
            InvalidInputException. Invalid username.
            InvalidInputException. The user does not have a profile picture
                with png extension.
            InvalidInputException. The user does not have a profile picture
                with webp extension.
        """
        assert self.user_id is not None
        assert self.normalized_payload is not None
        old_username = self.normalized_payload['old_username']
        new_username = self.normalized_payload['new_username']

        user_id = user_services.get_user_id_from_username(old_username)
        if user_id is None:
            raise self.InvalidInputException(
                'Invalid username: %s' % old_username)

        if user_services.is_username_taken(new_username):
            raise self.InvalidInputException('Username already taken.')

        # Update profile picture.
        old_fs = fs_services.GcsFileSystem(
            feconf.ENTITY_TYPE_USER, old_username)
        new_fs = fs_services.GcsFileSystem(
            feconf.ENTITY_TYPE_USER, new_username)

        if not old_fs.isfile('profile_picture.png'):
            raise self.InvalidInputException(
                'The user with username %s does not have a '
                'profile picture with png extension.' % old_username
            )

        if not old_fs.isfile('profile_picture.webp'):
            raise self.InvalidInputException(
                'The user with username %s does not have a '
                'profile picture with webp extension.' % old_username
            )

        image_png = old_fs.get('profile_picture.png')
        old_fs.delete('profile_picture.png')
        new_fs.commit(
            'profile_picture.png', image_png, mimetype='image/png')

        image_webp = old_fs.get('profile_picture.webp')
        old_fs.delete('profile_picture.webp')
        new_fs.commit(
            'profile_picture.webp', image_webp, mimetype='image/webp')

        user_services.set_username(user_id, new_username)
        user_services.log_username_change(
            self.user_id, old_username, new_username)

        self.render_json({})


class NumberOfDeletionRequestsHandler(
    base.BaseHandler[Dict[str, str], Dict[str, str]]
):
    """Handler for getting the number of pending deletion requests via admin
    page.
    """

    GET_HANDLER_ERROR_RETURN_TYPE = feconf.HANDLER_TYPE_JSON
    URL_PATH_ARGS_SCHEMAS: Dict[str, str] = {}
    HANDLER_ARGS_SCHEMAS: Dict[str, Dict[str, str]] = {'GET': {}}

    @acl_decorators.can_access_admin_page
    def get(self) -> None:
        """Retrieves the number of pending deletion requests for models."""
        self.render_json({
            'number_of_pending_deletion_models': (
                wipeout_service.get_number_of_pending_deletion_requests())
        })


class VerifyUserModelsDeletedHandlerNormalizedRequestDict(TypedDict):
    """Dict representation of VerifyUserModelsDeletedHandler's
    normalized_request dictionary.
    """

    user_id: str


class VerifyUserModelsDeletedHandler(
    base.BaseHandler[
        Dict[str, str], VerifyUserModelsDeletedHandlerNormalizedRequestDict
    ]
):
    """Handler for getting whether any models exist for specific user ID."""

    GET_HANDLER_ERROR_RETURN_TYPE = feconf.HANDLER_TYPE_JSON
    URL_PATH_ARGS_SCHEMAS: Dict[str, str] = {}
    HANDLER_ARGS_SCHEMAS = {
        'GET': {
            'user_id': {
                'schema': {
                    'type': 'basestring'
                }
            }
        }
    }

    @acl_decorators.can_access_admin_page
    def get(self) -> None:
        """Checks if a user with a specific user_id has been deleted and
        if there are related models or not.
        """
        assert self.normalized_request is not None
        user_id = self.normalized_request['user_id']

        user_is_deleted = wipeout_service.verify_user_deleted(
            user_id, include_delete_at_end_models=True)
        self.render_json({'related_models_exist': not user_is_deleted})


class DeleteUserHandlerNormalizedRequestDict(TypedDict):
    """Dict representation of DeleteUserHandler's
    normalized_request dictionary.
    """

    user_id: str
    username: str


class DeleteUserHandler(
    base.BaseHandler[
        Dict[str, str], DeleteUserHandlerNormalizedRequestDict
    ]
):
    """Handler for deleting a user with specific ID."""

    URL_PATH_ARGS_SCHEMAS: Dict[str, str] = {}
    HANDLER_ARGS_SCHEMAS = {
        'DELETE': {
            'user_id': {
                'schema': {
                    'type': 'basestring'
                }
            },
            'username': {
                'schema': {
                    'type': 'basestring'
                }
            }
        }
    }

    @acl_decorators.can_delete_any_user
    def delete(self) -> None:
        """Initiates the pre-deletion process for a user.

        Raises:
            InvalidInputException. The username doesn't belong to any user.
            InvalidInputException. The user ID retrieved from the username
                and the user ID provided by admin differ.
        """
        assert self.normalized_request is not None
        user_id = self.normalized_request['user_id']
        username = self.normalized_request['username']

        user_id_from_username = (
            user_services.get_user_id_from_username(username))
        if user_id_from_username is None:
            raise self.InvalidInputException(
                'The username doesn\'t belong to any user'
            )
        if user_id_from_username != user_id:
            raise self.InvalidInputException(
                'The user ID retrieved from the username and '
                'the user ID provided by admin differ.'
            )
        wipeout_service.pre_delete_user(user_id)
        self.render_json({'success': True})


class UpdateBlogPostHandlerNormalizedPayloadDict(TypedDict):
    """Dict representation of UpdateBlogPostHandler's
    normalized_payload dictionary.
    """

    blog_post_id: str
    author_username: str
    published_on: str


class UpdateBlogPostHandler(
    base.BaseHandler[
        UpdateBlogPostHandlerNormalizedPayloadDict, Dict[str, str]
    ]
):
    """Handler for changing author ids and published on date in
    blog posts."""

    URL_PATH_ARGS_SCHEMAS: Dict[str, str] = {}
    HANDLER_ARGS_SCHEMAS = {
        'PUT': {
            'blog_post_id': {
                'schema': {
                    'type': 'basestring'
                }
            },
            'author_username': {
                'schema': {
                    'type': 'basestring',
                    'validators': [{
                        'id': 'has_length_at_most',
                        'max_value': constants.MAX_USERNAME_LENGTH
                    }]
                }
            },
            'published_on': {
                'schema': {
                    'type': 'basestring'
                }
            }
        }
    }

    @acl_decorators.can_access_admin_page
    def put(self) -> None:
        """Updates the author and published date of a blog post.

        Raises:
            InvalidInputException. Invalid username.
            InvalidInputException. User does not have enough rights to be
                blog post author.
            PageNotFoundException. The blog post with the given id or url
                doesn't exist.
        """
        assert self.normalized_payload is not None
        blog_post_id = self.normalized_payload['blog_post_id']
        author_username = self.normalized_payload['author_username']
        published_on = self.normalized_payload['published_on']

        author_id = user_services.get_user_id_from_username(author_username)
        if author_id is None:
            raise self.InvalidInputException(
                'Invalid username: %s' % author_username)

        user_actions = user_services.get_user_actions_info(author_id).actions
        if role_services.ACTION_ACCESS_BLOG_DASHBOARD not in user_actions:
            raise self.InvalidInputException(
                'User does not have enough rights to be blog post author.')

        blog_post = (
            blog_services.get_blog_post_by_id(blog_post_id, strict=False))
        if blog_post is None:
            raise self.PageNotFoundException(
                Exception(
                    'The blog post with the given id or url doesn\'t exist.'))

        blog_services.update_blog_models_author_and_published_on_date(
            blog_post_id, author_id, published_on)
        self.render_json({})


class TranslationCoordinatorRoleHandlerNormalizedPayloadDict(TypedDict):
    """Dict representation of TranslationCoordinatorRoleHandler's
    normalized_payload dictionary.
    """

    username: str
    action: str
    language_id: str


class TranslationCoordinatorRoleHandler(
    base.BaseHandler[
        TranslationCoordinatorRoleHandlerNormalizedPayloadDict, Dict[str, str]
    ]
):
    """Handler to assign or deassigning coordinator to a language."""

    GET_HANDLER_ERROR_RETURN_TYPE = feconf.HANDLER_TYPE_JSON
    URL_PATH_ARGS_SCHEMAS: Dict[str, str] = {}
    HANDLER_ARGS_SCHEMAS = {
        'PUT': {
            'username': {
                'schema': {
                    'type': 'basestring'
                }
            },
            'action': {
                'schema': {
                    'type': 'basestring',
                    'choices': ['assign', 'deassign']
                }
            },
            'language_id': {
                'schema': {
                    'type': 'basestring',
                    'choices': supported_languages
                }
            }
        }
    }

    @acl_decorators.can_access_admin_page
    def put(self) -> None:
        """Adds or removes the translation-coordinator role for a user in the
        context of a specific language.

        Raises:
            InvalidInputException. User with given username does not exist.
        """
        assert self.normalized_payload is not None
        username = self.normalized_payload['username']
        action = self.normalized_payload['action']
        language_id = self.normalized_payload['language_id']

        user_settings = user_services.get_user_settings_from_username(username)

        if user_settings is None:
            raise self.InvalidInputException(
                'User with given username does not exist.')

        user_id = user_settings.user_id
        if action == 'assign':
            if not feconf.ROLE_ID_TRANSLATION_COORDINATOR in (
                user_settings.roles):
                user_services.add_user_role(
                    user_id, feconf.ROLE_ID_TRANSLATION_COORDINATOR)

            language_coordinator = user_services.get_user_actions_info(user_id)

            user_services.assign_coordinator(
                user_services.get_system_user(),
                language_coordinator, language_id)
        else:
            # The handler schema defines the possible values of 'action'.
            # If 'action' has a value other than those defined in the schema,
            # a Bad Request error will be thrown. Hence, 'action' must be
            # 'deassign' if this branch is executed.
            assert action == 'deassign'
            language_coordinator = user_services.get_user_actions_info(user_id)
            user_services.deassign_coordinator(
                user_services.get_system_user(),
                language_coordinator, language_id)

        self.render_json({})<|MERGE_RESOLUTION|>--- conflicted
+++ resolved
@@ -619,11 +619,6 @@
                 raise Exception(
                     'User does not have enough rights to generate data.')
             topic_id_1 = topic_fetchers.get_new_topic_id()
-<<<<<<< HEAD
-=======
-            topic_id_2 = topic_fetchers.get_new_topic_id()
-
->>>>>>> a3919935
             story_id = story_services.get_new_story_id()
 
             skill_id_1 = skill_services.get_new_skill_id()
@@ -633,13 +628,8 @@
             question_id_1 = question_services.get_new_question_id()
             question_id_2 = question_services.get_new_question_id()
             question_id_3 = question_services.get_new_question_id()
-<<<<<<< HEAD
             question_id_5 = question_services.get_new_question_id()
             question_id_4 = question_services.get_new_question_id()
-=======
-            question_id_4 = question_services.get_new_question_id()
-            question_id_5 = question_services.get_new_question_id()
->>>>>>> a3919935
 
             skill_1 = self._create_dummy_skill(
                 skill_id_1, 'Dummy Skill 1', '<p>Dummy Explanation 1</p>')
@@ -658,10 +648,6 @@
                 question_id_4, 'Question 4', [skill_id_1])
             question_5 = self._create_dummy_question(
                 question_id_5, 'Question 5', [skill_id_1])
-<<<<<<< HEAD
-=======
-
->>>>>>> a3919935
             question_services.add_question(self.user_id, question_1)
             question_services.add_question(self.user_id, question_4)
             question_services.add_question(self.user_id, question_5)
@@ -688,7 +674,6 @@
             topic_1 = topic_domain.Topic.create_default_topic(
                 topic_id_1, 'Dummy Topic 1', 'dummy-topic-one', 'description',
                 'fragm')
-<<<<<<< HEAD
 
             topic_1.update_meta_tag_content('dummy-meta')
             topic_1.update_thumbnail_filename_and_size('image.svg', 21131)
@@ -709,23 +694,6 @@
             subtopic_page = (
                 subtopic_page_domain.SubtopicPage.create_default_subtopic_page(
                     1, topic_id_1))
-=======
-            topic_1.skill_ids_for_diagnostic_test = [skill_id_1]
-            topic_1.thumbnail_filename = 'thumbnail.svg'
-            topic_1.thumbnail_bg_color = '#C6DCDA'
-            topic_1.subtopics = [
-                topic_domain.Subtopic(
-                    1, 'Title', [skill_id_1], 'image.svg',
-                    constants.ALLOWED_THUMBNAIL_BG_COLORS['subtopic'][0], 21131,
-                    'dummy-subtopic-three')]
-            topic_1.next_subtopic_id = 2
-            topic_1.add_canonical_story(story_id)
-
-            topic_2 = topic_domain.Topic.create_default_topic(
-                topic_id_2, 'Empty Topic', 'empty-topic', 'description',
-                'fragm')
-
->>>>>>> a3919935
             # These explorations were chosen since they pass the validations
             # for published stories.
             self._reload_exploration('6')
@@ -812,7 +780,6 @@
             skill_services.save_new_skill(self.user_id, skill_3)
             story_services.save_new_story(self.user_id, story)
             topic_services.save_new_topic(self.user_id, topic_1)
-<<<<<<< HEAD
             subtopic_page_services.save_subtopic_page(
                 self.user_id, subtopic_page, 'Added subtopic',
                 [topic_domain.TopicChange({
@@ -822,10 +789,6 @@
                     'url_fragment': 'dummy-fragment'
                 })]
             )
-=======
-            topic_services.publish_topic(topic_id_1, self.user_id)
-            topic_services.save_new_topic(self.user_id, topic_2)
->>>>>>> a3919935
 
             # Generates translation opportunities for the Contributor Dashboard.
             exp_ids_in_story = story.story_contents.get_all_linked_exp_ids()
