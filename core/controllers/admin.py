# Copyright 2014 The Oppia Authors. All Rights Reserved.
#
# Licensed under the Apache License, Version 2.0 (the "License");
# you may not use this file except in compliance with the License.
# You may obtain a copy of the License at
#
#      http://www.apache.org/licenses/LICENSE-2.0
#
# Unless required by applicable law or agreed to in writing, software
# distributed under the License is distributed on an "AS-IS" BASIS,
# WITHOUT WARRANTIES OR CONDITIONS OF ANY KIND, either express or implied.
# See the License for the specific language governing permissions and
# limitations under the License.

"""Controllers for the admin view."""

from __future__ import annotations

import io
import logging
import operator
import random

from core import feconf
from core import utils
from core.constants import constants
from core.controllers import acl_decorators
from core.controllers import base
from core.controllers import domain_objects_validator as validation_method
from core.domain import auth_services
from core.domain import blog_services
from core.domain import classroom_config_domain
from core.domain import classroom_config_services
from core.domain import collection_services
from core.domain import email_manager
from core.domain import exp_domain
from core.domain import exp_fetchers
from core.domain import exp_services
from core.domain import fs_services
from core.domain import opportunity_services
from core.domain import platform_parameter_domain as parameter_domain
from core.domain import platform_parameter_list
from core.domain import platform_parameter_registry as registry
from core.domain import platform_parameter_services as parameter_services
from core.domain import question_domain
from core.domain import question_services
from core.domain import recommendations_services
from core.domain import rights_manager
from core.domain import role_services
from core.domain import search_services
from core.domain import skill_domain
from core.domain import skill_services
from core.domain import state_domain
from core.domain import stats_services
from core.domain import story_domain
from core.domain import story_services
from core.domain import subtopic_page_domain
from core.domain import subtopic_page_services
from core.domain import suggestion_services
from core.domain import topic_domain
from core.domain import topic_fetchers
from core.domain import topic_services
from core.domain import translation_domain
from core.domain import user_services
from core.domain import wipeout_service

from typing import Dict, List, Optional, TypedDict, Union, cast

# Platform paramters that we plan to show on the the release-coordinator page.
PLATFORM_PARAMS_TO_SHOW_IN_RC_PAGE = set([
    platform_parameter_list.ParamName.PROMO_BAR_ENABLED.value,
    platform_parameter_list.ParamName.PROMO_BAR_MESSAGE.value
])

# Platform parameters that we plan to show on the blog admin page.
PLATFORM_PARAMS_TO_SHOW_IN_BLOG_ADMIN_PAGE = set([
    (
        platform_parameter_list.ParamName.
        MAX_NUMBER_OF_TAGS_ASSIGNED_TO_BLOG_POST.value
    )
])

supported_languages: List[str] = [
    lang['id'] for lang in constants.SUPPORTED_AUDIO_LANGUAGES]

EDUCATION_BLOG_POST_TITLE = 'Education'

EDUCATION_BLOG_POST_CONTENT = """
    <p>
        Education is a constantly evolving landscape, and innovation lies at its core. 
        This summer, Oppia had the privilege of hosting a group of exceptional minds 
        through the prestigious Google Summer of Code (GSoC) program. These talented 
        individuals embarked on a journey to transform learning, one code at a time.
    </p>\n
    <p>
        You should check out main 
        <oppia-noninteractive-link 
            text-with-value=\"&amp;quot;website.&amp;quot;\" 
            url-with-value=\"&amp;quot;https://www.oppia.org&amp;quot;\">
        </oppia-noninteractive-link><br>\n&nbsp;
    </p>\n\n
    <p>Introduction to Oppia - Youtube Video</p>
    <oppia-noninteractive-video 
        autoplay-with-value=\"false\" 
        end-with-value=\"0\" 
        start-with-value=\"0\" 
        video_id-with-value=\"&amp;quot;Wmvt-HH5-dI&amp;quot;\">
    </oppia-noninteractive-video>
"""

FORMATTING_BLOG_POST_TITLE = 'Blog with different font formatting'

FORMATTING_BLOG_POST_CONTENT = """
    <h1>Heading</h1>\n\n
    <p>This is the normal text.</p>\n\n
    <p><strong>Bold Text.</strong></p>\n\n
    <p><em>Italic Text.</em></p>\n\n
    <p><em><strong>Bold Italic.</strong></em></p>\n\n
    Numbered List:</div>\n\n<ol>\n\t<li>List item&nbsp;</li>\n\t<li>List item\n\t<ol>\n\t\t<li>Sub list item</li>\n\t</ol>\n\t</li>\n</ol>\n\n
    <p>Bullet List:</p>\n\n<ul>\n\t<li>List item</li>\n\t<li>List item\n\t<ul>\n\t\t<li>Sub list item</li>\n\t</ul>\n\t</li>\n</ul>\n\n
    <pre>This is content in pre.</pre>\n\n
    <blockquote>\n<p>Quote from some famous person. Two empty lines after this quote.</p>\n</blockquote>\n\n
    <p>&nbsp;</p>\n\n<p>&nbsp;</p>\n\n<p>End of blog.</p>
"""

ARABIC_BLOG_POST_TITLE = 'Leading The Arabic Translations Team'

ARABIC_BLOG_POST_CONTENT = """
    <h1>Introduction:</h1>\n
    <oppia-noninteractive-image alt-with-value=\"Oppia Arabic Blogpost Graphic\" caption-with-value=\"&amp;quot;&amp;quot;\" filepath-with-value=\"&amp;quot;blog_post_image_height_326_width_490.svg&amp;quot;\"></oppia-noninteractive-image>\n\n
    <p><strong>Editor’s note:</strong> <em>The Arabic team at Oppia plays a pivotal role in breaking down language barriers and making educational content accessible to Arabic-speaking learners. One of the primary challenges lies in finding a suitable tone and language that can resonate with all Arabic-speaking regions, each of which has its unique dialects.</em></p>\n\n
    <p><em>In this blog post, our team lead, Sarah, explains how teamwork can lead not only to professional accomplishments but also personal growth and lasting connections. The Arabic team's journey exemplifies the transformative power of collaboration, cultural exchange, and the profound impact of education on individuals and communities.</em></p>\n\n<p>Translating educational lessons presents a unique set of challenges, particularly when it comes to bridging language barriers and adapting content to suit diverse regional dialects. In this blog post, we will delve into the experiences of our dedicated team and explore how we tackled these obstacles head-on. We will also highlight the inspiring stories of past members, shedding light on their motivations and the invaluable skills they acquired through their contributions.</p>\n\n<p>&nbsp;</p>\n\n<h1>Finding the Right Tone and Language</h1>\n\n\n
    <p>Contributing to this project offered more than just an opportunity to make a difference. For many of us, it served as a valuable stepping stone in our career paths. As an example, some of our team members were students, and through their involvement, they received practical experience and exposure to real-world challenges. This helped them develop essential skills such as teamwork, project management, and time management. We expect these acquired competencies to prove beneficial in their future professional endeavors.</p>\n\n
    <h1>Conclusion</h1>\n\n
    <p>Overcoming the challenges associated with translating lessons into Arabic required a dedicated and passionate team. By focusing on finding the right tone and language, our team members collaborated to ensure that educational content reached a wider audience across diverse Arabic-speaking regions. Through their contributions, they not only empowered learners but also experienced personal growth and acquired valuable skills. With this blog post, I would like to thank and celebrate the contributions of all the members of Oppia’s Arabic translation team. Our journey together stands as a testament to the power of teamwork, cultural exchange, and the positive impact of education on individuals and communities.</p>\n\n
    <h1>Arabic hashtags:</h1>\n\n
    <p>&nbsp;#تحديات_الترجمة</p>\n\n
    <p>&nbsp;#حاجز_اللغة</p>\n\n
    <p>&nbsp;#محتوى_تعليمي</p>\n\n
    <p>&nbsp;#ترجمة_عربية</p>\n\n
    <p>&nbsp;#تبادل_ثقافي</p>\n\n
    <p>&nbsp;#العمل_الجماعي</p>\n\n
    <p>&nbsp;#مسار_المهنة</p>\n\n
    <p>&nbsp;#التعليم_مهم</p>\n\n
    <h1>Credit:</h1>\n\n
    <ul>\n\t
    <li>This blogpost was written by Sarah Bendiff who currently leads Oppia's Arabic Translations Team.</li>\n\t
    <li>Edits were done by all of the marketing team! (Thanks to the best teammates)</li>
    </ul>
"""

SAMPLE_EXPLORATION_DICT = exp_domain.ExplorationDict({
    'id': '%s',
    'title': 'Dummy Exploration',
    'category': 'Algorithms',
    'author_notes': '',
    'blurb': '',
    'states_schema_version': 55,
    'init_state_name': 'Introduction',
    'language_code': 'en',
    'objective': 'Learn the exploration',
    'param_changes': [],
    'param_specs': {},
    'tags': ['exploration'],
    'auto_tts_enabled': False,
    'next_content_id_index': 2,
    'edits_allowed': True,
    'states': {
        'Introduction': {
            'content': {
                'content_id': 'content_0',
                'html': 'Congratulations, you have finished!'
            },
            'param_changes': [],
            'interaction': {
                'id': 'EndExploration',
                'customization_args': {
                    'recommendedExplorationIds': {
                        # Here we use MyPy ignore because the value of 'value'
                        # is a List[Any] empty list as it is the EndExploration,
                        # but the type of 'value' is defined as
                        # Dict[str, UnionOfCustomizationArgsDictValues].
                        'value': [] # type: ignore[dict-item]
                    }
                },
                'answer_groups': [],
                'default_outcome': None,
                'confirmed_unclassified_answers': [],
                'hints': [],
                'solution': None
            },
            'classifier_model_id': None,
            'linked_skill_id': None,
            'recorded_voiceovers': {
                    'voiceovers_mapping': {
                    'content_0': {}
                }
            },
        'solicit_answer_details': False,
        'card_is_checkpoint': True,
        }
    },
    'version': 3
})


class ClassroomPageDataDict(TypedDict):
    """Dict representation of classroom page's data dictionary."""

    course_details: str
    name: str
    topic_ids: List[str]
    topic_list_intro: str
    url_fragment: str


class AdminHandlerNormalizePayloadDict(TypedDict):
    """Dict representation of AdminHandler's normalized_payload
    dictionary.
    """

    action: Optional[str]
    exploration_id: Optional[str]
    collection_id: Optional[str]
    num_dummy_exps_to_generate: Optional[int]
    num_dummy_exps_to_publish: Optional[int]
<<<<<<< HEAD
    num_dummy_question_suggestions_generate: Optional[int]
    skill_id: Optional[str]
=======
    num_dummy_translation_opportunities_to_generate: Optional[int]
>>>>>>> d54f9069
    data: Optional[str]
    topic_id: Optional[str]
    platform_param_name: Optional[str]
    commit_message: Optional[str]
    new_rules: Optional[List[parameter_domain.PlatformParameterRule]]
    exp_id: Optional[str]
    blog_post_title: Optional[str]
    default_value: Dict[str, parameter_domain.PlatformDataTypes]


class AdminHandler(
    base.BaseHandler[AdminHandlerNormalizePayloadDict, Dict[str, str]]
):
    """Handler for the admin page."""

    GET_HANDLER_ERROR_RETURN_TYPE = feconf.HANDLER_TYPE_JSON
    URL_PATH_ARGS_SCHEMAS: Dict[str, str] = {}
    HANDLER_ARGS_SCHEMAS = {
        'GET': {},
        'POST': {
            'action': {
                'schema': {
                    'type': 'basestring',
                    'choices': [
                        'reload_exploration', 'reload_collection',
                        'generate_dummy_explorations',
                        'generate_dummy_translation_opportunities',
                        'clear_search_index',
                        'generate_dummy_new_structures_data',
                        'generate_dummy_new_skill_data',
                        'generate_dummy_blog_post',
                        'generate_dummy_classroom',
                        'generate_dummy_question_suggestions',
                        'upload_topic_similarities',
                        'regenerate_topic_related_opportunities',
                        'update_platform_parameter_rules',
                        'rollback_exploration_to_safe_state'
                    ]
                },
                # TODO(#13331): Remove default_value when it is confirmed that,
                # for clearing the search indices of exploration & collection
                # 'action' field must be provided in the payload.
                'default_value': None
            },
            'exploration_id': {
                'schema': {
                    'type': 'basestring'
                },
                'default_value': None
            },
            'collection_id': {
                'schema': {
                    'type': 'basestring'
                },
                'default_value': None
            },
            'num_dummy_exps_to_generate': {
                'schema': {
                    'type': 'int'
                },
                'default_value': None
            },
            'skill_id': {
                'schema': {
                    'type': 'basestring'
                },
                'default_value': None
            },
            'num_dummy_question_suggestions_generate': {
                'schema': {
                    'type': 'int'
                },
                'default_value': None
            },
            'num_dummy_exps_to_publish': {
                'schema': {
                    'type': 'int'
                },
                'default_value': None
            },
            'num_dummy_translation_opportunities_to_generate': {
                'schema': {
                    'type': 'int'
                },
                'default_value': None
            },
            'data': {
                'schema': {
                    'type': 'basestring'
                },
                'default_value': None
            },
            'topic_id': {
                'schema': {
                    'type': 'basestring'
                },
                'default_value': None
            },
            'platform_param_name': {
                'schema': {
                    'type': 'basestring'
                },
                'default_value': None
            },
            'commit_message': {
                'schema': {
                    'type': 'basestring'
                },
                'default_value': None
            },
            'new_rules': {
                'schema': {
                    'type': 'list',
                    'items': {
                        'type': 'object_dict',
                        'object_class': parameter_domain.PlatformParameterRule
                    }
                },
                'default_value': None
            },
            'blog_post_title': {
                'schema': {
                    'type': 'basestring',
                    'choices': [
                        ARABIC_BLOG_POST_TITLE,
                        EDUCATION_BLOG_POST_TITLE,
                        FORMATTING_BLOG_POST_TITLE,
                    ]
                },
                'default_value': None
            },
            'exp_id': {
                'schema': {
                    'type': 'basestring'
                },
                'default_value': None
            },
            'default_value': {
                'schema': {
                    'type': 'object_dict',
                    'validation_method': (
                        validation_method.
                        validate_new_default_value_of_platform_parameter)
                },
                'default_value': None
            }
        }
    }

    @acl_decorators.can_access_admin_page
    def get(self) -> None:
        """Populates the data on the admin page."""
        skill_summaries = skill_services.get_all_skill_summaries()
        skill_summary_dicts = [
            summary.to_dict() for summary in skill_summaries]
        demo_exploration_ids = list(feconf.DEMO_EXPLORATIONS.keys())

        topic_summaries = topic_fetchers.get_all_topic_summaries()
        topic_summary_dicts = [
            summary.to_dict() for summary in topic_summaries]

        platform_params_dicts = (
            parameter_services.
            get_all_platform_parameters_dicts()
        )
        # Removes promo-bar related and blog related platform params as
        # they are handled in release-coordinator page and blog admin page
        # respectively.
        platform_params_dicts = [
            param for param in platform_params_dicts
            if (
                param['name'] not in PLATFORM_PARAMS_TO_SHOW_IN_RC_PAGE and
                param['name'] not in PLATFORM_PARAMS_TO_SHOW_IN_BLOG_ADMIN_PAGE
            )
        ]

        self.render_json({
            'demo_collections': sorted(feconf.DEMO_COLLECTIONS.items()),
            'demo_explorations': sorted(feconf.DEMO_EXPLORATIONS.items()),
            'demo_exploration_ids': demo_exploration_ids,
            'updatable_roles': role_services.UPDATABLE_ROLES,
            'viewable_roles': role_services.VIEWABLE_ROLES,
            'human_readable_roles': role_services.HUMAN_READABLE_ROLES,
            'role_to_actions': role_services.get_role_actions(),
            'topic_summaries': topic_summary_dicts,
            'platform_params_dicts': platform_params_dicts,
            'skill_list': skill_summary_dicts,
        })

    @acl_decorators.can_access_admin_page
    def post(self) -> None:
        """Performs a series of actions based on the action parameter on the
        admin page.

        Raises:
            Exception. The exploration_id must be provided when the action
                is reload_exploration.
            Exception. The collection_id must be provided when the action
                is reload_collection.
            Exception. The num_dummy_exps_to_generate must be provided when
                the action is generate_dummy_explorations.
            Exception. The num_dummy_exps_to_publish must be provided when
                the action is generate_dummy_explorations.
            Exception. The num_dummy_translation_opportunities_to_generate
                must be provided when the action is 
                generate_dummy_translation_opportunities.
            InvalidInputException. Generate count cannot be less than publish
                count.
            Exception. The data must be provided when the action is
                upload_topic_similarities.
            Exception. The topic_id must be provided when the action is
                regenerate_topic_related_opportunities.
            Exception. The exp_id' must be provided when the action is
                rollback_exploration_to_safe_state.
            Exception. The platform_param_name must be provided when the action
                is update_platform_parameter_rules.
            Exception. The new_rules must be provided when the action is
                update_platform_parameter_rules.
            Exception. The commit_message must be provided when the action
                is update_platform_parameter_rules.
            InvalidInputException. The input provided is not valid.
            Exception. The skill_id must be provided when
                the action is generate_dummy_question_suggestions.
            Exception. The num_dummy_question_suggestions_generate must be 
                provided when the action is generate_dummy_question_suggestions.
        """
        assert self.user_id is not None
        assert self.normalized_payload is not None
        action = self.normalized_payload.get('action')
        try:
            result = {}
            if action == 'reload_exploration':
                exploration_id = self.normalized_payload.get('exploration_id')
                if exploration_id is None:
                    raise Exception(
                        'The \'exploration_id\' must be provided when the'
                        ' action is reload_exploration.'
                    )
                self._reload_exploration(exploration_id)
            elif action == 'reload_collection':
                collection_id = self.normalized_payload.get('collection_id')
                if collection_id is None:
                    raise Exception(
                        'The \'collection_id\' must be provided when the'
                        ' action is reload_collection.'
                    )
                self._reload_collection(collection_id)
            elif action == 'generate_dummy_explorations':
                num_dummy_exps_to_generate = self.normalized_payload.get(
                    'num_dummy_exps_to_generate')
                if num_dummy_exps_to_generate is None:
                    raise Exception(
                        'The \'num_dummy_exps_to_generate\' must be provided'
                        ' when the action is generate_dummy_explorations.'
                    )
                num_dummy_exps_to_publish = self.normalized_payload.get(
                    'num_dummy_exps_to_publish')
                if num_dummy_exps_to_publish is None:
                    raise Exception(
                        'The \'num_dummy_exps_to_publish\' must be provided'
                        ' when the action is generate_dummy_explorations.'
                    )

                if num_dummy_exps_to_generate < num_dummy_exps_to_publish:
                    raise self.InvalidInputException(
                        'Generate count cannot be less than publish count')

                self._generate_dummy_explorations(
                    num_dummy_exps_to_generate, num_dummy_exps_to_publish)
            elif action == 'generate_dummy_translation_opportunities':
                num_dummy_translation_opportunities_to_generate = (
                    self.normalized_payload.get(
                        'num_dummy_translation_opportunities_to_generate'))
                if num_dummy_translation_opportunities_to_generate is None:
                    raise Exception(
                        'The '
                        '\'num_dummy_translation_opportunities_to_generate\' '
                        'must be provided when the action is '
                        'generate_dummy_translation_opportunities.'
                    )

                self._generate_dummy_translation_opportunities(
                    num_dummy_translation_opportunities_to_generate)
            elif action == 'generate_dummy_blog_post':
                blog_post_title = self.normalized_payload.get(
                    'blog_post_title')
                if blog_post_title is None:
                    raise Exception(
                        'The \'blog_post_title\' must be provided when the'
                        ' action is generate_dummy_blog_post.'
                    )
                self._load_dummy_blog_post(blog_post_title)
            elif action == 'clear_search_index':
                search_services.clear_collection_search_index()
                search_services.clear_exploration_search_index()
                search_services.clear_blog_post_summaries_search_index()
            elif action == 'generate_dummy_new_structures_data':
                self._load_dummy_new_structures_data()
            elif action == 'generate_dummy_new_skill_data':
                self._generate_dummy_skill_and_questions()
            elif action == 'generate_dummy_classroom':
                self._generate_dummy_classroom()
            elif action == 'generate_dummy_question_suggestions':
                skill_id = self.normalized_payload.get('skill_id')
                if skill_id is None:
                    raise Exception(
                        'The \'skill_id\' must be provided when'
                        ' the action is _generate_dummy_question_suggestions.'
                    )
                num_dummy_question_suggestions_generate = (
                    self.normalized_payload.get(
                        'num_dummy_question_suggestions_generate')
                )
                if num_dummy_question_suggestions_generate is None:
                    raise Exception(
                        'The \'num_dummy_question_suggestions_generate\' must'
                        ' be provided when the action is '
                        '_generate_dummy_question_suggestions.'
                    )
                self._generate_dummy_question_suggestions(
                    skill_id, num_dummy_question_suggestions_generate)
            elif action == 'upload_topic_similarities':
                data = self.normalized_payload.get('data')
                if data is None:
                    raise Exception(
                        'The \'data\' must be provided when the action'
                        ' is upload_topic_similarities.'
                    )
                recommendations_services.update_topic_similarities(data)
            elif action == 'regenerate_topic_related_opportunities':
                topic_id = self.normalized_payload.get('topic_id')
                if topic_id is None:
                    raise Exception(
                        'The \'topic_id\' must be provided when the action'
                        ' is regenerate_topic_related_opportunities.'
                    )
                opportunities_count = (
                    opportunity_services
                    .regenerate_opportunities_related_to_topic(
                        topic_id, delete_existing_opportunities=True))
                result = {
                    'opportunities_count': opportunities_count
                }
            elif action == 'rollback_exploration_to_safe_state':
                exp_id = self.normalized_payload.get('exp_id')
                if exp_id is None:
                    raise Exception(
                        'The \'exp_id\' must be provided when the action'
                        ' is rollback_exploration_to_safe_state.'
                    )
                version = (
                    exp_services.rollback_exploration_to_safe_state(exp_id))
                result = {
                    'version': version
                }
            else:
                # The handler schema defines the possible values of 'action'.
                # If 'action' has a value other than those defined in the
                # schema, a Bad Request error will be thrown. Hence, 'action'
                # must be 'update_platform_parameter_rules' if this branch is
                # executed.
                assert action == 'update_platform_parameter_rules'
                platform_param_name = self.normalized_payload.get(
                    'platform_param_name'
                )
                if platform_param_name is None:
                    raise Exception(
                        'The \'platform_param_name\' must be provided when '
                        'the action is update_platform_parameter_rules.'
                    )
                new_rules = self.normalized_payload.get('new_rules')
                if new_rules is None:
                    raise Exception(
                        'The \'new_rules\' must be provided when the action'
                        ' is update_platform_parameter_rules.'
                    )
                commit_message = self.normalized_payload.get('commit_message')
                if commit_message is None:
                    raise Exception(
                        'The \'commit_message\' must be provided when the '
                        'action is update_platform_parameter_rules.'
                    )
                default_value = self.normalized_payload.get('default_value')
                assert default_value is not None

                try:
                    registry.Registry.update_platform_parameter(
                        platform_param_name, self.user_id, commit_message,
                        new_rules,
                        default_value['value']
                    )
                except (
                    utils.ValidationError,
                    parameter_services.PlatformParameterNotFoundException
                ) as e:
                    raise self.InvalidInputException(e)

                new_rule_dicts = [rule.to_dict() for rule in new_rules]
                logging.info(
                    '[ADMIN] %s updated feature %s with new rules: '
                    '%s.' % (self.user_id, platform_param_name, new_rule_dicts))
            self.render_json(result)
        except Exception as e:
            logging.exception('[ADMIN] %s', e)
            self.render_json({'error': str(e)})
            raise e

    def _reload_exploration(self, exploration_id: str) -> None:
        """Reloads the exploration in dev_mode corresponding to the given
        exploration id.

        Args:
            exploration_id: str. The exploration id.

        Raises:
            Exception. Cannot reload an exploration in production.
        """
        if constants.DEV_MODE:
            logging.info(
                '[ADMIN] %s reloaded exploration %s' %
                (self.user_id, exploration_id))
            exp_services.load_demo(exploration_id)
            rights_manager.release_ownership_of_exploration(
                user_services.get_system_user(), exploration_id)
        else:
            raise Exception('Cannot reload an exploration in production.')

    def _create_dummy_question(
        self,
        question_id: str,
        question_content: str,
        linked_skill_ids: List[str]
    ) -> question_domain.Question:
        """Creates a dummy question object with the given question ID.

        Args:
            question_id: str. The ID of the question to be created.
            question_content: str. The question content.
            linked_skill_ids: list(str). The IDs of the skills to which the
                question is linked to.

        Returns:
            Question. The dummy question with given values.
        """
        content_id_generator = translation_domain.ContentIdGenerator()

        state = state_domain.State.create_default_state(
            'ABC',
            content_id_generator.generate(
                translation_domain.ContentType.CONTENT),
            content_id_generator.generate(
                translation_domain.ContentType.DEFAULT_OUTCOME),
            is_initial_state=True)

        state.update_interaction_id('TextInput')
        state.update_interaction_customization_args({
            'placeholder': {
                'value': {
                    'content_id': content_id_generator.generate(
                        translation_domain.ContentType.CUSTOMIZATION_ARG
                    ),
                    'unicode_str': ''
                }
            },
            'rows': {'value': 1},
            'catchMisspellings': {
                'value': False
            }
        })

        state.update_linked_skill_id(None)
        state.update_content(state_domain.SubtitledHtml(
            'content_0', question_content))

        solution = state_domain.Solution(
            'TextInput', False, 'Solution', state_domain.SubtitledHtml(
                content_id_generator.generate(
                    translation_domain.ContentType.SOLUTION),
                '<p>This is a solution.</p>'))
        hints_list = [
            state_domain.Hint(
                state_domain.SubtitledHtml(
                    content_id_generator.generate(
                        translation_domain.ContentType.HINT),
                    '<p>This is a hint.</p>')
            )
        ]

        state.update_interaction_solution(solution)
        state.update_interaction_hints(hints_list)
        state.update_interaction_default_outcome(
            state_domain.Outcome(
                None, None,
                state_domain.SubtitledHtml(
                    content_id_generator.generate(
                        translation_domain.ContentType.DEFAULT_OUTCOME),
                    '<p>Dummy Feedback</p>'),
                True, [], None, None
            )
        )
        question = question_domain.Question(
            question_id, state,
            feconf.CURRENT_STATE_SCHEMA_VERSION,
            constants.DEFAULT_LANGUAGE_CODE, 0, linked_skill_ids, [],
            content_id_generator.next_content_id_index)
        return question

    def _create_dummy_skill(
        self, skill_id: str, skill_description: str, explanation: str
    ) -> skill_domain.Skill:
        """Creates a dummy skill object with the given values.

        Args:
            skill_id: str. The ID of the skill to be created.
            skill_description: str. The description of the skill.
            explanation: str. The review material for the skill.

        Returns:
            Skill. The dummy skill with given values.
        """
        rubrics = [
            skill_domain.Rubric(
                constants.SKILL_DIFFICULTIES[0], ['Explanation 1']),
            skill_domain.Rubric(
                constants.SKILL_DIFFICULTIES[1], ['Explanation 2']),
            skill_domain.Rubric(
                constants.SKILL_DIFFICULTIES[2], ['Explanation 3'])]
        skill = skill_domain.Skill.create_default_skill(
            skill_id, skill_description, rubrics)
        skill.update_explanation(state_domain.SubtitledHtml('1', explanation))
        return skill

    def _load_dummy_blog_post(self, blog_post_title: str) -> None:
        """Loads the database with a blog post.

        Raises:
            Exception. Cannot load new blog post in production mode.
        """
        assert self.user_id is not None
        if not constants.DEV_MODE:
            raise Exception('Cannot load new blog post in production mode.')

        blog_post = blog_services.create_new_blog_post(self.user_id)
        fs = fs_services.GcsFileSystem('blog_post', blog_post.id)
        with open(
            './assets/images/general/learner1.png', 'rb'
        ) as thumbnail:
            fs.commit(
                'thumbnail/blog_thumbnail.png',
                thumbnail.read(),
                'image/png'
            )
        with open(
            './assets/images/subjects/Art.svg', 'rb'
        ) as image:
            fs.commit(
                'image/blog_post_image_height_326_width_490.svg',
                image.read(),
                'image/svg+xml'
            )

        if blog_post_title == EDUCATION_BLOG_POST_TITLE:
            blog_services.update_blog_post(blog_post.id, {
                'title':
                    '%s-%s' % (EDUCATION_BLOG_POST_TITLE, blog_post.id),
                'thumbnail_filename': 'blog_thumbnail.png',
                'content': EDUCATION_BLOG_POST_CONTENT,
                'tags': ['Community']
            })
        elif blog_post_title == FORMATTING_BLOG_POST_TITLE:
            blog_services.update_blog_post(blog_post.id, {
                'title':
                    '%s-%s' % (FORMATTING_BLOG_POST_TITLE, blog_post.id),
                'content': FORMATTING_BLOG_POST_CONTENT,
                'tags': ['Learners', 'Languages'],
                'thumbnail_filename': 'blog_thumbnail.png'
            })
        else:
            # The handler schema defines the possible values of
            # 'blog_post_title'. If 'blog_post_title' has a value other than
            # those defined in the schema, a Bad Request error will be thrown.
            # Hence, 'blog_post_title' must be 'ARABIC_BLOG_POST_TITLE' if
            # this branch is executed.
            assert blog_post_title == ARABIC_BLOG_POST_TITLE
            blog_services.update_blog_post(blog_post.id, {
                'title':
                    '%s-%s' % (ARABIC_BLOG_POST_TITLE, blog_post.id),
                'content': ARABIC_BLOG_POST_CONTENT,
                'tags': [
                    'Learners',
                    'Volunteer',
                    'New features',
                    'Community',
                    'Languages'
                ],
                'thumbnail_filename': 'blog_thumbnail.png'
            })
        blog_services.publish_blog_post(blog_post.id)

    def _load_dummy_new_structures_data(self) -> None:
        """Loads the database with two topics (one of which is empty), a story
        and three skills in the topic (two of them in a subtopic) and a question
        attached to each skill.

        Raises:
            Exception. Cannot load new structures data in production mode.
            Exception. User does not have enough rights to generate data.
        """
        assert self.user_id is not None
        if constants.DEV_MODE:
            if feconf.ROLE_ID_CURRICULUM_ADMIN not in self.user.roles:
                raise Exception(
                    'User does not have enough rights to generate data.')
            topic_id_1 = topic_fetchers.get_new_topic_id()
            story_id = story_services.get_new_story_id()

            skill_id_1 = skill_services.get_new_skill_id()
            skill_id_2 = skill_services.get_new_skill_id()
            skill_id_3 = skill_services.get_new_skill_id()

            question_id_1 = question_services.get_new_question_id()
            question_id_2 = question_services.get_new_question_id()
            question_id_3 = question_services.get_new_question_id()
            question_id_4 = question_services.get_new_question_id()
            question_id_5 = question_services.get_new_question_id()

            skill_1 = self._create_dummy_skill(
                skill_id_1, 'Dummy Skill 1', '<p>Dummy Explanation 1</p>')
            skill_2 = self._create_dummy_skill(
                skill_id_2, 'Dummy Skill 2', '<p>Dummy Explanation 2</p>')
            skill_3 = self._create_dummy_skill(
                skill_id_3, 'Dummy Skill 3', '<p>Dummy Explanation 3</p>')

            question_1 = self._create_dummy_question(
                question_id_1, 'Question 1', [skill_id_1])
            question_2 = self._create_dummy_question(
                question_id_2, 'Question 2', [skill_id_2])
            question_3 = self._create_dummy_question(
                question_id_3, 'Question 3', [skill_id_3])
            question_4 = self._create_dummy_question(
                question_id_4, 'Question 4', [skill_id_1])
            question_5 = self._create_dummy_question(
                question_id_5, 'Question 5', [skill_id_1])
            question_services.add_question(self.user_id, question_1)
            question_services.add_question(self.user_id, question_2)
            question_services.add_question(self.user_id, question_3)
            question_services.add_question(self.user_id, question_4)
            question_services.add_question(self.user_id, question_5)

            question_services.create_new_question_skill_link(
                self.user_id, question_id_1, skill_id_1, 0.3)
            question_services.create_new_question_skill_link(
                self.user_id, question_id_4, skill_id_1, 0.3)
            question_services.create_new_question_skill_link(
                self.user_id, question_id_5, skill_id_1, 0.3)
            question_services.create_new_question_skill_link(
                self.user_id, question_id_2, skill_id_2, 0.5)
            question_services.create_new_question_skill_link(
                self.user_id, question_id_3, skill_id_3, 0.7)

            topic_1 = topic_domain.Topic.create_default_topic(
                topic_id_1, 'Dummy Topic 1', 'dummy-topic-one', 'description',
                'fragm')

            topic_1.update_meta_tag_content('dummy-meta')
            raw_image = b''
            with open(
                'core/tests/data/thumbnail.svg', 'rt',
                encoding='utf-8') as svg_file:
                svg_file_content = svg_file.read()
                raw_image = svg_file_content.encode('ascii')
            fs_services.save_original_and_compressed_versions_of_image(
                'thumbnail.svg', feconf.ENTITY_TYPE_TOPIC, topic_id_1,
                raw_image, 'thumbnail', False)
            topic_services.update_thumbnail_filename(topic_1, 'thumbnail.svg')
            topic_1.update_thumbnail_bg_color('#C6DCDA')
            topic_1.add_canonical_story(story_id)
            topic_1.add_uncategorized_skill_id(skill_id_1)
            topic_1.add_uncategorized_skill_id(skill_id_2)
            topic_1.add_uncategorized_skill_id(skill_id_3)
            topic_1.update_skill_ids_for_diagnostic_test([skill_id_1])
            topic_1.add_subtopic(1, 'Dummy Subtopic Title', 'dummysubtopic')
            topic_services.update_subtopic_thumbnail_filename(
                topic_1, 1, 'thumbnail.svg')
            topic_1.update_subtopic_thumbnail_bg_color(
                1, constants.ALLOWED_THUMBNAIL_BG_COLORS['subtopic'][0])
            topic_1.move_skill_id_to_subtopic(None, 1, skill_id_2)
            topic_1.move_skill_id_to_subtopic(None, 1, skill_id_3)

            subtopic_page = (
                subtopic_page_domain.SubtopicPage.create_default_subtopic_page(
                    1, topic_id_1))
            # These explorations were chosen since they pass the validations
            # for published stories.
            self._reload_exploration('6')
            self._reload_exploration('25')
            self._reload_exploration('13')

            story = story_domain.Story.create_default_story(
                story_id, 'Help Jaime win the Arcade', 'Description',
                topic_id_1, 'help-jamie-win-arcade')

            story_node_dicts = [{
                'exp_id': '6',
                'title': 'What are the place values?',
                'description': 'Jaime learns the place value of each digit '
                               'in a big number.'
            }, {
                'exp_id': '25',
                'title': 'Finding the value of a number',
                'description': 'Jaime understands the value of his '
                               'arcade score.'
            }, {
                'exp_id': '13',
                'title': 'Comparing Numbers',
                'description': 'Jaime learns if a number is smaller or '
                               'greater than another number.'
            }]

            def generate_dummy_story_nodes(
                node_id: int, exp_id: str, title: str, description: str
            ) -> None:
                """Generates and connects sequential story nodes.

                Args:
                    node_id: int. The node id.
                    exp_id: str. The exploration id.
                    title: str. The title of the story node.
                    description: str. The description of the story node.
                """
                assert self.user_id is not None
                story.add_node(
                    '%s%d' % (story_domain.NODE_ID_PREFIX, node_id),
                    title)
                story.update_node_description(
                    '%s%d' % (story_domain.NODE_ID_PREFIX, node_id),
                    description)
                story.update_node_exploration_id(
                    '%s%d' % (story_domain.NODE_ID_PREFIX, node_id), exp_id)

                if node_id != len(story_node_dicts):
                    story.update_node_destination_node_ids(
                        '%s%d' % (story_domain.NODE_ID_PREFIX, node_id),
                        ['%s%d' % (story_domain.NODE_ID_PREFIX, node_id + 1)])

                exp_services.update_exploration(
                    self.user_id, exp_id, [exp_domain.ExplorationChange({
                        'cmd': exp_domain.CMD_EDIT_EXPLORATION_PROPERTY,
                        'property_name': 'category',
                        'new_value': 'Astronomy'
                    })], 'Change category')

            for i, story_node_dict in enumerate(story_node_dicts):
                generate_dummy_story_nodes(i + 1, **story_node_dict)

            skill_services.save_new_skill(self.user_id, skill_1)
            skill_services.save_new_skill(self.user_id, skill_2)
            skill_services.save_new_skill(self.user_id, skill_3)
            story_services.save_new_story(self.user_id, story)
            topic_services.save_new_topic(self.user_id, topic_1)
            subtopic_page_services.save_subtopic_page(
                self.user_id, subtopic_page, 'Added subtopic',
                [topic_domain.TopicChange({
                    'cmd': topic_domain.CMD_ADD_SUBTOPIC,
                    'subtopic_id': 1,
                    'title': 'Dummy Subtopic Title',
                    'url_fragment': 'dummy-fragment'
                })]
            )

            # Generates translation opportunities for the Contributor Dashboard.
            exp_ids_in_story = story.story_contents.get_all_linked_exp_ids()
            opportunity_services.add_new_exploration_opportunities(
                story_id, exp_ids_in_story)

            topic_services.publish_story(topic_id_1, story_id, self.user_id)
            topic_services.publish_topic(topic_id_1, self.user_id)
        else:
            raise Exception('Cannot load new structures data in production.')

    def _generate_dummy_skill_and_questions(self) -> None:
        """Generate and loads the database with a skill and 15 questions
        linked to the skill.

        Raises:
            Exception. Cannot load new structures data in production mode.
            Exception. User does not have enough rights to generate data.
        """
        assert self.user_id is not None
        if constants.DEV_MODE:
            if feconf.ROLE_ID_CURRICULUM_ADMIN not in self.user.roles:
                raise Exception(
                    'User does not have enough rights to generate data.')
            skill_id = skill_services.get_new_skill_id()
            skill_name = 'Dummy Skill %s' % str(random.getrandbits(32))
            skill = self._create_dummy_skill(
                skill_id, skill_name, '<p>Dummy Explanation 1</p>')
            skill_services.save_new_skill(self.user_id, skill)
            for i in range(15):
                question_id = question_services.get_new_question_id()
                question_name = 'Question number %s %s' % (str(i), skill_name)
                question = self._create_dummy_question(
                    question_id, question_name, [skill_id])
                question_services.add_question(self.user_id, question)
                question_difficulty = list(
                    constants.SKILL_DIFFICULTY_LABEL_TO_FLOAT.values())
                random_difficulty = random.choice(question_difficulty)
                question_services.create_new_question_skill_link(
                    self.user_id, question_id, skill_id, random_difficulty)
        else:
            raise Exception('Cannot generate dummy skills in production.')

    def _reload_collection(self, collection_id: str) -> None:
        """Reloads the collection in dev_mode corresponding to the given
        collection id.

        Args:
            collection_id: str. The collection id.

        Raises:
            Exception. Cannot reload a collection in production.
        """
        assert self.user_id is not None
        if constants.DEV_MODE:
            logging.info(
                '[ADMIN] %s reloaded collection %s' %
                (self.user_id, collection_id))
            collection_services.load_demo(collection_id)
            rights_manager.release_ownership_of_collection(
                user_services.get_system_user(), collection_id)
        else:
            raise Exception('Cannot reload a collection in production.')

    def _generate_dummy_explorations(
        self, num_dummy_exps_to_generate: int, num_dummy_exps_to_publish: int
    ) -> None:
        """Generates and publishes the given number of dummy explorations.

        Args:
            num_dummy_exps_to_generate: int. Count of dummy explorations to
                be generated.
            num_dummy_exps_to_publish: int. Count of explorations to
                be published.

        Raises:
            Exception. Environment is not DEVMODE.
        """
        assert self.user_id is not None
        if constants.DEV_MODE:
            logging.info(
                '[ADMIN] %s generated %s number of dummy explorations' %
                (self.user_id, num_dummy_exps_to_generate))
            possible_titles = ['Hulk Neuroscience', 'Quantum Starks',
                               'Wonder Anatomy',
                               'Elvish, language of "Lord of the Rings',
                               'The Science of Superheroes']
            exploration_ids_to_publish = []
            for i in range(num_dummy_exps_to_generate):
                title = random.choice(possible_titles)
                category = random.choice(constants.SEARCH_DROPDOWN_CATEGORIES)
                new_exploration_id = exp_fetchers.get_new_exploration_id()
                exploration = exp_domain.Exploration.create_default_exploration(
                    new_exploration_id, title=title, category=category,
                    objective='Dummy Objective')
                exp_services.save_new_exploration(self.user_id, exploration)
                if i <= num_dummy_exps_to_publish - 1:
                    exploration_ids_to_publish.append(new_exploration_id)
                    rights_manager.publish_exploration(
                        self.user, new_exploration_id)
            exp_services.index_explorations_given_ids(
                exploration_ids_to_publish)
        else:
            raise Exception('Cannot generate dummy explorations in production.')

    def _generate_dummy_translation_opportunities(
        self, num_dummy_translation_opportunities_to_generate: int
    ) -> None:
        """Loads the database with a topic, a story
        and a skill in the topic (and skill in a subtopic) and 3 questions
        attached to the skill. Generates dummy explorations to be added to the
        story.

        Raises:
            Exception. Cannot load new structures data in production mode.
            Exception. User does not have enough rights to generate data.
        """
        assert self.user_id is not None
        if constants.DEV_MODE:
            if feconf.ROLE_ID_CURRICULUM_ADMIN not in self.user.roles:
                raise Exception(
                    'User does not have enough rights to generate data.')
            logging.info(
                '[ADMIN] %s generated %s number of dummy '
                'translation opportunities (explorations)' % 
                (self.user_id, num_dummy_translation_opportunities_to_generate)
            )

            # Generate a new topic, story, skill and questions id.
            topic_id = 'dummyTopicId'
            story_id = 'dummyStoryId'
            skill_id = 'dummySkillId'

            question_id_1 = 'dummyQuestionId1'
            question_id_2 = 'dummyQuestionId2'
            question_id_3 = 'dummyQuestionId3'

            initial_dummy_opportunites_generation = (
                skill_services.does_skill_with_description_exist(
                'Dummy Skill 1') is False)

            if initial_dummy_opportunites_generation:
                skill = self._create_dummy_skill(
                    skill_id, 'Dummy Skill 1', '<p>Dummy Explanation 1</p>')
                question_1 = self._create_dummy_question(
                    question_id_1, 'Question 1', [skill_id])
                question_2 = self._create_dummy_question(
                    question_id_2, 'Question 2', [skill_id])
                question_3 = self._create_dummy_question(
                    question_id_3, 'Question 3', [skill_id])
                story = story_domain.Story.create_default_story(
                    story_id, 'Dummy Story', 'Description',
                    topic_id, 'dummy-story')

                question_services.add_question(self.user_id, question_1)
                question_services.add_question(self.user_id, question_2)
                question_services.add_question(self.user_id, question_3)

                question_services.create_new_question_skill_link(
                    self.user_id, question_id_1, skill_id, 0.3)
                question_services.create_new_question_skill_link(
                    self.user_id, question_id_2, skill_id, 0.3)
                question_services.create_new_question_skill_link(
                    self.user_id, question_id_3, skill_id, 0.3)
                topic = topic_domain.Topic.create_default_topic(
                    topic_id, 'Dummy Topic 1', 'dummy-topic-one', 'description',
                    'fragm')
                topic.update_meta_tag_content('dummy-meta')
                raw_image = b''
                with open(
                    'core/tests/data/thumbnail.svg', 'rt',
                    encoding='utf-8') as svg_file:
                    svg_file_content = svg_file.read()
                    raw_image = svg_file_content.encode('ascii')
                fs_services.save_original_and_compressed_versions_of_image(
                    'thumbnail.svg', feconf.ENTITY_TYPE_TOPIC, topic_id,
                    raw_image, 'thumbnail', False)
                topic_services.update_thumbnail_filename(
                    topic, 'thumbnail.svg')
                topic.update_thumbnail_bg_color('#C6DCDA')
                topic.add_canonical_story(story_id)
                topic.add_uncategorized_skill_id(skill_id)
                topic.update_skill_ids_for_diagnostic_test([skill_id])
                topic.add_subtopic(1, 'Dummy Subtopic Title', 'dummysubtopic')
                topic_services.update_subtopic_thumbnail_filename(
                    topic, 1, 'thumbnail.svg')
                topic.update_subtopic_thumbnail_bg_color(
                    1, constants.ALLOWED_THUMBNAIL_BG_COLORS['subtopic'][0])
                topic.move_skill_id_to_subtopic(None, 1, skill_id)

                subtopic_page = (
                    subtopic_page_domain.SubtopicPage
                    .create_default_subtopic_page(1, topic_id))
            else:
                skill = skill_services.skill_fetchers.get_skill_by_id(skill_id)
                question_1 = question_services.get_question_by_id(question_id_1)
                question_2 = question_services.get_question_by_id(question_id_2)
                question_3 = question_services.get_question_by_id(question_id_3)
                story = story_services.story_fetchers.get_story_by_id(story_id)

            # Generating the explorations to be added to the story.
            exploration_ids_to_publish = []
            story_node_dicts = []
            exp_counter = len(story.story_contents.nodes)

            for i in range(num_dummy_translation_opportunities_to_generate):
                exp_counter += 1
                title = 'Dummy Exploration %s' % str(exp_counter)
                category = 'Astronomy'
                new_exploration_id = exp_fetchers.get_new_exploration_id()
                exploration_dict = SAMPLE_EXPLORATION_DICT
                exploration_dict['id'] = new_exploration_id
                exploration_dict['title'] = title
                exploration_dict['category'] = category
                exploration = exp_domain.Exploration.from_dict(
                    exploration_dict)
                exp_services.save_new_exploration(self.user_id, exploration)
                exploration_ids_to_publish.append(new_exploration_id)
                rights_manager.publish_exploration(
                    self.user, new_exploration_id)
                story_node_dict = {
                    'exp_id': new_exploration_id,
                    'title': title,
                    'description': 'Description'
                }
                story_node_dicts.append(story_node_dict)
            exp_services.index_explorations_given_ids(
                exploration_ids_to_publish)

            def generate_dummy_story_nodes(
                node_id: int, stop_update: bool, exp_id: str,
                title: str, description: str
            ) -> None:
                """Generates and connects sequential story nodes.

                Args:
                    node_id: int. The node id.
                    exp_id: str. The exploration id.
                    title: str. The title of the story node.
                    description: str. The description of the story node.
                    stop_update: bool. Flag to update the node destination
                        node id.
                """
                assert self.user_id is not None
                if initial_dummy_opportunites_generation:
                    story.add_node(
                        '%s%d' % (story_domain.NODE_ID_PREFIX, node_id),
                        title)
                    story.update_node_description(
                        '%s%d' % (story_domain.NODE_ID_PREFIX, node_id),
                        description)
                    story.update_node_exploration_id(
                        '%s%d' % (story_domain.NODE_ID_PREFIX, node_id), exp_id)

                    if stop_update is False:
                        story.update_node_destination_node_ids(
                            '%s%d' % (story_domain.NODE_ID_PREFIX, node_id),
                            ['%s%d' % (
                                story_domain.NODE_ID_PREFIX, node_id + 1)])
                else:
                    change_list = [
                        story_domain.StoryChange({
                            'cmd': 'add_story_node',
                            'node_id': '%s%d' % (
                                story_domain.NODE_ID_PREFIX, node_id),
                            'title': title,
                        }),
                        story_domain.StoryChange({
                            'cmd': 'update_story_node_property',
                            'node_id': '%s%d' % (
                                story_domain.NODE_ID_PREFIX, node_id),
                            'property_name': '%s' % (
                                story_domain.STORY_NODE_PROPERTY_DESCRIPTION),
                            'old_value': None,
                            'new_value': description
                        }),
                        story_domain.StoryChange({
                            'cmd': 'update_story_node_property',
                            'node_id': '%s%d' % (
                                story_domain.NODE_ID_PREFIX, node_id),
                            'property_name': '%s' % (
                                story_domain
                                .STORY_NODE_PROPERTY_EXPLORATION_ID),
                            'old_value': None,
                            'new_value': exp_id
                        })
                    ]
                    story_services.update_story(
                        self.user_id, story_id, change_list, 'Added story node'
                    )

                exp_services.update_exploration(
                    self.user_id, exp_id, [exp_domain.ExplorationChange({
                        'cmd': exp_domain.CMD_EDIT_EXPLORATION_PROPERTY,
                        'property_name': 'category',
                        'new_value': 'Astronomy'
                    })], 'Change category')

            story_node_index = 0
            if story.story_contents is not None:
                story_node_index = int(
                    story.story_contents.next_node_id[5:]) - 1
            if story_node_index > 0:
                story.update_node_destination_node_ids(
                    '%s%d' % (
                        story_domain.NODE_ID_PREFIX, story_node_index),
                    [story.story_contents.next_node_id])
            for i, story_node_dict in enumerate(story_node_dicts):
                story_node_index += 1
                stop_update = i is len(story_node_dicts) - 1
                generate_dummy_story_nodes(
                    story_node_index, stop_update, **story_node_dict)

            if initial_dummy_opportunites_generation:
                skill_services.save_new_skill(self.user_id, skill)
                story_services.save_new_story(self.user_id, story)
                topic_services.save_new_topic(self.user_id, topic)
                subtopic_page_services.save_subtopic_page(
                    self.user_id, subtopic_page, 'Added subtopic',
                    [topic_domain.TopicChange({
                        'cmd': topic_domain.CMD_ADD_SUBTOPIC,
                        'subtopic_id': 1,
                        'title': 'Dummy Subtopic Title',
                        'url_fragment': 'dummy-subtopic-fragment'
                    })]
                )

            # Generates translation opportunities for the
            # Contributor Dashboard.
            exp_ids_in_story = story.story_contents.get_all_linked_exp_ids()
            exp_ids_in_story = exploration_ids_to_publish
            opportunity_services.add_new_exploration_opportunities(
                story_id, exp_ids_in_story)

            topic_services.publish_story(topic_id, story_id, self.user_id)

            if initial_dummy_opportunites_generation:
                topic_services.publish_topic(topic_id, self.user_id)
        else:
            raise Exception('Cannot load new structures data in production.')

    def _generate_dummy_classroom(self) -> None:
        """Generate and loads the database with a classroom.

        Raises:
            Exception. Cannot generate dummy classroom in production.
            Exception. User does not have enough rights to generate data.
        """
        assert self.user_id is not None
        if constants.DEV_MODE:
            if feconf.ROLE_ID_CURRICULUM_ADMIN not in self.user.roles:
                raise Exception(
                    'User does not have enough rights to generate data.')
            logging.info(
                '[ADMIN] %s generated dummy classroom.' % self.user_id)

            topic_id_1 = topic_fetchers.get_new_topic_id()
            topic_id_2 = topic_fetchers.get_new_topic_id()
            topic_id_3 = topic_fetchers.get_new_topic_id()
            topic_id_4 = topic_fetchers.get_new_topic_id()
            topic_id_5 = topic_fetchers.get_new_topic_id()

            skill_id_1 = skill_services.get_new_skill_id()
            skill_id_2 = skill_services.get_new_skill_id()
            skill_id_3 = skill_services.get_new_skill_id()
            skill_id_4 = skill_services.get_new_skill_id()
            skill_id_5 = skill_services.get_new_skill_id()

            question_id_1 = question_services.get_new_question_id()
            question_id_2 = question_services.get_new_question_id()
            question_id_3 = question_services.get_new_question_id()
            question_id_4 = question_services.get_new_question_id()
            question_id_5 = question_services.get_new_question_id()
            question_id_6 = question_services.get_new_question_id()
            question_id_7 = question_services.get_new_question_id()
            question_id_8 = question_services.get_new_question_id()
            question_id_9 = question_services.get_new_question_id()
            question_id_10 = question_services.get_new_question_id()
            question_id_11 = question_services.get_new_question_id()
            question_id_12 = question_services.get_new_question_id()
            question_id_13 = question_services.get_new_question_id()
            question_id_14 = question_services.get_new_question_id()
            question_id_15 = question_services.get_new_question_id()

            question_1 = self._create_dummy_question(
                question_id_1, 'Question 1', [skill_id_1])
            question_2 = self._create_dummy_question(
                question_id_2, 'Question 2', [skill_id_1])
            question_3 = self._create_dummy_question(
                question_id_3, 'Question 3', [skill_id_1])
            question_4 = self._create_dummy_question(
                question_id_4, 'Question 4', [skill_id_2])
            question_5 = self._create_dummy_question(
                question_id_5, 'Question 5', [skill_id_2])
            question_6 = self._create_dummy_question(
                question_id_6, 'Question 6', [skill_id_2])
            question_7 = self._create_dummy_question(
                question_id_7, 'Question 7', [skill_id_3])
            question_8 = self._create_dummy_question(
                question_id_8, 'Question 8', [skill_id_3])
            question_9 = self._create_dummy_question(
                question_id_9, 'Question 9', [skill_id_3])
            question_10 = self._create_dummy_question(
                question_id_10, 'Question 10', [skill_id_4])
            question_11 = self._create_dummy_question(
                question_id_11, 'Question 11', [skill_id_4])
            question_12 = self._create_dummy_question(
                question_id_12, 'Question 12', [skill_id_4])
            question_13 = self._create_dummy_question(
                question_id_13, 'Question 13', [skill_id_5])
            question_14 = self._create_dummy_question(
                question_id_14, 'Question 14', [skill_id_5])
            question_15 = self._create_dummy_question(
                question_id_15, 'Question 15', [skill_id_5])

            topic_1 = topic_domain.Topic.create_default_topic(
                topic_id_1, 'Addition', 'add', 'description', 'fragm')
            topic_1.skill_ids_for_diagnostic_test = [skill_id_1]
            topic_1.thumbnail_filename = 'thumbnail.svg'
            topic_1.thumbnail_bg_color = '#C6DCDA'
            topic_1.subtopics = [
                topic_domain.Subtopic(
                    1, 'Title', [skill_id_1], 'image.svg',
                    constants.ALLOWED_THUMBNAIL_BG_COLORS['subtopic'][0], 21131,
                    'dummy-subtopic-three')]
            topic_1.next_subtopic_id = 2

            topic_2 = topic_domain.Topic.create_default_topic(
                topic_id_2, 'Subtraction', 'subtraction',
                'description', 'fragm'
            )
            topic_2.skill_ids_for_diagnostic_test = [skill_id_2]
            topic_2.thumbnail_filename = 'thumbnail.svg'
            topic_2.thumbnail_bg_color = '#C6DCDA'
            topic_2.subtopics = [
                topic_domain.Subtopic(
                    1, 'Title', [skill_id_2], 'image.svg',
                    constants.ALLOWED_THUMBNAIL_BG_COLORS['subtopic'][0], 21131,
                    'dummy-subtopic-three')]
            topic_2.next_subtopic_id = 2

            topic_3 = topic_domain.Topic.create_default_topic(
                topic_id_3, 'Multiplication', 'multiplication',
                'description', 'fragm'
            )
            topic_3.skill_ids_for_diagnostic_test = [skill_id_3]
            topic_3.thumbnail_filename = 'thumbnail.svg'
            topic_3.thumbnail_bg_color = '#C6DCDA'
            topic_3.subtopics = [
                topic_domain.Subtopic(
                    1, 'Title', [skill_id_3], 'image.svg',
                    constants.ALLOWED_THUMBNAIL_BG_COLORS['subtopic'][0], 21131,
                    'dummy-subtopic-three')]
            topic_3.next_subtopic_id = 2

            topic_4 = topic_domain.Topic.create_default_topic(
                topic_id_4, 'Division', 'division', 'description', 'fragm')
            topic_4.skill_ids_for_diagnostic_test = [skill_id_4]
            topic_4.thumbnail_filename = 'thumbnail.svg'
            topic_4.thumbnail_bg_color = '#C6DCDA'
            topic_4.subtopics = [
                topic_domain.Subtopic(
                    1, 'Title', [skill_id_4], 'image.svg',
                    constants.ALLOWED_THUMBNAIL_BG_COLORS['subtopic'][0], 21131,
                    'dummy-subtopic-three')]
            topic_4.next_subtopic_id = 2

            topic_5 = topic_domain.Topic.create_default_topic(
                topic_id_5, 'Fraction', 'fraction', 'description', 'fragm')
            topic_5.skill_ids_for_diagnostic_test = [skill_id_5]
            topic_5.thumbnail_filename = 'thumbnail.svg'
            topic_5.thumbnail_bg_color = '#C6DCDA'
            topic_5.subtopics = [
                topic_domain.Subtopic(
                    1, 'Title', [skill_id_5], 'image.svg',
                    constants.ALLOWED_THUMBNAIL_BG_COLORS['subtopic'][0], 21131,
                    'dummy-subtopic-three')]
            topic_5.next_subtopic_id = 2

            skill_1 = self._create_dummy_skill(
                skill_id_1, 'Skill1', '<p>Dummy Explanation 1</p>')
            skill_2 = self._create_dummy_skill(
                skill_id_2, 'Skill2', '<p>Dummy Explanation 2</p>')
            skill_3 = self._create_dummy_skill(
                skill_id_3, 'Skill3', '<p>Dummy Explanation 3</p>')
            skill_4 = self._create_dummy_skill(
                skill_id_4, 'Skill4', '<p>Dummy Explanation 4</p>')
            skill_5 = self._create_dummy_skill(
                skill_id_5, 'Skill5', '<p>Dummy Explanation 5</p>')

            question_services.add_question(self.user_id, question_1)
            question_services.add_question(self.user_id, question_2)
            question_services.add_question(self.user_id, question_3)
            question_services.add_question(self.user_id, question_4)
            question_services.add_question(self.user_id, question_5)
            question_services.add_question(self.user_id, question_6)
            question_services.add_question(self.user_id, question_7)
            question_services.add_question(self.user_id, question_8)
            question_services.add_question(self.user_id, question_9)
            question_services.add_question(self.user_id, question_10)
            question_services.add_question(self.user_id, question_11)
            question_services.add_question(self.user_id, question_12)
            question_services.add_question(self.user_id, question_13)
            question_services.add_question(self.user_id, question_14)
            question_services.add_question(self.user_id, question_15)

            skill_services.save_new_skill(self.user_id, skill_1)
            skill_services.save_new_skill(self.user_id, skill_2)
            skill_services.save_new_skill(self.user_id, skill_3)
            skill_services.save_new_skill(self.user_id, skill_4)
            skill_services.save_new_skill(self.user_id, skill_5)

            topic_services.save_new_topic(self.user_id, topic_1)
            topic_services.publish_topic(topic_id_1, self.user_id)

            topic_services.save_new_topic(self.user_id, topic_2)
            topic_services.publish_topic(topic_id_2, self.user_id)

            topic_services.save_new_topic(self.user_id, topic_3)
            topic_services.publish_topic(topic_id_3, self.user_id)

            topic_services.save_new_topic(self.user_id, topic_4)
            topic_services.publish_topic(topic_id_4, self.user_id)

            topic_services.save_new_topic(self.user_id, topic_5)
            topic_services.publish_topic(topic_id_5, self.user_id)

            question_services.create_new_question_skill_link(
                self.user_id, question_id_1, skill_id_1, 0.5)
            question_services.create_new_question_skill_link(
                self.user_id, question_id_2, skill_id_1, 0.5)
            question_services.create_new_question_skill_link(
                self.user_id, question_id_3, skill_id_1, 0.5)
            question_services.create_new_question_skill_link(
                self.user_id, question_id_4, skill_id_2, 0.5)
            question_services.create_new_question_skill_link(
                self.user_id, question_id_5, skill_id_2, 0.5)
            question_services.create_new_question_skill_link(
                self.user_id, question_id_6, skill_id_2, 0.5)
            question_services.create_new_question_skill_link(
                self.user_id, question_id_7, skill_id_3, 0.5)
            question_services.create_new_question_skill_link(
                self.user_id, question_id_8, skill_id_3, 0.5)
            question_services.create_new_question_skill_link(
                self.user_id, question_id_9, skill_id_3, 0.5)
            question_services.create_new_question_skill_link(
                self.user_id, question_id_10, skill_id_4, 0.5)
            question_services.create_new_question_skill_link(
                self.user_id, question_id_11, skill_id_4, 0.5)
            question_services.create_new_question_skill_link(
                self.user_id, question_id_12, skill_id_4, 0.5)
            question_services.create_new_question_skill_link(
                self.user_id, question_id_13, skill_id_5, 0.5)
            question_services.create_new_question_skill_link(
                self.user_id, question_id_14, skill_id_5, 0.5)
            question_services.create_new_question_skill_link(
                self.user_id, question_id_15, skill_id_5, 0.5)

            classroom_id_1 = classroom_config_services.get_new_classroom_id()
            topic_dependency_for_classroom_1: Dict[str, list[str]] = {
                topic_id_1: [],
                topic_id_2: [topic_id_1],
                topic_id_3: [topic_id_1],
                topic_id_4: [topic_id_2],
                topic_id_5: [topic_id_2, topic_id_3]
            }
            classroom_1 = classroom_config_domain.Classroom(
                            classroom_id=classroom_id_1,
                            name='math',
                            url_fragment='math',
                            course_details='Math course  details',
                            teaser_text='Math teaser text',
                            topic_list_intro='Start with our first topic.',
                            topic_id_to_prerequisite_topic_ids=(
                                topic_dependency_for_classroom_1),
                            is_published=True,
                            thumbnail_data=classroom_config_domain.ImageData(
                                'thumbnail.svg', 'transparent', 1000
                            ),
                            banner_data=classroom_config_domain.ImageData(
                                'banner.png', 'transparent', 1000
                            )
                        )

            classroom_config_services.create_new_classroom(classroom_1)
        else:
            raise Exception('Cannot generate dummy classroom in production.')

    def _generate_dummy_question_suggestions(
            self, skill_id: str,
            num_dummy_question_suggestions_generate: int) -> None:
        """Generates and loads the database with a specified number of
            suggestion question for the selected skill.

        Raises:
            Exception. Cannot load suggestion questions in production mode.
            Exception. User does not have enough rights to generate data.
        """
        assert self.user_id is not None
        if constants.DEV_MODE:
            if (feconf.ROLE_ID_QUESTION_ADMIN not in self.user.roles
                or not user_services.can_submit_question_suggestions(
                    self.user_id)):
                raise Exception(
                    'User "${self.username}" must be a question submitter or ' +
                    'question admin in order to generate question suggestions.')
            for _ in range(num_dummy_question_suggestions_generate):
                content_id_generator = translation_domain.ContentIdGenerator()
                content_id_generator.generate(
                    translation_domain.ContentType.CONTENT)
                content_id_generator.generate(
                    translation_domain.ContentType.DEFAULT_OUTCOME)
                state = state_domain.State.create_default_state(
                    'default_state',
                    content_id_generator.generate(
                        translation_domain.ContentType.CONTENT),
                    content_id_generator.generate(
                        translation_domain.ContentType.DEFAULT_OUTCOME),
                    is_initial_state=True)
                state.update_interaction_id('TextInput')
                solution_dict: state_domain.SolutionDict = {
                    'answer_is_exclusive': False,
                    'correct_answer': 'Solution',
                    'explanation': {
                        'content_id': content_id_generator.generate(
                            translation_domain.ContentType.SOLUTION),
                        'html': '<p>This is a solution.</p>',
                    },
                }
                hints_list = [
                    state_domain.Hint(
                        state_domain.SubtitledHtml(
                            content_id_generator.generate(
                                translation_domain.ContentType.HINT),
                            '<p>This is a hint.</p>')),
                ]
                # Ruling out None for mypy type checking,
                # as interaction_id is already updated.
                assert state.interaction.id is not None
                solution = state_domain.Solution.from_dict(
                    state.interaction.id, solution_dict)
                state.update_interaction_solution(solution)
                state.update_interaction_hints(hints_list)
                state.update_interaction_customization_args({
                    'placeholder': {
                        'value': {
                            'content_id': content_id_generator.generate(
                                translation_domain.ContentType.CUSTOMIZATION_ARG, # pylint: disable=line-too-long
                                extra_prefix='placeholder'),
                            'unicode_str': 'Enter text here',
                        },
                    },
                    'rows': {'value': 1},
                    'catchMisspellings': {'value': False}
                })
                # Here, state is a State domain object and it is created using
                # 'create_default_state' method. So, 'state' is a default_state
                # and it is always going to contain a default_outcome. Thus to
                # narrow down the type from Optional[Outcome] to Outcome for
                # default_outcome, we used assert here.
                assert state.interaction.default_outcome is not None
                state.interaction.default_outcome.labelled_as_correct = True
                state.interaction.default_outcome.dest = None
                suggestion_change: Dict[
                    str, Union[str, float, question_domain.QuestionDict]
                ] = {
                    'cmd': (
                        question_domain
                        .CMD_CREATE_NEW_FULLY_SPECIFIED_QUESTION),
                    'question_dict': {
                        'id': '',
                        'version': 0,
                        'question_state_data': state.to_dict(),
                        'language_code': 'en',
                        'question_state_data_schema_version': 1,
                        'linked_skill_ids': [skill_id],
                        'inapplicable_skill_misconception_ids': [],
                        'next_content_id_index': (
                            content_id_generator.next_content_id_index)
                    },
                    'skill_id': skill_id,
                    'skill_difficulty': 0.3
                }

                suggestion = suggestion_services.create_suggestion(
                    feconf.SUGGESTION_TYPE_ADD_QUESTION,
                    feconf.ENTITY_TYPE_SKILL,
                    skill_id, 1,
                    self.user_id, suggestion_change, 'test description')

                (
                    suggestion_services
                    .update_question_contribution_stats_at_submission(
                        suggestion))
        else:
            raise Exception('Cannot generate dummy skills in production.')


class AdminRoleHandlerNormalizedGetRequestDict(TypedDict):
    """Dict representation of AdminRoleHandler's GET normalized_request
    dictionary.
    """

    filter_criterion: str
    role: Optional[str]
    username: Optional[str]


class AdminRoleHandlerNormalizedDeleteRequestDict(TypedDict):
    """Dict representation of AdminRoleHandler's DELETE normalized_request
    dictionary.
    """

    role: str
    username: str


class AdminRoleHandlerNormalizedPayloadDict(TypedDict):
    """Dict representation of AdminRoleHandler's normalized_payload
    dictionary.
    """

    role: str
    username: str


class AdminRoleHandler(
    base.BaseHandler[
        AdminRoleHandlerNormalizedPayloadDict,
        Union[
            AdminRoleHandlerNormalizedGetRequestDict,
            AdminRoleHandlerNormalizedDeleteRequestDict
        ]
    ]
):
    """Handler for roles tab of admin page. Used to view and update roles."""

    GET_HANDLER_ERROR_RETURN_TYPE = feconf.HANDLER_TYPE_JSON
    URL_PATH_ARGS_SCHEMAS: Dict[str, str] = {}
    HANDLER_ARGS_SCHEMAS = {
        'GET': {
            'filter_criterion': {
                'schema': {
                    'type': 'basestring',
                    'choices': [
                        feconf.USER_FILTER_CRITERION_ROLE,
                        feconf.USER_FILTER_CRITERION_USERNAME
                    ]
                }
            },
            'role': {
                'schema': {
                    'type': 'basestring',
                    'choices': role_services.VIEWABLE_ROLES
                },
                'default_value': None
            },
            'username': {
                'schema': {
                    'type': 'basestring'
                },
                'default_value': None
            }
        },
        'PUT': {
            'role': {
                'schema': {
                    'type': 'basestring',
                    'choices': feconf.ALLOWED_USER_ROLES
                }
            },
            'username': {
                'schema': {
                    'type': 'basestring'
                }
            }
        },
        'DELETE': {
            'role': {
                'schema': {
                    'type': 'basestring',
                    'choices': feconf.ALLOWED_USER_ROLES
                }
            },
            'username': {
                'schema': {
                    'type': 'basestring'
                }
            }
        }
    }

    @acl_decorators.open_access
    def get(self) -> None:
        """Retrieves information about users based on different filter
        criteria to populate the roles tab.

        Raises:
            Exception. The role must be provided when the filter criterion
                is 'role'.
            Exception. The username must be provided when the filter
                criterion is 'username'.
            NotFoundException. User with given username does not exist.
        """
        assert self.user_id is not None
        # Here we use cast because we are narrowing down the type of
        # 'normalized_request' from Union of request TypedDicts to a
        # particular TypedDict that was defined according to the schemas.
        # So that the type of fetched values is not considered as Any type.
        request_data = cast(
            AdminRoleHandlerNormalizedGetRequestDict,
            self.normalized_request
        )
        filter_criterion = request_data['filter_criterion']
        if filter_criterion == feconf.USER_FILTER_CRITERION_ROLE:
            role = request_data.get(feconf.USER_FILTER_CRITERION_ROLE)
            if role is None:
                raise Exception(
                    'The role must be provided when the filter criterion '
                    'is \'role\'.'
                )
            role_services.log_role_query(
                self.user_id, feconf.ROLE_ACTION_VIEW_BY_ROLE,
                role=role)
            self.render_json({
                'usernames': (
                    user_services.get_usernames_by_role(role) if role else []
                )
            })
        else:
            # The handler schema defines the possible values of
            # 'filter_criterion'. If 'filter_criterion' has a value other than
            # those defined in the schema, a Bad Request error will be thrown.
            # Hence, 'filter_criterion' must be
            # 'feconf.USER_FILTER_CRITERION_USERNAME' if this branch is
            # executed.
            assert filter_criterion == (
                feconf.USER_FILTER_CRITERION_USERNAME)
            username = request_data.get(feconf.USER_FILTER_CRITERION_USERNAME)
            if username is None:
                raise Exception(
                    'The username must be provided when the filter criterion '
                    'is \'username\'.'
                )
            user_id = (
                user_services.get_user_id_from_username(username)
            )
            role_services.log_role_query(
                self.user_id, feconf.ROLE_ACTION_VIEW_BY_USERNAME,
                username=username)
            if user_id is None:
                raise self.NotFoundException(
                    'User with given username does not exist.')

            user_settings = user_services.get_user_settings(user_id)
            user_roles = user_settings.roles
            managed_topic_ids = []
            coordinated_language_ids = []
            if feconf.ROLE_ID_TOPIC_MANAGER in user_roles:
                managed_topic_ids = [
                    rights.id for rights in
                    topic_fetchers.get_topic_rights_with_user(user_id)]
            if feconf.ROLE_ID_TRANSLATION_COORDINATOR in user_roles:
                coordinated_language_ids = [
                    rights.language_id for rights in
                    user_services.get_translation_rights_with_user(
                        user_id)]
            user_roles_dict = {
                'roles': user_roles,
                'managed_topic_ids': managed_topic_ids,
                'coordinated_language_ids': coordinated_language_ids,
                'banned': user_settings.banned
            }
            self.render_json(user_roles_dict)

    @acl_decorators.can_access_admin_page
    def put(self) -> None:
        """Adds a role to a user.

        Raises:
            NotFoundException. User with given username does not exist.
            InvalidInputException. Unsupported role for this handler.
        """
        assert self.normalized_payload is not None
        username = self.normalized_payload['username']
        role = self.normalized_payload['role']
        user_settings = user_services.get_user_settings_from_username(username)

        if user_settings is None:
            raise self.NotFoundException(
                'User with given username does not exist.')

        if role == feconf.ROLE_ID_TOPIC_MANAGER:
            # The Topic manager role assignment is handled via
            # TopicManagerRoleHandler.
            raise self.InvalidInputException(
                'Unsupported role for this handler.')

        user_services.add_user_role(user_settings.user_id, role)

        self.render_json({})

    @acl_decorators.can_access_admin_page
    def delete(self) -> None:
        """Removes a role from a user.

        Raises:
            NotFoundException. User with given username does not exist.
        """
        # Here we use cast because we are narrowing down the type of
        # 'normalized_request' from Union of request TypedDicts to a
        # particular TypedDict that was defined according to the schemas.
        # So that the type of fetched values is not considered as Any type.
        request_data = cast(
            AdminRoleHandlerNormalizedDeleteRequestDict,
            self.normalized_request
        )
        username = request_data['username']
        role = request_data['role']

        user_id = user_services.get_user_id_from_username(username)
        if user_id is None:
            raise self.NotFoundException(
                'User with given username does not exist.')

        if role == feconf.ROLE_ID_TOPIC_MANAGER:
            topic_services.deassign_user_from_all_topics(self.user, user_id)

        if role == feconf.ROLE_ID_TRANSLATION_COORDINATOR:
            user_services.deassign_user_from_all_languages(
                self.user, user_id)

        user_services.remove_user_role(user_id, role)

        self.render_json({})


class TopicManagerRoleHandlerNormalizedPayloadDict(TypedDict):
    """Dict representation of TopicManagerRoleHandler's normalized_payload
    dictionary.
    """

    username: str
    action: str
    topic_id: str


class TopicManagerRoleHandler(
    base.BaseHandler[
        TopicManagerRoleHandlerNormalizedPayloadDict, Dict[str, str]
    ]
):
    """Handler to assign or deassigning manager to a topic."""

    GET_HANDLER_ERROR_RETURN_TYPE = feconf.HANDLER_TYPE_JSON
    URL_PATH_ARGS_SCHEMAS: Dict[str, str] = {}
    HANDLER_ARGS_SCHEMAS = {
        'PUT': {
            'username': {
                'schema': {
                    'type': 'basestring'
                }
            },
            'action': {
                'schema': {
                    'type': 'basestring',
                    'choices': ['assign', 'deassign']
                }
            },
            'topic_id': {
                'schema': {
                    'type': 'basestring'
                }
            }
        }
    }

    @acl_decorators.can_access_admin_page
    def put(self) -> None:
        """Adds or removes the topic-manager role for a user in the context
        of a specific topic.

        Raises:
            NotFoundException. User with given username does not exist.
        """
        assert self.normalized_payload is not None
        username = self.normalized_payload['username']
        action = self.normalized_payload['action']
        topic_id = self.normalized_payload['topic_id']

        user_settings = user_services.get_user_settings_from_username(username)

        if user_settings is None:
            raise self.NotFoundException(
                'User with given username does not exist.')

        user_id = user_settings.user_id
        if action == 'assign':
            if not feconf.ROLE_ID_TOPIC_MANAGER in user_settings.roles:
                user_services.add_user_role(
                    user_id, feconf.ROLE_ID_TOPIC_MANAGER)

            topic_manager = user_services.get_user_actions_info(user_id)
            topic_services.assign_role(
                user_services.get_system_user(),
                topic_manager, topic_domain.ROLE_MANAGER, topic_id)
        else:
            # The handler schema defines the possible values of 'action'.
            # If 'action' has a value other than those defined in the schema,
            # a Bad Request error will be thrown. Hence, 'action' must be
            # 'deassign' if this branch is executed.
            assert action == 'deassign'
            topic_services.deassign_manager_role_from_topic(
                user_services.get_system_user(), user_id, topic_id)

            # The case where user does not have manager rights it will be
            # caught before in topic_services.deassign_manager_role_from_topic
            # method.
            assert not topic_fetchers.get_topic_rights_with_user(user_id)
            user_services.remove_user_role(
                user_id, feconf.ROLE_ID_TOPIC_MANAGER)

        self.render_json({})


class BannedUsersHandlerNormalizedPayloadDict(TypedDict):
    """Dict representation of BannedUsersHandler's normalized_payload
    dictionary.
    """

    username: str


class BannedUsersHandlerNormalizedRequestDict(TypedDict):
    """Dict representation of BannedUsersHandler's normalized_request
    dictionary.
    """

    username: str


class BannedUsersHandler(
    base.BaseHandler[
        BannedUsersHandlerNormalizedPayloadDict,
        BannedUsersHandlerNormalizedRequestDict
    ]
):
    """Handler to ban and unban users."""

    GET_HANDLER_ERROR_RETURN_TYPE = feconf.HANDLER_TYPE_JSON
    URL_PATH_ARGS_SCHEMAS: Dict[str, str] = {}
    HANDLER_ARGS_SCHEMAS = {
        'PUT': {
            'username': {
                'schema': {
                    'type': 'basestring'
                }
            }
        },
        'DELETE': {
            'username': {
                'schema': {
                    'type': 'basestring'
                }
            }
        }
    }

    @acl_decorators.can_access_admin_page
    def put(self) -> None:
        """Marks a user as banned.

        Raises:
            NotFoundException. User with given username does not exist.
        """
        assert self.normalized_payload is not None
        username = self.normalized_payload['username']
        user_id = user_services.get_user_id_from_username(username)

        if user_id is None:
            raise self.NotFoundException(
                'User with given username does not exist.')
        topic_services.deassign_user_from_all_topics(self.user, user_id)
        user_services.mark_user_banned(user_id)

        self.render_json({})

    @acl_decorators.can_access_admin_page
    def delete(self) -> None:
        """Removes the banned status of the user.

        Raises:
            NotFoundException. User with given username does not exist.
        """
        assert self.normalized_request is not None
        username = self.normalized_request['username']
        user_id = user_services.get_user_id_from_username(username)

        if user_id is None:
            raise self.NotFoundException(
                'User with given username does not exist.')
        user_services.unmark_user_banned(user_id)

        self.render_json({})


class AdminSuperAdminPrivilegesHandlerNormalizedPayloadDict(TypedDict):
    """Dict representation of AdminSuperAdminPrivilegesHandler's
    normalized_payload dictionary.
    """

    username: str


class AdminSuperAdminPrivilegesHandlerNormalizedRequestDict(TypedDict):
    """Dict representation of AdminSuperAdminPrivilegesHandler's
    normalized_request dictionary.
    """

    username: str


class AdminSuperAdminPrivilegesHandler(
    base.BaseHandler[
        AdminSuperAdminPrivilegesHandlerNormalizedPayloadDict,
        AdminSuperAdminPrivilegesHandlerNormalizedRequestDict
    ]
):
    """Handler for granting a user super admin privileges."""

    PUT_HANDLER_ERROR_RETURN_TYPE = feconf.HANDLER_TYPE_JSON
    DELETE_HANDLER_ERROR_RETURN_TYPE = feconf.HANDLER_TYPE_JSON
    URL_PATH_ARGS_SCHEMAS: Dict[str, str] = {}
    HANDLER_ARGS_SCHEMAS = {
        'PUT': {
            'username': {
                'schema': {
                    'type': 'basestring'
                }
            }
        },
        'DELETE': {
            'username': {
                'schema': {
                    'type': 'basestring'
                }
            }
        }
    }

    @acl_decorators.can_access_admin_page
    def put(self) -> None:
        """Grants super admin privileges to a user.

        Raises:
            UnauthorizedUserException. Only the default system admin can
                manage super admins.
            NotFoundException. No such user exists.
        """
        assert self.normalized_payload is not None
        if self.email != feconf.ADMIN_EMAIL_ADDRESS:
            raise self.UnauthorizedUserException(
                'Only the default system admin can manage super admins')
        username = self.normalized_payload['username']

        user_id = user_services.get_user_id_from_username(username)
        if user_id is None:
            raise self.NotFoundException('No such user exists')

        auth_services.grant_super_admin_privileges(user_id)
        self.render_json(self.values)

    @acl_decorators.can_access_admin_page
    def delete(self) -> None:
        """Revokes super admin privileges from a user.

        Raises:
            UnauthorizedUserException. Only the default system admin can
                manage super admins.
            NotFoundException. No such user exists.
            InvalidInputException. Cannot revoke privileges from the default
                super admin account.
        """
        assert self.normalized_request is not None
        if self.email != feconf.ADMIN_EMAIL_ADDRESS:
            raise self.UnauthorizedUserException(
                'Only the default system admin can manage super admins')
        username = self.normalized_request['username']

        user_settings = user_services.get_user_settings_from_username(username)
        if user_settings is None:
            raise self.NotFoundException('No such user exists')

        if user_settings.email == feconf.ADMIN_EMAIL_ADDRESS:
            raise self.InvalidInputException(
                'Cannot revoke privileges from the default super admin account')

        auth_services.revoke_super_admin_privileges(user_settings.user_id)
        self.render_json(self.values)


class AdminTopicsCsvFileDownloader(
    base.BaseHandler[Dict[str, str], Dict[str, str]]
):
    """Retrieves topic similarity data for download."""

    GET_HANDLER_ERROR_RETURN_TYPE = feconf.HANDLER_TYPE_DOWNLOADABLE
    URL_PATH_ARGS_SCHEMAS: Dict[str, str] = {}
    HANDLER_ARGS_SCHEMAS: Dict[str, Dict[str, str]] = {'GET': {}}

    @acl_decorators.can_access_admin_page
    def get(self) -> None:
        """Generates a CSV file containing topic similarities."""
        topic_similarities = (
            recommendations_services.get_topic_similarities_as_csv()
        )
        # Downloadable file accepts only bytes, so we need to encode
        # topic_similarities to bytes.
        self.render_downloadable_file(
            io.BytesIO(topic_similarities.encode('utf-8')),
            'topic_similarities.csv',
            'text/csv'
        )


class DataExtractionQueryHandlerNormalizedRequestDict(TypedDict):
    """Dict representation of DataExtractionQueryHandler's
    normalized_request dictionary.
    """

    exp_id: str
    exp_version: int
    state_name: str
    num_answers: int


class DataExtractionQueryHandler(
    base.BaseHandler[
        Dict[str, str], DataExtractionQueryHandlerNormalizedRequestDict
    ]
):
    """Handler for data extraction query."""

    GET_HANDLER_ERROR_RETURN_TYPE = feconf.HANDLER_TYPE_JSON
    URL_PATH_ARGS_SCHEMAS: Dict[str, str] = {}
    HANDLER_ARGS_SCHEMAS = {
        'GET': {
            'exp_id': {
                'schema': {
                    'type': 'basestring'
                }
            },
            'exp_version': {
                'schema': {
                    'type': 'int'
                }
            },
            'state_name': {
                'schema': {
                    'type': 'basestring'
                }
            },
            'num_answers': {
                'schema': {
                    'type': 'int'
                }
            }
        }
    }

    @acl_decorators.can_access_admin_page
    def get(self) -> None:
        """Retrieves a specified number of submitted answers for a particular
        state within an exploration.

        Raises:
            NotFoundException. Entity not found.
            InvalidInputException. Exploration does not have such state.
            Exception. No state answer exists.
        """
        assert self.normalized_request is not None
        exp_id = self.normalized_request['exp_id']
        exp_version = self.normalized_request['exp_version']

        exploration = exp_fetchers.get_exploration_by_id(
            exp_id, strict=False, version=exp_version)
        if exploration is None:
            raise self.NotFoundException(
                'Entity for exploration with id %s and version '
                '%s not found.' % (exp_id, exp_version))

        state_name = self.normalized_request['state_name']
        num_answers = self.normalized_request['num_answers']

        if state_name not in exploration.states:
            raise self.InvalidInputException(
                'Exploration \'%s\' does not have \'%s\' state.'
                % (exp_id, state_name))

        state_answers = stats_services.get_state_answers(
            exp_id, exp_version, state_name)
        if state_answers is None:
            raise Exception(
                'No state answer exists for the given exp_id: %s,'
                ' exp_version: %s and state_name: %s' %
                (exp_id, exp_version, state_name)

            )
        extracted_answers = state_answers.get_submitted_answer_dict_list()

        if num_answers > 0:
            extracted_answers = extracted_answers[:num_answers]

        response = {
            'data': extracted_answers
        }
        self.render_json(response)


class SendDummyMailToAdminHandler(
    base.BaseHandler[Dict[str, str], Dict[str, str]]
):
    """This function handles sending test emails."""

    URL_PATH_ARGS_SCHEMAS: Dict[str, str] = {}
    HANDLER_ARGS_SCHEMAS: Dict[str, Dict[str, str]] = {'POST': {}}

    @acl_decorators.can_access_admin_page
    def post(self) -> None:
        """Sends a dummy email to the admin if the application is
        configured to send emails.

        Raises:
            InvalidInputException. This app cannot send emails.
        """
        username = self.username
        assert username is not None
        server_can_send_emails = (
            parameter_services.get_platform_parameter_value(
                platform_parameter_list.ParamName.
                SERVER_CAN_SEND_EMAILS.value
            )
        )
        if server_can_send_emails:
            email_manager.send_dummy_mail_to_admin(username)
            self.render_json({})
        else:
            raise self.InvalidInputException('This app cannot send emails.')


class UpdateUsernameHandlerNormalizedPayloadDict(TypedDict):
    """Dict representation of UpdateUsernameHandler's
    normalized_payload dictionary.
    """

    old_username: str
    new_username: str


class UpdateUsernameHandler(
    base.BaseHandler[
        UpdateUsernameHandlerNormalizedPayloadDict, Dict[str, str]
    ]
):
    """Handler for renaming usernames."""

    URL_PATH_ARGS_SCHEMAS: Dict[str, str] = {}
    HANDLER_ARGS_SCHEMAS = {
        'PUT': {
            'old_username': {
                'schema': {
                    'type': 'basestring'
                }
            },
            'new_username': {
                'schema': {
                    'type': 'basestring',
                    'validators': [{
                        'id': 'has_length_at_most',
                        'max_value': constants.MAX_USERNAME_LENGTH
                    }]
                }
            }
        }
    }

    @acl_decorators.can_access_admin_page
    def put(self) -> None:
        """Updates the username for a user.

        Raises:
            NotFoundException. Invalid username.
            NotFoundException. The user does not have a profile picture
                with png extension.
            NotFoundException. The user does not have a profile picture
                with webp extension.
        """
        assert self.user_id is not None
        assert self.normalized_payload is not None
        old_username = self.normalized_payload['old_username']
        new_username = self.normalized_payload['new_username']

        user_id = user_services.get_user_id_from_username(old_username)
        if user_id is None:
            raise self.NotFoundException(
                'Invalid username: %s' % old_username)

        if user_services.is_username_taken(new_username):
            raise self.InvalidInputException('Username already taken.')

        # Update profile picture.
        old_fs = fs_services.GcsFileSystem(
            feconf.ENTITY_TYPE_USER, old_username)
        new_fs = fs_services.GcsFileSystem(
            feconf.ENTITY_TYPE_USER, new_username)

        if not old_fs.isfile('profile_picture.png'):
            raise self.NotFoundException(
                'The user with username %s does not have a '
                'profile picture with png extension.' % old_username)

        if not old_fs.isfile('profile_picture.webp'):
            raise self.NotFoundException(
                'The user with username %s does not have a '
                'profile picture with webp extension.' % old_username)

        image_png = old_fs.get('profile_picture.png')
        old_fs.delete('profile_picture.png')
        new_fs.commit(
            'profile_picture.png', image_png, mimetype='image/png')

        image_webp = old_fs.get('profile_picture.webp')
        old_fs.delete('profile_picture.webp')
        new_fs.commit(
            'profile_picture.webp', image_webp, mimetype='image/webp')

        user_services.set_username(user_id, new_username)
        user_services.log_username_change(
            self.user_id, old_username, new_username)

        self.render_json({})


class NumberOfDeletionRequestsHandler(
    base.BaseHandler[Dict[str, str], Dict[str, str]]
):
    """Handler for getting the number of pending deletion requests via admin
    page.
    """

    GET_HANDLER_ERROR_RETURN_TYPE = feconf.HANDLER_TYPE_JSON
    URL_PATH_ARGS_SCHEMAS: Dict[str, str] = {}
    HANDLER_ARGS_SCHEMAS: Dict[str, Dict[str, str]] = {'GET': {}}

    @acl_decorators.can_access_admin_page
    def get(self) -> None:
        """Retrieves the number of pending deletion requests for models."""
        self.render_json({
            'number_of_pending_deletion_models': (
                wipeout_service.get_number_of_pending_deletion_requests())
        })


class VerifyUserModelsDeletedHandlerNormalizedRequestDict(TypedDict):
    """Dict representation of VerifyUserModelsDeletedHandler's
    normalized_request dictionary.
    """

    user_id: str


class VerifyUserModelsDeletedHandler(
    base.BaseHandler[
        Dict[str, str], VerifyUserModelsDeletedHandlerNormalizedRequestDict
    ]
):
    """Handler for getting whether any models exist for specific user ID."""

    GET_HANDLER_ERROR_RETURN_TYPE = feconf.HANDLER_TYPE_JSON
    URL_PATH_ARGS_SCHEMAS: Dict[str, str] = {}
    HANDLER_ARGS_SCHEMAS = {
        'GET': {
            'user_id': {
                'schema': {
                    'type': 'basestring'
                }
            }
        }
    }

    @acl_decorators.can_access_admin_page
    def get(self) -> None:
        """Checks if a user with a specific user_id has been deleted and
        if there are related models or not.
        """
        assert self.normalized_request is not None
        user_id = self.normalized_request['user_id']

        user_is_deleted = wipeout_service.verify_user_deleted(
            user_id, include_delete_at_end_models=True)
        self.render_json({'related_models_exist': not user_is_deleted})


class DeleteUserHandlerNormalizedRequestDict(TypedDict):
    """Dict representation of DeleteUserHandler's
    normalized_request dictionary.
    """

    user_id: str
    username: str


class DeleteUserHandler(
    base.BaseHandler[
        Dict[str, str], DeleteUserHandlerNormalizedRequestDict
    ]
):
    """Handler for deleting a user with specific ID."""

    URL_PATH_ARGS_SCHEMAS: Dict[str, str] = {}
    HANDLER_ARGS_SCHEMAS = {
        'DELETE': {
            'user_id': {
                'schema': {
                    'type': 'basestring'
                }
            },
            'username': {
                'schema': {
                    'type': 'basestring'
                }
            }
        }
    }

    @acl_decorators.can_delete_any_user
    def delete(self) -> None:
        """Initiates the pre-deletion process for a user.

        Raises:
            NotFoundException. The username doesn't belong to any user.
            InvalidInputException. The user ID retrieved from the username
                and the user ID provided by admin differ.
        """
        assert self.normalized_request is not None
        user_id = self.normalized_request['user_id']
        username = self.normalized_request['username']

        user_id_from_username = (
            user_services.get_user_id_from_username(username))
        if user_id_from_username is None:
            raise self.NotFoundException(
                'The username doesn\'t belong to any user')

        if user_id_from_username != user_id:
            raise self.InvalidInputException(
                'The user ID retrieved from the username and '
                'the user ID provided by admin differ.'
            )
        wipeout_service.pre_delete_user(user_id)
        self.render_json({'success': True})


class UpdateBlogPostHandlerNormalizedPayloadDict(TypedDict):
    """Dict representation of UpdateBlogPostHandler's
    normalized_payload dictionary.
    """

    blog_post_id: str
    author_username: str
    published_on: str


class UpdateBlogPostHandler(
    base.BaseHandler[
        UpdateBlogPostHandlerNormalizedPayloadDict, Dict[str, str]
    ]
):
    """Handler for changing author ids and published on date in
    blog posts."""

    URL_PATH_ARGS_SCHEMAS: Dict[str, str] = {}
    HANDLER_ARGS_SCHEMAS = {
        'PUT': {
            'blog_post_id': {
                'schema': {
                    'type': 'basestring'
                }
            },
            'author_username': {
                'schema': {
                    'type': 'basestring',
                    'validators': [{
                        'id': 'has_length_at_most',
                        'max_value': constants.MAX_USERNAME_LENGTH
                    }]
                }
            },
            'published_on': {
                'schema': {
                    'type': 'basestring'
                }
            }
        }
    }

    @acl_decorators.can_access_admin_page
    def put(self) -> None:
        """Updates the author and published date of a blog post.

        Raises:
            NotFoundException. Invalid username.
            UnauthorizedUserException. User does not have enough rights to be
                blog post author.
            NotFoundException. The blog post with the given id or url
                doesn't exist.
        """
        assert self.normalized_payload is not None
        blog_post_id = self.normalized_payload['blog_post_id']
        author_username = self.normalized_payload['author_username']
        published_on = self.normalized_payload['published_on']

        author_id = user_services.get_user_id_from_username(author_username)
        if author_id is None:
            raise self.NotFoundException(
                'Invalid username: %s' % author_username)

        user_actions = user_services.get_user_actions_info(author_id).actions
        if role_services.ACTION_ACCESS_BLOG_DASHBOARD not in user_actions:
            raise self.UnauthorizedUserException(
                'User does not have enough rights to be blog post author.')

        blog_post = (
            blog_services.get_blog_post_by_id(blog_post_id, strict=False))
        if blog_post is None:
            raise self.NotFoundException(
                'The blog post with the given id or url doesn\'t exist.')

        blog_services.update_blog_models_author_and_published_on_date(
            blog_post_id, author_id, published_on)
        self.render_json({})


class RegenerateTopicSummariesHandler(
    base.BaseHandler[Dict[str, str], Dict[str, str]]
):
    """Handler to regenerate the summaries of all topics."""

    URL_PATH_ARGS_SCHEMAS: Dict[str, str] = {}
    HANDLER_ARGS_SCHEMAS: Dict[str, Dict[str, str]] = {
        'PUT': {}
    }

    @acl_decorators.can_access_admin_page
    def put(self) -> None:
        """Regenerates all topic summary models."""

        # Fetched topics are sorted only to make the backend tests pass.
        topics = sorted(
            topic_fetchers.get_all_topics(),
            key=operator.attrgetter('created_on'))
        for topic in topics:
            topic_services.generate_topic_summary(topic.id)

        self.render_json({})


class TranslationCoordinatorRoleHandlerNormalizedPayloadDict(TypedDict):
    """Dict representation of TranslationCoordinatorRoleHandler's
    normalized_payload dictionary.
    """

    username: str
    action: str
    language_id: str


class TranslationCoordinatorRoleHandler(
    base.BaseHandler[
        TranslationCoordinatorRoleHandlerNormalizedPayloadDict, Dict[str, str]
    ]
):
    """Handler to assign or deassigning coordinator to a language."""

    GET_HANDLER_ERROR_RETURN_TYPE = feconf.HANDLER_TYPE_JSON
    URL_PATH_ARGS_SCHEMAS: Dict[str, str] = {}
    HANDLER_ARGS_SCHEMAS = {
        'PUT': {
            'username': {
                'schema': {
                    'type': 'basestring'
                }
            },
            'action': {
                'schema': {
                    'type': 'basestring',
                    'choices': ['assign', 'deassign']
                }
            },
            'language_id': {
                'schema': {
                    'type': 'basestring',
                    'choices': supported_languages
                }
            }
        }
    }

    @acl_decorators.can_access_admin_page
    def put(self) -> None:
        """Adds or removes the translation-coordinator role for a user in the
        context of a specific language.

        Raises:
            NotFoundException. User with given username does not exist.
        """
        assert self.normalized_payload is not None
        username = self.normalized_payload['username']
        action = self.normalized_payload['action']
        language_id = self.normalized_payload['language_id']

        user_settings = user_services.get_user_settings_from_username(username)

        if user_settings is None:
            raise self.NotFoundException(
                'User with given username does not exist.')

        user_id = user_settings.user_id
        if action == 'assign':
            if not feconf.ROLE_ID_TRANSLATION_COORDINATOR in (
                user_settings.roles):
                user_services.add_user_role(
                    user_id, feconf.ROLE_ID_TRANSLATION_COORDINATOR)

            language_coordinator = user_services.get_user_actions_info(user_id)

            user_services.assign_coordinator(
                user_services.get_system_user(),
                language_coordinator, language_id)
        else:
            # The handler schema defines the possible values of 'action'.
            # If 'action' has a value other than those defined in the schema,
            # a Bad Request error will be thrown. Hence, 'action' must be
            # 'deassign' if this branch is executed.
            assert action == 'deassign'
            language_coordinator = user_services.get_user_actions_info(user_id)
            user_services.deassign_coordinator(
                user_services.get_system_user(),
                language_coordinator, language_id)

        self.render_json({})


class InteractionsByExplorationIdHandlerNormalizedRequestDict(TypedDict):
    """Dict representation of InteractionsByExplorationIdHandler's
    normalized_request dictionary.
    """

    exp_id: str


class InteractionsByExplorationIdHandler(
    base.BaseHandler[
        InteractionsByExplorationIdHandlerNormalizedRequestDict, Dict[str, str]
    ]
):
    """Handler for admin to retrive the list of interactions used in
    an exploration.
    """

    GET_HANDLER_ERROR_RETURN_TYPE = feconf.HANDLER_TYPE_JSON
    URL_PATH_ARGS_SCHEMAS: Dict[str, str] = {}
    HANDLER_ARGS_SCHEMAS = {
        'GET': {
            'exp_id': {
                'schema': {
                    'type': 'basestring'
                }
            }
        }
    }

    @acl_decorators.can_access_admin_page
    def get(self) -> None:
        assert self.normalized_request is not None
        exploration_id = self.normalized_request['exp_id']

        exploration = exp_fetchers.get_exploration_by_id(
            exploration_id, strict=False)
        if exploration is None:
            raise self.NotFoundException('Exploration does not exist.')

        interaction_ids = [
            state.interaction.id
            for state in exploration.states.values()
            if state.interaction.id is not None
        ]

        self.render_json({'interaction_ids': interaction_ids})<|MERGE_RESOLUTION|>--- conflicted
+++ resolved
@@ -224,12 +224,9 @@
     collection_id: Optional[str]
     num_dummy_exps_to_generate: Optional[int]
     num_dummy_exps_to_publish: Optional[int]
-<<<<<<< HEAD
     num_dummy_question_suggestions_generate: Optional[int]
     skill_id: Optional[str]
-=======
     num_dummy_translation_opportunities_to_generate: Optional[int]
->>>>>>> d54f9069
     data: Optional[str]
     topic_id: Optional[str]
     platform_param_name: Optional[str]
