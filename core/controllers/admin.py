--- conflicted
+++ resolved
@@ -384,16 +384,11 @@
         state.update_interaction_hints(hints_list)
         state.update_interaction_default_outcome(
             state_domain.Outcome(
-<<<<<<< HEAD
-                None,
+                None, None,
                 state_domain.SubtitledHtml(
                     contentIdGenerator.generate(
                         translation_domain.ContentType.DEFAULT_OUTCOME),
                     '<p>Dummy Feedback</p>'),
-=======
-                None, None, state_domain.SubtitledHtml(
-                    'feedback_id', '<p>Dummy Feedback</p>'),
->>>>>>> 8f04c4b5
                 True, [], None, None
             )
         )
