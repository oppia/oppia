--- conflicted
+++ resolved
@@ -275,24 +275,7 @@
                 result = {
                     'opportunities_count': opportunities_count
                 }
-<<<<<<< HEAD
-            elif action == 'regenerate_missing_exploration_stats':
-                exp_id = self.payload.get('exp_id')
-                (
-                    exp_stats, state_stats,
-                    num_valid_exp_stats, num_valid_state_stats
-                ) = exp_services.regenerate_missing_stats_for_exploration(
-                    exp_id)
-                result = {
-                    'missing_exp_stats': exp_stats,
-                    'missing_state_stats': state_stats,
-                    'num_valid_exp_stats': num_valid_exp_stats,
-                    'num_valid_state_stats': num_valid_state_stats
-                }
-            elif action == 'update_feature_flag_rules':
-=======
             elif self.payload.get('action') == 'update_feature_flag_rules':
->>>>>>> bde937db
                 feature_name = self.payload.get('feature_name')
                 new_rule_dicts = self.payload.get('new_rules')
                 commit_message = self.payload.get('commit_message')
