--- conflicted
+++ resolved
@@ -1722,40 +1722,6 @@
         user_services.log_username_change(
             self.user_id, old_username, new_username)
 
-<<<<<<< HEAD
-        # Update profile picture.
-        old_fs = fs_services.GcsFileSystem(
-            feconf.ENTITY_TYPE_USER, old_username)
-        new_fs = fs_services.GcsFileSystem(
-            feconf.ENTITY_TYPE_USER, new_username)
-        if old_fs.isfile('profile_picture.png'):
-            print("****************************************")
-            print("png")
-            image_png = old_fs.get('profile_picture.png')
-            old_fs.delete('profile_picture.png')
-            new_fs.commit(
-                'profile_picture.png', image_png, mimetype='image/png')
-        else:
-            self.InvalidInputException(
-                'The user with username %s does not have a '
-                'profile picture with png extension.' % (old_username)
-            )
-
-        if old_fs.isfile('profile_picture.webp'):
-            print("****************************************")
-            print("webp")
-            image_webp = old_fs.get('profile_picture.webp')
-            old_fs.delete('profile_picture.webp')
-            new_fs.commit(
-                'profile_picture.webp', image_webp, mimetype='image/webp')
-        else:
-            self.InvalidInputException(
-                'The user with username %s does not have a '
-                'profile picture with webp extension.' % (old_username)
-            )
-
-=======
->>>>>>> a0458602
         self.render_json({})
 
 
