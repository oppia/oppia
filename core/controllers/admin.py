--- conflicted
+++ resolved
@@ -67,17 +67,10 @@
 from typing import Dict, List, Optional, TypedDict, Union, cast
 
 # Platform paramters that we plan to show on the the release-coordinator page.
-<<<<<<< HEAD
-PLATFORM_PARAMS_TO_SHOW_IN_RC_PAGE = [
-    platform_parameter_list.ParamNames.PROMO_BAR_ENABLED.value,
-    platform_parameter_list.ParamNames.PROMO_BAR_MESSAGE.value
-]
-=======
 PLATFORM_PARAMS_TO_SHOW_IN_RC_PAGE = set([
     platform_parameter_list.ParamNames.PROMO_BAR_ENABLED.value,
     platform_parameter_list.ParamNames.PROMO_BAR_MESSAGE.value
 ])
->>>>>>> c6712344
 
 
 class ClassroomPageDataDict(TypedDict):
@@ -255,12 +248,8 @@
 
         platform_params_dicts = (
             feature_services.
-<<<<<<< HEAD
-            get_all_platform_parameters_except_feature_flag_dicts())
-=======
             get_all_platform_parameters_except_feature_flag_dicts()
         )
->>>>>>> c6712344
         # Removes promo-bar related platform params as promo-bar is handled by
         # release coordinators in /release-coordinator page.
         platform_params_dicts = [
@@ -442,12 +431,8 @@
                 # executed.
                 assert action == 'update_platform_parameter_rules'
                 platform_param_name = self.normalized_payload.get(
-<<<<<<< HEAD
-                    'platform_param_name')
-=======
                     'platform_param_name'
                 )
->>>>>>> c6712344
                 if platform_param_name is None:
                     raise Exception(
                         'The \'platform_param_name\' must be provided when '
@@ -469,12 +454,8 @@
                 try:
                     registry.Registry.update_platform_parameter(
                         platform_param_name, self.user_id, commit_message,
-<<<<<<< HEAD
-                        new_rules)
-=======
                         new_rules
                     )
->>>>>>> c6712344
                 except (
                     utils.ValidationError,
                     feature_services.PlatformParameterNotFoundException
