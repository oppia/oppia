# Copyright 2014 The Oppia Authors. All Rights Reserved.
#
# Licensed under the Apache License, Version 2.0 (the "License");
# you may not use this file except in compliance with the License.
# You may obtain a copy of the License at
#
#      http://www.apache.org/licenses/LICENSE-2.0
#
# Unless required by applicable law or agreed to in writing, software
# distributed under the License is distributed on an "AS-IS" BASIS,
# WITHOUT WARRANTIES OR CONDITIONS OF ANY KIND, either express or implied.
# See the License for the specific language governing permissions and
# limitations under the License.

"""Controllers for simple, mostly-static pages (like About, Splash, etc.)."""

from core.controllers import acl_decorators
from core.controllers import base
import feconf


# TODO(bhenning): Convert this over to using action-based ACLs.
def require_maintenance_mode(handler):
    """Decorator that checks whether maintenance mode is enabled in feconf."""

    def test_maintenance_mode(self, **kwargs):
        """Checks whether the site is in maintenance mode."""
        if not feconf.ENABLE_MAINTENANCE_MODE:
            raise self.UnauthorizedUserException(
                'You cannot access this page unless the site is in '
                'maintenance mode')
        return handler(self, **kwargs)
    return test_maintenance_mode


class SplashPage(base.BaseHandler):
    """Landing page for Oppia."""

    @acl_decorators.open_access
    def get(self):
        """Handles GET requests."""
        c_value = self.request.get('c')
        self.values.update({
            'meta_description': feconf.SPLASH_PAGE_DESCRIPTION,
        })

        if not c_value:
<<<<<<< HEAD
            self.render_template('pages/splash-page/splash-page.mainpage.html')
        else:
            try:
                self.render_template(
                    'pages/splash-page/splash_%s.html' % c_value)
=======
            self.render_template('dist/splash.html')
        else:
            try:
                self.render_template('dist/splash_%s.html' % c_value)
>>>>>>> bce009cd
            except Exception:
                # Old c values may have been deprecated, in which case we
                # revert to the default splash page URL. When redirecting,
                # we pass any arguments along (except the c_value).
                arguments = self.request.arguments()
                query_suffix = '&'.join([
                    '%s=%s' % (arg_name, self.request.get(arg_name))
                    for arg_name in arguments if arg_name != 'c'])

                target_url = feconf.SPLASH_URL
                if query_suffix:
                    target_url += '?%s' % query_suffix
                self.redirect(target_url)
                return


class AboutPage(base.BaseHandler):
    """Page with information about Oppia."""

    @acl_decorators.open_access
    def get(self):
        """Handles GET requests."""
        self.values.update({
            'meta_description': feconf.ABOUT_PAGE_DESCRIPTION,
        })
<<<<<<< HEAD
        self.render_template('pages/about-page/about-page.mainpage.html')
=======
        self.render_template('dist/about.html')
>>>>>>> bce009cd


class GetStartedPage(base.BaseHandler):
    """Page with information about how to get started using Oppia."""

    @acl_decorators.open_access
    def get(self):
        """Handles GET requests."""
        self.values.update({
            'meta_description': feconf.GET_STARTED_PAGE_DESCRIPTION,
        })
<<<<<<< HEAD
        self.render_template(
            'pages/get_started/get-started-page.mainpage.html')
=======
        self.render_template('dist/get_started.html')
>>>>>>> bce009cd


class TeachPage(base.BaseHandler):
    """Page with information about how to teach on Oppia."""

    @acl_decorators.open_access
    def get(self):
        """Handles GET requests."""
        self.values.update({
            'meta_description': feconf.TEACH_PAGE_DESCRIPTION,
        })
<<<<<<< HEAD
        self.render_template('/pages/teach-page/teach-page.mainpage.html')
=======
        self.render_template('dist/teach.html')
>>>>>>> bce009cd


class ContactPage(base.BaseHandler):
    """Page with information about how to contact Oppia."""

    @acl_decorators.open_access
    def get(self):
        """Handles GET requests."""
        self.values.update({
            'meta_description': feconf.CONTACT_PAGE_DESCRIPTION,
        })
<<<<<<< HEAD
        self.render_template('pages/contact-page/contact-page.mainpage.html')
=======
        self.render_template('dist/contact.html')
>>>>>>> bce009cd


class DonatePage(base.BaseHandler):
    """Page with information about how to donate to Oppia."""

    @acl_decorators.open_access
    def get(self):
        """Handles GET requests."""
        self.values.update({
            'meta_description': feconf.DONATE_PAGE_DESCRIPTION,
        })
<<<<<<< HEAD
        self.render_template('pages/donate-page/donate-page.mainpage.html')
=======
        self.render_template('dist/donate.html')
>>>>>>> bce009cd


class ThanksPage(base.BaseHandler):
    """Page that thanks people who donate to Oppia."""

    @acl_decorators.open_access
    def get(self):
        """Handles GET requests."""
        self.values.update({
            'meta_description': feconf.THANKS_PAGE_DESCRIPTION,
        })
<<<<<<< HEAD
        self.render_template(
            '/pages/thanks-page/thanks-page.mainpage.html')
=======
        self.render_template('dist/thanks.html')
>>>>>>> bce009cd


class ForumRedirectPage(base.BaseHandler):
    """A handler to redirect to Oppia's Google group."""
    @acl_decorators.open_access
    def get(self):
        """Handles GET requests."""
        self.redirect(feconf.GOOGLE_GROUP_URL)


class TermsPage(base.BaseHandler):
    """Page with terms and conditions."""

    @acl_decorators.open_access
    def get(self):
        """Handles GET requests."""
        self.values.update({
            'meta_description': feconf.TERMS_PAGE_DESCRIPTION,
        })

        self.render_template('dist/terms.html')


class PrivacyPage(base.BaseHandler):
    """Page with privacy policy."""

    @acl_decorators.open_access
    def get(self):
        """Handles GET requests."""
<<<<<<< HEAD
        self.render_template('pages/privacy-page/privacy-page.mainpage.html')
=======
        self.render_template('dist/privacy.html')
>>>>>>> bce009cd


class AboutRedirectPage(base.BaseHandler):
    """A page that redirects to the main About page."""

    @acl_decorators.open_access
    def get(self):
        """Handles GET requests."""
        self.redirect('/about')


class FoundationRedirectPage(base.BaseHandler):
    """A page that redirects to the separate Oppia Foundation site."""
    @acl_decorators.open_access
    def get(self):
        """Handles GET requests."""
        self.redirect(feconf.FOUNDATION_SITE_URL)
        return


class TeachRedirectPage(base.BaseHandler):
    """A page that redirects to the main Teach page."""

    @acl_decorators.open_access
    def get(self):
        """Handles GET requests."""
        self.redirect('/teach')


class ConsoleErrorPage(base.BaseHandler):
    """Page with missing resources to test cache slugs."""

    @acl_decorators.open_access
    def get(self):
        """Handles GET requests."""
        self.render_template('dist/console_errors.html')


class MaintenancePage(base.BaseHandler):
    """Page describing that Oppia is down for maintenance mode."""

    @acl_decorators.open_access
    def get(self, *args, **kwargs):
        """Handles GET requests."""
<<<<<<< HEAD
        self.render_template(
            'pages/maintenance-page/maintenance-page.mainpage.html')
=======
        self.render_template('dist/maintenance.html')
>>>>>>> bce009cd
<|MERGE_RESOLUTION|>--- conflicted
+++ resolved
@@ -45,18 +45,10 @@
         })
 
         if not c_value:
-<<<<<<< HEAD
-            self.render_template('pages/splash-page/splash-page.mainpage.html')
-        else:
-            try:
-                self.render_template(
-                    'pages/splash-page/splash_%s.html' % c_value)
-=======
-            self.render_template('dist/splash.html')
+            self.render_template('dist/splash-page.mainpage.html')
         else:
             try:
                 self.render_template('dist/splash_%s.html' % c_value)
->>>>>>> bce009cd
             except Exception:
                 # Old c values may have been deprecated, in which case we
                 # revert to the default splash page URL. When redirecting,
@@ -82,11 +74,7 @@
         self.values.update({
             'meta_description': feconf.ABOUT_PAGE_DESCRIPTION,
         })
-<<<<<<< HEAD
-        self.render_template('pages/about-page/about-page.mainpage.html')
-=======
-        self.render_template('dist/about.html')
->>>>>>> bce009cd
+        self.render_template('dist/about-page.mainpage.html')
 
 
 class GetStartedPage(base.BaseHandler):
@@ -98,12 +86,7 @@
         self.values.update({
             'meta_description': feconf.GET_STARTED_PAGE_DESCRIPTION,
         })
-<<<<<<< HEAD
-        self.render_template(
-            'pages/get_started/get-started-page.mainpage.html')
-=======
-        self.render_template('dist/get_started.html')
->>>>>>> bce009cd
+        self.render_template('dist/get-started-page.mainpage.html')
 
 
 class TeachPage(base.BaseHandler):
@@ -115,11 +98,7 @@
         self.values.update({
             'meta_description': feconf.TEACH_PAGE_DESCRIPTION,
         })
-<<<<<<< HEAD
-        self.render_template('/pages/teach-page/teach-page.mainpage.html')
-=======
-        self.render_template('dist/teach.html')
->>>>>>> bce009cd
+        self.render_template('dist/teach-page.mainpage.html')
 
 
 class ContactPage(base.BaseHandler):
@@ -131,11 +110,7 @@
         self.values.update({
             'meta_description': feconf.CONTACT_PAGE_DESCRIPTION,
         })
-<<<<<<< HEAD
-        self.render_template('pages/contact-page/contact-page.mainpage.html')
-=======
-        self.render_template('dist/contact.html')
->>>>>>> bce009cd
+        self.render_template('dist/contact-page.mainpage.html')
 
 
 class DonatePage(base.BaseHandler):
@@ -147,11 +122,7 @@
         self.values.update({
             'meta_description': feconf.DONATE_PAGE_DESCRIPTION,
         })
-<<<<<<< HEAD
-        self.render_template('pages/donate-page/donate-page.mainpage.html')
-=======
-        self.render_template('dist/donate.html')
->>>>>>> bce009cd
+        self.render_template('dist/donate-page.mainpage.html')
 
 
 class ThanksPage(base.BaseHandler):
@@ -163,12 +134,7 @@
         self.values.update({
             'meta_description': feconf.THANKS_PAGE_DESCRIPTION,
         })
-<<<<<<< HEAD
-        self.render_template(
-            '/pages/thanks-page/thanks-page.mainpage.html')
-=======
-        self.render_template('dist/thanks.html')
->>>>>>> bce009cd
+        self.render_template('dist/thanks-page.mainpage.html')
 
 
 class ForumRedirectPage(base.BaseHandler):
@@ -198,11 +164,7 @@
     @acl_decorators.open_access
     def get(self):
         """Handles GET requests."""
-<<<<<<< HEAD
-        self.render_template('pages/privacy-page/privacy-page.mainpage.html')
-=======
-        self.render_template('dist/privacy.html')
->>>>>>> bce009cd
+        self.render_template('dist/privacy-page.mainpage.html')
 
 
 class AboutRedirectPage(base.BaseHandler):
@@ -247,9 +209,4 @@
     @acl_decorators.open_access
     def get(self, *args, **kwargs):
         """Handles GET requests."""
-<<<<<<< HEAD
-        self.render_template(
-            'pages/maintenance-page/maintenance-page.mainpage.html')
-=======
-        self.render_template('dist/maintenance.html')
->>>>>>> bce009cd
+        self.render_template('dist/maintenance-page.mainpage.html')