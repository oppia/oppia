# coding: utf-8
#
# Copyright 2018 The Oppia Authors. All Rights Reserved.
#
# Licensed under the Apache License, Version 2.0 (the "License");
# you may not use this file except in compliance with the License.
# You may obtain a copy of the License at
#
#      http://www.apache.org/licenses/LICENSE-2.0
#
# Unless required by applicable law or agreed to in writing, software
# distributed under the License is distributed on an "AS-IS" BASIS,
# WITHOUT WARRANTIES OR CONDITIONS OF ANY KIND, either express or implied.
# See the License for the specific language governing permissions and
# limitations under the License.

"""Controllers for suggestions."""

from __future__ import annotations

import base64

from core import feconf
from core.constants import constants
from core.controllers import acl_decorators
from core.controllers import base
from core.controllers import domain_objects_validator
from core.domain import exp_fetchers
from core.domain import fs_services
from core.domain import html_cleaner
from core.domain import image_validation_services
from core.domain import opportunity_services
from core.domain import skill_fetchers
from core.domain import state_domain
from core.domain import suggestion_services


class SuggestionHandler(base.BaseHandler):
    """"Handles operations relating to suggestions."""

    URL_PATH_ARGS_SCHEMAS = {}
    HANDLER_ARGS_SCHEMAS = {
        'POST': {
            'suggestion_type': {
                'schema': {
                    'type': 'basestring',
                    'choices': feconf.SUGGESTION_TYPE_CHOICES
                }
            },
            'target_type': {
                'schema': {
                    'type': 'basestring',
                    'choices': feconf.SUGGESTION_TARGET_TYPE_CHOICES
                }
            },
            'target_id': {
                'schema': {
                    'type': 'basestring'
                }
            },
            'target_version_at_submission': {
                'schema': {
                    'type': 'int',
                    'validators': [{
                        'id': 'is_at_least',
                        'min_value': 1
                    }]
                }
            },
            'change': {
                'schema': {
                    'type': 'object_dict',
                    'validation_method': (
                        domain_objects_validator.validate_suggestion_change
                    )
                }
            },
            'description': {
                'schema': {
                    'type': 'basestring'
                }
            },
            'files': {
                'schema': {
                    'type': 'object_dict',
                    'validation_method': (
                        domain_objects_validator.
                        validate_suggestion_images
                    )
                },
                'default_value': None
            }
        }
    }

    @acl_decorators.can_suggest_changes
    def post(self):
        """Handles POST requests."""
        if (self.normalized_payload.get('suggestion_type') ==
                feconf.SUGGESTION_TYPE_EDIT_STATE_CONTENT):
            raise self.InvalidInputException(
                'Content suggestion submissions are no longer supported.')

        suggestion = suggestion_services.create_suggestion(
            self.normalized_payload.get('suggestion_type'),
            self.normalized_payload.get('target_type'),
            self.normalized_payload.get('target_id'),
            self.normalized_payload.get('target_version_at_submission'),
            self.user_id,
            self.normalized_payload.get('change'),
            self.normalized_payload.get('description'))

        suggestion_change = suggestion.change
        if (
                suggestion_change.cmd == 'add_written_translation' and
                suggestion_change.data_format in
                (
                    state_domain.WrittenTranslation
                    .DATA_FORMAT_SET_OF_NORMALIZED_STRING,
                    state_domain.WrittenTranslation
                    .DATA_FORMAT_SET_OF_UNICODE_STRING
                )
        ):
            self.render_json(self.values)
            return

        # Images for question suggestions are already stored in the server
        # before actually the question is submitted. Therefore no need of
        # uploading images when the suggestion type is 'add_question'. But this
        # is not good, since when the user cancels a question suggestion after
        # adding an image, there is no method to remove the uploaded image.
        # See more - https://github.com/oppia/oppia/issues/14298
        if self.normalized_payload.get(
            'suggestion_type') != (feconf.SUGGESTION_TYPE_ADD_QUESTION):
            _upload_suggestion_images(
                self.normalized_payload.get('files'),
                suggestion,
                suggestion.get_new_image_filenames_added_in_suggestion())

        self.render_json(self.values)


class SuggestionToExplorationActionHandler(base.BaseHandler):
    """Handles actions performed on suggestions to explorations."""

    @acl_decorators.get_decorator_for_accepting_suggestion(
        acl_decorators.can_edit_exploration)
    def put(self, target_id, suggestion_id):
        """Handles PUT requests.

        Args:
            target_id: str. The ID of the suggestion target.
            suggestion_id: str. The ID of the suggestion.
        """
        if (
                suggestion_id.split('.')[0] !=
                feconf.ENTITY_TYPE_EXPLORATION):
            raise self.InvalidInputException(
                'This handler allows actions only'
                ' on suggestions to explorations.')

        if suggestion_id.split('.')[1] != target_id:
            raise self.InvalidInputException(
                'The exploration id provided does not match the exploration id '
                'present as part of the suggestion_id')

        action = self.payload.get('action')
        suggestion = suggestion_services.get_suggestion_by_id(suggestion_id)

        if suggestion.author_id == self.user_id:
            raise self.UnauthorizedUserException(
                'You cannot accept/reject your own suggestion.')

        if action == constants.ACTION_ACCEPT_SUGGESTION:
            commit_message = self.payload.get('commit_message')
            if (commit_message is not None and
                    len(commit_message) > constants.MAX_COMMIT_MESSAGE_LENGTH):
                raise self.InvalidInputException(
                    'Commit messages must be at most %s characters long.'
                    % constants.MAX_COMMIT_MESSAGE_LENGTH)
            suggestion_services.accept_suggestion(
                suggestion_id, self.user_id, self.payload.get('commit_message'),
                self.payload.get('review_message'))
        elif action == constants.ACTION_REJECT_SUGGESTION:
            suggestion_services.reject_suggestion(
                suggestion_id, self.user_id, self.payload.get('review_message'))
        else:
            raise self.InvalidInputException('Invalid action.')

        self.render_json(self.values)


class ResubmitSuggestionHandler(base.BaseHandler):
    """Handler to reopen a rejected suggestion."""

    @acl_decorators.can_resubmit_suggestion
    def put(self, suggestion_id):
        """Handles PUT requests.

        Args:
            suggestion_id: str. The ID of the suggestion.
        """
        suggestion = suggestion_services.get_suggestion_by_id(suggestion_id)
        new_change = self.payload.get('change')
        change_cls = type(suggestion.change)
        change_object = change_cls(new_change)
        summary_message = self.payload.get('summary_message')
        suggestion_services.resubmit_rejected_suggestion(
            suggestion_id, summary_message, self.user_id, change_object)
        self.render_json(self.values)


class SuggestionToSkillActionHandler(base.BaseHandler):
    """Handles actions performed on suggestions to skills."""

    @acl_decorators.get_decorator_for_accepting_suggestion(
        acl_decorators.can_edit_skill)
    def put(self, target_id, suggestion_id):
        """Handles PUT requests.

        Args:
            target_id: str. The ID of the suggestion target.
            suggestion_id: str. The ID of the suggestion.
        """
        if suggestion_id.split('.')[0] != feconf.ENTITY_TYPE_SKILL:
            raise self.InvalidInputException(
                'This handler allows actions only on suggestions to skills.')

        if suggestion_id.split('.')[1] != target_id:
            raise self.InvalidInputException(
                'The skill id provided does not match the skill id present as '
                'part of the suggestion_id')

        action = self.payload.get('action')

        if action == constants.ACTION_ACCEPT_SUGGESTION:
            # Question suggestions do not use commit messages.
            suggestion_services.accept_suggestion(
                suggestion_id, self.user_id, 'UNUSED_COMMIT_MESSAGE',
                self.payload.get('review_message'))

            suggestion = suggestion_services.get_suggestion_by_id(suggestion_id)
            target_entity_html_list = (
                suggestion.get_target_entity_html_strings())
            target_image_filenames = (
                html_cleaner.get_image_filenames_from_html_strings(
                    target_entity_html_list))

            fs_services.copy_images(
                suggestion.target_type, suggestion.target_id,
                feconf.IMAGE_CONTEXT_QUESTION_SUGGESTIONS, suggestion.target_id,
                target_image_filenames)
        elif action == constants.ACTION_REJECT_SUGGESTION:
            suggestion_services.reject_suggestion(
                suggestion_id, self.user_id, self.payload.get('review_message'))
        else:
            raise self.InvalidInputException('Invalid action.')

        self.render_json(self.values)


class SuggestionsProviderHandler(base.BaseHandler):
    """Provides suggestions for a user and given suggestion type."""

    GET_HANDLER_ERROR_RETURN_TYPE = feconf.HANDLER_TYPE_JSON

    def _require_valid_suggestion_and_target_types(
            self, target_type, suggestion_type):
        """Checks whether the given target_type and suggestion_type are valid.

        Args:
            target_type: str. The type of the suggestion target.
            suggestion_type: str. The type of the suggestion.

        Raises:
            InvalidInputException. If the given target_type of suggestion_type
                are invalid.
        """
        if target_type not in feconf.SUGGESTION_TARGET_TYPE_CHOICES:
            raise self.InvalidInputException(
                'Invalid target_type: %s' % target_type)

        if suggestion_type not in feconf.SUGGESTION_TYPE_CHOICES:
            raise self.InvalidInputException(
                'Invalid suggestion_type: %s' % suggestion_type)

    def _render_suggestions(self, target_type, suggestions, next_offset):
        """Renders retrieved suggestions.

        Args:
            target_type: str. The suggestion type.
            suggestions: list(BaseSuggestion). A list of suggestions to render.
            next_offset: int. The number of results to skip from the beginning
                of all results matching the original query.
        """
        if target_type == feconf.ENTITY_TYPE_EXPLORATION:
            target_id_to_opportunity_dict = (
                _get_target_id_to_exploration_opportunity_dict(suggestions))
            self.render_json({
                'suggestions': _construct_exploration_suggestions(suggestions),
                'target_id_to_opportunity_dict':
                    target_id_to_opportunity_dict,
                'next_offset': next_offset
            })
        elif target_type == feconf.ENTITY_TYPE_SKILL:
            target_id_to_opportunity_dict = (
                _get_target_id_to_skill_opportunity_dict(suggestions))
            self.render_json({
                'suggestions': [s.to_dict() for s in suggestions],
                'target_id_to_opportunity_dict':
                    target_id_to_opportunity_dict,
                'next_offset': next_offset
            })
        else:
            self.render_json({})


class ReviewableSuggestionsHandler(SuggestionsProviderHandler):
    """Provides all suggestions which can be reviewed by the user for a given
    suggestion type.
    """

    URL_PATH_ARGS_SCHEMAS = {
        'target_type': {
            'schema': {
                'type': 'basestring',
            },
            'choices': feconf.SUGGESTION_TARGET_TYPE_CHOICES
        },
        'suggestion_type': {
            'schema': {
                'type': 'basestring',
            },
            'choices': feconf.SUGGESTION_TYPE_CHOICES
        }
    }
    HANDLER_ARGS_SCHEMAS = {
        'GET': {
            'limit': {
                'schema': {
                    'type': 'int',
                    'validators': [{
                        'id': 'is_at_least',
                        'min_value': 1
                    }]
                }
            },
            'offset': {
                'schema': {
                    'type': 'int',
                    'validators': [{
                        'id': 'is_at_least',
                        'min_value': 0
                    }]
                }
            },
            'exploration_id': {
                'schema': {
                    'type': 'basestring'
                },
                'default_value': None
            }
        }
    }

    @acl_decorators.can_view_reviewable_suggestions
    def get(self, target_type, suggestion_type):
        """Handles GET requests.

        Args:
            target_type: str. The type of the suggestion target.
            suggestion_type: str. The type of the suggestion.
        """
        self._require_valid_suggestion_and_target_types(
            target_type, suggestion_type)
        limit = self.normalized_request.get('limit')
        offset = self.normalized_request.get('offset')
        exploration_id = self.normalized_request.get('exploration_id')

        suggestions = []
        next_offset = 0
        if suggestion_type == feconf.SUGGESTION_TYPE_TRANSLATE_CONTENT:
            suggestions, next_offset = (
                suggestion_services.
                get_reviewable_translation_suggestions_by_offset(
                    self.user_id,
                    [exploration_id],
                    limit, offset))
        elif suggestion_type == feconf.SUGGESTION_TYPE_ADD_QUESTION:
            suggestions, next_offset = (
                suggestion_services.
                get_reviewable_question_suggestions_by_offset(
                    self.user_id, limit, offset))
        self._render_suggestions(target_type, suggestions, next_offset)


class UserSubmittedSuggestionsHandler(SuggestionsProviderHandler):
    """Provides all suggestions which are submitted by the user for a given
    suggestion type.
    """

    URL_PATH_ARGS_SCHEMAS = {
        'target_type': {
            'schema': {
                'type': 'basestring',
            },
            'choices': feconf.SUGGESTION_TARGET_TYPE_CHOICES
        },
        'suggestion_type': {
            'schema': {
                'type': 'basestring',
            },
            'choices': feconf.SUGGESTION_TYPE_CHOICES
        }
    }

    HANDLER_ARGS_SCHEMAS = {
        'GET': {
            'limit': {
                'schema': {
                    'type': 'int',
                    'validators': [{
                        'id': 'is_at_least',
                        'min_value': 1
                    }]
                }
            },
            'offset': {
                'schema': {
                    'type': 'int',
                    'validators': [{
                        'id': 'is_at_least',
                        'min_value': 0
                    }]
                }
            }
        }
    }

    @acl_decorators.can_suggest_changes
    def get(self, target_type, suggestion_type):
        """Handles GET requests.

        Args:
            target_type: str. The type of the suggestion target.
            suggestion_type: str. The type of the suggestion.
        """
        self._require_valid_suggestion_and_target_types(
            target_type, suggestion_type)
        limit = self.normalized_request.get('limit')
        offset = self.normalized_request.get('offset')
        suggestions, next_offset = (
            suggestion_services.get_submitted_suggestions_by_offset(
            self.user_id, suggestion_type, limit, offset))
        if suggestion_type == feconf.SUGGESTION_TYPE_TRANSLATE_CONTENT:
            translatable_suggestions = (
                suggestion_services
                .get_suggestions_with_translatable_explorations(
                    suggestions))
            while (
                len(suggestions) > 0 and
                len(translatable_suggestions) == 0
            ):
                # If all of the fetched suggestions are filtered out, then keep
                # fetching until we have some suggestions to return or there
                # are no more results.
                suggestions, next_offset = (
                    suggestion_services.get_submitted_suggestions_by_offset(
                    self.user_id, suggestion_type, limit, next_offset))
                translatable_suggestions = (
                    suggestion_services
                    .get_suggestions_with_translatable_explorations(
                        suggestions))
            suggestions = translatable_suggestions

        self._render_suggestions(target_type, suggestions, next_offset)


class SuggestionListHandler(base.BaseHandler):
    """Handles list operations on suggestions."""

    GET_HANDLER_ERROR_RETURN_TYPE = feconf.HANDLER_TYPE_JSON

    URL_PATH_ARGS_SCHEMAS = {}

    HANDLER_ARGS_SCHEMAS = {
<<<<<<< HEAD
        'GET': {}
=======
        'GET': {
            'suggestion_type': {
                'schema': {
                    'type': 'basestring',
                    'choices': feconf.SUGGESTION_TYPE_CHOICES
                },
                'default_value': None
            },
            'target_type': {
                'schema': {
                    'type': 'basestring',
                    'choices': feconf.SUGGESTION_TARGET_TYPE_CHOICES
                },
                'default_value': None
            },
            'target_id': {
                'schema': {
                    'type': 'basestring'
                },
                'default_value': None
            },
            'status': {
                'schema': {
                    'type': 'basestring'
                },
                'default_value': None
            },
            'author_id': {
                'schema': {
                    'type': 'basestring'
                },
                'default_value': None
            },
            'final_reviewer_id': {
                'schema': {
                    'type': 'basestring'
                },
                'default_value': None
            },
            'score_category': {
                'schema': {
                    'type': 'basestring'
                },
                'default_value': None
            },
            'language_code': {
                'schema': {
                    'type': 'basestring',
                    'validators': [{
                        'id': 'is_supported_audio_language_code'
                    }]
                },
                'default_value': None
            }
        }
>>>>>>> 62f93230
    }

    @acl_decorators.open_access
    def get(self):
        """Handles GET requests."""
        # The query_fields_and_values variable is a list of tuples. The first
        # element in each tuple is the field being queried and the second
        # element is the value of the field being queried.
        # request.GET.items() parses the params from the url into the above
        # format. So in the url, the query should be passed as:
        # ?field1=value1&field2=value2...fieldN=valueN.
        query_fields_and_values = list(self.request.GET.items())

        suggestions = suggestion_services.query_suggestions(
            query_fields_and_values)

        self.values.update({'suggestions': [s.to_dict() for s in suggestions]})
        self.render_json(self.values)


class UpdateTranslationSuggestionHandler(base.BaseHandler):
    """Handles update operations relating to translation suggestions."""

    @acl_decorators.can_update_suggestion
    def put(self, suggestion_id):
        """Handles PUT requests.

        Raises:
            InvalidInputException. The suggestion is already handled.
            InvalidInputException. The 'translation_html' parameter is missing.
            InvalidInputException. The 'translation_html' parameter is not a
                string.
        """
        suggestion = suggestion_services.get_suggestion_by_id(suggestion_id)
        if suggestion.is_handled:
            raise self.InvalidInputException(
                'The suggestion with id %s has been accepted or rejected'
                % (suggestion_id)
            )

        if self.payload.get('translation_html') is None:
            raise self.InvalidInputException(
                'The parameter \'translation_html\' is missing.'
            )

        if (
                not isinstance(self.payload.get('translation_html'), str)
                and not isinstance(self.payload.get('translation_html'), list)
        ):
            raise self.InvalidInputException(
                'The parameter \'translation_html\' should be a string or a' +
                ' list.'
            )

        suggestion_services.update_translation_suggestion(
            suggestion_id, self.payload.get('translation_html'))

        self.render_json(self.values)


class UpdateQuestionSuggestionHandler(base.BaseHandler):
    """Handles update operations relating to question suggestions."""

    @acl_decorators.can_update_suggestion
    def post(self, suggestion_id):
        """Handles PUT requests.

        Raises:
            InvalidInputException. The suggestion is already handled.
            InvalidInputException. The 'skill_difficulty' parameter is missing.
            InvalidInputException. The 'skill_difficulty' is not a decimal.
            InvalidInputException. The 'question_state_data' parameter is
                missing.
            InvalidInputException. The 'question_state_data' parameter is
                invalid.
        """
        suggestion = suggestion_services.get_suggestion_by_id(suggestion_id)
        if suggestion.is_handled:
            raise self.InvalidInputException(
                'The suggestion with id %s has been accepted or rejected'
                % suggestion_id
            )

        if self.payload.get('skill_difficulty') is None:
            raise self.InvalidInputException(
                'The parameter \'skill_difficulty\' is missing.'
            )

        if not isinstance(self.payload.get('skill_difficulty'), (float, int)):
            raise self.InvalidInputException(
                'The parameter \'skill_difficulty\' should be a decimal.'
            )

        if self.payload.get('question_state_data') is None:
            raise self.InvalidInputException(
                'The parameter \'question_state_data\' is missing.'
            )

        question_state_data_obj = state_domain.State.from_dict(
            self.payload.get('question_state_data'))
        question_state_data_obj.validate(None, False)

        suggestion_services.update_question_suggestion(
            suggestion_id,
            self.payload.get('skill_difficulty'),
            self.payload.get('question_state_data'))

        self.render_json(self.values)


def _get_target_id_to_exploration_opportunity_dict(suggestions):
    """Returns a dict of target_id to exploration opportunity summary dict.

    Args:
        suggestions: list(BaseSuggestion). A list of suggestions to retrieve
            opportunity dicts.

    Returns:
        dict. Dict mapping target_id to corresponding exploration opportunity
        summary dict.
    """
    target_ids = set(s.target_id for s in suggestions)
    opportunity_id_to_opportunity_dict = {
        opp_id: (opp.to_dict() if opp is not None else None)
        for opp_id, opp in (
            opportunity_services.get_exploration_opportunity_summaries_by_ids(
                list(target_ids)).items())
    }
    return opportunity_id_to_opportunity_dict


def _get_target_id_to_skill_opportunity_dict(suggestions):
    """Returns a dict of target_id to skill opportunity summary dict.

    Args:
        suggestions: list(BaseSuggestion). A list of suggestions to retrieve
            opportunity dicts.

    Returns:
        dict. Dict mapping target_id to corresponding skill opportunity dict.
    """
    target_ids = set(s.target_id for s in suggestions)
    opportunity_id_to_opportunity_dict = {
        opp_id: (opp.to_dict() if opp is not None else None)
        for opp_id, opp in opportunity_services.get_skill_opportunities_by_ids(
            list(target_ids)).items()
    }
    opportunity_id_to_skill = {
        skill.id: skill
        for skill in skill_fetchers.get_multi_skills([
            opp['id']
            for opp in opportunity_id_to_opportunity_dict.values()
            if opp is not None])
    }

    for opp_id, skill in opportunity_id_to_skill.items():
        if skill is not None:
            opportunity_id_to_opportunity_dict[opp_id]['skill_rubrics'] = [
                rubric.to_dict() for rubric in skill.rubrics]

    return opportunity_id_to_opportunity_dict


def _construct_exploration_suggestions(suggestions):
    """Returns exploration suggestions with current exploration content. This
    method assumes that the supplied suggestions represent changes that are
    still valid, e.g. the suggestions refer to content that still exist in the
    linked exploration.

    Args:
        suggestions: list(BaseSuggestion). A list of suggestions.

    Returns:
        list(dict). List of suggestion dicts with an additional
        exploration_content_html field representing the target
        exploration's current content.
    """
    suggestion_dicts = []
    exp_ids = {suggestion.target_id for suggestion in suggestions}
    exp_id_to_exp = exp_fetchers.get_multiple_explorations_by_id(list(exp_ids))
    for suggestion in suggestions:
        exploration = exp_id_to_exp[suggestion.target_id]
        content_html = exploration.get_content_html(
            suggestion.change.state_name, suggestion.change.content_id)
        suggestion_dict = suggestion.to_dict()
        suggestion_dict['exploration_content_html'] = content_html
        suggestion_dicts.append(suggestion_dict)
    return suggestion_dicts


def _upload_suggestion_images(files, suggestion, filenames):
    """Saves a suggestion's images to storage.

    Args:
        files: dict. Files containing a mapping of image
            filename to image blob.
        suggestion: BaseSuggestion. The suggestion for which images are being
            uploaded.
        filenames: list(str). The image filenames.
    """
    suggestion_image_context = suggestion.image_context
    # TODO(#10513): Find a way to save the images before the suggestion is
    # created.
    for filename in filenames:
        image = files.get(filename)
        image = base64.decodebytes(image.encode('utf-8'))
        file_format = (
            image_validation_services.validate_image_and_filename(
                image, filename))
        image_is_compressible = (
            file_format in feconf.COMPRESSIBLE_IMAGE_FORMATS)
        fs_services.save_original_and_compressed_versions_of_image(
            filename, suggestion_image_context, suggestion.target_id,
            image, 'image', image_is_compressible)

    target_entity_html_list = suggestion.get_target_entity_html_strings()
    target_image_filenames = (
        html_cleaner.get_image_filenames_from_html_strings(
            target_entity_html_list))

    fs_services.copy_images(
        suggestion.target_type, suggestion.target_id,
        suggestion_image_context, suggestion.target_id,
        target_image_filenames)<|MERGE_RESOLUTION|>--- conflicted
+++ resolved
@@ -484,9 +484,6 @@
     URL_PATH_ARGS_SCHEMAS = {}
 
     HANDLER_ARGS_SCHEMAS = {
-<<<<<<< HEAD
-        'GET': {}
-=======
         'GET': {
             'suggestion_type': {
                 'schema': {
@@ -542,7 +539,6 @@
                 'default_value': None
             }
         }
->>>>>>> 62f93230
     }
 
     @acl_decorators.open_access
