--- conflicted
+++ resolved
@@ -121,11 +121,7 @@
         for filename in new_image_filenames:
             image = self.request.get(filename)
             if not image:
-<<<<<<< HEAD
-                logging_services.error(
-=======
-                logging.exception(
->>>>>>> f012535c
+                logging_services.exception(
                     'Image not provided for file with name %s when the '
                     ' suggestion with target id %s was created.' % (
                         filename, suggestion.target_id))
