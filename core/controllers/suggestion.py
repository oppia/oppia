# coding: utf-8
#
# Copyright 2018 The Oppia Authors. All Rights Reserved.
#
# Licensed under the Apache License, Version 2.0 (the "License");
# you may not use this file except in compliance with the License.
# You may obtain a copy of the License at
#
#      http://www.apache.org/licenses/LICENSE-2.0
#
# Unless required by applicable law or agreed to in writing, software
# distributed under the License is distributed on an "AS-IS" BASIS,
# WITHOUT WARRANTIES OR CONDITIONS OF ANY KIND, either express or implied.
# See the License for the specific language governing permissions and
# limitations under the License.

"""Controllers for suggestions."""

from __future__ import annotations

import base64

from core import feconf
from core.constants import constants
from core.controllers import acl_decorators
from core.controllers import base
from core.controllers import domain_objects_validator
from core.domain import change_domain
from core.domain import exp_fetchers
from core.domain import fs_services
from core.domain import html_cleaner
from core.domain import image_validation_services
from core.domain import opportunity_domain
from core.domain import opportunity_services
from core.domain import skill_domain
from core.domain import skill_fetchers
from core.domain import state_domain
from core.domain import suggestion_registry
from core.domain import suggestion_services
from core.domain import translation_domain

from typing import (
    Dict, List, Mapping, Optional, Sequence, TypedDict, TypeVar, Union, cast
)

# Note: These private type variables are only defined to implement
# the Generic typing structure of SuggestionsProviderHandler, because
# SuggestionsProviderHandler is a super-class of some other handlers.
# So, to transfer the generic typing pattern of self.normalized_* to those
# sub-handlers as well, we used generics here. So, do not make these
# private type variables public in the future.
_SuggestionsProviderHandlerNormalizedRequestDictType = TypeVar(
    '_SuggestionsProviderHandlerNormalizedRequestDictType')
_SuggestionsProviderHandlerNormalizedPayloadDictType = TypeVar(
    '_SuggestionsProviderHandlerNormalizedPayloadDictType'
)


class FrontendSkillOpportunityDict(opportunity_domain.SkillOpportunityDict):
    """A dictionary representing SkillOpportunity domain object for frontend."""

    skill_rubrics: List[skill_domain.RubricDict]


class FrontendBaseSuggestionDict(TypedDict):
    """Dictionary representing the frontend BaseSuggestion object
    with additional 'exploration_content_html' key.
    """

    suggestion_id: str
    suggestion_type: str
    target_type: str
    target_id: str
    target_version_at_submission: int
    status: str
    author_name: str
    final_reviewer_id: Optional[str]
    change: Dict[str, change_domain.AcceptableChangeDictTypes]
    score_category: str
    language_code: str
    last_updated: float
    edited_by_reviewer: bool
    exploration_content_html: str


SuggestionsProviderHandlerUrlPathArgsSchemaDictType = Dict[
    str, Dict[str, Union[Dict[str, str], List[str]]]
]

SuggestionsProviderHandlerArgsSchemaDictType = Dict[
    str,
    Dict[
        str,
        Dict[
            str,
            Optional[Dict[str, Union[str, List[Dict[str, Union[str, int]]]]]]
        ]
    ]
]


SCHEMA_FOR_SUBTITLED_HTML_DICT = {
    'type': 'dict',
    'properties': [{
        'name': 'content_id',
        'schema': {
            'type': 'basestring'
        }
    }, {
        'name': 'html',
        'schema': {
            'type': 'basestring'
        }
    }]
}

SCHEMA_FOR_TARGET_ID = {
    'type': 'basestring',
    'validators': [{
        'id': 'is_regex_matched',
        'regex_pattern': constants.ENTITY_ID_REGEX
    }]
}


class SuggestionHandlerNormalizedPayloadDict(TypedDict):
    """Dict representation of SuggestionHandler's
    normalized_payload dictionary.
    """

    suggestion_type: str
    target_type: str
    target_id: str
    target_version_at_submission: int
    change: Mapping[str, change_domain.AcceptableChangeDictTypes]
    description: str
    files: Optional[Dict[str, str]]


class SuggestionHandler(
    base.BaseHandler[
        SuggestionHandlerNormalizedPayloadDict,
        Dict[str, str]
    ]
):
    """"Handles operations relating to suggestions."""

    URL_PATH_ARGS_SCHEMAS: Dict[str, str] = {}
    HANDLER_ARGS_SCHEMAS = {
        'POST': {
            'suggestion_type': {
                'schema': {
                    'type': 'basestring',
                    'choices': feconf.SUGGESTION_TYPE_CHOICES
                }
            },
            'target_type': {
                'schema': {
                    'type': 'basestring',
                    'choices': feconf.SUGGESTION_TARGET_TYPE_CHOICES
                }
            },
            'target_id': {
                'schema': {
                    'type': 'basestring'
                }
            },
            'target_version_at_submission': {
                'schema': {
                    'type': 'int',
                    'validators': [{
                        'id': 'is_at_least',
                        'min_value': 1
                    }]
                }
            },
            'change': {
                'schema': {
                    'type': 'object_dict',
                    'validation_method': (
                        domain_objects_validator.validate_suggestion_change
                    )
                }
            },
            'description': {
                'schema': {
                    'type': 'basestring'
                }
            },
            'files': {
                'schema': {
                    'type': 'object_dict',
                    'validation_method': (
                        domain_objects_validator.
                        validate_suggestion_images
                    )
                },
                'default_value': None
            }
        }
    }

    @acl_decorators.can_suggest_changes
    def post(self) -> None:
        """Handles POST requests."""
        assert self.user_id is not None
        assert self.normalized_payload is not None
        suggestion_type = self.normalized_payload['suggestion_type']
        if (
            suggestion_type == feconf.SUGGESTION_TYPE_EDIT_STATE_CONTENT
        ):
            raise self.InvalidInputException(
                'Content suggestion submissions are no longer supported.')

        suggestion = suggestion_services.create_suggestion(
            suggestion_type,
            self.normalized_payload['target_type'],
            self.normalized_payload['target_id'],
            self.normalized_payload['target_version_at_submission'],
            self.user_id,
            self.normalized_payload['change'],
            self.normalized_payload['description']
        )

        if suggestion.suggestion_type == (
            feconf.SUGGESTION_TYPE_TRANSLATE_CONTENT
        ):
            (
                suggestion_services
            ).update_translation_contribution_stats_at_submission(suggestion)

        if suggestion.suggestion_type == (
            feconf.SUGGESTION_TYPE_ADD_QUESTION
        ):
            (
                suggestion_services
            ).update_question_contribution_stats_at_submission(suggestion)

        suggestion_change = suggestion.change
        if (
                suggestion_change.cmd == 'add_written_translation' and (
                    translation_domain.TranslatableContentFormat
                    .is_data_format_list(suggestion_change.data_format)
                )
        ):
            self.render_json(self.values)
            return

        # Images for question suggestions are already stored in the server
        # before actually the question is submitted. Therefore no need of
        # uploading images when the suggestion type is 'add_question'. But this
        # is not good, since when the user cancels a question suggestion after
        # adding an image, there is no method to remove the uploaded image.
        # See more - https://github.com/oppia/oppia/issues/14298
        if suggestion_type != feconf.SUGGESTION_TYPE_ADD_QUESTION:
            files = self.normalized_payload.get('files')
            new_image_filenames = (
                suggestion.get_new_image_filenames_added_in_suggestion()
            )
            if new_image_filenames and files is not None:
                _upload_suggestion_images(
                    files, suggestion, new_image_filenames
                )

        self.render_json(self.values)


class SuggestionToExplorationActionHandlerNormalizedPayloadDict(TypedDict):
    """Dict representation of SuggestionToExplorationActionHandler's
    normalized_payload dictionary.
    """

    action: str
    commit_message: Optional[str]
    review_message: str


class SuggestionToExplorationActionHandler(
    base.BaseHandler[
        SuggestionToExplorationActionHandlerNormalizedPayloadDict,
        Dict[str, str]
    ]
):
    """Handles actions performed on suggestions to explorations."""

    GET_HANDLER_ERROR_RETURN_TYPE = feconf.HANDLER_TYPE_JSON
    URL_PATH_ARGS_SCHEMAS = {
        'target_id': {
            'schema': SCHEMA_FOR_TARGET_ID
        },
        'suggestion_id': {
            'schema': {
                'type': 'basestring'
            }
        }
    }
    HANDLER_ARGS_SCHEMAS = {
        'PUT': {
            'action': {
                'schema': {
                    'type': 'basestring',
                    'choices': [
                        constants.ACTION_ACCEPT_SUGGESTION,
                        constants.ACTION_REJECT_SUGGESTION
                    ]
                }
            },
            'commit_message': {
                'schema': {
                    'type': 'basestring',
                    'validators': [{
                        'id': 'has_length_at_most',
                        'max_value': constants.MAX_COMMIT_MESSAGE_LENGTH
                    }]
                },
                'default_value': None
            },
            'review_message': {
                'schema': {
                    'type': 'basestring',
                    'validators': [{
                        'id': 'has_length_at_most',
                        'max_value': constants.MAX_REVIEW_MESSAGE_LENGTH
                    }]
                }
            }
        }
    }

    @acl_decorators.get_decorator_for_accepting_suggestion(
        acl_decorators.can_edit_exploration)
    def put(self, target_id: str, suggestion_id: str) -> None:
        """Handles PUT requests.

        Args:
            target_id: str. The ID of the suggestion target.
            suggestion_id: str. The ID of the suggestion.

        Raises:
            Exception. The 'commit_message' must be provided when the
                action is 'accept suggestion'.
        """
        assert self.user_id is not None
        assert self.normalized_payload is not None
        if (
                suggestion_id.split('.')[0] !=
                feconf.ENTITY_TYPE_EXPLORATION):
            raise self.InvalidInputException(
                'This handler allows actions only'
                ' on suggestions to explorations.')

        if suggestion_id.split('.')[1] != target_id:
            raise self.InvalidInputException(
                'The exploration id provided does not match the exploration id '
                'present as part of the suggestion_id')

        action = self.normalized_payload['action']
        suggestion = suggestion_services.get_suggestion_by_id(suggestion_id)

        if suggestion.author_id == self.user_id:
            raise self.UnauthorizedUserException(
                'You cannot accept/reject your own suggestion.')

        if action == constants.ACTION_ACCEPT_SUGGESTION:
            commit_message = self.normalized_payload.get('commit_message')
            if commit_message is None:
                raise Exception(
                    'The \'commit_message\' must be provided when the '
                    'action is \'accept suggestion\'.'
                )
            suggestion_services.accept_suggestion(
                suggestion_id, self.user_id, commit_message,
                self.normalized_payload['review_message']
            )
        else:
            assert action == constants.ACTION_REJECT_SUGGESTION
            suggestion_services.reject_suggestion(
                suggestion_id, self.user_id,
                self.normalized_payload['review_message']
            )

        suggestion = suggestion_services.get_suggestion_by_id(suggestion_id)
        if suggestion.suggestion_type == (
            feconf.SUGGESTION_TYPE_TRANSLATE_CONTENT):
            suggestion_services.update_translation_review_stats(suggestion)

        self.render_json(self.values)


class ResubmitSuggestionHandlerNormalizedPayloadDict(TypedDict):
    """Dict representation of ResubmitSuggestionHandler's
    normalized_payload dictionary.
    """

    action: str
    change: Dict[str, Union[str, state_domain.SubtitledHtmlDict]]
    summary_message: str


class ResubmitSuggestionHandler(
    base.BaseHandler[
        ResubmitSuggestionHandlerNormalizedPayloadDict,
        Dict[str, str]
    ]
):
    """Handler to reopen a rejected suggestion."""

    GET_HANDLER_ERROR_RETURN_TYPE = feconf.HANDLER_TYPE_JSON
    URL_PATH_ARGS_SCHEMAS = {
        'suggestion_id': {
            'schema': {
                'type': 'basestring'
            }
        }
    }
    HANDLER_ARGS_SCHEMAS = {
        'PUT': {
            'action': {
                'schema': {
                    'type': 'basestring',
                    'choices': ['resubmit']
                }
            },
            'change': {
                'schema': {
                    'type': 'dict',
                    'properties': [{
                        'name': 'cmd',
                        'schema': {
                            'type': 'basestring'
                        }
                    }, {
                        'name': 'property_name',
                        'schema': {
                            'type': 'basestring'
                        }
                    }, {
                        'name': 'state_name',
                        'schema': {
                            'type': 'basestring',
                            'validators': [{
                                'id': 'has_length_at_most',
                                'max_value': constants.MAX_STATE_NAME_LENGTH
                            }]
                        }
                    }, {
                        'name': 'new_value',
                        'schema': SCHEMA_FOR_SUBTITLED_HTML_DICT
                    }, {
                        'name': 'old_value',
                        'schema': SCHEMA_FOR_SUBTITLED_HTML_DICT
                    }]
                }
            },
            'summary_message': {
                'schema': {
                    'type': 'basestring'
                }
            }
        }
    }

    @acl_decorators.can_resubmit_suggestion
    def put(self, suggestion_id: str) -> None:
        """Handles PUT requests.

        Args:
            suggestion_id: str. The ID of the suggestion.
        """
        assert self.user_id is not None
        assert self.normalized_payload is not None
        suggestion = suggestion_services.get_suggestion_by_id(suggestion_id)
        new_change = self.normalized_payload['change']
        change_cls = type(suggestion.change)
        change_object = change_cls(new_change)
        summary_message = self.normalized_payload['summary_message']
        suggestion_services.resubmit_rejected_suggestion(
            suggestion_id, summary_message, self.user_id, change_object)
        self.render_json(self.values)


class SuggestionToSkillActionHandlerNormalizedPayloadDict(TypedDict):
    """Dict representation of SuggestionToSkillActionHandler's
    normalized_payload dictionary.
    """

    action: str
    review_message: str
    skill_difficulty: Optional[str]


class SuggestionToSkillActionHandler(
    base.BaseHandler[
        SuggestionToSkillActionHandlerNormalizedPayloadDict,
        Dict[str, str]
    ]
):
    """Handles actions performed on suggestions to skills."""

    GET_HANDLER_ERROR_RETURN_TYPE = feconf.HANDLER_TYPE_JSON
    URL_PATH_ARGS_SCHEMAS = {
        'target_id': {
            'schema': SCHEMA_FOR_TARGET_ID
        },
        'suggestion_id': {
            'schema': {
                'type': 'basestring'
            }
        }
    }
    HANDLER_ARGS_SCHEMAS = {
        'PUT': {
            'action': {
                'schema': {
                    'type': 'basestring',
                    'choices': [
                        constants.ACTION_ACCEPT_SUGGESTION,
                        constants.ACTION_REJECT_SUGGESTION
                    ]
                }
            },
            'review_message': {
                'schema': {
                    'type': 'basestring',
                    'validators': [{
                        'id': 'has_length_at_most',
                        'max_value': constants.MAX_REVIEW_MESSAGE_LENGTH
                    }]
                }
            },
            'skill_difficulty': {
                'schema': {
                    'type': 'float',
                    'validators': [{
                        'id': 'is_at_least',
                        'min_value': 0
                    }, {
                        'id': 'is_at_most',
                        'max_value': 1
                    }]
                },
                'default_value': None
            }
        }
    }

    @acl_decorators.get_decorator_for_accepting_suggestion(
        acl_decorators.can_edit_skill)
    def put(self, target_id: str, suggestion_id: str) -> None:
        """Handles PUT requests.

        Args:
            target_id: str. The ID of the suggestion target.
            suggestion_id: str. The ID of the suggestion.
        """
        assert self.user_id is not None
        assert self.normalized_payload is not None
        if suggestion_id.split('.')[0] != feconf.ENTITY_TYPE_SKILL:
            raise self.InvalidInputException(
                'This handler allows actions only on suggestions to skills.')

        if suggestion_id.split('.')[1] != target_id:
            raise self.InvalidInputException(
                'The skill id provided does not match the skill id present as '
                'part of the suggestion_id')

        action = self.normalized_payload['action']

        if action == constants.ACTION_ACCEPT_SUGGESTION:
            # Question suggestions do not use commit messages.
            suggestion_services.accept_suggestion(
                suggestion_id, self.user_id, 'UNUSED_COMMIT_MESSAGE',
                self.normalized_payload['review_message'])

            suggestion = suggestion_services.get_suggestion_by_id(suggestion_id)
            target_entity_html_list = (
                suggestion.get_target_entity_html_strings())
            target_image_filenames = (
                html_cleaner.get_image_filenames_from_html_strings(
                    target_entity_html_list))

            fs_services.copy_images(
                suggestion.target_type, suggestion.target_id,
                feconf.IMAGE_CONTEXT_QUESTION_SUGGESTIONS, suggestion.target_id,
                target_image_filenames)
        else:
            assert action == constants.ACTION_REJECT_SUGGESTION
            suggestion_services.reject_suggestion(
                suggestion_id, self.user_id,
                self.normalized_payload['review_message']
            )

        suggestion = suggestion_services.get_suggestion_by_id(suggestion_id)
        if suggestion.suggestion_type == feconf.SUGGESTION_TYPE_ADD_QUESTION:
            suggestion_services.update_question_review_stats(suggestion)

        self.render_json(self.values)


class SuggestionsProviderHandler(
    base.BaseHandler[
        _SuggestionsProviderHandlerNormalizedPayloadDictType,
        _SuggestionsProviderHandlerNormalizedRequestDictType
    ]
):
    """Provides suggestions for a user and given suggestion type."""

    GET_HANDLER_ERROR_RETURN_TYPE = feconf.HANDLER_TYPE_JSON
    URL_PATH_ARGS_SCHEMAS: (
        SuggestionsProviderHandlerUrlPathArgsSchemaDictType
    ) = {}
    HANDLER_ARGS_SCHEMAS: SuggestionsProviderHandlerArgsSchemaDictType = {}

    def _require_valid_suggestion_and_target_types(
        self, target_type: str, suggestion_type: str
    ) -> None:
        """Checks whether the given target_type and suggestion_type are valid.

        Args:
            target_type: str. The type of the suggestion target.
            suggestion_type: str. The type of the suggestion.

        Raises:
            InvalidInputException. If the given target_type of suggestion_type
                are invalid.
        """
        if target_type not in feconf.SUGGESTION_TARGET_TYPE_CHOICES:
            raise self.InvalidInputException(
                'Invalid target_type: %s' % target_type)

        if suggestion_type not in feconf.SUGGESTION_TYPE_CHOICES:
            raise self.InvalidInputException(
                'Invalid suggestion_type: %s' % suggestion_type)

    def _render_suggestions(
        self, target_type: str,
        suggestions: Sequence[suggestion_registry.BaseSuggestion],
        next_offset: int
    ) -> None:
        """Renders retrieved suggestions.

        Args:
            target_type: str. The suggestion type.
            suggestions: list(BaseSuggestion). A list of suggestions to render.
            next_offset: int. The number of results to skip from the beginning
                of all results matching the original query.
        """
        if target_type == feconf.ENTITY_TYPE_EXPLORATION:
            target_id_to_exp_opportunity_dict = (
                _get_target_id_to_exploration_opportunity_dict(suggestions))
            self.render_json({
                'suggestions': _construct_exploration_suggestions(suggestions),
                'target_id_to_opportunity_dict':
                    target_id_to_exp_opportunity_dict,
                'next_offset': next_offset
            })
        elif target_type == feconf.ENTITY_TYPE_SKILL:
            target_id_to_skill_opportunity_dict = (
                _get_target_id_to_skill_opportunity_dict(suggestions))
            self.render_json({
                'suggestions': [s.to_dict() for s in suggestions],
                'target_id_to_opportunity_dict':
                    target_id_to_skill_opportunity_dict,
                'next_offset': next_offset
            })
        else:
            self.render_json({})


class ReviewableSuggestionsHandlerNormalizedRequestDict(TypedDict):
    """Dict representation of ReviewableSuggestionsHandler's
    normalized_request dictionary.
    """

    limit: int
    offset: int
    exploration_id: Optional[str]


class ReviewableSuggestionsHandler(
    SuggestionsProviderHandler[
        Dict[str, str], ReviewableSuggestionsHandlerNormalizedRequestDict
    ]
):
    """Provides all suggestions which can be reviewed by the user for a given
    suggestion type.
    """

    URL_PATH_ARGS_SCHEMAS = {
        'target_type': {
            'schema': {
                'type': 'basestring',
            },
            'choices': feconf.SUGGESTION_TARGET_TYPE_CHOICES
        },
        'suggestion_type': {
            'schema': {
                'type': 'basestring',
            },
            'choices': feconf.SUGGESTION_TYPE_CHOICES
        }
    }
    HANDLER_ARGS_SCHEMAS = {
        'GET': {
            'limit': {
                'schema': {
                    'type': 'int',
                    'validators': [{
                        'id': 'is_at_least',
                        'min_value': 1
                    }]
                }
            },
            'offset': {
                'schema': {
                    'type': 'int',
                    'validators': [{
                        'id': 'is_at_least',
                        'min_value': 0
                    }]
                }
            },
            'exploration_id': {
                'schema': {
                    'type': 'basestring'
                },
                'default_value': None
            }
        }
    }

    @acl_decorators.can_view_reviewable_suggestions
    def get(self, target_type: str, suggestion_type: str) -> None:
        """Handles GET requests.

        Args:
            target_type: str. The type of the suggestion target.
            suggestion_type: str. The type of the suggestion.
        """
        assert self.user_id is not None
        assert self.normalized_request is not None
        self._require_valid_suggestion_and_target_types(
            target_type, suggestion_type)
        limit = self.normalized_request['limit']
        offset = self.normalized_request['offset']
        exploration_id = self.normalized_request.get('exploration_id')
        exp_ids = [exploration_id] if exploration_id else []

        suggestions: Sequence[suggestion_registry.BaseSuggestion] = []
        next_offset = 0
        if suggestion_type == feconf.SUGGESTION_TYPE_TRANSLATE_CONTENT:
            reviewable_suggestions, next_offset = (
                suggestion_services
                .get_reviewable_translation_suggestions_by_offset(
                    self.user_id, exp_ids, limit, offset))
            # Filter out obsolete translation suggestions, i.e. suggestions with
            # translations that no longer match the current exploration content
            # text. See issue #16536 for more details.
            suggestions = (
                suggestion_services
                .get_suggestions_with_translatable_explorations(
                    reviewable_suggestions))
        elif suggestion_type == feconf.SUGGESTION_TYPE_ADD_QUESTION:
            suggestions, next_offset = (
                suggestion_services
                .get_reviewable_question_suggestions_by_offset(
                    self.user_id, limit, offset))
        self._render_suggestions(target_type, suggestions, next_offset)


class UserSubmittedSuggestionsHandlerNormalizedRequestDict(TypedDict):
    """Dict representation of UserSubmittedSuggestionsHandler's
    normalized_request dictionary.
    """

    limit: int
    offset: int


class UserSubmittedSuggestionsHandler(
    SuggestionsProviderHandler[
        Dict[str, str],
        UserSubmittedSuggestionsHandlerNormalizedRequestDict
    ]
):
    """Provides all suggestions which are submitted by the user for a given
    suggestion type.
    """

    URL_PATH_ARGS_SCHEMAS = {
        'target_type': {
            'schema': {
                'type': 'basestring',
            },
            'choices': feconf.SUGGESTION_TARGET_TYPE_CHOICES
        },
        'suggestion_type': {
            'schema': {
                'type': 'basestring',
            },
            'choices': feconf.SUGGESTION_TYPE_CHOICES
        }
    }
    HANDLER_ARGS_SCHEMAS = {
        'GET': {
            'limit': {
                'schema': {
                    'type': 'int',
                    'validators': [{
                        'id': 'is_at_least',
                        'min_value': 1
                    }]
                }
            },
            'offset': {
                'schema': {
                    'type': 'int',
                    'validators': [{
                        'id': 'is_at_least',
                        'min_value': 0
                    }]
                }
            }
        }
    }

    @acl_decorators.can_suggest_changes
    def get(self, target_type: str, suggestion_type: str) -> None:
        """Handles GET requests.

        Args:
            target_type: str. The type of the suggestion target.
            suggestion_type: str. The type of the suggestion.
        """
        assert self.user_id is not None
        assert self.normalized_request is not None
        self._require_valid_suggestion_and_target_types(
            target_type, suggestion_type)
        limit = self.normalized_request['limit']
        offset = self.normalized_request['offset']
        suggestions, next_offset = (
            suggestion_services.get_submitted_suggestions_by_offset(
                self.user_id, suggestion_type, limit, offset
            )
        )
        if suggestion_type == feconf.SUGGESTION_TYPE_TRANSLATE_CONTENT:
            # Here we use cast because the above 'if' condition can only be
            # true if suggestion_type is 'translate_content', and if the above
            # condition is true then it guaranteed that the fetched suggestions
            # will be of type 'SuggestionTranslateContent'. So, to narrow
            # down the type from Sequence[BaseSuggestion] to Sequence[
            # SuggestionTranslateContent], we have used cast here.
            translatable_suggestions = cast(
                Sequence[suggestion_registry.SuggestionTranslateContent],
                suggestions
            )
            suggestions_with_translatable_exps = (
                suggestion_services
                .get_suggestions_with_translatable_explorations(
                    translatable_suggestions))
            while (
                len(translatable_suggestions) > 0 and
                len(suggestions_with_translatable_exps) == 0
            ):
                # If all of the fetched suggestions are filtered out, then keep
                # fetching until we have some suggestions to return or there
                # are no more results.
                translatable_suggestions, next_offset = (
                    suggestion_services.get_submitted_suggestions_by_offset(
                        self.user_id,
                        feconf.SUGGESTION_TYPE_TRANSLATE_CONTENT,
                        limit,
                        next_offset
                    )
                )
                suggestions_with_translatable_exps = (
                    suggestion_services
                    .get_suggestions_with_translatable_explorations(
                        translatable_suggestions
                    )
                )
            suggestions = suggestions_with_translatable_exps

        self._render_suggestions(target_type, suggestions, next_offset)


class SuggestionListHandler(
    base.BaseHandler[Dict[str, str], Dict[str, str]]
):
    """Handles list operations on suggestions."""

    GET_HANDLER_ERROR_RETURN_TYPE = feconf.HANDLER_TYPE_JSON
    URL_PATH_ARGS_SCHEMAS: Dict[str, str] = {}
    HANDLER_ARGS_SCHEMAS = {
        'GET': {
            'suggestion_type': {
                'schema': {
                    'type': 'basestring',
                    'choices': feconf.SUGGESTION_TYPE_CHOICES
                },
                'default_value': None
            },
            'target_type': {
                'schema': {
                    'type': 'basestring',
                    'choices': feconf.SUGGESTION_TARGET_TYPE_CHOICES
                },
                'default_value': None
            },
            'target_id': {
                'schema': SCHEMA_FOR_TARGET_ID,
                'default_value': None
            },
            'author_id': {
                'schema': {
                    'type': 'basestring',
                    'validators': [{
                        'id': 'is_valid_user_id'
                    }]
                },
                'default_value': None
            }
        }
    }

    @acl_decorators.open_access
    def get(self) -> None:
        """Handles GET requests."""
        # The query_fields_and_values variable is a list of tuples. The first
        # element in each tuple is the field being queried and the second
        # element is the value of the field being queried.
        # request.GET.items() parses the params from the url into the above
        # format. So in the url, the query should be passed as:
        # ?field1=value1&field2=value2...fieldN=valueN.
        query_fields_and_values = list(self.request.GET.items())
        suggestions = suggestion_services.query_suggestions(
            query_fields_and_values)

        self.values.update({'suggestions': [s.to_dict() for s in suggestions]})
        self.render_json(self.values)


class UpdateTranslationSuggestionHandlerNormalizedPayloadDict(TypedDict):
    """Dict representation of UpdateTranslationSuggestionHandler's
    normalized_payload dictionary.
    """

    translation_html: str


class UpdateTranslationSuggestionHandler(
    base.BaseHandler[
        UpdateTranslationSuggestionHandlerNormalizedPayloadDict,
        Dict[str, str]
    ]
):
    """Handles update operations relating to translation suggestions."""

    GET_HANDLER_ERROR_RETURN_TYPE = feconf.HANDLER_TYPE_JSON
    URL_PATH_ARGS_SCHEMAS = {
        'suggestion_id': {
            'schema': {
                'type': 'basestring',
            }
        }
    }
    HANDLER_ARGS_SCHEMAS = {
        'PUT': {
            'translation_html': {
                'schema': {
                    'type': 'basestring',
                }
            }
        }
    }

    @acl_decorators.can_update_suggestion
    def put(self, suggestion_id: str) -> None:
        """Handles PUT requests.

        Raises:
            InvalidInputException. The suggestion is already handled.
        """
        assert self.normalized_payload is not None
        suggestion = suggestion_services.get_suggestion_by_id(suggestion_id)
        if suggestion.is_handled:
            raise self.InvalidInputException(
                'The suggestion with id %s has been accepted or rejected'
                % (suggestion_id)
            )

        suggestion_services.update_translation_suggestion(
            suggestion_id, self.normalized_payload['translation_html']
        )

        self.render_json(self.values)


class UpdateQuestionSuggestionHandlerNormalizedPayloadDict(TypedDict):
    """Dict representation of UpdateQuestionSuggestionHandler's
    normalized_payload dictionary.
    """

    skill_difficulty: float
    question_state_data: state_domain.StateDict


class UpdateQuestionSuggestionHandler(
    base.BaseHandler[
        UpdateQuestionSuggestionHandlerNormalizedPayloadDict,
        Dict[str, str]
    ]
):
    """Handles update operations relating to question suggestions."""

    GET_HANDLER_ERROR_RETURN_TYPE = feconf.HANDLER_TYPE_JSON
    URL_PATH_ARGS_SCHEMAS = {
        'suggestion_id': {
            'schema': {
                'type': 'basestring',
            }
        }
    }
    HANDLER_ARGS_SCHEMAS = {
        'POST': {
            'skill_difficulty': {
                'schema': {
                    'type': 'float',
                    'validators': [{
                        'id': 'is_at_least',
                        'min_value': 0
                    }, {
                        'id': 'is_at_most',
                        'max_value': 1
                    }]
                }
            },
            'question_state_data': {
                'schema': {
                    'type': 'object_dict',
                    'validation_method': (
                        domain_objects_validator.validate_state_dict
                    )
                }
            }
        }
    }

    @acl_decorators.can_update_suggestion
    def post(self, suggestion_id: str) -> None:
        """Handles PUT requests.

        Raises:
            InvalidInputException. The suggestion is already handled.
        """
        assert self.normalized_payload is not None
        suggestion = suggestion_services.get_suggestion_by_id(suggestion_id)
        if suggestion.is_handled:
            raise self.InvalidInputException(
                'The suggestion with id %s has been accepted or rejected'
                % suggestion_id
            )

<<<<<<< HEAD
        if self.payload.get('skill_difficulty') is None:
            raise self.InvalidInputException(
                'The parameter \'skill_difficulty\' is missing.'
            )

        if not isinstance(self.payload.get('skill_difficulty'), (float, int)):
            raise self.InvalidInputException(
                'The parameter \'skill_difficulty\' should be a decimal.'
            )

        if self.payload.get('question_state_data') is None:
            raise self.InvalidInputException(
                'The parameter \'question_state_data\' is missing.'
            )

        if self.payload.get('next_content_id_index') is None:
            raise self.InvalidInputException(
                'The parameter \'next_content_id_index\' is missing.'
            )

        question_state_data_obj = state_domain.State.from_dict(
            self.payload.get('question_state_data'))
        question_state_data_obj.validate(None, False)

        suggestion_services.update_question_suggestion(
            suggestion_id,
            self.payload.get('skill_difficulty'),
            self.payload.get('question_state_data'),
            self.payload.get('next_content_id_index')
        )
=======
        suggestion_services.update_question_suggestion(
            suggestion_id,
            self.normalized_payload['skill_difficulty'],
            self.normalized_payload['question_state_data'])
>>>>>>> 711c950e

        self.render_json(self.values)


def _get_target_id_to_exploration_opportunity_dict(
    suggestions: Sequence[suggestion_registry.BaseSuggestion]
) -> Dict[
    str, Optional[opportunity_domain.PartialExplorationOpportunitySummaryDict]
]:
    """Returns a dict of target_id to exploration opportunity summary dict.

    Args:
        suggestions: list(BaseSuggestion). A list of suggestions to retrieve
            opportunity dicts.

    Returns:
        dict. Dict mapping target_id to corresponding exploration opportunity
        summary dict.
    """
    target_ids = set(s.target_id for s in suggestions)
    opportunity_id_to_opportunity_dict = {
        opp_id: (opp.to_dict() if opp is not None else None)
        for opp_id, opp in (
            opportunity_services.get_exploration_opportunity_summaries_by_ids(
                list(target_ids)).items())
    }
    return opportunity_id_to_opportunity_dict


def _get_target_id_to_skill_opportunity_dict(
    suggestions: Sequence[suggestion_registry.BaseSuggestion]
) -> Dict[str, Optional[FrontendSkillOpportunityDict]]:
    """Returns a dict of target_id to skill opportunity summary dict.

    Args:
        suggestions: list(BaseSuggestion). A list of suggestions to retrieve
            opportunity dicts.

    Returns:
        dict. Dict mapping target_id to corresponding skill opportunity dict.
    """
    target_ids = set(s.target_id for s in suggestions)
    # Here we use MyPy ignore because we are explicitly changing
    # the type from the Dict of 'SkillOpportunityDict' to the Dict of
    # 'FrontendSkillOpportunityDict', and this is done because below we
    # are adding new keys that are not defined on the 'SkillOpportunityDict'.
    opportunity_id_to_opportunity_dict: Dict[
        str, Optional[FrontendSkillOpportunityDict]
    ] = {
        opp_id: opp.to_dict() if opp is not None else None  # type: ignore[misc]
        for opp_id, opp in opportunity_services.get_skill_opportunities_by_ids(
            list(target_ids)).items()
    }
    opportunity_id_to_skill = {
        skill.id: skill
        for skill in skill_fetchers.get_multi_skills([
            opp['id']
            for opp in opportunity_id_to_opportunity_dict.values()
            if opp is not None])
    }

    for opp_id, skill in opportunity_id_to_skill.items():
        opportunity_dict = opportunity_id_to_opportunity_dict[opp_id]
        if skill is not None and opportunity_dict is not None:
            opportunity_dict['skill_rubrics'] = [
                rubric.to_dict() for rubric in skill.rubrics
            ]

    return opportunity_id_to_opportunity_dict


def _construct_exploration_suggestions(
    suggestions: Sequence[suggestion_registry.BaseSuggestion]
) -> List[FrontendBaseSuggestionDict]:
    """Returns exploration suggestions with current exploration content. This
    method assumes that the supplied suggestions represent changes that are
    still valid, e.g. the suggestions refer to content that still exist in the
    linked exploration.

    Args:
        suggestions: list(BaseSuggestion). A list of suggestions.

    Returns:
        list(dict). List of suggestion dicts with an additional
        exploration_content_html field representing the target
        exploration's current content.
    """
    suggestion_dicts: List[FrontendBaseSuggestionDict] = []
    exp_ids = {suggestion.target_id for suggestion in suggestions}
    exp_id_to_exp = exp_fetchers.get_multiple_explorations_by_id(list(exp_ids))
    for suggestion in suggestions:
        exploration = exp_id_to_exp[suggestion.target_id]
        content_html = exploration.get_content_html(
            suggestion.change.state_name, suggestion.change.content_id)
        suggestion_dict = suggestion.to_dict()
        updated_suggestion_dict: FrontendBaseSuggestionDict = {
            'suggestion_id': suggestion_dict['suggestion_id'],
            'suggestion_type': suggestion_dict['suggestion_type'],
            'target_type': suggestion_dict['target_type'],
            'target_id': suggestion_dict['target_id'],
            'target_version_at_submission': (
                suggestion_dict['target_version_at_submission']
            ),
            'status': suggestion_dict['status'],
            'author_name': suggestion_dict['author_name'],
            'final_reviewer_id': suggestion_dict['final_reviewer_id'],
            'change': suggestion_dict['change'],
            'score_category': suggestion_dict['score_category'],
            'language_code': suggestion_dict['language_code'],
            'last_updated': suggestion_dict['last_updated'],
            'edited_by_reviewer': suggestion_dict['edited_by_reviewer'],
            'exploration_content_html': content_html
        }
        suggestion_dicts.append(updated_suggestion_dict)
    return suggestion_dicts


def _upload_suggestion_images(
    files: Dict[str, str],
    suggestion: suggestion_registry.BaseSuggestion,
    filenames: List[str]
) -> None:
    """Saves a suggestion's images to storage.

    Args:
        files: dict. Files containing a mapping of image
            filename to image blob.
        suggestion: BaseSuggestion. The suggestion for which images are being
            uploaded.
        filenames: list(str). The image filenames.
    """
    suggestion_image_context = suggestion.image_context
    # TODO(#10513): Find a way to save the images before the suggestion is
    # created.
    for filename in filenames:
        image = files[filename]
        decoded_image = base64.decodebytes(image.encode('utf-8'))
        file_format = (
            image_validation_services.validate_image_and_filename(
                decoded_image, filename))
        image_is_compressible = (
            file_format in feconf.COMPRESSIBLE_IMAGE_FORMATS)
        fs_services.save_original_and_compressed_versions_of_image(
            filename, suggestion_image_context, suggestion.target_id,
            decoded_image, 'image', image_is_compressible)

    target_entity_html_list = suggestion.get_target_entity_html_strings()
    target_image_filenames = (
        html_cleaner.get_image_filenames_from_html_strings(
            target_entity_html_list))

    fs_services.copy_images(
        suggestion.target_type, suggestion.target_id,
        suggestion_image_context, suggestion.target_id,
        target_image_filenames)<|MERGE_RESOLUTION|>--- conflicted
+++ resolved
@@ -1042,6 +1042,11 @@
                         domain_objects_validator.validate_state_dict
                     )
                 }
+            },
+            'next_content_id_index': {
+                'schema': {
+                    'type': 'int'
+                }
             }
         }
     }
@@ -1061,43 +1066,12 @@
                 % suggestion_id
             )
 
-<<<<<<< HEAD
-        if self.payload.get('skill_difficulty') is None:
-            raise self.InvalidInputException(
-                'The parameter \'skill_difficulty\' is missing.'
-            )
-
-        if not isinstance(self.payload.get('skill_difficulty'), (float, int)):
-            raise self.InvalidInputException(
-                'The parameter \'skill_difficulty\' should be a decimal.'
-            )
-
-        if self.payload.get('question_state_data') is None:
-            raise self.InvalidInputException(
-                'The parameter \'question_state_data\' is missing.'
-            )
-
-        if self.payload.get('next_content_id_index') is None:
-            raise self.InvalidInputException(
-                'The parameter \'next_content_id_index\' is missing.'
-            )
-
-        question_state_data_obj = state_domain.State.from_dict(
-            self.payload.get('question_state_data'))
-        question_state_data_obj.validate(None, False)
-
-        suggestion_services.update_question_suggestion(
-            suggestion_id,
-            self.payload.get('skill_difficulty'),
-            self.payload.get('question_state_data'),
-            self.payload.get('next_content_id_index')
-        )
-=======
         suggestion_services.update_question_suggestion(
             suggestion_id,
             self.normalized_payload['skill_difficulty'],
-            self.normalized_payload['question_state_data'])
->>>>>>> 711c950e
+            self.normalized_payload['question_state_data'],
+            self.normalized_payload('next_content_id_index')
+        )
 
         self.render_json(self.values)
 
