--- conflicted
+++ resolved
@@ -94,12 +94,6 @@
 class SuggestionToTopicActionHandler(base.BaseHandler):
     """Handles actions performed on suggestions to topics."""
 
-<<<<<<< HEAD
-    ACTION_TYPE_ACCEPT = 'accept'
-    ACTION_TYPE_REJECT = 'reject'
-
-=======
->>>>>>> c8a24db6
     @acl_decorators.get_decorator_for_accepting_suggestion(
         acl_decorators.can_edit_topic)
     def put(self, target_id, suggestion_id):
@@ -125,7 +119,7 @@
 
         action = self.payload.get('action')
         suggestion = suggestion_services.get_suggestion_by_id(suggestion_id)
-<<<<<<< HEAD
+
 
         if action == suggestion_models.ACTION_TYPE_ACCEPT:
             if (
@@ -136,9 +130,6 @@
                 skill_id = self.payload.get('skill_id')
                 suggestion_services.update_skill_id_for_question_suggestion(
                     suggestion, skill_id)
-=======
-        if action == suggestion_models.ACTION_TYPE_ACCEPT:
->>>>>>> c8a24db6
             suggestion_services.accept_suggestion(
                 suggestion, self.user_id, self.payload.get('commit_message'),
                 self.payload.get('review_message'))
