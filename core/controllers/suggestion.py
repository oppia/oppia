--- conflicted
+++ resolved
@@ -127,12 +127,6 @@
             self.render_json(self.values)
             return
 
-<<<<<<< HEAD
-        _upload_suggestion_images(
-            self.normalized_payload.get('files'),
-            suggestion,
-            suggestion.get_new_image_filenames_added_in_suggestion())
-=======
         # Images for question suggestions are already stored in the server
         # before actually the question is submitted. Therefore no need of
         # uploading images when the suggestion type is 'add_question'. But this
@@ -142,10 +136,9 @@
         if self.payload.get(
             'suggestion_type') != (feconf.SUGGESTION_TYPE_ADD_QUESTION):
             _upload_suggestion_images(
-                self.request,
+                self.normalized_payload.get('files'),
                 suggestion,
                 suggestion.get_new_image_filenames_added_in_suggestion())
->>>>>>> 0958adea
 
         self.render_json(self.values)
 
@@ -476,22 +469,6 @@
             self.payload.get('skill_difficulty'),
             self.payload.get('question_state_data'))
 
-<<<<<<< HEAD
-        new_image_filenames = (
-            utils.compute_list_difference(
-                updated_suggestion
-                    .get_new_image_filenames_added_in_suggestion(),
-                suggestion.get_new_image_filenames_added_in_suggestion()
-            )
-        )
-        # TODO(#14204): Refactor this to use the normalized_payload files.
-        _upload_suggestion_images(
-            self.payload.get('files', None),
-            updated_suggestion, new_image_filenames
-        )
-
-=======
->>>>>>> 0958adea
         self.render_json(self.values)
 
 
