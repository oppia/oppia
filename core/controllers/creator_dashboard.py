--- conflicted
+++ resolved
@@ -67,12 +67,7 @@
             'meta_description': feconf.CREATOR_DASHBOARD_PAGE_DESCRIPTION,
         })
         self.render_template(
-<<<<<<< HEAD
-            'pages/notifications-dashboard-page/' +
-            'notifications-dashboard-page.mainpage.html')
-=======
-            'dist/notifications_dashboard.html')
->>>>>>> bce009cd
+            'dist/notifications-dashboard-page.mainpage.html')
 
 
 class NotificationsDashboardHandler(base.BaseHandler):
@@ -150,12 +145,7 @@
                 interaction_templates),
             'dependencies_html': jinja2.utils.Markup(dependencies_html)
         })
-<<<<<<< HEAD
-        self.render_template(
-            'pages/creator-dashboard-page/creator-dashboard-page.mainpage.html')
-=======
-        self.render_template('dist/creator_dashboard.html')
->>>>>>> bce009cd
+        self.render_template('dist/creator-dashboard-page.mainpage.html')
 
 
 class CreatorDashboardHandler(base.BaseHandler):
