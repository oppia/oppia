--- conflicted
+++ resolved
@@ -354,11 +354,7 @@
     @acl_decorators.can_upload_exploration
     def post(self):
         """Handles POST requests."""
-<<<<<<< HEAD
-        yaml_content = self.payload.get('yaml_file')
-=======
         yaml_content = self.normalized_request.get('yaml_file')
->>>>>>> a81d44dc
 
         new_exploration_id = exp_fetchers.get_new_exploration_id()
         if constants.ALLOW_YAML_FILE_UPLOAD:
