--- conflicted
+++ resolved
@@ -308,7 +308,6 @@
 
         super(BaseHandler, self).dispatch()
 
-<<<<<<< HEAD
     def validate_args_schema(self):
         """Validates schema for controller layer handler class arguments.
 
@@ -365,7 +364,6 @@
             handler_args, schema_for_handler_args, allowed_extra_args)
         if errors:
             raise self.InvalidInputException('\n'.join(errors))
-=======
     @property
     def current_user_is_site_maintainer(self):
         """Returns whether the current user is a site maintainer.
@@ -389,7 +387,6 @@
             self.request.path in AUTH_HANDLER_PATHS or
             not feconf.ENABLE_MAINTENANCE_MODE or
             self.current_user_is_site_maintainer)
->>>>>>> 14d9f1e8
 
     def get(self, *args, **kwargs):  # pylint: disable=unused-argument
         """Base method to handle GET requests."""
