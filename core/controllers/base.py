--- conflicted
+++ resolved
@@ -226,19 +226,13 @@
             if self.user_id is None else user_settings.roles)
         self.user = user_services.get_user_actions_info(self.user_id)
 
-<<<<<<< HEAD
+        if not self._is_requested_path_currently_accessible_to_user():
+            auth_services.destroy_auth_session(self.response)
+            return
+
         self.values['is_moderator'] = user_services.is_moderator(self.user_id)
         self.values['is_curriculum_admin'] = (
             user_services.is_curriculum_admin(self.user_id))
-=======
-        if not self._is_requested_path_currently_accessible_to_user():
-            auth_services.destroy_auth_session(self.response)
-            return
-
-        self.values['is_moderator'] = (
-            user_services.is_at_least_moderator(self.user_id))
-        self.values['is_admin'] = user_services.is_admin(self.user_id)
->>>>>>> 7ae971d4
         self.values['is_topic_manager'] = (
             user_services.is_topic_manager(self.user_id))
         self.values['is_super_admin'] = self.current_user_is_super_admin
