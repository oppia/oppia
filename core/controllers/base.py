--- conflicted
+++ resolved
@@ -345,15 +345,10 @@
         handler_class_name = self.__class__.__name__
         request_method = self.request.environ['REQUEST_METHOD']
         url_path_args = self.request.route_kwargs
-<<<<<<< HEAD
-=======
-        handler_class_names_with_no_schema = (
-            handler_schema_constants.HANDLER_CLASS_NAMES_WITH_NO_SCHEMA)
->>>>>>> cd84017e
 
         if (
             handler_class_name in
-            payload_validator.HANDLER_CLASS_NAMES_WITH_NO_SCHEMA
+            handler_schema_constants.HANDLER_CLASS_NAMES_WITH_NO_SCHEMA
         ):
             # TODO(#13155): Remove this clause once all the handlers have had
             # schema validation implemented.
@@ -399,7 +394,7 @@
 
         schema_for_url_path_args = self.URL_PATH_ARGS_SCHEMAS
         self.request.route_kwargs, errors = (
-            payload_validator.validate(
+            payload_validator.validate_arguments_against_schema(
                 url_path_args, schema_for_url_path_args, extra_args_are_allowed)
         )
 
