# Copyright 2014 The Oppia Authors. All Rights Reserved.
#
# Licensed under the Apache License, Version 2.0 (the "License");
# you may not use this file except in compliance with the License.
# You may obtain a copy of the License at
#
#      http://www.apache.org/licenses/LICENSE-2.0
#
# Unless required by applicable law or agreed to in writing, software
# distributed under the License is distributed on an "AS-IS" BASIS,
# WITHOUT WARRANTIES OR CONDITIONS OF ANY KIND, either express or implied.
# See the License for the specific language governing permissions and
# limitations under the License.

"""Base constants and handlers."""

from __future__ import annotations

import base64
import datetime
import functools
import hmac
import json
import logging
import os
import re
import time
import urllib

from core import feconf
from core import python_utils
from core import utils
from core.controllers import payload_validator
from core.domain import auth_domain
from core.domain import auth_services
from core.domain import config_domain
from core.domain import config_services
from core.domain import user_services

import webapp2

from typing import Any, Dict, Optional # isort: skip

ONE_DAY_AGO_IN_SECS = -24 * 60 * 60
DEFAULT_CSRF_SECRET = 'oppia csrf secret'
CSRF_SECRET = config_domain.ConfigProperty(
    'oppia_csrf_secret', {'type': 'unicode'},
    'Text used to encrypt CSRF tokens.', DEFAULT_CSRF_SECRET)

# NOTE: These handlers manage user sessions and serve auth pages. Thus, we
# should never reject or replace them when running in maintenance mode;
# otherwise admins will be unable to access the site.
AUTH_HANDLER_PATHS = (
    '/csrfhandler',
    '/login',
    '/session_begin',
    '/session_end',
)


@functools.lru_cache(maxsize=128)
def load_template(filename):
    """Return the HTML file contents at filepath.

    Args:
        filename: str. Name of the requested HTML file.

    Returns:
        str. The HTML file content.
    """
    filepath = os.path.join(feconf.FRONTEND_TEMPLATES_DIR, filename)
    with python_utils.open_file(filepath, 'r') as f:
        html_text = f.read()
    return html_text


class SessionBeginHandler(webapp2.RequestHandler):
    """Handler for creating new authentication sessions."""

    def get(self):
        """Establishes a new auth session."""
        auth_services.establish_auth_session(self.request, self.response)


class SessionEndHandler(webapp2.RequestHandler):
    """Handler for destroying existing authentication sessions."""

    def get(self):
        """Destroys an existing auth session."""
        auth_services.destroy_auth_session(self.response)


class UserFacingExceptions:
    """This class contains all the exception class definitions used."""

    class NotLoggedInException(Exception):
        """Error class for users that are not logged in (error code 401)."""

        pass

    class InvalidInputException(Exception):
        """Error class for invalid input on the user side (error code 400)."""

        pass

    class UnauthorizedUserException(Exception):
        """Error class for unauthorized access."""

        pass

    class PageNotFoundException(Exception):
        """Error class for a page not found error (error code 404)."""

        pass

    class InternalErrorException(Exception):
        """Error class for an internal server side error (error code 500)."""

        pass

    class TemporaryMaintenanceException(Exception):
        """Error class for when the server is currently down for temporary
        maintenance (error code 503).
        """

        def __init__(self):
            super(
                UserFacingExceptions.TemporaryMaintenanceException, self
            ).__init__(
                'Oppia is currently being upgraded, and the site should be up '
                'and running again in a few hours. Thanks for your patience!')


class BaseHandler(webapp2.RequestHandler):
    """Base class for all Oppia handlers."""

    # Whether to check POST and PUT payloads for CSRF tokens prior to
    # processing them. Can be overridden by subclasses if this check is
    # not necessary.
    REQUIRE_PAYLOAD_CSRF_CHECK = True
    # Whether to redirect requests corresponding to a logged-in user who has
    # not completed signup in to the signup page. This ensures that logged-in
    # users have agreed to the latest terms.
    REDIRECT_UNFINISHED_SIGNUPS = True

    # What format the get method returns when exception raised, json or html.
    GET_HANDLER_ERROR_RETURN_TYPE = feconf.HANDLER_TYPE_HTML
    POST_HANDLER_ERROR_RETURN_TYPE = feconf.HANDLER_TYPE_JSON
    PUT_HANDLER_ERROR_RETURN_TYPE = feconf.HANDLER_TYPE_JSON
    DELETE_HANDLER_ERROR_RETURN_TYPE = feconf.HANDLER_TYPE_JSON

    # Using Dict[str, Any] here because the following schema can have a
    # recursive structure and currently mypy doesn't support recursive type
    # currently. See: https://github.com/python/mypy/issues/731
    URL_PATH_ARGS_SCHEMAS: Optional[Dict[str, Any]] = None
    # Using Dict[str, Any] here because the following schema can have a
    # recursive structure and currently mypy doesn't support recursive type
    # currently. See: https://github.com/python/mypy/issues/731
    HANDLER_ARGS_SCHEMAS: Optional[Dict[str, Any]] = None

    def __init__(self, request, response):  # pylint: disable=super-init-not-called
        # Set self.request, self.response and self.app.
        self.initialize(request, response)

        self.start_time = datetime.datetime.utcnow()

        # Initializes the return dict for the handlers.
        self.values = {}

        # TODO(#13155): Remove the if-else part once all the handlers have had
        # schema validation implemented.
        if self.request.get('payload'):
            self.payload = json.loads(self.request.get('payload'))
        else:
            self.payload = None
        self.iframed = False

        self.user_id = None
        self.username = None
        self.email = None
        self.partially_logged_in = False
        self.user_is_scheduled_for_deletion = False
        self.current_user_is_super_admin = False
        # Once the attribute `normalized_request` is type annotated here, make
        # sure to fix all the subclasses using normalized_request.get() method
        # by removing their type: ignore[union-attr] and using a type cast
        # instead to eliminate the possibility on union types.
        # e.g. ClassroomAccessValidationHandler.
        self.normalized_request = None
        self.normalized_payload = None

        try:
            auth_claims = auth_services.get_auth_claims_from_request(request)
        except auth_domain.StaleAuthSessionError:
            auth_services.destroy_auth_session(self.response)
            self.redirect(user_services.create_login_url(self.request.uri))
            return
        except auth_domain.InvalidAuthSessionError:
            logging.exception('User session is invalid!')
            auth_services.destroy_auth_session(self.response)
            self.redirect(user_services.create_login_url(self.request.uri))
            return
        else:
            self.current_user_is_super_admin = (
                auth_claims is not None and auth_claims.role_is_super_admin)

        if auth_claims:
            auth_id = auth_claims.auth_id
            user_settings = user_services.get_user_settings_by_auth_id(auth_id)
            if user_settings is None:
                # If the user settings are not yet created and the request leads
                # to signup page create a new user settings. Otherwise logout
                # the not-fully registered user.
                email = auth_claims.email
                if 'signup?' in self.request.uri:
                    user_settings = (
                        user_services.create_new_user(auth_id, email))
                else:
                    logging.exception(
                        'Cannot find user %s with email %s on page %s' % (
                            auth_id, email, self.request.uri))
                    auth_services.destroy_auth_session(self.response)
                    return

            self.email = user_settings.email
            self.values['user_email'] = user_settings.email
            self.user_id = user_settings.user_id

            if user_settings.deleted:
                self.user_is_scheduled_for_deletion = user_settings.deleted
            elif (self.REDIRECT_UNFINISHED_SIGNUPS and
                  not user_services.has_fully_registered_account(self.user_id)):
                self.partially_logged_in = True
            else:
                self.username = user_settings.username
                self.values['username'] = self.username
                # In order to avoid too many datastore writes, we do not bother
                # recording a log-in if the current time is sufficiently close
                # to the last log-in time.
                if (user_settings.last_logged_in is None or
                        not utils.are_datetimes_close(
                            datetime.datetime.utcnow(),
                            user_settings.last_logged_in)):
                    user_services.record_user_logged_in(self.user_id)

        self.roles = (
            [feconf.ROLE_ID_GUEST]
            if self.user_id is None else user_settings.roles)
        self.user = user_services.get_user_actions_info(self.user_id)

        if not self._is_requested_path_currently_accessible_to_user():
            auth_services.destroy_auth_session(self.response)
            return

        self.values['is_super_admin'] = self.current_user_is_super_admin

    def dispatch(self):
        """Overrides dispatch method in webapp2 superclass.

        Raises:
            Exception. The CSRF token is missing.
            UnauthorizedUserException. The CSRF token is invalid.
        """
        request_split = urllib.parse.urlsplit(self.request.uri)
        # If the request is to the old demo server, redirect it permanently to
        # the new demo server. (Unless it is a cron job or tasks request,
        # because cron job and tasks destination URLs are generated by
        # App Engine and we can't change their destination.)
        if (
                request_split.netloc == 'oppiaserver.appspot.com' and
                not request_split.path.startswith(('/cron/', '/task/'))
        ):
            self.redirect('https://oppiatestserver.appspot.com', permanent=True)
            return

        if not self._is_requested_path_currently_accessible_to_user():
            self.handle_exception(
                self.TemporaryMaintenanceException(), self.app.debug)
            return

        if self.user_is_scheduled_for_deletion:
            self.redirect(
                '/logout?redirect_url=%s' % feconf.PENDING_ACCOUNT_DELETION_URL)
            return

        if self.partially_logged_in and request_split.path != '/logout':
            self.redirect('/logout?redirect_url=%s' % request_split.path)
            return

        if self.payload is not None and self.REQUIRE_PAYLOAD_CSRF_CHECK:
            try:
                # If user opens a new tab during signup process, the user_id
                # parameter is set to None and this causes the signup session
                # to expire. The code here checks if user is on the signup
                # page and the user_id is None, if that is the case an exception
                # is raised which is handled by the frontend by showing a
                # continue to registration modal.
                if 'signup' in self.request.uri and not self.user_id:
                    raise self.UnauthorizedUserException(
                        'Registration session expired.')
                csrf_token = self.request.get('csrf_token')
                if not csrf_token:
                    raise self.UnauthorizedUserException(
                        'Missing CSRF token. Changes were not saved. '
                        'Please report this bug.')

                is_csrf_token_valid = CsrfTokenManager.is_csrf_token_valid(
                    self.user_id, csrf_token)

                if not is_csrf_token_valid:
                    raise self.UnauthorizedUserException(
                        'Your session has expired, and unfortunately your '
                        'changes cannot be saved. Please refresh the page.')
            except Exception as e:
                logging.exception('%s: payload %s', e, self.payload)

                self.handle_exception(e, self.app.debug)
                return

        schema_validation_succeeded = True
        try:
            self.validate_and_normalize_args()
        except self.InvalidInputException as e:
            self.handle_exception(e, self.app.debug)
            schema_validation_succeeded = False
        # TODO(#13155): Remove this clause once all the handlers have had
        # schema validation implemented.
        except NotImplementedError as e:
            self.handle_exception(e, self.app.debug)
            schema_validation_succeeded = False

        if not schema_validation_succeeded:
            return

        super(BaseHandler, self).dispatch()

    def validate_and_normalize_args(self):
        """Validates schema for controller layer handler class arguments.

        Raises:
            InvalidInputException. Schema validation failed.
            NotImplementedError. Schema is not provided in handler class.
        """
        handler_class_name = self.__class__.__name__
        request_method = self.request.environ['REQUEST_METHOD']
        url_path_args = self.request.route_kwargs

        if (
            handler_class_name in
            payload_validator.HANDLER_CLASS_NAMES_WITH_NO_SCHEMA
        ):
            # TODO(#13155): Remove this clause once all the handlers have had
            # schema validation implemented.
            return

        handler_args = {}
        payload_arg_keys = []
        request_arg_keys = []
        for arg in self.request.arguments():
            if arg == 'csrf_token':
                # 'csrf_token' has been already validated in the
                # dispatch method.
                continue
            elif arg == 'source':
                source_url = self.request.get('source')
                regex_pattern = (
                    r'http[s]?://(?:[a-zA-Z]|[0-9]|[!*\(\),]|(?:%[0-9a-fA-F][0-9a-fA-F]))+' # pylint: disable=line-too-long
                )
                regex_verified_url = re.findall(regex_pattern, source_url)
                if not regex_verified_url:
                    raise self.InvalidInputException(
                        'Not a valid source url.')
            elif arg == 'payload':
                payload_args = self.payload
                if payload_args is not None:
                    payload_arg_keys = list(payload_args.keys())
                    handler_args.update(payload_args)
            else:
                request_arg_keys.append(arg)
                handler_args[arg] = self.request.get(arg)

        # For html handlers, extra args are allowed (to accommodate
        # e.g. utm parameters which are not used by the backend but
        # needed for analytics).
        extra_args_are_allowed = (
            self.GET_HANDLER_ERROR_RETURN_TYPE == feconf.HANDLER_TYPE_HTML and
            request_method == 'GET')

        if self.URL_PATH_ARGS_SCHEMAS is None:
            raise NotImplementedError(
                'Missing schema for url path args in %s handler class.' % (
                    handler_class_name))

        schema_for_url_path_args = self.URL_PATH_ARGS_SCHEMAS
<<<<<<< HEAD
        normalized_arg_values, errors = (
            payload_validator.validate_arguments_against_schema(
                url_path_args,
                schema_for_url_path_args,
                extra_args_are_allowed
            )
=======
        self.request.route_kwargs, errors = (
            payload_validator.validate(
                url_path_args, schema_for_url_path_args, extra_args_are_allowed)
>>>>>>> b0da774e
        )

        if errors:
            raise self.InvalidInputException(
                'At \'%s\' these errors are happening:\n%s' % (
                    self.request.uri, '\n'.join(errors)
                )
            )

        # This check ensures that if a request method is not defined
        # in the handler class then schema validation will not raise
        # NotImplementedError for that corresponding request method.
        if request_method in ['GET', 'POST', 'PUT', 'DELETE'] and (
                getattr(self.__class__, request_method.lower()) ==
                getattr(BaseHandler, request_method.lower())):
            return

        try:
            schema_for_request_method = self.HANDLER_ARGS_SCHEMAS[
                request_method]
        except Exception:
            raise NotImplementedError(
                'Missing schema for %s method in %s handler class.' % (
                    request_method, handler_class_name))

        allow_string_to_bool_conversion = request_method in ['GET', 'DELETE']
        normalized_arg_values, errors = (
            payload_validator.validate_arguments_against_schema(
                handler_args, schema_for_request_method, extra_args_are_allowed,
                allow_string_to_bool_conversion)
        )

        self.normalized_payload = {
            arg: normalized_arg_values.get(arg) for arg in payload_arg_keys
        }
        self.normalized_request = {
            arg: normalized_arg_values.get(arg) for arg in request_arg_keys
        }

        # The following keys are absent in request/payload but present in
        # normalized_arg_values because these args are populated from their
        # default_value provided in the schema.
        keys_that_correspond_to_default_values = list(
            set(normalized_arg_values.keys()) -
            set(payload_arg_keys + request_arg_keys)
        )
        # Populate the payload/request with the default args before passing
        # execution onwards to the handler.
        for arg in keys_that_correspond_to_default_values:
            if request_method in ['GET', 'DELETE']:
                self.normalized_request[arg] = normalized_arg_values.get(arg)
            else:
                self.normalized_payload[arg] = normalized_arg_values.get(arg)

        if errors:
            raise self.InvalidInputException('\n'.join(errors))

    @property
    def current_user_is_site_maintainer(self):
        """Returns whether the current user is a site maintainer.

        A super admin or release coordinator is also a site maintainer.

        Returns:
            bool. Whether the current user is a site maintainer.
        """
        return (
            self.current_user_is_super_admin or
            feconf.ROLE_ID_RELEASE_COORDINATOR in self.roles)

    def _is_requested_path_currently_accessible_to_user(self):
        """Checks whether the requested path is currently accessible to user.

        Returns:
            bool. Whether the requested path is currently accessible to user.
        """
        return (
            self.request.path in AUTH_HANDLER_PATHS or
            not feconf.ENABLE_MAINTENANCE_MODE or
            self.current_user_is_site_maintainer)

    def get(self, *args, **kwargs):  # pylint: disable=unused-argument
        """Base method to handle GET requests."""
        logging.warning('Invalid URL requested: %s', self.request.uri)
        self.error(404)
        self._render_exception(
            404, {
                'error': 'Could not find the page %s.' % self.request.uri})

    def post(self, *args):  # pylint: disable=unused-argument
        """Base method to handle POST requests.

        Raises:
            PageNotFoundException. Page not found error (error code 404).
        """
        raise self.PageNotFoundException

    def put(self, *args):  # pylint: disable=unused-argument
        """Base method to handle PUT requests.

        Raises:
            PageNotFoundException. Page not found error (error code 404).
        """
        raise self.PageNotFoundException

    def delete(self, *args):  # pylint: disable=unused-argument
        """Base method to handle DELETE requests.

        Raises:
            PageNotFoundException. Page not found error (error code 404).
        """
        raise self.PageNotFoundException

    def render_json(self, values: Dict[Any, Any]) -> None:
        """Prepares JSON response to be sent to the client.

        Args:
            values: dict. The key-value pairs to encode in the JSON response.
        """
        self.response.content_type = 'application/json; charset=utf-8'
        self.response.headers['Content-Disposition'] = (
            'attachment; filename="oppia-attachment.txt"')
        self.response.headers['Strict-Transport-Security'] = (
            'max-age=31536000; includeSubDomains')
        self.response.headers['X-Content-Type-Options'] = 'nosniff'
        self.response.headers['X-Xss-Protection'] = '1; mode=block'

        json_output = json.dumps(values, cls=utils.JSONEncoderForHTML)
        # Write expects bytes, thus we need to encode the JSON output.
        self.response.write(
            b'%s%s' % (feconf.XSSI_PREFIX, json_output.encode('utf-8')))

    def render_downloadable_file(self, file, filename, content_type):
        """Prepares downloadable content to be sent to the client.

        Args:
            file: BytesIO. The data of the downloadable file.
            filename: str. The name of the file to be rendered.
            content_type: str. The type of file to be rendered.
        """
        self.response.headers['Content-Type'] = content_type
        self.response.headers['Content-Disposition'] = (
            'attachment; filename=%s' % filename)
        self.response.charset = 'utf-8'
        # We use this super in order to bypass the write method
        # in webapp2.Response, since webapp2.Response doesn't support writing
        # bytes.
        super(webapp2.Response, self.response).write(file.getvalue())  # pylint: disable=bad-super-call

    def render_template(self, filepath, iframe_restriction='DENY'):
        """Prepares an HTML response to be sent to the client.

        Args:
            filepath: str. The template filepath.
            iframe_restriction: str or None. Possible values are
                'DENY' and 'SAMEORIGIN':

                DENY: Strictly prevents the template to load in an iframe.
                SAMEORIGIN: The template can only be displayed in a frame
                    on the same origin as the page itself.
        """

        # The 'no-store' must be used to properly invalidate the cache when we
        # deploy a new version, using only 'no-cache' doesn't work properly.
        self.response.cache_control.no_store = True
        self.response.cache_control.must_revalidate = True
        self.response.headers['Strict-Transport-Security'] = (
            'max-age=31536000; includeSubDomains')
        self.response.headers['X-Content-Type-Options'] = 'nosniff'
        self.response.headers['X-Xss-Protection'] = '1; mode=block'

        if iframe_restriction is not None:
            if iframe_restriction in ['SAMEORIGIN', 'DENY']:
                self.response.headers['X-Frame-Options'] = (
                    str(iframe_restriction))
            else:
                raise Exception(
                    'Invalid X-Frame-Options: %s' % iframe_restriction)

        self.response.expires = 'Mon, 01 Jan 1990 00:00:00 GMT'
        self.response.pragma = 'no-cache'

        self.response.write(load_template(filepath))

    def _render_exception_json_or_html(self, return_type, values):
        """Renders an error page, or an error JSON response.

        Args:
            return_type: str. Indicator to return JSON or HTML.
            values: dict. The key-value pairs to include in the response.
        """

        method = self.request.environ['REQUEST_METHOD']

        if return_type == feconf.HANDLER_TYPE_HTML and method == 'GET':
            self.values.update(values)
            if self.iframed:
                self.render_template(
                    'error-iframed.mainpage.html', iframe_restriction=None)
            elif values['status_code'] == 503:
                self.render_template('maintenance-page.mainpage.html')
            elif values['status_code'] == 404:
                # Only 404 routes can be handled with angular router as it only
                # has access to the path, not to the status code.
                # That's why 404 status code is treated differently.
                self.render_template('oppia-root.mainpage.html')
            else:
                self.render_template(
                    'error-page-%s.mainpage.html' % values['status_code'])
        else:
            if return_type not in (
                    feconf.HANDLER_TYPE_JSON, feconf.HANDLER_TYPE_DOWNLOADABLE):
                logging.warning(
                    'Not a recognized return type: defaulting to render JSON.')
            self.render_json(values)

    def _render_exception(self, error_code, values):
        """Renders an error page, or an error JSON response.

        Args:
            error_code: int. The HTTP status code (expected to be one of
                400, 401, 404 or 500).
            values: dict. The key-value pairs to include in the response.
        """
        # The error codes here should be in sync with the error pages
        # generated via webpack.common.config.ts.
        assert error_code in [400, 401, 404, 500, 503]
        values['status_code'] = error_code
        method = self.request.environ['REQUEST_METHOD']

        if method == 'GET':
            self._render_exception_json_or_html(
                self.GET_HANDLER_ERROR_RETURN_TYPE, values)
        elif method == 'POST':
            self._render_exception_json_or_html(
                self.POST_HANDLER_ERROR_RETURN_TYPE, values)
        elif method == 'PUT':
            self._render_exception_json_or_html(
                self.PUT_HANDLER_ERROR_RETURN_TYPE, values)
        elif method == 'DELETE':
            self._render_exception_json_or_html(
                self.DELETE_HANDLER_ERROR_RETURN_TYPE, values)
        else:
            logging.warning('Not a recognized request method.')
            self._render_exception_json_or_html(None, values)

    def handle_exception(self, exception, unused_debug_mode):
        """Overwrites the default exception handler.

        Args:
            exception: Exception. The exception that was thrown.
            unused_debug_mode: bool. True if the web application is running
                in debug mode.
        """
        if isinstance(exception, self.NotLoggedInException):
            # This checks if the response should be JSON or HTML.
            # For GET requests, there is no payload, so we check against
            # GET_HANDLER_ERROR_RETURN_TYPE.
            # Otherwise, we check whether self.payload exists.
            if (self.payload is not None or
                    self.GET_HANDLER_ERROR_RETURN_TYPE ==
                    feconf.HANDLER_TYPE_JSON):
                self.error(401)
                self._render_exception(
                    401, {
                        'error': (
                            'You must be logged in to access this resource.')})
            else:
                self.redirect(user_services.create_login_url(self.request.uri))
            return

        logging.exception(
            'Exception raised at %s: %s', self.request.uri, exception)

        if isinstance(exception, self.PageNotFoundException):
            logging.warning('Invalid URL requested: %s', self.request.uri)
            self.error(404)
            self._render_exception(
                404, {
                    'error': 'Could not find the page %s.' % self.request.uri})
            return

        logging.exception('Exception raised: %s', exception)

        if isinstance(exception, self.UnauthorizedUserException):
            self.error(401)
            self._render_exception(401, {'error': str(exception)})
            return

        if isinstance(exception, self.InvalidInputException):
            self.error(400)
            self._render_exception(400, {'error': str(exception)})
            return

        if isinstance(exception, self.InternalErrorException):
            self.error(500)
            self._render_exception(500, {'error': str(exception)})
            return

        if isinstance(exception, self.TemporaryMaintenanceException):
            self.error(503)
            self._render_exception(503, {'error': str(exception)})
            return

        self.error(500)
        self._render_exception(500, {'error': str(exception)})

    InternalErrorException = UserFacingExceptions.InternalErrorException
    InvalidInputException = UserFacingExceptions.InvalidInputException
    NotLoggedInException = UserFacingExceptions.NotLoggedInException
    PageNotFoundException = UserFacingExceptions.PageNotFoundException
    UnauthorizedUserException = UserFacingExceptions.UnauthorizedUserException
    TemporaryMaintenanceException = (
        UserFacingExceptions.TemporaryMaintenanceException)


class Error404Handler(BaseHandler):
    """Handles 404 errors."""

    pass


class CsrfTokenManager:
    """Manages page/user tokens in memcache to protect against CSRF."""

    # Max age of the token (48 hours).
    _CSRF_TOKEN_AGE_SECS = 60 * 60 * 48
    # Default user id for non-logged-in users.
    _USER_ID_DEFAULT = 'non_logged_in_user'

    @classmethod
    def init_csrf_secret(cls):
        """Verify that non-default CSRF secret exists; creates one if not."""

        # Any non-default value is fine.
        if CSRF_SECRET.value and CSRF_SECRET.value != DEFAULT_CSRF_SECRET:
            return

        # Initialize to random value.
        config_services.set_property(
            feconf.SYSTEM_COMMITTER_ID, CSRF_SECRET.name,
            base64.urlsafe_b64encode(os.urandom(20)))

    @classmethod
    def _create_token(cls, user_id, issued_on):
        """Creates a new CSRF token.

        Args:
            user_id: str|None. The user_id for which the token is generated.
            issued_on: float. The timestamp at which the token was issued.

        Returns:
            str. The generated CSRF token.
        """
        cls.init_csrf_secret()

        # The token has 4 parts: hash of the actor user id, hash of the page
        # name, hash of the time issued and plain text of the time issued.

        if user_id is None:
            user_id = cls._USER_ID_DEFAULT

        # Round time to seconds.
        issued_on = str(int(issued_on))

        digester = hmac.new(CSRF_SECRET.value.encode('utf-8'))
        digester.update(user_id.encode('utf-8'))
        digester.update(b':')
        digester.update(issued_on.encode('utf-8'))

        digest = digester.digest()
        # The b64encode returns bytes, so we first need to decode the returned
        # bytes to string.
        token = '%s/%s' % (
            issued_on, base64.urlsafe_b64encode(digest).decode('utf-8'))

        return token

    @classmethod
    def _get_current_time(cls):
        """Returns the current server time.

        Returns:
            float. The time in seconds as floating point number.
        """
        return time.time()

    @classmethod
    def create_csrf_token(cls, user_id):
        """Creates a CSRF token for the given user_id.

        Args:
            user_id: str|None. The user_id for whom the token is generated.

        Returns:
            str. The generated CSRF token.
        """
        return cls._create_token(user_id, cls._get_current_time())

    @classmethod
    def is_csrf_token_valid(cls, user_id, token):
        """Validates a given CSRF token.

        Args:
            user_id: str|None. The user_id to validate the CSRF token against.
            token: str. The CSRF token to validate.

        Returns:
            bool. Whether the given CSRF token is valid.
        """
        try:
            parts = token.split('/')
            if len(parts) != 2:
                return False

            issued_on = int(parts[0])
            age = cls._get_current_time() - issued_on
            if age > cls._CSRF_TOKEN_AGE_SECS:
                return False

            authentic_token = cls._create_token(user_id, issued_on)
            if authentic_token == token:
                return True

            return False
        except Exception:
            return False


class CsrfTokenHandler(BaseHandler):
    """Handles sending CSRF tokens to the frontend."""

    GET_HANDLER_ERROR_RETURN_TYPE = feconf.HANDLER_TYPE_JSON
    REDIRECT_UNFINISHED_SIGNUPS = False

    def get(self):
        csrf_token = CsrfTokenManager.create_csrf_token(
            self.user_id)
        self.render_json({
            'token': csrf_token,
        })


class OppiaMLVMHandler(BaseHandler):
    """Base class for the handlers that communicate with Oppia-ML VM instances.
    """

    def extract_request_message_vm_id_and_signature(self):
        """Returns the OppiaMLAuthInfo domain object containing
        information from the incoming request that is necessary for
        authentication.

        Since incoming request can be either a protobuf serialized binary or
        a JSON object, the derived classes must implement the necessary
        logic to decode the incoming request and return a tuple of size 3
        where message is at index 0, vm_id is at index 1 and signature is at
        index 2.

        Raises:
            NotImplementedError. The derived child classes must implement the
                necessary logic as described above.
        """
        raise NotImplementedError<|MERGE_RESOLUTION|>--- conflicted
+++ resolved
@@ -392,18 +392,9 @@
                     handler_class_name))
 
         schema_for_url_path_args = self.URL_PATH_ARGS_SCHEMAS
-<<<<<<< HEAD
-        normalized_arg_values, errors = (
-            payload_validator.validate_arguments_against_schema(
-                url_path_args,
-                schema_for_url_path_args,
-                extra_args_are_allowed
-            )
-=======
         self.request.route_kwargs, errors = (
             payload_validator.validate(
                 url_path_args, schema_for_url_path_args, extra_args_are_allowed)
->>>>>>> b0da774e
         )
 
         if errors:
