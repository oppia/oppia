--- conflicted
+++ resolved
@@ -480,11 +480,7 @@
         if self.PAGE_HAS_CREATE_EXP_REQUEST:
             values['csrf_token_create_exploration'] = (
                 CsrfTokenManager.create_csrf_token(
-<<<<<<< HEAD
-                    self.user_id, feconf.FOOTER_PAGE_NAME_FOR_CSRF))
-=======
                     self.user_id, feconf.CSRF_PAGE_NAME_CREATE_EXPLORATION))
->>>>>>> 30b9d93c
 
         self.response.cache_control.no_cache = True
         self.response.cache_control.must_revalidate = True
