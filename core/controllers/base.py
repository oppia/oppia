--- conflicted
+++ resolved
@@ -40,11 +40,6 @@
 from core.domain import config_services
 from core.domain import user_services
 
-<<<<<<< HEAD
-from typing import Any, Dict, Final, Mapping, Optional, TypedDict, Union
-import webapp2
-
-=======
 from typing import (
     Any, Dict, Final, Generic, Mapping, Optional, TypedDict, TypeVar, Union
 )
@@ -56,7 +51,6 @@
 _NormalizedRequestDictType = TypeVar('_NormalizedRequestDictType')
 _NormalizedPayloadDictType = TypeVar('_NormalizedPayloadDictType')
 
->>>>>>> dcc74a5f
 ONE_DAY_AGO_IN_SECS: Final = -24 * 60 * 60
 DEFAULT_CSRF_SECRET: Final = 'oppia csrf secret'
 CSRF_SECRET: Final = config_domain.ConfigProperty(
@@ -211,19 +205,8 @@
         self.partially_logged_in = False
         self.user_is_scheduled_for_deletion = False
         self.current_user_is_super_admin = False
-<<<<<<< HEAD
-        # Here we use type Any because dict 'self.normalized_request' can
-        # contain normalized version of arg's value, and these arg values
-        # can be of any type. So, to allow every type, we used Any here.
-        self.normalized_request: Optional[Dict[str, Any]] = None
-        # Here we use type Any because dict 'self.normalized_payload' can
-        # contain normalized version of arg's value, and these arg values
-        # can be of any type. So, to allow every type, we used Any here.
-        self.normalized_payload: Optional[Dict[str, Any]] = None
-=======
         self.normalized_request: Optional[_NormalizedRequestDictType] = None
         self.normalized_payload: Optional[_NormalizedPayloadDictType] = None
->>>>>>> dcc74a5f
 
         try:
             auth_claims = auth_services.get_auth_claims_from_request(request)
@@ -254,17 +237,11 @@
                 # the not-fully registered user.
                 email = auth_claims.email
                 if email is None:
-<<<<<<< HEAD
-                    raise Exception(
-                        'No email address was found for the user.'
-                    )
-=======
                     logging.exception(
                         'No email address was found for the user.'
                     )
                     auth_services.destroy_auth_session(self.response)
                     return
->>>>>>> dcc74a5f
                 if 'signup?' in self.request.uri:
                     user_settings = (
                         user_services.create_new_user(auth_id, email))
@@ -479,14 +456,10 @@
 
         try:
             if self.HANDLER_ARGS_SCHEMAS is None:
-<<<<<<< HEAD
-                raise Exception
-=======
                 raise Exception(
                     'No \'HANDLER_ARGS_SCHEMAS\' Found for the '
                     'handler class: %s' % handler_class_name
                 )
->>>>>>> dcc74a5f
             schema_for_request_method = self.HANDLER_ARGS_SCHEMAS[
                 request_method]
         except Exception as e:
@@ -521,9 +494,6 @@
             if request_method in ['GET', 'DELETE']:
                 normalized_request[arg] = normalized_arg_values.get(arg)
             else:
-<<<<<<< HEAD
-                self.normalized_payload[arg] = normalized_arg_values.get(arg)
-=======
                 normalized_payload[arg] = normalized_arg_values.get(arg)
 
         # Here we use MyPy ignore because 'normalized_payload' is of
@@ -538,7 +508,6 @@
         # to this mismatch in types MyPy throws an error. Thus, to silence the
         # error, we used type ignore here.
         self.normalized_request = normalized_request  # type: ignore[assignment]
->>>>>>> dcc74a5f
 
         # Here we use MyPy ignore because here we assigning RaiseErrorOnGet's
         # instance to a 'get' method, and according to MyPy assignment to a
@@ -575,11 +544,8 @@
             not feconf.ENABLE_MAINTENANCE_MODE or
             self.current_user_is_site_maintainer)
 
-<<<<<<< HEAD
-=======
     # Here we use type Any because the sub-classes of 'Basehandler' can have
     # 'get' method with different number of arguments and types.
->>>>>>> dcc74a5f
     def get(self, *args: Any, **kwargs: Any) -> None:  # pylint: disable=unused-argument
         """Base method to handle GET requests."""
         logging.warning('Invalid URL requested: %s', self.request.uri)
@@ -588,15 +554,10 @@
             'error': 'Could not find the page %s.' % self.request.uri,
             'status_code': 404
         }
-<<<<<<< HEAD
-        self._render_exception(404, values)
-
-=======
         self._render_exception(values)
 
     # Here we use type Any because the sub-classes of 'Basehandler' can have
     # 'post' method with different number of arguments and types.
->>>>>>> dcc74a5f
     def post(self, *args: Any) -> None:  # pylint: disable=unused-argument
         """Base method to handle POST requests.
 
@@ -605,11 +566,8 @@
         """
         raise self.PageNotFoundException
 
-<<<<<<< HEAD
-=======
     # Here we use type Any because the sub-classes of 'Basehandler' can have
     # 'put' method with different number of arguments and types.
->>>>>>> dcc74a5f
     def put(self, *args: Any) -> None:  # pylint: disable=unused-argument
         """Base method to handle PUT requests.
 
@@ -618,11 +576,8 @@
         """
         raise self.PageNotFoundException
 
-<<<<<<< HEAD
-=======
     # Here we use type Any because the sub-classes of 'Basehandler' can have
     # 'delete' method with different number of arguments and types.
->>>>>>> dcc74a5f
     def delete(self, *args: Any) -> None:  # pylint: disable=unused-argument
         """Base method to handle DELETE requests.
 
@@ -631,22 +586,16 @@
         """
         raise self.PageNotFoundException
 
-<<<<<<< HEAD
-=======
     # Here we use type Any because the sub-classes of 'Basehandler' can have
     # 'head' method with different number of arguments and types.
->>>>>>> dcc74a5f
     def head(self, *args: Any, **kwargs: Any) -> None:
         """Method to handle HEAD requests. The webapp library automatically
         makes sure that HEAD only returns the headers of GET request.
         """
         return self.get(*args, **kwargs)
 
-<<<<<<< HEAD
-=======
     # Here we use type Any because the argument 'values' can accept various
     # kinds of dictionaries that needs to be sent as a JSON response.
->>>>>>> dcc74a5f
     def render_json(self, values: Union[str, Mapping[str, Any]]) -> None:
         """Prepares JSON response to be sent to the client.
 
@@ -681,11 +630,6 @@
         self.response.headers['Content-Disposition'] = (
             'attachment; filename=%s' % filename)
         self.response.charset = 'utf-8'
-<<<<<<< HEAD
-        # We use this super in order to bypass the write method
-        # in webapp2.Response, since webapp2.Response doesn't support writing
-        # bytes.
-=======
         # Here we use MyPy ignore because according to MyPy super can
         # accept 'super class and self' as arguments but here we are passing
         # 'webapp2.Response, and self.response' which confuses MyPy about the
@@ -694,7 +638,6 @@
         # done because we use 'super' method in order to bypass the write
         # method in webapp2.Response, since webapp2.Response doesn't support
         # writing bytes.
->>>>>>> dcc74a5f
         super(webapp2.Response, self.response).write(file.getvalue())  # type: ignore[misc] # pylint: disable=bad-super-call
 
     def render_template(
@@ -738,11 +681,7 @@
         self.response.write(load_template(filepath))
 
     def _render_exception_json_or_html(
-<<<<<<< HEAD
-        self, return_type: Optional[str], values: ResponseValueDict
-=======
         self, return_type: str, values: ResponseValueDict
->>>>>>> dcc74a5f
     ) -> None:
         """Renders an error page, or an error JSON response.
 
@@ -774,11 +713,7 @@
             self.render_json(values)
 
     def _render_exception(
-<<<<<<< HEAD
-        self, error_code: int, values: ResponseValueDict
-=======
         self, values: ResponseValueDict
->>>>>>> dcc74a5f
     ) -> None:
         """Renders an error page, or an error JSON response.
 
@@ -842,11 +777,7 @@
                     'error': 'You must be logged in to access this resource.',
                     'status_code': 401
                 }
-<<<<<<< HEAD
-                self._render_exception(401, values)
-=======
                 self._render_exception(values)
->>>>>>> dcc74a5f
             else:
                 self.redirect(user_services.create_login_url(self.request.uri))
             return
@@ -861,11 +792,7 @@
                 'error': 'Could not find the page %s.' % self.request.uri,
                 'status_code': 404
             }
-<<<<<<< HEAD
-            self._render_exception(404, values)
-=======
             self._render_exception(values)
->>>>>>> dcc74a5f
             return
 
         logging.exception('Exception raised: %s', exception)
@@ -876,11 +803,7 @@
                 'error': str(exception),
                 'status_code': 401
             }
-<<<<<<< HEAD
-            self._render_exception(401, values)
-=======
             self._render_exception(values)
->>>>>>> dcc74a5f
             return
 
         if isinstance(exception, self.InvalidInputException):
@@ -889,11 +812,7 @@
                 'error': str(exception),
                 'status_code': 400
             }
-<<<<<<< HEAD
-            self._render_exception(400, values)
-=======
             self._render_exception(values)
->>>>>>> dcc74a5f
             return
 
         if isinstance(exception, self.InternalErrorException):
@@ -902,11 +821,7 @@
                 'error': str(exception),
                 'status_code': 500
             }
-<<<<<<< HEAD
-            self._render_exception(500, values)
-=======
             self._render_exception(values)
->>>>>>> dcc74a5f
             return
 
         self.error(500)
@@ -914,11 +829,7 @@
             'error': str(exception),
             'status_code': 500
         }
-<<<<<<< HEAD
-        self._render_exception(500, values)
-=======
         self._render_exception(values)
->>>>>>> dcc74a5f
 
     InternalErrorException = UserFacingExceptions.InternalErrorException
     InvalidInputException = UserFacingExceptions.InvalidInputException
@@ -1076,17 +987,10 @@
     """Base class for the handlers that communicate with Oppia-ML VM instances.
     """
 
-<<<<<<< HEAD
-    # Here we use type Any because this method is implemented in a subclasses
-    # with a return type. So, if we define return type as None here then
-    # subclasses will throw error for incompatible signature.
-    def extract_request_message_vm_id_and_signature(self) -> Any:
-=======
     @abc.abstractmethod
     def extract_request_message_vm_id_and_signature(
         self
     ) -> classifier_domain.OppiaMLAuthInfo:
->>>>>>> dcc74a5f
         """Returns the OppiaMLAuthInfo domain object containing
         information from the incoming request that is necessary for
         authentication.
