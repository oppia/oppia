# Copyright 2014 The Oppia Authors. All Rights Reserved.
#
# Licensed under the Apache License, Version 2.0 (the "License");
# you may not use this file except in compliance with the License.
# You may obtain a copy of the License at
#
#      http://www.apache.org/licenses/LICENSE-2.0
#
# Unless required by applicable law or agreed to in writing, software
# distributed under the License is distributed on an "AS-IS" BASIS,
# WITHOUT WARRANTIES OR CONDITIONS OF ANY KIND, either express or implied.
# See the License for the specific language governing permissions and
# limitations under the License.

"""Base constants and handlers."""
from __future__ import absolute_import  # pylint: disable=import-only-modules
from __future__ import unicode_literals  # pylint: disable=import-only-modules

import base64
import datetime
import hmac
import http.cookies
import json
import logging
import os
import sys
import time
import traceback

from constants import constants
from core.domain import config_domain
from core.domain import config_services
from core.domain import rights_manager
from core.domain import user_services
from core.platform import models
import feconf
import jinja_utils
import python_utils
import utils

from google.appengine.api import users
import webapp2

current_user_services = models.Registry.import_current_user_services()
(user_models,) = models.Registry.import_models([models.NAMES.user])

ONE_DAY_AGO_IN_SECS = -24 * 60 * 60
DEFAULT_CSRF_SECRET = 'oppia csrf secret'
CSRF_SECRET = config_domain.ConfigProperty(
    'oppia_csrf_secret', {'type': 'unicode'},
    'Text used to encrypt CSRF tokens.', DEFAULT_CSRF_SECRET)



def _clear_login_cookies(response_headers):
    """Clears login cookies from the given response headers."""

    # App Engine sets the ACSID cookie for http:// and the SACSID cookie
    # for https:// . We just unset both below.
    cookie = http.cookies.SimpleCookie()
    for cookie_name in [b'ACSID', b'SACSID']:
        cookie = http.cookies.SimpleCookie()
        cookie[cookie_name] = ''
        cookie[cookie_name]['expires'] = (
            datetime.datetime.utcnow() +
            datetime.timedelta(seconds=ONE_DAY_AGO_IN_SECS)
        ).strftime('%a, %d %b %Y %H:%M:%S GMT')
        response_headers.add_header(*cookie.output().split(b': ', 1))


class LogoutPage(webapp2.RequestHandler):
    """Class which handles the logout URL."""

    def get(self):
        """Logs the user out, and returns them to a specified follow-up
        page (or the home page if no follow-up page is specified).
        """

        _clear_login_cookies(self.response.headers)
        url_to_redirect_to = '/'

        if constants.DEV_MODE:
            self.redirect(users.create_logout_url(url_to_redirect_to))
        else:
            self.redirect(url_to_redirect_to)


class UserFacingExceptions(python_utils.OBJECT):
    """This class contains all the exception class definitions used."""

    class NotLoggedInException(Exception):
        """Error class for users that are not logged in (error code 401)."""

    class InvalidInputException(Exception):
        """Error class for invalid input on the user side (error code 400)."""

    class UnauthorizedUserException(Exception):
        """Error class for unauthorized access."""

    class PageNotFoundException(Exception):
        """Error class for a page not found error (error code 404)."""

    class InternalErrorException(Exception):
        """Error class for an internal server side error (error code 500)."""


class BaseHandler(webapp2.RequestHandler):
    """Base class for all Oppia handlers."""

    # Whether to check POST and PUT payloads for CSRF tokens prior to
    # processing them. Can be overridden by subclasses if this check is
    # not necessary.
    REQUIRE_PAYLOAD_CSRF_CHECK = True
    # Whether to redirect requests corresponding to a logged-in user who has
    # not completed signup in to the signup page. This ensures that logged-in
    # users have agreed to the latest terms.
    REDIRECT_UNFINISHED_SIGNUPS = True

    # What format the get method returns when exception raised, json or html.
    GET_HANDLER_ERROR_RETURN_TYPE = feconf.HANDLER_TYPE_HTML
    POST_HANDLER_ERROR_RETURN_TYPE = feconf.HANDLER_TYPE_JSON
    PUT_HANDLER_ERROR_RETURN_TYPE = feconf.HANDLER_TYPE_JSON
    DELETE_HANDLER_ERROR_RETURN_TYPE = feconf.HANDLER_TYPE_JSON

    @webapp2.cached_property
    def jinja2_env(self):
        """Returns a Jinja2 environment cached for frontend templates.

        Returns:
            Environment. A Jinja2 environment object used to load templates.
        """
        return jinja_utils.get_jinja_env(feconf.FRONTEND_TEMPLATES_DIR)

    def __init__(self, request, response):  # pylint: disable=super-init-not-called
        # Set self.request, self.response and self.app.
        self.initialize(request, response)

        self.start_time = datetime.datetime.utcnow()

        # Initializes the return dict for the handlers.
        self.values = {}

        self.user_id = current_user_services.get_current_user_id()
        self.username = None
        self.partially_logged_in = False

        if self.user_id:
            user_settings = user_services.get_user_settings(
                self.user_id, strict=False)
            if user_settings is None:
                email = current_user_services.get_current_user_email()
                user_settings = user_services.create_new_user(
                    self.user_id, email)
            self.values['user_email'] = user_settings.email

            if (self.REDIRECT_UNFINISHED_SIGNUPS and not
                    user_services.has_fully_registered(self.user_id)):
                _clear_login_cookies(self.response.headers)
                self.partially_logged_in = True
                self.user_id = None
            else:
                self.username = user_settings.username
                self.values['username'] = self.username
                # In order to avoid too many datastore writes, we do not bother
                # recording a log-in if the current time is sufficiently close
                # to the last log-in time.
                if (user_settings.last_logged_in is None or
                        not utils.are_datetimes_close(
                            datetime.datetime.utcnow(),
                            user_settings.last_logged_in)):
                    user_services.record_user_logged_in(self.user_id)

        self.role = (
            feconf.ROLE_ID_GUEST
            if self.user_id is None else user_settings.role)
        self.user = user_services.UserActionsInfo(self.user_id)

        self.is_super_admin = (
            current_user_services.is_current_user_super_admin())

        self.values['iframed'] = False
        self.values['is_moderator'] = user_services.is_at_least_moderator(
            self.user_id)
        self.values['is_admin'] = user_services.is_admin(self.user_id)
        self.values['is_topic_manager'] = (
            user_services.is_topic_manager(self.user_id))
        self.values['is_super_admin'] = self.is_super_admin

        if self.request.get('payload'):
            self.payload = json.loads(self.request.get('payload'))
        else:
            self.payload = None

    def dispatch(self):
        """Overrides dispatch method in webapp2 superclass.

        Raises:
            Exception: The CSRF token is missing.
            UnauthorizedUserException: The CSRF token is invalid.
        """
        # If the request is to the old demo server, redirect it permanently to
        # the new demo server.
        if self.request.uri.startswith('https://oppiaserver.appspot.com'):
            self.redirect(
                b'https://oppiatestserver.appspot.com', permanent=True)
            return

        # In DEV_MODE, clearing cookies does not log out the user, so we
        # force-clear them by redirecting to the logout URL.
        if constants.DEV_MODE and self.partially_logged_in:
            self.redirect(users.create_logout_url(self.request.uri))
            return

        if self.payload is not None and self.REQUIRE_PAYLOAD_CSRF_CHECK:
            try:
                # If user opens a new tab during signup process, the user_id
                # parameter is set to None and this causes the signup session
                # to expire. The code here checks if user is on the signup
                # page and the user_id is None, if that is the case an exception
                # is raised which is handled by the frontend by showing a
                # continue to registration modal.
                if 'signup' in self.request.uri and not self.user_id:
                    raise self.UnauthorizedUserException(
                        'Registration session expired.')
                csrf_token = self.request.get('csrf_token')
                if not csrf_token:
                    raise self.UnauthorizedUserException(
                        'Missing CSRF token. Changes were not saved. '
                        'Please report this bug.')

                is_csrf_token_valid = CsrfTokenManager.is_csrf_token_valid(
                    self.user_id, csrf_token)

                if not is_csrf_token_valid:
                    raise self.UnauthorizedUserException(
                        'Your session has expired, and unfortunately your '
                        'changes cannot be saved. Please refresh the page.')
            except Exception as e:
                logging.error('%s: payload %s', e, self.payload)

                self.handle_exception(e, self.app.debug)
                return

        super(BaseHandler, self).dispatch()

    def get(self, *args, **kwargs):  # pylint: disable=unused-argument
        """Base method to handle GET requests."""
        raise self.PageNotFoundException

    def post(self, *args):  # pylint: disable=unused-argument
        """Base method to handle POST requests."""
        raise self.PageNotFoundException

    def put(self, *args):  # pylint: disable=unused-argument
        """Base method to handle PUT requests."""
        raise self.PageNotFoundException

    def delete(self, *args):  # pylint: disable=unused-argument
        """Base method to handle DELETE requests."""
        raise self.PageNotFoundException

    def render_json(self, values):
        """Prepares JSON response to be sent to the client.

        Args:
            values: dict. The key-value pairs to encode in the JSON response.
        """
        self.response.content_type = b'application/json; charset=utf-8'
        self.response.headers[b'Content-Disposition'] = (
            b'attachment; filename="oppia-attachment.txt"')
        self.response.headers[b'Strict-Transport-Security'] = (
            b'max-age=31536000; includeSubDomains')
        self.response.headers[b'X-Content-Type-Options'] = b'nosniff'
        self.response.headers[b'X-Xss-Protection'] = b'1; mode=block'

        json_output = json.dumps(values, cls=utils.JSONEncoderForHTML)
        self.response.write('%s%s' % (feconf.XSSI_PREFIX, json_output))

    def render_downloadable_file(self, values, filename, content_type):
        """Prepares downloadable content to be sent to the client."""
        self.response.headers[b'Content-Type'] = python_utils.convert_to_bytes(
            content_type)
        self.response.headers[
            b'Content-Disposition'] = python_utils.convert_to_bytes(
                'attachment; filename=%s' % filename)
        self.response.write(values)

    def render_template(self, filepath, iframe_restriction='DENY'):
        """Prepares an HTML response to be sent to the client.

        Args:
            filepath: str. The template filepath.
            iframe_restriction: str or None. Possible values are
                'DENY' and 'SAMEORIGIN':

                DENY: Strictly prevents the template to load in an iframe.
                SAMEORIGIN: The template can only be displayed in a frame
                    on the same origin as the page itself.
        """
        values = self.values

        scheme, netloc, path, _, _ = python_utils.url_split(self.request.uri)

        values.update({
            'DEV_MODE': constants.DEV_MODE,
            'DOMAIN_URL': '%s://%s' % (scheme, netloc),
            'ACTIVITY_STATUS_PRIVATE': (
                rights_manager.ACTIVITY_STATUS_PRIVATE),
            'ACTIVITY_STATUS_PUBLIC': (
                rights_manager.ACTIVITY_STATUS_PUBLIC),
            # The 'path' variable starts with a forward slash.
            'FULL_URL': '%s://%s%s' % (scheme, netloc, path),
        })

        if 'status_code' not in values:
            values['status_code'] = 200

        if 'meta_name' not in values:
            values['meta_name'] = 'Personalized Online Learning from Oppia'

        if 'meta_description' not in values:
            values['meta_description'] = (
                'Oppia is a free, open-source learning platform. Join the '
                'community to create or try an exploration today!')

        # Create a new csrf token for inclusion in HTML responses. This assumes
        # that tokens generated in one handler will be sent back to a handler
        # with the same page name.

        self.response.cache_control.no_cache = True
        self.response.cache_control.must_revalidate = True
        self.response.headers[b'Strict-Transport-Security'] = (
            b'max-age=31536000; includeSubDomains')
        self.response.headers[b'X-Content-Type-Options'] = b'nosniff'
        self.response.headers[b'X-Xss-Protection'] = b'1; mode=block'

        if iframe_restriction is not None:
            if iframe_restriction in ['SAMEORIGIN', 'DENY']:
                self.response.headers[
                    b'X-Frame-Options'] = python_utils.convert_to_bytes(
                        iframe_restriction)
            else:
                raise Exception(
                    'Invalid X-Frame-Options: %s' % iframe_restriction)

        self.response.expires = 'Mon, 01 Jan 1990 00:00:00 GMT'
        self.response.pragma = 'no-cache'

        self.response.write(
            self.jinja2_env.get_template(filepath).render(**values))

    def _render_exception_json_or_html(self, return_type, values):
        """Renders an error page, or an error JSON response.

        Args:
            return_type: str. Indicator to return JSON or HTML.
            values: dict. The key-value pairs to include in the response.
        """

        method = self.request.environ['REQUEST_METHOD']

        if return_type == feconf.HANDLER_TYPE_HTML and (
                method == 'GET'):
            self.values.update(values)
            if 'iframed' in self.values and self.values['iframed']:
                self.render_template(
                    'error-iframed.mainpage.html',
                    iframe_restriction=None)
            else:
<<<<<<< HEAD
                self.render_template('error-page.mainpage.html')
=======
                self.render_template(
                    'error-page-%s.mainpage.html' % values['status_code'])
>>>>>>> 3c258a5b
        else:
            if return_type != feconf.HANDLER_TYPE_JSON and (
                    return_type != feconf.HANDLER_TYPE_DOWNLOADABLE):
                logging.warning('Not a recognized return type: '
                                'defaulting to render JSON.')
            self.render_json(values)

    def _render_exception(self, error_code, values):
        """Renders an error page, or an error JSON response.

        Args:
            error_code: int. The HTTP status code (expected to be one of
                400, 401, 404 or 500).
            values: dict. The key-value pairs to include in the response.
        """
        # The error codes here should be in sync with the error pages
        # generated via webpack.common.config.ts.
        assert error_code in [400, 401, 404, 500]
        values['status_code'] = error_code
        method = self.request.environ['REQUEST_METHOD']

        if method == 'GET':
            self._render_exception_json_or_html(
                self.GET_HANDLER_ERROR_RETURN_TYPE, values)
        elif method == 'POST':
            self._render_exception_json_or_html(
                self.POST_HANDLER_ERROR_RETURN_TYPE, values)
        elif method == 'PUT':
            self._render_exception_json_or_html(
                self.PUT_HANDLER_ERROR_RETURN_TYPE, values)
        elif method == 'DELETE':
            self._render_exception_json_or_html(
                self.DELETE_HANDLER_ERROR_RETURN_TYPE, values)
        else:
            logging.warning('Not a recognized request method.')
            self._render_exception_json_or_html(
                None, values)

    def handle_exception(self, exception, unused_debug_mode):
        """Overwrites the default exception handler.

        Args:
            exception: Exception. The exception that was thrown.
            unused_debug_mode: bool. True if the web application is running
                in debug mode.
        """
        if isinstance(exception, self.NotLoggedInException):
            # This checks if the response should be JSON or HTML.
            # For GET requests, there is no payload, so we check against
            # GET_HANDLER_ERROR_RETURN_TYPE.
            # Otherwise, we check whether self.payload exists.
            if (self.payload is not None or
                    self.GET_HANDLER_ERROR_RETURN_TYPE ==
                    feconf.HANDLER_TYPE_JSON):
                self.error(401)
                self._render_exception(
                    401, {
                        'error': (
                            'You must be logged in to access this resource.')})
            else:
                self.redirect(
                    current_user_services.create_login_url(self.request.uri))
            return

        logging.info(b''.join(traceback.format_exception(*sys.exc_info())))

        if isinstance(exception, self.PageNotFoundException):
            logging.warning('Invalid URL requested: %s', self.request.uri)
            self.error(404)
            self._render_exception(
                404, {
                    'error': 'Could not find the page %s.' % self.request.uri})
            return

        logging.error('Exception raised: %s', exception)

        if isinstance(exception, self.UnauthorizedUserException):
            self.error(401)
            self._render_exception(401, {'error': python_utils.convert_to_bytes(
                exception)})
            return

        if isinstance(exception, self.InvalidInputException):
            self.error(400)
            self._render_exception(400, {'error': python_utils.convert_to_bytes(
                exception)})
            return

        if isinstance(exception, self.InternalErrorException):
            self.error(500)
            self._render_exception(500, {'error': python_utils.convert_to_bytes(
                exception)})
            return

        self.error(500)
        self._render_exception(
            500, {'error': python_utils.convert_to_bytes(exception)})

    InternalErrorException = UserFacingExceptions.InternalErrorException
    InvalidInputException = UserFacingExceptions.InvalidInputException
    NotLoggedInException = UserFacingExceptions.NotLoggedInException
    PageNotFoundException = UserFacingExceptions.PageNotFoundException
    UnauthorizedUserException = UserFacingExceptions.UnauthorizedUserException


class Error404Handler(BaseHandler):
    """Handles 404 errors."""

    pass


class CsrfTokenManager(python_utils.OBJECT):
    """Manages page/user tokens in memcache to protect against CSRF."""

    # Max age of the token (48 hours).
    _CSRF_TOKEN_AGE_SECS = 60 * 60 * 48
    # Default user id for non-logged-in users.
    _USER_ID_DEFAULT = 'non_logged_in_user'

    @classmethod
    def init_csrf_secret(cls):
        """Verify that non-default CSRF secret exists; creates one if not."""

        # Any non-default value is fine.
        if CSRF_SECRET.value and CSRF_SECRET.value != DEFAULT_CSRF_SECRET:
            return

        # Initialize to random value.
        config_services.set_property(
            feconf.SYSTEM_COMMITTER_ID, CSRF_SECRET.name,
            base64.urlsafe_b64encode(os.urandom(20)))

    @classmethod
    def _create_token(cls, user_id, issued_on):
        """Creates a new CSRF token.

        Args:
            user_id: str|None. The user_id for which the token is generated.
            issued_on: float. The timestamp at which the token was issued.

        Returns:
            str: The generated CSRF token.
        """
        cls.init_csrf_secret()

        # The token has 4 parts: hash of the actor user id, hash of the page
        # name, hash of the time issued and plain text of the time issued.

        if user_id is None:
            user_id = cls._USER_ID_DEFAULT

        # Round time to seconds.
        issued_on = int(issued_on)

        digester = hmac.new(python_utils.convert_to_bytes(CSRF_SECRET.value))
        digester.update(python_utils.convert_to_bytes(user_id))
        digester.update(':')
        digester.update(python_utils.convert_to_bytes(issued_on))

        digest = digester.digest()
        token = '%s/%s' % (issued_on, base64.urlsafe_b64encode(digest))

        return token

    @classmethod
    def _get_current_time(cls):
        """Returns the current server time.

        Returns:
            float. The time in seconds as floating point number.
        """
        return time.time()

    @classmethod
    def create_csrf_token(cls, user_id):
        """Creates a CSRF token for the given user_id.

        Args:
            user_id: str|None. The user_id for whom the token is generated.

        Returns:
            str. The generated CSRF token.
        """
        return cls._create_token(user_id, cls._get_current_time())

    @classmethod
    def is_csrf_token_valid(cls, user_id, token):
        """Validates a given CSRF token.

        Args:
            user_id: str|None. The user_id to validate the CSRF token against.
            token: str. The CSRF token to validate.

        Returns:
            bool. Whether the given CSRF token is valid.
        """
        try:
            parts = token.split('/')
            if len(parts) != 2:
                return False

            issued_on = int(parts[0])
            age = cls._get_current_time() - issued_on
            if age > cls._CSRF_TOKEN_AGE_SECS:
                return False

            authentic_token = cls._create_token(user_id, issued_on)
            if authentic_token == token:
                return True

            return False
        except Exception:
            return False


class CsrfTokenHandler(BaseHandler):
    """Handles sending CSRF tokens to the frontend."""

    GET_HANDLER_ERROR_RETURN_TYPE = feconf.HANDLER_TYPE_JSON
    REDIRECT_UNFINISHED_SIGNUPS = False

    def get(self):
        csrf_token = CsrfTokenManager.create_csrf_token(
            self.user_id)
        self.render_json({
            'token': csrf_token,
        })<|MERGE_RESOLUTION|>--- conflicted
+++ resolved
@@ -367,12 +367,8 @@
                     'error-iframed.mainpage.html',
                     iframe_restriction=None)
             else:
-<<<<<<< HEAD
-                self.render_template('error-page.mainpage.html')
-=======
                 self.render_template(
                     'error-page-%s.mainpage.html' % values['status_code'])
->>>>>>> 3c258a5b
         else:
             if return_type != feconf.HANDLER_TYPE_JSON and (
                     return_type != feconf.HANDLER_TYPE_DOWNLOADABLE):
