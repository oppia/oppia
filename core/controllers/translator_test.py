--- conflicted
+++ resolved
@@ -244,11 +244,7 @@
         self.csrf_token = self.get_csrf_token_from_response(response)
 
     def test_firsttime_translation_tutorial(self):
-<<<<<<< HEAD
-        """Testing of the firsttime translation tutorial http requests."""
-=======
         """ Testing of the firsttime translation tutorial http requests."""
->>>>>>> e6819746
         # Check if method returns 200 http status.
         self.post_json(
             '/createhandler/started_translation_tutorial_event/%s'
