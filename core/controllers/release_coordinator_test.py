--- conflicted
+++ resolved
@@ -54,158 +54,6 @@
         self.logout()
 
 
-<<<<<<< HEAD
-=======
-class JobsHandlerTest(test_utils.GenericTestBase):
-    """Test for the JobsHandler."""
-
-    def setUp(self):
-        super(JobsHandlerTest, self).setUp()
-        self.signup(feconf.ADMIN_EMAIL_ADDRESS, 'testsuper')
-        self.signup(self.CURRICULUM_ADMIN_EMAIL, self.CURRICULUM_ADMIN_USERNAME)
-        self.signup(
-            self.RELEASE_COORDINATOR_EMAIL, self.RELEASE_COORDINATOR_USERNAME)
-        self.admin_id = self.get_user_id_from_email(self.CURRICULUM_ADMIN_EMAIL)
-
-        self.add_user_role(
-            self.RELEASE_COORDINATOR_USERNAME,
-            feconf.ROLE_ID_RELEASE_COORDINATOR)
-
-    def test_only_release_coordinator_allowed_to_use_jobs_handler(self):
-        # Guest user.
-        self.get_json('/jobshandler', expected_status_int=401)
-
-        # Login as a non-admin.
-        self.login(self.EDITOR_EMAIL)
-        self.get_json('/jobshandler', expected_status_int=401)
-        self.logout()
-
-        # Login as an admin.
-        self.login(self.CURRICULUM_ADMIN_EMAIL, is_super_admin=True)
-        self.get_json('/jobshandler', expected_status_int=401)
-        self.logout()
-
-        # Login as a release coordinator.
-        self.login(self.RELEASE_COORDINATOR_EMAIL)
-        response = self.get_json('/jobshandler')
-        self.assertItemsEqual(list(response), [
-            'human_readable_current_time',
-            'one_off_job_status_summaries', 'audit_job_status_summaries',
-            'recent_job_data', 'unfinished_job_data'])
-        self.logout()
-
-    def test_start_new_one_off_job(self):
-        self.login(self.RELEASE_COORDINATOR_EMAIL)
-
-        self.assertEqual(
-            self.count_jobs_in_mapreduce_taskqueue(
-                taskqueue_services.QUEUE_NAME_ONE_OFF_JOBS), 0)
-
-        with self.swap(
-            jobs_registry, 'ONE_OFF_JOB_MANAGERS', [SampleMapReduceJobManager]):
-
-            csrf_token = self.get_new_csrf_token()
-
-            self.post_json(
-                '/jobshandler', {
-                    'action': 'start_new_job',
-                    'job_type': 'SampleMapReduceJobManager'
-                }, csrf_token=csrf_token)
-
-        self.assertEqual(
-            self.count_jobs_in_mapreduce_taskqueue(
-                taskqueue_services.QUEUE_NAME_ONE_OFF_JOBS), 1)
-
-        self.logout()
-
-    def test_cancel_one_off_job(self):
-        self.login(self.RELEASE_COORDINATOR_EMAIL)
-
-        job_id = SampleMapReduceJobManager.create_new()
-        SampleMapReduceJobManager.enqueue(job_id)
-
-        self.run_but_do_not_flush_pending_mapreduce_tasks()
-        status = SampleMapReduceJobManager.get_status_code(job_id)
-
-        self.assertEqual(status, job_models.STATUS_CODE_STARTED)
-
-        with self.swap(
-            jobs_registry, 'ONE_OFF_JOB_MANAGERS', [SampleMapReduceJobManager]):
-
-            self.get_json('/jobshandler')
-            csrf_token = self.get_new_csrf_token()
-
-            self.post_json(
-                '/jobshandler', {
-                    'action': 'cancel_job',
-                    'job_id': job_id,
-                    'job_type': 'SampleMapReduceJobManager'
-                }, csrf_token=csrf_token)
-
-        status = SampleMapReduceJobManager.get_status_code(job_id)
-
-        self.assertEqual(status, job_models.STATUS_CODE_CANCELED)
-
-        self.logout()
-
-    def test_handler_with_invalid_action_raise_400(self):
-        self.login(self.RELEASE_COORDINATOR_EMAIL)
-
-        self.get_json('/jobshandler')
-        csrf_token = self.get_new_csrf_token()
-
-        response = self.post_json(
-            '/jobshandler', {
-                'action': 'invalid_action'
-            }, csrf_token=csrf_token, expected_status_int=400)
-
-        self.assertEqual(response['error'], 'Invalid action: invalid_action')
-
-        self.logout()
-
-
-class JobOutputHandlerTest(test_utils.GenericTestBase):
-    """Tests JobOutputHandlerTest."""
-
-    def setUp(self):
-        super(JobOutputHandlerTest, self).setUp()
-        self.signup(feconf.ADMIN_EMAIL_ADDRESS, 'testsuper')
-        self.signup(self.CURRICULUM_ADMIN_EMAIL, self.CURRICULUM_ADMIN_USERNAME)
-        self.signup(
-            self.RELEASE_COORDINATOR_EMAIL, self.RELEASE_COORDINATOR_USERNAME)
-        self.admin_id = self.get_user_id_from_email(self.CURRICULUM_ADMIN_EMAIL)
-
-        self.add_user_role(
-            self.RELEASE_COORDINATOR_USERNAME,
-            feconf.ROLE_ID_RELEASE_COORDINATOR)
-
-    def test_job_output_handler(self):
-        self.login(self.RELEASE_COORDINATOR_EMAIL)
-
-        self.save_new_valid_exploration('exp_id', self.admin_id)
-
-        job_id = SampleMapReduceJobManager.create_new()
-        SampleMapReduceJobManager.enqueue(job_id)
-
-        self.assertEqual(
-            self.count_jobs_in_mapreduce_taskqueue(
-                taskqueue_services.QUEUE_NAME_ONE_OFF_JOBS), 1)
-
-        response = self.get_json('/joboutputhandler', params={'job_id': job_id})
-        self.assertIsNone(response['output'])
-
-        self.process_and_flush_pending_mapreduce_tasks()
-
-        response = self.get_json('/joboutputhandler', params={'job_id': job_id})
-        self.assertEqual(
-            SampleMapReduceJobManager.get_status_code(job_id),
-            jobs.STATUS_CODE_COMPLETED)
-        self.assertEqual(response['output'], ['[u\'sum\', 1]'])
-
-        self.logout()
-
-
->>>>>>> a81d44dc
 class MemoryCacheHandlerTest(test_utils.GenericTestBase):
     """Tests MemoryCacheHandler."""
 
