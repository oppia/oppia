--- conflicted
+++ resolved
@@ -58,13 +58,10 @@
 
         selected_skill_ids = []
         for subtopic in topic.subtopics:
-<<<<<<< HEAD
-=======
             # An error is not thrown here, since it's fine to just ignore the
             # passed in subtopic IDs, if they don't exist, which would be the
             # case if the creator deletes subtopics after the learner has
             # loaded the topic viewer page.
->>>>>>> 99d73e70
             if python_utils.UNICODE(subtopic.id) in selected_subtopic_ids:
                 selected_skill_ids.extend(subtopic.skill_ids)
         try:
