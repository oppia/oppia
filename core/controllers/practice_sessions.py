--- conflicted
+++ resolved
@@ -37,7 +37,6 @@
 
         topic = topic_services.get_topic_by_name(topic_name)
 
-<<<<<<< HEAD
         if topic is None:
             raise self.PageNotFoundException(
                 Exception('The topic with the given name doesn\'t exist.'))
@@ -74,14 +73,15 @@
 
     @acl_decorators.can_access_topic_viewer_page
     def get(self, topic_name):
+        if not constants.ENABLE_NEW_STRUCTURE_PLAYERS:
+            raise self.PageNotFoundException
+
         topic = topic_services.get_topic_by_name(topic_name)
         skills_of_topic = topic.get_all_skill_ids()
 
         if topic is None:
             raise self.PageNotFoundException(
                 Exception('The topic with the given name doesn\'t exist.'))
-=======
->>>>>>> 5e4eedb2
         topic_name = topic.name
 
         self.values.update({
