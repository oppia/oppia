--- conflicted
+++ resolved
@@ -86,21 +86,14 @@
         # Check that admins can access the topics and skills dashboard data.
         self.login(self.ADMIN_EMAIL)
         config_services.set_property(
-<<<<<<< HEAD
-            self.admin_id, 'topic_ids_for_classroom_pages', [{
-                'name': 'math',
+            self.admin_id, 'classroom_pages_data', [{
                 'url_fragment': 'math',
-                'topic_ids': [self.topic_id]
-            }])
-=======
-            self.admin_id, 'classroom_pages_data', [{
                 'name': 'math',
                 'topic_ids': [self.topic_id],
                 'topic_list_intro': 'Topics covered',
                 'course_details': 'Course details'
             }]
         )
->>>>>>> 89c5f5ec
         json_response = self.get_json(
             feconf.TOPICS_AND_SKILLS_DASHBOARD_DATA_URL)
         self.assertEqual(len(json_response['topic_summary_dicts']), 1)
