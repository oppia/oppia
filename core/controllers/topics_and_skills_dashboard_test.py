--- conflicted
+++ resolved
@@ -62,21 +62,12 @@
             self.login(self.ADMIN_EMAIL)
             json_response = self.get_json(
                 '%s' % feconf.TOPICS_AND_SKILLS_DASHBOARD_DATA_URL)
-<<<<<<< HEAD
-            self.assertEqual(len(json_response['topic_summaries']), 1)
-            self.assertEqual(
-                json_response['topic_summaries'][0]['id'], self.topic_id)
-            self.assertEqual(len(json_response['skill_summaries']), 1)
-            self.assertEqual(
-                json_response['skill_summaries'][0]['id'], skill_id)
-=======
             self.assertEqual(len(json_response['topic_summary_dicts']), 1)
             self.assertEqual(
                 json_response['topic_summary_dicts'][0]['id'], self.topic_id)
             self.assertEqual(len(json_response['skill_summary_dicts']), 1)
             self.assertEqual(
                 json_response['skill_summary_dicts'][0]['id'], skill_id)
->>>>>>> 2393b8ec
             self.logout()
 
             # Check that topic managers can access the topics and skills
@@ -84,18 +75,6 @@
             self.login(self.ADMIN_EMAIL)
             json_response = self.get_json(
                 '%s' % feconf.TOPICS_AND_SKILLS_DASHBOARD_DATA_URL)
-<<<<<<< HEAD
-            self.assertEqual(len(json_response['topic_summaries']), 1)
-            self.assertEqual(
-                json_response['topic_summaries'][0]['id'], self.topic_id)
-            self.assertEqual(len(json_response['skill_summaries']), 1)
-            self.assertEqual(
-                json_response['skill_summaries'][0]['id'], skill_id)
-            self.logout()
-
-
-
-=======
             self.assertEqual(len(json_response['topic_summary_dicts']), 1)
             self.assertEqual(
                 json_response['topic_summary_dicts'][0]['id'], self.topic_id)
@@ -105,7 +84,6 @@
             self.logout()
 
 
->>>>>>> 2393b8ec
 class NewTopicHandlerTest(BaseTopicsAndSkillsDashboardTest):
 
     def test_topic_creation(self):
