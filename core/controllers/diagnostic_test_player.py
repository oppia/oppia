--- conflicted
+++ resolved
@@ -20,15 +20,11 @@
 from core.constants import constants
 from core.controllers import acl_decorators
 from core.controllers import base
-<<<<<<< HEAD
 from core.domain import question_domain
 from core.domain import question_services
 from core.domain import topic_services
 
 from typing import Any, Dict
-=======
-from typing import Dict
->>>>>>> b8b91827
 
 
 class DiagnosticTestPlayerPage(
@@ -42,7 +38,6 @@
     @acl_decorators.open_access
     def get(self) -> None:
         """Handles GET requests."""
-<<<<<<< HEAD
         self.render_template('diagnostic-test-player-page.mainpage.html') # type: ignore[no-untyped-call]
 
 
@@ -122,7 +117,4 @@
 
         self.render_json(
             {'skill_id_to_questions_dict': skill_id_to_questions_dict}
-        )
-=======
-        self.render_template('diagnostic-test-player-page.mainpage.html')
->>>>>>> b8b91827
+        )