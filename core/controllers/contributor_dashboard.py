# Copyright 2019 The Oppia Authors. All Rights Reserved.
#
# Licensed under the Apache License, Version 2.0 (the "License");
# you may not use this file except in compliance with the License.
# You may obtain a copy of the License at
#
#      http://www.apache.org/licenses/LICENSE-2.0
#
# Unless required by applicable law or agreed to in writing, software
# distributed under the License is distributed on an "AS-IS" BASIS,
# WITHOUT WARRANTIES OR CONDITIONS OF ANY KIND, either express or implied.
# See the License for the specific language governing permissions and
# limitations under the License.

"""Controllers for the contributor dashboard page."""

from __future__ import annotations

import json

from core import feconf
from core.constants import constants
from core.controllers import acl_decorators
from core.controllers import base
from core.domain import config_domain
from core.domain import exp_fetchers
from core.domain import opportunity_domain
from core.domain import opportunity_services
from core.domain import state_domain
from core.domain import story_fetchers
from core.domain import suggestion_registry
from core.domain import suggestion_services
from core.domain import topic_fetchers
from core.domain import translation_services
from core.domain import user_services

from typing import Dict, List, Optional, Sequence, Tuple, TypedDict, Union


ListOfContributorDashboardStatsTypes = Sequence[Union[
    suggestion_registry.TranslationContributionStats,
    suggestion_registry.TranslationReviewStats,
    suggestion_registry.QuestionContributionStats,
    suggestion_registry.QuestionReviewStats
]]


ListOfContributorDashboardStatsDictTypes = Sequence[Union[
    suggestion_registry.TranslationContributionStatsFrontendDict,
    suggestion_registry.TranslationReviewStatsFrontendDict,
    suggestion_registry.QuestionContributionStatsFrontendDict,
    suggestion_registry.QuestionReviewStatsFrontendDict
]]


class ClientSideSkillOpportunityDict(opportunity_domain.SkillOpportunityDict):
    """A dictionary representation of client side SkillOpportunity object."""

    topic_name: str


class ContributorDashboardPage(
    base.BaseHandler[Dict[str, str], Dict[str, str]]
):
    """Page showing the contributor dashboard."""

    URL_PATH_ARGS_SCHEMAS: Dict[str, str] = {}
    HANDLER_ARGS_SCHEMAS: Dict[str, Dict[str, str]] = {'GET': {}}

    @acl_decorators.open_access
    def get(self) -> None:
        # TODO(#7402): Serve this page statically through app.yaml once
        # the CONTRIBUTOR_DASHBOARD_ENABLED flag is removed.
        if not config_domain.CONTRIBUTOR_DASHBOARD_IS_ENABLED.value:
            raise self.PageNotFoundException
        self.render_template('contributor-dashboard-page.mainpage.html')


class ContributionOpportunitiesHandlerNormalizedRequestDict(TypedDict):
    """Dict representation of ContributionOpportunitiesHandler's
    normalized_request dictionary.
    """

    cursor: Optional[str]
    language_code: Optional[str]
    topic_name: Optional[str]


class ContributionOpportunitiesHandler(
    base.BaseHandler[
        Dict[str, str], ContributionOpportunitiesHandlerNormalizedRequestDict
    ]
):
    """Provides data for opportunities available in different categories."""

    GET_HANDLER_ERROR_RETURN_TYPE = feconf.HANDLER_TYPE_JSON
    URL_PATH_ARGS_SCHEMAS = {
        'opportunity_type': {
            'schema': {
                'type': 'basestring'
            }
        }
    }
    HANDLER_ARGS_SCHEMAS = {
        'GET': {
            'cursor': {
                'schema': {
                    'type': 'basestring'
                },
                'default_value': None
            },
            'language_code': {
                'schema': {
                    'type': 'basestring',
                    'validators': [{
                        'id': 'is_supported_audio_language_code'
                    }]
                },
                'default_value': None
            },
            'topic_name': {
                'schema': {
                    'type': 'basestring'
                },
                'default_value': None
            }
        }
    }

    @acl_decorators.open_access
    def get(self, opportunity_type: str) -> None:
        """Handles GET requests."""
        assert self.normalized_request is not None
        if not config_domain.CONTRIBUTOR_DASHBOARD_IS_ENABLED.value:
            raise self.PageNotFoundException
        search_cursor = self.normalized_request.get('cursor')
        language_code = self.normalized_request.get('language_code')

        if opportunity_type == constants.OPPORTUNITY_TYPE_SKILL:
            skill_opportunities, next_cursor, more = (
                self._get_skill_opportunities_with_corresponding_topic_name(
                    search_cursor))

        elif opportunity_type == constants.OPPORTUNITY_TYPE_TRANSLATION:
            topic_name = self.normalized_request.get('topic_name')
            if language_code is None:
                raise self.InvalidInputException
            translation_opportunities, next_cursor, more = (
                self._get_translation_opportunity_dicts(
                    language_code, topic_name, search_cursor))
        else:
            raise self.PageNotFoundException

        self.values = {
            'opportunities': (
                skill_opportunities
                if opportunity_type == constants.OPPORTUNITY_TYPE_SKILL
                else translation_opportunities
            ),
            'next_cursor': next_cursor,
            'more': more
        }
        self.render_json(self.values)

    def _get_skill_opportunities_with_corresponding_topic_name(
        self, cursor: Optional[str]
    ) -> Tuple[
        List[ClientSideSkillOpportunityDict], Optional[str], bool
    ]:
        """Returns a list of skill opportunities available for questions with
        a corresponding topic name.

        Args:
            cursor: str or None. If provided, the list of returned entities
                starts from this datastore cursor. Otherwise, the returned
                entities start from the beginning of the full list of entities.

        Returns:
            3-tuple(opportunities, cursor, more). where:
                opportunities: list(dict). A list of dicts of skill opportunity
                    details with additional corresponding topic_name.
                cursor: str or None. A query cursor pointing to the next
                    batch of results. If there are no more results, this might
                    be None.
                more: bool. If True, there are (probably) more results after
                    this batch. If False, there are no further results after
                    this batch.
        """
        # We want to focus attention on lessons that are part of a classroom.
        # See issue #12221.
        classroom_topic_ids = []
        for classroom_dict in config_domain.CLASSROOM_PAGES_DATA.value:
            classroom_topic_ids.extend(classroom_dict['topic_ids'])
        classroom_topics = topic_fetchers.get_topics_by_ids(classroom_topic_ids)
        # Associate each skill with one classroom topic name.
        # TODO(#8912): Associate each skill/skill opportunity with all linked
        # topics.
        classroom_topic_skill_id_to_topic_name = {}
        for topic in classroom_topics:
            if topic is None:
                continue
            for skill_id in topic.get_all_skill_ids():
                classroom_topic_skill_id_to_topic_name[skill_id] = topic.name

        skill_opportunities, cursor, more = (
            opportunity_services.get_skill_opportunities(cursor))
        opportunities: List[ClientSideSkillOpportunityDict] = []
        # Fetch opportunities until we have at least a page's worth that
        # correspond to a classroom or there are no more opportunities.
        while len(opportunities) < constants.OPPORTUNITIES_PAGE_SIZE:
            for skill_opportunity in skill_opportunities:
                if (
                        skill_opportunity.id
                        in classroom_topic_skill_id_to_topic_name):
                    skill_opportunity_dict = skill_opportunity.to_dict()
                    client_side_skill_opportunity_dict: (
                        ClientSideSkillOpportunityDict
                    ) = {
                        'id': skill_opportunity_dict['id'],
                        'skill_description': skill_opportunity_dict[
                            'skill_description'
                        ],
                        'question_count': skill_opportunity_dict[
                            'question_count'
                        ],
                        'topic_name': (
                            classroom_topic_skill_id_to_topic_name[
                                skill_opportunity.id]
                            )
                    }
                    opportunities.append(client_side_skill_opportunity_dict)
            if (
                    not more or
                    len(opportunities) >= constants.OPPORTUNITIES_PAGE_SIZE):
                break
            skill_opportunities, cursor, more = (
                opportunity_services.get_skill_opportunities(cursor))

        return opportunities, cursor, more

    def _get_translation_opportunity_dicts(
        self,
        language_code: str,
        topic_name: Optional[str],
        search_cursor: Optional[str]
    ) -> Tuple[
        List[opportunity_domain.PartialExplorationOpportunitySummaryDict],
        Optional[str],
        bool
    ]:
        """Returns a list of translation opportunity dicts.

        Args:
            language_code: str. The language for which translation opportunities
                should be fetched.
            topic_name: str or None. The topic for which translation
                opportunities should be fetched. If topic_name is None or empty,
                fetch translation opportunities from all topics.
            search_cursor: str or None. If provided, the list of returned
                entities starts from this datastore cursor. Otherwise, the
                returned entities start from the beginning of the full list of
                entities.

        Returns:
            3-tuple(opportunities, cursor, more). where:
            opportunities: list(dict). A list of ExplorationOpportunitySummary
                dicts.
            cursor: str or None. A query cursor pointing to the next batch of
                results. If there are no more results, this might be None.
            more: bool. If True, there are (probably) more results after this
                batch. If False, there are no further results after this batch.
        """
        opportunities, next_cursor, more = (
            opportunity_services.get_translation_opportunities(
                language_code, topic_name, search_cursor))
        opportunity_dicts = [opp.to_dict() for opp in opportunities]
        return opportunity_dicts, next_cursor, more


class ReviewableOpportunitiesHandlerNormalizedRequestDict(TypedDict):
    """Dict representation of ReviewableOpportunitiesHandler's
    normalized_request dictionary.
    """

    topic_name: Optional[str]


class ReviewableOpportunitiesHandler(
    base.BaseHandler[
        Dict[str, str], ReviewableOpportunitiesHandlerNormalizedRequestDict
    ]
):
    """Provides opportunities that have translation suggestions in review."""

    GET_HANDLER_ERROR_RETURN_TYPE = feconf.HANDLER_TYPE_JSON
    URL_PATH_ARGS_SCHEMAS: Dict[str, str] = {}
    HANDLER_ARGS_SCHEMAS = {
        'GET': {
            'topic_name': {
                'schema': {
                    'type': 'basestring'
                },
                'default_value': None
            },
            'language': {
                'schema': {
                    'type': 'basestring'
                },
                'default_value': None
            }
        }
    }

    @acl_decorators.open_access
    def get(self) -> None:
        """Handles GET requests."""
        assert self.normalized_request is not None
        topic_name = self.normalized_request.get('topic_name')
<<<<<<< HEAD
        language = self.normalized_request.get('language')
        opportunity_dicts = [
            opp.to_dict()
            for opp in self
                ._get_reviewable_exploration_opportunity_summaries(
                    self.user_id, topic_name, language)]
=======
        opportunity_dicts: List[
            opportunity_domain.PartialExplorationOpportunitySummaryDict
        ] = []
        if self.user_id:
            for opp in self._get_reviewable_exploration_opportunity_summaries(
                self.user_id, topic_name
            ):
                if opp is not None:
                    opportunity_dicts.append(opp.to_dict())
>>>>>>> 5471941d
        self.values = {
            'opportunities': opportunity_dicts,
        }
        self.render_json(self.values)

    def _get_reviewable_exploration_opportunity_summaries(
<<<<<<< HEAD
        self, user_id, topic_name, language
    ):
=======
        self, user_id: str, topic_name: Optional[str]
    ) -> List[Optional[opportunity_domain.ExplorationOpportunitySummary]]:
>>>>>>> 5471941d
        """Returns exploration opportunity summaries that have translation
        suggestions that are reviewable by the supplied user. The result is
        sorted in descending order by topic, story, and story node order.

        Args:
            user_id: str. The user ID of the user for which to filter
                translation suggestions.
<<<<<<< HEAD
            topic_name: str. A topic name for which to filter the exploration
                opportunity summaries. If 'All' is supplied, all available
                exploration opportunity summaries will be returned.
            language: str. A language for which to filter the exploration
                opportunity summaries. If it is None, all available exploration
                opportunity summaries will be returned.
=======
            topic_name: str or None. A topic name for which to filter the
                exploration opportunity summaries. If 'All' is supplied, all
                available exploration opportunity summaries will be returned.
>>>>>>> 5471941d

        Returns:
            list(ExplorationOpportunitySummary). A list of the matching
            exploration opportunity summaries.

        Raises:
            Exception. No exploration_id found for the node_id.
        """
        # 1. Fetch the eligible topics.
        # 2. Fetch the stories for the topics.
        # 3. Get the reviewable translation suggestion target IDs for the user.
        # 4. Get story exploration nodes in order, filtering for explorations
        # that have in review translation suggestions.
        if topic_name is None:
            topics = topic_fetchers.get_all_topics()
        else:
            topic = topic_fetchers.get_topic_by_name(topic_name)
            if topic is None:
                raise self.InvalidInputException(
                    'The supplied input topic: %s is not valid' % topic_name)
            topics = [topic]
        topic_stories = story_fetchers.get_stories_by_ids(
            [
                reference.story_id
                for topic in topics
                for reference in topic.get_all_story_references()
                if reference.story_is_published
            ],
            strict=True
        )
        topic_exp_ids = []
        for story in topic_stories:
            for node in story.story_contents.get_ordered_nodes():
                if node.exploration_id is None:
                    raise Exception(
                        'No exploration_id found for the node_id: %s'
                        % node.id
                    )
                topic_exp_ids.append(node.exploration_id)
        in_review_suggestions, _ = (
            suggestion_services
            .get_reviewable_translation_suggestions_by_offset(
                user_id, topic_exp_ids, None, 0))
        # Filter out suggestions that should not be shown to the user.
        # This is defined as a set as we only care about the unique IDs.
        in_review_suggestion_target_ids = {
            suggestion.target_id
            for suggestion in
            suggestion_services.get_suggestions_with_translatable_explorations(
                [in_review_suggestion
                for in_review_suggestion in in_review_suggestions
                if not language or
                in_review_suggestion.language_code == language])
        }
        exp_ids = [
            exp_id
            for exp_id in topic_exp_ids
            if exp_id in in_review_suggestion_target_ids
        ]
        return list(
            opportunity_services.get_exploration_opportunity_summaries_by_ids(
                exp_ids).values())


class TranslatableTextHandlerNormalizedRequestDict(TypedDict):
    """Dict representation of TranslatableTextHandler's
    normalized_request dictionary.
    """

    language_code: str
    exp_id: str


class TranslatableTextHandler(
    base.BaseHandler[
        Dict[str, str], TranslatableTextHandlerNormalizedRequestDict
    ]
):
    """Provides lessons content which can be translated in a given language."""

    GET_HANDLER_ERROR_RETURN_TYPE = feconf.HANDLER_TYPE_JSON
    URL_PATH_ARGS_SCHEMAS: Dict[str, str] = {}
    HANDLER_ARGS_SCHEMAS = {
        'GET': {
            'language_code': {
                'schema': {
                    'type': 'basestring',
                    'validators': [{
                        'id': 'is_supported_audio_language_code'
                    }]
                }
            },
            'exp_id': {
                'schema': {
                    'type': 'basestring'
                }
            }
        }
    }

    @acl_decorators.open_access
    def get(self) -> None:
        """Handles GET requests."""
        assert self.normalized_request is not None
        language_code = self.normalized_request['language_code']
        exp_id = self.normalized_request['exp_id']

        if not opportunity_services.is_exploration_available_for_contribution(
                exp_id):
            raise self.InvalidInputException('Invalid exp_id: %s' % exp_id)

        exp = exp_fetchers.get_exploration_by_id(exp_id)
        state_names_to_content_id_mapping = exp.get_translatable_text(
            language_code)
        reviewable_language_codes = []
        if self.user_id:
            contribution_rights = user_services.get_user_contribution_rights(
                self.user_id)
            reviewable_language_codes = (
                contribution_rights.can_review_translation_for_language_codes)
        if language_code not in reviewable_language_codes:
            state_names_to_content_id_mapping = (
                self._get_state_names_to_not_set_content_id_mapping(
                    state_names_to_content_id_mapping
                ))
        state_names_to_not_in_review_content_id_mapping = (
            self._get_state_names_to_not_in_review_content_id_mapping(
                state_names_to_content_id_mapping,
                suggestion_services
                .get_translation_suggestions_in_review_by_exploration(
                    exp_id, language_code)
            )
        )
        self.values = {
            'state_names_to_content_id_mapping': (
                state_names_to_not_in_review_content_id_mapping),
            'version': exp.version
        }

        self.render_json(self.values)

    def _get_state_names_to_not_set_content_id_mapping(
        self,
        state_names_to_content_id_mapping: Dict[
            str, Dict[str, state_domain.TranslatableItem]
        ]
    ) -> Dict[str, Dict[str, state_domain.TranslatableItem]]:
        """Returns a copy of the supplied state_names_to_content_id_mapping
        minus any contents of which the data is set of strings.

        Args:
            state_names_to_content_id_mapping:
                dict(str, dict(str, TranslatableItem)). A dict whose keys are
                state names, and whose corresponding values are each dicts
                mapping content IDs to the corresponding translatable items.

        Returns:
            dict(str, dict(str, TranslatableItem)). A dict where state_name
            is the key and a dict with content_id as the key and
            TranslatableItem as value.
        """
        mapping_without_set_data_format = {}
        for state_name in state_names_to_content_id_mapping:
            content_id_to_translatable_item = (
                state_names_to_content_id_mapping[state_name])
            content_id_to_not_set_translatable_item = {}
            for content_id, translatable_item in (
                    content_id_to_translatable_item.items()):
                if not translatable_item.is_set_data_format():
                    content_id_to_not_set_translatable_item[content_id] = (
                        translatable_item)
            if content_id_to_not_set_translatable_item:
                mapping_without_set_data_format[state_name] = (
                    content_id_to_not_set_translatable_item)
        return mapping_without_set_data_format

    def _get_state_names_to_not_in_review_content_id_mapping(
        self,
        state_names_to_content_id_mapping: Dict[
            str, Dict[str, state_domain.TranslatableItem]
        ],
        suggestions: List[suggestion_registry.BaseSuggestion]
    ) -> Dict[str, Dict[str, state_domain.TranslatableItemDict]]:
        """Returns a copy of the supplied state_names_to_content_id_mapping
        minus any contents found in suggestions.

        Args:
            state_names_to_content_id_mapping:
                dict(str, dict(str, TranslatableItem)). A dict whose keys are
                state names, and whose corresponding values are each dicts
                mapping content IDs to the corresponding translatable items.
            suggestions: list(Suggestion). A list of translation suggestions.

        Returns:
            dict(str, dict(str, TranslatableItem)). A dict where state_name
            is the key and a dict with content_id as the key and
            TranslatableItem as value.
        """
        final_mapping = {}
        for state_name in state_names_to_content_id_mapping:
            content_id_to_translatable_item = dict(
                state_names_to_content_id_mapping[state_name])
            content_id_to_unsubmitted_translatable_item = {}
            for content_id, item in content_id_to_translatable_item.items():
                if not self._is_content_in_review(
                        state_name, content_id, suggestions):
                    content_id_to_unsubmitted_translatable_item[content_id] = (
                        item)
            if content_id_to_unsubmitted_translatable_item:
                final_mapping[state_name] = {
                    cid: translatable_item.to_dict()
                    for cid, translatable_item in (
                        content_id_to_unsubmitted_translatable_item.items())
                }
        return final_mapping

    def _is_content_in_review(
        self,
        state_name: str,
        content_id: str,
        suggestions: List[suggestion_registry.BaseSuggestion]
    ) -> bool:
        """Returns whether a suggestion exists in suggestions with a change dict
        matching the supplied state_name and content_id.

        Args:
            state_name: str. Exploration state name.
            content_id: str. Content ID.
            suggestions: list(Suggestion). A list of translation suggestions.

        Returns:
            bool. True if suggestion exists in suggestions with a change dict
            matching state_name and content_id, False otherwise.
        """
        return any(
            s.change.state_name == state_name and
            s.change.content_id == content_id for s in suggestions)


class MachineTranslationStateTextsHandlerNormalizedRequestDict(TypedDict):
    """Dict representation of MachineTranslationStateTextsHandler's
    normalized_request dictionary.
    """

    exp_id: str
    state_name: str
    content_ids: str
    target_language_code: str


class MachineTranslationStateTextsHandler(
    base.BaseHandler[
        Dict[str, str], MachineTranslationStateTextsHandlerNormalizedRequestDict
    ]
):
    """Provides a machine translation of exploration content."""

    GET_HANDLER_ERROR_RETURN_TYPE = feconf.HANDLER_TYPE_JSON
    URL_PATH_ARGS_SCHEMAS: Dict[str, str] = {}
    HANDLER_ARGS_SCHEMAS = {
        'GET': {
            'exp_id': {
                'schema': {
                    'type': 'basestring'
                }
            },
            'state_name': {
                'schema': {
                    'type': 'basestring'
                }
            },
            'content_ids': {
                'schema': {
                    'type': 'basestring'
                }
            },
            'target_language_code': {
                'schema': {
                    'type': 'basestring',
                    'validators': [{
                        'id': 'is_supported_audio_language_code'
                    }, {
                        'id': 'is_valid_audio_language_code'
                    }]
                }
            }
        }
    }

    @acl_decorators.open_access
    def get(self) -> None:
        """Handles GET requests. Responds with a mapping from content id to
        translation of form:

            dict('translated_texts', dict(str, str|None))

        If no translation is found for a given content id, that id is mapped to
        None.

        Params:
            exp_id: str. The ID of the exploration being translated.
            state_name: str. The name of the exploration state being translated.
            content_ids: str[]. The content IDs of the texts to be translated.
            target_language_code: str. The language code of the target
                translation language.

        Data Response:

            dict('translated_texts': dict(str, str|None))

            A dictionary containing the translated texts stored as a mapping
                from content ID to the translated text. If an error occured
                during retrieval of some content translations, but not others,
                failed translations are mapped to None.

        Raises:
            400 (Bad Request): InvalidInputException. At least one input is
                missing or improperly formatted.
            404 (Not Found): PageNotFoundException. At least one identifier does
                not correspond to an entry in the datastore.
        """
        assert self.normalized_request is not None
        exp_id = self.normalized_request['exp_id']

        state_name = self.normalized_request['state_name']

        content_ids_string = self.normalized_request['content_ids']
        content_ids: List[str] = []
        try:
            content_ids = json.loads(content_ids_string)
        except Exception as e:
            raise self.InvalidInputException(
                'Improperly formatted content_ids: %s' % content_ids_string
            ) from e

        target_language_code = self.normalized_request['target_language_code']

        exp = exp_fetchers.get_exploration_by_id(exp_id, strict=False)
        if exp is None:
            raise self.PageNotFoundException()
        state_names_to_content_id_mapping = exp.get_translatable_text(
            target_language_code)
        if state_name not in state_names_to_content_id_mapping:
            raise self.PageNotFoundException()
        content_id_to_translatable_item_mapping = (
            state_names_to_content_id_mapping[state_name])
        translated_texts: Dict[str, Optional[str]] = {}
        for content_id in content_ids:
            if content_id not in content_id_to_translatable_item_mapping:
                translated_texts[content_id] = None
                continue

            source_text = content_id_to_translatable_item_mapping[
                content_id].content
            translated_texts[content_id] = (
                translation_services.get_and_cache_machine_translation(
                    exp.language_code, target_language_code, source_text)
            )

        self.values = {
            'translated_texts': translated_texts
        }
        self.render_json(self.values)


class UserContributionRightsDataHandler(
    base.BaseHandler[Dict[str, str], Dict[str, str]]
):
    """Provides contribution rights of the logged in user in translation,
    voiceover and question category on the contributor dashboard.
    """

    GET_HANDLER_ERROR_RETURN_TYPE = feconf.HANDLER_TYPE_JSON
    URL_PATH_ARGS_SCHEMAS: Dict[str, str] = {}
    HANDLER_ARGS_SCHEMAS: Dict[str, Dict[str, str]] = {'GET': {}}

    @acl_decorators.open_access
    def get(self) -> None:
        """Handles GET requests."""
        contribution_rights = None
        if self.username:
            # Here we are sure that 'user_id' is not None because
            # 'user_id' is recorded every time whenever a user claims
            # an authentication whereas 'username' is recorded iff the
            # user claims an authentication and successfully logged in.
            assert self.user_id is not None
            contribution_rights = user_services.get_user_contribution_rights(
                self.user_id)
        self.render_json({
            'can_review_translation_for_language_codes': (
                contribution_rights.can_review_translation_for_language_codes
                if contribution_rights else []),
            'can_review_voiceover_for_language_codes': (
                contribution_rights.can_review_voiceover_for_language_codes
                if contribution_rights else []),
            'can_review_questions': (
                contribution_rights.can_review_questions
                if contribution_rights else False),
            'can_suggest_questions': (
                (contribution_rights.can_submit_questions
                 if contribution_rights else False))
        })


class FeaturedTranslationLanguagesHandler(
    base.BaseHandler[Dict[str, str], Dict[str, str]]
):
    """Provides featured translation languages set in admin config."""

    GET_HANDLER_ERROR_RETURN_TYPE = feconf.HANDLER_TYPE_JSON
    URL_PATH_ARGS_SCHEMAS: Dict[str, str] = {}
    HANDLER_ARGS_SCHEMAS: Dict[str, Dict[str, str]] = {'GET': {}}

    @acl_decorators.open_access
    def get(self) -> None:
        """Handles GET requests."""
        self.render_json({
            'featured_translation_languages':
                config_domain.FEATURED_TRANSLATION_LANGUAGES.value
        })


class TranslatableTopicNamesHandler(
    base.BaseHandler[Dict[str, str], Dict[str, str]]
):
    """Provides names of all translatable topics in the datastore."""

    GET_HANDLER_ERROR_RETURN_TYPE = feconf.HANDLER_TYPE_JSON
    URL_PATH_ARGS_SCHEMAS: Dict[str, str] = {}
    HANDLER_ARGS_SCHEMAS: Dict[str, Dict[str, str]] = {'GET': {}}

    @acl_decorators.open_access
    def get(self) -> None:
        # Only published topics are translatable.
        topic_summaries = topic_fetchers.get_published_topic_summaries()
        topic_names = [summary.name for summary in topic_summaries]
        self.values = {
            'topic_names': topic_names
        }
        self.render_json(self.values)


class TranslationPreferenceHandlerNormalizedRequestDict(TypedDict):
    """Dict representation of TranslationPreferenceHandler's
    normalized_request dictionary.
    """

    language_code: str


class TranslationPreferenceHandler(
    base.BaseHandler[
        TranslationPreferenceHandlerNormalizedRequestDict, Dict[str, str]
    ]
):
    """Provides the preferred translation language in the
    contributor dashboard page.
    """

    GET_HANDLER_ERROR_RETURN_TYPE = feconf.HANDLER_TYPE_JSON
    URL_PATH_ARGS_SCHEMAS: Dict[str, str] = {}
    # TODO(#15559): Rename 'is_supported_audio_language_code' and
    # 'SUPPORTED_AUDIO_LANGUAGES' constant to make sure that the name
    # clearly defines the purpose.
    HANDLER_ARGS_SCHEMAS = {
        'GET': {},
        'POST': {
            'language_code': {
                'schema': {
                    'type': 'basestring',
                    'validators': [{
                        'id': 'is_supported_audio_language_code'
                    }]
                }
            }
        }
    }

    @acl_decorators.can_manage_own_account
    def get(self) -> None:
        """Handles GET requests."""
        assert self.user_id is not None
        user_settings = user_services.get_user_settings(self.user_id)
        return self.render_json({
            'preferred_translation_language_code': (
                user_settings.preferred_translation_language_code)
        })

    @acl_decorators.can_manage_own_account
    def post(self) -> None:
        """Handles POST requests."""
        assert self.user_id is not None
        assert self.normalized_payload is not None
        language_code = self.normalized_payload['language_code']
        user_services.update_preferred_translation_language_code(
            self.user_id, language_code)
        self.render_json({})


class ContributorStatsSummariesHandler(
    base.BaseHandler[Dict[str, str], Dict[str, str]]
):
    """Returns contribution statistics for the supplied contribution type."""

    GET_HANDLER_ERROR_RETURN_TYPE = feconf.HANDLER_TYPE_JSON
    URL_PATH_ARGS_SCHEMAS = {
        'username': {
            'schema': {
                'type': 'basestring'
            }
        },
        'contribution_type': {
            'schema': {
                'type': 'basestring'
            }
        },
        'contribution_subtype': {
            'schema': {
                'type': 'basestring'
            }
        }
    }
    HANDLER_ARGS_SCHEMAS: Dict[str, Dict[str, str]] = {'GET': {}}

    @acl_decorators.can_fetch_contributor_dashboard_stats
    def get(
        self,
        contribution_type: str,
        contribution_subtype: str,
        username: str
    ) -> None:
        """Handles GET requests."""
        if contribution_type not in [
            feconf.CONTRIBUTION_TYPE_TRANSLATION,
            feconf.CONTRIBUTION_TYPE_QUESTION
        ]:
            raise self.InvalidInputException(
                'Invalid contribution type %s.' % (contribution_type)
            )
        if contribution_subtype not in [
            feconf.CONTRIBUTION_SUBTYPE_SUBMISSION,
            feconf.CONTRIBUTION_SUBTYPE_REVIEW
        ]:
            raise self.InvalidInputException(
                'Invalid contribution subtype %s.' % (contribution_subtype)
            )

        user_id = user_services.get_user_id_from_username(username)
        # Here we are sure that user_id will never be None, because
        # we are already handling the None case of user_id in
        # `can_fetch_contributor_dashboard_stats` decorator by
        # raising an exception.
        assert user_id is not None
        if contribution_type == feconf.CONTRIBUTION_TYPE_TRANSLATION:
            if contribution_subtype == feconf.CONTRIBUTION_SUBTYPE_SUBMISSION:
                stats: ListOfContributorDashboardStatsTypes = (
                    suggestion_services.get_all_translation_contribution_stats(
                        user_id))
                self.values = {
                    'translation_contribution_stats': _get_client_side_stats(
                        stats)
                }

            if contribution_subtype == feconf.CONTRIBUTION_SUBTYPE_REVIEW:
                stats = suggestion_services.get_all_translation_review_stats(
                    user_id)
                self.values = {
                    'translation_review_stats': _get_client_side_stats(
                        stats)
                }

        if contribution_type == feconf.CONTRIBUTION_TYPE_QUESTION:
            if contribution_subtype == feconf.CONTRIBUTION_SUBTYPE_SUBMISSION:
                stats = suggestion_services.get_all_question_contribution_stats(
                    user_id)
                self.values = {
                    'question_contribution_stats': _get_client_side_stats(
                        stats)
                }

            if contribution_subtype == feconf.CONTRIBUTION_SUBTYPE_REVIEW:
                stats = suggestion_services.get_all_question_review_stats(
                    user_id)
                self.values = {
                    'question_review_stats': _get_client_side_stats(stats)
                }

        self.render_json(self.values)


class ContributorAllStatsSummariesHandler(
    base.BaseHandler[Dict[str, str], Dict[str, str]]
):
    """Returns all contribution statistics associated with the user."""

    GET_HANDLER_ERROR_RETURN_TYPE = feconf.HANDLER_TYPE_JSON
    URL_PATH_ARGS_SCHEMAS = {
        'username': {
            'schema': {
                'type': 'basestring'
            }
        }
    }
    HANDLER_ARGS_SCHEMAS: Dict[str, Dict[str, str]] = {'GET': {}}

    @acl_decorators.can_fetch_all_contributor_dashboard_stats
    def get(self, username: str) -> None:
        """Handles GET requests."""
        user_id = user_services.get_user_id_from_username(username)
        # Here we are sure that user_id will never be None, because
        # we are already handling the None case of user_id in
        # `can_fetch_all_contributor_dashboard_stats` decorator by
        # raising an exception.
        assert user_id is not None
        stats = suggestion_services.get_all_contributor_stats(user_id)
        response = {}

        if stats.translation_contribution_stats is not None:
            response['translation_contribution_stats'] = _get_client_side_stats(
                stats.translation_contribution_stats)

        if stats.translation_review_stats is not None:
            response['translation_review_stats'] = _get_client_side_stats(
                stats.translation_review_stats)

        if stats.question_contribution_stats is not None:
            response['question_contribution_stats'] = _get_client_side_stats(
                stats.question_contribution_stats)

        if stats.question_review_stats is not None:
            response['question_review_stats'] = _get_client_side_stats(
                stats.question_review_stats)

        self.render_json(response)


def _get_client_side_stats(
    backend_stats: ListOfContributorDashboardStatsTypes
) -> ListOfContributorDashboardStatsDictTypes:
    """Returns corresponding stats dicts with all the necessary
    information for the frontend.

    Args:
        backend_stats: list. Stats domain objects.

    Returns:
        list. Dict representations of TranslationContributionStats/
        TranslationReviewStats/QuestionContributionStats/
        QuestionReviewStats domain objects with additional keys:
            topic_name: str. Topic name.
            contribution_months: str. Unique translation contribution
                months of format: "%b %Y", e.g. "Jan 2021".
        Unnecessary keys topic_id, contribution_dates, contributor_user_id
        are consequently deleted.

    Raises:
        Exception. No topic_id associated with stats object.
    """
    stats_dicts = [
        stats.to_frontend_dict() for stats in backend_stats
    ]
    topic_ids = []
    for index, stats_dict in enumerate(stats_dicts):
        if stats_dict['topic_id'] is None:
            raise Exception(
                'No topic_id associated with stats: %s.' %
                type(backend_stats[index]).__name__
            )
        topic_ids.append(stats_dict['topic_id'])
    topic_summaries = topic_fetchers.get_multi_topic_summaries(topic_ids)
    topic_name_by_topic_id = {
        topic_summary.id: topic_summary.name
        for topic_summary in topic_summaries if topic_summary is not None
    }
    for stats_dict in stats_dicts:
        # Here we are asserting that 'stats_dict['topic_id']' will never be None
        # because above we are already handling the case of None 'topic_id' by
        # raising an exception.
        assert stats_dict['topic_id'] is not None
        # Here we use MyPy ignore because 'stats_dict' is of union TypedDicts
        # and MyPy is unable to infer on which TypedDict 'topic_name' key
        # is added. So, due to this MyPy throws an error. Thus, to avoid
        # the error, we use ignore here.
        stats_dict['topic_name'] = topic_name_by_topic_id.get(  # type: ignore[index]
            stats_dict['topic_id'], 'UNKNOWN')
        # Here we use MyPy ignore because MyPy doesn't allow key deletion
        # from TypedDict.
        del stats_dict['topic_id']  # type: ignore[misc]
    return stats_dicts<|MERGE_RESOLUTION|>--- conflicted
+++ resolved
@@ -316,37 +316,24 @@
         """Handles GET requests."""
         assert self.normalized_request is not None
         topic_name = self.normalized_request.get('topic_name')
-<<<<<<< HEAD
         language = self.normalized_request.get('language')
-        opportunity_dicts = [
-            opp.to_dict()
-            for opp in self
-                ._get_reviewable_exploration_opportunity_summaries(
-                    self.user_id, topic_name, language)]
-=======
         opportunity_dicts: List[
             opportunity_domain.PartialExplorationOpportunitySummaryDict
         ] = []
         if self.user_id:
             for opp in self._get_reviewable_exploration_opportunity_summaries(
-                self.user_id, topic_name
+                self.user_id, topic_name, language
             ):
                 if opp is not None:
                     opportunity_dicts.append(opp.to_dict())
->>>>>>> 5471941d
         self.values = {
             'opportunities': opportunity_dicts,
         }
         self.render_json(self.values)
 
     def _get_reviewable_exploration_opportunity_summaries(
-<<<<<<< HEAD
-        self, user_id, topic_name, language
-    ):
-=======
-        self, user_id: str, topic_name: Optional[str]
+        self, user_id: str, topic_name: Optional[str], language
     ) -> List[Optional[opportunity_domain.ExplorationOpportunitySummary]]:
->>>>>>> 5471941d
         """Returns exploration opportunity summaries that have translation
         suggestions that are reviewable by the supplied user. The result is
         sorted in descending order by topic, story, and story node order.
@@ -354,18 +341,12 @@
         Args:
             user_id: str. The user ID of the user for which to filter
                 translation suggestions.
-<<<<<<< HEAD
-            topic_name: str. A topic name for which to filter the exploration
-                opportunity summaries. If 'All' is supplied, all available
-                exploration opportunity summaries will be returned.
+            topic_name: str or None. A topic name for which to filter the
+                exploration opportunity summaries. If 'All' is supplied, all
+                available exploration opportunity summaries will be returned.
             language: str. A language for which to filter the exploration
                 opportunity summaries. If it is None, all available exploration
                 opportunity summaries will be returned.
-=======
-            topic_name: str or None. A topic name for which to filter the
-                exploration opportunity summaries. If 'All' is supplied, all
-                available exploration opportunity summaries will be returned.
->>>>>>> 5471941d
 
         Returns:
             list(ExplorationOpportunitySummary). A list of the matching
