--- conflicted
+++ resolved
@@ -2588,13 +2588,6 @@
                 '/mock/%s' % self.private_exp_id_1, expected_status_int=401)
         self.logout()
 
-<<<<<<< HEAD
-    def test_user_cannot_voiceover_exploration_with_invalid_exp_id(self):
-        self.login(self.user_email)
-        with self.swap(self, 'testapp', self.mock_testapp):
-            self.get_json(
-                '/mock/invalid_exp_id', expected_status_int=404)
-=======
     def test_guest_cannot_voiceover_exploration(self):
         with self.swap(self, 'testapp', self.mock_testapp):
             response = self.get_json(
@@ -2611,7 +2604,6 @@
         error_msg = (
             'Could not find the page http://localhost/mock/%s.' % invalid_id)
         self.assertEqual(response['error'], error_msg)
->>>>>>> 0b1990a3
         self.logout()
 
 
