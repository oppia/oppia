--- conflicted
+++ resolved
@@ -2987,11 +2987,7 @@
         self.logout()
 
 
-<<<<<<< HEAD
-class AccessVoiceoverApplicationsDecoratorTests(test_utils.GenericTestBase):
-=======
 class ViewVoiceoverApplicationsDecoratorTests(test_utils.GenericTestBase):
->>>>>>> 36a01c1f
     applicant_username = 'applicant'
     applicant_email = 'applicant@example.com'
     reviewer_username = 'reviewer'
@@ -3000,20 +2996,12 @@
     class MockHandler(base.BaseHandler):
         GET_HANDLER_ERROR_RETURN_TYPE = feconf.HANDLER_TYPE_JSON
 
-<<<<<<< HEAD
-        @acl_decorators.can_access_voiceover_applications
-=======
         @acl_decorators.can_view_voiceover_applications
->>>>>>> 36a01c1f
         def get(self, purpose):
             self.render_json({'purpose': purpose})
 
     def setUp(self):
-<<<<<<< HEAD
-        super(AccessVoiceoverApplicationsDecoratorTests, self).setUp()
-=======
         super(ViewVoiceoverApplicationsDecoratorTests, self).setUp()
->>>>>>> 36a01c1f
         self.signup(self.applicant_email, self.applicant_username)
         self.signup(self.reviewer_email, self.reviewer_username)
 
