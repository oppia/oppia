--- conflicted
+++ resolved
@@ -7574,7 +7574,64 @@
                 headers=invalid_headers, expected_status_int=401)
 
 
-<<<<<<< HEAD
+class CanAccessClassroomAdminPageDecoratorTests(test_utils.GenericTestBase):
+    """Tests for can_access_classroom_admin_page decorator."""
+
+    username = 'user'
+    user_email = 'user@example.com'
+
+    class MockHandler(base.BaseHandler[Dict[str, str], Dict[str, str]]):
+        GET_HANDLER_ERROR_RETURN_TYPE = feconf.HANDLER_TYPE_JSON
+        URL_PATH_ARGS_SCHEMAS: Dict[str, str] = {}
+        HANDLER_ARGS_SCHEMAS: Dict[str, Dict[str, str]] = {'GET': {}}
+
+        @acl_decorators.can_access_classroom_admin_page
+        def get(self) -> None:
+            self.render_json({'success': 1})
+
+    def setUp(self) -> None:
+        super().setUp()
+        self.signup(self.user_email, self.username)
+        self.signup(self.CLASSROOM_ADMIN_EMAIL, self.CLASSROOM_ADMIN_USERNAME)
+
+        self.add_user_role(
+            self.CLASSROOM_ADMIN_USERNAME, feconf.ROLE_ID_CURRICULUM_ADMIN)
+
+        self.mock_testapp = webtest.TestApp(webapp2.WSGIApplication(
+            [webapp2.Route('/classroom-admin', self.MockHandler)],
+            debug=feconf.DEBUG,
+        ))
+
+    def test_normal_user_cannot_access_classroom_admin_page(self) -> None:
+        self.login(self.user_email)
+        with self.swap(self, 'testapp', self.mock_testapp):
+            response = self.get_json(
+                '/classroom-admin', expected_status_int=401)
+
+        self.assertEqual(
+            response['error'],
+            'You do not have credentials to access classroom admin page.')
+        self.logout()
+
+    def test_guest_user_cannot_access_classroom_admin_page(self) -> None:
+        with self.swap(self, 'testapp', self.mock_testapp):
+            response = self.get_json(
+                '/classroom-admin', expected_status_int=401)
+
+        self.assertEqual(
+            response['error'],
+            'You must be logged in to access this resource.')
+
+    def test_classroom_admin_can_manage_blog_editors(self) -> None:
+        self.login(self.CLASSROOM_ADMIN_EMAIL)
+
+        with self.swap(self, 'testapp', self.mock_testapp):
+            response = self.get_json('/classroom-admin')
+
+        self.assertEqual(response['success'], 1)
+        self.logout()
+
+
 class IsFromOppiaAndroidBuildDecoratorTests(test_utils.GenericTestBase):
     """Tests for is_from_oppia_android_build decorator."""
 
@@ -7582,18 +7639,10 @@
     username = 'user'
     secret = 'webhook_secret'
     invalid_secret = 'invalid'
-=======
-class CanAccessClassroomAdminPageDecoratorTests(test_utils.GenericTestBase):
-    """Tests for can_access_classroom_admin_page decorator."""
-
-    username = 'user'
-    user_email = 'user@example.com'
->>>>>>> ac3da935
 
     class MockHandler(base.BaseHandler[Dict[str, str], Dict[str, str]]):
         GET_HANDLER_ERROR_RETURN_TYPE = feconf.HANDLER_TYPE_JSON
         URL_PATH_ARGS_SCHEMAS: Dict[str, str] = {}
-<<<<<<< HEAD
         HANDLER_ARGS_SCHEMAS: Dict[str, Dict[str, str]] = {
             'GET': {}
         }
@@ -7662,53 +7711,4 @@
                 headers={'X-ApiKey': 'secret'}
             )
 
-        self.assertEqual(response['secret'], 'secret')
-=======
-        HANDLER_ARGS_SCHEMAS: Dict[str, Dict[str, str]] = {'GET': {}}
-
-        @acl_decorators.can_access_classroom_admin_page
-        def get(self) -> None:
-            self.render_json({'success': 1})
-
-    def setUp(self) -> None:
-        super().setUp()
-        self.signup(self.user_email, self.username)
-        self.signup(self.CLASSROOM_ADMIN_EMAIL, self.CLASSROOM_ADMIN_USERNAME)
-
-        self.add_user_role(
-            self.CLASSROOM_ADMIN_USERNAME, feconf.ROLE_ID_CURRICULUM_ADMIN)
-
-        self.mock_testapp = webtest.TestApp(webapp2.WSGIApplication(
-            [webapp2.Route('/classroom-admin', self.MockHandler)],
-            debug=feconf.DEBUG,
-        ))
-
-    def test_normal_user_cannot_access_classroom_admin_page(self) -> None:
-        self.login(self.user_email)
-        with self.swap(self, 'testapp', self.mock_testapp):
-            response = self.get_json(
-                '/classroom-admin', expected_status_int=401)
-
-        self.assertEqual(
-            response['error'],
-            'You do not have credentials to access classroom admin page.')
-        self.logout()
-
-    def test_guest_user_cannot_access_classroom_admin_page(self) -> None:
-        with self.swap(self, 'testapp', self.mock_testapp):
-            response = self.get_json(
-                '/classroom-admin', expected_status_int=401)
-
-        self.assertEqual(
-            response['error'],
-            'You must be logged in to access this resource.')
-
-    def test_classroom_admin_can_manage_blog_editors(self) -> None:
-        self.login(self.CLASSROOM_ADMIN_EMAIL)
-
-        with self.swap(self, 'testapp', self.mock_testapp):
-            response = self.get_json('/classroom-admin')
-
-        self.assertEqual(response['success'], 1)
-        self.logout()
->>>>>>> ac3da935
+        self.assertEqual(response['secret'], 'secret')