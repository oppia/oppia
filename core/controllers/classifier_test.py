--- conflicted
+++ resolved
@@ -120,14 +120,9 @@
         self.payload_proto.vm_id = feconf.DEFAULT_VM_ID
         self.secret = feconf.DEFAULT_VM_SHARED_SECRET
         self.payload_proto.signature = classifier_services.generate_signature(
-<<<<<<< HEAD
-            self.secret,
-            self.payload_proto.job_result.SerializeToString(),
-=======
             python_utils.convert_to_bytes(self.secret),
             python_utils.convert_to_bytes(
                 self.payload_proto.job_result.SerializeToString()),
->>>>>>> b881a437
             self.payload_proto.vm_id)
 
         self.payload_for_fetching_next_job_request = {
