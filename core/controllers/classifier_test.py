--- conflicted
+++ resolved
@@ -125,7 +125,6 @@
         # Altering message dict to result in invalid dict.
         self.payload['message']['job_id'] = 1
         self.post_json('/ml/trainedclassifierhandler', self.payload,
-<<<<<<< HEAD
                        expect_errors=True, expected_status_int=400)
 
     def test_error_on_existing_classifier(self):
@@ -201,7 +200,4 @@
         # Altering vm_id to result in invalid signature.
         self.payload['vm_id'] = 1
         self.post_json('/ml/nextjobhandler', self.payload,
-                       expect_errors=True, expected_status_int=401)
-=======
-                       expect_errors=True, expected_status_int=400)
->>>>>>> 690abddb
+                       expect_errors=True, expected_status_int=401)