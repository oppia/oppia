--- conflicted
+++ resolved
@@ -18,10 +18,7 @@
 
 from core import feconf
 from core.domain import platform_parameter_list
-<<<<<<< HEAD
 from core.domain import platform_parameter_services
-=======
->>>>>>> ea725093
 from core.domain import user_query_services
 from core.domain import user_services
 from core.platform import models
@@ -236,7 +233,13 @@
         self.logout()
 
     @test_utils.set_platform_parameters(
-        [(platform_parameter_list.ParamName.SERVER_CAN_SEND_EMAILS, True)]
+        [
+            (platform_parameter_list.ParamName.SERVER_CAN_SEND_EMAILS, True),
+            (
+                platform_parameter_list.ParamName.SYSTEM_EMAIL_ADDRESS,
+                'system@example.com'
+            )
+        ]
     )
     def test_email_dashboard_result_post_passes(self) -> None:
         self.login(self.SUBMITTER_EMAIL, is_super_admin=True)
@@ -361,7 +364,13 @@
         self.logout()
 
     @test_utils.set_platform_parameters(
-        [(platform_parameter_list.ParamName.SERVER_CAN_SEND_EMAILS, True)]
+        [
+            (platform_parameter_list.ParamName.SERVER_CAN_SEND_EMAILS, True),
+            (
+                platform_parameter_list.ParamName.SYSTEM_EMAIL_ADDRESS,
+                'system@example.com'
+            )
+        ]
     )
     def test_that_no_emails_are_sent_if_query_is_canceled(self) -> None:
         self.login(self.SUBMITTER_EMAIL, is_super_admin=True)
@@ -437,7 +446,17 @@
         self.logout()
 
     @test_utils.set_platform_parameters(
-        [(platform_parameter_list.ParamName.SERVER_CAN_SEND_EMAILS, True)]
+        [
+            (platform_parameter_list.ParamName.SERVER_CAN_SEND_EMAILS, True),
+            (
+                platform_parameter_list.ParamName.ADMIN_EMAIL_ADDRESS,
+                'testadmin@example.com'
+            ),
+            (
+                platform_parameter_list.ParamName.SYSTEM_EMAIL_ADDRESS,
+                'system@example.com'
+            )
+        ]
     )
     def test_that_test_email_for_bulk_emails_is_sent(self) -> None:
         self.login(self.SUBMITTER_EMAIL, is_super_admin=True)
