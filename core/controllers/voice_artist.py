# coding: utf-8

# Copyright 2018 The Oppia Authors. All Rights Reserved.
#
# Licensed under the Apache License, Version 2.0 (the "License");
# you may not use this file except in compliance with the License.
# You may obtain a copy of the License at
#
#      http://www.apache.org/licenses/LICENSE-2.0
#
# Unless required by applicable law or agreed to in writing, software
# distributed under the License is distributed on an "AS-IS" BASIS,
# WITHOUT WARRANTIES OR CONDITIONS OF ANY KIND, either express or implied.
# See the License for the specific language governing permissions and
# limitations under the License.

"""Controllers for the translation changes."""
from __future__ import absolute_import  # pylint: disable=import-only-modules
from __future__ import unicode_literals  # pylint: disable=import-only-modules

from core.controllers import acl_decorators
from core.controllers import base
from core.domain import fs_domain
from core.domain import fs_services
from core.domain import user_services
from core.domain import voiceover_services
<<<<<<< HEAD
=======
from core.platform import models
>>>>>>> 0aea7fb4
import feconf
import python_utils
import utils

import mutagen
from mutagen import mp3

(suggestion_models,) = models.Registry.import_models([models.NAMES.suggestion])


def _save_audio_file(
        raw_audio_file, filename, entity_type, entity_id, user_id):
    """Saves the given audio file in file system.

    Args:
        raw_audio_file: *. The raw audio data.
        filename: str. The filename of the audio.
        entity_type: str. The type of entity to which the audio belongs.
        entity_id: str. The id of the entity to which the audio belongs.
        user_id: str. The ID of the user saving the audio.

    Raises:
        Exception: If audio not supplied.
        Exception: If the filename extension is unsupported.
    """
    allowed_formats = list(feconf.ACCEPTED_AUDIO_EXTENSIONS.keys())

    if not raw_audio_file:
        raise Exception('No audio supplied')
    dot_index = filename.rfind('.')
    extension = filename[dot_index + 1:].lower()

    if dot_index == -1 or dot_index == 0:
        raise Exception(
            'No filename extension: it should have '
            'one of the following extensions: %s' % allowed_formats)
    if extension not in feconf.ACCEPTED_AUDIO_EXTENSIONS:
        raise Exception(
            'Invalid filename extension: it should have '
            'one of the following extensions: %s' % allowed_formats)

    tempbuffer = python_utils.string_io()
    tempbuffer.write(raw_audio_file)
    tempbuffer.seek(0)
    try:
        # For every accepted extension, use the mutagen-specific
        # constructor for that type. This will catch mismatched audio
        # types e.g. uploading a flac file with an MP3 extension.
        if extension == 'mp3':
            audio = mp3.MP3(tempbuffer)
        else:
            audio = mutagen.File(tempbuffer)
    except mutagen.MutagenError:
        # The calls to mp3.MP3() versus mutagen.File() seem to behave
        # differently upon not being able to interpret the audio.
        # mp3.MP3() raises a MutagenError whereas mutagen.File()
        # seems to return None. It's not clear if this is always
        # the case. Occasionally, mutagen.File() also seems to
        # raise a MutagenError.
        raise Exception('Audio not recognized as a %s file' % extension)
    tempbuffer.close()

    if audio is None:
        raise Exception('Audio not recognized as a %s file' % extension)
    if audio.info.length > feconf.MAX_AUDIO_FILE_LENGTH_SEC:
        raise Exception(
            'Audio files must be under %s seconds in length. The uploaded '
            'file is %.2f seconds long.' % (
                feconf.MAX_AUDIO_FILE_LENGTH_SEC, audio.info.length))
    if len(set(audio.mime).intersection(
            set(feconf.ACCEPTED_AUDIO_EXTENSIONS[extension]))) == 0:
        raise Exception(
            'Although the filename extension indicates the file '
            'is a %s file, it was not recognized as one. '
            'Found mime types: %s' % (extension, audio.mime))

    mimetype = audio.mime[0]

    # For a strange, unknown reason, the audio variable must be
    # deleted before opening cloud storage. If not, cloud storage
    # throws a very mysterious error that entails a mutagen
    # object being recursively passed around in app engine.
    del audio

    # Audio files are stored to the datastore in the dev env, and to GCS
    # in production.
    file_system_class = fs_services.get_entity_file_system_class()
    fs = fs_domain.AbstractFileSystem(file_system_class(entity_type, entity_id))
    fs.commit(user_id, 'audio/%s' % filename, raw_audio_file, mimetype=mimetype)


def _save_audio_file(raw_audio_file, filename, entity_type, entity_id):
    """
    """
    allowed_formats = list(feconf.ACCEPTED_AUDIO_EXTENSIONS.keys())

    if not raw_audio_file:
        raise self.InvalidInputException('No audio supplied')
    dot_index = filename.rfind('.')
    extension = filename[dot_index + 1:].lower()

    if dot_index == -1 or dot_index == 0:
        raise self.InvalidInputException(
            'No filename extension: it should have '
            'one of the following extensions: %s' % allowed_formats)
    if extension not in feconf.ACCEPTED_AUDIO_EXTENSIONS:
        raise self.InvalidInputException(
            'Invalid filename extension: it should have '
            'one of the following extensions: %s' % allowed_formats)

    tempbuffer = python_utils.string_io()
    tempbuffer.write(raw_audio_file)
    tempbuffer.seek(0)
    try:
        # For every accepted extension, use the mutagen-specific
        # constructor for that type. This will catch mismatched audio
        # types e.g. uploading a flac file with an MP3 extension.
        if extension == 'mp3':
            audio = mp3.MP3(tempbuffer)
        else:
            audio = mutagen.File(tempbuffer)
    except mutagen.MutagenError:
        # The calls to mp3.MP3() versus mutagen.File() seem to behave
        # differently upon not being able to interpret the audio.
        # mp3.MP3() raises a MutagenError whereas mutagen.File()
        # seems to return None. It's not clear if this is always
        # the case. Occasionally, mutagen.File() also seems to
        # raise a MutagenError.
        raise self.InvalidInputException('Audio not recognized '
                                         'as a %s file' % extension)
    tempbuffer.close()

    if audio is None:
        raise self.InvalidInputException('Audio not recognized '
                                         'as a %s file' % extension)
    if audio.info.length > feconf.MAX_AUDIO_FILE_LENGTH_SEC:
        raise self.InvalidInputException(
            'Audio files must be under %s seconds in length. The uploaded '
            'file is %.2f seconds long.' % (
                feconf.MAX_AUDIO_FILE_LENGTH_SEC, audio.info.length))
    if len(set(audio.mime).intersection(
            set(feconf.ACCEPTED_AUDIO_EXTENSIONS[extension]))) == 0:
        raise self.InvalidInputException(
            'Although the filename extension indicates the file '
            'is a %s file, it was not recognized as one. '
            'Found mime types: %s' % (extension, audio.mime))

    mimetype = audio.mime[0]

    # For a strange, unknown reason, the audio variable must be
    # deleted before opening cloud storage. If not, cloud storage
    # throws a very mysterious error that entails a mutagen
    # object being recursively passed around in app engine.
    del audio

    # Audio files are stored to the datastore in the dev env, and to GCS
    # in production.
    file_system_class = fs_services.get_entity_file_system_class()
    fs = fs_domain.AbstractFileSystem(file_system_class(entity_type, entity_id))
    fs.commit(
        self.user_id, 'audio/%s' % filename, raw_audio_file, mimetype=mimetype)


class AudioUploadHandler(base.BaseHandler):
    """Handles audio file uploads (to Google Cloud Storage in production, and
    to the local datastore in dev).
    """

    @acl_decorators.can_voiceover_exploration
    def post(self, exploration_id):
        """Saves an audio file uploaded by a content creator."""
        raw_audio_file = self.request.get('raw_audio_file')
        filename = self.payload.get('filename')
<<<<<<< HEAD
        _save_audio_file(
            raw_audio_file, filename, feconf.ENTITY_TYPE_EXPLORATION,
            exploration_id)
=======
        try:
            _save_audio_file(
                raw_audio_file, filename, feconf.ENTITY_TYPE_EXPLORATION,
                exploration_id, self.user_id)
        except Exception as e:
            raise self.InvalidInputException(e)

>>>>>>> 0aea7fb4
        self.render_json({'filename': filename})


class StartedTranslationTutorialEventHandler(base.BaseHandler):
    """Records that this user has started the state translation tutorial."""

    @acl_decorators.can_play_exploration
    def post(self, unused_exploration_id):
        """Handles POST requests."""
        user_services.record_user_started_state_translation_tutorial(
            self.user_id)
        self.render_json({})


<<<<<<< HEAD
class VoicoverApplicationHandler(base.BaseHandler):

    GET_HANDLER_ERROR_RETURN_TYPE = feconf.HANDLER_TYPE_JSON

    @acl_decorators.can_access_voiceover_application
=======
class UserVoicoverApplicationsHandler(base.BaseHandler):
    """Handler for the voiceover applications submitted by the user."""

    GET_HANDLER_ERROR_RETURN_TYPE = feconf.HANDLER_TYPE_JSON

    @acl_decorators.can_access_voiceover_applications
>>>>>>> 0aea7fb4
    def get(self, purpose):
        """Handles GET requests."""
        if purpose == feconf.VOICEOVER_APPLICATION_REVIEW:
            voiceover_applications = (
<<<<<<< HEAD
                voiceover_services.get_reviewable_voiceover_applications())
=======
                voiceover_services.get_reviewable_voiceover_applications(
                    self.user_id))
>>>>>>> 0aea7fb4
        elif purpose == feconf.VOICEOVER_APPLICATION_STATUS:
            status = self.request.get('status')
            voiceover_applications = (
                voiceover_services.get_user_submitted_voiceover_applications(
<<<<<<< HEAD
                    self.user_id, status))
=======
                    self.user_id, status=status))
>>>>>>> 0aea7fb4
        else:
            raise self.PageNotFoundException

        self.values = {
            'voiceover_applications': [
                v_a.to_dict() for v_a in voiceover_applications]
        }
        self.render_json(self.values)

<<<<<<< HEAD
    @acl_decorators.can_review_voiceover_application
    def put(self, voiceover_application_id):

        action = self.request.get('action')

        if action == suggestion_models.ACTION_TYPE_ACCEPT:
            voiceover_services.accept_voiceover_application(
                voiceover_application_id, self.user)
=======

class VoicoverApplicationHandler(base.BaseHandler):
    """Handler for the voiceover application."""

    @acl_decorators.can_review_voiceover_application
    def put(self, voiceover_application_id):

        action = self.payload.get('action')

        if action == suggestion_models.ACTION_TYPE_ACCEPT:
            voiceover_services.accept_voiceover_application(
                voiceover_application_id, self.user_id)
>>>>>>> 0aea7fb4
        elif action == suggestion_models.ACTION_TYPE_REJECT:
            review_message = self.payload.get('review_message')
            voiceover_services.reject_voiceover_application(
                voiceover_application_id, self.user_id, review_message)
        else:
            raise self.InvalidInputException('Invalid action.')

<<<<<<< HEAD
    @acl_decorators.can_submit_voiceover_application
    def post(self):
        target_type = self.request.get('target_type')
        target_id = self.request.get('target_id')
        language_code = self.request.get('language_code')
        raw_audio_file = self.request.get('raw_audio_file')
        filename = self.payload.get('filename')
        voiceover_application = (
            voiceover_services.create_new_voiceover_application(
                target_type, target_id, language_code, content, filename,
                self.user_id))
        _save_audio_file(
            raw_audio_file, filename, feconf.ENTITY_TYPE_VOICEOVER_APPLICATION,
            exploration_id)
        voiceover_services.save_voiceover_application(voiceover_application)


class VoiceoverApplicationTextHandler(base.BaseHandler):
=======
        self.render_json({})

    @acl_decorators.can_submit_voiceover_application
    def post(self):
        raw_audio_file = self.request.get('raw_audio_file')

        target_type = self.payload.get('target_type')
        target_id = self.payload.get('target_id')
        language_code = self.payload.get('language_code')
        voiceover_content = self.payload.get('voiceover_content')
        filename = (
            self.user_id + utils.generate_random_string(6) + '.mp3')

        try:
            _save_audio_file(
                raw_audio_file, filename,
                feconf.ENTITY_TYPE_VOICEOVER_APPLICATION, target_id,
                self.user_id)
            voiceover_services.create_new_voiceover_application(
                target_type, target_id, language_code, voiceover_content,
                filename, self.user_id)
        except Exception as e:
            raise self.InvalidInputException(e)

        self.render_json({})


class VoiceoverApplicationTextHandler(base.BaseHandler):
    """Handler for voiceover application content."""
>>>>>>> 0aea7fb4

    GET_HANDLER_ERROR_RETURN_TYPE = feconf.HANDLER_TYPE_JSON

    @acl_decorators.can_submit_voiceover_application
<<<<<<< HEAD
    def get(self):
        target_type = self.request.get('target_type')
        target_id = self.request.get('target_id')
        if target_type is None:
            raise self.InvalidInputException(
                'Invalid target type: %d' % target_type)
        if target_id is None and not isinstance(
                target_id, python_utils.BASESTRING):
            raise self.InvalidInputException(
                'Invalid target id: %d' % target_id)
        try:
            text = voiceover_services.get_text_to_create_voiceover_application(
                target_type, target_id)
=======
    def get(self, target_type, target_id):
        language_code = self.request.get('language_code')

        try:
            text = voiceover_services.get_text_to_create_voiceover_application(
                target_type, target_id, language_code)
>>>>>>> 0aea7fb4
        except Exception as e:
            raise self.InvalidInputException(e)
        self.render_json({'text': text})<|MERGE_RESOLUTION|>--- conflicted
+++ resolved
@@ -24,10 +24,7 @@
 from core.domain import fs_services
 from core.domain import user_services
 from core.domain import voiceover_services
-<<<<<<< HEAD
-=======
 from core.platform import models
->>>>>>> 0aea7fb4
 import feconf
 import python_utils
 import utils
@@ -119,78 +116,6 @@
     fs.commit(user_id, 'audio/%s' % filename, raw_audio_file, mimetype=mimetype)
 
 
-def _save_audio_file(raw_audio_file, filename, entity_type, entity_id):
-    """
-    """
-    allowed_formats = list(feconf.ACCEPTED_AUDIO_EXTENSIONS.keys())
-
-    if not raw_audio_file:
-        raise self.InvalidInputException('No audio supplied')
-    dot_index = filename.rfind('.')
-    extension = filename[dot_index + 1:].lower()
-
-    if dot_index == -1 or dot_index == 0:
-        raise self.InvalidInputException(
-            'No filename extension: it should have '
-            'one of the following extensions: %s' % allowed_formats)
-    if extension not in feconf.ACCEPTED_AUDIO_EXTENSIONS:
-        raise self.InvalidInputException(
-            'Invalid filename extension: it should have '
-            'one of the following extensions: %s' % allowed_formats)
-
-    tempbuffer = python_utils.string_io()
-    tempbuffer.write(raw_audio_file)
-    tempbuffer.seek(0)
-    try:
-        # For every accepted extension, use the mutagen-specific
-        # constructor for that type. This will catch mismatched audio
-        # types e.g. uploading a flac file with an MP3 extension.
-        if extension == 'mp3':
-            audio = mp3.MP3(tempbuffer)
-        else:
-            audio = mutagen.File(tempbuffer)
-    except mutagen.MutagenError:
-        # The calls to mp3.MP3() versus mutagen.File() seem to behave
-        # differently upon not being able to interpret the audio.
-        # mp3.MP3() raises a MutagenError whereas mutagen.File()
-        # seems to return None. It's not clear if this is always
-        # the case. Occasionally, mutagen.File() also seems to
-        # raise a MutagenError.
-        raise self.InvalidInputException('Audio not recognized '
-                                         'as a %s file' % extension)
-    tempbuffer.close()
-
-    if audio is None:
-        raise self.InvalidInputException('Audio not recognized '
-                                         'as a %s file' % extension)
-    if audio.info.length > feconf.MAX_AUDIO_FILE_LENGTH_SEC:
-        raise self.InvalidInputException(
-            'Audio files must be under %s seconds in length. The uploaded '
-            'file is %.2f seconds long.' % (
-                feconf.MAX_AUDIO_FILE_LENGTH_SEC, audio.info.length))
-    if len(set(audio.mime).intersection(
-            set(feconf.ACCEPTED_AUDIO_EXTENSIONS[extension]))) == 0:
-        raise self.InvalidInputException(
-            'Although the filename extension indicates the file '
-            'is a %s file, it was not recognized as one. '
-            'Found mime types: %s' % (extension, audio.mime))
-
-    mimetype = audio.mime[0]
-
-    # For a strange, unknown reason, the audio variable must be
-    # deleted before opening cloud storage. If not, cloud storage
-    # throws a very mysterious error that entails a mutagen
-    # object being recursively passed around in app engine.
-    del audio
-
-    # Audio files are stored to the datastore in the dev env, and to GCS
-    # in production.
-    file_system_class = fs_services.get_entity_file_system_class()
-    fs = fs_domain.AbstractFileSystem(file_system_class(entity_type, entity_id))
-    fs.commit(
-        self.user_id, 'audio/%s' % filename, raw_audio_file, mimetype=mimetype)
-
-
 class AudioUploadHandler(base.BaseHandler):
     """Handles audio file uploads (to Google Cloud Storage in production, and
     to the local datastore in dev).
@@ -201,11 +126,6 @@
         """Saves an audio file uploaded by a content creator."""
         raw_audio_file = self.request.get('raw_audio_file')
         filename = self.payload.get('filename')
-<<<<<<< HEAD
-        _save_audio_file(
-            raw_audio_file, filename, feconf.ENTITY_TYPE_EXPLORATION,
-            exploration_id)
-=======
         try:
             _save_audio_file(
                 raw_audio_file, filename, feconf.ENTITY_TYPE_EXPLORATION,
@@ -213,7 +133,6 @@
         except Exception as e:
             raise self.InvalidInputException(e)
 
->>>>>>> 0aea7fb4
         self.render_json({'filename': filename})
 
 
@@ -228,39 +147,23 @@
         self.render_json({})
 
 
-<<<<<<< HEAD
-class VoicoverApplicationHandler(base.BaseHandler):
-
-    GET_HANDLER_ERROR_RETURN_TYPE = feconf.HANDLER_TYPE_JSON
-
-    @acl_decorators.can_access_voiceover_application
-=======
 class UserVoicoverApplicationsHandler(base.BaseHandler):
     """Handler for the voiceover applications submitted by the user."""
 
     GET_HANDLER_ERROR_RETURN_TYPE = feconf.HANDLER_TYPE_JSON
 
     @acl_decorators.can_access_voiceover_applications
->>>>>>> 0aea7fb4
     def get(self, purpose):
         """Handles GET requests."""
         if purpose == feconf.VOICEOVER_APPLICATION_REVIEW:
             voiceover_applications = (
-<<<<<<< HEAD
-                voiceover_services.get_reviewable_voiceover_applications())
-=======
                 voiceover_services.get_reviewable_voiceover_applications(
                     self.user_id))
->>>>>>> 0aea7fb4
         elif purpose == feconf.VOICEOVER_APPLICATION_STATUS:
             status = self.request.get('status')
             voiceover_applications = (
                 voiceover_services.get_user_submitted_voiceover_applications(
-<<<<<<< HEAD
-                    self.user_id, status))
-=======
                     self.user_id, status=status))
->>>>>>> 0aea7fb4
         else:
             raise self.PageNotFoundException
 
@@ -270,16 +173,6 @@
         }
         self.render_json(self.values)
 
-<<<<<<< HEAD
-    @acl_decorators.can_review_voiceover_application
-    def put(self, voiceover_application_id):
-
-        action = self.request.get('action')
-
-        if action == suggestion_models.ACTION_TYPE_ACCEPT:
-            voiceover_services.accept_voiceover_application(
-                voiceover_application_id, self.user)
-=======
 
 class VoicoverApplicationHandler(base.BaseHandler):
     """Handler for the voiceover application."""
@@ -292,7 +185,6 @@
         if action == suggestion_models.ACTION_TYPE_ACCEPT:
             voiceover_services.accept_voiceover_application(
                 voiceover_application_id, self.user_id)
->>>>>>> 0aea7fb4
         elif action == suggestion_models.ACTION_TYPE_REJECT:
             review_message = self.payload.get('review_message')
             voiceover_services.reject_voiceover_application(
@@ -300,26 +192,6 @@
         else:
             raise self.InvalidInputException('Invalid action.')
 
-<<<<<<< HEAD
-    @acl_decorators.can_submit_voiceover_application
-    def post(self):
-        target_type = self.request.get('target_type')
-        target_id = self.request.get('target_id')
-        language_code = self.request.get('language_code')
-        raw_audio_file = self.request.get('raw_audio_file')
-        filename = self.payload.get('filename')
-        voiceover_application = (
-            voiceover_services.create_new_voiceover_application(
-                target_type, target_id, language_code, content, filename,
-                self.user_id))
-        _save_audio_file(
-            raw_audio_file, filename, feconf.ENTITY_TYPE_VOICEOVER_APPLICATION,
-            exploration_id)
-        voiceover_services.save_voiceover_application(voiceover_application)
-
-
-class VoiceoverApplicationTextHandler(base.BaseHandler):
-=======
         self.render_json({})
 
     @acl_decorators.can_submit_voiceover_application
@@ -349,33 +221,16 @@
 
 class VoiceoverApplicationTextHandler(base.BaseHandler):
     """Handler for voiceover application content."""
->>>>>>> 0aea7fb4
 
     GET_HANDLER_ERROR_RETURN_TYPE = feconf.HANDLER_TYPE_JSON
 
     @acl_decorators.can_submit_voiceover_application
-<<<<<<< HEAD
-    def get(self):
-        target_type = self.request.get('target_type')
-        target_id = self.request.get('target_id')
-        if target_type is None:
-            raise self.InvalidInputException(
-                'Invalid target type: %d' % target_type)
-        if target_id is None and not isinstance(
-                target_id, python_utils.BASESTRING):
-            raise self.InvalidInputException(
-                'Invalid target id: %d' % target_id)
-        try:
-            text = voiceover_services.get_text_to_create_voiceover_application(
-                target_type, target_id)
-=======
     def get(self, target_type, target_id):
         language_code = self.request.get('language_code')
 
         try:
             text = voiceover_services.get_text_to_create_voiceover_application(
                 target_type, target_id, language_code)
->>>>>>> 0aea7fb4
         except Exception as e:
             raise self.InvalidInputException(e)
         self.render_json({'text': text})