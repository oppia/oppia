# Copyright 2017 The Oppia Authors. All Rights Reserved.
#
# Licensed under the Apache License, Version 2.0 (the "License");
# you may not use this file except in compliance with the License.
# You may obtain a copy of the License at
#
#      http://www.apache.org/licenses/LICENSE-2.0
#
# Unless required by applicable law or agreed to in writing, software
# distributed under the License is distributed on an "AS-IS" BASIS,
# WITHOUT WARRANTIES OR CONDITIONS OF ANY KIND, either express or implied.
# See the License for the specific language governing permissions and
# limitations under the License.

"""Tests for the learner dashboard and the notifications dashboard."""

from __future__ import annotations

<<<<<<< HEAD
import datetime
import json
=======
>>>>>>> 6d78839b

from core import feconf
from core.constants import constants
from core.domain import config_domain
from core.domain import learner_progress_services
from core.domain import story_domain
from core.domain import story_services
from core.domain import subscription_services
from core.domain import topic_domain
from core.domain import topic_services
<<<<<<< HEAD
from core.platform import models
from core.domain import user_services
=======
>>>>>>> 6d78839b
from core.tests import test_utils

from typing import Final


class OldLearnerDashboardRedirectPageTest(test_utils.GenericTestBase):
    """Test for redirecting the old learner dashboard page URL
    to the new one.
    """

    def test_old_learner_dashboard_page_url(self) -> None:
        """Test to validate that the old learner dashboard page url redirects
        to the new one.
        """
        response = self.get_html_response(
            '/learner_dashboard', expected_status_int=301)
        self.assertEqual(
            'http://localhost/learner-dashboard', response.headers['location'])


class LearnerDashboardTopicsAndStoriesProgressHandlerTests(
    test_utils.GenericTestBase):

    EXP_ID_1: Final = 'EXP_ID_1'
    EXP_TITLE_1: Final = 'Exploration title 1'
    EXP_ID_2: Final = 'EXP_ID_2'
    EXP_TITLE_2: Final = 'Exploration title 2'
    EXP_ID_3: Final = 'EXP_ID_3'
    EXP_TITLE_3: Final = 'Exploration title 3'

    COL_ID_1: Final = 'COL_ID_1'
    COL_TITLE_1: Final = 'Collection title 1'
    COL_ID_2: Final = 'COL_ID_2'
    COL_TITLE_2: Final = 'Collection title 2'
    COL_ID_3: Final = 'COL_ID_3'
    COL_TITLE_3: Final = 'Collection title 3'

    STORY_ID_1: Final = 'STORY_1'
    STORY_TITLE_1: Final = 'Story title 1'
    STORY_ID_2: Final = 'STORY_2'
    STORY_TITLE_2: Final = 'Story title 2'
    STORY_ID_3: Final = 'STORY_3'
    STORY_TITLE_3: Final = 'Story title 3'

    TOPIC_ID_1: Final = 'TOPIC_1'
    TOPIC_NAME_1: Final = 'Topic title 1'
    TOPIC_ID_2: Final = 'TOPIC_2'
    TOPIC_NAME_2: Final = 'Topic title 2'
    TOPIC_ID_3: Final = 'TOPIC_3'
    TOPIC_NAME_3: Final = 'Topic title 3'

    subtopic_0 = topic_domain.Subtopic(
        0, 'Title 1', ['skill_id_1'], 'image.svg',
        constants.ALLOWED_THUMBNAIL_BG_COLORS['subtopic'][0], 21131,
        'dummy-subtopic-zero')

    subtopic_1 = topic_domain.Subtopic(
        0, 'Title 1', ['skill_id_1'], 'image.svg',
        constants.ALLOWED_THUMBNAIL_BG_COLORS['subtopic'][0], 21131,
        'dummy-subtopic-zero')

    def setUp(self) -> None:
        super().setUp()
        self.signup(self.OWNER_EMAIL, self.OWNER_USERNAME)
        self.signup(self.VIEWER_EMAIL, self.VIEWER_USERNAME)
        self.signup(self.CURRICULUM_ADMIN_EMAIL, self.CURRICULUM_ADMIN_USERNAME)
        self.set_curriculum_admins([self.CURRICULUM_ADMIN_USERNAME])

        self.viewer_id = self.get_user_id_from_email(self.VIEWER_EMAIL)
        self.owner_id = self.get_user_id_from_email(self.OWNER_EMAIL)
        self.admin_id = self.get_user_id_from_email(self.CURRICULUM_ADMIN_EMAIL)

    def test_can_see_completed_stories(self) -> None:
        self.login(self.VIEWER_EMAIL)

        response = self.get_json(
            feconf.LEARNER_DASHBOARD_TOPIC_AND_STORY_DATA_URL)
        self.assertEqual(len(response['completed_stories_list']), 0)

        self.save_new_topic(
            self.TOPIC_ID_1, self.owner_id, name=self.TOPIC_NAME_1,
            url_fragment='topic-one',
            description='A new topic', canonical_story_ids=[],
            additional_story_ids=[], uncategorized_skill_ids=[],
            subtopics=[self.subtopic_0], next_subtopic_id=1)
        self.save_new_story(self.STORY_ID_1, self.owner_id, self.TOPIC_ID_1)
        topic_services.add_canonical_story(
            self.owner_id, self.TOPIC_ID_1, self.STORY_ID_1)

        topic_services.publish_story(
            self.TOPIC_ID_1, self.STORY_ID_1, self.admin_id)
        topic_services.publish_topic(self.TOPIC_ID_1, self.admin_id)

        learner_progress_services.mark_story_as_completed(
            self.viewer_id, self.STORY_ID_1)
        response = self.get_json(
            feconf.LEARNER_DASHBOARD_TOPIC_AND_STORY_DATA_URL)
        self.assertEqual(len(response['completed_stories_list']), 1)
        self.assertEqual(
            response['completed_stories_list'][0]['id'], self.STORY_ID_1)
        self.logout()

    def test_can_see_learnt_topics(self) -> None:
        self.login(self.VIEWER_EMAIL)

        response = self.get_json(
            feconf.LEARNER_DASHBOARD_TOPIC_AND_STORY_DATA_URL)
        self.assertEqual(len(response['learnt_topics_list']), 0)

        self.save_new_topic(
            self.TOPIC_ID_1, self.owner_id, name=self.TOPIC_NAME_1,
            url_fragment='topic-one',
            description='A new topic', canonical_story_ids=[],
            additional_story_ids=[], uncategorized_skill_ids=[],
            subtopics=[self.subtopic_0], next_subtopic_id=1)
        self.save_new_story(self.STORY_ID_1, self.owner_id, self.TOPIC_ID_1)
        topic_services.add_canonical_story(
            self.owner_id, self.TOPIC_ID_1, self.STORY_ID_1)

        topic_services.publish_story(
            self.TOPIC_ID_1, self.STORY_ID_1, self.admin_id)
        topic_services.publish_topic(self.TOPIC_ID_1, self.admin_id)

        learner_progress_services.mark_story_as_completed(
            self.viewer_id, self.STORY_ID_1)
        learner_progress_services.mark_topic_as_learnt(
            self.viewer_id, self.TOPIC_ID_1)
        response = self.get_json(
            feconf.LEARNER_DASHBOARD_TOPIC_AND_STORY_DATA_URL)
        self.assertEqual(len(response['learnt_topics_list']), 1)
        self.assertEqual(
            response['learnt_topics_list'][0]['id'], self.TOPIC_ID_1)
        self.logout()

    def test_can_see_partially_learnt_topics(self) -> None:
        self.login(self.VIEWER_EMAIL)

        response = self.get_json(
            feconf.LEARNER_DASHBOARD_TOPIC_AND_STORY_DATA_URL)
        self.assertEqual(len(response['partially_learnt_topics_list']), 0)

        self.save_new_topic(
            self.TOPIC_ID_1, self.owner_id, name=self.TOPIC_NAME_1,
            url_fragment='topic-one',
            description='A new topic', canonical_story_ids=[],
            additional_story_ids=[], uncategorized_skill_ids=[],
            subtopics=[self.subtopic_0], next_subtopic_id=1)
        topic_services.publish_topic(self.TOPIC_ID_1, self.admin_id)

        learner_progress_services.record_topic_started(
            self.viewer_id, self.TOPIC_ID_1)
        response = self.get_json(
            feconf.LEARNER_DASHBOARD_TOPIC_AND_STORY_DATA_URL)
        self.assertEqual(len(response['partially_learnt_topics_list']), 1)
        self.assertEqual(
            response['partially_learnt_topics_list'][0]['id'], self.TOPIC_ID_1)
        self.logout()

    def test_can_see_topics_to_learn(self) -> None:
        self.login(self.VIEWER_EMAIL)

        response = self.get_json(
            feconf.LEARNER_DASHBOARD_TOPIC_AND_STORY_DATA_URL)
        self.assertEqual(len(response['topics_to_learn_list']), 0)

        self.save_new_topic(
            self.TOPIC_ID_1, self.owner_id, name=self.TOPIC_NAME_1,
            url_fragment='topic-one',
            description='A new topic', canonical_story_ids=[],
            additional_story_ids=[], uncategorized_skill_ids=[],
            subtopics=[self.subtopic_0], next_subtopic_id=1)
        topic_services.publish_topic(self.TOPIC_ID_1, self.admin_id)
        self.save_new_story(self.STORY_ID_2, self.owner_id, self.TOPIC_ID_1)
        topic_services.add_canonical_story(
            self.owner_id, self.TOPIC_ID_1, self.STORY_ID_2)
        topic_services.publish_story(
            self.TOPIC_ID_1, self.STORY_ID_2, self.admin_id)

        learner_progress_services.validate_and_add_topic_to_learn_goal(
            self.viewer_id, self.TOPIC_ID_1)
        response = self.get_json(
            feconf.LEARNER_DASHBOARD_TOPIC_AND_STORY_DATA_URL)
        self.assertEqual(len(response['topics_to_learn_list']), 1)
        self.assertEqual(
            response['topics_to_learn_list'][0]['id'], self.TOPIC_ID_1)
        self.logout()

    def test_can_see_all_topics(self) -> None:
        self.login(self.CURRICULUM_ADMIN_EMAIL, is_super_admin=True)

        response = self.get_json(
            feconf.LEARNER_DASHBOARD_TOPIC_AND_STORY_DATA_URL)
        self.assertEqual(len(response['all_topics_list']), 0)

        self.save_new_topic(
            self.TOPIC_ID_1, self.owner_id, name=self.TOPIC_NAME_1,
            url_fragment='topic-one',
            description='A new topic', canonical_story_ids=[],
            additional_story_ids=[], uncategorized_skill_ids=[],
            subtopics=[self.subtopic_0], next_subtopic_id=1)
        topic_services.publish_topic(self.TOPIC_ID_1, self.admin_id)
        self.save_new_story(self.STORY_ID_2, self.owner_id, self.TOPIC_ID_1)
        topic_services.add_canonical_story(
            self.owner_id, self.TOPIC_ID_1, self.STORY_ID_2)
        topic_services.publish_story(
            self.TOPIC_ID_1, self.STORY_ID_2, self.admin_id)
        csrf_token = self.get_new_csrf_token()
        new_config_value = [{
            'name': 'math',
            'url_fragment': 'math',
            'topic_ids': [self.TOPIC_ID_1],
            'course_details': '',
            'topic_list_intro': ''
        }]

        payload = {
            'action': 'save_config_properties',
            'new_config_property_values': {
                config_domain.CLASSROOM_PAGES_DATA.name: (
                    new_config_value),
            }
        }
        self.post_json('/adminhandler', payload, csrf_token=csrf_token)
        self.logout()

        self.login(self.VIEWER_EMAIL)
        response = self.get_json(
            feconf.LEARNER_DASHBOARD_TOPIC_AND_STORY_DATA_URL)
        self.assertEqual(len(response['all_topics_list']), 1)
        self.assertEqual(
            response['all_topics_list'][0]['id'], self.TOPIC_ID_1)
        self.logout()

    def test_can_see_untracked_topics(self) -> None:
        self.login(self.CURRICULUM_ADMIN_EMAIL, is_super_admin=True)

        response = self.get_json(
            feconf.LEARNER_DASHBOARD_TOPIC_AND_STORY_DATA_URL)
        self.assertEqual(len(response['untracked_topics']), 0)

        self.save_new_topic(
            self.TOPIC_ID_1, self.owner_id, name=self.TOPIC_NAME_1,
            url_fragment='topic-one',
            description='A new topic', canonical_story_ids=[],
            additional_story_ids=[], uncategorized_skill_ids=[],
            subtopics=[self.subtopic_0], next_subtopic_id=1)
        topic_services.publish_topic(self.TOPIC_ID_1, self.admin_id)
        self.save_new_story(self.STORY_ID_2, self.owner_id, self.TOPIC_ID_1)
        topic_services.add_canonical_story(
            self.owner_id, self.TOPIC_ID_1, self.STORY_ID_2)
        topic_services.publish_story(
            self.TOPIC_ID_1, self.STORY_ID_2, self.admin_id)
        csrf_token = self.get_new_csrf_token()
        new_config_value = [{
            'name': 'math',
            'url_fragment': 'math',
            'topic_ids': [self.TOPIC_ID_1],
            'course_details': '',
            'topic_list_intro': ''
        }]

        payload = {
            'action': 'save_config_properties',
            'new_config_property_values': {
                config_domain.CLASSROOM_PAGES_DATA.name: (
                    new_config_value),
            }
        }
        self.post_json('/adminhandler', payload, csrf_token=csrf_token)
        self.logout()

        self.login(self.VIEWER_EMAIL)
        response = self.get_json(
            feconf.LEARNER_DASHBOARD_TOPIC_AND_STORY_DATA_URL)
        self.assertEqual(len(response['untracked_topics']), 1)
        self.logout()

    def test_get_learner_dashboard_ids(self) -> None:
        self.login(self.VIEWER_EMAIL)

        self.save_new_default_exploration(
            self.EXP_ID_1, self.owner_id, title=self.EXP_TITLE_1)
        self.publish_exploration(self.owner_id, self.EXP_ID_1)
        self.save_new_default_exploration(
            self.EXP_ID_2, self.owner_id, title=self.EXP_TITLE_2)
        self.publish_exploration(self.owner_id, self.EXP_ID_2)
        self.save_new_default_exploration(
            self.EXP_ID_3, self.owner_id, title=self.EXP_TITLE_3)
        self.publish_exploration(self.owner_id, self.EXP_ID_3)

        self.save_new_default_collection(
            self.COL_ID_1, self.owner_id, title=self.COL_TITLE_1)
        self.publish_collection(self.owner_id, self.COL_ID_1)
        self.save_new_default_collection(
            self.COL_ID_2, self.owner_id, title=self.COL_TITLE_2)
        self.publish_collection(self.owner_id, self.COL_ID_2)
        self.save_new_default_collection(
            self.COL_ID_3, self.owner_id, title=self.COL_TITLE_3)
        self.publish_collection(self.owner_id, self.COL_ID_3)

        self.save_new_topic(
            self.TOPIC_ID_1, self.owner_id, name=self.TOPIC_NAME_1,
            url_fragment='topic-one',
            description='A new topic', canonical_story_ids=[],
            additional_story_ids=[], uncategorized_skill_ids=[],
            subtopics=[self.subtopic_0], next_subtopic_id=1)
        self.save_new_story(self.STORY_ID_1, self.owner_id, self.TOPIC_ID_1)
        topic_services.add_canonical_story(
            self.owner_id, self.TOPIC_ID_1, self.STORY_ID_1)

        topic_services.publish_story(
            self.TOPIC_ID_1, self.STORY_ID_1, self.admin_id)
        topic_services.publish_topic(self.TOPIC_ID_1, self.admin_id)

        self.save_new_topic(
            self.TOPIC_ID_2, self.owner_id, name=self.TOPIC_NAME_2,
            url_fragment='topic-two',
            description='A new topic', canonical_story_ids=[],
            additional_story_ids=[], uncategorized_skill_ids=[],
            subtopics=[self.subtopic_1], next_subtopic_id=1)
        self.save_new_story(self.STORY_ID_2, self.owner_id, self.TOPIC_ID_2)
        topic_services.add_canonical_story(
            self.owner_id, self.TOPIC_ID_2, self.STORY_ID_2)

        topic_services.publish_story(
            self.TOPIC_ID_2, self.STORY_ID_2, self.admin_id)
        topic_services.publish_topic(self.TOPIC_ID_2, self.admin_id)

        self.save_new_topic(
            self.TOPIC_ID_3, self.owner_id, name=self.TOPIC_NAME_3,
            url_fragment='topic-three',
            description='A new topic', canonical_story_ids=[],
            additional_story_ids=[], uncategorized_skill_ids=[],
            subtopics=[self.subtopic_1], next_subtopic_id=1)
        self.save_new_story(self.STORY_ID_3, self.owner_id, self.TOPIC_ID_3)
        topic_services.add_canonical_story(
            self.owner_id, self.TOPIC_ID_3, self.STORY_ID_3)

        topic_services.publish_story(
            self.TOPIC_ID_3, self.STORY_ID_3, self.admin_id)
        topic_services.publish_topic(self.TOPIC_ID_3, self.admin_id)

        state_name = 'state_name'
        version = 1

        learner_progress_services.mark_exploration_as_completed(
            self.viewer_id, self.EXP_ID_1)
        learner_progress_services.mark_exploration_as_incomplete(
            self.viewer_id, self.EXP_ID_2, state_name, version)
        learner_progress_services.add_exp_to_learner_playlist(
            self.viewer_id, self.EXP_ID_3)

        learner_progress_services.mark_collection_as_completed(
            self.viewer_id, self.COL_ID_1)
        learner_progress_services.mark_collection_as_incomplete(
            self.viewer_id, self.COL_ID_2)
        learner_progress_services.add_collection_to_learner_playlist(
            self.viewer_id, self.COL_ID_3)

        learner_progress_services.mark_story_as_completed(
            self.viewer_id, self.STORY_ID_1)

        learner_progress_services.mark_topic_as_learnt(
            self.viewer_id, self.TOPIC_ID_1)
        learner_progress_services.record_topic_started(
            self.viewer_id, self.TOPIC_ID_2)
        learner_progress_services.validate_and_add_topic_to_learn_goal(
            self.viewer_id, self.TOPIC_ID_3)

        response = self.get_json(feconf.LEARNER_DASHBOARD_IDS_DATA_URL)
        learner_dashboard_activity_ids = (
            response['learner_dashboard_activity_ids'])

        self.assertEqual(
            learner_dashboard_activity_ids['completed_exploration_ids'],
            [self.EXP_ID_1])
        self.assertEqual(
            learner_dashboard_activity_ids['incomplete_exploration_ids'],
            [self.EXP_ID_2])
        self.assertEqual(
            learner_dashboard_activity_ids['exploration_playlist_ids'],
            [self.EXP_ID_3])

        self.assertEqual(
            learner_dashboard_activity_ids['completed_collection_ids'],
            [self.COL_ID_1])
        self.assertEqual(
            learner_dashboard_activity_ids['incomplete_collection_ids'],
            [self.COL_ID_2])
        self.assertEqual(
            learner_dashboard_activity_ids['collection_playlist_ids'],
            [self.COL_ID_3])

        self.assertEqual(
            learner_dashboard_activity_ids['completed_story_ids'],
            [self.STORY_ID_1])

        self.assertEqual(
            learner_dashboard_activity_ids['learnt_topic_ids'],
            [self.TOPIC_ID_1])
        self.assertEqual(
            learner_dashboard_activity_ids['partially_learnt_topic_ids'],
            [self.TOPIC_ID_2])
        self.assertEqual(
            learner_dashboard_activity_ids['topic_ids_to_learn'],
            [self.TOPIC_ID_3])

    def test_learner_dashboard_page(self) -> None:
        self.login(self.OWNER_EMAIL)

        response = self.get_html_response(feconf.LEARNER_DASHBOARD_URL)
        self.assertIn(b'{"title": "Learner Dashboard | Oppia"})', response.body)

        self.logout()


class LearnerCompletedChaptersCountHandlerTests(test_utils.GenericTestBase):

    EXP_ID_1: Final = 'EXP_ID_1'
    EXP_TITLE_1: Final = 'Exploration title 1'
    EXP_ID_2: Final = 'EXP_ID_2'
    EXP_TITLE_2: Final = 'Exploration title 2'
    EXP_ID_3: Final = 'EXP_ID_3'
    EXP_TITLE_3: Final = 'Exploration title 3'

    COL_ID_1: Final = 'COL_ID_1'
    COL_TITLE_1: Final = 'Collection title 1'
    COL_ID_2: Final = 'COL_ID_2'
    COL_TITLE_2: Final = 'Collection title 2'
    COL_ID_3: Final = 'COL_ID_3'
    COL_TITLE_3: Final = 'Collection title 3'

    STORY_ID_1: Final = 'STORY_1'
    STORY_TITLE_1: Final = 'Story title 1'
    STORY_ID_2: Final = 'STORY_2'
    STORY_TITLE_2: Final = 'Story title 2'
    STORY_ID_3: Final = 'STORY_3'
    STORY_TITLE_3: Final = 'Story title 3'

    TOPIC_ID_1: Final = 'TOPIC_1'
    TOPIC_NAME_1: Final = 'Topic title 1'
    TOPIC_ID_2: Final = 'TOPIC_2'
    TOPIC_NAME_2: Final = 'Topic title 2'
    TOPIC_ID_3: Final = 'TOPIC_3'
    TOPIC_NAME_3: Final = 'Topic title 3'

    subtopic_0 = topic_domain.Subtopic(
        0, 'Title 1', ['skill_id_1'], 'image.svg',
        constants.ALLOWED_THUMBNAIL_BG_COLORS['subtopic'][0], 21131,
        'dummy-subtopic-zero')

    subtopic_1 = topic_domain.Subtopic(
        0, 'Title 1', ['skill_id_1'], 'image.svg',
        constants.ALLOWED_THUMBNAIL_BG_COLORS['subtopic'][0], 21131,
        'dummy-subtopic-zero')

    def setUp(self) -> None:
        super().setUp()
        self.signup(self.OWNER_EMAIL, self.OWNER_USERNAME)
        self.signup(self.VIEWER_EMAIL, self.VIEWER_USERNAME)
        self.signup(self.CURRICULUM_ADMIN_EMAIL, self.CURRICULUM_ADMIN_USERNAME)
        self.set_curriculum_admins([self.CURRICULUM_ADMIN_USERNAME])

        self.viewer_id = self.get_user_id_from_email(self.VIEWER_EMAIL)
        self.owner_id = self.get_user_id_from_email(self.OWNER_EMAIL)
        self.admin_id = self.get_user_id_from_email(self.CURRICULUM_ADMIN_EMAIL)

    def test_can_get_completed_chapters_count(self) -> None:
        self.save_new_topic(
            self.TOPIC_ID_1, self.owner_id, name=self.TOPIC_NAME_1,
            url_fragment='topic-one',
            description='A new topic', canonical_story_ids=[],
            additional_story_ids=[], uncategorized_skill_ids=[],
            subtopics=[self.subtopic_0], next_subtopic_id=1)
        self.save_new_story(self.STORY_ID_1, self.owner_id, self.TOPIC_ID_1)
        topic_services.add_canonical_story(
            self.owner_id, self.TOPIC_ID_1, self.STORY_ID_1)
        self.save_new_default_exploration(
            self.EXP_ID_1, self.owner_id, 'Title 1')
        self.publish_exploration(self.owner_id, self.EXP_ID_1)
        changelist = [story_domain.StoryChange({
            'cmd': story_domain.CMD_ADD_STORY_NODE,
            'node_id': 'node_1',
            'title': 'Title 1'
        }), story_domain.StoryChange({
            'cmd': story_domain.CMD_UPDATE_STORY_NODE_PROPERTY,
            'property_name': (
                story_domain.STORY_NODE_PROPERTY_EXPLORATION_ID),
            'node_id': 'node_1',
            'old_value': None,
            'new_value': self.EXP_ID_1
        })]
        story_services.update_story(
            self.owner_id, self.STORY_ID_1, changelist,
            'Added first node.')
        topic_services.publish_story(
            self.TOPIC_ID_1, self.STORY_ID_1, self.admin_id)
        topic_services.publish_topic(self.TOPIC_ID_1, self.admin_id)

        self.login(self.CURRICULUM_ADMIN_EMAIL, is_super_admin=True)

        csrf_token = self.get_new_csrf_token()
        new_config_value = [{
            'name': 'math',
            'url_fragment': 'math',
            'topic_ids': [self.TOPIC_ID_1],
            'course_details': '',
            'topic_list_intro': ''
        }]
        payload = {
            'action': 'save_config_properties',
            'new_config_property_values': {
                config_domain.CLASSROOM_PAGES_DATA.name: (
                    new_config_value),
            }
        }
        self.post_json('/adminhandler', payload, csrf_token=csrf_token)
        self.logout()

        self.login(self.VIEWER_EMAIL)

        self.assertEqual(
            self.get_json(feconf.LEARNER_COMPLETED_CHAPTERS_COUNT_DATA_URL)
                ['completed_chapters_count'], 0)

        story_services.record_completed_node_in_story_context(
            self.viewer_id, self.STORY_ID_1, 'node_1')

        self.assertEqual(
            self.get_json(feconf.LEARNER_COMPLETED_CHAPTERS_COUNT_DATA_URL)
                ['completed_chapters_count'], 1)
        self.logout()


class LearnerDashboardCollectionsProgressHandlerTests(
    test_utils.GenericTestBase):

    EXP_ID_1: Final = 'EXP_ID_1'
    EXP_TITLE_1: Final = 'Exploration title 1'
    EXP_ID_2: Final = 'EXP_ID_2'
    EXP_TITLE_2: Final = 'Exploration title 2'
    EXP_ID_3: Final = 'EXP_ID_3'
    EXP_TITLE_3: Final = 'Exploration title 3'

    COL_ID_1: Final = 'COL_ID_1'
    COL_TITLE_1: Final = 'Collection title 1'
    COL_ID_2: Final = 'COL_ID_2'
    COL_TITLE_2: Final = 'Collection title 2'
    COL_ID_3: Final = 'COL_ID_3'
    COL_TITLE_3: Final = 'Collection title 3'

    STORY_ID_1: Final = 'STORY_1'
    STORY_TITLE_1: Final = 'Story title 1'
    STORY_ID_2: Final = 'STORY_2'
    STORY_TITLE_2: Final = 'Story title 2'
    STORY_ID_3: Final = 'STORY_3'
    STORY_TITLE_3: Final = 'Story title 3'

    TOPIC_ID_1: Final = 'TOPIC_1'
    TOPIC_NAME_1: Final = 'Topic title 1'
    TOPIC_ID_2: Final = 'TOPIC_2'
    TOPIC_NAME_2: Final = 'Topic title 2'
    TOPIC_ID_3: Final = 'TOPIC_3'
    TOPIC_NAME_3: Final = 'Topic title 3'

    subtopic_0 = topic_domain.Subtopic(
        0, 'Title 1', ['skill_id_1'], 'image.svg',
        constants.ALLOWED_THUMBNAIL_BG_COLORS['subtopic'][0], 21131,
        'dummy-subtopic-zero')

    subtopic_1 = topic_domain.Subtopic(
        0, 'Title 1', ['skill_id_1'], 'image.svg',
        constants.ALLOWED_THUMBNAIL_BG_COLORS['subtopic'][0], 21131,
        'dummy-subtopic-zero')

    def setUp(self) -> None:
        super().setUp()
        self.signup(self.OWNER_EMAIL, self.OWNER_USERNAME)
        self.signup(self.VIEWER_EMAIL, self.VIEWER_USERNAME)
        self.signup(self.CURRICULUM_ADMIN_EMAIL, self.CURRICULUM_ADMIN_USERNAME)
        self.set_curriculum_admins([self.CURRICULUM_ADMIN_USERNAME])

        self.viewer_id = self.get_user_id_from_email(self.VIEWER_EMAIL)
        self.owner_id = self.get_user_id_from_email(self.OWNER_EMAIL)
        self.admin_id = self.get_user_id_from_email(self.CURRICULUM_ADMIN_EMAIL)

    def test_can_see_completed_collections(self) -> None:
        self.login(self.VIEWER_EMAIL)

        response = self.get_json(
            feconf.LEARNER_DASHBOARD_COLLECTION_DATA_URL)
        self.assertEqual(len(response['completed_collections_list']), 0)

        self.save_new_default_collection(
            self.COL_ID_1, self.owner_id, title=self.COL_TITLE_1)
        self.publish_collection(self.owner_id, self.COL_ID_1)

        learner_progress_services.mark_collection_as_completed(
            self.viewer_id, self.COL_ID_1)
        response = self.get_json(
            feconf.LEARNER_DASHBOARD_COLLECTION_DATA_URL)
        self.assertEqual(len(response['completed_collections_list']), 1)
        self.assertEqual(
            response['completed_collections_list'][0]['id'], self.COL_ID_1)
        self.logout()

    def test_can_see_incomplete_collections(self) -> None:
        self.login(self.VIEWER_EMAIL)

        response = self.get_json(feconf.LEARNER_DASHBOARD_COLLECTION_DATA_URL)
        self.assertEqual(len(response['incomplete_collections_list']), 0)

        self.save_new_default_collection(
            self.COL_ID_1, self.owner_id, title=self.COL_TITLE_1)
        self.publish_collection(self.owner_id, self.COL_ID_1)

        learner_progress_services.mark_collection_as_incomplete(
            self.viewer_id, self.COL_ID_1)
        response = self.get_json(feconf.LEARNER_DASHBOARD_COLLECTION_DATA_URL)
        self.assertEqual(len(response['incomplete_collections_list']), 1)
        self.assertEqual(
            response['incomplete_collections_list'][0]['id'], self.COL_ID_1)
        self.logout()

    def test_can_see_collection_playlist(self) -> None:
        self.login(self.VIEWER_EMAIL)

        response = self.get_json(feconf.LEARNER_DASHBOARD_COLLECTION_DATA_URL)
        self.assertEqual(len(response['collection_playlist']), 0)

        self.save_new_default_collection(
            self.COL_ID_1, self.owner_id, title=self.COL_TITLE_1)
        self.publish_collection(self.owner_id, self.COL_ID_1)

        learner_progress_services.add_collection_to_learner_playlist(
            self.viewer_id, self.COL_ID_1)
        response = self.get_json(feconf.LEARNER_DASHBOARD_COLLECTION_DATA_URL)
        self.assertEqual(len(response['collection_playlist']), 1)
        self.assertEqual(
            response['collection_playlist'][0]['id'], self.COL_ID_1)
        self.logout()

    def test_learner_dashboard_page(self) -> None:
        self.login(self.OWNER_EMAIL)

        response = self.get_html_response(feconf.LEARNER_DASHBOARD_URL)
        self.assertIn(b'{"title": "Learner Dashboard | Oppia"})', response.body)

        self.logout()


class LearnerDashboardExplorationsProgressHandlerTests(
    test_utils.GenericTestBase):

    EXP_ID_1: Final = 'EXP_ID_1'
    EXP_TITLE_1: Final = 'Exploration title 1'
    EXP_ID_2: Final = 'EXP_ID_2'
    EXP_TITLE_2: Final = 'Exploration title 2'
    EXP_ID_3: Final = 'EXP_ID_3'
    EXP_TITLE_3: Final = 'Exploration title 3'

    COL_ID_1: Final = 'COL_ID_1'
    COL_TITLE_1: Final = 'Collection title 1'
    COL_ID_2: Final = 'COL_ID_2'
    COL_TITLE_2: Final = 'Collection title 2'
    COL_ID_3: Final = 'COL_ID_3'
    COL_TITLE_3: Final = 'Collection title 3'

    STORY_ID_1: Final = 'STORY_1'
    STORY_TITLE_1: Final = 'Story title 1'
    STORY_ID_2: Final = 'STORY_2'
    STORY_TITLE_2: Final = 'Story title 2'
    STORY_ID_3: Final = 'STORY_3'
    STORY_TITLE_3: Final = 'Story title 3'

    TOPIC_ID_1: Final = 'TOPIC_1'
    TOPIC_NAME_1: Final = 'Topic title 1'
    TOPIC_ID_2: Final = 'TOPIC_2'
    TOPIC_NAME_2: Final = 'Topic title 2'
    TOPIC_ID_3: Final = 'TOPIC_3'
    TOPIC_NAME_3: Final = 'Topic title 3'

    subtopic_0 = topic_domain.Subtopic(
        0, 'Title 1', ['skill_id_1'], 'image.svg',
        constants.ALLOWED_THUMBNAIL_BG_COLORS['subtopic'][0], 21131,
        'dummy-subtopic-zero')

    subtopic_1 = topic_domain.Subtopic(
        0, 'Title 1', ['skill_id_1'], 'image.svg',
        constants.ALLOWED_THUMBNAIL_BG_COLORS['subtopic'][0], 21131,
        'dummy-subtopic-zero')

    def setUp(self) -> None:
        super().setUp()
        self.signup(self.OWNER_EMAIL, self.OWNER_USERNAME)
        self.signup(self.VIEWER_EMAIL, self.VIEWER_USERNAME)
        self.signup(self.CURRICULUM_ADMIN_EMAIL, self.CURRICULUM_ADMIN_USERNAME)
        self.set_curriculum_admins([self.CURRICULUM_ADMIN_USERNAME])

        self.viewer_id = self.get_user_id_from_email(self.VIEWER_EMAIL)
        self.owner_id = self.get_user_id_from_email(self.OWNER_EMAIL)
        self.admin_id = self.get_user_id_from_email(self.CURRICULUM_ADMIN_EMAIL)

    def test_can_see_completed_explorations(self) -> None:
        self.login(self.VIEWER_EMAIL)

        response = self.get_json(feconf.LEARNER_DASHBOARD_EXPLORATION_DATA_URL)
        self.assertEqual(len(response['completed_explorations_list']), 0)

        self.save_new_default_exploration(
            self.EXP_ID_1, self.owner_id, title=self.EXP_TITLE_1)
        self.publish_exploration(self.owner_id, self.EXP_ID_1)

        learner_progress_services.mark_exploration_as_completed(
            self.viewer_id, self.EXP_ID_1)
        response = self.get_json(feconf.LEARNER_DASHBOARD_EXPLORATION_DATA_URL)
        self.assertEqual(len(response['completed_explorations_list']), 1)
        self.assertEqual(
            response['completed_explorations_list'][0]['id'], self.EXP_ID_1)
        self.logout()

    def test_can_see_incomplete_explorations(self) -> None:
        self.login(self.VIEWER_EMAIL)

        response = self.get_json(feconf.LEARNER_DASHBOARD_EXPLORATION_DATA_URL)
        self.assertEqual(len(response['incomplete_explorations_list']), 0)

        self.save_new_default_exploration(
            self.EXP_ID_1, self.owner_id, title=self.EXP_TITLE_1)
        self.publish_exploration(self.owner_id, self.EXP_ID_1)

        state_name = 'state_name'
        version = 1

        learner_progress_services.mark_exploration_as_incomplete(
            self.viewer_id, self.EXP_ID_1, state_name, version)
        response = self.get_json(feconf.LEARNER_DASHBOARD_EXPLORATION_DATA_URL)
        self.assertEqual(len(response['incomplete_explorations_list']), 1)
        self.assertEqual(
            response['incomplete_explorations_list'][0]['id'], self.EXP_ID_1)
        self.logout()

    def test_can_see_exploration_playlist(self) -> None:
        self.login(self.VIEWER_EMAIL)

        response = self.get_json(feconf.LEARNER_DASHBOARD_EXPLORATION_DATA_URL)
        self.assertEqual(len(response['exploration_playlist']), 0)

        self.save_new_default_exploration(
            self.EXP_ID_1, self.owner_id, title=self.EXP_TITLE_1)
        self.publish_exploration(self.owner_id, self.EXP_ID_1)

        learner_progress_services.add_exp_to_learner_playlist(
            self.viewer_id, self.EXP_ID_1)
        response = self.get_json(feconf.LEARNER_DASHBOARD_EXPLORATION_DATA_URL)
        self.assertEqual(len(response['exploration_playlist']), 1)
        self.assertEqual(
            response['exploration_playlist'][0]['id'], self.EXP_ID_1)
        self.logout()

    def test_can_see_subscription(self) -> None:
        self.login(self.VIEWER_EMAIL)

        response = self.get_json(feconf.LEARNER_DASHBOARD_EXPLORATION_DATA_URL)
        self.assertEqual(len(response['subscription_list']), 0)

        subscription_services.subscribe_to_creator(
            self.viewer_id, self.owner_id)
        response = self.get_json(feconf.LEARNER_DASHBOARD_EXPLORATION_DATA_URL)
        self.assertEqual(len(response['subscription_list']), 1)
        self.assertEqual(
            response['subscription_list'][0]['creator_username'],
            self.OWNER_USERNAME)
<<<<<<< HEAD
        self.logout()


class LearnerDashboardFeedbackUpdatesHandlerTests(test_utils.GenericTestBase):

    EXP_ID_1 = 'EXP_ID_1'
    EXP_TITLE_1 = 'Exploration title 1'

    def setUp(self) -> None:
        super().setUp()
        self.signup(self.OWNER_EMAIL, self.OWNER_USERNAME)
        self.owner_id = self.get_user_id_from_email(self.OWNER_EMAIL)

    def test_get_threads_after_updating_thread_summaries(self) -> None:
        self.login(self.OWNER_EMAIL)

        csrf_token = self.get_new_csrf_token()
        response = self.post_json(
            feconf.LEARNER_DASHBOARD_FEEDBACK_UPDATES_DATA_URL,
            {'paginated_threads_list': []},
            csrf_token=csrf_token,
            expected_status_int=200)
        thread_summaries = response['thread_summaries']
        self.assertEqual(thread_summaries, [])

        self.save_new_default_exploration(
            self.EXP_ID_1, self.owner_id, title=self.EXP_TITLE_1)
        feedback_services.create_thread(
            'exploration', self.EXP_ID_1, self.owner_id, 'a subject',
            'some text')

        response = self.post_json(
            feconf.LEARNER_DASHBOARD_FEEDBACK_UPDATES_DATA_URL,
            {'paginated_threads_list': []},
            csrf_token=csrf_token,
            expected_status_int=200)
        thread_summaries = response['thread_summaries']
        thread_id = thread_summaries[0]['thread_id']
        thread = feedback_services.get_thread(thread_id)

        self.assertEqual(len(response['paginated_threads_list']), 0)
        self.assertEqual(len(thread_summaries), 1)
        self.assertEqual(thread_summaries[0]['total_message_count'], 1)
        self.assertEqual(
            thread_summaries[0]['exploration_title'], self.EXP_TITLE_1)
        self.assertEqual(thread_summaries[0]['exploration_id'], self.EXP_ID_1)
        self.assertEqual(thread_summaries[0]['last_message_text'], 'some text')
        self.assertEqual(
            thread_summaries[0]['original_author_id'], self.owner_id)
        self.assertEqual(thread.subject, 'a subject')
        self.assertEqual(thread.entity_type, 'exploration')
        self.logout()

    def test_get_more_threads_on_request(self) -> None:
        self.login(self.OWNER_EMAIL)

        csrf_token = self.get_new_csrf_token()
        self.save_new_default_exploration(
            self.EXP_ID_1, self.owner_id, title=self.EXP_TITLE_1)
        for i in range(190):
            feedback_services.create_thread(
                'exploration', self.EXP_ID_1, self.owner_id, 'a subject %s' % i,
                'some text %s' % i)

        response = self.post_json(
            feconf.LEARNER_DASHBOARD_FEEDBACK_UPDATES_DATA_URL,
            {'paginated_threads_list': []},
            csrf_token=csrf_token,
            expected_status_int=200)
        thread_summaries = response['thread_summaries']
        thread_id = thread_summaries[0]['thread_id']
        thread = feedback_services.get_thread(thread_id)
        paginated_threads_list = response['paginated_threads_list']

        self.assertEqual(len(paginated_threads_list), 1)
        self.assertEqual(len(paginated_threads_list[0]), 90)
        self.assertEqual(len(thread_summaries), 100)
        self.assertEqual(thread_summaries[0]['total_message_count'], 1)
        self.assertEqual(
            thread_summaries[0]['exploration_title'], self.EXP_TITLE_1)
        self.assertEqual(thread_summaries[0]['exploration_id'], self.EXP_ID_1)
        self.assertEqual(
            thread_summaries[0]['last_message_text'], 'some text 0')
        self.assertEqual(
            thread_summaries[0]['original_author_id'], self.owner_id)
        self.assertEqual(thread.subject, 'a subject 0')
        self.assertEqual(thread.entity_type, 'exploration')

        response = self.post_json(
            feconf.LEARNER_DASHBOARD_FEEDBACK_UPDATES_DATA_URL,
            {'paginated_threads_list': paginated_threads_list},
            csrf_token=csrf_token,
            expected_status_int=200)
        thread_summaries = response['thread_summaries']
        thread_id = thread_summaries[0]['thread_id']
        thread = feedback_services.get_thread(thread_id)
        paginated_threads_list = response['paginated_threads_list']

        self.assertEqual(len(response['paginated_threads_list']), 0)
        self.assertEqual(len(thread_summaries), 90)
        self.assertEqual(thread_summaries[0]['total_message_count'], 1)
        self.assertEqual(
            thread_summaries[0]['exploration_title'], self.EXP_TITLE_1)
        self.assertEqual(thread_summaries[0]['exploration_id'], self.EXP_ID_1)
        self.assertEqual(
            thread_summaries[0]['last_message_text'], 'some text 100')
        self.assertEqual(
            thread_summaries[0]['original_author_id'], self.owner_id)
        self.assertEqual(thread.subject, 'a subject 100')
        self.assertEqual(thread.entity_type, 'exploration')
        self.logout()


class LearnerDashboardFeedbackThreadHandlerTests(test_utils.GenericTestBase):

    EXP_ID_1 = '0'

    def setUp(self) -> None:
        super().setUp()
        self.signup(self.EDITOR_EMAIL, self.EDITOR_USERNAME)

        # Load exploration 0.
        exp_services.load_demo(self.EXP_ID_1)
        self.editor_id = self.get_user_id_from_email(self.EDITOR_EMAIL)
        # Get the CSRF token and create a single thread with a single message.
        self.login(self.EDITOR_EMAIL)
        self.csrf_token = self.get_new_csrf_token()
        self.post_json('%s/%s' % (
            feconf.FEEDBACK_THREADLIST_URL_PREFIX, self.EXP_ID_1
        ), {
            'subject': self._get_unicode_test_string('subject'),
            'text': 'a sample message',
        }, csrf_token=self.csrf_token)
        self.logout()

    def test_get_message_summaries(self) -> None:
        self.login(self.EDITOR_EMAIL)
        # Fetch all the feedback threads of that exploration.
        response_dict = self.get_json(
            '%s/%s' % (feconf.FEEDBACK_THREADLIST_URL_PREFIX, self.EXP_ID_1))

        # Get the id of the thread.
        thread_id = response_dict['feedback_thread_dicts'][0]['thread_id']

        # Get the message summary of the thread.
        thread_url = '%s/%s' % (
            feconf.LEARNER_DASHBOARD_FEEDBACK_THREAD_DATA_URL, thread_id)
        response_dict = self.get_json(thread_url)
        messages_summary = response_dict['message_summary_list']
        first_message = messages_summary[0]

        self.assertDictContainsSubset({
            'text': 'a sample message',
            'author_username': 'editor'
        }, first_message)

        # Add another message.
        thread_url = '%s/%s' % (
            feconf.FEEDBACK_THREAD_URL_PREFIX, thread_id)
        self.post_json(
            thread_url, {
                'updated_status': None,
                'updated_subject': None,
                'text': 'Message 1'
            }, csrf_token=self.csrf_token)

        # Again fetch the thread message summary.
        thread_url = '%s/%s' % (
            feconf.LEARNER_DASHBOARD_FEEDBACK_THREAD_DATA_URL, thread_id)
        response_dict = self.get_json(thread_url)
        messages_summary = response_dict['message_summary_list']

        # Check the summary of the second message.
        self.assertEqual(len(messages_summary), 2)
        second_message = messages_summary[1]
        self.assertDictContainsSubset({
            'text': 'Message 1',
            'author_username': 'editor'
        }, second_message)

        self.logout()

    def test_anonymous_feedback_is_recorded_correctly(self) -> None:
        self.post_json(
            '/explorehandler/give_feedback/%s' % self.EXP_ID_1,
            {
                'feedback': 'This is an anonymous feedback message.',
            }
        )

        self.login(self.EDITOR_EMAIL)
        response_dict = self.get_json(
            '%s/%s' %
            (feconf.FEEDBACK_THREADLIST_URL_PREFIX, self.EXP_ID_1)
        )
        thread_id = response_dict['feedback_thread_dicts'][0]['thread_id']

        # Get the message summary of the thread.
        thread_url = '%s/%s' % (
            feconf.LEARNER_DASHBOARD_FEEDBACK_THREAD_DATA_URL, thread_id)
        response_dict = self.get_json(thread_url)
        messages_summary = response_dict['message_summary_list'][0]

        self.assertEqual(messages_summary['author_username'], None)

    def test_raises_error_if_wrong_type_of_suggestion_provided(self) -> None:
        self.login(self.EDITOR_EMAIL)

        change_dict = {
            'cmd': exp_domain.CMD_ADD_WRITTEN_TRANSLATION,
            'state_name': 'Introduction',
            'content_id': 'content',
            'language_code': 'hi',
            'content_html': '<p>This is a content.</p>',
            'translation_html': '<p>This is translated html.</p>',
            'data_format': 'html'
        }
        translation_suggestion = suggestion_registry.SuggestionTranslateContent(
            'exploration.exp1.thread1', 'exp1',
            1, suggestion_models.STATUS_ACCEPTED, 'author',
            'review_id', change_dict, 'translation.Algebra',
            'en', False, datetime.datetime(2016, 4, 10, 0, 0, 0, 0)
        )

        response_dict = self.get_json(
            '%s/%s' %
            (feconf.FEEDBACK_THREADLIST_URL_PREFIX, self.EXP_ID_1)
        )
        thread_id = response_dict['feedback_thread_dicts'][0]['thread_id']
        thread_url = '%s/%s' % (
            feconf.LEARNER_DASHBOARD_FEEDBACK_THREAD_DATA_URL, thread_id)
        with self.swap_to_always_return(
            suggestion_services, 'get_suggestion_by_id', translation_suggestion
        ):
            with self.assertRaisesRegex(
                Exception,
                'No edit state content suggestion found for the given '
                'thread_id: %s' % thread_id
            ):
                self.get_json(thread_url)

    def test_get_suggestions_after_updating_suggestion_summary(self) -> None:
        self.login(self.EDITOR_EMAIL)

        response_dict = self.get_json(
            '%s/%s' %
            (feconf.FEEDBACK_THREADLIST_URL_PREFIX, self.EXP_ID_1)
        )
        thread_id = response_dict['feedback_thread_dicts'][0]['thread_id']
        thread_url = '%s/%s' % (
            feconf.LEARNER_DASHBOARD_FEEDBACK_THREAD_DATA_URL, thread_id)
        response_dict = self.get_json(thread_url)
        messages_summary = response_dict['message_summary_list'][0]

        self.assertEqual(
            messages_summary['author_username'], self.EDITOR_USERNAME)
        self.assertFalse(messages_summary.get('suggestion_html'))
        self.assertFalse(messages_summary.get('current_content_html'))
        self.assertFalse(messages_summary.get('description'))

        new_content = state_domain.SubtitledHtml(
            'content', '<p>new content html</p>').to_dict()
        change_cmd: Dict[str, Union[str, state_domain.SubtitledHtmlDict]] = {
            'cmd': exp_domain.CMD_EDIT_STATE_PROPERTY,
            'property_name': exp_domain.STATE_PROPERTY_CONTENT,
            'state_name': 'Welcome!',
            'new_value': new_content
        }

        suggestion_models.GeneralSuggestionModel.create(
            feconf.SUGGESTION_TYPE_EDIT_STATE_CONTENT,
            feconf.ENTITY_TYPE_EXPLORATION, self.EXP_ID_1, 1,
            suggestion_models.STATUS_IN_REVIEW, self.editor_id, None,
            change_cmd, 'score category', thread_id, None)

        suggestion_thread = feedback_services.get_thread(thread_id)
        suggestion = suggestion_services.get_suggestion_by_id(thread_id)
        exploration = exp_fetchers.get_exploration_by_id(self.EXP_ID_1)
        current_content_html = (
            exploration.states[
                suggestion.change.state_name].content.html)
        response_dict = self.get_json(thread_url)
        messages_summary = response_dict['message_summary_list'][0]
        first_suggestion = feedback_services.get_messages(thread_id)[0]

        self.assertEqual(
            messages_summary['author_username'], self.EDITOR_USERNAME)
        self.assertEqual(
            utils.get_time_in_millisecs(first_suggestion.created_on),
            messages_summary['created_on_msecs'])
        self.assertEqual(
            messages_summary['suggestion_html'], '<p>new content html</p>')
        self.assertEqual(
            messages_summary['current_content_html'], current_content_html)
        self.assertEqual(
            messages_summary['description'], suggestion_thread.subject)
        self.logout()


class LearnerExplorationProgressHandlerTests(test_utils.GenericTestBase):
    """Tests for Learner Exploration Progress Handler."""

    EXP_ID_1: Final = 'EXP_ID_1'
    EXP_TITLE_1: Final = 'Exploration title 1'

    def setUp(self) -> None:
        super().setUp()
        self.signup(self.NEW_USER_EMAIL, self.NEW_USER_USERNAME)
        self.signup(self.OWNER_EMAIL, self.OWNER_USERNAME)
        self.signup(self.VIEWER_EMAIL, self.VIEWER_USERNAME)
        self.signup(self.CURRICULUM_ADMIN_EMAIL, self.CURRICULUM_ADMIN_USERNAME)
        self.set_curriculum_admins([self.CURRICULUM_ADMIN_USERNAME])

        self.USER_ID = self.get_user_id_from_email(self.NEW_USER_EMAIL)
        self.viewer_id = self.get_user_id_from_email(self.VIEWER_EMAIL)
        self.owner_id = self.get_user_id_from_email(self.OWNER_EMAIL)
        self.admin_id = self.get_user_id_from_email(self.CURRICULUM_ADMIN_EMAIL)

        self.exp_id = exp_fetchers.get_new_exploration_id()
        self.save_new_valid_exploration(self.exp_id, self.USER_ID)

    def test_get_learner_exploration_progress(self) -> None:
        self.login(self.NEW_USER_EMAIL)

        user_services.update_learner_checkpoint_progress(
            self.USER_ID, self.exp_id, 'Introduction', 1)

        params = {
            'exp_ids': json.dumps([self.exp_id])
        }
        response = self.get_json(
            '/user_progress_in_explorations_handler', params=params)

        self.assertEqual(len(response), 1)
        self.assertEqual(response[0]['exploration_id'], self.exp_id)
        self.assertEqual(response[0]['visited_checkpoints_count'], 1)
        self.assertEqual(response[0]['total_checkpoints_count'], 1)

=======
>>>>>>> 6d78839b
        self.logout()<|MERGE_RESOLUTION|>--- conflicted
+++ resolved
@@ -16,26 +16,19 @@
 
 from __future__ import annotations
 
-<<<<<<< HEAD
-import datetime
+
 import json
-=======
->>>>>>> 6d78839b
 
 from core import feconf
 from core.constants import constants
-from core.domain import config_domain
+from core.domain import config_domain, exp_fetchers
 from core.domain import learner_progress_services
 from core.domain import story_domain
 from core.domain import story_services
 from core.domain import subscription_services
 from core.domain import topic_domain
 from core.domain import topic_services
-<<<<<<< HEAD
-from core.platform import models
 from core.domain import user_services
-=======
->>>>>>> 6d78839b
 from core.tests import test_utils
 
 from typing import Final
@@ -809,303 +802,6 @@
         self.assertEqual(
             response['subscription_list'][0]['creator_username'],
             self.OWNER_USERNAME)
-<<<<<<< HEAD
-        self.logout()
-
-
-class LearnerDashboardFeedbackUpdatesHandlerTests(test_utils.GenericTestBase):
-
-    EXP_ID_1 = 'EXP_ID_1'
-    EXP_TITLE_1 = 'Exploration title 1'
-
-    def setUp(self) -> None:
-        super().setUp()
-        self.signup(self.OWNER_EMAIL, self.OWNER_USERNAME)
-        self.owner_id = self.get_user_id_from_email(self.OWNER_EMAIL)
-
-    def test_get_threads_after_updating_thread_summaries(self) -> None:
-        self.login(self.OWNER_EMAIL)
-
-        csrf_token = self.get_new_csrf_token()
-        response = self.post_json(
-            feconf.LEARNER_DASHBOARD_FEEDBACK_UPDATES_DATA_URL,
-            {'paginated_threads_list': []},
-            csrf_token=csrf_token,
-            expected_status_int=200)
-        thread_summaries = response['thread_summaries']
-        self.assertEqual(thread_summaries, [])
-
-        self.save_new_default_exploration(
-            self.EXP_ID_1, self.owner_id, title=self.EXP_TITLE_1)
-        feedback_services.create_thread(
-            'exploration', self.EXP_ID_1, self.owner_id, 'a subject',
-            'some text')
-
-        response = self.post_json(
-            feconf.LEARNER_DASHBOARD_FEEDBACK_UPDATES_DATA_URL,
-            {'paginated_threads_list': []},
-            csrf_token=csrf_token,
-            expected_status_int=200)
-        thread_summaries = response['thread_summaries']
-        thread_id = thread_summaries[0]['thread_id']
-        thread = feedback_services.get_thread(thread_id)
-
-        self.assertEqual(len(response['paginated_threads_list']), 0)
-        self.assertEqual(len(thread_summaries), 1)
-        self.assertEqual(thread_summaries[0]['total_message_count'], 1)
-        self.assertEqual(
-            thread_summaries[0]['exploration_title'], self.EXP_TITLE_1)
-        self.assertEqual(thread_summaries[0]['exploration_id'], self.EXP_ID_1)
-        self.assertEqual(thread_summaries[0]['last_message_text'], 'some text')
-        self.assertEqual(
-            thread_summaries[0]['original_author_id'], self.owner_id)
-        self.assertEqual(thread.subject, 'a subject')
-        self.assertEqual(thread.entity_type, 'exploration')
-        self.logout()
-
-    def test_get_more_threads_on_request(self) -> None:
-        self.login(self.OWNER_EMAIL)
-
-        csrf_token = self.get_new_csrf_token()
-        self.save_new_default_exploration(
-            self.EXP_ID_1, self.owner_id, title=self.EXP_TITLE_1)
-        for i in range(190):
-            feedback_services.create_thread(
-                'exploration', self.EXP_ID_1, self.owner_id, 'a subject %s' % i,
-                'some text %s' % i)
-
-        response = self.post_json(
-            feconf.LEARNER_DASHBOARD_FEEDBACK_UPDATES_DATA_URL,
-            {'paginated_threads_list': []},
-            csrf_token=csrf_token,
-            expected_status_int=200)
-        thread_summaries = response['thread_summaries']
-        thread_id = thread_summaries[0]['thread_id']
-        thread = feedback_services.get_thread(thread_id)
-        paginated_threads_list = response['paginated_threads_list']
-
-        self.assertEqual(len(paginated_threads_list), 1)
-        self.assertEqual(len(paginated_threads_list[0]), 90)
-        self.assertEqual(len(thread_summaries), 100)
-        self.assertEqual(thread_summaries[0]['total_message_count'], 1)
-        self.assertEqual(
-            thread_summaries[0]['exploration_title'], self.EXP_TITLE_1)
-        self.assertEqual(thread_summaries[0]['exploration_id'], self.EXP_ID_1)
-        self.assertEqual(
-            thread_summaries[0]['last_message_text'], 'some text 0')
-        self.assertEqual(
-            thread_summaries[0]['original_author_id'], self.owner_id)
-        self.assertEqual(thread.subject, 'a subject 0')
-        self.assertEqual(thread.entity_type, 'exploration')
-
-        response = self.post_json(
-            feconf.LEARNER_DASHBOARD_FEEDBACK_UPDATES_DATA_URL,
-            {'paginated_threads_list': paginated_threads_list},
-            csrf_token=csrf_token,
-            expected_status_int=200)
-        thread_summaries = response['thread_summaries']
-        thread_id = thread_summaries[0]['thread_id']
-        thread = feedback_services.get_thread(thread_id)
-        paginated_threads_list = response['paginated_threads_list']
-
-        self.assertEqual(len(response['paginated_threads_list']), 0)
-        self.assertEqual(len(thread_summaries), 90)
-        self.assertEqual(thread_summaries[0]['total_message_count'], 1)
-        self.assertEqual(
-            thread_summaries[0]['exploration_title'], self.EXP_TITLE_1)
-        self.assertEqual(thread_summaries[0]['exploration_id'], self.EXP_ID_1)
-        self.assertEqual(
-            thread_summaries[0]['last_message_text'], 'some text 100')
-        self.assertEqual(
-            thread_summaries[0]['original_author_id'], self.owner_id)
-        self.assertEqual(thread.subject, 'a subject 100')
-        self.assertEqual(thread.entity_type, 'exploration')
-        self.logout()
-
-
-class LearnerDashboardFeedbackThreadHandlerTests(test_utils.GenericTestBase):
-
-    EXP_ID_1 = '0'
-
-    def setUp(self) -> None:
-        super().setUp()
-        self.signup(self.EDITOR_EMAIL, self.EDITOR_USERNAME)
-
-        # Load exploration 0.
-        exp_services.load_demo(self.EXP_ID_1)
-        self.editor_id = self.get_user_id_from_email(self.EDITOR_EMAIL)
-        # Get the CSRF token and create a single thread with a single message.
-        self.login(self.EDITOR_EMAIL)
-        self.csrf_token = self.get_new_csrf_token()
-        self.post_json('%s/%s' % (
-            feconf.FEEDBACK_THREADLIST_URL_PREFIX, self.EXP_ID_1
-        ), {
-            'subject': self._get_unicode_test_string('subject'),
-            'text': 'a sample message',
-        }, csrf_token=self.csrf_token)
-        self.logout()
-
-    def test_get_message_summaries(self) -> None:
-        self.login(self.EDITOR_EMAIL)
-        # Fetch all the feedback threads of that exploration.
-        response_dict = self.get_json(
-            '%s/%s' % (feconf.FEEDBACK_THREADLIST_URL_PREFIX, self.EXP_ID_1))
-
-        # Get the id of the thread.
-        thread_id = response_dict['feedback_thread_dicts'][0]['thread_id']
-
-        # Get the message summary of the thread.
-        thread_url = '%s/%s' % (
-            feconf.LEARNER_DASHBOARD_FEEDBACK_THREAD_DATA_URL, thread_id)
-        response_dict = self.get_json(thread_url)
-        messages_summary = response_dict['message_summary_list']
-        first_message = messages_summary[0]
-
-        self.assertDictContainsSubset({
-            'text': 'a sample message',
-            'author_username': 'editor'
-        }, first_message)
-
-        # Add another message.
-        thread_url = '%s/%s' % (
-            feconf.FEEDBACK_THREAD_URL_PREFIX, thread_id)
-        self.post_json(
-            thread_url, {
-                'updated_status': None,
-                'updated_subject': None,
-                'text': 'Message 1'
-            }, csrf_token=self.csrf_token)
-
-        # Again fetch the thread message summary.
-        thread_url = '%s/%s' % (
-            feconf.LEARNER_DASHBOARD_FEEDBACK_THREAD_DATA_URL, thread_id)
-        response_dict = self.get_json(thread_url)
-        messages_summary = response_dict['message_summary_list']
-
-        # Check the summary of the second message.
-        self.assertEqual(len(messages_summary), 2)
-        second_message = messages_summary[1]
-        self.assertDictContainsSubset({
-            'text': 'Message 1',
-            'author_username': 'editor'
-        }, second_message)
-
-        self.logout()
-
-    def test_anonymous_feedback_is_recorded_correctly(self) -> None:
-        self.post_json(
-            '/explorehandler/give_feedback/%s' % self.EXP_ID_1,
-            {
-                'feedback': 'This is an anonymous feedback message.',
-            }
-        )
-
-        self.login(self.EDITOR_EMAIL)
-        response_dict = self.get_json(
-            '%s/%s' %
-            (feconf.FEEDBACK_THREADLIST_URL_PREFIX, self.EXP_ID_1)
-        )
-        thread_id = response_dict['feedback_thread_dicts'][0]['thread_id']
-
-        # Get the message summary of the thread.
-        thread_url = '%s/%s' % (
-            feconf.LEARNER_DASHBOARD_FEEDBACK_THREAD_DATA_URL, thread_id)
-        response_dict = self.get_json(thread_url)
-        messages_summary = response_dict['message_summary_list'][0]
-
-        self.assertEqual(messages_summary['author_username'], None)
-
-    def test_raises_error_if_wrong_type_of_suggestion_provided(self) -> None:
-        self.login(self.EDITOR_EMAIL)
-
-        change_dict = {
-            'cmd': exp_domain.CMD_ADD_WRITTEN_TRANSLATION,
-            'state_name': 'Introduction',
-            'content_id': 'content',
-            'language_code': 'hi',
-            'content_html': '<p>This is a content.</p>',
-            'translation_html': '<p>This is translated html.</p>',
-            'data_format': 'html'
-        }
-        translation_suggestion = suggestion_registry.SuggestionTranslateContent(
-            'exploration.exp1.thread1', 'exp1',
-            1, suggestion_models.STATUS_ACCEPTED, 'author',
-            'review_id', change_dict, 'translation.Algebra',
-            'en', False, datetime.datetime(2016, 4, 10, 0, 0, 0, 0)
-        )
-
-        response_dict = self.get_json(
-            '%s/%s' %
-            (feconf.FEEDBACK_THREADLIST_URL_PREFIX, self.EXP_ID_1)
-        )
-        thread_id = response_dict['feedback_thread_dicts'][0]['thread_id']
-        thread_url = '%s/%s' % (
-            feconf.LEARNER_DASHBOARD_FEEDBACK_THREAD_DATA_URL, thread_id)
-        with self.swap_to_always_return(
-            suggestion_services, 'get_suggestion_by_id', translation_suggestion
-        ):
-            with self.assertRaisesRegex(
-                Exception,
-                'No edit state content suggestion found for the given '
-                'thread_id: %s' % thread_id
-            ):
-                self.get_json(thread_url)
-
-    def test_get_suggestions_after_updating_suggestion_summary(self) -> None:
-        self.login(self.EDITOR_EMAIL)
-
-        response_dict = self.get_json(
-            '%s/%s' %
-            (feconf.FEEDBACK_THREADLIST_URL_PREFIX, self.EXP_ID_1)
-        )
-        thread_id = response_dict['feedback_thread_dicts'][0]['thread_id']
-        thread_url = '%s/%s' % (
-            feconf.LEARNER_DASHBOARD_FEEDBACK_THREAD_DATA_URL, thread_id)
-        response_dict = self.get_json(thread_url)
-        messages_summary = response_dict['message_summary_list'][0]
-
-        self.assertEqual(
-            messages_summary['author_username'], self.EDITOR_USERNAME)
-        self.assertFalse(messages_summary.get('suggestion_html'))
-        self.assertFalse(messages_summary.get('current_content_html'))
-        self.assertFalse(messages_summary.get('description'))
-
-        new_content = state_domain.SubtitledHtml(
-            'content', '<p>new content html</p>').to_dict()
-        change_cmd: Dict[str, Union[str, state_domain.SubtitledHtmlDict]] = {
-            'cmd': exp_domain.CMD_EDIT_STATE_PROPERTY,
-            'property_name': exp_domain.STATE_PROPERTY_CONTENT,
-            'state_name': 'Welcome!',
-            'new_value': new_content
-        }
-
-        suggestion_models.GeneralSuggestionModel.create(
-            feconf.SUGGESTION_TYPE_EDIT_STATE_CONTENT,
-            feconf.ENTITY_TYPE_EXPLORATION, self.EXP_ID_1, 1,
-            suggestion_models.STATUS_IN_REVIEW, self.editor_id, None,
-            change_cmd, 'score category', thread_id, None)
-
-        suggestion_thread = feedback_services.get_thread(thread_id)
-        suggestion = suggestion_services.get_suggestion_by_id(thread_id)
-        exploration = exp_fetchers.get_exploration_by_id(self.EXP_ID_1)
-        current_content_html = (
-            exploration.states[
-                suggestion.change.state_name].content.html)
-        response_dict = self.get_json(thread_url)
-        messages_summary = response_dict['message_summary_list'][0]
-        first_suggestion = feedback_services.get_messages(thread_id)[0]
-
-        self.assertEqual(
-            messages_summary['author_username'], self.EDITOR_USERNAME)
-        self.assertEqual(
-            utils.get_time_in_millisecs(first_suggestion.created_on),
-            messages_summary['created_on_msecs'])
-        self.assertEqual(
-            messages_summary['suggestion_html'], '<p>new content html</p>')
-        self.assertEqual(
-            messages_summary['current_content_html'], current_content_html)
-        self.assertEqual(
-            messages_summary['description'], suggestion_thread.subject)
         self.logout()
 
 
@@ -1148,6 +844,4 @@
         self.assertEqual(response[0]['visited_checkpoints_count'], 1)
         self.assertEqual(response[0]['total_checkpoints_count'], 1)
 
-=======
->>>>>>> 6d78839b
-        self.logout()+        self.logout()
