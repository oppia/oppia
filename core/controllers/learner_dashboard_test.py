--- conflicted
+++ resolved
@@ -182,15 +182,12 @@
             description='A new topic', canonical_story_ids=[],
             additional_story_ids=[], uncategorized_skill_ids=[],
             subtopics=[self.subtopic_0], next_subtopic_id=1)
-<<<<<<< HEAD
-=======
         self.save_new_story(self.STORY_ID_1, self.owner_id, self.TOPIC_ID_1)
         topic_services.add_canonical_story(
             self.owner_id, self.TOPIC_ID_1, self.STORY_ID_1)
 
         topic_services.publish_story(
             self.TOPIC_ID_1, self.STORY_ID_1, self.admin_id)
->>>>>>> 7eab8cc8
         topic_services.publish_topic(self.TOPIC_ID_1, self.admin_id)
 
         learner_progress_services.mark_story_as_completed(
