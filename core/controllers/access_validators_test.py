# Copyright 2021 The Oppia Authors. All Rights Reserved.
#
# Licensed under the Apache License, Version 2.0 (the "License");
# you may not use this file except in compliance with the License.
# You may obtain a copy of the License at
#
#      http://www.apache.org/licenses/LICENSE-2.0
#
# Unless required by applicable law or agreed to in writing, software
# distributed under the License is distributed on an "AS-IS" BASIS,
# WITHOUT WARRANTIES OR CONDITIONS OF ANY KIND, either express or implied.
# See the License for the specific language governing permissions and
# limitations under the License.

"""Tests for core.domain.access_validator."""

from __future__ import absolute_import
from __future__ import unicode_literals

from constants import constants
from core.domain import config_services
from core.tests import test_utils
import feconf

ACCESS_VALIDATION_HANDLER_PREFIX = feconf.ACCESS_VALIDATION_HANDLER_PREFIX


class ClassroomPageAccessValidationHandlerTests(test_utils.GenericTestBase):

    def setUp(self) -> None:
        super(ClassroomPageAccessValidationHandlerTests, self).setUp() # type: ignore[no-untyped-call]
        self.signup(
            self.CURRICULUM_ADMIN_EMAIL, self.CURRICULUM_ADMIN_USERNAME)
        self.set_curriculum_admins([self.CURRICULUM_ADMIN_USERNAME]) # type: ignore[no-untyped-call]
        self.user_id_admin = (
            self.get_user_id_from_email(self.CURRICULUM_ADMIN_EMAIL)) # type: ignore[no-untyped-call]
        self.signup(self.EDITOR_EMAIL, self.EDITOR_USERNAME)
        self.editor_id = self.get_user_id_from_email(self.EDITOR_EMAIL) # type: ignore[no-untyped-call]
        config_services.set_property( # type: ignore[no-untyped-call]
            self.user_id_admin, 'classroom_pages_data', [{
                'name': 'math',
                'url_fragment': 'math',
                'topic_ids': [],
                'course_details': '',
                'topic_list_intro': ''
            }])

<<<<<<< HEAD
    def test_validation_returns_true_if_classroom_is_available(self):
        # type: () -> None
=======
    def test_validation_returns_true_if_classroom_is_available(self) -> None:
>>>>>>> a179744e
        self.login(self.EDITOR_EMAIL)
        self.get_html_response( # type: ignore[no-untyped-call]
            '%s/can_access_classroom_page?classroom_url_fragment=%s' %
            (ACCESS_VALIDATION_HANDLER_PREFIX, 'math'))

<<<<<<< HEAD
    def test_validation_returns_false_if_classroom_doesnot_exists(self):
        # type: () -> None
=======
    def test_validation_returns_false_if_classroom_doesnot_exists(self) -> None:
>>>>>>> a179744e
        self.login(self.EDITOR_EMAIL)
        self.get_json(
            '%s/can_access_classroom_page?classroom_url_fragment=%s' %
            (ACCESS_VALIDATION_HANDLER_PREFIX, 'not_valid'),
            expected_status_int=404)


class ReleaseCoordinatorAccessValidationHandlerTests(
        test_utils.GenericTestBase):
    """Test for release coordinator access validation."""

    def setUp(self) -> None:
        """Complete the signup process for self.RELEASE_COORDINATOR_EMAIL."""
        super(ReleaseCoordinatorAccessValidationHandlerTests, self).setUp() # type: ignore[no-untyped-call]
        self.signup(
            self.RELEASE_COORDINATOR_EMAIL, self.RELEASE_COORDINATOR_USERNAME)
        self.signup(self.EDITOR_EMAIL, self.EDITOR_USERNAME)

        self.add_user_role(
            self.RELEASE_COORDINATOR_USERNAME,
            feconf.ROLE_ID_RELEASE_COORDINATOR)

<<<<<<< HEAD
    def test_guest_user_does_not_pass_validation(self):
        # type: () -> None
=======
    def test_guest_user_does_not_pass_validation(self) -> None:
>>>>>>> a179744e
        self.get_json(
            '%s/can_access_release_coordinator_page' %
            ACCESS_VALIDATION_HANDLER_PREFIX, expected_status_int=401)

<<<<<<< HEAD
    def test_exploration_editor_does_not_pass_validation(self):
        # type: () -> None
=======
    def test_exploration_editor_does_not_pass_validation(self) -> None:
>>>>>>> a179744e
        self.login(self.EDITOR_EMAIL)
        self.get_json(
            '%s/can_access_release_coordinator_page' %
            ACCESS_VALIDATION_HANDLER_PREFIX, expected_status_int=401)

<<<<<<< HEAD
    def test_release_coordinator_passes_validation(self):
        # type: () -> None
=======
    def test_release_coordinator_passes_validation(self) -> None:
>>>>>>> a179744e
        self.login(self.RELEASE_COORDINATOR_EMAIL)

        self.get_html_response( # type: ignore[no-untyped-call]
            '%s/can_access_release_coordinator_page' %
            ACCESS_VALIDATION_HANDLER_PREFIX)


class AccountDeletionIsEnabledValidationHandlerTests(
        test_utils.GenericTestBase):

    def setUp(self) -> None:
        super(AccountDeletionIsEnabledValidationHandlerTests, self).setUp() # type: ignore[no-untyped-call]
        self.signup(self.EDITOR_EMAIL, self.EDITOR_USERNAME)
        self.login(self.EDITOR_EMAIL)

    def test_delete_account_validation_returns_true_if_enabled(self) -> None:
        with self.swap(constants, 'ENABLE_ACCOUNT_DELETION', True):
            self.get_html_response( # type: ignore[no-untyped-call]
                '%s/account_deletion_is_enabled' %
                ACCESS_VALIDATION_HANDLER_PREFIX)

    def test_delete_account_validation_returns_false_if_disabled(self) -> None:
        with self.swap(constants, 'ENABLE_ACCOUNT_DELETION', False):
            self.get_json(
                '%s/account_deletion_is_enabled' %
                ACCESS_VALIDATION_HANDLER_PREFIX, expected_status_int=404)


class ProfileExistsValidationHandlerTests(test_utils.GenericTestBase):

    def setUp(self) -> None:
        super(ProfileExistsValidationHandlerTests, self).setUp() # type: ignore[no-untyped-call]
        self.signup(self.EDITOR_EMAIL, self.EDITOR_USERNAME)
        self.signup(self.VIEWER_EMAIL, self.VIEWER_USERNAME)

    def test_profile_validation_returns_true_if_user_views_other_profile(
        self
    ) -> None:
        # Viewer looks at editor's profile page.
        self.login(self.VIEWER_EMAIL)
        self.get_html_response( # type: ignore[no-untyped-call]
            '%s/does_profile_exist/%s' % (
                ACCESS_VALIDATION_HANDLER_PREFIX, self.EDITOR_USERNAME))
        self.logout()

    def test_profile_validation_returns_true_if_user_views_own_profile(
        self
    ) -> None:
        # Editor looks at their own profile page.
        self.login(self.EDITOR_EMAIL)
        self.get_html_response( # type: ignore[no-untyped-call]
            '%s/does_profile_exist/%s' % (
                ACCESS_VALIDATION_HANDLER_PREFIX, self.EDITOR_USERNAME))
        self.logout()

    def test_profile_validation_returns_false_if_profile_doesnot_exist(
        self
    ) -> None:
        # Editor looks at non-existing profile page.
        self.login(self.EDITOR_EMAIL)
        self.get_json(
            '%s/does_profile_exist/%s' % (
                ACCESS_VALIDATION_HANDLER_PREFIX, self.BLOG_ADMIN_USERNAME),
                expected_status_int=404)
        self.logout()


class ManageOwnAccountValidationHandlerTests(test_utils.GenericTestBase):

    banned_user = 'banneduser'
    banned_user_email = 'banned@example.com'
    username = 'user'
    user_email = 'user@example.com'

    def setUp(self) -> None:
        super(ManageOwnAccountValidationHandlerTests, self).setUp() # type: ignore[no-untyped-call]
        self.signup(self.banned_user_email, self.banned_user)
        self.signup(self.user_email, self.username)
        self.mark_user_banned(self.banned_user) # type: ignore[no-untyped-call]

<<<<<<< HEAD
    def test_banned_user_cannot_manage_account(self):
        # type: () -> None
=======
    def test_banned_user_cannot_manage_account(self) -> None:
>>>>>>> a179744e
        self.login(self.banned_user_email)
        self.get_json(
            '%s/can_manage_own_account' % ACCESS_VALIDATION_HANDLER_PREFIX,
            expected_status_int=401)

<<<<<<< HEAD
    def test_normal_user_can_manage_account(self):
        # type: () -> None
=======
    def test_normal_user_can_manage_account(self) -> None:
>>>>>>> a179744e
        self.login(self.user_email)
        self.get_html_response( # type: ignore[no-untyped-call]
            '%s/can_manage_own_account' % ACCESS_VALIDATION_HANDLER_PREFIX)
        self.logout()<|MERGE_RESOLUTION|>--- conflicted
+++ resolved
@@ -45,23 +45,13 @@
                 'topic_list_intro': ''
             }])
 
-<<<<<<< HEAD
-    def test_validation_returns_true_if_classroom_is_available(self):
-        # type: () -> None
-=======
     def test_validation_returns_true_if_classroom_is_available(self) -> None:
->>>>>>> a179744e
         self.login(self.EDITOR_EMAIL)
         self.get_html_response( # type: ignore[no-untyped-call]
             '%s/can_access_classroom_page?classroom_url_fragment=%s' %
             (ACCESS_VALIDATION_HANDLER_PREFIX, 'math'))
 
-<<<<<<< HEAD
-    def test_validation_returns_false_if_classroom_doesnot_exists(self):
-        # type: () -> None
-=======
     def test_validation_returns_false_if_classroom_doesnot_exists(self) -> None:
->>>>>>> a179744e
         self.login(self.EDITOR_EMAIL)
         self.get_json(
             '%s/can_access_classroom_page?classroom_url_fragment=%s' %
@@ -84,33 +74,18 @@
             self.RELEASE_COORDINATOR_USERNAME,
             feconf.ROLE_ID_RELEASE_COORDINATOR)
 
-<<<<<<< HEAD
-    def test_guest_user_does_not_pass_validation(self):
-        # type: () -> None
-=======
     def test_guest_user_does_not_pass_validation(self) -> None:
->>>>>>> a179744e
         self.get_json(
             '%s/can_access_release_coordinator_page' %
             ACCESS_VALIDATION_HANDLER_PREFIX, expected_status_int=401)
 
-<<<<<<< HEAD
-    def test_exploration_editor_does_not_pass_validation(self):
-        # type: () -> None
-=======
     def test_exploration_editor_does_not_pass_validation(self) -> None:
->>>>>>> a179744e
         self.login(self.EDITOR_EMAIL)
         self.get_json(
             '%s/can_access_release_coordinator_page' %
             ACCESS_VALIDATION_HANDLER_PREFIX, expected_status_int=401)
 
-<<<<<<< HEAD
-    def test_release_coordinator_passes_validation(self):
-        # type: () -> None
-=======
     def test_release_coordinator_passes_validation(self) -> None:
->>>>>>> a179744e
         self.login(self.RELEASE_COORDINATOR_EMAIL)
 
         self.get_html_response( # type: ignore[no-untyped-call]
@@ -191,23 +166,13 @@
         self.signup(self.user_email, self.username)
         self.mark_user_banned(self.banned_user) # type: ignore[no-untyped-call]
 
-<<<<<<< HEAD
-    def test_banned_user_cannot_manage_account(self):
-        # type: () -> None
-=======
     def test_banned_user_cannot_manage_account(self) -> None:
->>>>>>> a179744e
         self.login(self.banned_user_email)
         self.get_json(
             '%s/can_manage_own_account' % ACCESS_VALIDATION_HANDLER_PREFIX,
             expected_status_int=401)
 
-<<<<<<< HEAD
-    def test_normal_user_can_manage_account(self):
-        # type: () -> None
-=======
     def test_normal_user_can_manage_account(self) -> None:
->>>>>>> a179744e
         self.login(self.user_email)
         self.get_html_response( # type: ignore[no-untyped-call]
             '%s/can_manage_own_account' % ACCESS_VALIDATION_HANDLER_PREFIX)
