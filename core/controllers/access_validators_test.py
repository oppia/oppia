# Copyright 2021 The Oppia Authors. All Rights Reserved.
#
# Licensed under the Apache License, Version 2.0 (the "License");
# you may not use this file except in compliance with the License.
# You may obtain a copy of the License at
#
#      http://www.apache.org/licenses/LICENSE-2.0
#
# Unless required by applicable law or agreed to in writing, software
# distributed under the License is distributed on an "AS-IS" BASIS,
# WITHOUT WARRANTIES OR CONDITIONS OF ANY KIND, either express or implied.
# See the License for the specific language governing permissions and
# limitations under the License.

"""Tests for core.domain.access_validator."""

from __future__ import annotations

import datetime

from core import feature_flag_list
from core import feconf
from core.constants import constants
from core.domain import exp_fetchers
from core.domain import learner_group_fetchers
from core.domain import learner_group_services
from core.domain import rights_manager
from core.domain import story_domain
from core.domain import story_services
from core.domain import subtopic_page_domain
from core.domain import subtopic_page_services
from core.domain import topic_domain
from core.domain import topic_services
from core.domain import user_services
from core.platform import models
from core.storage.blog import gae_models as blog_models
from core.tests import test_utils

from typing import Final

MYPY = False
if MYPY:  # pragma: no cover
    from mypy_imports import blog_models

(blog_models,) = models.Registry.import_models([models.Names.BLOG])

ACCESS_VALIDATION_HANDLER_PREFIX: Final = (
    feconf.ACCESS_VALIDATION_HANDLER_PREFIX
)


class ClassroomPageAccessValidationHandlerTests(test_utils.GenericTestBase):

    def setUp(self) -> None:
        super().setUp()
        self.signup(
            self.CURRICULUM_ADMIN_EMAIL, self.CURRICULUM_ADMIN_USERNAME)
        self.set_curriculum_admins([self.CURRICULUM_ADMIN_USERNAME])
        self.save_new_valid_classroom()
        self.save_new_valid_classroom(
            'history', 'history', 'history', is_published=False
        )

    def test_validation_returns_true_if_classroom_is_available(self) -> None:
        self.get_html_response(
            '%s/can_access_classroom_page?classroom_url_fragment=%s' %
            (ACCESS_VALIDATION_HANDLER_PREFIX, 'math'))

    def test_validation_returns_false_if_classroom_doesnot_exists(self) -> None:
        self.get_json(
            '%s/can_access_classroom_page?classroom_url_fragment=%s' %
            (ACCESS_VALIDATION_HANDLER_PREFIX, 'not_valid'),
            expected_status_int=404)

    def test_validation_returns_false_if_classroom_is_private(self) -> None:
        self.get_json(
            '%s/can_access_classroom_page?classroom_url_fragment=%s' %
            (ACCESS_VALIDATION_HANDLER_PREFIX, 'history'),
            expected_status_int=404)

    def test_validation_returns_true_if_curriculum_admin_visit_hidden_classroom(
            self) -> None:
        self.login(self.CURRICULUM_ADMIN_EMAIL)
        self.get_html_response(
            '%s/can_access_classroom_page?classroom_url_fragment=%s' %
            (ACCESS_VALIDATION_HANDLER_PREFIX, 'history'))


class ClassroomsPageAccessValidationHandlerTests(test_utils.GenericTestBase):

    def test_validation_returns_false_if_no_public_classrooms_are_present(
            self) -> None:
        with self.swap(constants, 'DEV_MODE', False):
            self.get_json(
                '%s/can_access_classrooms_page' % (
                    ACCESS_VALIDATION_HANDLER_PREFIX),
                expected_status_int=404
            )

    def test_validation_returns_true_in_dev_mode_if_no_classroom_are_present(
            self) -> None:
        with self.swap(constants, 'DEV_MODE', True):
            self.get_html_response(
                '%s/can_access_classrooms_page' %
                    ACCESS_VALIDATION_HANDLER_PREFIX)

    def test_validation_returns_true_if_we_have_public_classrooms(
            self) -> None:
        self.save_new_valid_classroom()
        self.get_html_response(
            '%s/can_access_classrooms_page' % ACCESS_VALIDATION_HANDLER_PREFIX)


class CollectionViewerPageAccessValidationHandlerTests(
        test_utils.GenericTestBase):
    """Test for collection page access validation."""

    COLLECTION_ID: Final = 'cid'
    OTHER_EDITOR_EMAIL: Final = 'another@example.com'

    def setUp(self) -> None:
        """Before each individual test, create a dummy collection."""
        super().setUp()
        self.signup(self.EDITOR_EMAIL, self.EDITOR_USERNAME)
        self.editor_id = self.get_user_id_from_email(self.EDITOR_EMAIL)
        self.editor = user_services.get_user_actions_info(self.editor_id)
        self.signup(self.NEW_USER_EMAIL, self.NEW_USER_USERNAME)
        self.new_user_id = self.get_user_id_from_email(self.NEW_USER_EMAIL)
        self.save_new_valid_collection(self.COLLECTION_ID, self.editor_id)

    def test_unpublished_collections_are_invisible_to_logged_out_users(
        self
    ) -> None:
        self.get_json(
            '%s/can_access_collection_player_page/%s' %
            (ACCESS_VALIDATION_HANDLER_PREFIX, self.COLLECTION_ID),
            expected_status_int=404)

    def test_unpublished_collections_are_invisible_to_unconnected_users(
        self
    ) -> None:
        self.login(self.NEW_USER_EMAIL)
        self.get_json(
        '%s/can_access_collection_player_page/%s' %
            (ACCESS_VALIDATION_HANDLER_PREFIX, self.COLLECTION_ID),
        expected_status_int=404)
        self.logout()

    def test_unpublished_collections_are_invisible_to_other_editors(
        self
    ) -> None:
        self.signup(self.OTHER_EDITOR_EMAIL, 'othereditorusername')
        self.save_new_valid_collection('cid2', self.OTHER_EDITOR_EMAIL)
        self.login(self.OTHER_EDITOR_EMAIL)
        self.get_json(
        '%s/can_access_collection_player_page/%s' %
            (ACCESS_VALIDATION_HANDLER_PREFIX, self.COLLECTION_ID),
        expected_status_int=404)
        self.logout()

    def test_unpublished_collections_are_visible_to_their_editors(
        self
    ) -> None:
        self.login(self.EDITOR_EMAIL)
        self.get_html_response(
            '%s/can_access_collection_player_page/%s' %
            (ACCESS_VALIDATION_HANDLER_PREFIX, self.COLLECTION_ID))
        self.logout()

    def test_unpublished_collections_are_visible_to_admins(self) -> None:
        self.signup(self.MODERATOR_EMAIL, self.MODERATOR_USERNAME)
        self.set_moderators([self.MODERATOR_USERNAME])
        self.login(self.MODERATOR_EMAIL)
        self.get_html_response(
            '%s/can_access_collection_player_page/%s' %
            (ACCESS_VALIDATION_HANDLER_PREFIX, self.COLLECTION_ID))
        self.logout()

    def test_published_collections_are_visible_to_logged_out_users(
        self
    ) -> None:
        rights_manager.publish_collection(self.editor, self.COLLECTION_ID)

        self.get_html_response(
            '%s/can_access_collection_player_page/%s' %
            (ACCESS_VALIDATION_HANDLER_PREFIX, self.COLLECTION_ID))

    def test_published_collections_are_visible_to_logged_in_users(
        self
    ) -> None:
        rights_manager.publish_collection(self.editor, self.COLLECTION_ID)
        self.login(self.NEW_USER_EMAIL)
        self.get_html_response(
            '%s/can_access_collection_player_page/%s' %
            (ACCESS_VALIDATION_HANDLER_PREFIX, self.COLLECTION_ID))

    def test_invalid_collection_error(self) -> None:
        self.login(self.EDITOR_EMAIL)
        self.get_json(
            '%s/can_access_collection_player_page/%s' %
            (ACCESS_VALIDATION_HANDLER_PREFIX, 'none'),
            expected_status_int=404)
        self.logout()


class SubtopicViewerPageAccessValidationHandlerTests(
    test_utils.GenericTestBase):
    """Test for subtopic viewer page access validation."""

    def setUp(self) -> None:
        super().setUp()
        self.signup(self.CURRICULUM_ADMIN_EMAIL, self.CURRICULUM_ADMIN_USERNAME)
        self.admin_id = self.get_user_id_from_email(self.CURRICULUM_ADMIN_EMAIL)
        self.set_curriculum_admins([self.CURRICULUM_ADMIN_USERNAME])
        self.admin = user_services.get_user_actions_info(self.admin_id)
        self.topic_id = 'topic_id'
        self.subtopic_id_1 = 1
        self.subtopic_id_2 = 2
        self.subtopic_page_1 = (
            subtopic_page_domain.SubtopicPage.create_default_subtopic_page(
                self.subtopic_id_1, self.topic_id))
        self.subtopic_page_2 = (
            subtopic_page_domain.SubtopicPage.create_default_subtopic_page(
                self.subtopic_id_2, self.topic_id))
        subtopic_page_services.save_subtopic_page(
            self.admin_id, self.subtopic_page_1, 'Added subtopic',
            [topic_domain.TopicChange({
                'cmd': topic_domain.CMD_ADD_SUBTOPIC,
                'subtopic_id': self.subtopic_id_1,
                'title': 'Sample',
                'url_fragment': 'sample-fragment'
            })]
        )
        subtopic_page_services.save_subtopic_page(
            self.admin_id, self.subtopic_page_2, 'Added subtopic',
            [topic_domain.TopicChange({
                'cmd': topic_domain.CMD_ADD_SUBTOPIC,
                'subtopic_id': self.subtopic_id_2,
                'title': 'Sample',
                'url_fragment': 'dummy-fragment'
            })]
        )
        subtopic_page_private_topic = (
            subtopic_page_domain.SubtopicPage.create_default_subtopic_page(
                self.subtopic_id_1, 'topic_id_2'))
        subtopic_page_services.save_subtopic_page(
            self.admin_id, subtopic_page_private_topic, 'Added subtopic',
            [topic_domain.TopicChange({
                'cmd': topic_domain.CMD_ADD_SUBTOPIC,
                'subtopic_id': self.subtopic_id_1,
                'title': 'Sample',
                'url_fragment': 'dummy-fragment-one'
            })]
        )
        subtopic = topic_domain.Subtopic.create_default_subtopic(
            1, 'Subtopic Title', 'url-frag')
        subtopic.skill_ids = ['skill_id_1']
        subtopic.url_fragment = 'sub-url-frag-one'
        subtopic2 = topic_domain.Subtopic.create_default_subtopic(
            2, 'Subtopic Title 2', 'url-frag-two')
        subtopic2.skill_ids = ['skill_id_2']
        subtopic2.url_fragment = 'sub-url-frag-two'

        self.save_new_topic(
            self.topic_id, self.admin_id, name='Name',
            abbreviated_name='name', url_fragment='name',
            description='Description', canonical_story_ids=[],
            additional_story_ids=[], uncategorized_skill_ids=[],
            subtopics=[subtopic, subtopic2], next_subtopic_id=3)
        topic_services.publish_topic(self.topic_id, self.admin_id)
        self.save_new_topic(
            'topic_id_2', self.admin_id, name='Private_Name',
            abbreviated_name='pvttopic', url_fragment='pvttopic',
            description='Description', canonical_story_ids=[],
            additional_story_ids=[],
            uncategorized_skill_ids=[],
            subtopics=[subtopic], next_subtopic_id=2)

    def test_any_user_can_access_subtopic_viewer_page(self) -> None:
        self.get_html_response(
            '%s/can_access_subtopic_viewer_page/staging/name/revision/sub-url-frag-one' % # pylint: disable=line-too-long
            ACCESS_VALIDATION_HANDLER_PREFIX, expected_status_int=200)


class ReleaseCoordinatorAccessValidationHandlerTests(
        test_utils.GenericTestBase):
    """Test for release coordinator access validation."""

    def setUp(self) -> None:
        """Complete the signup process for self.RELEASE_COORDINATOR_EMAIL."""
        super().setUp()
        self.signup(
            self.RELEASE_COORDINATOR_EMAIL, self.RELEASE_COORDINATOR_USERNAME)
        self.signup(self.EDITOR_EMAIL, self.EDITOR_USERNAME)

        self.add_user_role(
            self.RELEASE_COORDINATOR_USERNAME,
            feconf.ROLE_ID_RELEASE_COORDINATOR)

    def test_guest_user_does_not_pass_validation(self) -> None:
        self.get_json(
            '%s/can_access_release_coordinator_page' %
            ACCESS_VALIDATION_HANDLER_PREFIX, expected_status_int=401)

    def test_exploration_editor_does_not_pass_validation(self) -> None:
        self.login(self.EDITOR_EMAIL)
        self.get_json(
            '%s/can_access_release_coordinator_page' %
            ACCESS_VALIDATION_HANDLER_PREFIX, expected_status_int=401)

    def test_release_coordinator_passes_validation(self) -> None:
        self.login(self.RELEASE_COORDINATOR_EMAIL)

        self.get_html_response(
            '%s/can_access_release_coordinator_page' %
            ACCESS_VALIDATION_HANDLER_PREFIX)


class DiagnosticTestPlayerPageAccessValidationHandlerTests(
        test_utils.GenericTestBase):
    """Test for diagnostic test player access validation."""

    def test_should_not_access_diagnostic_test_page_when_feature_is_disabled(
        self) -> None:
        self.get_json(
            '%s/can_access_diagnostic_test_player_page' % (
                ACCESS_VALIDATION_HANDLER_PREFIX),
                expected_status_int=404)

    @test_utils.enable_feature_flags(
        [feature_flag_list.FeatureNames.DIAGNOSTIC_TEST])
    def test_should_access_diagnostic_test_page_when_feature_is_enabled(
        self) -> None:
        self.get_html_response(
           '%s/can_access_diagnostic_test_player_page' % (
                ACCESS_VALIDATION_HANDLER_PREFIX),
            expected_status_int=200
        )


class ProfileExistsValidationHandlerTests(test_utils.GenericTestBase):

    def setUp(self) -> None:
        super().setUp()
        self.signup(self.EDITOR_EMAIL, self.EDITOR_USERNAME)
        self.signup(self.VIEWER_EMAIL, self.VIEWER_USERNAME)

    def test_profile_validation_returns_true_if_user_views_other_profile(
        self
    ) -> None:
        # Viewer looks at editor's profile page.
        self.login(self.VIEWER_EMAIL)
        self.get_html_response(
            '%s/does_profile_exist/%s' % (
                ACCESS_VALIDATION_HANDLER_PREFIX, self.EDITOR_USERNAME))
        self.logout()

    def test_profile_validation_returns_true_if_user_views_own_profile(
        self
    ) -> None:
        # Editor looks at their own profile page.
        self.login(self.EDITOR_EMAIL)
        self.get_html_response(
            '%s/does_profile_exist/%s' % (
                ACCESS_VALIDATION_HANDLER_PREFIX, self.EDITOR_USERNAME))
        self.logout()

    def test_profile_validation_returns_false_if_profile_doesnot_exist(
        self
    ) -> None:
        # Editor looks at non-existing profile page.
        self.login(self.EDITOR_EMAIL)
        self.get_json(
            '%s/does_profile_exist/%s' % (
                ACCESS_VALIDATION_HANDLER_PREFIX, self.BLOG_ADMIN_USERNAME),
                expected_status_int=404)
        self.logout()


class ManageOwnAccountValidationHandlerTests(test_utils.GenericTestBase):

    banned_user = 'banneduser'
    banned_user_email = 'banned@example.com'
    username = 'user'
    user_email = 'user@example.com'

    def setUp(self) -> None:
        super().setUp()
        self.signup(self.banned_user_email, self.banned_user)
        self.signup(self.user_email, self.username)
        self.mark_user_banned(self.banned_user)

    def test_banned_user_cannot_manage_account(self) -> None:
        self.login(self.banned_user_email)
        self.get_json(
            '%s/can_manage_own_account' % ACCESS_VALIDATION_HANDLER_PREFIX,
            expected_status_int=401)

    def test_normal_user_can_manage_account(self) -> None:
        self.login(self.user_email)
        self.get_html_response(
            '%s/can_manage_own_account' % ACCESS_VALIDATION_HANDLER_PREFIX)
        self.logout()


class ViewLearnerGroupPageAccessValidationHandlerTests(
    test_utils.GenericTestBase
):

    def setUp(self) -> None:
        super().setUp()
        self.signup(self.NEW_USER_EMAIL, self.NEW_USER_USERNAME)
        self.signup(
            self.CURRICULUM_ADMIN_EMAIL, self.CURRICULUM_ADMIN_USERNAME)

        self.facilitator_id = self.get_user_id_from_email(
            self.CURRICULUM_ADMIN_EMAIL)
        self.learner_id = self.get_user_id_from_email(self.NEW_USER_EMAIL)

        self.LEARNER_GROUP_ID = (
            learner_group_fetchers.get_new_learner_group_id()
        )
        learner_group_services.create_learner_group(
            self.LEARNER_GROUP_ID, 'Learner Group Title', 'Description',
            [self.facilitator_id], [self.learner_id],
            ['subtopic_id_1'], ['story_id_1'])

        self.login(self.NEW_USER_EMAIL)

    def test_validation_returns_false_with_learner_groups_feature_disabled(
        self
    ) -> None:
        self.get_json(
            '%s/does_learner_group_exist/%s' % (
                ACCESS_VALIDATION_HANDLER_PREFIX, self.LEARNER_GROUP_ID),
                expected_status_int=404)
        self.logout()

    @test_utils.enable_feature_flags(
        [feature_flag_list.FeatureNames.LEARNER_GROUPS_ARE_ENABLED])
    def test_validation_returns_false_with_user_not_being_a_learner(
        self
    ) -> None:
        self.get_json(
            '%s/does_learner_group_exist/%s' % (
                ACCESS_VALIDATION_HANDLER_PREFIX, self.LEARNER_GROUP_ID),
                expected_status_int=404)
        self.logout()

    @test_utils.enable_feature_flags(
        [feature_flag_list.FeatureNames.LEARNER_GROUPS_ARE_ENABLED])
    def test_validation_returns_true_for_valid_learner(self) -> None:
        learner_group_services.add_learner_to_learner_group(
            self.LEARNER_GROUP_ID, self.learner_id, False)
        self.get_html_response(
            '%s/does_learner_group_exist/%s' % (
                ACCESS_VALIDATION_HANDLER_PREFIX, self.LEARNER_GROUP_ID))


class EditLearnerGroupPageAccessValidationHandlerTests(
    test_utils.GenericTestBase
):

    def setUp(self) -> None:
        super().setUp()
        self.signup(self.NEW_USER_EMAIL, self.NEW_USER_USERNAME)
        self.signup(
            self.CURRICULUM_ADMIN_EMAIL, self.CURRICULUM_ADMIN_USERNAME)

        self.facilitator_id = self.get_user_id_from_email(
            self.CURRICULUM_ADMIN_EMAIL)

        self.LEARNER_GROUP_ID = (
            learner_group_fetchers.get_new_learner_group_id()
        )
        learner_group_services.create_learner_group(
            self.LEARNER_GROUP_ID, 'Learner Group Title', 'Description',
            [self.facilitator_id], [],
            ['subtopic_id_1'], ['story_id_1'])

    def test_validation_returns_false_with_learner_groups_feature_disabled(
        self
    ) -> None:
        self.login(self.CURRICULUM_ADMIN_EMAIL)
        self.get_json(
            '%s/can_access_edit_learner_group_page/%s' % (
                ACCESS_VALIDATION_HANDLER_PREFIX, self.LEARNER_GROUP_ID),
                expected_status_int=404)

    @test_utils.enable_feature_flags(
        [feature_flag_list.FeatureNames.LEARNER_GROUPS_ARE_ENABLED])
    def test_validation_returns_false_with_user_not_being_a_facilitator(
        self
    ) -> None:
        self.login(self.NEW_USER_EMAIL)
        self.get_json(
            '%s/can_access_edit_learner_group_page/%s' % (
                ACCESS_VALIDATION_HANDLER_PREFIX, self.LEARNER_GROUP_ID),
                expected_status_int=404)

    @test_utils.enable_feature_flags(
        [feature_flag_list.FeatureNames.LEARNER_GROUPS_ARE_ENABLED])
    def test_validation_returns_true_for_valid_facilitator(self) -> None:
        self.login(self.CURRICULUM_ADMIN_EMAIL)
        self.get_html_response(
            '%s/can_access_edit_learner_group_page/%s' % (
                ACCESS_VALIDATION_HANDLER_PREFIX, self.LEARNER_GROUP_ID))


class FacilitatorDashboardPageAccessValidationHandlerTests(
        test_utils.GenericTestBase):
    """Test for facilitator dashboard access validation."""

    def setUp(self) -> None:
        super().setUp()
        self.signup(self.NEW_USER_EMAIL, self.NEW_USER_USERNAME)

    def test_should_not_access_facilitator_dashboard_when_feature_is_disabled(
        self) -> None:
        self.login(self.NEW_USER_EMAIL)
        self.get_json(
            '%s/can_access_facilitator_dashboard_page' % (
                ACCESS_VALIDATION_HANDLER_PREFIX),
                expected_status_int=404)

    @test_utils.enable_feature_flags(
        [feature_flag_list.FeatureNames.LEARNER_GROUPS_ARE_ENABLED])
    def test_should_access_facilitator_dashboard_page_when_feature_is_enabled(
        self) -> None:
        self.login(self.NEW_USER_EMAIL)
        self.get_html_response(
           '%s/can_access_facilitator_dashboard_page' % (
                ACCESS_VALIDATION_HANDLER_PREFIX),
            expected_status_int=200
        )


class CreateLearnerGroupPageAccessValidationHandlerTests(
    test_utils.GenericTestBase
):

    def setUp(self) -> None:
        super().setUp()
        self.signup(self.NEW_USER_EMAIL, self.NEW_USER_USERNAME)

    def test_validation_returns_false_with_learner_groups_feature_disabled(
        self
    ) -> None:
        self.login(self.NEW_USER_EMAIL)
        self.get_json(
            '%s/can_access_create_learner_group_page' % (
                ACCESS_VALIDATION_HANDLER_PREFIX),
                expected_status_int=404)

    @test_utils.enable_feature_flags(
        [feature_flag_list.FeatureNames.LEARNER_GROUPS_ARE_ENABLED])
    def test_validation_returns_true_for_valid_user(self) -> None:
        self.login(self.NEW_USER_EMAIL)
        self.get_html_response(
            '%s/can_access_create_learner_group_page' %
            ACCESS_VALIDATION_HANDLER_PREFIX, expected_status_int=200)


class BlogHomePageAccessValidationHandlerTests(test_utils.GenericTestBase):
    """Checks the access to the blog home page and its rendering."""

    def test_blog_home_page_access_without_logging_in(self) -> None:
        self.get_html_response(
            '%s/can_access_blog_home_page' %
            ACCESS_VALIDATION_HANDLER_PREFIX, expected_status_int=200)

    def test_blog_home_page_access_without_having_rights(self) -> None:
        self.signup(self.VIEWER_EMAIL, self.VIEWER_USERNAME)
        self.login(self.VIEWER_EMAIL)
        self.get_html_response(
            '%s/can_access_blog_home_page' %
            ACCESS_VALIDATION_HANDLER_PREFIX, expected_status_int=200)
        self.logout()

    def test_blog_home_page_access_as_blog_admin(self) -> None:
        self.signup(self.BLOG_ADMIN_EMAIL, self.BLOG_ADMIN_USERNAME)
        self.add_user_role(
            self.BLOG_ADMIN_USERNAME, feconf.ROLE_ID_BLOG_ADMIN)
        self.login(self.BLOG_ADMIN_EMAIL)
        self.get_html_response(
            '%s/can_access_blog_home_page' %
            ACCESS_VALIDATION_HANDLER_PREFIX, expected_status_int=200)
        self.logout()

    def test_blog_home_page_access_as_blog_post_editor(self) -> None:
        self.signup(self.BLOG_EDITOR_EMAIL, self.BLOG_EDITOR_USERNAME)
        self.add_user_role(
            self.BLOG_EDITOR_USERNAME, feconf.ROLE_ID_BLOG_POST_EDITOR)
        self.login(self.BLOG_EDITOR_EMAIL)
        self.get_html_response(
            '%s/can_access_blog_home_page' %
            ACCESS_VALIDATION_HANDLER_PREFIX, expected_status_int=200)
        self.logout()


class BlogPostPageAccessValidationHandlerTests(test_utils.GenericTestBase):
    """Checks the access to the blog post page and its rendering."""

    def setUp(self) -> None:
        super().setUp()
        blog_post_model = blog_models.BlogPostModel(
            id='blog_one',
            author_id='user_1',
            content='content',
            title='title',
            published_on=datetime.datetime.utcnow(),
            url_fragment='sample-url',
            tags=['news'],
            thumbnail_filename='thumbnail.svg',
        )
        blog_post_model.update_timestamps()
        blog_post_model.put()

    def test_blog_post_page_access_without_logging_in(self) -> None:
        self.get_html_response(
            '%s/can_access_blog_post_page?blog_post_url_fragment=sample-url' %
            ACCESS_VALIDATION_HANDLER_PREFIX, expected_status_int=200)

    def test_blog_post_page_access_without_having_rights(self) -> None:
        self.signup(self.VIEWER_EMAIL, self.VIEWER_USERNAME)
        self.login(self.VIEWER_EMAIL)
        self.get_html_response(
            '%s/can_access_blog_post_page?blog_post_url_fragment=sample-url' %
            ACCESS_VALIDATION_HANDLER_PREFIX, expected_status_int=200)
        self.logout()

    def test_blog_post_page_access_as_blog_admin(self) -> None:
        self.signup(self.BLOG_ADMIN_EMAIL, self.BLOG_ADMIN_USERNAME)
        self.add_user_role(
            self.BLOG_ADMIN_USERNAME, feconf.ROLE_ID_BLOG_ADMIN)
        self.login(self.BLOG_ADMIN_EMAIL)
        self.get_html_response(
            '%s/can_access_blog_post_page?blog_post_url_fragment=sample-url' %
            ACCESS_VALIDATION_HANDLER_PREFIX, expected_status_int=200)
        self.logout()

    def test_blog_post_page_access_as_blog_post_editor(self) -> None:
        self.signup(self.BLOG_EDITOR_EMAIL, self.BLOG_EDITOR_USERNAME)
        self.add_user_role(
            self.BLOG_EDITOR_USERNAME, feconf.ROLE_ID_BLOG_POST_EDITOR)
        self.login(self.BLOG_EDITOR_EMAIL)
        self.get_html_response(
            '%s/can_access_blog_post_page?blog_post_url_fragment=sample-url' %
            ACCESS_VALIDATION_HANDLER_PREFIX, expected_status_int=200)
        self.logout()

    def test_validation_returns_false_if_blog_post_is_not_available(
        self
    ) -> None:
        self.signup(self.BLOG_EDITOR_EMAIL, self.BLOG_EDITOR_USERNAME)
        self.add_user_role(
            self.BLOG_EDITOR_USERNAME, feconf.ROLE_ID_BLOG_POST_EDITOR)
        self.login(self.BLOG_EDITOR_EMAIL)

        self.get_json(
            '%s/can_access_blog_post_page?blog_post_url_fragment=invalid-url' %
            ACCESS_VALIDATION_HANDLER_PREFIX, expected_status_int=404)
        self.logout()


class BlogAuthorProfilePageAccessValidationHandlerTests(
    test_utils.GenericTestBase):
    """Checks the access to the blog author profile page and its rendering."""

    def setUp(self) -> None:
        super().setUp()
        self.signup(self.BLOG_ADMIN_EMAIL, self.BLOG_ADMIN_USERNAME)
        self.add_user_role(
            self.BLOG_ADMIN_USERNAME, feconf.ROLE_ID_BLOG_ADMIN)

    def test_blog_author_profile_page_access_without_logging_in(self) -> None:
        self.get_html_response(
            '%s/can_access_blog_author_profile_page/%s' % (
            ACCESS_VALIDATION_HANDLER_PREFIX, self.BLOG_ADMIN_USERNAME
            ), expected_status_int=200
        )

    def test_blog_author_profile_page_access_after_logging_in(self) -> None:
        self.signup(self.VIEWER_EMAIL, self.VIEWER_USERNAME)
        self.login(self.VIEWER_EMAIL)
        self.get_html_response(
            '%s/can_access_blog_author_profile_page/%s' % (
            ACCESS_VALIDATION_HANDLER_PREFIX, self.BLOG_ADMIN_USERNAME
            ), expected_status_int=200
        )
        self.logout()

    def test_blog_author_profile_page_access_as_blog_admin(self) -> None:
        self.login(self.BLOG_ADMIN_EMAIL)
        self.get_html_response(
            '%s/can_access_blog_author_profile_page/%s' % (
            ACCESS_VALIDATION_HANDLER_PREFIX, self.BLOG_ADMIN_USERNAME
            ), expected_status_int=200
        )
        self.logout()

    def test_validation_returns_false_if_given_user_is_not_blog_post_author(
        self
    ) -> None:
        self.signup(self.VIEWER_EMAIL, self.VIEWER_USERNAME)
        self.login(self.VIEWER_EMAIL)
        self.get_json(
            '%s/can_access_blog_author_profile_page/%s' % (
            ACCESS_VALIDATION_HANDLER_PREFIX, self.VIEWER_USERNAME
            ), expected_status_int=404
        )
        self.logout()

    def test_validation_returns_false_if_given_user_is_non_existent(
        self
    ) -> None:
        self.signup(self.VIEWER_EMAIL, self.VIEWER_USERNAME)
        self.login(self.VIEWER_EMAIL)
        self.get_json(
            '%s/can_access_blog_author_profile_page/invalid_username' % (
            ACCESS_VALIDATION_HANDLER_PREFIX
            ), expected_status_int=404
        )
        self.logout()


class CollectionEditorAccessValidationPage(test_utils.GenericTestBase):
    """Test for collection editor page access validation"""

    COLLECTION_ID: Final = '0'

    def setUp(self) -> None:
        super().setUp()
        self.collection_editor_username = 'collectionEditor'
        self.user_email = 'collectionEditor@example.com'
        self.guest_username = 'guest'
        self.guest_email = 'guest@example.com'

        self.signup(self.user_email, self.collection_editor_username)
        self.signup(self.guest_email, self.guest_username)
        self.add_user_role(
            self.collection_editor_username, feconf.ROLE_ID_COLLECTION_EDITOR)
        self.user_id = self.get_user_id_from_email(self.user_email)
        self.user = user_services.get_user_actions_info(self.user_id)
        self.save_new_valid_collection(self.COLLECTION_ID, self.user_id)

    def test_for_logged_in_user_without_rights(self) -> None:
        self.login(self.guest_email)
        self.get_html_response(
            '%s/can_access_collection_editor_page/%s' % (
            ACCESS_VALIDATION_HANDLER_PREFIX, self.COLLECTION_ID
            ), expected_status_int=401
        )
        self.logout()

    def test_for_logged_in_user_with_rights(self) -> None:
        rights_manager.publish_collection(self.user, self.COLLECTION_ID)
        self.login(self.user_email)
        self.get_html_response(
            '%s/can_access_collection_editor_page/%s' % (
            ACCESS_VALIDATION_HANDLER_PREFIX, self.COLLECTION_ID
            ), expected_status_int=200
        )
        self.logout()

    def test_validation_returns_false_if_given_collection_id_non_existent(
        self) -> None:
        self.login(self.guest_email)
        self.get_html_response(
            '%s/can_access_collection_editor_page/invalid_collectionId' % (
            ACCESS_VALIDATION_HANDLER_PREFIX,
            ), expected_status_int=404
        )
        self.logout()

    def test_should_not_access_for_logged_out_user(self) -> None:
        self.get_html_response(
            '%s/can_access_collection_editor_page/' % (
            ACCESS_VALIDATION_HANDLER_PREFIX,
            ), expected_status_int=404
        )


<<<<<<< HEAD
class ExplorationEditorPageAccessValidationHandlerTests(
    test_utils.GenericTestBase):
    """Checks the access to the story editor page and its rendering."""

    exploration_id = exp_fetchers.get_new_exploration_id()

    def setUp(self) -> None:
        super().setUp()
        self.guest_username = 'guest'
        self.guest_email = 'guest@example.com'
        self.signup(self.guest_email, self.guest_username)

    def test_access_exploration_editor_page_without_logging_in(self) -> None:
        self.get_html_response(
            '%s/can_access_exploration_editor_page/%s' % (
                ACCESS_VALIDATION_HANDLER_PREFIX, self.exploration_id
            ), expected_status_int=401
        )

    def test_access_exploration_editor_page_after_logging_in(self) -> None:
        self.login(self.guest_email)
        self.get_html_response(
            '%s/can_access_exploration_editor_page/%s' % (
                ACCESS_VALIDATION_HANDLER_PREFIX, self.exploration_id
            ), expected_status_int=200
        )
        self.logout()
=======
class ReviewTestsPageAccessValidationTests(test_utils.GenericTestBase):

    def setUp(self) -> None:
        """Completes the sign-up process for the various users."""
        super().setUp()
        self.signup(self.CURRICULUM_ADMIN_EMAIL, self.CURRICULUM_ADMIN_USERNAME)
        self.signup(self.OWNER_EMAIL, self.OWNER_USERNAME)
        self.signup(self.VIEWER_EMAIL, self.VIEWER_USERNAME)

        self.admin_id = self.get_user_id_from_email(self.CURRICULUM_ADMIN_EMAIL)
        self.owner_id = self.get_user_id_from_email(self.OWNER_EMAIL)
        self.viewer_id = self.get_user_id_from_email(self.VIEWER_EMAIL)

        self.set_curriculum_admins([self.CURRICULUM_ADMIN_USERNAME])
        self.admin = user_services.get_user_actions_info(self.admin_id)

        self.topic_id = 'topic_id'
        self.story_id_1 = 'story_id_1'
        self.story_id_2 = 'story_id_2'
        self.story_id_3 = 'story_id_3'
        self.node_id = 'node_1'
        self.node_id_2 = 'node_2'
        self.exp_id = 'exp_id'
        self.story_url_fragment_1 = 'public-story-title'
        self.story_url_fragment_2 = 'private-story-title'

        self.save_new_valid_exploration(
            self.exp_id, self.owner_id)
        self.publish_exploration(self.owner_id, self.exp_id)

        self.node_1: story_domain.StoryNodeDict = {
            'id': self.node_id,
            'title': 'Title 1',
            'description': 'Description 1',
            'thumbnail_filename': 'image.svg',
            'thumbnail_bg_color': constants.ALLOWED_THUMBNAIL_BG_COLORS[
                'chapter'][0],
            'thumbnail_size_in_bytes': 21131,
            'destination_node_ids': [],
            'acquired_skill_ids': ['skill_id_1', 'skill_id_2'],
            'prerequisite_skill_ids': [],
            'outline': '',
            'outline_is_finalized': False,
            'exploration_id': self.exp_id,
            'status': 'Draft',
            'planned_publication_date_msecs': 100,
            'last_modified_msecs': 100,
            'first_publication_date_msecs': None,
            'unpublishing_reason': None
        }

        self.save_new_skill('skill_id_1', self.admin_id, description='Skill 1')
        self.save_new_skill('skill_id_2', self.admin_id, description='Skill 2')

        self.story = story_domain.Story.create_default_story(
            self.story_id_1, 'Public Story Title', 'Description', self.topic_id,
            self.story_url_fragment_1)
        self.story.story_contents.nodes = [
            story_domain.StoryNode.from_dict(self.node_1)
        ]
        self.story.story_contents.initial_node_id = self.node_id
        self.story.story_contents.next_node_id = self.node_id_2
        story_services.save_new_story(self.admin_id, self.story)

        self.story_2 = story_domain.Story.create_default_story(
            self.story_id_2, 'Private Story Title', 'Description',
            self.topic_id, self.story_url_fragment_2)
        story_services.save_new_story(self.admin_id, self.story_2)
        subtopic_1 = topic_domain.Subtopic.create_default_subtopic(
            1, 'Subtopic Title 1', 'url-frag-one')
        subtopic_1.skill_ids = ['skill_id_1']
        subtopic_1.url_fragment = 'sub-one-frag'
        self.save_new_topic(
            self.topic_id, 'user', name='Topic',
            description='A new topic',
            canonical_story_ids=[self.story_id_1, self.story_id_3],
            additional_story_ids=[], uncategorized_skill_ids=[],
            subtopics=[subtopic_1], next_subtopic_id=2)
        topic_services.publish_topic(self.topic_id, self.admin_id)
        topic_services.publish_story(
            self.topic_id, self.story_id_1, self.admin_id)

        self.login(self.VIEWER_EMAIL)

    def test_any_user_can_access_review_tests_page(self) -> None:
        self.get_html_response(
            '%s/can_access_review_tests_page/staging/topic/%s'
            % (ACCESS_VALIDATION_HANDLER_PREFIX, self.story_url_fragment_1),
            expected_status_int=200)

    def test_no_user_can_access_unpublished_story_review_sessions_page(
        self
    ) -> None:
        self.get_json(
            '%s/can_access_review_tests_page/staging/topic/%s'
            % (ACCESS_VALIDATION_HANDLER_PREFIX, self.story_url_fragment_2),
            expected_status_int=404)

    def test_get_fails_when_story_doesnt_exist(self) -> None:
        self.get_json(
            '%s/can_access_review_tests_page/staging/topic/%s'
            % (ACCESS_VALIDATION_HANDLER_PREFIX, 'non-existent-story'),
            expected_status_int=404)
>>>>>>> bdc06e1f
<|MERGE_RESOLUTION|>--- conflicted
+++ resolved
@@ -781,7 +781,7 @@
         )
 
 
-<<<<<<< HEAD
+
 class ExplorationEditorPageAccessValidationHandlerTests(
     test_utils.GenericTestBase):
     """Checks the access to the story editor page and its rendering."""
@@ -809,7 +809,8 @@
             ), expected_status_int=200
         )
         self.logout()
-=======
+
+
 class ReviewTestsPageAccessValidationTests(test_utils.GenericTestBase):
 
     def setUp(self) -> None:
@@ -913,4 +914,3 @@
             '%s/can_access_review_tests_page/staging/topic/%s'
             % (ACCESS_VALIDATION_HANDLER_PREFIX, 'non-existent-story'),
             expected_status_int=404)
->>>>>>> bdc06e1f
