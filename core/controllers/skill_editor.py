--- conflicted
+++ resolved
@@ -56,48 +56,6 @@
             % (skill_version, version_from_payload))
 
 
-<<<<<<< HEAD
-=======
-class SkillEditorPage(
-    base.BaseHandler[Dict[str, str], Dict[str, str]]
-):
-    """The editor page for a single skill."""
-
-    URL_PATH_ARGS_SCHEMAS = {
-        'skill_id': {
-            'schema': {
-                'type': 'basestring',
-                'validators': [{
-                    'id': 'is_regex_matched',
-                    'regex_pattern': constants.ENTITY_ID_REGEX
-                }]
-            }
-        }
-    }
-    HANDLER_ARGS_SCHEMAS: Dict[str, Dict[str, str]] = {'GET': {}}
-
-    @acl_decorators.can_edit_skill
-    def get(self, skill_id: str) -> None:
-        """Renders skill editor page.
-
-        Args:
-            skill_id: str. The skill ID.
-
-        Raises:
-            Exception. The skill with the given id doesn't exist.
-        """
-        skill_domain.Skill.require_valid_skill_id(skill_id)
-
-        skill = skill_fetchers.get_skill_by_id(skill_id, strict=False)
-
-        if skill is None:
-            raise self.NotFoundException(
-                Exception('The skill with the given id doesn\'t exist.'))
-
-        self.render_template('skill-editor-page.mainpage.html')
-
-
->>>>>>> c52076f6
 def check_can_edit_skill_description(user: user_domain.UserActionsInfo) -> bool:
     """Checks whether the user can edit skill descriptions.
 
