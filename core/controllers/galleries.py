# Copyright 2014 The Oppia Authors. All Rights Reserved.
#
# Licensed under the Apache License, Version 2.0 (the "License");
# you may not use this file except in compliance with the License.
# You may obtain a copy of the License at
#
#      http://www.apache.org/licenses/LICENSE-2.0
#
# Unless required by applicable law or agreed to in writing, software
# distributed under the License is distributed on an "AS-IS" BASIS,
# WITHOUT WARRANTIES OR CONDITIONS OF ANY KIND, either express or implied.
# See the License for the specific language governing permissions and
# limitations under the License.

"""Controllers for the gallery pages."""

import json
import logging

from core.controllers import base
from core.domain import collection_domain
from core.domain import collection_services
from core.domain import config_domain
from core.domain import exp_domain
from core.domain import exp_services
from core.domain import summary_services
from core.domain import user_services
from core.platform import models
import feconf
import utils

(base_models, exp_models,) = models.Registry.import_models([
    models.NAMES.base_model, models.NAMES.exploration])
current_user_services = models.Registry.import_current_user_services()

SPLASH_PAGE_YOUTUBE_VIDEO_ID = config_domain.ConfigProperty(
    'splash_page_youtube_video_id', {'type': 'unicode'},
    'The (optional) video id for the Splash page',
    default_value='')

EXPLORATION_ID_KEY = 'explorationId'
COLLECTION_ID_KEY = 'collectionId'

ALLOW_YAML_FILE_UPLOAD = config_domain.ConfigProperty(
    'allow_yaml_file_upload', {'type': 'bool'},
    'Whether to allow file uploads via YAML in the gallery page.',
    default_value=False)

CAROUSEL_SLIDES_CONFIG = config_domain.ConfigProperty(
    'carousel_slides_config', {
        'type': 'list',
        'items': {
            'type': 'dict',
            'properties': [{
                'name': 'topic',
                'description': 'Topic of the exploration',
                'schema': {'type': 'unicode'},
            }, {
                'name': 'exploration_id',
                'description': 'The exploration ID',
                'schema': {'type': 'unicode'},
            }, {
                'name': 'image_filename',
                'description': (
                    'Filename of the carousel image (in /images/splash)'),
                'schema': {'type': 'unicode'},
            }]
        }
    },
    'Configuration for slides in the gallery carousel.',
    default_value=[{
        'topic': 'anything',
        'exploration_id': '0',
        'image_filename': 'default.jpg',
    }])


def get_matching_exploration_dicts(query_string, search_cursor):
    """Given a query string and a search cursor, returns a list of exploration
       dicts that satisfy the search query.
    """
    # TODO(sll): Figure out what to do about explorations in categories
    # other than those explicitly listed.
    exp_ids, search_cursor = (
        exp_services.get_exploration_ids_matching_query(
            query_string, cursor=search_cursor))

    explorations_list = (
        summary_services.get_displayable_exp_summary_dicts_matching_ids(
            exp_ids))

    if len(explorations_list) == feconf.DEFAULT_QUERY_LIMIT:
        logging.error(
            '%s explorations were fetched to load the gallery page. '
            'You may be running up against the default query limits.'
            % feconf.DEFAULT_QUERY_LIMIT)
    return explorations_list


class GalleryPage(base.BaseHandler):
    """The exploration gallery page."""

    PAGE_NAME_FOR_CSRF = 'gallery'

    def get(self):
        """Handles GET requests."""
        self.values.update({
            'nav_mode': feconf.NAV_MODE_GALLERY,
            'allow_yaml_file_upload': ALLOW_YAML_FILE_UPLOAD.value,
            'has_fully_registered': bool(
                self.user_id and
                user_services.has_fully_registered(self.user_id)),
            'SPLASH_PAGE_YOUTUBE_VIDEO_ID': SPLASH_PAGE_YOUTUBE_VIDEO_ID.value,
            'CAROUSEL_SLIDES_CONFIG': CAROUSEL_SLIDES_CONFIG.value,
            'LANGUAGE_CODES_AND_NAMES': (
                utils.get_all_language_codes_and_names()),
        })
        self.render_template('galleries/gallery.html')

class GallerySearchPage(base.BaseHandler):
    """The exploration gallery search page."""

    PAGE_NAME_FOR_CSRF = 'gallery'

    def get(self):
        """Handles GET requests."""

        self.values.update({
            'nav_mode': feconf.NAV_MODE_GALLERY,
            'allow_yaml_file_upload': ALLOW_YAML_FILE_UPLOAD.value,
            'has_fully_registered': bool(
                self.user_id and
                user_services.has_fully_registered(self.user_id)),
            'SPLASH_PAGE_YOUTUBE_VIDEO_ID': SPLASH_PAGE_YOUTUBE_VIDEO_ID.value,
            'CAROUSEL_SLIDES_CONFIG': CAROUSEL_SLIDES_CONFIG.value,
            'LANGUAGE_CODES_AND_NAMES': (
                utils.get_all_language_codes_and_names()),
            'inSearchPage': True,
        })
        self.render_template('galleries/gallery.html')


class DefaultGalleryCategoriesHandler(base.BaseHandler):
    """Provides data for the default gallery page."""

    def get(self):
        """Handles GET requests."""
        language_codes = self.request.get('language_codes', [])
        activity_summary_dicts_by_category = (
            summary_services.get_gallery_category_groupings(language_codes))

        preferred_language_codes = [feconf.DEFAULT_LANGUAGE_CODE]
        if self.user_id:
            user_settings = user_services.get_user_settings(self.user_id)
            preferred_language_codes = user_settings.preferred_language_codes

        self.values.update({
            'activity_summary_dicts_by_category': (
                activity_summary_dicts_by_category),
            'preferred_language_codes': preferred_language_codes,
        })
        self.render_json(self.values)


class GalleryHandler(base.BaseHandler):
    """Provides data for the exploration gallery page."""

    def get(self):
        """Handles GET requests."""
        query_string = self.request.get('q')
<<<<<<< HEAD
=======
        print query_string
>>>>>>> c3116fab
        if self.request.get('category'):
            query_string += ' category=%s' % self.request.get('category')
        if self.request.get('language_code'):
            query_string += ' language_code=%s' % self.request.get(
                'language_code')
        search_cursor = self.request.get('cursor', None)

        explorations_list = get_matching_exploration_dicts(
            query_string, search_cursor)

        self.values.update({
            'explorations_list': explorations_list,
            'search_cursor': search_cursor,
        })

        self.render_json(self.values)


class NewExploration(base.BaseHandler):
    """Creates a new exploration."""

    PAGE_NAME_FOR_CSRF = 'gallery'

    @base.require_fully_signed_up
    def post(self):
        """Handles POST requests."""
        title = self.payload.get('title')
        category = self.payload.get('category')
        objective = self.payload.get('objective')
        language_code = self.payload.get('language_code')

        if not title:
            raise self.InvalidInputException('No title supplied.')
        if not category:
            raise self.InvalidInputException('No category chosen.')
        if not language_code:
            raise self.InvalidInputException('No language chosen.')

        new_exploration_id = exp_services.get_new_exploration_id()
        exploration = exp_domain.Exploration.create_default_exploration(
            new_exploration_id, title, category,
            objective=objective, language_code=language_code)
        exp_services.save_new_exploration(self.user_id, exploration)

        self.render_json({EXPLORATION_ID_KEY: new_exploration_id})


class NewCollection(base.BaseHandler):
    """Creates a new collection."""

    PAGE_NAME_FOR_CSRF = 'gallery'

    @base.require_fully_signed_up
    def post(self):
        """Handles POST requests."""
        title = self.payload.get('title')
        category = self.payload.get('category')
        objective = self.payload.get('objective')
        # TODO(bhenning): Implement support for language codes in collections.

        if not title:
            raise self.InvalidInputException('No title supplied.')
        if not category:
            raise self.InvalidInputException('No category chosen.')

        new_collection_id = collection_services.get_new_collection_id()
        collection = collection_domain.Collection.create_default_collection(
            new_collection_id, title, category, objective=objective)
        collection_services.save_new_collection(self.user_id, collection)

        self.render_json({COLLECTION_ID_KEY: new_collection_id})


class UploadExploration(base.BaseHandler):
    """Uploads a new exploration."""

    PAGE_NAME_FOR_CSRF = 'gallery'

    @base.require_fully_signed_up
    def post(self):
        """Handles POST requests."""
        title = self.payload.get('title')
        category = self.payload.get('category')
        yaml_content = self.request.get('yaml_file')

        if not title:
            raise self.InvalidInputException('No title supplied.')
        if not category:
            raise self.InvalidInputException('No category chosen.')

        new_exploration_id = exp_services.get_new_exploration_id()
        if ALLOW_YAML_FILE_UPLOAD.value:
            exp_services.save_new_exploration_from_yaml_and_assets(
                self.user_id, yaml_content, title, category,
                new_exploration_id, [])
            self.render_json({EXPLORATION_ID_KEY: new_exploration_id})
        else:
            raise self.InvalidInputException(
                'This server does not allow file uploads.')


class GalleryRedirectPage(base.BaseHandler):
    """An old exploration gallery page."""

    def get(self):
        """Handles GET requests."""
        self.redirect('/gallery')


class ExplorationSummariesHandler(base.BaseHandler):
    """Returns summaries corresponding to ids of public explorations."""

    def get(self):
        """Handles GET requests."""
        try:
            exp_ids = json.loads(self.request.get('stringified_exp_ids'))
        except Exception:
            raise self.PageNotFoundException

        if (not isinstance(exp_ids, list) or not all([
                isinstance(exp_id, basestring) for exp_id in exp_ids])):
            raise self.PageNotFoundException

        self.values.update({
            'summaries': (
                summary_services.get_displayable_exp_summary_dicts_matching_ids(
                    exp_ids))
        })
        self.render_json(self.values)<|MERGE_RESOLUTION|>--- conflicted
+++ resolved
@@ -168,10 +168,6 @@
     def get(self):
         """Handles GET requests."""
         query_string = self.request.get('q')
-<<<<<<< HEAD
-=======
-        print query_string
->>>>>>> c3116fab
         if self.request.get('category'):
             query_string += ' category=%s' % self.request.get('category')
         if self.request.get('language_code'):
