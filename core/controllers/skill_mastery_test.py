--- conflicted
+++ resolved
@@ -349,13 +349,9 @@
 
         self.assertEqual(
             json_response['error'],
-<<<<<<< HEAD
-            'Schema validation for \'mastery_change_per_skill\' failed: '
-=======
             'At \'http://localhost/skill_mastery_handler/data\' '
             'these errors are happening:\n'
             'Schema validation for \'mastery_change_per_skill\' failed: ' +
->>>>>>> e364c9b5
             'Could not convert dict to float: {}')
 
         mastery_change_per_skill = {
@@ -370,15 +366,10 @@
 
         self.assertEqual(
             json_response['error'],
-<<<<<<< HEAD
-           'Schema validation for \'mastery_change_per_skill\' failed: '
-           'Expected float, received True')
-=======
             'At \'http://localhost/skill_mastery_handler/data\' '
             'these errors are happening:\n'
             'Schema validation for \'mastery_change_per_skill\' failed: '
             'Expected float, received True')
->>>>>>> e364c9b5
 
         self.logout()
 
