# Copyright 2014 The Oppia Authors. All Rights Reserved.
#
# Licensed under the Apache License, Version 2.0 (the "License");
# you may not use this file except in compliance with the License.
# You may obtain a copy of the License at
#
#      http://www.apache.org/licenses/LICENSE-2.0
#
# Unless required by applicable law or agreed to in writing, software
# distributed under the License is distributed on an "AS-IS" BASIS,
# WITHOUT WARRANTIES OR CONDITIONS OF ANY KIND, either express or implied.
# See the License for the specific language governing permissions and
# limitations under the License.

"""Tests for the profile page."""

from core.domain import exp_services
from core.domain import rights_manager
from core.domain import subscription_services
from core.domain import user_services
from core.tests import test_utils
import feconf
import utils


class SignupTest(test_utils.GenericTestBase):

    def test_signup_page_does_not_have_top_right_menu(self):
        self.login(self.EDITOR_EMAIL)
        response = self.testapp.get(feconf.SIGNUP_URL)
        self.assertEqual(response.status_int, 200)
        # Sign in can't be inside an html tag, but can appear inside js code
        response.mustcontain(no=['Logout'])
        self.logout()

    def test_going_somewhere_else_while_signing_in_logs_user_out(self):
        exp_services.load_demo('0')

        self.login(self.EDITOR_EMAIL)
        response = self.testapp.get(feconf.SIGNUP_URL)
        self.assertEqual(response.status_int, 200)
        response = self.testapp.get('/create/0')
        self.assertEqual(response.status_int, 302)
        self.assertIn('Logout', response.headers['location'])
        self.assertIn('create', response.headers['location'])

        self.logout()

    def test_accepting_terms_is_handled_correctly(self):
        self.login(self.EDITOR_EMAIL)
        response = self.testapp.get(feconf.SIGNUP_URL)
        csrf_token = self.get_csrf_token_from_response(response)

        response_dict = self.post_json(
            feconf.SIGNUP_DATA_URL, {'agreed_to_terms': False},
            csrf_token=csrf_token, expect_errors=True, expected_status_int=400)
        self.assertEqual(response_dict['code'], 400)
        self.assertIn('you will need to accept', response_dict['error'])

        response_dict = self.post_json(
            feconf.SIGNUP_DATA_URL,
            {'agreed_to_terms': 'Hasta la vista!'},
            csrf_token=csrf_token, expect_errors=True, expected_status_int=400)
        self.assertEqual(response_dict['code'], 400)
        self.assertIn('you will need to accept', response_dict['error'])

        self.post_json(
            feconf.SIGNUP_DATA_URL,
            {'agreed_to_terms': True, 'username': 'myusername'},
            csrf_token=csrf_token)

        self.logout()

    def test_username_is_handled_correctly(self):
        self.login(self.EDITOR_EMAIL)

        response = self.testapp.get(feconf.SIGNUP_URL)
        csrf_token = self.get_csrf_token_from_response(response)

        response_dict = self.post_json(
            feconf.SIGNUP_DATA_URL, {'agreed_to_terms': True},
            csrf_token=csrf_token, expect_errors=True, expected_status_int=400)
        self.assertEqual(response_dict['code'], 400)
        self.assertIn('Empty username supplied', response_dict['error'])

        response_dict = self.post_json(
            feconf.SIGNUP_DATA_URL,
            {'username': '', 'agreed_to_terms': True},
            csrf_token=csrf_token, expect_errors=True, expected_status_int=400)
        self.assertEqual(response_dict['code'], 400)
        self.assertIn('Empty username supplied', response_dict['error'])

        response_dict = self.post_json(
            feconf.SIGNUP_DATA_URL,
            {'username': '!a!', 'agreed_to_terms': True},
            csrf_token=csrf_token, expect_errors=True, expected_status_int=400)
        self.assertEqual(response_dict['code'], 400)
        self.assertIn(
            'can only have alphanumeric characters', response_dict['error'])

        response_dict = self.post_json(
            feconf.SIGNUP_DATA_URL,
            {'username': self.UNICODE_TEST_STRING, 'agreed_to_terms': True},
            csrf_token=csrf_token, expect_errors=True, expected_status_int=400)
        self.assertEqual(response_dict['code'], 400)
        self.assertIn(
            'can only have alphanumeric characters', response_dict['error'])

        response_dict = self.post_json(
            feconf.SIGNUP_DATA_URL,
            {'username': 'abcde', 'agreed_to_terms': True},
            csrf_token=csrf_token)

        self.logout()


class UsernameCheckHandlerTests(test_utils.GenericTestBase):

    def test_username_check(self):
        self.signup('abc@example.com', username='abc')

        self.login(self.EDITOR_EMAIL)
        response = self.testapp.get(feconf.SIGNUP_URL)
        csrf_token = self.get_csrf_token_from_response(response)

        response_dict = self.post_json(
            feconf.USERNAME_CHECK_DATA_URL, {'username': 'abc'},
            csrf_token=csrf_token)
        self.assertEqual(response_dict, {
            'username_is_taken': True
        })

        response_dict = self.post_json(
            feconf.USERNAME_CHECK_DATA_URL, {'username': 'def'},
            csrf_token=csrf_token)
        self.assertEqual(response_dict, {
            'username_is_taken': False
        })

        response_dict = self.post_json(
            feconf.USERNAME_CHECK_DATA_URL, {'username': '!!!INVALID!!!'},
            csrf_token=csrf_token, expect_errors=True, expected_status_int=400)
        self.assertEqual(response_dict['code'], 400)
        self.assertIn(
            'can only have alphanumeric characters', response_dict['error'])

        response_dict = self.post_json(
            feconf.USERNAME_CHECK_DATA_URL,
            {'username': self.UNICODE_TEST_STRING},
            csrf_token=csrf_token, expect_errors=True, expected_status_int=400)
        self.assertEqual(response_dict['code'], 400)
        self.assertIn(
            'can only have alphanumeric characters', response_dict['error'])

        self.logout()


class EmailPreferencesTests(test_utils.GenericTestBase):

    def test_user_not_setting_email_prefs_on_signup(self):
        self.login(self.EDITOR_EMAIL)
        response = self.testapp.get(feconf.SIGNUP_URL)
        csrf_token = self.get_csrf_token_from_response(response)
        self.post_json(
            feconf.SIGNUP_DATA_URL,
            {'username': 'abc', 'agreed_to_terms': True},
            csrf_token=csrf_token)

        # The email update preference should be whatever the setting in feconf
        # is.
        editor_id = self.get_user_id_from_email(self.EDITOR_EMAIL)
        with self.swap(feconf, 'DEFAULT_EMAIL_UPDATES_PREFERENCE', True):
            email_preferences = user_services.get_email_preferences(editor_id)
            self.assertEqual(email_preferences.can_receive_email_updates, True)
            self.assertEqual(
                email_preferences.can_receive_editor_role_email,
                feconf.DEFAULT_EDITOR_ROLE_EMAIL_PREFERENCE)
            self.assertEqual(
                email_preferences.can_receive_feedback_message_email,
                feconf.DEFAULT_FEEDBACK_MESSAGE_EMAIL_PREFERENCE)
            self.assertEqual(
                email_preferences.can_receive_subscription_email,
                feconf.DEFAULT_SUBSCRIPTION_EMAIL_PREFERENCE)
        with self.swap(feconf, 'DEFAULT_EMAIL_UPDATES_PREFERENCE', False):
            email_preferences = user_services.get_email_preferences(editor_id)
            self.assertEqual(email_preferences.can_receive_email_updates, False)
            self.assertEqual(
                email_preferences.can_receive_editor_role_email,
                feconf.DEFAULT_EDITOR_ROLE_EMAIL_PREFERENCE)
            self.assertEqual(
                email_preferences.can_receive_feedback_message_email,
                feconf.DEFAULT_FEEDBACK_MESSAGE_EMAIL_PREFERENCE)
            self.assertEqual(
                email_preferences.can_receive_subscription_email,
                feconf.DEFAULT_SUBSCRIPTION_EMAIL_PREFERENCE)

    def test_user_allowing_emails_on_signup(self):
        self.login(self.EDITOR_EMAIL)
        response = self.testapp.get(feconf.SIGNUP_URL)
        csrf_token = self.get_csrf_token_from_response(response)
        self.post_json(
            feconf.SIGNUP_DATA_URL,
            {'username': 'abc', 'agreed_to_terms': True,
             'can_receive_email_updates': True},
            csrf_token=csrf_token)

        # The email update preference should be True in all cases.
        editor_id = self.get_user_id_from_email(self.EDITOR_EMAIL)
        with self.swap(feconf, 'DEFAULT_EMAIL_UPDATES_PREFERENCE', True):
            email_preferences = user_services.get_email_preferences(editor_id)
            self.assertEqual(email_preferences.can_receive_email_updates, True)
            self.assertEqual(
                email_preferences.can_receive_editor_role_email,
                feconf.DEFAULT_EDITOR_ROLE_EMAIL_PREFERENCE)
            self.assertEqual(
                email_preferences.can_receive_feedback_message_email,
                feconf.DEFAULT_FEEDBACK_MESSAGE_EMAIL_PREFERENCE)
            self.assertEqual(
                email_preferences.can_receive_subscription_email,
                feconf.DEFAULT_SUBSCRIPTION_EMAIL_PREFERENCE)
        with self.swap(feconf, 'DEFAULT_EMAIL_UPDATES_PREFERENCE', False):
            email_preferences = user_services.get_email_preferences(editor_id)
            self.assertEqual(email_preferences.can_receive_email_updates, True)
            self.assertEqual(
                email_preferences.can_receive_editor_role_email,
                feconf.DEFAULT_EDITOR_ROLE_EMAIL_PREFERENCE)
            self.assertEqual(
                email_preferences.can_receive_feedback_message_email,
                feconf.DEFAULT_FEEDBACK_MESSAGE_EMAIL_PREFERENCE)
            self.assertEqual(
                email_preferences.can_receive_subscription_email,
                feconf.DEFAULT_SUBSCRIPTION_EMAIL_PREFERENCE)

    def test_user_disallowing_emails_on_signup(self):
        self.login(self.EDITOR_EMAIL)
        response = self.testapp.get(feconf.SIGNUP_URL)
        csrf_token = self.get_csrf_token_from_response(response)
        self.post_json(
            feconf.SIGNUP_DATA_URL,
            {'username': 'abc', 'agreed_to_terms': True,
             'can_receive_email_updates': False},
            csrf_token=csrf_token)

        # The email update preference should be False in all cases.
        editor_id = self.get_user_id_from_email(self.EDITOR_EMAIL)
        with self.swap(feconf, 'DEFAULT_EMAIL_UPDATES_PREFERENCE', True):
            email_preferences = user_services.get_email_preferences(editor_id)
            self.assertEqual(email_preferences.can_receive_email_updates, False)
            self.assertEqual(
                email_preferences.can_receive_editor_role_email,
                feconf.DEFAULT_EDITOR_ROLE_EMAIL_PREFERENCE)
            self.assertEqual(
                email_preferences.can_receive_feedback_message_email,
                feconf.DEFAULT_FEEDBACK_MESSAGE_EMAIL_PREFERENCE)
            self.assertEqual(
                email_preferences.can_receive_subscription_email,
                feconf.DEFAULT_SUBSCRIPTION_EMAIL_PREFERENCE)

        with self.swap(feconf, 'DEFAULT_EMAIL_UPDATES_PREFERENCE', False):
            email_preferences = user_services.get_email_preferences(editor_id)
            self.assertEqual(email_preferences.can_receive_email_updates, False)
            self.assertEqual(
                email_preferences.can_receive_editor_role_email,
                feconf.DEFAULT_EDITOR_ROLE_EMAIL_PREFERENCE)
            self.assertEqual(
                email_preferences.can_receive_feedback_message_email,
                feconf.DEFAULT_FEEDBACK_MESSAGE_EMAIL_PREFERENCE)
            self.assertEqual(
                email_preferences.can_receive_subscription_email,
                feconf.DEFAULT_SUBSCRIPTION_EMAIL_PREFERENCE)

    def test_email_preferences_updates(self):
        """Test that Preferences Handler correctly updates the email
        preferences of the user.
        """

        self.signup(self.EDITOR_EMAIL, username=self.EDITOR_USERNAME)
        editor_id = self.get_user_id_from_email(self.EDITOR_EMAIL)
        self.login(self.EDITOR_EMAIL)
        response = self.testapp.get('/preferences')
        csrf_token = self.get_csrf_token_from_response(response)

        payload = {
            'update_type': 'email_preferences',
            'data': {
                'can_receive_email_updates': True,
                'can_receive_editor_role_email': True,
                'can_receive_feedback_message_email': True,
                'can_receive_subscription_email': True
            }
        }

        # Allow all emails.
        self.put_json(
            '/preferenceshandler/data', payload, csrf_token=csrf_token)

        email_preferences = user_services.get_email_preferences(editor_id)
        self.assertTrue(email_preferences.can_receive_email_updates)
        self.assertTrue(email_preferences.can_receive_editor_role_email)
        self.assertTrue(email_preferences.can_receive_feedback_message_email)
        self.assertTrue(email_preferences.can_receive_subscription_email)

        payload = {
            'update_type': 'email_preferences',
            'data': {
                'can_receive_email_updates': False,
                'can_receive_editor_role_email': False,
                'can_receive_feedback_message_email': False,
                'can_receive_subscription_email': False
            }
        }

        # Disallow all emails.
        self.put_json(
            '/preferenceshandler/data', payload, csrf_token=csrf_token)

        email_preferences = user_services.get_email_preferences(editor_id)
        self.assertFalse(email_preferences.can_receive_email_updates)
        self.assertFalse(email_preferences.can_receive_editor_role_email)
        self.assertFalse(email_preferences.can_receive_feedback_message_email)
        self.assertFalse(email_preferences.can_receive_subscription_email)


class PreferencesHandlerTests(test_utils.GenericTestBase):
    EXP_ID = 'exp_id'
    EXP_TITLE = 'Exploration title'

    def setUp(self):
        super(PreferencesHandlerTests, self).setUp()
        self.signup(self.OWNER_EMAIL, self.OWNER_USERNAME)
        self.signup(self.VIEWER_EMAIL, self.VIEWER_USERNAME)

        self.owner_id = self.get_user_id_from_email(self.OWNER_EMAIL)
        self.viewer_id = self.get_user_id_from_email(self.VIEWER_EMAIL)

    def test_can_see_subscriptions(self):
        self.login(self.VIEWER_EMAIL)

        response = self.get_json(feconf.PREFERENCES_DATA_URL)
        self.assertEqual(len(response['subscription_list']), 0)

        # Subscribe to user.
        subscription_services.subscribe_to_creator(
            self.viewer_id, self.owner_id)
        response = self.get_json(feconf.PREFERENCES_DATA_URL)
        self.assertEqual(len(response['subscription_list']), 1)
        self.assertEqual(
            response['subscription_list'][0]['creator_username'],
            self.OWNER_USERNAME)

        # Unsubscribe from user.
        subscription_services.unsubscribe_from_creator(
            self.viewer_id, self.owner_id)
        response = self.get_json(feconf.PREFERENCES_DATA_URL)
        self.assertEqual(len(response['subscription_list']), 0)


class ProfileLinkTests(test_utils.GenericTestBase):

    USERNAME = 'abc123'
    EMAIL = 'abc123@gmail.com'
    PROFILE_PIC_URL = '/preferenceshandler/profile_picture_by_username/'

    def test_get_profile_picture_invalid_username(self):
        response = self.testapp.get(
            '%s%s' % (self.PROFILE_PIC_URL, self.USERNAME), expect_errors=True
        )
        self.assertEqual(response.status_int, 404)

    def test_get_profile_picture_valid_username(self):
        self.signup(self.EMAIL, self.USERNAME)
        response_dict = self.get_json(
            '%s%s' % (self.PROFILE_PIC_URL, self.USERNAME)
        )
        # Every user must have a profile picture.
        self.assertEqual(
            response_dict['profile_picture_data_url_for_username'],
            user_services.DEFAULT_IDENTICON_DATA_URL)


class ProfileDataHandlerTests(test_utils.GenericTestBase):

    def test_preference_page_updates(self):
        self.signup(self.EDITOR_EMAIL, username=self.EDITOR_USERNAME)
        self.login(self.EDITOR_EMAIL)
        response = self.testapp.get('/preferences')
        csrf_token = self.get_csrf_token_from_response(response)
        original_preferences = self.get_json('/preferenceshandler/data')
        self.assertEqual(
            ['en'], original_preferences['preferred_language_codes'])
        self.assertIsNone(original_preferences['preferred_site_language_code'])
        self.put_json(
            '/preferenceshandler/data',
            {'update_type': 'preferred_site_language_code', 'data': 'en'},
            csrf_token=csrf_token)
        self.put_json(
            '/preferenceshandler/data',
            {'update_type': 'preferred_language_codes', 'data': ['de']},
            csrf_token=csrf_token)
        new_preferences = self.get_json('/preferenceshandler/data')
        self.assertEqual(new_preferences['preferred_language_codes'], ['de'])
        self.assertEqual(new_preferences['preferred_site_language_code'], 'en')

    def test_profile_data_is_independent_of_currently_logged_in_user(self):
        self.signup(self.EDITOR_EMAIL, username=self.EDITOR_USERNAME)
        self.login(self.EDITOR_EMAIL)
        response = self.testapp.get('/preferences')
        csrf_token = self.get_csrf_token_from_response(response)
        self.put_json(
            '/preferenceshandler/data',
            {'update_type': 'user_bio', 'data': 'My new editor bio'},
            csrf_token=csrf_token)
        self.put_json(
            '/preferenceshandler/data',
            {'update_type': 'subject_interests', 'data': ['editor', 'editing']},
            csrf_token=csrf_token)
        self.logout()

        self.signup(self.VIEWER_EMAIL, username=self.VIEWER_USERNAME)
        self.login(self.VIEWER_EMAIL)
        response = self.testapp.get('/preferences')
        csrf_token = self.get_csrf_token_from_response(response)
        self.put_json(
            '/preferenceshandler/data',
            {'update_type': 'user_bio', 'data': 'My new viewer bio'},
            csrf_token=csrf_token)
        self.put_json(
            '/preferenceshandler/data',
            {'update_type': 'subject_interests', 'data': ['viewer', 'viewing']},
            csrf_token=csrf_token)
        self.logout()

        # Viewer looks at editor's profile page.
        self.login(self.VIEWER_EMAIL)
        response = self.get_json(
            '/profilehandler/data/%s' % self.EDITOR_USERNAME)
        self.assertEqual(response['user_bio'], 'My new editor bio')
        self.assertEqual(response['subject_interests'], ['editor', 'editing'])
        self.logout()

        # Editor looks at their own profile page.
        self.login(self.EDITOR_EMAIL)
        response = self.get_json(
            '/profilehandler/data/%s' % self.EDITOR_USERNAME)
        self.assertEqual(response['user_bio'], 'My new editor bio')
        self.assertEqual(response['subject_interests'], ['editor', 'editing'])
        self.logout()

        # Looged-out user looks at editor's profile page/
        response = self.get_json(
            '/profilehandler/data/%s' % self.EDITOR_USERNAME)
        self.assertEqual(response['user_bio'], 'My new editor bio')
        self.assertEqual(response['subject_interests'], ['editor', 'editing'])


class FirstContributionDateTests(test_utils.GenericTestBase):

    USERNAME = 'abc123'
    EMAIL = 'abc123@gmail.com'

    def test_contribution_msec(self):
        # Test the contribution time shows up correctly as None.
        self.signup(self.EMAIL, self.USERNAME)
        self.login(self.EMAIL)
        user_id = self.get_user_id_from_email(self.EMAIL)
        response_dict = self.get_json(
            '/profilehandler/data/%s' % self.USERNAME)
        self.assertIsNone(response_dict['first_contribution_msec'])

        # Update the first_contribution_msec to the current time in
        # milliseconds.
        first_time_in_msecs = utils.get_current_time_in_millisecs()
        user_services.update_first_contribution_msec_if_not_set(
            user_id, first_time_in_msecs)

        # Test the contribution date correctly changes to current_time_in_msecs.
        response_dict = self.get_json(
            '/profilehandler/data/%s' % self.USERNAME)
        self.assertEqual(
            response_dict['first_contribution_msec'],
            first_time_in_msecs)

        # Test that the contribution date is not changed after the first time it
        # is set.
        second_time_in_msecs = utils.get_current_time_in_millisecs()
        user_services.update_first_contribution_msec_if_not_set(
            user_id, second_time_in_msecs)
        response_dict = self.get_json(
            '/profilehandler/data/%s' % self.USERNAME)
        self.assertEqual(
            response_dict['first_contribution_msec'],
            first_time_in_msecs)


class UserContributionsTests(test_utils.GenericTestBase):

    USERNAME_A = 'a'
    EMAIL_A = 'a@example.com'
    USERNAME_B = 'b'
    EMAIL_B = 'b@example.com'
    EXP_ID_1 = 'exp_id_1'

    def test_null_case(self):
        # Check that the profile page for a user with no contributions shows
        # that they have 0 created/edited explorations.
        self.signup(self.EMAIL_A, self.USERNAME_A)
        response_dict = self.get_json(
            '/profilehandler/data/%s' % self.USERNAME_A)
        self.assertEqual(
            response_dict['created_exp_summary_dicts'], [])
        self.assertEqual(
            response_dict['edited_exp_summary_dicts'], [])

    def test_created(self):
        # Check that the profile page for a user who has created
        # a single exploration shows 1 created and 1 edited exploration.
        self.signup(self.EMAIL_A, self.USERNAME_A)
        user_a_id = self.get_user_id_from_email(self.EMAIL_A)
        self.save_new_valid_exploration(
            self.EXP_ID_1, user_a_id, end_state_name='End')
        rights_manager.publish_exploration(user_a_id, self.EXP_ID_1)

        response_dict = self.get_json(
            '/profilehandler/data/%s' % self.USERNAME_A)

        self.assertEqual(len(
            response_dict['created_exp_summary_dicts']), 1)
        self.assertEqual(len(
            response_dict['edited_exp_summary_dicts']), 1)
        self.assertEqual(
            response_dict['created_exp_summary_dicts'][0]['id'],
            self.EXP_ID_1)
        self.assertEqual(
            response_dict['edited_exp_summary_dicts'][0]['id'],
            self.EXP_ID_1)

    def test_edited(self):
        # Check that the profile page for a user who has created
        # a single exploration shows 0 created and 1 edited exploration.
        self.signup(self.EMAIL_A, self.USERNAME_A)
        user_a_id = self.get_user_id_from_email(self.EMAIL_A)

        self.signup(self.EMAIL_B, self.USERNAME_B)
        user_b_id = self.get_user_id_from_email(self.EMAIL_B)

        self.save_new_valid_exploration(
            self.EXP_ID_1, user_a_id, end_state_name='End')
        rights_manager.publish_exploration(user_a_id, self.EXP_ID_1)

        exp_services.update_exploration(user_b_id, self.EXP_ID_1, [{
            'cmd': 'edit_exploration_property',
            'property_name': 'objective',
            'new_value': 'the objective'
        }], 'Test edit')

        response_dict = self.get_json(
            '/profilehandler/data/%s' % self.USERNAME_B)
        self.assertEqual(len(
            response_dict['created_exp_summary_dicts']), 0)
        self.assertEqual(len(
            response_dict['edited_exp_summary_dicts']), 1)
        self.assertEqual(
            response_dict['edited_exp_summary_dicts'][0]['id'],
            self.EXP_ID_1)
        self.assertEqual(
            response_dict['edited_exp_summary_dicts'][0]['objective'],
            'the objective')


class SiteLanguageHandlerTests(test_utils.GenericTestBase):

    def test_save_site_language_handler(self):
        """Test the language is saved in the preferences when handler is called.
        """
        self.signup(self.EDITOR_EMAIL, self.EDITOR_USERNAME)
        language_code = 'es'
        self.login(self.EDITOR_EMAIL)
        response = self.testapp.get('/preferences')
        self.assertEqual(response.status_int, 200)
        csrf_token = self.get_csrf_token_from_response(response)
        self.put_json('/preferenceshandler/data', {
            'update_type': 'preferred_site_language_code',
            'data': language_code,
        }, csrf_token)

        preferences = self.get_json('/preferenceshandler/data')
        self.assertIsNotNone(preferences)
        self.assertEqual(
            preferences['preferred_site_language_code'], language_code)

        self.logout()


class LongUserBioHandlerTests(test_utils.GenericTestBase):
    USERNAME_A = 'a'
    EMAIL_A = 'a@example.com'
    USERNAME_B = 'b'
    EMAIL_B = 'b@example.com'

    def test_userbio_within_limit(self):
        self.signup(self.EMAIL_A, self.USERNAME_A)
        self.login(self.EMAIL_A)
        response = self.testapp.get('/preferences')
        self.assertEqual(response.status_int, 200)
        csrf_token = self.get_csrf_token_from_response(response)
        self.put_json('/preferenceshandler/data', {
            'update_type': 'user_bio',
            'data': 'I am within 2000 char limit',
        }, csrf_token)
        preferences = self.get_json('/preferenceshandler/data')
        self.assertIsNotNone(preferences)
        self.assertEqual(
            preferences['user_bio'], 'I am within 2000 char limit')
        self.logout()

    def test_user_bio_exceeds_limit(self):
        self.signup(self.EMAIL_B, self.USERNAME_B)
        self.login(self.EMAIL_B)
        response = self.testapp.get('/preferences')
        self.assertEqual(response.status_int, 200)
        csrf_token = self.get_csrf_token_from_response(response)
<<<<<<< HEAD
        self.put_json(feconf.SITE_LANGUAGE_DATA_URL, {
            'site_language_code': 'es',
        }, csrf_token)


class LongUserBioHandlerTests(test_utils.GenericTestBase):
    USERNAME_A = 'a'
    EMAIL_A = 'a@example.com'
    USERNAME_B = 'b'
    EMAIL_B = 'b@example.com'

    def test_userbio_within_limit(self):
        self.signup(self.EMAIL_A, self.USERNAME_A)
        self.login(self.EMAIL_A)
        response = self.testapp.get('/preferences')
        self.assertEqual(response.status_int, 200)
        csrf_token = self.get_csrf_token_from_response(response)
        self.put_json('/preferenceshandler/data', {
            'update_type': 'user_bio',
            'data': 'I am within 2000 char limit',
        }, csrf_token)
        preferences = self.get_json('/preferenceshandler/data')
        self.assertIsNotNone(preferences)
        self.assertEqual(
            preferences['user_bio'], 'I am within 2000 char limit')
        self.logout()

    def test_user_bio_exceeds_limit(self):
        self.signup(self.EMAIL_B, self.USERNAME_B)
        self.login(self.EMAIL_B)
        response = self.testapp.get('/preferences')
        self.assertEqual(response.status_int, 200)
        csrf_token = self.get_csrf_token_from_response(response)
=======
>>>>>>> b663fa4b
        user_bio_response = self.put_json(
            '/preferenceshandler/data', {
                'update_type': 'user_bio',
                'data': 'I am not within 2000 char limit' * 200
            },
            csrf_token=csrf_token,
            expect_errors=True,
            expected_status_int=400)
        self.assertEqual(user_bio_response['code'], 400)
        self.assertIn('User bio exceeds maximum character limit: 2000',
                      user_bio_response['error'])
        self.logout()<|MERGE_RESOLUTION|>--- conflicted
+++ resolved
@@ -619,42 +619,6 @@
         response = self.testapp.get('/preferences')
         self.assertEqual(response.status_int, 200)
         csrf_token = self.get_csrf_token_from_response(response)
-<<<<<<< HEAD
-        self.put_json(feconf.SITE_LANGUAGE_DATA_URL, {
-            'site_language_code': 'es',
-        }, csrf_token)
-
-
-class LongUserBioHandlerTests(test_utils.GenericTestBase):
-    USERNAME_A = 'a'
-    EMAIL_A = 'a@example.com'
-    USERNAME_B = 'b'
-    EMAIL_B = 'b@example.com'
-
-    def test_userbio_within_limit(self):
-        self.signup(self.EMAIL_A, self.USERNAME_A)
-        self.login(self.EMAIL_A)
-        response = self.testapp.get('/preferences')
-        self.assertEqual(response.status_int, 200)
-        csrf_token = self.get_csrf_token_from_response(response)
-        self.put_json('/preferenceshandler/data', {
-            'update_type': 'user_bio',
-            'data': 'I am within 2000 char limit',
-        }, csrf_token)
-        preferences = self.get_json('/preferenceshandler/data')
-        self.assertIsNotNone(preferences)
-        self.assertEqual(
-            preferences['user_bio'], 'I am within 2000 char limit')
-        self.logout()
-
-    def test_user_bio_exceeds_limit(self):
-        self.signup(self.EMAIL_B, self.USERNAME_B)
-        self.login(self.EMAIL_B)
-        response = self.testapp.get('/preferences')
-        self.assertEqual(response.status_int, 200)
-        csrf_token = self.get_csrf_token_from_response(response)
-=======
->>>>>>> b663fa4b
         user_bio_response = self.put_json(
             '/preferenceshandler/data', {
                 'update_type': 'user_bio',
