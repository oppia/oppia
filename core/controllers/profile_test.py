# Copyright 2014 The Oppia Authors. All Rights Reserved.
#
# Licensed under the Apache License, Version 2.0 (the "License");
# you may not use this file except in compliance with the License.
# You may obtain a copy of the License at
#
#      http://www.apache.org/licenses/LICENSE-2.0
#
# Unless required by applicable law or agreed to in writing, software
# distributed under the License is distributed on an "AS-IS" BASIS,
# WITHOUT WARRANTIES OR CONDITIONS OF ANY KIND, either express or implied.
# See the License for the specific language governing permissions and
# limitations under the License.

"""Tests for the profile page."""

from __future__ import annotations

import datetime
import io
import logging
import re
import zipfile

from core import feconf
from core import utils
from core.constants import constants
from core.domain import exp_domain
from core.domain import exp_services
from core.domain import rights_manager
from core.domain import subscription_services
from core.domain import user_services
from core.platform import models
from core.tests import test_utils

from typing import Final

MYPY = False
if MYPY:  # pragma: no cover
    from mypy_imports import secrets_services
    from mypy_imports import user_models

secrets_services = models.Registry.import_secrets_services()
(user_models,) = models.Registry.import_models([models.Names.USER])


class ProfilePageTests(test_utils.GenericTestBase):

    def test_get_profile_page_of_existing_user(self) -> None:
        self.signup(self.OWNER_EMAIL, self.OWNER_USERNAME)
        response = self.get_html_response('/profile/%s' % self.OWNER_USERNAME)
        self.assertIn(b'<oppia-root></oppia-root>', response.body)

    def test_page_not_found(self) -> None:
        message = 'Could not find the page {}/profilehandler/data/{}.'.format(
            'http://localhost', self.EDITOR_USERNAME
        )
        error = {
            'error': message, 'status_code': 404
        }
        with self.swap_to_always_return(
            user_services, 'get_user_settings_from_username', False
        ):
            self.signup(self.EDITOR_EMAIL, self.EDITOR_USERNAME)
            self.login(self.EDITOR_EMAIL)
            csrf_token = self.get_new_csrf_token()
            self.put_json(
                '/preferenceshandler/data',
                {
                    'update_type': 'user_bio',
                    'data': 'Bio data of the editor'
                },
                csrf_token=csrf_token
            )
            self.put_json(
                '/preferenceshandler/data',
                {
                    'update_type': 'subject_interests',
                    'data': ['editor', 'writing']
                },
                csrf_token=csrf_token
            )
            self.logout()
            self.signup(self.VIEWER_EMAIL, self.VIEWER_USERNAME)
            self.login(self.VIEWER_EMAIL)
            response = self.get_json(
                '/profilehandler/data/%s' % self.EDITOR_USERNAME,
                expected_status_int=404
            )
            self.assertEqual(response, error)
            self.logout()
            response = self.get_json(
                '/profilehandler/data/%s' % self.EDITOR_USERNAME,
                expected_status_int=404
            )
            self.assertEqual(response, error)

    def test_user_does_have_fully_registered_account(self) -> None:
        with self.swap_to_always_return(
            user_services, 'has_fully_registered_account', True
        ):
            self.login(self.EDITOR_EMAIL)
            self.get_html_response(
                feconf.SIGNUP_URL + '?return_url=/',
                expected_status_int=302
            )
            csrf_token = self.get_new_csrf_token()
            response = self.post_json(
                feconf.SIGNUP_DATA_URL,
                {
                    'username': self.EDITOR_USERNAME,
                    'agreed_to_terms': True,
                    'default_dashboard': constants.DASHBOARD_TYPE_CREATOR,
                    'can_receive_email_updates': (
                        feconf.DEFAULT_EMAIL_UPDATES_PREFERENCE
                    )
                },
                csrf_token=csrf_token
            )
            self.assertEqual(response, {})
            self.logout()


class ProfileDataHandlerTests(test_utils.GenericTestBase):

    def test_preference_page_updates(self) -> None:
        self.signup(self.EDITOR_EMAIL, self.EDITOR_USERNAME)
        self.login(self.EDITOR_EMAIL)
        csrf_token = self.get_new_csrf_token()
        original_preferences = self.get_json('/preferenceshandler/data')
        self.assertEqual(
            ['en'], original_preferences['preferred_language_codes'])
        self.assertIsNone(original_preferences['preferred_site_language_code'])
        self.assertIsNone(original_preferences['preferred_audio_language_code'])
        self.assertIsNone(
            original_preferences['preferred_translation_language_code'])
        self.put_json(
            '/preferenceshandler/data',
            {'update_type': 'preferred_site_language_code', 'data': 'en'},
            csrf_token=csrf_token)
        self.put_json(
            '/preferenceshandler/data',
            {'update_type': 'preferred_audio_language_code', 'data': 'hi-en'},
            csrf_token=csrf_token)
        self.put_json(
            '/preferenceshandler/data', {
                'update_type': 'preferred_translation_language_code',
                'data': 'en'
            },
            csrf_token=csrf_token)
        self.put_json(
            '/preferenceshandler/data',
            {'update_type': 'preferred_language_codes', 'data': ['de']},
            csrf_token=csrf_token)
        new_preferences = self.get_json('/preferenceshandler/data')
        self.assertEqual(new_preferences['preferred_language_codes'], ['de'])
        self.assertEqual(new_preferences['preferred_site_language_code'], 'en')
        self.assertEqual(
            new_preferences['preferred_audio_language_code'], 'hi-en')
        self.assertEqual(
            new_preferences['preferred_translation_language_code'], 'en')

    def test_profile_data_is_independent_of_currently_logged_in_user(
        self
    ) -> None:
        self.signup(self.EDITOR_EMAIL, self.EDITOR_USERNAME)
        self.login(self.EDITOR_EMAIL)
        csrf_token = self.get_new_csrf_token()
        self.put_json(
            '/preferenceshandler/data',
            {'update_type': 'user_bio', 'data': 'My new editor bio'},
            csrf_token=csrf_token)
        self.put_json(
            '/preferenceshandler/data',
            {'update_type': 'subject_interests', 'data': ['editor', 'editing']},
            csrf_token=csrf_token)
        self.logout()

        self.signup(self.VIEWER_EMAIL, self.VIEWER_USERNAME)
        self.login(self.VIEWER_EMAIL)
        csrf_token = self.get_new_csrf_token()
        self.put_json(
            '/preferenceshandler/data',
            {'update_type': 'user_bio', 'data': 'My new viewer bio'},
            csrf_token=csrf_token)
        self.put_json(
            '/preferenceshandler/data',
            {'update_type': 'subject_interests', 'data': ['viewer', 'viewing']},
            csrf_token=csrf_token)
        self.logout()

        # Viewer looks at editor's profile page.
        self.login(self.VIEWER_EMAIL)
        response = self.get_json(
            '/profilehandler/data/%s' % self.EDITOR_USERNAME)
        self.assertEqual(response['user_bio'], 'My new editor bio')
        self.assertEqual(response['subject_interests'], ['editor', 'editing'])
        self.logout()

        # Editor looks at their own profile page.
        self.login(self.EDITOR_EMAIL)
        response = self.get_json(
            '/profilehandler/data/%s' % self.EDITOR_USERNAME)
        self.assertEqual(response['user_bio'], 'My new editor bio')
        self.assertEqual(response['subject_interests'], ['editor', 'editing'])
        self.logout()

        # Looged-out user looks at editor's profile page.
        response = self.get_json(
            '/profilehandler/data/%s' % self.EDITOR_USERNAME)
        self.assertEqual(response['user_bio'], 'My new editor bio')
        self.assertEqual(response['subject_interests'], ['editor', 'editing'])

    def test_preferences_page(self) -> None:
        self.signup(self.EDITOR_EMAIL, self.EDITOR_USERNAME)
        self.login(self.EDITOR_EMAIL)

        response = self.get_html_response(feconf.PREFERENCES_URL)
        self.assertIn(b'<oppia-root></oppia-root>', response.body)

        self.logout()


class UserContributionsTests(test_utils.GenericTestBase):

    USERNAME_A: Final = 'a'
    EMAIL_A: Final = 'a@example.com'
    USERNAME_B: Final = 'b'
    EMAIL_B: Final = 'b@example.com'
    EXP_ID_1: Final = 'exp_id_1'

    def test_null_case(self) -> None:
        # Check that the profile page for a user with no contributions shows
        # that they have 0 created/edited explorations.
        self.signup(self.EMAIL_A, self.USERNAME_A)
        response_dict = self.get_json(
            '/profilehandler/data/%s' % self.USERNAME_A)
        self.assertEqual(
            response_dict['created_exp_summary_dicts'], [])
        self.assertEqual(
            response_dict['edited_exp_summary_dicts'], [])

    def test_created(self) -> None:
        # Check that the profile page for a user who has created
        # a single exploration shows 1 created and 1 edited exploration.
        self.signup(self.EMAIL_A, self.USERNAME_A)
        user_a_id = self.get_user_id_from_email(self.EMAIL_A)
        user_a = user_services.get_user_actions_info(user_a_id)
        self.save_new_valid_exploration(
            self.EXP_ID_1, user_a_id, end_state_name='End')
        rights_manager.publish_exploration(user_a, self.EXP_ID_1)

        response_dict = self.get_json(
            '/profilehandler/data/%s' % self.USERNAME_A)
        self.assertEqual(len(
            response_dict['created_exp_summary_dicts']), 1)
        self.assertEqual(len(
            response_dict['edited_exp_summary_dicts']), 1)
        self.assertEqual(
            response_dict['created_exp_summary_dicts'][0]['id'],
            self.EXP_ID_1)
        self.assertEqual(
            response_dict['edited_exp_summary_dicts'][0]['id'],
            self.EXP_ID_1)

    def test_edited(self) -> None:
        # Check that the profile page for a user who has created
        # a single exploration shows 0 created and 1 edited exploration.
        self.signup(self.EMAIL_A, self.USERNAME_A)
        user_a_id = self.get_user_id_from_email(self.EMAIL_A)

        self.signup(self.EMAIL_B, self.USERNAME_B)
        user_b_id = self.get_user_id_from_email(self.EMAIL_B)
        user_a = user_services.get_user_actions_info(user_a_id)
        self.save_new_valid_exploration(
            self.EXP_ID_1, user_a_id, end_state_name='End')
        rights_manager.publish_exploration(user_a, self.EXP_ID_1)

        exp_services.update_exploration(
            user_b_id, self.EXP_ID_1, [exp_domain.ExplorationChange({
                'cmd': 'edit_exploration_property',
                'property_name': 'objective',
                'new_value': 'the objective'
            })], 'Test edit')
        self.process_and_flush_pending_tasks()

        response_dict = self.get_json(
            '/profilehandler/data/%s' % self.USERNAME_B)
        self.assertEqual(len(
            response_dict['created_exp_summary_dicts']), 0)
        self.assertEqual(len(
            response_dict['edited_exp_summary_dicts']), 1)
        self.assertEqual(
            response_dict['edited_exp_summary_dicts'][0]['id'],
            self.EXP_ID_1)
        self.assertEqual(
            response_dict['edited_exp_summary_dicts'][0]['objective'],
            'the objective')


class FirstContributionDateTests(test_utils.GenericTestBase):

    USERNAME: Final = 'abc123'
    EMAIL: Final = 'abc123@gmail.com'

    def test_contribution_msec(self) -> None:
        # Test the contribution time shows up correctly as None.
        self.signup(self.EMAIL, self.USERNAME)
        self.login(self.EMAIL)
        user_id = self.get_user_id_from_email(self.EMAIL)
        response_dict = self.get_json(
            '/profilehandler/data/%s' % self.USERNAME)
        self.assertIsNone(response_dict['first_contribution_msec'])

        # Update the first_contribution_msec to the current time in
        # milliseconds.
        first_time_in_msecs = utils.get_current_time_in_millisecs()
        user_settings_to_update = user_services.get_user_settings(user_id)
        user_settings_to_update.update_first_contribution_msec(
            first_time_in_msecs
        )
        user_services.save_user_settings(user_settings_to_update)

        # Test the contribution date correctly changes to current_time_in_msecs.
        response_dict = self.get_json(
            '/profilehandler/data/%s' % self.USERNAME)
        self.assertEqual(
            response_dict['first_contribution_msec'],
            first_time_in_msecs)

        # Test that the contribution date is not changed after the first time it
        # is set.
        second_time_in_msecs = utils.get_current_time_in_millisecs()
        user_settings_to_update = user_services.get_user_settings(user_id)
        user_settings_to_update.update_first_contribution_msec(
            second_time_in_msecs
        )
        user_services.save_user_settings(user_settings_to_update)
        response_dict = self.get_json(
            '/profilehandler/data/%s' % self.USERNAME)
        self.assertEqual(
            response_dict['first_contribution_msec'],
            first_time_in_msecs)


class PreferencesHandlerTests(test_utils.GenericTestBase):

    EXP_ID: Final = 'exp_id'
    EXP_TITLE: Final = 'Exploration title'

    def setUp(self) -> None:
        super().setUp()
        self.signup(self.OWNER_EMAIL, self.OWNER_USERNAME)
        self.signup(self.VIEWER_EMAIL, self.VIEWER_USERNAME)

        self.owner_id = self.get_user_id_from_email(self.OWNER_EMAIL)
        self.viewer_id = self.get_user_id_from_email(self.VIEWER_EMAIL)

    def test_can_see_subscriptions(self) -> None:
        self.login(self.VIEWER_EMAIL)

        response = self.get_json(feconf.PREFERENCES_DATA_URL)
        self.assertEqual(len(response['subscription_list']), 0)

        # Subscribe to user.
        subscription_services.subscribe_to_creator(
            self.viewer_id, self.owner_id)
        response = self.get_json(feconf.PREFERENCES_DATA_URL)
        self.assertEqual(len(response['subscription_list']), 1)
        self.assertEqual(
            response['subscription_list'][0]['creator_username'],
            self.OWNER_USERNAME)

        # Unsubscribe from user.
        subscription_services.unsubscribe_from_creator(
            self.viewer_id, self.owner_id)
        response = self.get_json(feconf.PREFERENCES_DATA_URL)
        self.assertEqual(len(response['subscription_list']), 0)
        self.logout()

    def test_can_update_profile_picture_data_url(self) -> None:
        self.login(self.OWNER_EMAIL)
        csrf_token = self.get_new_csrf_token()
        user_settings = user_services.get_user_settings(self.owner_id)
        assert user_settings.profile_picture_data_url is not None
        self.assertTrue(test_utils.check_image_png_or_webp(
            user_settings.profile_picture_data_url))
        self.put_json(
            feconf.PREFERENCES_DATA_URL,
            {
                'update_type': 'profile_picture_data_url',
                'data': 'new_profile_picture_data_url'},
            csrf_token=csrf_token)
        user_settings = user_services.get_user_settings(self.owner_id)
        self.assertEqual(
            user_settings.profile_picture_data_url,
            'new_profile_picture_data_url')
        self.logout()

    def test_can_update_default_dashboard(self) -> None:
        self.login(self.OWNER_EMAIL)
        csrf_token = self.get_new_csrf_token()
        user_settings = user_services.get_user_settings(self.owner_id)
        self.put_json(
            feconf.PREFERENCES_DATA_URL,
            {
                'update_type': 'default_dashboard',
                'data': constants.DASHBOARD_TYPE_CREATOR},
            csrf_token=csrf_token)
        user_settings = user_services.get_user_settings(self.owner_id)
        self.assertEqual(
            user_settings.default_dashboard, constants.DASHBOARD_TYPE_CREATOR)
        self.logout()

    def test_update_preferences_with_invalid_update_type_raises_exception(
        self
    ) -> None:
        self.login(self.OWNER_EMAIL)
        csrf_token = self.get_new_csrf_token()
        with self.assertRaisesRegex(Exception, 'Invalid update type:'):
            self.put_json(
                feconf.PREFERENCES_DATA_URL,
                {'update_type': 'invalid_update_type'},
                csrf_token=csrf_token)
        self.logout()


class LongUserBioHandlerTests(test_utils.GenericTestBase):
    USERNAME_A: Final = 'a'
    EMAIL_A: Final = 'a@example.com'
    USERNAME_B: Final = 'b'
    EMAIL_B: Final = 'b@example.com'

    def test_userbio_within_limit(self) -> None:
        self.signup(self.EMAIL_A, self.USERNAME_A)
        self.login(self.EMAIL_A)
        csrf_token = self.get_new_csrf_token()
        self.put_json(
            '/preferenceshandler/data', {
                'update_type': 'user_bio',
                'data': 'I am within 2000 char limit',
            }, csrf_token=csrf_token)
        preferences = self.get_json('/preferenceshandler/data')
        self.assertIsNotNone(preferences)
        self.assertEqual(
            preferences['user_bio'], 'I am within 2000 char limit')
        self.logout()

    def test_user_bio_exceeds_limit(self) -> None:
        self.signup(self.EMAIL_B, self.USERNAME_B)
        self.login(self.EMAIL_B)
        csrf_token = self.get_new_csrf_token()
        user_bio_response = self.put_json(
            '/preferenceshandler/data', {
                'update_type': 'user_bio',
                'data': 'I am not within 2000 char limit' * 200
            },
            csrf_token=csrf_token, expected_status_int=400)
        self.assertEqual(user_bio_response['status_code'], 400)
        self.assertIn(
            'User bio exceeds maximum character limit: 2000',
            user_bio_response['error'])
        self.logout()


<<<<<<< HEAD
=======
class ProfileLinkTests(test_utils.GenericTestBase):

    USERNAME: Final = 'abc123'
    EMAIL: Final = 'abc123@gmail.com'
    PROFILE_PIC_URL: Final = (
        '/preferenceshandler/profile_picture_by_username/'
    )

    def test_get_profile_picture_invalid_username(self) -> None:
        self.get_json(
            '%s%s' % (self.PROFILE_PIC_URL, self.USERNAME),
            expected_status_int=404)

    def test_get_profile_picture_valid_username(self) -> None:
        self.signup(self.EMAIL, self.USERNAME)
        response_dict = self.get_json(
            '%s%s' % (self.PROFILE_PIC_URL, self.USERNAME)
        )
        # Every user must have a profile picture.
        self.assertEqual(
            response_dict['profile_picture_data_url_for_username'],
            user_services.DEFAULT_IDENTICON_DATA_URL)


>>>>>>> eaf3389b
class EmailPreferencesTests(test_utils.GenericTestBase):

    def test_missing_can_receive_email_updates_key_raises_error(self) -> None:
        self.login(self.EDITOR_EMAIL)
        self.get_html_response(feconf.SIGNUP_URL + '?return_url=/')
        csrf_token = self.get_new_csrf_token()
        response = self.post_json(
            feconf.SIGNUP_DATA_URL,
            {
                'username': self.EDITOR_USERNAME,
                'agreed_to_terms': True,
                'default_dashboard': constants.DASHBOARD_TYPE_LEARNER
            },
            csrf_token=csrf_token,
            expected_status_int=400
        )
        self.assertEqual(
            response['error'],
            'Missing key in handler args: can_receive_email_updates.'
        )

    def test_user_allowing_emails_on_signup(self) -> None:
        self.login(self.EDITOR_EMAIL)
        self.get_html_response(feconf.SIGNUP_URL + '?return_url=/')
        csrf_token = self.get_new_csrf_token()
        json_response = self.post_json(
            feconf.SIGNUP_DATA_URL,
            {
                'username': self.EDITOR_USERNAME,
                'agreed_to_terms': True,
                'can_receive_email_updates': True,
                'default_dashboard': constants.DASHBOARD_TYPE_LEARNER
            },
            csrf_token=csrf_token)
        self.assertFalse(
            json_response['bulk_email_signup_message_should_be_shown'])

        # The email update preference should be True in all cases.
        editor_id = self.get_user_id_from_email(self.EDITOR_EMAIL)
        with self.swap(feconf, 'DEFAULT_EMAIL_UPDATES_PREFERENCE', True):
            email_preferences = user_services.get_email_preferences(editor_id)
            self.assertEqual(email_preferences.can_receive_email_updates, True)
            self.assertEqual(
                email_preferences.can_receive_editor_role_email,
                feconf.DEFAULT_EDITOR_ROLE_EMAIL_PREFERENCE)
            self.assertEqual(
                email_preferences.can_receive_feedback_message_email,
                feconf.DEFAULT_FEEDBACK_MESSAGE_EMAIL_PREFERENCE)
            self.assertEqual(
                email_preferences.can_receive_subscription_email,
                feconf.DEFAULT_SUBSCRIPTION_EMAIL_PREFERENCE)
        with self.swap(feconf, 'DEFAULT_EMAIL_UPDATES_PREFERENCE', False):
            email_preferences = user_services.get_email_preferences(editor_id)
            self.assertEqual(email_preferences.can_receive_email_updates, True)
            self.assertEqual(
                email_preferences.can_receive_editor_role_email,
                feconf.DEFAULT_EDITOR_ROLE_EMAIL_PREFERENCE)
            self.assertEqual(
                email_preferences.can_receive_feedback_message_email,
                feconf.DEFAULT_FEEDBACK_MESSAGE_EMAIL_PREFERENCE)
            self.assertEqual(
                email_preferences.can_receive_subscription_email,
                feconf.DEFAULT_SUBSCRIPTION_EMAIL_PREFERENCE)

    def test_send_post_signup_email(self) -> None:
        self.login(self.EDITOR_EMAIL)
        self.get_html_response(feconf.SIGNUP_URL + '?return_url=/')
        csrf_token = self.get_new_csrf_token()
        with self.swap(feconf, 'CAN_SEND_EMAILS', True):
            with self.swap_to_always_return(
                user_services, 'has_ever_registered', False
            ):
                json_response = self.post_json(
                    feconf.SIGNUP_DATA_URL,
                    {
                        'username': self.EDITOR_USERNAME,
                        'agreed_to_terms': True,
                        'default_dashboard': constants.DASHBOARD_TYPE_CREATOR,
                        'can_receive_email_updates': (
                            feconf.DEFAULT_EMAIL_UPDATES_PREFERENCE
                        )
                    },
                    csrf_token=csrf_token
                )
                self.assertFalse(
                    json_response['bulk_email_signup_message_should_be_shown']
                )

    def test_user_cannot_be_added_to_bulk_email_mailing_list(self) -> None:
        self.login(self.EDITOR_EMAIL)
        self.get_html_response(feconf.SIGNUP_URL + '?return_url=/')
        csrf_token = self.get_new_csrf_token()
        with self.swap_to_always_return(
            user_services, 'update_email_preferences', True
        ):
            json_response = self.post_json(
                feconf.SIGNUP_DATA_URL,
                {
                    'username': self.EDITOR_USERNAME,
                    'agreed_to_terms': True,
                    'can_receive_email_updates': True,
                    'default_dashboard': constants.DASHBOARD_TYPE_LEARNER
                }, csrf_token=csrf_token)
            self.assertTrue(
                json_response['bulk_email_signup_message_should_be_shown'])

    def test_user_disallowing_emails_on_signup(self) -> None:
        self.login(self.EDITOR_EMAIL)
        self.get_html_response(feconf.SIGNUP_URL + '?return_url=/')
        csrf_token = self.get_new_csrf_token()
        self.post_json(
            feconf.SIGNUP_DATA_URL,
            {
                'username': self.EDITOR_USERNAME,
                'agreed_to_terms': True,
                'can_receive_email_updates': False,
                'default_dashboard': constants.DASHBOARD_TYPE_LEARNER
            },
            csrf_token=csrf_token)

        # The email update preference should be False in all cases.
        editor_id = self.get_user_id_from_email(self.EDITOR_EMAIL)
        with self.swap(feconf, 'DEFAULT_EMAIL_UPDATES_PREFERENCE', True):
            email_preferences = user_services.get_email_preferences(editor_id)
            self.assertEqual(email_preferences.can_receive_email_updates, False)
            self.assertEqual(
                email_preferences.can_receive_editor_role_email,
                feconf.DEFAULT_EDITOR_ROLE_EMAIL_PREFERENCE)
            self.assertEqual(
                email_preferences.can_receive_feedback_message_email,
                feconf.DEFAULT_FEEDBACK_MESSAGE_EMAIL_PREFERENCE)
            self.assertEqual(
                email_preferences.can_receive_subscription_email,
                feconf.DEFAULT_SUBSCRIPTION_EMAIL_PREFERENCE)

        with self.swap(feconf, 'DEFAULT_EMAIL_UPDATES_PREFERENCE', False):
            email_preferences = user_services.get_email_preferences(editor_id)
            self.assertEqual(email_preferences.can_receive_email_updates, False)
            self.assertEqual(
                email_preferences.can_receive_editor_role_email,
                feconf.DEFAULT_EDITOR_ROLE_EMAIL_PREFERENCE)
            self.assertEqual(
                email_preferences.can_receive_feedback_message_email,
                feconf.DEFAULT_FEEDBACK_MESSAGE_EMAIL_PREFERENCE)
            self.assertEqual(
                email_preferences.can_receive_subscription_email,
                feconf.DEFAULT_SUBSCRIPTION_EMAIL_PREFERENCE)

    def test_email_preferences_updates(self) -> None:
        """Test that Preferences Handler correctly updates the email
        preferences of the user.
        """

        self.signup(self.EDITOR_EMAIL, self.EDITOR_USERNAME)
        editor_id = self.get_user_id_from_email(self.EDITOR_EMAIL)
        self.login(self.EDITOR_EMAIL)
        csrf_token = self.get_new_csrf_token()

        payload = {
            'update_type': 'email_preferences',
            'data': {
                'can_receive_email_updates': True,
                'can_receive_editor_role_email': True,
                'can_receive_feedback_message_email': True,
                'can_receive_subscription_email': True
            }
        }

        # Allow all emails.
        self.put_json(
            '/preferenceshandler/data', payload, csrf_token=csrf_token)

        email_preferences = user_services.get_email_preferences(editor_id)
        self.assertTrue(email_preferences.can_receive_email_updates)
        self.assertTrue(email_preferences.can_receive_editor_role_email)
        self.assertTrue(email_preferences.can_receive_feedback_message_email)
        self.assertTrue(email_preferences.can_receive_subscription_email)

        payload = {
            'update_type': 'email_preferences',
            'data': {
                'can_receive_email_updates': False,
                'can_receive_editor_role_email': False,
                'can_receive_feedback_message_email': False,
                'can_receive_subscription_email': False
            }
        }

        # Disallow all emails.
        self.put_json(
            '/preferenceshandler/data', payload, csrf_token=csrf_token)

        email_preferences = user_services.get_email_preferences(editor_id)
        self.assertFalse(email_preferences.can_receive_email_updates)
        self.assertFalse(email_preferences.can_receive_editor_role_email)
        self.assertFalse(email_preferences.can_receive_feedback_message_email)
        self.assertFalse(email_preferences.can_receive_subscription_email)


<<<<<<< HEAD
=======
class ProfilePictureHandlerTests(test_utils.GenericTestBase):

    def test_get_profile_picture_with_updated_value(self) -> None:
        self.get_json(
            '/preferenceshandler/profile_picture', expected_status_int=401)
        self.signup(self.OWNER_EMAIL, self.OWNER_USERNAME)
        owner_id = self.get_user_id_from_email(self.OWNER_EMAIL)
        self.login(self.OWNER_EMAIL)
        user_settings = user_services.get_user_settings(owner_id)
        response = self.get_json('/preferenceshandler/profile_picture')
        self.assertEqual(
            response['profile_picture_data_url'],
            user_settings.profile_picture_data_url)
        user_services.update_profile_picture_data_url(
            owner_id, 'new_profile_picture')
        response = self.get_json('/preferenceshandler/profile_picture')
        self.assertEqual(
            response['profile_picture_data_url'], 'new_profile_picture')
        self.logout()


>>>>>>> eaf3389b
class SignupTests(test_utils.GenericTestBase):

    def test_signup_page_does_not_have_top_right_menu(self) -> None:
        self.login(self.EDITOR_EMAIL)
        response = self.get_html_response(feconf.SIGNUP_URL + '?return_url=/')
        # Sign in can't be inside an html tag, but can appear inside js code.
        response.mustcontain(no=['Logout'])
        self.logout()

    def test_going_somewhere_else_while_signing_in_logs_user_out(self) -> None:
        exp_services.load_demo('0')

        self.login(self.EDITOR_EMAIL)
        response = self.get_html_response(feconf.SIGNUP_URL + '?return_url=/')
        self.get_html_response(feconf.SIGNUP_URL)
        response = self.get_html_response('/create/0', expected_status_int=302)
        self.assertIn('logout', response.headers['location'])
        self.assertIn('create', response.headers['location'])

        self.logout()

    def test_to_check_url_redirection_in_signup(self) -> None:
        """To validate the redirections from return_url."""
        self.login(self.EDITOR_EMAIL)
        self.get_html_response(feconf.SIGNUP_URL + '?return_url=/')
        csrf_token = self.get_new_csrf_token()

        # Registering this user fully.
        self.post_json(
            feconf.SIGNUP_DATA_URL,
            {
                'username': self.EDITOR_USERNAME,
                'agreed_to_terms': True,
                'default_dashboard': constants.DASHBOARD_TYPE_LEARNER,
                'can_receive_email_updates': (
                    feconf.DEFAULT_EMAIL_UPDATES_PREFERENCE
                )
            },
            csrf_token=csrf_token
        )

        def strip_domain_from_location_header(url: str) -> str:
            """To strip the domain form the location url."""
            splitted_url = re.match(r'(http[s]?:\/\/)?([^\/\s]+\/)(.*)', url)
            assert splitted_url is not None
            return splitted_url.group(3)

        response = self.get_html_response(
            '/signup?return_url=https://google.com', expected_status_int=302)
        self.assertEqual('', strip_domain_from_location_header(
            response.headers['location']))

        response = self.get_html_response(
            '/signup?return_url=//google.com', expected_status_int=302)
        self.assertEqual('', strip_domain_from_location_header(
            response.headers['location']))

        response = self.get_html_response(
            '/signup?return_url=/page#hello', expected_status_int=302)
        self.assertEqual('page', strip_domain_from_location_header(
            response.headers['location']))

        response = self.get_html_response(
            '/signup?return_url=/page/hello', expected_status_int=302)
        self.assertEqual('page/hello', strip_domain_from_location_header(
            response.headers['location']))

        response = self.get_html_response(
            '/signup?return_url=/page/hello?id=tests', expected_status_int=302)
        self.assertEqual(
            'page/hello?id=tests', strip_domain_from_location_header(
                response.headers['location']))

        self.logout()

    def test_accepting_terms_is_handled_correctly(self) -> None:
        self.login(self.EDITOR_EMAIL)
        self.get_html_response(feconf.SIGNUP_URL + '?return_url=/')
        csrf_token = self.get_new_csrf_token()

        response_dict = self.post_json(
            feconf.SIGNUP_DATA_URL,
            {
                'username': self.EDITOR_USERNAME,
                'agreed_to_terms': False,
                'default_dashboard': constants.DASHBOARD_TYPE_LEARNER,
                'can_receive_email_updates': (
                    feconf.DEFAULT_EMAIL_UPDATES_PREFERENCE
                )
            },
            csrf_token=csrf_token,
            expected_status_int=400
        )
        error_msg = (
            'In order to edit explorations on this site, you will need to'
            ' accept the license terms.'
        )
        self.assertIn(
            'In order to edit explorations on this site, you will need to'
            ' accept the license terms.', response_dict['error'])

        response_dict = self.post_json(
            feconf.SIGNUP_DATA_URL,
            {
                'username': self.EDITOR_USERNAME,
                'agreed_to_terms': False,
                'default_dashboard': constants.DASHBOARD_TYPE_LEARNER,
                'can_receive_email_updates': (
                    feconf.DEFAULT_EMAIL_UPDATES_PREFERENCE
                )
            },
            csrf_token=csrf_token,
            expected_status_int=400
        )
        self.assertIn(error_msg, response_dict['error'])

        self.post_json(
            feconf.SIGNUP_DATA_URL,
            {
                'agreed_to_terms': True,
                'username': self.EDITOR_USERNAME,
                'default_dashboard': constants.DASHBOARD_TYPE_LEARNER,
                'can_receive_email_updates': (
                    feconf.DEFAULT_EMAIL_UPDATES_PREFERENCE
                )
            },
            csrf_token=csrf_token
        )

        self.logout()

    def test_username_is_handled_correctly(self) -> None:
        self.login(self.EDITOR_EMAIL)
        self.get_html_response(feconf.SIGNUP_URL + '?return_url=/')
        csrf_token = self.get_new_csrf_token()

        response_dict = self.post_json(
            feconf.SIGNUP_DATA_URL,
            {
                'agreed_to_terms': True,
                'default_dashboard': constants.DASHBOARD_TYPE_LEARNER
            },
            csrf_token=csrf_token, expected_status_int=400)
        self.assertIn(
            'Missing key in handler args: username.',
            response_dict['error'])

        response_dict = self.post_json(
            feconf.SIGNUP_DATA_URL,
            {
                'username': '',
                'agreed_to_terms': True,
                'default_dashboard': constants.DASHBOARD_TYPE_LEARNER
            },
            csrf_token=csrf_token, expected_status_int=400)
        error_msg = 'Validation failed: is_valid_username_string ({})'
        self.assertIn(
            'Schema validation for \'username\' failed: %s for object'
            % error_msg,
            response_dict['error'])

        response_dict = self.post_json(
            feconf.SIGNUP_DATA_URL,
            {
                'username': '!a!',
                'agreed_to_terms': True,
                'default_dashboard': constants.DASHBOARD_TYPE_LEARNER
            },
            csrf_token=csrf_token, expected_status_int=400)
        self.assertIn(
            'Schema validation for \'username\' failed: %s for object !a!'
            % error_msg,
            response_dict['error'])

        response_dict = self.post_json(
            feconf.SIGNUP_DATA_URL,
            {
                'username': self.UNICODE_TEST_STRING,
                'agreed_to_terms': True,
                'default_dashboard': constants.DASHBOARD_TYPE_LEARNER,
                'can_receive_email_updates': (
                    feconf.DEFAULT_EMAIL_UPDATES_PREFERENCE
                )
            },
            csrf_token=csrf_token,
            expected_status_int=400
        )
        self.assertIn(
            'Schema validation for \'username\' failed: %s for object %s'
            % (error_msg, self.UNICODE_TEST_STRING),
            response_dict['error'])

        response_dict = self.post_json(
            feconf.SIGNUP_DATA_URL,
            {
                'username': 'abcde',
                'agreed_to_terms': True,
                'default_dashboard': constants.DASHBOARD_TYPE_LEARNER,
                'can_receive_email_updates': (
                    feconf.DEFAULT_EMAIL_UPDATES_PREFERENCE
                )
            },
            csrf_token=csrf_token
        )

        self.logout()

    def test_default_dashboard_for_new_users(self) -> None:
        self.login(self.EDITOR_EMAIL)
        self.get_html_response(feconf.SIGNUP_URL + '?return_url=/')
        csrf_token = self.get_new_csrf_token()

        # This user should have the creator dashboard as default.
        self.post_json(
            feconf.SIGNUP_DATA_URL,
            {
                'agreed_to_terms': True, 'username': self.EDITOR_USERNAME,
                'default_dashboard': constants.DASHBOARD_TYPE_CREATOR,
                'can_receive_email_updates': (
                    feconf.DEFAULT_EMAIL_UPDATES_PREFERENCE
                )
            },
            csrf_token=csrf_token
        )

        editor_user_id = user_services.get_user_id_from_username(
            self.EDITOR_USERNAME
        )
        assert editor_user_id is not None
        user_settings = user_services.get_user_settings(
            editor_user_id, strict=True
        )
        self.assertEqual(
            user_settings.default_dashboard, constants.DASHBOARD_TYPE_CREATOR)

        self.logout()

        user_services.create_new_user(
            self.get_auth_id_from_email(self.VIEWER_EMAIL), self.VIEWER_EMAIL)
        self.login(self.VIEWER_EMAIL)
        csrf_token = self.get_new_csrf_token()

        # This user should have the learner dashboard as default.
        self.post_json(
            feconf.SIGNUP_DATA_URL,
            {
                'agreed_to_terms': True,
                'username': self.VIEWER_USERNAME,
                'default_dashboard': constants.DASHBOARD_TYPE_LEARNER,
                'can_receive_email_updates': (
                    feconf.DEFAULT_EMAIL_UPDATES_PREFERENCE
                )
            },
            csrf_token=csrf_token
        )

        viewer_user_id = user_services.get_user_id_from_username(
            self.VIEWER_USERNAME
        )
        assert viewer_user_id is not None
        user_settings = user_services.get_user_settings(
            viewer_user_id, strict=True
        )
        self.assertEqual(
            user_settings.default_dashboard, constants.DASHBOARD_TYPE_LEARNER)

        self.logout()

    def test_user_settings_of_non_existing_user(self) -> None:
        self.login(self.OWNER_EMAIL)
        self.get_html_response(feconf.SIGNUP_URL + '?return_url=/')

        values_dict = {
            'can_send_emails': False,
            'has_agreed_to_latest_terms': False,
            'has_ever_registered': False,
            'username': None,
        }

        response = self.get_json(feconf.SIGNUP_DATA_URL)
        self.assertDictEqual(values_dict, response)
        self.logout()

    def test_user_settings_of_existing_user(self) -> None:
        self.signup(self.OWNER_EMAIL, self.OWNER_USERNAME)
        self.login(self.OWNER_EMAIL)
        values_dict = {
            'can_send_emails': True,
            'has_agreed_to_latest_terms': True,
            'has_ever_registered': True,
            'username': 'owner',
        }
        with self.swap(feconf, 'CAN_SEND_EMAILS', True):
            response = self.get_json(feconf.SIGNUP_DATA_URL)
            self.assertDictEqual(values_dict, response)

        self.logout()


class DeleteAccountPageTests(test_utils.GenericTestBase):

    def setUp(self) -> None:
        super().setUp()
        self.signup(self.EDITOR_EMAIL, self.EDITOR_USERNAME)
        self.login(self.EDITOR_EMAIL)

    def test_get_delete_account_page(self) -> None:
        response = self.get_html_response('/delete-account')
        self.assertIn(b'<oppia-root></oppia-root>', response.body)


class AndroidListSubscriptionHandlerTests(test_utils.GenericTestBase):

    def test_put_function(self) -> None:
        swap_add_fn = self.swap(
            user_services, 'add_user_to_android_list', lambda *args: True)

        self.signup(self.VIEWER_EMAIL, self.VIEWER_USERNAME)
        self.login(self.VIEWER_EMAIL)

        csrf_token = self.get_new_csrf_token()
        with swap_add_fn:
            json_response = self.put_json(
                '/androidlistsubscriptionhandler', {
                    'email': 'email@example.com',
                    'name': 'Name'
                }, csrf_token=csrf_token)
            self.assertEqual(json_response, {'status': True})

        self.logout()

    def test_email_provider_error(self) -> None:
        def raise_exception() -> None:
            raise Exception('Backend error')
        swap_add_fn = self.swap(
            user_services, 'add_user_to_android_list', raise_exception)

        self.signup(self.VIEWER_EMAIL, self.VIEWER_USERNAME)
        self.login(self.VIEWER_EMAIL)

        csrf_token = self.get_new_csrf_token()
        with swap_add_fn:
            self.put_json(
                '/androidlistsubscriptionhandler', {
                    'email': 'email@example.com',
                    'name': 'Name'
                }, csrf_token=csrf_token, expected_status_int=500)

        self.logout()

    def test_invalid_inputs(self) -> None:
        swap_add_fn = self.swap(
            user_services, 'add_user_to_android_list', lambda *args: True)

        self.signup(self.VIEWER_EMAIL, self.VIEWER_USERNAME)
        self.login(self.VIEWER_EMAIL)

        csrf_token = self.get_new_csrf_token()
        with swap_add_fn:
            self.put_json(
                '/androidlistsubscriptionhandler', {
                    'email': 'invalidemail.com',
                    'name': 'Name'
                }, csrf_token=csrf_token, expected_status_int=400)

            self.put_json(
                '/androidlistsubscriptionhandler', {
                    'email': 'email@example.com',
                    'name': ''
                }, csrf_token=csrf_token, expected_status_int=400)

        self.logout()


class BulkEmailWebhookEndpointTests(test_utils.GenericTestBase):

    def setUp(self) -> None:
        super().setUp()
        self.signup(self.EDITOR_EMAIL, self.EDITOR_USERNAME)
        self.editor_id = self.get_user_id_from_email(self.EDITOR_EMAIL)
        self.swap_secret = self.swap_to_always_return(
            secrets_services, 'get_secret', 'secret')
        self.swap_audience_id = (
            self.swap(feconf, 'MAILCHIMP_AUDIENCE_ID', 'audience_id'))
        user_services.update_email_preferences(
            self.editor_id, feconf.DEFAULT_EMAIL_UPDATES_PREFERENCE,
            feconf.DEFAULT_EDITOR_ROLE_EMAIL_PREFERENCE,
            feconf.DEFAULT_FEEDBACK_MESSAGE_EMAIL_PREFERENCE,
            feconf.DEFAULT_SUBSCRIPTION_EMAIL_PREFERENCE)

    def test_get_function(self) -> None:
        # The GET function should not throw any error and should return status
        # 200. No other check required here.
        with self.swap_secret:
            self.get_html_response(
                '%s/secret' % feconf.BULK_EMAIL_WEBHOOK_ENDPOINT)

    def test_raises_error_if_audience_id_provided_without_email_id(
        self
    ) -> None:
        response = self.post_json(
                '%s/secret' % feconf.BULK_EMAIL_WEBHOOK_ENDPOINT,
                {
                    'data[list_id]': 'audience_id',
                    'type': 'subscribe'
                },
                use_payload=False,
                expected_status_int=400
            )
        self.assertEqual(
            response['error'],
            'Missing key in handler args: data[email].'
        )

    def test_post_with_different_audience_id(self) -> None:
        with self.swap_secret, self.swap_audience_id:
            json_response = self.post_json(
                '%s/secret' % feconf.BULK_EMAIL_WEBHOOK_ENDPOINT, {
                    'data[list_id]': 'invalid_audience_id',
                    'data[email]': self.EDITOR_EMAIL,
                    'type': 'subscribe'
                }, use_payload=False)
            self.assertEqual(json_response, {})

    def test_post_with_invalid_email_id(self) -> None:
        with self.swap_secret, self.swap_audience_id:
            json_response = self.post_json(
                '%s/secret' % feconf.BULK_EMAIL_WEBHOOK_ENDPOINT, {
                    'data[list_id]': 'audience_id',
                    'data[email]': 'invalid_email@example.com',
                    'type': 'subscribe'
                }, use_payload=False)
            self.assertEqual(json_response, {})

    def test_post_with_invalid_secret(self) -> None:
        with self.swap_secret:
            with self.capture_logging(min_level=logging.ERROR) as captured_logs:
                self.post_json(
                    '%s/invalid_secret' % feconf.BULK_EMAIL_WEBHOOK_ENDPOINT, {
                        'data[list_id]': 'audience_id',
                        'data[email]': self.EDITOR_EMAIL,
                        'type': 'subscribe'
                    }, use_payload=False, expected_status_int=404)
                self.assertIn(
                    'Invalid Mailchimp webhook request received with secret: '
                    'invalid_secret', captured_logs)

    def test_post(self) -> None:
        with self.swap_secret, self.swap_audience_id:
            email_preferences = user_services.get_email_preferences(
                self.editor_id)
            self.assertEqual(email_preferences.can_receive_email_updates, False)

            # User subscribed externally.
            json_response = self.post_json(
                '%s/secret' % feconf.BULK_EMAIL_WEBHOOK_ENDPOINT, {
                    'data[list_id]': 'audience_id',
                    'data[email]': self.EDITOR_EMAIL,
                    'type': 'subscribe'
                }, use_payload=False)
            self.assertEqual(json_response, {})
            email_preferences = user_services.get_email_preferences(
                self.editor_id)
            self.assertEqual(email_preferences.can_receive_email_updates, True)

            # User unsubscribed externally.
            json_response = self.post_json(
                '%s/secret' % feconf.BULK_EMAIL_WEBHOOK_ENDPOINT, {
                    'data[list_id]': 'audience_id',
                    'data[email]': self.EDITOR_EMAIL,
                    'type': 'unsubscribe'
                }, use_payload=False)
            self.assertEqual(json_response, {})
            email_preferences = user_services.get_email_preferences(
                self.editor_id)
            self.assertEqual(email_preferences.can_receive_email_updates, False)


class DeleteAccountHandlerTests(test_utils.GenericTestBase):

    def setUp(self) -> None:
        super().setUp()
        self.signup(self.EDITOR_EMAIL, self.EDITOR_USERNAME)
        self.login(self.EDITOR_EMAIL)

    def test_delete_delete_account_page(self) -> None:
        data = self.delete_json('/delete-account-handler')
        self.assertEqual(data, {'success': True})


class ExportAccountHandlerTests(test_utils.GenericTestBase):
    GENERIC_DATE: Final = datetime.datetime(2019, 5, 20)
    GENERIC_EPOCH: Final = utils.get_time_in_millisecs(GENERIC_DATE)

    def setUp(self) -> None:
        super().setUp()
        self.signup(self.EDITOR_EMAIL, self.EDITOR_USERNAME)
        self.login(self.EDITOR_EMAIL)

        user_models.UserSubscriptionsModel(
            id=self.get_user_id_from_email(self.EDITOR_EMAIL),
            creator_ids=[],
            collection_ids=[],
            exploration_ids=[],
            general_feedback_thread_ids=[]).put()

    def test_export_account_handler(self) -> None:
        # Update user settings to constants.
        user_id = self.get_user_id_from_email(self.EDITOR_EMAIL)
        user_settings = user_services.get_user_settings(user_id)
        user_settings.last_agreed_to_terms = self.GENERIC_DATE
        user_settings.last_logged_in = self.GENERIC_DATE
        user_settings.validate()
        user_models.UserSettingsModel(
            id=user_settings.user_id,
            email=user_settings.email,
            roles=user_settings.roles,
            username=user_settings.username,
            normalized_username=user_settings.normalized_username,
            last_agreed_to_terms=user_settings.last_agreed_to_terms,
            last_started_state_editor_tutorial=(
                user_settings.last_started_state_editor_tutorial),
            last_started_state_translation_tutorial=(
                user_settings.last_started_state_translation_tutorial),
            last_logged_in=user_settings.last_logged_in,
            last_edited_an_exploration=user_settings.last_edited_an_exploration,
            last_created_an_exploration=(
                user_settings.last_created_an_exploration),
            default_dashboard=user_settings.default_dashboard,
            creator_dashboard_display_pref=(
                user_settings.creator_dashboard_display_pref),
            user_bio=user_settings.user_bio,
            subject_interests=user_settings.subject_interests,
            first_contribution_msec=user_settings.first_contribution_msec,
            preferred_language_codes=user_settings.preferred_language_codes,
            preferred_site_language_code=(
                user_settings.preferred_site_language_code),
            preferred_audio_language_code=(
                user_settings.preferred_audio_language_code),
            deleted=user_settings.deleted
        ).put()

        time_swap = self.swap(
            user_services, 'record_user_logged_in', lambda *args: None)

        with time_swap:
            data = self.get_custom_response(
                '/export-account-handler', 'text/plain')

            # Check downloaded zip file.
            filename = 'oppia_takeout_data.zip'
            self.assertEqual(
                data.headers['Content-Disposition'],
                'attachment; filename=%s' % filename)
            zf_saved = zipfile.ZipFile(io.BytesIO(data.body))
            self.assertEqual(
                zf_saved.namelist(),
                [
                    'oppia_takeout_data.json',
                    'images/user_settings_profile_picture.png'
                ]
            )

    def test_data_does_not_export_if_user_id_leaked(self) -> None:
        # Update user settings to constants.
        user_id = self.get_user_id_from_email(self.EDITOR_EMAIL)
        user_settings = user_services.get_user_settings(user_id)
        user_settings.last_agreed_to_terms = self.GENERIC_DATE
        user_settings.last_logged_in = self.GENERIC_DATE

        # For testing, set the user_settings.username to the user_id.
        user_settings.username = user_settings.user_id

        user_settings.validate()
        user_models.UserSettingsModel(
            id=user_settings.user_id,
            email=user_settings.email,
            roles=user_settings.roles,
            username=user_settings.username,
            normalized_username=user_settings.normalized_username,
            last_agreed_to_terms=user_settings.last_agreed_to_terms,
            last_started_state_editor_tutorial=(
                user_settings.last_started_state_editor_tutorial),
            last_started_state_translation_tutorial=(
                user_settings.last_started_state_translation_tutorial),
            last_logged_in=user_settings.last_logged_in,
            last_edited_an_exploration=user_settings.last_edited_an_exploration,
            last_created_an_exploration=(
                user_settings.last_created_an_exploration),
            default_dashboard=user_settings.default_dashboard,
            creator_dashboard_display_pref=(
                user_settings.creator_dashboard_display_pref),
            user_bio=user_settings.user_bio,
            subject_interests=user_settings.subject_interests,
            first_contribution_msec=user_settings.first_contribution_msec,
            preferred_language_codes=user_settings.preferred_language_codes,
            preferred_site_language_code=(
                user_settings.preferred_site_language_code),
            preferred_audio_language_code=(
                user_settings.preferred_audio_language_code),
            preferred_translation_language_code=(
                user_settings.preferred_translation_language_code),
            deleted=user_settings.deleted
        ).put()

        time_swap = self.swap(
            user_services, 'record_user_logged_in', lambda *args: None)

        with time_swap:
            data = self.get_custom_response(
                '/export-account-handler', 'text/plain')

            # Check downloaded zip file.
            filename = 'oppia_takeout_data.zip'
            self.assertEqual(
                data.headers['Content-Disposition'],
                'attachment; filename=%s' % filename)
            zf_saved = zipfile.ZipFile(io.BytesIO(data.body))
            self.assertEqual(
                zf_saved.namelist(),
                [
                    'oppia_takeout_data.json',
                ]
            )

    def test_export_account_handler_enabled_logged_out(self) -> None:
        self.logout()
        self.get_json('/export-account-handler', expected_status_int=401)


class PendingAccountDeletionPageTests(test_utils.GenericTestBase):

    def test_get_pending_account_deletion_page(self) -> None:
        response = self.get_html_response('/pending-account-deletion')
        self.assertIn(b'<oppia-root></oppia-root>', response.body)


class UsernameCheckHandlerTests(test_utils.GenericTestBase):

    def test_username_check(self) -> None:
        self.signup('abc@example.com', 'abc')

        user_services.create_new_user(
            self.get_auth_id_from_email(self.EDITOR_EMAIL), self.EDITOR_EMAIL)
        self.login(self.EDITOR_EMAIL)
        csrf_token = self.get_new_csrf_token()

        response_dict = self.post_json(
            feconf.USERNAME_CHECK_DATA_URL, {'username': 'abc'},
            csrf_token=csrf_token)
        self.assertEqual(
            response_dict, {
                'username_is_taken': True
            })

        response_dict = self.post_json(
            feconf.USERNAME_CHECK_DATA_URL, {'username': 'def'},
            csrf_token=csrf_token)
        self.assertEqual(
            response_dict, {
                'username_is_taken': False
            })

        response_dict = self.post_json(
            feconf.USERNAME_CHECK_DATA_URL, {'username': '!!!INVALID!!!'},
            csrf_token=csrf_token, expected_status_int=400)
        self.assertIn(
            'Validation failed: is_valid_username_string ({}) for object ',
            response_dict['error'])

        response_dict = self.post_json(
            feconf.USERNAME_CHECK_DATA_URL,
            {'username': self.UNICODE_TEST_STRING},
            csrf_token=csrf_token, expected_status_int=400)
        self.assertIn(
            'Validation failed: is_valid_username_string ({}) for object ',
            response_dict['error'])

        self.logout()


class SiteLanguageHandlerTests(test_utils.GenericTestBase):

    def setUp(self) -> None:
        super().setUp()
        self.signup(self.EDITOR_EMAIL, self.EDITOR_USERNAME)
        self.editor_id = self.get_user_id_from_email(self.EDITOR_EMAIL)

    def test_save_site_language_handler(self) -> None:
        """Test the language is saved in the preferences when handler is
        called.
        """
        language_code = 'es'
        self.login(self.EDITOR_EMAIL)
        csrf_token = self.get_new_csrf_token()
        self.put_json(
            '/preferenceshandler/data', {
                'update_type': 'preferred_site_language_code',
                'data': language_code,
            }, csrf_token=csrf_token)

        preferences = self.get_json('/preferenceshandler/data')
        self.assertIsNotNone(preferences)
        self.assertEqual(
            preferences['preferred_site_language_code'], language_code)

        self.logout()

    def test_can_update_site_language_code(self) -> None:
        self.login(self.EDITOR_EMAIL)
        user_settings = user_services.get_user_settings(
            self.editor_id, strict=True)
        self.assertIsNone(user_settings.preferred_site_language_code)
        csrf_token = self.get_new_csrf_token()
        self.put_json(
            feconf.SITE_LANGUAGE_DATA_URL, {'site_language_code': 'en'},
            csrf_token=csrf_token)
        user_settings = user_services.get_user_settings(
            self.editor_id, strict=True)
        self.assertEqual(user_settings.preferred_site_language_code, 'en')
        self.logout()


class UserInfoHandlerTests(test_utils.GenericTestBase):

    def test_user_info_handler(self) -> None:
        """Test the language is saved in the preferences when handler is
        called.
        """
        self.signup(self.EDITOR_EMAIL, self.EDITOR_USERNAME)
        self.login(self.EDITOR_EMAIL)
        json_response = self.get_json('/userinfohandler')
        self.assertDictEqual({
            'roles': ['EXPLORATION_EDITOR'],
            'is_moderator': False,
            'is_curriculum_admin': False,
            'is_topic_manager': False,
            'is_super_admin': False,
            'can_create_collections': False,
            'preferred_site_language_code': None,
            'username': self.EDITOR_USERNAME,
            'email': self.EDITOR_EMAIL,
            'user_is_logged_in': True}, json_response)
        self.logout()

        json_response = self.get_json('/userinfohandler')
        self.assertDictEqual({
            'user_is_logged_in': False
        }, json_response)

    def test_set_user_has_viewed_lesson_info_modal_once_to_true(
        self
    ) -> None:
        self.signup(self.VIEWER_EMAIL, self.VIEWER_USERNAME)
        self.login(self.VIEWER_EMAIL)
        user_id = self.get_user_id_from_email(self.VIEWER_EMAIL)

        user_settings = user_services.get_user_settings(user_id)
        self.assertEqual(
            user_settings.has_viewed_lesson_info_modal_once, False)

        csrf_token = self.get_new_csrf_token()
        self.put_json('/userinfohandler/data', {
            'user_has_viewed_lesson_info_modal_once': True
        }, csrf_token=csrf_token)

        user_settings = user_services.get_user_settings(user_id)
        self.assertEqual(
            user_settings.has_viewed_lesson_info_modal_once, True)

    def test_no_user_info_provided_if_user_is_not_logged_in(self) -> None:
        csrf_token = self.get_new_csrf_token()
        self.put_json('/userinfohandler/data', {
            'user_has_viewed_lesson_info_modal_once': True
        }, csrf_token=csrf_token)


class UrlHandlerTests(test_utils.GenericTestBase):

    def test_login_url_is_none_for_signed_in_user(self) -> None:
        self.signup(self.EDITOR_EMAIL, self.EDITOR_USERNAME)
        self.login(self.EDITOR_EMAIL)
        response = self.get_json('/url_handler?current_url=login')
        self.assertIsNone(response['login_url'])
        self.logout()

    def test_login_url_gets_created_for_signed_out_users(self) -> None:
        response = self.get_json(
            '/url_handler', params={'current_url': 'random_url'})
        self.assertTrue(response['login_url'].endswith('random_url'))

    def test_invalid_input_exception(self) -> None:
        response = self.get_json(
            '/url_handler', expected_status_int=400)
        error = {
            'error': 'Missing key in handler args: current_url.',
            'status_code': 400
        }
        self.assertEqual(response, error)<|MERGE_RESOLUTION|>--- conflicted
+++ resolved
@@ -463,33 +463,6 @@
         self.logout()
 
 
-<<<<<<< HEAD
-=======
-class ProfileLinkTests(test_utils.GenericTestBase):
-
-    USERNAME: Final = 'abc123'
-    EMAIL: Final = 'abc123@gmail.com'
-    PROFILE_PIC_URL: Final = (
-        '/preferenceshandler/profile_picture_by_username/'
-    )
-
-    def test_get_profile_picture_invalid_username(self) -> None:
-        self.get_json(
-            '%s%s' % (self.PROFILE_PIC_URL, self.USERNAME),
-            expected_status_int=404)
-
-    def test_get_profile_picture_valid_username(self) -> None:
-        self.signup(self.EMAIL, self.USERNAME)
-        response_dict = self.get_json(
-            '%s%s' % (self.PROFILE_PIC_URL, self.USERNAME)
-        )
-        # Every user must have a profile picture.
-        self.assertEqual(
-            response_dict['profile_picture_data_url_for_username'],
-            user_services.DEFAULT_IDENTICON_DATA_URL)
-
-
->>>>>>> eaf3389b
 class EmailPreferencesTests(test_utils.GenericTestBase):
 
     def test_missing_can_receive_email_updates_key_raises_error(self) -> None:
@@ -689,30 +662,6 @@
         self.assertFalse(email_preferences.can_receive_subscription_email)
 
 
-<<<<<<< HEAD
-=======
-class ProfilePictureHandlerTests(test_utils.GenericTestBase):
-
-    def test_get_profile_picture_with_updated_value(self) -> None:
-        self.get_json(
-            '/preferenceshandler/profile_picture', expected_status_int=401)
-        self.signup(self.OWNER_EMAIL, self.OWNER_USERNAME)
-        owner_id = self.get_user_id_from_email(self.OWNER_EMAIL)
-        self.login(self.OWNER_EMAIL)
-        user_settings = user_services.get_user_settings(owner_id)
-        response = self.get_json('/preferenceshandler/profile_picture')
-        self.assertEqual(
-            response['profile_picture_data_url'],
-            user_settings.profile_picture_data_url)
-        user_services.update_profile_picture_data_url(
-            owner_id, 'new_profile_picture')
-        response = self.get_json('/preferenceshandler/profile_picture')
-        self.assertEqual(
-            response['profile_picture_data_url'], 'new_profile_picture')
-        self.logout()
-
-
->>>>>>> eaf3389b
 class SignupTests(test_utils.GenericTestBase):
 
     def test_signup_page_does_not_have_top_right_menu(self) -> None:
