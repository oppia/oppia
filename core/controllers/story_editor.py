# Copyright 2018 The Oppia Authors. All Rights Reserved.
#
# Licensed under the Apache License, Version 2.0 (the "License");
# you may not use this file except in compliance with the License.
# You may obtain a copy of the License at
#
#      http://www.apache.org/licenses/LICENSE-2.0
#
# Unless required by applicable law or agreed to in writing, software
# distributed under the License is distributed on an "AS-IS" BASIS,
# WITHOUT WARRANTIES OR CONDITIONS OF ANY KIND, either express or implied.
# See the License for the specific language governing permissions and
# limitations under the License.

"""Controllers for the story editor."""

from constants import constants
from core.controllers import acl_decorators
from core.controllers import base
from core.domain import story_domain
from core.domain import story_services
from core.domain import topic_domain
from core.domain import topic_services
import feconf
import utils


class StoryEditorPage(base.BaseHandler):
    """The editor page for a single story."""

    @acl_decorators.can_edit_story
    def get(self, topic_id, story_id):
        """Handles GET requests."""

        if not constants.ENABLE_NEW_STRUCTURE_EDITORS:
            raise self.PageNotFoundException

        story_domain.Story.require_valid_story_id(story_id)
        topic_domain.Topic.require_valid_topic_id(topic_id)

        story = story_services.get_story_by_id(story_id, strict=False)
        if story is None:
            raise self.PageNotFoundException

        topic = topic_services.get_topic_by_id(topic_id, strict=False)
        if topic is None or story_id not in topic.canonical_story_ids:
            raise self.PageNotFoundException

        self.values.update({
            'story_id': story.id,
            'story_title': story.title,
        })

<<<<<<< HEAD
        self.render_template(
            '/pages/story-editor-page/story-editor-page.mainpage.html')
=======
        self.render_template('dist/story_editor.html')
>>>>>>> bce009cd


class EditableStoryDataHandler(base.BaseHandler):
    """A data handler for stories which support writing."""

    GET_HANDLER_ERROR_RETURN_TYPE = feconf.HANDLER_TYPE_JSON

    def _require_valid_version(self, version_from_payload, story_version):
        """Check that the payload version matches the given story
        version.
        """
        if version_from_payload is None:
            raise base.BaseHandler.InvalidInputException(
                'Invalid POST request: a version must be specified.')

        if version_from_payload != story_version:
            raise base.BaseHandler.InvalidInputException(
                'Trying to update version %s of story from version %s, '
                'which is too old. Please reload the page and try again.'
                % (story_version, version_from_payload))

    @acl_decorators.can_edit_story
    def get(self, topic_id, story_id):
        """Populates the data on the individual story page."""
        if not constants.ENABLE_NEW_STRUCTURE_EDITORS:
            raise self.PageNotFoundException

        story_domain.Story.require_valid_story_id(story_id)
        topic_domain.Topic.require_valid_topic_id(topic_id)

        story = story_services.get_story_by_id(story_id, strict=False)
        if story is None:
            raise self.PageNotFoundException

        topic = topic_services.get_topic_by_id(topic_id, strict=False)
        if topic is None or story_id not in topic.canonical_story_ids:
            raise self.PageNotFoundException

        self.values.update({
            'story': story.to_dict(),
            'topic_name': topic.name
        })

        self.render_json(self.values)

    @acl_decorators.can_edit_story
    def put(self, topic_id, story_id):
        """Updates properties of the given story."""
        if not constants.ENABLE_NEW_STRUCTURE_EDITORS:
            raise self.PageNotFoundException

        story_domain.Story.require_valid_story_id(story_id)
        topic_domain.Topic.require_valid_topic_id(topic_id)
        story = story_services.get_story_by_id(story_id, strict=False)
        if story is None:
            raise self.PageNotFoundException

        topic = topic_services.get_topic_by_id(topic_id, strict=False)
        if topic is None or story_id not in topic.canonical_story_ids:
            raise self.PageNotFoundException

        version = self.payload.get('version')
        self._require_valid_version(version, story.version)

        commit_message = self.payload.get('commit_message')
        change_dicts = self.payload.get('change_dicts')
        change_list = [
            story_domain.StoryChange(change_dict)
            for change_dict in change_dicts
        ]
        try:
            story_services.update_story(
                self.user_id, story_id, change_list, commit_message)
        except utils.ValidationError as e:
            raise self.InvalidInputException(e)

        story_dict = story_services.get_story_by_id(story_id).to_dict()

        self.values.update({
            'story': story_dict
        })

        self.render_json(self.values)

    @acl_decorators.can_delete_story
    def delete(self, topic_id, story_id):
        """Handles Delete requests."""
        if not constants.ENABLE_NEW_STRUCTURE_EDITORS:
            raise self.PageNotFoundException

        story_domain.Story.require_valid_story_id(story_id)
        topic_domain.Topic.require_valid_topic_id(topic_id)

        story = story_services.get_story_by_id(story_id, strict=False)
        if story is None:
            raise self.PageNotFoundException

        topic = topic_services.get_topic_by_id(topic_id, strict=False)
        if topic is None:
            raise self.PageNotFoundException

        topic = topic_services.get_topic_by_id(topic_id, strict=False)
        if topic is None:
            raise self.PageNotFoundException(
                Exception('The topic with the given id doesn\'t exist.'))

        story_services.delete_story(self.user_id, story_id)

        self.render_json(self.values)<|MERGE_RESOLUTION|>--- conflicted
+++ resolved
@@ -51,12 +51,7 @@
             'story_title': story.title,
         })
 
-<<<<<<< HEAD
-        self.render_template(
-            '/pages/story-editor-page/story-editor-page.mainpage.html')
-=======
-        self.render_template('dist/story_editor.html')
->>>>>>> bce009cd
+        self.render_template('dist/story-editor-page.mainpage.html')
 
 
 class EditableStoryDataHandler(base.BaseHandler):
