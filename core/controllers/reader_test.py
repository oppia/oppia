# Copyright 2014 The Oppia Authors. All Rights Reserved.
#
# Licensed under the Apache License, Version 2.0 (the "License");
# you may not use this file except in compliance with the License.
# You may obtain a copy of the License at
#
#      http://www.apache.org/licenses/LICENSE-2.0
#
# Unless required by applicable law or agreed to in writing, software
# distributed under the License is distributed on an "AS-IS" BASIS,
# WITHOUT WARRANTIES OR CONDITIONS OF ANY KIND, either express or implied.
# See the License for the specific language governing permissions and
# limitations under the License.

"""Tests for the page that allows learners to play through an exploration."""

from __future__ import annotations

import logging

from core import feconf
from core.constants import constants
from core.domain import collection_domain
from core.domain import collection_services
from core.domain import config_domain
from core.domain import exp_domain
from core.domain import exp_fetchers
from core.domain import exp_services
from core.domain import learner_progress_services
from core.domain import param_domain
from core.domain import question_services
from core.domain import recommendations_services
from core.domain import rights_manager
from core.domain import skill_services
from core.domain import stats_domain
from core.domain import stats_services
from core.domain import story_domain
from core.domain import story_fetchers
from core.domain import story_services
from core.domain import taskqueue_services
from core.domain import topic_domain
from core.domain import topic_fetchers
from core.domain import topic_services
from core.domain import translation_domain
from core.domain import user_services
from core.platform import models
from core.tests import test_utils

(
    classifier_models,
    exp_models,
    stats_models,
    translation_models
) = models.Registry.import_models([
    models.Names.CLASSIFIER,
    models.Names.EXPLORATION,
    models.Names.STATISTICS,
    models.Names.TRANSLATION
])


def _get_change_list(state_name, property_name, new_value):
    """Generates a change list for a single state change."""
    return [exp_domain.ExplorationChange({
        'cmd': exp_domain.CMD_EDIT_STATE_PROPERTY,
        'state_name': state_name,
        'property_name': property_name,
        'new_value': new_value
    })]


class ReaderPermissionsTest(test_utils.GenericTestBase):
    """Test permissions for readers to view explorations."""

    EXP_ID = 'eid'

    def setUp(self):
        """Before each individual test, create a dummy exploration."""
        super().setUp()

        self.signup(self.EDITOR_EMAIL, self.EDITOR_USERNAME)
        self.editor_id = self.get_user_id_from_email(self.EDITOR_EMAIL)
        self.editor = user_services.get_user_actions_info(self.editor_id)

        self.exploration = self.save_new_valid_exploration(
            self.EXP_ID, self.editor_id, title=self.UNICODE_TEST_STRING,
            category=self.UNICODE_TEST_STRING)

    def test_unpublished_explorations_are_invisible_to_logged_out_users(self):
        self.get_html_response(
            '%s/%s' % (feconf.EXPLORATION_URL_PREFIX, self.EXP_ID),
            expected_status_int=404)

    def test_unpublished_explorations_are_invisible_to_unconnected_users(self):
        self.signup(self.VIEWER_EMAIL, self.VIEWER_USERNAME)
        self.login(self.VIEWER_EMAIL)
        self.get_html_response(
            '%s/%s' % (feconf.EXPLORATION_URL_PREFIX, self.EXP_ID),
            expected_status_int=404)
        self.logout()

    def test_unpublished_explorations_are_invisible_to_other_editors(self):
        other_editor_email = 'another@example.com'
        self.signup(other_editor_email, 'othereditorusername')

        other_exploration = exp_domain.Exploration.create_default_exploration(
            'eid2')
        exp_services.save_new_exploration(
            other_editor_email, other_exploration)

        self.login(other_editor_email)
        self.get_html_response(
            '%s/%s' % (feconf.EXPLORATION_URL_PREFIX, self.EXP_ID),
            expected_status_int=404)
        self.logout()

    def test_unpublished_explorations_are_visible_to_their_editors(self):
        self.login(self.EDITOR_EMAIL)
        self.get_html_response(
            '%s/%s' % (feconf.EXPLORATION_URL_PREFIX, self.EXP_ID))
        self.logout()

    def test_unpublished_explorations_are_visible_to_moderator(self):
        self.signup(self.MODERATOR_EMAIL, self.MODERATOR_USERNAME)
        self.set_moderators([self.MODERATOR_USERNAME])
        self.login(self.MODERATOR_EMAIL)
        self.get_html_response(
            '%s/%s' % (feconf.EXPLORATION_URL_PREFIX, self.EXP_ID))
        self.logout()

    def test_published_explorations_are_visible_to_logged_out_users(self):
        rights_manager.publish_exploration(self.editor, self.EXP_ID)

        self.get_html_response(
            '%s/%s' % (feconf.EXPLORATION_URL_PREFIX, self.EXP_ID))

    def test_published_explorations_are_visible_to_logged_in_users(self):
        rights_manager.publish_exploration(self.editor, self.EXP_ID)

        self.signup(self.VIEWER_EMAIL, self.VIEWER_USERNAME)
        self.login(self.VIEWER_EMAIL)
        self.get_html_response(
            '%s/%s' % (feconf.EXPLORATION_URL_PREFIX, self.EXP_ID))

    def test_exploration_page_with_iframed_redirects(self):
        self.login(self.EDITOR_EMAIL)

        exp_version = self.exploration.version
        response = self.get_html_response(
            '%s/%s' % (feconf.EXPLORATION_URL_PREFIX, self.EXP_ID), params={
                'parent': True,
                'iframed': True,
                'v': exp_version
            }, expected_status_int=302
        )
        self.assertTrue(
            response.headers['Location'].endswith(
                '/embed/exploration/%s?v=%s' % (self.EXP_ID, exp_version)))

        self.logout()

    def test_exploration_page_raises_error_with_invalid_exploration_version(
            self):
        self.login(self.EDITOR_EMAIL)

        self.get_html_response(
            '%s/%s' % (feconf.EXPLORATION_URL_PREFIX, self.EXP_ID), params={
                'v': 10,
                'parent': True
            }, expected_status_int=404
        )

        self.logout()


class FeedbackIntegrationTest(test_utils.GenericTestBase):
    """Test the handler for giving feedback."""

    def test_give_feedback_handler(self):
        """Test giving feedback handler."""
        self.signup(self.VIEWER_EMAIL, self.VIEWER_USERNAME)

        # Load demo exploration.
        exp_id = '0'
        exp_services.delete_demo('0')
        exp_services.load_demo('0')
        exp_models.ExplorationContextModel(
            id='0',
            story_id='story1'
        ).put()

        # Viewer opens exploration.
        self.login(self.VIEWER_EMAIL)
        exploration_dict = self.get_json(
            '%s/%s' % (feconf.EXPLORATION_INIT_URL_PREFIX, exp_id))
        state_name_1 = exploration_dict['exploration']['init_state_name']

        # Viewer gives 1st feedback.
        self.post_json(
            '/explorehandler/give_feedback/%s' % exp_id,
            {
                'state_name': state_name_1,
                'feedback': 'This is a feedback message.',
            }
        )

        self.logout()


class ExplorationPretestsUnitTest(test_utils.GenericTestBase):
    """Test the handler for initialising exploration with
    state_classifier_mapping.
    """

    def setUp(self):
        """Before each individual test, initialize data."""
        super().setUp()

        self.signup(self.EDITOR_EMAIL, self.EDITOR_USERNAME)
        self.editor_id = self.get_user_id_from_email(self.EDITOR_EMAIL)
        self.skill_id = skill_services.get_new_skill_id()
        self.save_new_skill(
            self.skill_id, 'user', description='Description')

    def test_get_exploration_pretests(self):
        story_id = story_services.get_new_story_id()
        topic_id = topic_fetchers.get_new_topic_id()
        self.save_new_topic(
            topic_id, 'user', name='Topic',
            description='A new topic', canonical_story_ids=[],
            additional_story_ids=[], uncategorized_skill_ids=[],
            subtopics=[], next_subtopic_id=0)
        self.save_new_story(story_id, 'user', topic_id)
        topic_services.add_canonical_story('user', topic_id, story_id)

        changelist = [
            story_domain.StoryChange({
                'cmd': story_domain.CMD_ADD_STORY_NODE,
                'node_id': 'node_1',
                'title': 'Title 1'
            })
        ]
        story_services.update_story('user', story_id, changelist, 'Added node.')

        exp_id = '15'
        exp_id_2 = '1'
        exp_services.delete_demo('0')
        exp_services.load_demo('15')
        exp_services.delete_demo('1')
        exp_services.load_demo('1')
        change_list = [story_domain.StoryChange({
            'cmd': story_domain.CMD_UPDATE_STORY_NODE_PROPERTY,
            'property_name': (
                story_domain.STORY_NODE_PROPERTY_PREREQUISITE_SKILL_IDS),
            'old_value': [],
            'new_value': [self.skill_id],
            'node_id': 'node_1'
        }), story_domain.StoryChange({
            'cmd': story_domain.CMD_UPDATE_STORY_NODE_PROPERTY,
            'property_name': (
                story_domain.STORY_NODE_PROPERTY_EXPLORATION_ID),
            'old_value': None,
            'new_value': exp_id,
            'node_id': 'node_1'
        })]
        story_services.update_story(
            'user', story_id, change_list, 'Updated Node 1.')
        question_id = question_services.get_new_question_id()
        content_id_generator = translation_domain.ContentIdGenerator()
        self.save_new_question(
            question_id, 'user',
            self._create_valid_question_data('ABC', content_id_generator),
            [self.skill_id],
            content_id_generator.next_content_id_index)
        question_id_2 = question_services.get_new_question_id()
        content_id_generator = translation_domain.ContentIdGenerator()
        self.save_new_question(
            question_id_2, 'user',
            self._create_valid_question_data('ABC', content_id_generator),
            [self.skill_id],
            content_id_generator.next_content_id_index)
        question_services.create_new_question_skill_link(
            self.editor_id, question_id, self.skill_id, 0.3)
        question_services.create_new_question_skill_link(
            self.editor_id, question_id_2, self.skill_id, 0.5)
        # Call the handler.
        with self.swap(feconf, 'NUM_PRETEST_QUESTIONS', 1):
            json_response_1 = self.get_json(
                '%s/%s?story_url_fragment=title' % (
                    feconf.EXPLORATION_PRETESTS_URL_PREFIX, exp_id))
        self.assertTrue(
            json_response_1['pretest_question_dicts'][0]['id'] in
            [question_id, question_id_2])

        self.get_json(
            '%s/%s?story_url_fragment=title' % (
                feconf.EXPLORATION_PRETESTS_URL_PREFIX, exp_id_2),
            expected_status_int=400)

        self.get_json(
            '%s/%s?story_url_fragment=invalid-story' % (
                feconf.EXPLORATION_PRETESTS_URL_PREFIX, exp_id_2),
            expected_status_int=400)


class QuestionsUnitTest(test_utils.GenericTestBase):
    """Test the handler for fetching questions."""

    USER_EMAIL = 'user@example.com'
    USER_USERNAME = 'user'

    def setUp(self):
        """Before each individual test, initialize data."""
        super().setUp()
        self.signup(self.USER_EMAIL, self.USER_USERNAME)
        self.user_id = self.get_user_id_from_email(self.USER_EMAIL)

        self.signup(self.EDITOR_EMAIL, self.EDITOR_USERNAME)
        self.editor_id = self.get_user_id_from_email(self.EDITOR_EMAIL)

        self.skill_id = skill_services.get_new_skill_id()
        self.save_new_skill(self.skill_id, 'user', description='Description')

        self.question_id = question_services.get_new_question_id()
        content_id_generator = translation_domain.ContentIdGenerator()
        self.save_new_question(
            self.question_id, 'user',
            self._create_valid_question_data('ABC', content_id_generator),
            [self.skill_id],
            content_id_generator.next_content_id_index)
        question_services.create_new_question_skill_link(
            self.editor_id, self.question_id, self.skill_id, 0.5)
        content_id_generator = translation_domain.ContentIdGenerator()
        self.question_id_2 = question_services.get_new_question_id()
        self.save_new_question(
            self.question_id_2, 'user',
            self._create_valid_question_data('ABC', content_id_generator),
            [self.skill_id],
            content_id_generator.next_content_id_index)
        question_services.create_new_question_skill_link(
            self.editor_id, self.question_id_2, self.skill_id, 0.5)

    def test_questions_are_returned_successfully(self):
        # Call the handler.
        url = '%s?question_count=%s&skill_ids=%s&fetch_by_difficulty=%s' % (
            feconf.QUESTIONS_URL_PREFIX, '1', self.skill_id, 'false')
        json_response_1 = self.get_json(url)
        self.assertEqual(len(json_response_1['question_dicts']), 1)

    def test_question_count_more_than_available_returns_all_questions(self):
        # Call the handler.
        url = '%s?question_count=%s&skill_ids=%s&fetch_by_difficulty=%s' % (
            feconf.QUESTIONS_URL_PREFIX, '5', self.skill_id, 'true')
        json_response = self.get_json(url)
        self.assertEqual(len(json_response['question_dicts']), 2)

    def test_multiple_skill_id_returns_questions(self):
        skill_id_2 = skill_services.get_new_skill_id()
        self.save_new_skill(skill_id_2, 'user', description='Description')

        question_id_3 = question_services.get_new_question_id()
        content_id_generator = translation_domain.ContentIdGenerator()
        self.save_new_question(
            question_id_3, 'user',
            self._create_valid_question_data('ABC', content_id_generator),
            [self.skill_id],
            content_id_generator.next_content_id_index)
        question_services.create_new_question_skill_link(
            self.editor_id, question_id_3, skill_id_2, 0.5)
        url = '%s?question_count=%s&skill_ids=%s,%s&fetch_by_difficulty=%s' % (
            feconf.QUESTIONS_URL_PREFIX, '3', self.skill_id, skill_id_2, 'true')
        json_response = self.get_json(url)
        self.assertEqual(len(json_response['question_dicts']), 3)
        question_ids = [data['id'] for data in json_response['question_dicts']]
        self.assertItemsEqual(
            [self.question_id, self.question_id_2, question_id_3], question_ids)

    def test_filter_multiple_skill_id_return_questions(self):
        self.login(self.USER_EMAIL)
        skill_ids_for_url = ''

        # Create multiple skills, questions and skill links.
        for _ in range(feconf.MAX_QUESTIONS_FETCHABLE_AT_ONE_TIME):
            skill_id = skill_services.get_new_skill_id()
            skill_ids_for_url = skill_ids_for_url + skill_id + ','
            self.save_new_skill(skill_id, 'user', description='Description')
            question_id = question_services.get_new_question_id()
            content_id_generator = translation_domain.ContentIdGenerator()
            self.save_new_question(
                question_id, 'user',
                self._create_valid_question_data('ABC', content_id_generator),
                [skill_id],
                content_id_generator.next_content_id_index)
            question_services.create_new_question_skill_link(
                self.editor_id, question_id, skill_id, 0.5)

        # Create additional skills with user skill mastery > 0.0,
        # so that these are filtered out correctly.
        for _ in range(5):
            skill_id = skill_services.get_new_skill_id()
            skill_ids_for_url = skill_ids_for_url + skill_id + ','
            self.save_new_skill(skill_id, 'user', description='Description')
            skill_services.create_user_skill_mastery(
                self.user_id, skill_id, 0.5)

        # Removing the last comma of the string.
        skill_ids_for_url = skill_ids_for_url[:-1]

        url = '%s?question_count=%s&skill_ids=%s&fetch_by_difficulty=%s' % (
            feconf.QUESTIONS_URL_PREFIX,
            feconf.MAX_QUESTIONS_FETCHABLE_AT_ONE_TIME,
            skill_ids_for_url,
            'true'
        )
        json_response = self.get_json(url)
        self.assertEqual(
            len(json_response['question_dicts']),
            feconf.QUESTION_BATCH_SIZE)

    def test_invalid_skill_id_returns_no_questions(self):
        # Call the handler.
        url = '%s?question_count=%s&skill_ids=%s&fetch_by_difficulty=%s' % (
            feconf.QUESTIONS_URL_PREFIX, '1', 'invalid_skill_id', 'true')
        json_response = self.get_json(url)
        self.assertEqual(len(json_response['question_dicts']), 0)

    def test_question_count_zero_raises_invalid_input_exception(self):
        # Call the handler.
        url = '%s?question_count=%s&skill_ids=%s&fetch_by_difficulty=%s' % (
            feconf.QUESTIONS_URL_PREFIX, '0', self.skill_id, 'true')
        self.get_json(url, expected_status_int=400)

    def test_invalid_fetch_by_difficulty_raises_invalid_input_exception(self):
        # Call the handler.
        url = '%s?question_count=%s&skill_ids=%s&fetch_by_difficulty=%s' % (
            feconf.QUESTIONS_URL_PREFIX, '1', self.skill_id, [])
        self.get_json(url, expected_status_int=400)


class ExplorationParametersUnitTests(test_utils.GenericTestBase):
    """Test methods relating to exploration parameters."""

    def test_get_init_params(self):
        """Test the get_init_params() method."""
        independent_pc = param_domain.ParamChange(
            'a', 'Copier', {'value': 'firstValue', 'parse_with_jinja': False})
        exp_param_specs = {
            'a': param_domain.ParamSpec('UnicodeString'),
        }
        new_params = self.get_updated_param_dict(
            {}, [independent_pc], exp_param_specs)
        self.assertEqual(new_params, {'a': 'firstValue'})


class RatingsIntegrationTests(test_utils.GenericTestBase):
    """Integration tests of ratings recording and display."""

    EXP_ID = '0'

    def setUp(self):
        super().setUp()
        exp_services.load_demo(self.EXP_ID)

    def test_assign_and_read_ratings(self):
        """Test the PUT and GET methods for ratings."""

        self.signup('user@example.com', 'user')
        self.login('user@example.com')
        csrf_token = self.get_new_csrf_token()

        # User checks rating.
        ratings = self.get_json('/explorehandler/rating/%s' % self.EXP_ID)
        self.assertEqual(ratings['user_rating'], None)
        self.assertEqual(
            ratings['overall_ratings'],
            {'1': 0, '2': 0, '3': 0, '4': 0, '5': 0})

        # User rates and checks rating.
        self.put_json(
            '/explorehandler/rating/%s' % self.EXP_ID, {
                'user_rating': 2
            }, csrf_token=csrf_token
        )
        ratings = self.get_json('/explorehandler/rating/%s' % self.EXP_ID)
        self.assertEqual(ratings['user_rating'], 2)
        self.assertEqual(
            ratings['overall_ratings'],
            {'1': 0, '2': 1, '3': 0, '4': 0, '5': 0})

        # User re-rates and checks rating.
        self.login('user@example.com')
        self.put_json(
            '/explorehandler/rating/%s' % self.EXP_ID, {
                'user_rating': 5
            }, csrf_token=csrf_token
        )
        ratings = self.get_json('/explorehandler/rating/%s' % self.EXP_ID)
        self.assertEqual(ratings['user_rating'], 5)
        self.assertEqual(
            ratings['overall_ratings'],
            {'1': 0, '2': 0, '3': 0, '4': 0, '5': 1})

        self.logout()

    def test_non_logged_in_users_cannot_rate(self):
        """Check non logged-in users can view but not submit ratings."""

        self.signup('user@example.com', 'user')
        self.login('user@example.com')
        csrf_token = self.get_new_csrf_token()
        self.logout()

        ratings = self.get_json('/explorehandler/rating/%s' % self.EXP_ID)
        self.assertEqual(ratings['user_rating'], None)
        self.assertEqual(
            ratings['overall_ratings'],
            {'1': 0, '2': 0, '3': 0, '4': 0, '5': 0})
        self.put_json(
            '/explorehandler/rating/%s' % self.EXP_ID, {
                'user_rating': 1
            }, csrf_token=csrf_token,
            expected_status_int=401
        )

    def test_ratings_by_different_users(self):
        """Check that ratings by different users do not interfere."""

        self.signup('a@example.com', 'a')
        self.signup('b@example.com', 'b')

        self.login('a@example.com')
        csrf_token = self.get_new_csrf_token()
        self.put_json(
            '/explorehandler/rating/%s' % self.EXP_ID, {
                'user_rating': 4
            }, csrf_token=csrf_token
        )
        self.logout()

        self.login('b@example.com')
        csrf_token = self.get_new_csrf_token()
        ratings = self.get_json('/explorehandler/rating/%s' % self.EXP_ID)
        self.assertEqual(ratings['user_rating'], None)
        self.put_json(
            '/explorehandler/rating/%s' % self.EXP_ID, {
                'user_rating': 4
            }, csrf_token=csrf_token
        )
        ratings = self.get_json('/explorehandler/rating/%s' % self.EXP_ID)
        self.assertEqual(ratings['user_rating'], 4)
        self.assertEqual(
            ratings['overall_ratings'],
            {'1': 0, '2': 0, '3': 0, '4': 2, '5': 0})
        self.logout()


class RecommendationsHandlerTests(test_utils.EmailTestBase):
    """Backend integration tests for recommended explorations for after an
    exploration is completed.
    """

    # Demo explorations.
    EXP_ID_0 = '0'
    EXP_ID_1 = '1'
    EXP_ID_7 = '7'
    EXP_ID_9 = '9'

    # Explorations contained within the demo collection.
    EXP_ID_19 = '19'
    EXP_ID_20 = '20'
    EXP_ID_21 = '21'

    # Demo collection.
    COL_ID = '0'

    def setUp(self):
        super().setUp()

        # Register users.
        self.signup(self.EDITOR_EMAIL, self.EDITOR_USERNAME)
        self.editor_id = self.get_user_id_from_email(self.EDITOR_EMAIL)
        self.signup(self.NEW_USER_EMAIL, self.NEW_USER_USERNAME)
        self.new_user_id = self.get_user_id_from_email(self.NEW_USER_EMAIL)

        # Login and create activities.
        self.login(self.EDITOR_EMAIL)
        exp_services.load_demo(self.EXP_ID_0)
        exp_services.load_demo(self.EXP_ID_1)
        exp_services.load_demo(self.EXP_ID_7)
        exp_services.load_demo(self.EXP_ID_9)
        collection_services.load_demo(self.COL_ID)
        self.logout()

    def _get_exploration_ids_from_summaries(self, summaries):
        """Returns the sorted list of all the exploration ids from summaries."""
        return sorted([summary['id'] for summary in summaries])

    def _get_recommendation_ids(
            self, exploration_id, collection_id=None,
            include_system_recommendations=None,
            author_recommended_ids_str='[]'):
        """Gets the recommended exploration ids from the summaries."""
        collection_id_param = (
            '&collection_id=%s' % collection_id
            if collection_id is not None else '')
        include_recommendations_param = (
            '&include_system_recommendations=%s' % (
                include_system_recommendations)
            if include_system_recommendations is not None else '')
        recommendations_url = (
            '/explorehandler/recommendations/%s?'
            'author_recommended_ids=%s%s%s' % (
                exploration_id, author_recommended_ids_str, collection_id_param,
                include_recommendations_param))

        summaries = self.get_json(recommendations_url)['summaries']
        return self._get_exploration_ids_from_summaries(summaries)

    # TODO(bhenning): Add tests for ensuring system explorations are properly
    # sampled when there are many matched for a given exploration ID.

    # TODO(bhenning): Verify whether recommended author-specified explorations
    # are also played within the context of collections, and whether that's
    # desirable.

    def _set_recommendations(self, exp_id, recommended_ids):
        """Sets the recommendations in the exploration corresponding to the
        given exploration id.
        """
        recommendations_services.set_exploration_recommendations(
            exp_id, recommended_ids)

    def _complete_exploration_in_collection(self, exp_id):
        """Completes the exploration within the collection. Records that the
        exploration has been played by the user in the context of the
        collection.
        """
        collection_services.record_played_exploration_in_collection_context(
            self.new_user_id, self.COL_ID, exp_id)

    def _complete_entire_collection_in_order(self):
        """Completes the entire collection in order."""
        self._complete_exploration_in_collection(self.EXP_ID_19)
        self._complete_exploration_in_collection(self.EXP_ID_20)
        self._complete_exploration_in_collection(self.EXP_ID_21)
        self._complete_exploration_in_collection(self.EXP_ID_0)

    # Logged in standard viewer tests.
    def test_logged_in_with_no_sysexps_no_authexps_no_col_has_no_exps(self):
        """Check there are no recommended explorations when a user is logged in,
        finishes an exploration in-viewer, but there are no recommended
        explorations and no author exploration IDs.
        """
        self.login(self.NEW_USER_EMAIL)
        recommendation_ids = self._get_recommendation_ids(
            self.EXP_ID_0, include_system_recommendations=True)
        self.assertEqual(recommendation_ids, [])

    def test_logged_in_with_some_sysexps_no_authexps_no_col_has_some_exps(self):
        """Check there are recommended explorations when a user is logged in,
        finishes an exploration in-viewer, and there are system recommendations.
        """
        self.login(self.NEW_USER_EMAIL)
        self._set_recommendations(self.EXP_ID_0, [self.EXP_ID_1, self.EXP_ID_9])
        recommendation_ids = self._get_recommendation_ids(
            self.EXP_ID_0, include_system_recommendations=True)
        self.assertEqual(recommendation_ids, [self.EXP_ID_1, self.EXP_ID_9])

    def test_logged_in_with_no_sysexps_some_authexps_no_col_has_some_exps(self):
        """Check there are some recommended explorations when a user is logged
        in, finishes an exploration in-viewer, and there are author-specified
        exploration IDs.
        """
        self.login(self.NEW_USER_EMAIL)
        recommendation_ids = self._get_recommendation_ids(
            self.EXP_ID_0, include_system_recommendations=True,
            author_recommended_ids_str='["7","9"]')
        self.assertEqual(recommendation_ids, [self.EXP_ID_7, self.EXP_ID_9])

    def test_logged_in_with_sysexps_and_authexps_no_col_has_some_exps(self):
        """Check there are recommended explorations when a user is logged in,
        finishes an exploration in-viewer, and there are both author-specified
        exploration IDs and recommendations from the system.
        """
        self.login(self.NEW_USER_EMAIL)
        self._set_recommendations(self.EXP_ID_0, [self.EXP_ID_1, self.EXP_ID_9])
        recommendation_ids = self._get_recommendation_ids(
            self.EXP_ID_0, include_system_recommendations=True,
            author_recommended_ids_str='["7","9"]')
        self.assertEqual(
            recommendation_ids, [self.EXP_ID_1, self.EXP_ID_7, self.EXP_ID_9])

    # Logged in in-editor tests.
    def test_logged_in_preview_no_authexps_no_col_has_no_exps(self):
        """Check there are no recommended explorations when a user is logged in,
        finishes an exploration in-editor (no system recommendations since it's
        a preview of the exploration), and there are no author exploration IDs.
        """
        self.login(self.NEW_USER_EMAIL)
        recommendation_ids = self._get_recommendation_ids(self.EXP_ID_0)
        self.assertEqual(recommendation_ids, [])

    def test_logged_in_preview_with_authexps_no_col_has_some_exps(self):
        """Check there are some recommended explorations when a user is logged
        in, finishes an exploration in-editor (no system recommendations), and
        there are some author exploration IDs.
        """
        self.login(self.NEW_USER_EMAIL)
        recommendation_ids = self._get_recommendation_ids(
            self.EXP_ID_0, author_recommended_ids_str='["7","9"]')
        self.assertEqual(recommendation_ids, [self.EXP_ID_7, self.EXP_ID_9])

    # Logged in collection tests.
    def test_logged_in_no_sysexps_no_authexps_first_exp_in_col_has_exp(self):
        """Check there is a recommended exploration when a user is logged in
        and completes the first exploration of a collection.
        """
        self.login(self.NEW_USER_EMAIL)
        self._complete_exploration_in_collection(self.EXP_ID_19)
        recommendation_ids = self._get_recommendation_ids(
            self.EXP_ID_19, collection_id=self.COL_ID)
        # The next exploration in the collection should be recommended.
        self.assertEqual(recommendation_ids, [self.EXP_ID_20])

    def test_logged_in_no_sysexps_no_authexps_mid_exp_in_col_has_exps(self):
        """Check there are recommended explorations when a user is logged in
        and completes a middle exploration of the collection (since more
        explorations are needed to complete the collection).
        """
        self.login(self.NEW_USER_EMAIL)
        self._complete_exploration_in_collection(self.EXP_ID_20)
        recommendation_ids = self._get_recommendation_ids(
            self.EXP_ID_20, collection_id=self.COL_ID)
        # The first exploration that the user has not yet visited is
        # recommended. Since, the collection is linear, in this method, finally,
        # the user would visit every node in the collection.
        self.assertEqual(recommendation_ids, [self.EXP_ID_19])

    def test_logged_in_no_sysexps_no_authexps_all_exps_in_col_has_no_exps(self):
        """Check there are not recommended explorations when a user is logged in
        and completes all explorations of the collection.
        """
        self.login(self.NEW_USER_EMAIL)
        self._complete_entire_collection_in_order()
        recommendation_ids = self._get_recommendation_ids(
            self.EXP_ID_0, collection_id=self.COL_ID)
        # No explorations are recommended since the collection was completed.
        self.assertEqual(recommendation_ids, [])

    def test_logged_in_with_sysexps_no_authexps_first_exp_in_col_has_exp(self):
        """Check there is a recommended exploration when a user is logged in
        and completes the first exploration of a collection. Note that even
        though the completed exploration has system recommendations, they are
        ignored in favor of the collection's own recommendations.
        """
        self.login(self.NEW_USER_EMAIL)
        self._set_recommendations(
            self.EXP_ID_19, [self.EXP_ID_1, self.EXP_ID_9])
        self._complete_exploration_in_collection(self.EXP_ID_19)
        recommendation_ids = self._get_recommendation_ids(
            self.EXP_ID_19, collection_id=self.COL_ID,
            include_system_recommendations=True)
        # The next exploration in the collection should be recommended.
        self.assertEqual(recommendation_ids, [self.EXP_ID_20])

    def test_logged_in_with_sysexps_no_authexps_mid_exp_in_col_has_exps(self):
        """Check there are recommended explorations when a user is logged in
        and completes a middle exploration of the collection (since more
        explorations are needed to complete the collection). Note that even
        though the completed exploration has system recommendations, they are
        ignored in favor of the collection's own recommendations.
        """
        self.login(self.NEW_USER_EMAIL)
        self._set_recommendations(
            self.EXP_ID_20, [self.EXP_ID_1, self.EXP_ID_9])
        self._complete_exploration_in_collection(self.EXP_ID_20)
        recommendation_ids = self._get_recommendation_ids(
            self.EXP_ID_20, collection_id=self.COL_ID,
            include_system_recommendations=True)
        # The first exploration that the user has not yet visited is
        # recommended. Since, the collection is linear, in this method, finally,
        # the user would visit every node in the collection.
        self.assertEqual(recommendation_ids, [self.EXP_ID_19])

    def test_logged_in_sysexps_no_authexps_all_exps_in_col_has_no_exps(self):
        """Check there are not recommended explorations when a user is logged in
        and completes all explorations of the collection. This is true even if
        there are system recommendations for the last exploration.
        """
        self.login(self.NEW_USER_EMAIL)
        self._complete_entire_collection_in_order()
        self._set_recommendations(
            self.EXP_ID_0, [self.EXP_ID_1, self.EXP_ID_9])
        recommendation_ids = self._get_recommendation_ids(
            self.EXP_ID_0, collection_id=self.COL_ID,
            include_system_recommendations=True)
        # No explorations are recommended since the collection was completed.
        self.assertEqual(recommendation_ids, [])

    def test_logged_in_no_sysexps_with_authexps_first_exp_in_col_has_exps(self):
        """Check there is are recommended explorations when a user is logged in
        and completes the first exploration of a collection where that
        exploration also has author-specified explorations.
        """
        self.login(self.NEW_USER_EMAIL)
        self._complete_exploration_in_collection(self.EXP_ID_19)
        recommendation_ids = self._get_recommendation_ids(
            self.EXP_ID_19, collection_id=self.COL_ID,
            author_recommended_ids_str='["7","9"]')
        # The next exploration in the collection should be recommended along
        # with author specified explorations.
        self.assertEqual(
            recommendation_ids, [self.EXP_ID_20, self.EXP_ID_7, self.EXP_ID_9])

    def test_logged_in_no_sysexps_with_authexps_mid_exp_in_col_has_exps(self):
        """Check there are recommended explorations when a user is logged in
        and completes a middle exploration of the collection, and that these
        recommendations include author-specified explorations.
        """
        self.login(self.NEW_USER_EMAIL)
        self._complete_exploration_in_collection(self.EXP_ID_20)
        recommendation_ids = self._get_recommendation_ids(
            self.EXP_ID_20, collection_id=self.COL_ID,
            author_recommended_ids_str='["7","21"]')
        # The first & next explorations should be recommended, along with author
        # specified explorations.
        self.assertEqual(
            recommendation_ids, [self.EXP_ID_19, self.EXP_ID_21, self.EXP_ID_7])

    def test_logged_in_no_sysexps_authexps_all_exps_in_col_has_exps(self):
        """Check there are still recommended explorations when a user is logged
        in and completes all explorations of the collection if the last
        exploration has author-specified explorations.
        """
        self.login(self.NEW_USER_EMAIL)
        self._complete_entire_collection_in_order()
        recommendation_ids = self._get_recommendation_ids(
            self.EXP_ID_0, collection_id=self.COL_ID,
            author_recommended_ids_str='["7","9"]')
        # Only author specified explorations should be recommended since all
        # others in the collection have been completed.
        self.assertEqual(recommendation_ids, [self.EXP_ID_7, self.EXP_ID_9])

    # Logged out standard viewer tests.
    def test_logged_out_with_no_sysexps_no_authexps_no_col_has_no_exps(self):
        """Check there are no recommended explorations when a user is logged
        out, finishes an exploration in-viewer, but there are no recommended
        explorations and no author exploration IDs.
        """
        recommendation_ids = self._get_recommendation_ids(
            self.EXP_ID_0, include_system_recommendations=True)
        self.assertEqual(recommendation_ids, [])

    def test_logged_out_with_sysexps_no_authexps_no_col_has_some_exps(self):
        """Check there are recommended explorations when a user is logged out,
        finishes an exploration in-viewer, and there are system recommendations.
        """
        self._set_recommendations(self.EXP_ID_0, [self.EXP_ID_1, self.EXP_ID_9])
        recommendation_ids = self._get_recommendation_ids(
            self.EXP_ID_0, include_system_recommendations=True)
        self.assertEqual(recommendation_ids, [self.EXP_ID_1, self.EXP_ID_9])

    def test_logged_out_no_sysexps_some_authexps_no_col_has_some_exps(self):
        """Check there are some recommended explorations when a user is logged
        out, finishes an exploration in-viewer, and there are author-specified
        exploration IDs.
        """
        recommendation_ids = self._get_recommendation_ids(
            self.EXP_ID_0, include_system_recommendations=True,
            author_recommended_ids_str='["7","9"]')
        self.assertEqual(recommendation_ids, [self.EXP_ID_7, self.EXP_ID_9])

    def test_logged_out_with_sysexps_and_authexps_no_col_has_some_exps(self):
        """Check there are recommended explorations when a user is logged in,
        finishes an exploration in-viewer, and there are both author-specified
        exploration IDs and recommendations from the system.
        """
        self._set_recommendations(self.EXP_ID_0, [self.EXP_ID_1, self.EXP_ID_9])
        recommendation_ids = self._get_recommendation_ids(
            self.EXP_ID_0, include_system_recommendations=True,
            author_recommended_ids_str='["7","9"]')
        self.assertEqual(
            recommendation_ids, [self.EXP_ID_1, self.EXP_ID_7, self.EXP_ID_9])

    # Logged out collection tests.
    def test_logged_out_no_sysexps_no_authexps_first_exp_in_col_has_exp(self):
        """Check there is a recommended exploration when a user is logged out
        and completes the first exploration of a collection.
        """
        recommendation_ids = self._get_recommendation_ids(
            self.EXP_ID_19, collection_id=self.COL_ID)
        # The next exploration in the collection should be recommended.
        self.assertEqual(recommendation_ids, [self.EXP_ID_20])

    def test_logged_out_no_sysexps_no_authexps_mid_exp_in_col_has_exp(self):
        """Check there is a recommended exploration when a user is logged out
        and completes a middle exploration of the collection.
        """
        recommendation_ids = self._get_recommendation_ids(
            self.EXP_ID_20, collection_id=self.COL_ID)
        # Only the last exploration should be recommended since logged out users
        # follow a linear path through the collection.
        self.assertEqual(recommendation_ids, [self.EXP_ID_21])

    def test_logged_out_no_sysexps_no_authexps_last_exp_col_has_no_exps(self):
        """Check there are not recommended explorations when a user is logged
        out and completes the last exploration in the collection.
        """
        recommendation_ids = self._get_recommendation_ids(
            self.EXP_ID_0, collection_id=self.COL_ID)
        self.assertEqual(recommendation_ids, [])

    def test_logged_out_with_sysexps_no_authexps_first_exp_in_col_has_exp(self):
        """Check there is a recommended exploration when a user is logged out
        and completes the first exploration of a collection. Note that even
        though the completed exploration has system recommendations, they are
        ignored in favor of the collection's own recommendations.
        """
        self._set_recommendations(
            self.EXP_ID_19, [self.EXP_ID_1, self.EXP_ID_9])
        recommendation_ids = self._get_recommendation_ids(
            self.EXP_ID_19, collection_id=self.COL_ID,
            include_system_recommendations=True)
        # The next exploration in the collection should be recommended.
        self.assertEqual(recommendation_ids, [self.EXP_ID_20])

    def test_logged_out_with_sysexps_no_authexps_mid_exp_in_col_has_exp(self):
        """Check there is a recommended explorations when a user is logged out
        and completes a middle exploration of the collection. Note that even
        though the completed exploration has system recommendations, they are
        ignored in favor of the collection's own recommendations.
        """
        self._set_recommendations(
            self.EXP_ID_20, [self.EXP_ID_1, self.EXP_ID_9])
        recommendation_ids = self._get_recommendation_ids(
            self.EXP_ID_20, collection_id=self.COL_ID,
            include_system_recommendations=True)
        # Only the last exploration should be recommended since logged out users
        # follow a linear path through the collection.
        self.assertEqual(recommendation_ids, [self.EXP_ID_21])

    def test_logged_out_sysexps_no_authexps_last_exp_in_col_has_no_exps(self):
        """Check there are not recommended explorations when a user is logged
        out and completes the last exploration of the collection. This is true
        even if there are system recommendations for the last exploration.
        """
        self._set_recommendations(
            self.EXP_ID_0, [self.EXP_ID_1, self.EXP_ID_9])
        recommendation_ids = self._get_recommendation_ids(
            self.EXP_ID_0, collection_id=self.COL_ID,
            include_system_recommendations=True)
        # The collection is completed, so no other explorations should be
        # recommended.
        self.assertEqual(recommendation_ids, [])

    def test_logged_out_no_sysexps_but_authexps_first_exp_in_col_has_exps(self):
        """Check there is are recommended explorations when a user is logged out
        and completes the first exploration of a collection where that
        exploration also has author-specified explorations.
        """
        recommendation_ids = self._get_recommendation_ids(
            self.EXP_ID_19, collection_id=self.COL_ID,
            author_recommended_ids_str='["7","9"]')
        # The next exploration in the collection should be recommended along
        # with author specified explorations.
        self.assertEqual(
            recommendation_ids, [self.EXP_ID_20, self.EXP_ID_7, self.EXP_ID_9])

    def test_logged_out_no_sysexps_with_authexps_mid_exp_in_col_has_exps(self):
        """Check there are recommended explorations when a user is logged out
        and completes a middle exploration of the collection where that
        exploration also has author-specified explorations.
        """
        recommendation_ids = self._get_recommendation_ids(
            self.EXP_ID_20, collection_id=self.COL_ID,
            author_recommended_ids_str='["7"]')
        # Both the next exploration & the author-specified explorations should
        # be recommended.
        self.assertEqual(recommendation_ids, [self.EXP_ID_21, self.EXP_ID_7])

    def test_logged_out_no_sysexps_with_dup_authexps_mid_col_exp_has_exps(self):
        """test_logged_out_no_sysexps_with_authexps_mid_exp_in_col_has_exps but
        also checks that exploration IDs are de-duped if the next exploration
        overlaps with the author-specified explorations.
        """
        recommendation_ids = self._get_recommendation_ids(
            self.EXP_ID_20, collection_id=self.COL_ID,
            author_recommended_ids_str='["7", "21"]')
        # Both the next exploration & the author-specified explorations should
        # be recommended.
        self.assertEqual(recommendation_ids, [self.EXP_ID_21, self.EXP_ID_7])

    def test_logged_out_no_sysexps_authexps_last_exp_in_col_has_exps(self):
        """Check there are still recommended explorations when a user is logged
        out and completes all explorations of the collection if the last
        exploration has author-specified explorations.
        """
        recommendation_ids = self._get_recommendation_ids(
            self.EXP_ID_0, collection_id=self.COL_ID,
            author_recommended_ids_str='["7","9"]')
        # Only author specified explorations should be recommended since all
        # others in the collection have been completed.
        self.assertEqual(recommendation_ids, [self.EXP_ID_7, self.EXP_ID_9])

    def test_get_recommendation_ids_with_invalid_author_recommended_ids(self):
        self.get_json(
            '/explorehandler/recommendations/%s' % self.EXP_ID_1, params={
                'collection_id': self.COL_ID,
                'include_system_recommendations': True,
                'author_recommended_ids': 'invalid_type'
            }, expected_status_int=400
        )


class FlagExplorationHandlerTests(test_utils.EmailTestBase):
    """Backend integration tests for flagging an exploration."""

    EXP_ID = '0'
    REPORT_TEXT = 'AD'

    def setUp(self):
        super().setUp()

        # Register users.
        self.signup(self.EDITOR_EMAIL, self.EDITOR_USERNAME)
        self.signup(self.NEW_USER_EMAIL, self.NEW_USER_USERNAME)
        self.signup(self.MODERATOR_EMAIL, self.MODERATOR_USERNAME)

        self.editor_id = self.get_user_id_from_email(self.EDITOR_EMAIL)
        self.new_user_id = self.get_user_id_from_email(self.NEW_USER_EMAIL)
        self.moderator_id = self.get_user_id_from_email(self.MODERATOR_EMAIL)
        self.set_moderators([self.MODERATOR_USERNAME])
        self.editor = user_services.get_user_actions_info(self.editor_id)

        # Login and create exploration.
        self.login(self.EDITOR_EMAIL)

        # Create exploration.
        self.save_new_valid_exploration(
            self.EXP_ID, self.editor_id,
            title='Welcome to Oppia!',
            category='This is just a spam category',
            objective='Test a spam exploration.')
        self.can_send_emails_ctx = self.swap(
            feconf, 'CAN_SEND_EMAILS', True)
        rights_manager.publish_exploration(self.editor, self.EXP_ID)
        self.logout()

    def test_that_emails_are_sent(self):
        """Check that emails are sent to moderaters when a logged-in
        user reports.
        """

        # Login and flag exploration.
        self.login(self.NEW_USER_EMAIL)

        csrf_token = self.get_new_csrf_token()

        self.post_json(
            '%s/%s' % (feconf.FLAG_EXPLORATION_URL_PREFIX, self.EXP_ID), {
                'report_text': self.REPORT_TEXT,
            }, csrf_token=csrf_token)

        self.logout()

        expected_email_html_body = (
            'Hello Moderator,<br>'
            'newuser has flagged exploration '
            '"Welcome to Oppia!"'
            ' on the following grounds: <br>'
            'AD .<br>'
            'You can modify the exploration by clicking '
            '<a href="https://www.oppia.org/create/0">'
            'here</a>.<br>'
            '<br>'
            'Thanks!<br>'
            '- The Oppia Team<br>'
            '<br>'
            'You can change your email preferences via the '
            '<a href="http://localhost:8181/preferences">Preferences</a> page.')

        expected_email_text_body = (
            'Hello Moderator,\n'
            'newuser has flagged exploration '
            '"Welcome to Oppia!"'
            ' on the following grounds: \n'
            'AD .\n'
            'You can modify the exploration by clicking here.\n'
            '\n'
            'Thanks!\n'
            '- The Oppia Team\n'
            '\n'
            'You can change your email preferences via the Preferences page.')

        with self.can_send_emails_ctx:
            self.process_and_flush_pending_tasks()

            messages = self._get_sent_email_messages(
                self.MODERATOR_EMAIL)
            self.assertEqual(len(messages), 1)
            self.assertEqual(messages[0].html, expected_email_html_body)
            self.assertEqual(messages[0].body, expected_email_text_body)

    def test_non_logged_in_users_cannot_report(self):
        """Check that non-logged in users cannot report."""

        self.login(self.NEW_USER_EMAIL)
        csrf_token = self.get_new_csrf_token()
        self.logout()

        # Create report for exploration.
        self.post_json(
            '%s/%s' % (feconf.FLAG_EXPLORATION_URL_PREFIX, self.EXP_ID), {
                'report_text': self.REPORT_TEXT,
            }, csrf_token=csrf_token,
            expected_status_int=401)


class LearnerProgressTest(test_utils.GenericTestBase):
    """Tests for tracking learner progress."""

    EXP_ID_0 = 'exp_0'
    EXP_ID_1 = 'exp_1'
    # The first number corresponds to the collection to which the exploration
    # belongs. The second number corresponds to the exploration id.
    EXP_ID_1_0 = 'exp_2'
    EXP_ID_1_1 = 'exp_3'
    EXP_ID_2_0 = 'exp_4'
    COL_ID_0 = 'col_0'
    COL_ID_1 = 'col_1'
    USER_EMAIL = 'user@example.com'
    USER_USERNAME = 'user'

    def setUp(self):
        super().setUp()

        self.signup(self.USER_EMAIL, self.USER_USERNAME)
        self.user_id = self.get_user_id_from_email(self.USER_EMAIL)
        self.signup(self.CURRICULUM_ADMIN_EMAIL, self.CURRICULUM_ADMIN_USERNAME)
        self.set_curriculum_admins([self.CURRICULUM_ADMIN_USERNAME])
        self.admin_id = self.get_user_id_from_email(self.CURRICULUM_ADMIN_EMAIL)
        self.signup(self.OWNER_EMAIL, self.OWNER_USERNAME)
        self.owner_id = self.get_user_id_from_email(self.OWNER_EMAIL)
        self.owner = user_services.get_user_actions_info(self.owner_id)
        self.STORY_ID = story_services.get_new_story_id()
        self.TOPIC_ID = topic_fetchers.get_new_topic_id()

        # Save and publish explorations.
        self.save_new_valid_exploration(
            self.EXP_ID_0, self.owner_id, title='Bridges in England',
            category='Architecture', language_code='en')

        self.save_new_valid_exploration(
            self.EXP_ID_1, self.owner_id, title='Welcome',
            category='Architecture', language_code='fi')

        self.save_new_valid_exploration(
            self.EXP_ID_1_0, self.owner_id, title='Sillat Suomi',
            category='Architecture', language_code='fi')

        self.save_new_valid_exploration(
            self.EXP_ID_1_1, self.owner_id,
            title='Introduce Interactions in Oppia',
            category='Welcome', language_code='en')

        self.save_new_valid_exploration(
            self.EXP_ID_2_0, self.owner_id, title='Sillat Suomi',
            category='Architecture', language_code='en',
            correctness_feedback_enabled=True)

        rights_manager.publish_exploration(self.owner, self.EXP_ID_0)
        rights_manager.publish_exploration(self.owner, self.EXP_ID_1)
        rights_manager.publish_exploration(self.owner, self.EXP_ID_1_0)
        rights_manager.publish_exploration(self.owner, self.EXP_ID_1_1)
        rights_manager.publish_exploration(self.owner, self.EXP_ID_2_0)

        # Save a new collection.
        self.save_new_default_collection(
            self.COL_ID_0, self.owner_id, title='Welcome',
            category='Architecture')

        self.save_new_default_collection(
            self.COL_ID_1, self.owner_id, title='Bridges in England',
            category='Architecture')

        # Save a new topic and story.
        self.subtopic = topic_domain.Subtopic(
            0, 'Title', ['skill_id_1'], 'image.svg',
            constants.ALLOWED_THUMBNAIL_BG_COLORS['subtopic'][0], 21131,
            'dummy-subtopic-one')
        self.save_new_topic(
            self.TOPIC_ID, self.owner_id, name='Topic',
            description='A new topic', canonical_story_ids=[],
            additional_story_ids=[], uncategorized_skill_ids=[],
            subtopics=[self.subtopic], next_subtopic_id=1)
        self.save_new_story(self.STORY_ID, self.owner_id, self.TOPIC_ID)
        topic_services.add_canonical_story(
            self.owner_id, self.TOPIC_ID, self.STORY_ID)

        changelist = [
            story_domain.StoryChange({
                'cmd': story_domain.CMD_ADD_STORY_NODE,
                'node_id': 'node_1',
                'title': 'Title 1'
            })
        ]
        story_services.update_story(
            self.owner_id, self.STORY_ID, changelist, 'Added node.')

        change_list = [story_domain.StoryChange({
            'cmd': story_domain.CMD_UPDATE_STORY_NODE_PROPERTY,
            'property_name': (
                story_domain.STORY_NODE_PROPERTY_EXPLORATION_ID),
            'old_value': None,
            'new_value': self.EXP_ID_2_0,
            'node_id': 'node_1'
        })]
        story_services.update_story(
            self.owner_id, self.STORY_ID, change_list, 'Updated Node 1.')

        topic_services.publish_story(
            self.TOPIC_ID, self.STORY_ID, self.admin_id)
        topic_services.publish_topic(self.TOPIC_ID, self.admin_id)

        # Add two explorations to the previously saved collection and publish
        # it.
        for exp_id in [self.EXP_ID_1_0, self.EXP_ID_1_1]:
            collection_services.update_collection(
                self.owner_id, self.COL_ID_1, [{
                    'cmd': collection_domain.CMD_ADD_COLLECTION_NODE,
                    'exploration_id': exp_id
                }], 'Added new exploration')

        # Publish the collections.
        rights_manager.publish_collection(self.owner, self.COL_ID_0)
        rights_manager.publish_collection(self.owner, self.COL_ID_1)

    def test_independent_exp_complete_event_handler(self):
        """Test handler for completion of explorations not in the context of
        collections.
        """

        self.login(self.USER_EMAIL)
        csrf_token = self.get_new_csrf_token()

        payload = {
            'client_time_spent_in_secs': 0,
            'params': {},
            'session_id': '1PZTCw9JY8y-8lqBeuoJS2ILZMxa5m8N',
            'state_name': 'final',
            'version': 1
        }

        # When an exploration is completed but is not in the context of a
        # collection, it is just added to the completed explorations list.
        self.post_json(
            '/explorehandler/exploration_complete_event/%s' % self.EXP_ID_0,
            payload, csrf_token=csrf_token)
        self.assertEqual(learner_progress_services.get_all_completed_exp_ids(
            self.user_id), [self.EXP_ID_0])
        self.assertEqual(
            learner_progress_services.get_all_incomplete_collection_ids(
                self.user_id), [])

        # Test another exploration.
        self.post_json(
            '/explorehandler/exploration_complete_event/%s' % self.EXP_ID_1_0,
            payload, csrf_token=csrf_token)
        self.assertEqual(learner_progress_services.get_all_completed_exp_ids(
            self.user_id), [self.EXP_ID_0, self.EXP_ID_1_0])
        self.assertEqual(
            learner_progress_services.get_all_incomplete_collection_ids(
                self.user_id), [])

    def test_exp_complete_event_in_collection(self):
        """Test handler for completion of explorations in the context of
        collections.
        """

        self.login(self.USER_EMAIL)
        csrf_token = self.get_new_csrf_token()

        payload = {
            'client_time_spent_in_secs': 0,
            'collection_id': self.COL_ID_1,
            'params': {},
            'session_id': '1PZTCw9JY8y-8lqBeuoJS2ILZMxa5m8N',
            'state_name': 'final',
            'version': 1
        }

        # If the exploration is completed in the context of a collection,
        # then in addition to the exploration being added to the completed
        # list, the collection is also added to the incomplete/complete list
        # dependent on whether there are more explorations left to complete.

        # Here we test the case when the collection is partially completed.
        self.post_json(
            '/explorehandler/exploration_complete_event/%s' % self.EXP_ID_1_0,
            payload, csrf_token=csrf_token)
        self.assertEqual(
            learner_progress_services.get_all_incomplete_collection_ids(
                self.user_id), [self.COL_ID_1])
        self.assertEqual(learner_progress_services.get_all_completed_exp_ids(
            self.user_id), [self.EXP_ID_1_0])

        # Now we test the case when the collection is completed.
        self.post_json(
            '/explorehandler/exploration_complete_event/%s' % self.EXP_ID_1_1,
            payload, csrf_token=csrf_token)
        self.assertEqual(
            learner_progress_services.get_all_incomplete_collection_ids(
                self.user_id), [])
        self.assertEqual(
            learner_progress_services.get_all_completed_collection_ids(
                self.user_id), [self.COL_ID_1])
        self.assertEqual(
            learner_progress_services.get_all_completed_exp_ids(
                self.user_id), [self.EXP_ID_1_0, self.EXP_ID_1_1])

    def test_cannot_complete_exploration_with_no_version(self):
        self.login(self.USER_EMAIL)
        csrf_token = self.get_new_csrf_token()

        payload = {
            'client_time_spent_in_secs': 0,
            'collection_id': self.COL_ID_1,
            'params': {},
            'session_id': '1PZTCw9JY8y-8lqBeuoJS2ILZMxa5m8N',
            'state_name': 'final',
            'version': None
        }

        response = self.post_json(
            '/explorehandler/exploration_complete_event/%s' % self.EXP_ID_1_0,
            payload, csrf_token=csrf_token, expected_status_int=400)
        self.assertEqual(
            response['error'], 'Missing key in handler args: version.')

    def test_exp_incomplete_event_handler(self):
        """Test handler for leaving an exploration incomplete."""

        self.login(self.USER_EMAIL)
        csrf_token = self.get_new_csrf_token()

        payload = {
            'client_time_spent_in_secs': 0,
            'params': {},
            'session_id': '1PZTCw9JY8y-8lqBeuoJS2ILZMxa5m8N',
            'state_name': 'middle',
            'version': 1
        }

        # Add the incomplete exploration id to the incomplete list.
        self.post_json(
            '/explorehandler/exploration_maybe_leave_event/%s' % self.EXP_ID_0,
            payload, csrf_token=csrf_token)
        self.assertEqual(
            learner_progress_services.get_all_incomplete_exp_ids(
                self.user_id), [self.EXP_ID_0])

        # Adding the exploration again has no effect.
        self.post_json(
            '/explorehandler/exploration_maybe_leave_event/%s' % self.EXP_ID_0,
            payload, csrf_token=csrf_token)
        self.assertEqual(
            learner_progress_services.get_all_incomplete_exp_ids(
                self.user_id), [self.EXP_ID_0])

        payload = {
            'client_time_spent_in_secs': 0,
            'collection_id': self.COL_ID_1,
            'params': {},
            'session_id': '1PZTCw9JY8y-8lqBeuoJS2ILZMxa5m8N',
            'state_name': 'middle',
            'version': 1
        }

        # If the exploration is played in the context of a collection, the
        # collection is also added to the incomplete list.
        self.post_json(
            '/explorehandler/exploration_maybe_leave_event/%s' % self.EXP_ID_1_0, # pylint: disable=line-too-long
            payload, csrf_token=csrf_token)
        self.assertEqual(
            learner_progress_services.get_all_incomplete_exp_ids(
                self.user_id), [self.EXP_ID_0, self.EXP_ID_1_0])
        self.assertEqual(
            learner_progress_services.get_all_incomplete_collection_ids(
                self.user_id), [self.COL_ID_1])

        # If the exploration is played in the context of a story, the
        # story is also added to the incomplete list.
        self.post_json(
            '/explorehandler/exploration_maybe_leave_event/%s' % self.EXP_ID_2_0, # pylint: disable=line-too-long
            payload, csrf_token=csrf_token)
        self.assertEqual(learner_progress_services.get_all_incomplete_exp_ids(
            self.user_id), [self.EXP_ID_0, self.EXP_ID_1_0, self.EXP_ID_2_0])
        self.assertEqual(
            learner_progress_services.get_all_incomplete_story_ids(
                self.user_id), [self.STORY_ID])
        self.assertEqual(
            learner_progress_services.get_all_partially_learnt_topic_ids(
                self.user_id), [self.TOPIC_ID])

        # If the exploration is played in context of an invalid story, raise
        # an error.
        def _mock_none_function(_):
            """Mocks None."""
            return None

        story_fetchers_swap = self.swap(
            story_fetchers, 'get_story_by_id', _mock_none_function)

        with story_fetchers_swap:
            with self.capture_logging(min_level=logging.ERROR) as captured_logs:
                self.post_json(
                    '/explorehandler/exploration_maybe_leave_event'
                    '/%s' % self.EXP_ID_2_0,
                    payload, csrf_token=csrf_token)
                self.assertEqual(
                    captured_logs,
                    ['Could not find a story corresponding to '
                     '%s id.' % self.STORY_ID])

    def test_exp_incomplete_event_handler_with_no_version_raises_error(self):
        self.login(self.USER_EMAIL)
        csrf_token = self.get_new_csrf_token()

        payload = {
            'client_time_spent_in_secs': 0,
            'params': {},
            'session_id': '1PZTCw9JY8y-8lqBeuoJS2ILZMxa5m8N',
            'state_name': 'middle',
        }

        response = self.post_json(
            '/explorehandler/exploration_maybe_leave_event/%s' % self.EXP_ID_0,
            payload, csrf_token=csrf_token, expected_status_int=400)
        error_msg = 'Missing key in handler args: version.'
        self.assertEqual(response['error'], error_msg)

    def test_remove_exp_from_incomplete_list_handler(self):
        """Test handler for removing explorations from the partially completed
        list.
        """
        self.login(self.USER_EMAIL)

        state_name = 'state_name'
        version = 1

        # Add two explorations to the partially completed list.
        learner_progress_services.mark_exploration_as_incomplete(
            self.user_id, self.EXP_ID_0, state_name, version)
        learner_progress_services.mark_exploration_as_incomplete(
            self.user_id, self.EXP_ID_1, state_name, version)
        self.assertEqual(
            learner_progress_services.get_all_incomplete_exp_ids(
                self.user_id), [self.EXP_ID_0, self.EXP_ID_1])

        # Remove one exploration.
        self.delete_json(
            '%s/%s/%s' %
            (
                feconf.LEARNER_INCOMPLETE_ACTIVITY_DATA_URL,
                constants.ACTIVITY_TYPE_EXPLORATION,
                self.EXP_ID_0))
        self.assertEqual(
            learner_progress_services.get_all_incomplete_exp_ids(
                self.user_id), [self.EXP_ID_1])

        # Remove another exploration.
        self.delete_json(
            '%s/%s/%s' %
            (
                feconf.LEARNER_INCOMPLETE_ACTIVITY_DATA_URL,
                constants.ACTIVITY_TYPE_EXPLORATION,
                self.EXP_ID_1))
        self.assertEqual(
            learner_progress_services.get_all_incomplete_exp_ids(
                self.user_id), [])

    def test_remove_collection_from_incomplete_list_handler(self):
        """Test handler for removing collections from incomplete list."""

        self.login(self.USER_EMAIL)

        # Add two collections to incomplete list.
        learner_progress_services.mark_collection_as_incomplete(
            self.user_id, self.COL_ID_0)
        learner_progress_services.mark_collection_as_incomplete(
            self.user_id, self.COL_ID_1)
        self.assertEqual(
            learner_progress_services.get_all_incomplete_collection_ids(
                self.user_id), [self.COL_ID_0, self.COL_ID_1])

        # Remove one collection.
        self.delete_json(
            '%s/%s/%s' %
            (
                feconf.LEARNER_INCOMPLETE_ACTIVITY_DATA_URL,
                constants.ACTIVITY_TYPE_COLLECTION,
                self.COL_ID_0))
        self.assertEqual(
            learner_progress_services.get_all_incomplete_collection_ids(
                self.user_id), [self.COL_ID_1])

        # Remove another collection.
        self.delete_json(
            '%s/%s/%s' %
            (
                feconf.LEARNER_INCOMPLETE_ACTIVITY_DATA_URL,
                constants.ACTIVITY_TYPE_COLLECTION,
                self.COL_ID_1))
        self.assertEqual(
            learner_progress_services.get_all_incomplete_collection_ids(
                self.user_id), [])

        # Remove one story.
        self.delete_json(
            '%s/%s/%s' %
            (
                feconf.LEARNER_INCOMPLETE_ACTIVITY_DATA_URL,
                constants.ACTIVITY_TYPE_STORY,
                self.STORY_ID))
        self.assertEqual(
            learner_progress_services.get_all_incomplete_story_ids(
                self.user_id), [])

        # Remove one topic.
        self.delete_json(
            '%s/%s/%s' %
            (
                feconf.LEARNER_INCOMPLETE_ACTIVITY_DATA_URL,
                constants.ACTIVITY_TYPE_LEARN_TOPIC,
                self.TOPIC_ID))
        self.assertEqual(
            learner_progress_services.get_all_partially_learnt_topic_ids(
                self.user_id), [])


class StorePlaythroughHandlerTest(test_utils.GenericTestBase):
    """Tests for the handler that records playthroughs."""

    def setUp(self):
        super().setUp()
        self.exp_id = '15'

        self.signup(self.VIEWER_EMAIL, self.VIEWER_USERNAME)
        self.login(self.VIEWER_EMAIL)

        exp_services.load_demo(self.exp_id)
        self.exploration = exp_fetchers.get_exploration_by_id(self.exp_id)
        playthrough_id = stats_models.PlaythroughModel.create(
            self.exp_id, self.exploration.version, 'EarlyQuit',
            {
                'state_name': {'value': 'state_name1'},
                'time_spent_in_exp_in_msecs': {'value': 200}
            },
            [
                {
                    'action_type': 'ExplorationStart',
                    'action_customization_args': {
                        'state_name': {'value': 'state_name1'}
                    },
                    'schema_version': 1
                }
            ])
        stats_models.ExplorationIssuesModel.create(
            self.exp_id, 1, [
                {
                    'issue_type': 'EarlyQuit',
                    'issue_customization_args': {
                        'state_name': {'value': 'state_name1'},
                        'time_spent_in_exp_in_msecs': {'value': 200}
                        },
                    'playthrough_ids': [playthrough_id],
                    'schema_version': 1,
                    'is_valid': True
                }
            ])

        self.playthrough_data = {
            'exp_id': self.exp_id,
            'exp_version': self.exploration.version,
            'issue_type': 'EarlyQuit',
            'issue_customization_args': {
                'state_name': {'value': 'state_name1'},
                'time_spent_in_exp_in_msecs': {'value': 250}
            },
            'actions': [
                {
                    'action_type': 'ExplorationStart',
                    'action_customization_args': {
                        'state_name': {'value': 'state_name1'}
                    },
                    'schema_version': 1
                }
            ]
        }

        self.csrf_token = self.get_new_csrf_token()

    def test_new_playthrough_gets_stored(self):
        """Test that a new playthrough gets created and is added to an existing
        issue's list of playthrough IDs.
        """
        self.post_json('/explorehandler/store_playthrough/%s' % (self.exp_id), {
            'playthrough_data': self.playthrough_data,
            'issue_schema_version': 1,
        }, csrf_token=self.csrf_token)
        self.process_and_flush_pending_tasks()

        model = stats_models.ExplorationIssuesModel.get_model(self.exp_id, 1)
        self.assertEqual(len(model.unresolved_issues), 1)
        self.assertEqual(len(model.unresolved_issues[0]['playthrough_ids']), 2)

    def test_new_exp_issue_gets_created(self):
        """Test that a new playthrough gets created and a new issue is created
        for it.
        """
        self.playthrough_data['issue_customization_args']['state_name'][
            'value'] = 'state_name2'

        self.post_json('/explorehandler/store_playthrough/%s' % (self.exp_id), {
            'playthrough_data': self.playthrough_data,
            'issue_schema_version': 1,
        }, csrf_token=self.csrf_token)
        self.process_and_flush_pending_tasks()

        model = stats_models.ExplorationIssuesModel.get_model(self.exp_id, 1)
        self.assertEqual(len(model.unresolved_issues), 2)
        self.assertEqual(len(model.unresolved_issues[0]['playthrough_ids']), 1)
        self.assertEqual(len(model.unresolved_issues[1]['playthrough_ids']), 1)

    def test_playthrough_gets_added_to_cyclic_issues(self):
        """Test that a new cyclic playthrough gets added to the correct
        cyclic issue when it exists.
        """
        playthrough_id = stats_models.PlaythroughModel.create(
            self.exp_id, self.exploration.version, 'CyclicStateTransitions',
            {
                'state_names': {
                    'value': ['state_name1', 'state_name2', 'state_name1']
                },
            },
            [
                {
                    'action_type': 'ExplorationStart',
                    'action_customization_args': {
                        'state_name': {
                            'value': 'state_name1'
                        }
                    },
                    'schema_version': 1
                }
            ])

        model = stats_models.ExplorationIssuesModel.get_model(self.exp_id, 1)
        model.unresolved_issues.append({
            'issue_type': 'CyclicStateTransitions',
            'issue_customization_args': {
                'state_names': {
                    'value': ['state_name1', 'state_name2', 'state_name1']
                },
            },
            'playthrough_ids': [playthrough_id],
            'schema_version': 1,
            'is_valid': True
        })
        model.update_timestamps()
        model.put()

        self.playthrough_data = {
            'exp_id': self.exp_id,
            'exp_version': self.exploration.version,
            'issue_type': 'CyclicStateTransitions',
            'issue_customization_args': {
                'state_names': {
                    'value': ['state_name1', 'state_name2', 'state_name1']
                },
            },
            'actions': [
                {
                    'action_type': 'ExplorationStart',
                    'action_customization_args': {
                        'state_name': {'value': 'state_name1'}
                    },
                    'schema_version': 1
                }
            ],
        }

        self.post_json('/explorehandler/store_playthrough/%s' % (self.exp_id), {
            'playthrough_data': self.playthrough_data,
            'issue_schema_version': 1,
        }, csrf_token=self.csrf_token)
        self.process_and_flush_pending_tasks()

        model = stats_models.ExplorationIssuesModel.get_model(self.exp_id, 1)
        self.assertEqual(len(model.unresolved_issues), 2)
        self.assertEqual(len(model.unresolved_issues[0]['playthrough_ids']), 1)
        self.assertEqual(len(model.unresolved_issues[1]['playthrough_ids']), 2)

    def test_cyclic_issues_of_different_order_creates_new_issue(self):
        """Test that a cyclic issue with the same list of states, but in
        a different order creates a new issue.
        """
        playthrough_id = stats_models.PlaythroughModel.create(
            self.exp_id, self.exploration.version, 'CyclicStateTransitions',
            {
                'state_names': {
                    'value': ['state_name1', 'state_name2', 'state_name1']
                },
            },
            [
                {
                    'action_type': 'ExplorationStart',
                    'action_customization_args': {
                        'state_name': {
                            'value': 'state_name1'
                            }
                        },
                    'schema_version': 1
                },
            ])

        model = stats_models.ExplorationIssuesModel.get_model(self.exp_id, 1)
        model.unresolved_issues.append({
            'issue_type': 'CyclicStateTransitions',
            'issue_customization_args': {
                'state_names': {
                    'value': ['state_name1', 'state_name2', 'state_name1']
                },
            },
            'playthrough_ids': [playthrough_id],
            'schema_version': 1,
            'is_valid': True
        })
        model.update_timestamps()
        model.put()

        self.playthrough_data = {
            'exp_id': self.exp_id,
            'exp_version': self.exploration.version,
            'issue_type': 'CyclicStateTransitions',
            'issue_customization_args': {
                'state_names': {
                    'value': ['state_name2', 'state_name1', 'state_name2']
                },
            },
            'actions': [
                {
                    'action_type': 'ExplorationStart',
                    'action_customization_args': {
                        'state_name': {'value': 'state_name1'}
                    },
                    'schema_version': 1
                }
            ]
        }

        self.post_json('/explorehandler/store_playthrough/%s' % (self.exp_id), {
            'playthrough_data': self.playthrough_data,
            'issue_schema_version': 1,
        }, csrf_token=self.csrf_token)
        self.process_and_flush_pending_tasks()

        model = stats_models.ExplorationIssuesModel.get_model(self.exp_id, 1)
        self.assertEqual(len(model.unresolved_issues), 3)
        self.assertEqual(len(model.unresolved_issues[0]['playthrough_ids']), 1)
        self.assertEqual(len(model.unresolved_issues[1]['playthrough_ids']), 1)
        self.assertEqual(len(model.unresolved_issues[2]['playthrough_ids']), 1)

    def test_playthrough_not_stored_at_limiting_value(self):
        """Test that a playthrough is not stored when the maximum number of
        playthroughs per issue already exists.
        """
        model = stats_models.ExplorationIssuesModel.get_model(self.exp_id, 1)
        model.unresolved_issues[0]['playthrough_ids'] = [
            'id1', 'id2', 'id3', 'id4', 'id5'
        ]
        model.update_timestamps()
        model.put()

        self.post_json('/explorehandler/store_playthrough/%s' % (self.exp_id), {
            'playthrough_data': self.playthrough_data,
            'issue_schema_version': 1,
        }, csrf_token=self.csrf_token)
        self.process_and_flush_pending_tasks()

        model = stats_models.ExplorationIssuesModel.get_model(self.exp_id, 1)
        self.assertEqual(len(model.unresolved_issues), 1)
        self.assertEqual(len(model.unresolved_issues[0]['playthrough_ids']), 5)

    def test_error_without_schema_version_in_payload_dict(self):
        """Test that passing a payload without schema version raises an
        exception.
        """
        self.post_json('/explorehandler/store_playthrough/%s' % (self.exp_id), {
            'playthrough_data': self.playthrough_data,
        }, csrf_token=self.csrf_token, expected_status_int=400)

    def test_error_on_invalid_playthrough_dict(self):
        """Test that passing an invalid playthrough dict raises an exception."""
        self.playthrough_data['issue_type'] = 'FakeIssueType'
        self.post_json('/explorehandler/store_playthrough/%s' % (self.exp_id), {
            'playthrough_data': self.playthrough_data,
            'issue_schema_version': 1,
        }, csrf_token=self.csrf_token, expected_status_int=400)


class StatsEventHandlerTest(test_utils.GenericTestBase):
    """Tests for all the statistics event models recording handlers."""

    def setUp(self):
        super().setUp()
        self.exp_id = '15'

        self.login(self.VIEWER_EMAIL)
        self.signup(self.VIEWER_EMAIL, self.VIEWER_USERNAME)
        exp_services.load_demo(self.exp_id)
        exploration = exp_fetchers.get_exploration_by_id(self.exp_id)

        self.exp_version = exploration.version
        self.state_name = 'Home'
        self.session_id = 'session_id1'
        state_stats_mapping = {
            self.state_name: stats_domain.StateStats.create_default()
        }
        exploration_stats = stats_domain.ExplorationStats(
            self.exp_id, self.exp_version, 0, 0, 0, 0, 0, 0,
            state_stats_mapping)
        stats_services.create_stats_model(exploration_stats)

        self.aggregated_stats = {
            'num_starts': 1,
            'num_actual_starts': 1,
            'num_completions': 1,
            'state_stats_mapping': {
                'Home': {
                    'total_hit_count': 1,
                    'first_hit_count': 1,
                    'total_answers_count': 1,
                    'useful_feedback_count': 1,
                    'num_times_solution_viewed': 1,
                    'num_completions': 1
                }
            }
        }

    def test_none_version_raises_exception(self):
        """Test that error is raised on None exp_version."""
        self.post_json(
            '/explorehandler/stats_events/%s' % (
                self.exp_id), {
                    'aggregated_stats': self.aggregated_stats,
                    'exp_version': None},
            expected_status_int=400)

    def test_stats_events_handler(self):
        """Test the handler for handling batched events."""
        self.post_json('/explorehandler/stats_events/%s' % (
            self.exp_id), {
                'aggregated_stats': self.aggregated_stats,
                'exp_version': self.exp_version})

        self.assertEqual(self.count_jobs_in_taskqueue(
            taskqueue_services.QUEUE_NAME_STATS), 1)
        self.process_and_flush_pending_tasks()

        # Check that the models are updated.
        exploration_stats = stats_services.get_exploration_stats_by_id(
            self.exp_id, self.exp_version)
        self.assertEqual(exploration_stats.num_starts_v2, 1)
        self.assertEqual(exploration_stats.num_actual_starts_v2, 1)
        self.assertEqual(exploration_stats.num_completions_v2, 1)
        self.assertEqual(
            exploration_stats.state_stats_mapping[
                self.state_name].total_hit_count_v2, 1)
        self.assertEqual(
            exploration_stats.state_stats_mapping[
                self.state_name].first_hit_count_v2, 1)
        self.assertEqual(
            exploration_stats.state_stats_mapping[
                self.state_name].total_answers_count_v2, 1)
        self.assertEqual(
            exploration_stats.state_stats_mapping[
                self.state_name].useful_feedback_count_v2, 1)
        self.assertEqual(
            exploration_stats.state_stats_mapping[
                self.state_name].num_completions_v2, 1)
        self.assertEqual(
            exploration_stats.state_stats_mapping[
                self.state_name].num_times_solution_viewed_v2, 1)

    def test_stats_events_handler_raises_error_with_missing_exp_stats_property(
            self):
        self.aggregated_stats.pop('num_starts')

        response = self.post_json('/explorehandler/stats_events/%s' % (
            self.exp_id), {
                'aggregated_stats': self.aggregated_stats,
                'exp_version': self.exp_version
        }, expected_status_int=400)

        error_msg = (
            'Schema validation for \'aggregated_stats\' '
            'failed: num_starts not in aggregated stats dict.'
        )
        self.assertEqual(response['error'], error_msg)

        self.logout()

    def test_stats_events_handler_raises_error_with_invalid_exp_stats_property(
        self
    ):
        self.aggregated_stats['num_starts'] = 'invalid'

        response = self.post_json('/explorehandler/stats_events/%s' % (
            self.exp_id), {
                'aggregated_stats': self.aggregated_stats,
                'exp_version': self.exp_version
        }, expected_status_int=400)

        error_msg = (
            'Schema validation for \'aggregated_stats\' '
            'failed: Expected num_starts to be an int, received invalid'
        )
        self.assertEqual(response['error'], error_msg)

        self.logout()

    def test_stats_events_handler_raise_error_with_missing_state_stats_property(
            self):
        self.aggregated_stats['state_stats_mapping']['Home'].pop(
            'total_hit_count')

        response = self.post_json('/explorehandler/stats_events/%s' % (
                self.exp_id), {
                    'aggregated_stats': self.aggregated_stats,
                    'exp_version': self.exp_version}, expected_status_int=400)

        error_msg = (
            'Schema validation for \'aggregated_stats\' '
            'failed: total_hit_count not in '
            'state stats mapping of Home in aggregated stats dict.'
        )
        self.assertEqual(response['error'], error_msg)

        self.logout()

    def test_stats_events_handler_raise_error_with_invalid_state_stats_property(
            self):
        self.aggregated_stats['state_stats_mapping']['Home'][
            'total_hit_count'
        ] = 'invalid'

        response = self.post_json(
            '/explorehandler/stats_events/%s' % self.exp_id,
            {
                'aggregated_stats': self.aggregated_stats,
                'exp_version': self.exp_version
            }, expected_status_int=400
        )

        error_msg = (
            'Schema validation for \'aggregated_stats\' '
            'failed: Expected total_hit_count to be an int, received invalid'
        )
        self.assertEqual(response['error'], error_msg)

        self.logout()


class AnswerSubmittedEventHandlerTest(test_utils.GenericTestBase):
    """Tests for the answer submitted event handler."""

    def test_submit_answer_for_exploration(self):
        # Load demo exploration.
        exp_id = '6'
        exp_services.delete_demo(exp_id)
        exp_services.load_demo(exp_id)
        version = 1

        self.signup(self.VIEWER_EMAIL, self.VIEWER_USERNAME)
        self.login(self.VIEWER_EMAIL)

        exploration_dict = self.get_json(
            '%s/%s' % (feconf.EXPLORATION_INIT_URL_PREFIX, exp_id))
        state_name_1 = exploration_dict['exploration']['init_state_name']

        self.post_json(
            '/explorehandler/answer_submitted_event/%s' % exp_id,
            {
                'old_state_name': state_name_1,
                'answer': 'This is an answer.',
                'version': version,
                'client_time_spent_in_secs': 0,
                'session_id': '1PZTCw9JY8y-8lqBeuoJS2ILZMxa5m8N',
                'answer_group_index': 0,
                'rule_spec_index': 0,
                'classification_categorization': (
                    exp_domain.EXPLICIT_CLASSIFICATION),
            }
        )
        submitted_answer = stats_services.get_state_answers(
            exp_id, version, state_name_1)
        self.assertEqual(
            len(submitted_answer.get_submitted_answer_dict_list()), 1)
        self.assertEqual(
            submitted_answer.get_submitted_answer_dict_list()[0]['answer'],
            'This is an answer.'
        )
        self.logout()

    def test_submit_answer_for_exploration_raises_error_with_no_version(self):
        exp_id = '6'
        exp_services.delete_demo(exp_id)
        exp_services.load_demo(exp_id)

        self.signup(self.VIEWER_EMAIL, self.VIEWER_USERNAME)
        self.login(self.VIEWER_EMAIL)

        exploration_dict = self.get_json(
            '%s/%s' % (feconf.EXPLORATION_INIT_URL_PREFIX, exp_id))
        state_name_1 = exploration_dict['exploration']['init_state_name']

        response = self.post_json(
            '/explorehandler/answer_submitted_event/%s' % exp_id,
            {
                'old_state_name': state_name_1,
                'answer': 'This is an answer.',
                'version': None,
                'client_time_spent_in_secs': 0,
                'session_id': '1PZTCw9JY8y-8lqBeuoJS2ILZMxa5m8N',
                'answer_group_index': 0,
                'rule_spec_index': 0,
                'classification_categorization': (
                    exp_domain.EXPLICIT_CLASSIFICATION),
            }, expected_status_int=400
        )
        self.assertEqual(
            response['error'], 'Missing key in handler args: version.'
        )

    def test_submit_answer_for_exp_raises_error_with_no_answer_matching_type(
        self
    ):
        # Load demo exploration.
        exp_id = '6'
        exp_services.delete_demo(exp_id)
        exp_services.load_demo(exp_id)
        version = 1

        self.signup(self.VIEWER_EMAIL, self.VIEWER_USERNAME)
        self.login(self.VIEWER_EMAIL)

        exploration_dict = self.get_json(
            '%s/%s' % (feconf.EXPLORATION_INIT_URL_PREFIX, exp_id))
        state_name_1 = exploration_dict['exploration']['init_state_name']

        response = self.post_json(
            '/explorehandler/answer_submitted_event/%s' % exp_id,
            {
                'old_state_name': state_name_1,
                'answer': 1.1,
                'version': version,
                'client_time_spent_in_secs': 0,
                'session_id': '1PZTCw9JY8y-8lqBeuoJS2ILZMxa5m8N',
                'answer_group_index': 0,
                'rule_spec_index': 0,
                'classification_categorization': (
                    exp_domain.EXPLICIT_CLASSIFICATION),
            }, expected_status_int=400
        )
        self.assertEqual(
            response['error'],
            'Schema validation for \'answer\' failed: ' +
            'Type of 1.1 is not present in options'
        )


class StateHitEventHandlerTests(test_utils.GenericTestBase):

    def setUp(self):
        super().setUp()
        self.signup(self.VIEWER_EMAIL, self.VIEWER_USERNAME)

    def test_hitting_new_state(self):
        self.login(self.VIEWER_EMAIL)
        # Load demo exploration.
        exp_id = '6'
        exp_services.delete_demo(exp_id)
        exp_services.load_demo(exp_id)
        exploration_version = 1

        all_models = (
            stats_models.StateHitEventLogEntryModel.get_all())
        self.assertEqual(all_models.count(), 0)

        self.post_json(
            '/explorehandler/state_hit_event/%s' % exp_id,
            {
                'new_state_name': 'new_state',
                'exploration_version': exploration_version,
                'client_time_spent_in_secs': 0,
                'session_id': 'session_id',
                'old_params': {}
            }
        )

        all_models = (
            stats_models.StateHitEventLogEntryModel.get_all())
        self.assertEqual(all_models.count(), 1)

        model = all_models.get()

        self.assertEqual(model.exploration_id, exp_id)
        self.assertEqual(model.state_name, 'new_state')
        self.assertEqual(model.session_id, 'session_id')
        self.assertEqual(model.exploration_version, exploration_version)
        self.assertEqual(model.params, {})
        self.assertEqual(model.play_type, feconf.PLAY_TYPE_NORMAL)

        self.logout()

    def test_cannot_hit_new_state_with_no_exploration_version(self):
        self.login(self.VIEWER_EMAIL)
        # Load demo exploration.
        exp_id = '6'
        exp_services.delete_demo(exp_id)
        exp_services.load_demo(exp_id)

        all_models = (
            stats_models.StateHitEventLogEntryModel.get_all())
        self.assertEqual(all_models.count(), 0)

        response = self.post_json(
            '/explorehandler/state_hit_event/%s' % exp_id,
            {
                'new_state_name': 'new_state',
                'exploration_version': None,
                'client_time_spent_in_secs': 0,
                'session_id': 'session_id',
                'old_params': {}
            }, expected_status_int=400
        )
        self.assertEqual(response['error'], 'NONE EXP VERSION: State hit')

        self.logout()

    def test_cannot_hit_new_state_with_no_new_state_name(self):
        self.login(self.VIEWER_EMAIL)

        observed_log_messages = []

        def _mock_logging_function(msg):
            """Mocks logging.error()."""
            observed_log_messages.append(msg)

        # Load demo exploration.
        exp_id = '6'
        exp_services.delete_demo(exp_id)
        exp_services.load_demo(exp_id)
        exploration_version = 1

        all_models = (
            stats_models.StateHitEventLogEntryModel.get_all())
        self.assertEqual(all_models.count(), 0)

        with self.swap(logging, 'exception', _mock_logging_function):
            self.post_json(
                '/explorehandler/state_hit_event/%s' % exp_id,
                {
                    'new_state_name': None,
                    'exploration_version': exploration_version,
                    'client_time_spent_in_secs': 0,
                    'session_id': 'session_id',
                    'old_params': {}
                }
            )

        self.assertEqual(
            observed_log_messages,
            ['Unexpected StateHit event for the END state.'])

        self.logout()


class StateCompleteEventHandlerTests(test_utils.GenericTestBase):

    def setUp(self):
        super().setUp()
        self.signup(self.VIEWER_EMAIL, self.VIEWER_USERNAME)

    def test_completing_a_state(self):
        self.login(self.VIEWER_EMAIL)
        # Load demo exploration.
        exp_id = '6'
        exp_services.delete_demo(exp_id)
        exp_services.load_demo(exp_id)
        exp_version = 1

        all_models = (
            stats_models.StateCompleteEventLogEntryModel.get_all())
        self.assertEqual(all_models.count(), 0)

        self.post_json(
            '/explorehandler/state_complete_event/%s' % exp_id,
            {
                'state_name': 'state_name',
                'exp_version': exp_version,
                'time_spent_in_state_secs': 2.0,
                'session_id': 'session_id'
            }
        )

        all_models = (
            stats_models.StateCompleteEventLogEntryModel.get_all())
        self.assertEqual(all_models.count(), 1)

        model = all_models.get()

        self.assertEqual(model.exp_id, exp_id)
        self.assertEqual(model.state_name, 'state_name')
        self.assertEqual(model.session_id, 'session_id')
        self.assertEqual(model.exp_version, exp_version)
        self.assertEqual(model.time_spent_in_state_secs, 2.0)

        self.logout()

    def test_cannot_complete_state_with_no_exploration_version(self):
        self.login(self.VIEWER_EMAIL)
        # Load demo exploration.
        exp_id = '6'
        exp_services.delete_demo(exp_id)
        exp_services.load_demo(exp_id)

        all_models = (
            stats_models.StateCompleteEventLogEntryModel.get_all())
        self.assertEqual(all_models.count(), 0)

        response = self.post_json(
            '/explorehandler/state_complete_event/%s' % exp_id,
            {
                'state_name': 'state_name',
                'time_spent_in_state_secs': 2.0,
                'session_id': 'session_id'
            }, expected_status_int=400
        )

        error_msg = 'Missing key in handler args: exp_version.'
        self.assertEqual(response['error'], error_msg)

        self.logout()


class LeaveForRefresherExpEventHandlerTests(test_utils.GenericTestBase):

    def setUp(self):
        super().setUp()
        self.signup(self.VIEWER_EMAIL, self.VIEWER_USERNAME)

    def test_leaving_an_exploration(self):
        self.login(self.VIEWER_EMAIL)
        # Load demo exploration.
        exp_id = '6'
        exp_services.delete_demo(exp_id)
        exp_services.load_demo(exp_id)
        exp_version = 1

        all_models = (
            stats_models.LeaveForRefresherExplorationEventLogEntryModel
            .get_all())
        self.assertEqual(all_models.count(), 0)

        self.post_json(
            '/explorehandler/leave_for_refresher_exp_event/%s' % exp_id,
            {
                'state_name': 'state_name',
                'exp_version': exp_version,
                'time_spent_in_state_secs': 2.0,
                'session_id': 'session_id',
                'refresher_exp_id': 'refresher_exp_id'
            }
        )

        all_models = (
            stats_models.LeaveForRefresherExplorationEventLogEntryModel
            .get_all())
        self.assertEqual(all_models.count(), 1)

        model = all_models.get()

        self.assertEqual(model.exp_id, exp_id)
        self.assertEqual(model.refresher_exp_id, 'refresher_exp_id')
        self.assertEqual(model.state_name, 'state_name')
        self.assertEqual(model.session_id, 'session_id')
        self.assertEqual(model.exp_version, exp_version)
        self.assertEqual(model.time_spent_in_state_secs, 2.0)

        self.logout()


class ExplorationStartEventHandlerTests(test_utils.GenericTestBase):

    def setUp(self):
        super().setUp()
        self.signup(self.OWNER_EMAIL, self.OWNER_USERNAME)
        self.signup(self.VIEWER_EMAIL, self.VIEWER_USERNAME)

    def test_cannot_fetch_exploration_with_invalid_version(self):
        # Load demo exploration.
        exp_id = '0'
        exp_services.delete_demo('0')
        exp_services.load_demo('0')

        self.login(self.VIEWER_EMAIL)

        self.get_json(
            '%s/%s' % (feconf.EXPLORATION_INIT_URL_PREFIX, exp_id),
            {'v': 5},
            expected_status_int=404)

        self.logout()

    def test_user_checkpoint_progress_is_none_on_fetching_older_exploration(
        self
    ):
        exp_id = '0'
        exp_services.delete_demo('0')
        exp_services.load_demo('0')

        owner_id = self.get_user_id_from_email(self.OWNER_EMAIL)
        self.login(self.VIEWER_EMAIL)

        exploration_dict = self.get_json(
            '%s/%s' % (feconf.EXPLORATION_INIT_URL_PREFIX, exp_id))
        self.assertIsNone(
            exploration_dict['furthest_reached_checkpoint_exp_version'])
        self.assertIsNone(
            exploration_dict['furthest_reached_checkpoint_state_name'])
        self.assertIsNone(
            exploration_dict['most_recently_reached_checkpoint_exp_version'])
        self.assertIsNone(
            exploration_dict['most_recently_reached_checkpoint_state_name'])

        # Update exploration.
        # Now version of the exploration becomes 2.
        change_list = _get_change_list(
            'What language',
            exp_domain.STATE_PROPERTY_CARD_IS_CHECKPOINT,
            True
        )
        exp_services.update_exploration(
            owner_id,
            exp_id,
            change_list,
            'Made What language state a checkpoint'
        )

        # First checkpoint reached.
        csrf_token = self.get_new_csrf_token()
        self.put_json(
            '/explorehandler/checkpoint_reached/%s' % exp_id,
            {
                'most_recently_reached_checkpoint_exp_version': 2,
                'most_recently_reached_checkpoint_state_name': 'Welcome!'
            },
            csrf_token=csrf_token
        )

        # Fetching latest exploration.
        exploration_dict = self.get_json(
            '%s/%s' % (feconf.EXPLORATION_INIT_URL_PREFIX, exp_id))
        self.assertEqual(
            exploration_dict['furthest_reached_checkpoint_exp_version'], 2)
        self.assertEqual(
            exploration_dict['furthest_reached_checkpoint_state_name'],
            'Welcome!')
        self.assertEqual(
            exploration_dict['most_recently_reached_checkpoint_exp_version'],
            2)
        self.assertEqual(
            exploration_dict['most_recently_reached_checkpoint_state_name'],
            'Welcome!')

        # Fetching older exploration.
        exploration_dict = self.get_json(
            '%s/%s' % (feconf.EXPLORATION_INIT_URL_PREFIX, exp_id),
            {'v': 1})
        self.assertIsNone(
            exploration_dict['furthest_reached_checkpoint_exp_version'])
        self.assertIsNone(
            exploration_dict['furthest_reached_checkpoint_state_name'])
        self.assertIsNone(
            exploration_dict['most_recently_reached_checkpoint_exp_version'])
        self.assertIsNone(
            exploration_dict['most_recently_reached_checkpoint_state_name'])

        self.logout()

    def test_starting_a_state(self):
        self.login(self.VIEWER_EMAIL)
        # Load demo exploration.
        exp_id = '6'
        exp_services.delete_demo(exp_id)
        exp_services.load_demo(exp_id)
        version = 1

        all_models = (
            stats_models.StartExplorationEventLogEntryModel.get_all())
        self.assertEqual(all_models.count(), 0)

        self.post_json(
            '/explorehandler/exploration_start_event/%s' % exp_id,
            {
                'state_name': 'state_name',
                'version': version,
                'params': {
                    'test_param1': 1
                },
                'session_id': 'session_id'
            }
        )

        all_models = (
            stats_models.StartExplorationEventLogEntryModel.get_all())
        self.assertEqual(all_models.count(), 1)

        model = all_models.get()

        self.assertEqual(model.exploration_id, exp_id)
        self.assertEqual(model.state_name, 'state_name')
        self.assertEqual(model.session_id, 'session_id')
        self.assertEqual(model.exploration_version, version)
        self.assertEqual(model.params, {
            'test_param1': 1
        })
        self.assertEqual(model.play_type, feconf.PLAY_TYPE_NORMAL)

        self.logout()

    def test_cannot_start_a_state_with_no_exploration_version(self):
        self.login(self.VIEWER_EMAIL)
        # Load demo exploration.
        exp_id = '6'
        exp_services.delete_demo(exp_id)
        exp_services.load_demo(exp_id)

        all_models = (
            stats_models.StartExplorationEventLogEntryModel.get_all())
        self.assertEqual(all_models.count(), 0)

        response = self.post_json(
            '/explorehandler/exploration_start_event/%s' % exp_id,
            {
                'state_name': 'state_name',
                'params': {},
                'session_id': 'session_id'
            }, expected_status_int=400
        )

        error_msg = 'Missing key in handler args: version.'
        self.assertEqual(response['error'], error_msg)

        self.logout()


class ExplorationActualStartEventHandlerTests(test_utils.GenericTestBase):

    def setUp(self):
        super().setUp()
        self.signup(self.VIEWER_EMAIL, self.VIEWER_USERNAME)

    def test_actually_starting_a_state(self):
        self.login(self.VIEWER_EMAIL)
        # Load demo exploration.
        exp_id = '6'
        exp_services.delete_demo(exp_id)
        exp_services.load_demo(exp_id)
        version = 1

        all_models = (
            stats_models.ExplorationActualStartEventLogEntryModel.get_all())
        self.assertEqual(all_models.count(), 0)

        self.post_json(
            '/explorehandler/exploration_actual_start_event/%s' % exp_id,
            {
                'state_name': 'state_name',
                'exploration_version': version,
                'session_id': 'session_id'
            }
        )

        all_models = (
            stats_models.ExplorationActualStartEventLogEntryModel.get_all())
        self.assertEqual(all_models.count(), 1)

        model = all_models.get()

        self.assertEqual(model.exp_id, exp_id)
        self.assertEqual(model.state_name, 'state_name')
        self.assertEqual(model.session_id, 'session_id')
        self.assertEqual(model.exp_version, version)

        self.logout()

    def test_cannot_actually_start_a_state_with_no_exploration_version(self):
        self.login(self.VIEWER_EMAIL)
        # Load demo exploration.
        exp_id = '6'
        exp_services.delete_demo(exp_id)
        exp_services.load_demo(exp_id)

        all_models = (
            stats_models.ExplorationActualStartEventLogEntryModel.get_all())
        self.assertEqual(all_models.count(), 0)

        response = self.post_json(
            '/explorehandler/exploration_actual_start_event/%s' % exp_id,
            {
                'state_name': 'state_name',
                'session_id': 'session_id'
            }, expected_status_int=400
        )

        error_msg = 'Missing key in handler args: exploration_version.'
        self.assertEqual(response['error'], error_msg)

        self.logout()


class SolutionHitEventHandlerTests(test_utils.GenericTestBase):

    def setUp(self):
        super().setUp()
        self.signup(self.VIEWER_EMAIL, self.VIEWER_USERNAME)

    def test_viewing_solution(self):
        self.login(self.VIEWER_EMAIL)
        # Load demo exploration.
        exp_id = '6'
        exp_services.delete_demo(exp_id)
        exp_services.load_demo(exp_id)
        version = 1

        all_models = (
            stats_models.SolutionHitEventLogEntryModel.get_all())
        self.assertEqual(all_models.count(), 0)

        self.post_json(
            '/explorehandler/solution_hit_event/%s' % exp_id,
            {
                'state_name': 'state_name',
                'exploration_version': version,
                'session_id': 'session_id',
                'time_spent_in_state_secs': 2.0
            }
        )

        all_models = (
            stats_models.SolutionHitEventLogEntryModel.get_all())
        self.assertEqual(all_models.count(), 1)

        model = all_models.get()

        self.assertEqual(model.exp_id, exp_id)
        self.assertEqual(model.state_name, 'state_name')
        self.assertEqual(model.session_id, 'session_id')
        self.assertEqual(model.exp_version, version)
        self.assertEqual(model.time_spent_in_state_secs, 2.0)

        self.logout()

    def test_cannot_view_solution_with_no_exploration_version(self):
        self.login(self.VIEWER_EMAIL)
        # Load demo exploration.
        exp_id = '6'
        exp_services.delete_demo(exp_id)
        exp_services.load_demo(exp_id)

        all_models = (
            stats_models.SolutionHitEventLogEntryModel.get_all())
        self.assertEqual(all_models.count(), 0)

        response = self.post_json(
            '/explorehandler/solution_hit_event/%s' % exp_id,
            {
                'state_name': 'state_name',
                'session_id': 'session_id',
                'time_spent_in_state_secs': 2.0
            }, expected_status_int=400
        )
        error_msg = 'Missing key in handler args: exploration_version.'
        self.assertEqual(response['error'], error_msg)

        self.logout()


class ExplorationEmbedPageTests(test_utils.GenericTestBase):

    COL_ID = 'col_id'
    EXP_ID = 'exp_id'

    def setUp(self):
        super().setUp()
        self.signup(self.OWNER_EMAIL, self.OWNER_USERNAME)
        self.owner_id = self.get_user_id_from_email(self.OWNER_EMAIL)

    def test_exploration_embed_page(self):
        self.login(self.OWNER_EMAIL)

        self.save_new_valid_collection(self.COL_ID, self.owner_id)
        exploration = self.save_new_valid_exploration(
            self.EXP_ID, self.owner_id)

        response = self.get_html_response(
            '%s/%s' % (feconf.EXPLORATION_URL_EMBED_PREFIX, self.EXP_ID),
            params={
                'v': exploration.version,
                'collection_id': self.COL_ID
            }
        )
        self.assertIn(b'<oppia-root></oppia-root>', response.body)

        self.logout()

    def test_handler_raises_error_with_invalid_exploration_id(self):
        self.login(self.OWNER_EMAIL)
        self.save_new_valid_collection(self.COL_ID, self.owner_id)

        self.get_html_response(
            '%s/invalid_exp_id' % (feconf.EXPLORATION_URL_EMBED_PREFIX),
            params={
                'collection_id': self.COL_ID
            }, expected_status_int=400
        )

        self.logout()

    def test_handler_raises_error_with_invalid_collection_id(self):
        self.login(self.OWNER_EMAIL)
        exploration = self.save_new_valid_exploration(
            self.EXP_ID, self.owner_id)

        self.get_html_response(
            '%s/%s' % (feconf.EXPLORATION_URL_EMBED_PREFIX, self.EXP_ID),
            params={
                'v': exploration.version,
                'collection_id': 'invalid_collection_id'
            }, expected_status_int=400
        )

        self.logout()

    def test_handler_raises_error_with_no_collection(self):
        self.login(self.OWNER_EMAIL)
        exploration = self.save_new_valid_exploration(
            self.EXP_ID, self.owner_id)

        self.get_html_response(
            '%s/%s' % (feconf.EXPLORATION_URL_EMBED_PREFIX, self.EXP_ID),
            params={
                'v': exploration.version,
                'collection_id': 'aZ9_______12'
            }, expected_status_int=404
        )

        self.logout()

    def test_handler_raises_error_with_invalid_version(self):
        self.login(self.OWNER_EMAIL)
        self.save_new_valid_exploration(self.EXP_ID, self.owner_id)
        self.save_new_valid_collection(self.COL_ID, self.owner_id)

        self.get_html_response(
            '%s/%s' % (feconf.EXPLORATION_URL_EMBED_PREFIX, self.EXP_ID),
            params={
                'v': '10',
                'collection_id': self.COL_ID
            }, expected_status_int=404
        )

        self.logout()


class LearnerAnswerDetailsSubmissionHandlerTests(test_utils.GenericTestBase):
    """Tests for learner answer info handler tests."""

    def test_submit_learner_answer_details_for_exploration_states(self):
        self.signup(self.VIEWER_EMAIL, self.VIEWER_USERNAME)
        self.login(self.VIEWER_EMAIL)
        exp_id = '6'
        exp_services.delete_demo(exp_id)
        exp_services.load_demo(exp_id)
        entity_type = feconf.ENTITY_TYPE_EXPLORATION

        csrf_token = self.get_new_csrf_token()
        with self.swap(
            constants, 'ENABLE_SOLICIT_ANSWER_DETAILS_FEATURE', False):
            self.put_json(
                '%s/%s/%s' % (
                    feconf.LEARNER_ANSWER_DETAILS_SUBMIT_URL,
                    entity_type, exp_id),
                {
                    'state_name': 'abc',
                    'interaction_id': 'TextInput',
                    'answer': 'This is an answer.',
                    'answer_details': 'This is an answer details.',
                }, csrf_token=csrf_token, expected_status_int=404)
        with self.swap(
            constants, 'ENABLE_SOLICIT_ANSWER_DETAILS_FEATURE', True):
            exploration_dict = self.get_json(
                '%s/%s' % (feconf.EXPLORATION_INIT_URL_PREFIX, exp_id))
            state_name = exploration_dict['exploration']['init_state_name']
            interaction_id = exploration_dict['exploration'][
                'states'][state_name]['interaction']['id']
            state_reference = (
                stats_services.get_state_reference_for_exploration(
                    exp_id, state_name))

            self.assertEqual(state_name, 'Sentence')
            self.assertEqual(interaction_id, 'TextInput')
            self.put_json(
                '%s/%s/%s' % (
                    feconf.LEARNER_ANSWER_DETAILS_SUBMIT_URL,
                    entity_type, exp_id),
                {
                    'state_name': state_name,
                    'interaction_id': interaction_id,
                    'answer': 'This is an answer.',
                    'answer_details': 'This is an answer details.',
                }, csrf_token=csrf_token)

            learner_answer_details = stats_services.get_learner_answer_details(
                entity_type, state_reference)
            self.assertEqual(
                learner_answer_details.state_reference, state_reference)
            self.assertEqual(
                learner_answer_details.interaction_id, interaction_id)
            self.assertEqual(
                len(learner_answer_details.learner_answer_info_list), 1)
            self.assertEqual(
                learner_answer_details.learner_answer_info_list[0].answer,
                'This is an answer.')
            self.assertEqual(
                learner_answer_details.learner_answer_info_list[0]
                .answer_details,
                'This is an answer details.')
            self.put_json(
                '%s/%s/%s' % (
                    feconf.LEARNER_ANSWER_DETAILS_SUBMIT_URL,
                    entity_type, exp_id),
                {
                    'state_name': state_name,
                    'interaction_id': 'GraphInput',
                    'answer': 'This is an answer.',
                    'answer_details': 'This is an answer details.',
                }, csrf_token=csrf_token, expected_status_int=500)

    def test_submit_learner_answer_details_for_question(self):
        self.signup(self.EDITOR_EMAIL, self.EDITOR_USERNAME)
        self.login(self.EDITOR_EMAIL)
        csrf_token = self.get_new_csrf_token()
        editor_id = self.get_user_id_from_email(
            self.EDITOR_EMAIL)
        question_id = question_services.get_new_question_id()
        content_id_generator = translation_domain.ContentIdGenerator()
        self.save_new_question(
            question_id, editor_id,
            self._create_valid_question_data('ABC', content_id_generator),
            ['skill_1'],
            content_id_generator.next_content_id_index)
        with self.swap(
            constants, 'ENABLE_SOLICIT_ANSWER_DETAILS_FEATURE', True):
            state_reference = (
                stats_services.get_state_reference_for_question(question_id))
            self.assertEqual(state_reference, question_id)
            self.put_json(
                '%s/%s/%s' % (
                    feconf.LEARNER_ANSWER_DETAILS_SUBMIT_URL,
                    feconf.ENTITY_TYPE_QUESTION, question_id),
                {
                    'interaction_id': 'TextInput',
                    'answer': 'This is an answer.',
                    'answer_details': 'This is an answer details.',
                }, csrf_token=csrf_token)
            learner_answer_details = stats_services.get_learner_answer_details(
                feconf.ENTITY_TYPE_QUESTION, state_reference)
            self.assertEqual(
                learner_answer_details.state_reference, state_reference)
            self.put_json(
                '%s/%s/%s' % (
                    feconf.LEARNER_ANSWER_DETAILS_SUBMIT_URL,
                    feconf.ENTITY_TYPE_QUESTION, question_id),
                {
                    'interaction_id': 'TextInput',
                    'answer': 'This is an answer.',
                    'answer_details': 'This is an answer details.',
                }, csrf_token=csrf_token)
            self.put_json(
                '%s/%s/%s' % (
                    feconf.LEARNER_ANSWER_DETAILS_SUBMIT_URL,
                    feconf.ENTITY_TYPE_QUESTION, question_id),
                {
                    'interaction_id': 'GraphInput',
                    'answer': 'This is an answer.',
                    'answer_details': 'This is an answer details.',
                }, csrf_token=csrf_token, expected_status_int=500)


class CheckpointReachedEventHandlerTests(test_utils.GenericTestBase):
    """Tests for checkpoint reached event handler."""

    def test_user_checkpoint_progress_is_updated_correctly(self):
        self.signup(self.OWNER_EMAIL, self.OWNER_USERNAME)
        self.signup(self.VIEWER_EMAIL, self.VIEWER_USERNAME)

        # Load demo exploration.
        exp_id = '0'
        exp_services.delete_demo('0')
        exp_services.load_demo('0')

        self.login(self.VIEWER_EMAIL)
        owner_id = self.get_user_id_from_email(self.OWNER_EMAIL)
        viewer_id = self.get_user_id_from_email(self.VIEWER_EMAIL)

        # Viewer opens exploration.
        exploration_dict = self.get_json(
            '%s/%s' % (feconf.EXPLORATION_INIT_URL_PREFIX, exp_id))
        self.assertIsNone(
            exploration_dict['furthest_reached_checkpoint_exp_version'])
        self.assertIsNone(
            exploration_dict['furthest_reached_checkpoint_state_name'])
        self.assertIsNone(
            exploration_dict['most_recently_reached_checkpoint_exp_version'])
        self.assertIsNone(
            exploration_dict['most_recently_reached_checkpoint_state_name'])

        # First checkpoint reached.
        csrf_token = self.get_new_csrf_token()
        self.put_json(
            '/explorehandler/checkpoint_reached/%s' % exp_id,
            {
                'most_recently_reached_checkpoint_exp_version': 1,
                'most_recently_reached_checkpoint_state_name': 'Welcome!'
            },
            csrf_token=csrf_token
        )

        exp_user_data = exp_fetchers.get_exploration_user_data(
            viewer_id, exp_id)
        self.assertEqual(
            exp_user_data.furthest_reached_checkpoint_exp_version, 1)
        self.assertEqual(
            exp_user_data.furthest_reached_checkpoint_state_name, 'Welcome!')
        self.assertEqual(
            exp_user_data.most_recently_reached_checkpoint_exp_version, 1)
        self.assertEqual(
            exp_user_data.most_recently_reached_checkpoint_state_name,
            'Welcome!')

        # Update exploration.
        # Now version of the exploration becomes 2.
        change_list = _get_change_list(
            'What language',
            exp_domain.STATE_PROPERTY_CARD_IS_CHECKPOINT,
            True
        )
        exp_services.update_exploration(
            owner_id,
            exp_id,
            change_list,
            'Made What language state a checkpoint'
        )

        # Viewer opens exploration again.
        exploration_dict = self.get_json(
            '%s/%s' % (feconf.EXPLORATION_INIT_URL_PREFIX, exp_id))
        self.assertEqual(
            exp_user_data.furthest_reached_checkpoint_exp_version, 1)
        self.assertEqual(
            exp_user_data.furthest_reached_checkpoint_state_name, 'Welcome!')
        self.assertEqual(
            exp_user_data.most_recently_reached_checkpoint_exp_version, 1)
        self.assertEqual(
            exp_user_data.most_recently_reached_checkpoint_state_name,
            'Welcome!')

        # Second checkpoint reached.
        csrf_token = self.get_new_csrf_token()
        self.put_json(
            '/explorehandler/checkpoint_reached/%s' % exp_id,
            {
                'most_recently_reached_checkpoint_exp_version': 2,
                'most_recently_reached_checkpoint_state_name': 'What language'
            },
            csrf_token=csrf_token
        )
        exp_user_data = exp_fetchers.get_exploration_user_data(
            viewer_id, exp_id)
        self.assertEqual(
            exp_user_data.furthest_reached_checkpoint_exp_version, 2)
        self.assertEqual(
            exp_user_data.furthest_reached_checkpoint_state_name,
            'What language')
        self.assertEqual(
            exp_user_data.most_recently_reached_checkpoint_exp_version, 2)
        self.assertEqual(
            exp_user_data.most_recently_reached_checkpoint_state_name,
            'What language')

        self.logout()


class ExplorationRestartEventHandlerTests(test_utils.GenericTestBase):
    """Tests for exploration restart event handler."""

    def test_user_checkpoint_progress_is_updated_correctly_on_restart(self):
        self.signup(self.OWNER_EMAIL, self.OWNER_USERNAME)
        self.signup(self.VIEWER_EMAIL, self.VIEWER_USERNAME)

        # Load demo exploration.
        exp_id = '0'
        exp_services.delete_demo('0')
        exp_services.load_demo('0')

        self.login(self.VIEWER_EMAIL)
        viewer_id = self.get_user_id_from_email(self.VIEWER_EMAIL)

        # Viewer opens exploration.
        exploration_dict = self.get_json(
            '%s/%s' % (feconf.EXPLORATION_INIT_URL_PREFIX, exp_id))
        self.assertIsNone(
            exploration_dict['furthest_reached_checkpoint_exp_version'])
        self.assertIsNone(
            exploration_dict['furthest_reached_checkpoint_state_name'])
        self.assertIsNone(
            exploration_dict['most_recently_reached_checkpoint_exp_version'])
        self.assertIsNone(
            exploration_dict['most_recently_reached_checkpoint_state_name'])

        # First checkpoint reached.
        csrf_token = self.get_new_csrf_token()
        self.put_json(
            '/explorehandler/checkpoint_reached/%s' % exp_id,
            {
                'most_recently_reached_checkpoint_exp_version': 1,
                'most_recently_reached_checkpoint_state_name': 'Welcome!'
            },
            csrf_token=csrf_token
        )
        exp_user_data = exp_fetchers.get_exploration_user_data(
            viewer_id, exp_id)
        self.assertEqual(
            exp_user_data.furthest_reached_checkpoint_exp_version, 1)
        self.assertEqual(
            exp_user_data.furthest_reached_checkpoint_state_name, 'Welcome!')
        self.assertEqual(
            exp_user_data.most_recently_reached_checkpoint_exp_version, 1)
        self.assertEqual(
            exp_user_data.most_recently_reached_checkpoint_state_name,
            'Welcome!')

        # Exploration restarted.
        csrf_token = self.get_new_csrf_token()
        self.put_json(
            '/explorehandler/restart/%s' % exp_id,
            {
                'most_recently_reached_checkpoint_state_name': None
            },
            csrf_token=csrf_token
        )
        exploration_dict = self.get_json(
            '%s/%s' % (feconf.EXPLORATION_INIT_URL_PREFIX, exp_id))
        self.assertEqual(
            exploration_dict['furthest_reached_checkpoint_exp_version'], 1)
        self.assertEqual(
            exp_user_data.furthest_reached_checkpoint_state_name, 'Welcome!')
        self.assertIsNone(
            exploration_dict['most_recently_reached_checkpoint_exp_version'])
        self.assertIsNone(
            exploration_dict['most_recently_reached_checkpoint_state_name'])

        self.logout()


class SaveTransientCheckpointProgressHandlerTests(test_utils.GenericTestBase):
    """Tests for save transient checkpoint progress handler."""

    def test_logged_out_user_checkpoint_progress_is_saved_correctly(self):
        self.signup(self.OWNER_EMAIL, self.OWNER_USERNAME)

        owner_id = self.get_user_id_from_email(self.OWNER_EMAIL)

        # Load demo exploration.
        exp_id = '0'
        exp_services.delete_demo('0')
        exp_services.load_demo('0')

        # Logged out user opens exploration.
        exploration_dict = self.get_json(
            '%s/%s' % (feconf.EXPLORATION_INIT_URL_PREFIX, exp_id))
        self.assertIsNone(
            exploration_dict['furthest_reached_checkpoint_exp_version'])
        self.assertIsNone(
            exploration_dict['furthest_reached_checkpoint_state_name'])
        self.assertIsNone(
            exploration_dict['most_recently_reached_checkpoint_exp_version'])
        self.assertIsNone(
            exploration_dict['most_recently_reached_checkpoint_state_name'])

        # First checkpoint reached.
        csrf_token = self.get_new_csrf_token()
        response = self.post_json(
            '/explorehandler/checkpoint_reached_by_logged_out_user/%s' % exp_id,
            {
                'most_recently_reached_checkpoint_exp_version': 1,
                'most_recently_reached_checkpoint_state_name': 'Welcome!'
            },
            csrf_token=csrf_token
        )

        unique_progress_url_id = response['unique_progress_url_id']

        exp_user_data = exp_fetchers.get_logged_out_user_progress(
            unique_progress_url_id
        )
        self.assertEqual(
            exp_user_data.furthest_reached_checkpoint_exp_version, 1)
        self.assertEqual(
            exp_user_data.furthest_reached_checkpoint_state_name, 'Welcome!')
        self.assertEqual(
            exp_user_data.most_recently_reached_checkpoint_exp_version, 1)
        self.assertEqual(
            exp_user_data.most_recently_reached_checkpoint_state_name,
            'Welcome!')

        # Update exploration.
        # Now version of the exploration becomes 2.
        change_list = _get_change_list(
            'What language',
            exp_domain.STATE_PROPERTY_CARD_IS_CHECKPOINT,
            True
        )
        exp_services.update_exploration(
            owner_id,
            exp_id,
            change_list,
            'Made What language state a checkpoint'
        )

        # Second checkpoint reached.
        csrf_token = self.get_new_csrf_token()
        self.put_json(
            '/explorehandler/checkpoint_reached_by_logged_out_user/%s' % exp_id,
            {
                'unique_progress_url_id': unique_progress_url_id,
                'most_recently_reached_checkpoint_exp_version': 2,
                'most_recently_reached_checkpoint_state_name': 'What language'
            },
            csrf_token=csrf_token
        )
        exp_user_data = exp_fetchers.get_logged_out_user_progress(
            unique_progress_url_id
        )
        self.assertEqual(
            exp_user_data.furthest_reached_checkpoint_exp_version, 2)
        self.assertEqual(
            exp_user_data.furthest_reached_checkpoint_state_name,
            'What language')
        self.assertEqual(
            exp_user_data.most_recently_reached_checkpoint_exp_version, 2)
        self.assertEqual(
            exp_user_data.most_recently_reached_checkpoint_state_name,
            'What language')


class TransientCheckpointUrlPageTests(test_utils.GenericTestBase):
    """Tests for transient checkpoint url handler."""

    def test_exploration_page_raises_error_with_invalid_pid(self):
        unique_progress_url_id = 'pid123'

        self.get_html_response(
            '/progress/%s' % (unique_progress_url_id),
            expected_status_int=404
        )

    def test_logged_out_progress_is_displayed_correctly_when_exp_version_is_same(self): # pylint: disable=line-too-long
        self.signup(self.OWNER_EMAIL, self.OWNER_USERNAME)

        # Load demo exploration.
        exp_id = '0'
        exp_services.delete_demo('0')
        exp_services.load_demo('0')

        # Logged out user opens exploration.
        exploration_dict = self.get_json(
            '%s/%s' % (feconf.EXPLORATION_INIT_URL_PREFIX, exp_id))
        self.assertIsNone(
            exploration_dict['furthest_reached_checkpoint_exp_version'])
        self.assertIsNone(
            exploration_dict['furthest_reached_checkpoint_state_name'])
        self.assertIsNone(
            exploration_dict['most_recently_reached_checkpoint_exp_version'])
        self.assertIsNone(
            exploration_dict['most_recently_reached_checkpoint_state_name'])

        # First checkpoint reached.
        csrf_token = self.get_new_csrf_token()
        response = self.post_json(
            '/explorehandler/checkpoint_reached_by_logged_out_user/%s' % exp_id,
            {
                'most_recently_reached_checkpoint_exp_version': 1,
                'most_recently_reached_checkpoint_state_name': 'Welcome!'
            },
            csrf_token=csrf_token
        )

        unique_progress_url_id = response['unique_progress_url_id']

        response = self.get_html_response(
            '/progress/%s' % (unique_progress_url_id),
            expected_status_int=302
        )

        exp_user_data = exp_fetchers.get_logged_out_user_progress(
            unique_progress_url_id
        )

        self.assertTrue(
            response.headers['Location'].endswith(
                '%s/%s?pid=%s' % (
            feconf.EXPLORATION_URL_PREFIX,
            exp_user_data.exploration_id,
            unique_progress_url_id)))

        exploration_dict = self.get_json(
            '%s/%s?pid=%s' % (
                feconf.EXPLORATION_INIT_URL_PREFIX,
                exp_user_data.exploration_id,
                unique_progress_url_id
                ))
        self.assertEqual(
            exploration_dict['furthest_reached_checkpoint_exp_version'], 1)
        self.assertEqual(
            exploration_dict['furthest_reached_checkpoint_state_name'],
            'Welcome!')
        self.assertEqual(
            exploration_dict['most_recently_reached_checkpoint_exp_version'], 1)
        self.assertEqual(
            exploration_dict['most_recently_reached_checkpoint_state_name'],
            'Welcome!')

    def test_logged_out_progress_is_displayed_correctly_when_exp_version_different(self): # pylint: disable=line-too-long

        self.signup(self.OWNER_EMAIL, self.OWNER_USERNAME)
        owner_id = self.get_user_id_from_email(self.OWNER_EMAIL)

        # Load demo exploration.
        exp_id = '0'
        exp_services.delete_demo('0')
        exp_services.load_demo('0')

        # Logged out user opens exploration.
        exploration_dict = self.get_json(
            '%s/%s' % (feconf.EXPLORATION_INIT_URL_PREFIX, exp_id))
        self.assertIsNone(
            exploration_dict['furthest_reached_checkpoint_exp_version'])
        self.assertIsNone(
            exploration_dict['furthest_reached_checkpoint_state_name'])
        self.assertIsNone(
            exploration_dict['most_recently_reached_checkpoint_exp_version'])
        self.assertIsNone(
            exploration_dict['most_recently_reached_checkpoint_state_name'])

        # Update exploration.
        # Now version of the exploration becomes 2.
        change_list = _get_change_list(
            'What language',
            exp_domain.STATE_PROPERTY_CARD_IS_CHECKPOINT,
            True
        )
        exp_services.update_exploration(
            owner_id,
            exp_id,
            change_list,
            'Made What language state a checkpoint'
        )

        # First checkpoint reached.
        csrf_token = self.get_new_csrf_token()
        response = self.post_json(
            '/explorehandler/checkpoint_reached_by_logged_out_user/%s' % exp_id,
            {
                'most_recently_reached_checkpoint_exp_version': 1,
                'most_recently_reached_checkpoint_state_name': 'Welcome!'
            },
            csrf_token=csrf_token
        )

        unique_progress_url_id = response['unique_progress_url_id']

        response = self.get_html_response(
            '/progress/%s' % (unique_progress_url_id),
            expected_status_int=302
        )

        exp_user_data = exp_fetchers.get_logged_out_user_progress(
            unique_progress_url_id
        )

        self.assertTrue(
            response.headers['Location'].endswith(
                '%s/%s?pid=%s' % (
            feconf.EXPLORATION_URL_PREFIX,
            exp_user_data.exploration_id,
            unique_progress_url_id)))

        exploration_dict = self.get_json(
            '%s/%s?pid=%s' % (
                feconf.EXPLORATION_INIT_URL_PREFIX,
                exp_user_data.exploration_id,
                unique_progress_url_id
                ))
        self.assertEqual(
            exploration_dict['furthest_reached_checkpoint_exp_version'], 1)
        self.assertEqual(
            exploration_dict['furthest_reached_checkpoint_state_name'],
            'Welcome!')
        self.assertEqual(
            exploration_dict['most_recently_reached_checkpoint_exp_version'], 1)
        self.assertEqual(
            exploration_dict['most_recently_reached_checkpoint_state_name'],
            'Welcome!')


class SyncLoggedOutLearnerProgressHandlerTests(test_utils.GenericTestBase):
    """Tests for sync logged out learner progress handler."""

    def test_logged_in_checkpoint_progress_is_synced_correctly(self):
        self.signup(self.OWNER_EMAIL, self.OWNER_USERNAME)
        self.signup(self.VIEWER_EMAIL, self.VIEWER_USERNAME)

        # Load demo exploration.
        exp_id = '0'
        exp_services.delete_demo('0')
        exp_services.load_demo('0')

        # Use a dummy unique_progress_url_id.
        pid = 'pidABC'

        # Update progress for logged out user.
        exp_services.update_logged_out_user_progress(
            exp_id,
            pid,
            'Welcome!',
            1
        )

        self.login(self.VIEWER_EMAIL)
        viewer_id = self.get_user_id_from_email(self.VIEWER_EMAIL)

        # Hit the handler for syncing logged out progress with
        # logged in progress when the user signs-in.

        csrf_token = self.get_new_csrf_token()
        self.post_json(
            '/sync_logged_out_and_logged_in_progress/%s' % exp_id, # pylint: disable=line-too-long
            {
                'unique_progress_url_id': pid,
            },
            csrf_token=csrf_token
        )

        exp_user_data = exp_fetchers.get_exploration_user_data(
            viewer_id, exp_id)
        self.assertEqual(
            exp_user_data.furthest_reached_checkpoint_exp_version, 1)
        self.assertEqual(
            exp_user_data.furthest_reached_checkpoint_state_name, 'Welcome!')
        self.assertEqual(
            exp_user_data.most_recently_reached_checkpoint_exp_version, 1)
        self.assertEqual(
            exp_user_data.most_recently_reached_checkpoint_state_name,
            'Welcome!')

        self.logout()


class StateVersionHistoryHandlerUnitTests(test_utils.GenericTestBase):
    """Tests for fetching the version history of a particular state of an
    exploration.
    """

    EXP_ID = '0'

    def setUp(self):
        super().setUp()
        self.signup(self.OWNER_EMAIL, self.OWNER_USERNAME)
        self.signup(self.VIEWER_EMAIL, self.VIEWER_USERNAME)
        self.owner_id = self.get_user_id_from_email(self.OWNER_EMAIL)
        self.viewer_id = self.get_user_id_from_email(self.VIEWER_EMAIL)
<<<<<<< HEAD
        exploration = self.save_new_valid_exploration(
            self.EXP_ID, self.owner_id)
        content_id_generator = translation_domain.ContentIdGenerator(
            exploration.next_content_id_index
        )
        exp_services.update_exploration(self.owner_id, self.EXP_ID, [
            exp_domain.ExplorationChange({
                'cmd': exp_domain.CMD_ADD_STATE,
                'state_name': 'b',
                'content_id_for_state_content': (
                        content_id_generator.generate(
                            translation_domain.ContentType.CONTENT)
                    ),
                'content_id_for_default_outcome': (
                    content_id_generator.generate(
                        translation_domain.ContentType.DEFAULT_OUTCOME)
                )
            }), exp_domain.ExplorationChange({
                'cmd': exp_domain.CMD_RENAME_STATE,
                'old_state_name': feconf.DEFAULT_INIT_STATE_NAME,
                'new_state_name': 'a'
            }), exp_domain.ExplorationChange({
                'cmd': exp_domain.CMD_EDIT_EXPLORATION_PROPERTY,
                'property_name': 'next_content_id_index',
                'new_value': content_id_generator.next_content_id_index,
                'old_value': 0
            })
        ], 'A commit message.')
=======
        self.save_new_valid_exploration(self.EXP_ID, self.owner_id)
        exp_services.update_exploration(
            self.owner_id,
            self.EXP_ID,
            [
                exp_domain.ExplorationChange({
                    'cmd': exp_domain.CMD_ADD_STATE,
                    'state_name': 'b'
                }), exp_domain.ExplorationChange({
                    'cmd': exp_domain.CMD_RENAME_STATE,
                    'old_state_name': feconf.DEFAULT_INIT_STATE_NAME,
                    'new_state_name': 'a'
                })
            ],
            'A commit message.'
        )
>>>>>>> 90c13355

    def test_raises_error_when_version_history_does_not_exist(self):
        self.login(self.OWNER_EMAIL)
        # Deleting the version history model produced by exp_services.
        vh_model = exp_models.ExplorationVersionHistoryModel.get(
            exp_models.ExplorationVersionHistoryModel.get_instance_id(
                self.EXP_ID, 2
            )
        )
        vh_model.delete()

        self.get_json(
            '%s/%s/%s/%s' % (
                feconf.STATE_VERSION_HISTORY_URL_PREFIX,
                self.EXP_ID, 'a', 2
            ), expected_status_int=404
        )

        self.logout()

    def test_version_history_for_a_state_is_fetched_correctly(self):
        self.login(self.OWNER_EMAIL)
        exploration_v1 = exp_fetchers.get_exploration_by_id(
            self.EXP_ID, version=1
        )
        response_for_state_a = self.get_json(
            '%s/%s/%s/%s' % (
                feconf.STATE_VERSION_HISTORY_URL_PREFIX,
                self.EXP_ID, 'a', 2
            )
        )
        response_for_state_b = self.get_json(
            '%s/%s/%s/%s' % (
                feconf.STATE_VERSION_HISTORY_URL_PREFIX,
                self.EXP_ID, 'b', 2
            )
        )

        self.assertEqual(
            response_for_state_a, {
                'last_edited_version_number': 1,
                'state_name_in_previous_version': (
                    feconf.DEFAULT_INIT_STATE_NAME
                ),
                'state_dict_in_previous_version': exploration_v1.states[
                    feconf.DEFAULT_INIT_STATE_NAME
                ].to_dict(),
                'last_edited_committer_username': self.OWNER_USERNAME
            }
        )
        self.assertEqual(
            response_for_state_b, {
                'last_edited_version_number': None,
                'state_name_in_previous_version': None,
                'state_dict_in_previous_version': None,
                'last_edited_committer_username': self.OWNER_USERNAME
            }
        )

        self.logout()


class MetadataVersionHistoryHandlerUnitTests(test_utils.GenericTestBase):
    """Tests for fetching the version history of the exploration metadata."""

    EXP_ID = '0'

    def setUp(self):
        super().setUp()
        self.signup(self.OWNER_EMAIL, self.OWNER_USERNAME)
        self.signup(self.VIEWER_EMAIL, self.VIEWER_USERNAME)
        self.owner_id = self.get_user_id_from_email(self.OWNER_EMAIL)
        self.viewer_id = self.get_user_id_from_email(self.VIEWER_EMAIL)
        self.save_new_valid_exploration(self.EXP_ID, self.owner_id)
        exp_services.update_exploration(
            self.owner_id,
            self.EXP_ID,
                [
                exp_domain.ExplorationChange({
                    'cmd': exp_domain.CMD_EDIT_EXPLORATION_PROPERTY,
                    'property_name': 'title',
                    'new_value': 'New title'
                })
            ],
            'A commit message.'
        )

    def test_raises_error_when_version_history_does_not_exist(self):
        self.login(self.OWNER_EMAIL)
        # Deleting the version history model produced by exp_services.
        vh_model = exp_models.ExplorationVersionHistoryModel.get(
            exp_models.ExplorationVersionHistoryModel.get_instance_id(
                self.EXP_ID, 2
            )
        )
        vh_model.delete()

        self.get_json(
            '%s/%s/%s' % (
                feconf.METADATA_VERSION_HISTORY_URL_PREFIX, self.EXP_ID, 2
            ), expected_status_int=404)

        self.logout()

    def test_version_history_for_exploration_metadata_is_fetched_correctly(
        self
    ):
        self.login(self.OWNER_EMAIL)
        exploration_v1 = exp_fetchers.get_exploration_by_id(
            self.EXP_ID, version=1
        )
        response = self.get_json(
            '%s/%s/%s' % (
                feconf.METADATA_VERSION_HISTORY_URL_PREFIX, self.EXP_ID, 2
            )
        )

        self.assertEqual(
            response, {
                'last_edited_version_number': 1,
                'last_edited_committer_username': self.OWNER_USERNAME,
                'metadata_dict_in_previous_version': (
                    exploration_v1.get_metadata().to_dict()
                )
            }
        )

        self.logout()


class CheckpointsFeatureStatusHandlerTests(test_utils.GenericTestBase):
    """Unit test for CheckpointsFeatureStatusHandler."""

    def test_get_request_returns_correct_status(self):
        self.set_config_property(
            config_domain.CHECKPOINTS_FEATURE_IS_ENABLED, False)

        response = self.get_json('/checkpoints_feature_status_handler')
        self.assertEqual(
            response, {
                'checkpoints_feature_is_enabled': False
            })

        self.set_config_property(
            config_domain.CHECKPOINTS_FEATURE_IS_ENABLED, True)
        response = self.get_json('/checkpoints_feature_status_handler')
        self.assertEqual(
            response, {
                'checkpoints_feature_is_enabled': True,
            })


class EntityTranslationHandlerTest(test_utils.GenericTestBase):
    """Unit test for the EntityTranslationHandler."""

    def test_fetching_entity_translations(self):
        """Test giving feedback handler."""
        translations_mapping = {
            'content_0': {
                'content_value': 'Translated content',
                'content_format': 'html',
                'needs_update': False
            }
        }
        language_codes = ['hi', 'bn']
        for language_code in language_codes:
            translation_models.EntityTranslationsModel.create_new(
                'exploration', 'exp1', 5, language_code, translations_mapping
            ).put()

        self.signup(self.VIEWER_EMAIL, self.VIEWER_USERNAME)

        self.login(self.VIEWER_EMAIL)
        url = '/entity_translations_handler/exploration/exp1/5/hi'
        entity_translation_dict = self.get_json(url)

        self.assertEqual(
            entity_translation_dict['translations'], translations_mapping)
        self.logout()<|MERGE_RESOLUTION|>--- conflicted
+++ resolved
@@ -3304,7 +3304,6 @@
         self.signup(self.VIEWER_EMAIL, self.VIEWER_USERNAME)
         self.owner_id = self.get_user_id_from_email(self.OWNER_EMAIL)
         self.viewer_id = self.get_user_id_from_email(self.VIEWER_EMAIL)
-<<<<<<< HEAD
         exploration = self.save_new_valid_exploration(
             self.EXP_ID, self.owner_id)
         content_id_generator = translation_domain.ContentIdGenerator(
@@ -3333,24 +3332,6 @@
                 'old_value': 0
             })
         ], 'A commit message.')
-=======
-        self.save_new_valid_exploration(self.EXP_ID, self.owner_id)
-        exp_services.update_exploration(
-            self.owner_id,
-            self.EXP_ID,
-            [
-                exp_domain.ExplorationChange({
-                    'cmd': exp_domain.CMD_ADD_STATE,
-                    'state_name': 'b'
-                }), exp_domain.ExplorationChange({
-                    'cmd': exp_domain.CMD_RENAME_STATE,
-                    'old_state_name': feconf.DEFAULT_INIT_STATE_NAME,
-                    'new_state_name': 'a'
-                })
-            ],
-            'A commit message.'
-        )
->>>>>>> 90c13355
 
     def test_raises_error_when_version_history_does_not_exist(self):
         self.login(self.OWNER_EMAIL)
