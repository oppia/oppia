# Copyright 2014 The Oppia Authors. All Rights Reserved.
#
# Licensed under the Apache License, Version 2.0 (the "License");
# you may not use this file except in compliance with the License.
# You may obtain a copy of the License at
#
#      http://www.apache.org/licenses/LICENSE-2.0
#
# Unless required by applicable law or agreed to in writing, software
# distributed under the License is distributed on an "AS-IS" BASIS,
# WITHOUT WARRANTIES OR CONDITIONS OF ANY KIND, either express or implied.
# See the License for the specific language governing permissions and
# limitations under the License.

"""Tests for the page that allows learners to play through an exploration."""

from __future__ import annotations

import logging

from core import feconf
from core.constants import constants
from core.domain import collection_domain
from core.domain import collection_services
from core.domain import exp_domain
from core.domain import exp_fetchers
from core.domain import exp_services
from core.domain import learner_progress_services
from core.domain import param_domain
from core.domain import question_services
from core.domain import recommendations_services
from core.domain import rights_manager
from core.domain import skill_services
from core.domain import stats_domain
from core.domain import stats_services
from core.domain import story_domain
from core.domain import story_fetchers
from core.domain import story_services
from core.domain import taskqueue_services
from core.domain import topic_domain
from core.domain import topic_fetchers
from core.domain import topic_services
from core.domain import user_services
from core.platform import models
from core.tests import test_utils

(classifier_models, stats_models) = models.Registry.import_models(
    [models.NAMES.classifier, models.NAMES.statistics])


def _get_change_list(state_name, property_name, new_value):
    """Generates a change list for a single state change."""
    return [exp_domain.ExplorationChange({
        'cmd': exp_domain.CMD_EDIT_STATE_PROPERTY,
        'state_name': state_name,
        'property_name': property_name,
        'new_value': new_value
    })]


class ReaderPermissionsTest(test_utils.GenericTestBase):
    """Test permissions for readers to view explorations."""

    EXP_ID = 'eid'

    def setUp(self):
        """Before each individual test, create a dummy exploration."""
        super(ReaderPermissionsTest, self).setUp()

        self.signup(self.EDITOR_EMAIL, self.EDITOR_USERNAME)
        self.editor_id = self.get_user_id_from_email(self.EDITOR_EMAIL)
        self.editor = user_services.get_user_actions_info(self.editor_id)

        self.exploration = self.save_new_valid_exploration(
            self.EXP_ID, self.editor_id, title=self.UNICODE_TEST_STRING,
            category=self.UNICODE_TEST_STRING)

    def test_unpublished_explorations_are_invisible_to_logged_out_users(self):
        self.get_html_response(
            '%s/%s' % (feconf.EXPLORATION_URL_PREFIX, self.EXP_ID),
            expected_status_int=404)

    def test_unpublished_explorations_are_invisible_to_unconnected_users(self):
        self.signup(self.VIEWER_EMAIL, self.VIEWER_USERNAME)
        self.login(self.VIEWER_EMAIL)
        self.get_html_response(
            '%s/%s' % (feconf.EXPLORATION_URL_PREFIX, self.EXP_ID),
            expected_status_int=404)
        self.logout()

    def test_unpublished_explorations_are_invisible_to_other_editors(self):
        other_editor_email = 'another@example.com'
        self.signup(other_editor_email, 'othereditorusername')

        other_exploration = exp_domain.Exploration.create_default_exploration(
            'eid2')
        exp_services.save_new_exploration(
            other_editor_email, other_exploration)

        self.login(other_editor_email)
        self.get_html_response(
            '%s/%s' % (feconf.EXPLORATION_URL_PREFIX, self.EXP_ID),
            expected_status_int=404)
        self.logout()

    def test_unpublished_explorations_are_visible_to_their_editors(self):
        self.login(self.EDITOR_EMAIL)
        self.get_html_response(
            '%s/%s' % (feconf.EXPLORATION_URL_PREFIX, self.EXP_ID))
        self.logout()

    def test_unpublished_explorations_are_visible_to_moderator(self):
        self.signup(self.MODERATOR_EMAIL, self.MODERATOR_USERNAME)
        self.set_moderators([self.MODERATOR_USERNAME])
        self.login(self.MODERATOR_EMAIL)
        self.get_html_response(
            '%s/%s' % (feconf.EXPLORATION_URL_PREFIX, self.EXP_ID))
        self.logout()

    def test_published_explorations_are_visible_to_logged_out_users(self):
        rights_manager.publish_exploration(self.editor, self.EXP_ID)

        self.get_html_response(
            '%s/%s' % (feconf.EXPLORATION_URL_PREFIX, self.EXP_ID))

    def test_published_explorations_are_visible_to_logged_in_users(self):
        rights_manager.publish_exploration(self.editor, self.EXP_ID)

        self.signup(self.VIEWER_EMAIL, self.VIEWER_USERNAME)
        self.login(self.VIEWER_EMAIL)
        self.get_html_response(
            '%s/%s' % (feconf.EXPLORATION_URL_PREFIX, self.EXP_ID))

    def test_exploration_page_with_iframed_redirects(self):
        self.login(self.EDITOR_EMAIL)

        exp_version = self.exploration.version
        response = self.get_html_response(
            '%s/%s' % (feconf.EXPLORATION_URL_PREFIX, self.EXP_ID), params={
                'parent': True,
                'iframed': True,
                'v': exp_version
            }, expected_status_int=302
        )
        self.assertTrue(
            response.headers['Location'].endswith(
                '/embed/exploration/%s?v=%s' % (self.EXP_ID, exp_version)))

        self.logout()

    def test_exploration_page_raises_error_with_invalid_exploration_version(
            self):
        self.login(self.EDITOR_EMAIL)

        self.get_html_response(
            '%s/%s' % (feconf.EXPLORATION_URL_PREFIX, self.EXP_ID), params={
                'v': 10,
                'parent': True
            }, expected_status_int=404
        )

        self.logout()


class FeedbackIntegrationTest(test_utils.GenericTestBase):
    """Test the handler for giving feedback."""

    def test_give_feedback_handler(self):
        """Test giving feedback handler."""
        self.signup(self.VIEWER_EMAIL, self.VIEWER_USERNAME)

        # Load demo exploration.
        exp_id = '0'
        exp_services.delete_demo('0')
        exp_services.load_demo('0')

        # Viewer opens exploration.
        self.login(self.VIEWER_EMAIL)
        exploration_dict = self.get_json(
            '%s/%s' % (feconf.EXPLORATION_INIT_URL_PREFIX, exp_id))
        state_name_1 = exploration_dict['exploration']['init_state_name']

        # Viewer gives 1st feedback.
        self.post_json(
            '/explorehandler/give_feedback/%s' % exp_id,
            {
                'state_name': state_name_1,
                'feedback': 'This is a feedback message.',
            }
        )

        self.logout()


class ExplorationPretestsUnitTest(test_utils.GenericTestBase):
    """Test the handler for initialising exploration with
    state_classifier_mapping.
    """

    def setUp(self):
        """Before each individual test, initialize data."""
        super(ExplorationPretestsUnitTest, self).setUp()

        self.signup(self.EDITOR_EMAIL, self.EDITOR_USERNAME)
        self.editor_id = self.get_user_id_from_email(self.EDITOR_EMAIL)
        self.skill_id = skill_services.get_new_skill_id()
        self.save_new_skill(
            self.skill_id, 'user', description='Description')

    def test_get_exploration_pretests(self):
        story_id = story_services.get_new_story_id()
        topic_id = topic_fetchers.get_new_topic_id()
        self.save_new_topic(
            topic_id, 'user', name='Topic',
            description='A new topic', canonical_story_ids=[],
            additional_story_ids=[], uncategorized_skill_ids=[],
            subtopics=[], next_subtopic_id=0)
        self.save_new_story(story_id, 'user', topic_id)
        topic_services.add_canonical_story('user', topic_id, story_id)

        changelist = [
            story_domain.StoryChange({
                'cmd': story_domain.CMD_ADD_STORY_NODE,
                'node_id': 'node_1',
                'title': 'Title 1'
            })
        ]
        story_services.update_story('user', story_id, changelist, 'Added node.')

        exp_id = '15'
        exp_id_2 = '1'
        exp_services.delete_demo('0')
        exp_services.load_demo('15')
        exp_services.delete_demo('1')
        exp_services.load_demo('1')
        change_list = [story_domain.StoryChange({
            'cmd': story_domain.CMD_UPDATE_STORY_NODE_PROPERTY,
            'property_name': (
                story_domain.STORY_NODE_PROPERTY_PREREQUISITE_SKILL_IDS),
            'old_value': [],
            'new_value': [self.skill_id],
            'node_id': 'node_1'
        }), story_domain.StoryChange({
            'cmd': story_domain.CMD_UPDATE_STORY_NODE_PROPERTY,
            'property_name': (
                story_domain.STORY_NODE_PROPERTY_EXPLORATION_ID),
            'old_value': None,
            'new_value': exp_id,
            'node_id': 'node_1'
        })]
        story_services.update_story(
            'user', story_id, change_list, 'Updated Node 1.')
        question_id = question_services.get_new_question_id()
        self.save_new_question(
            question_id, 'user',
            self._create_valid_question_data('ABC'), [self.skill_id])
        question_id_2 = question_services.get_new_question_id()
        self.save_new_question(
            question_id_2, 'user',
            self._create_valid_question_data('ABC'), [self.skill_id])
        question_services.create_new_question_skill_link(
            self.editor_id, question_id, self.skill_id, 0.3)
        question_services.create_new_question_skill_link(
            self.editor_id, question_id_2, self.skill_id, 0.5)
        # Call the handler.
        with self.swap(feconf, 'NUM_PRETEST_QUESTIONS', 1):
            json_response_1 = self.get_json(
                '%s/%s?story_url_fragment=title' % (
                    feconf.EXPLORATION_PRETESTS_URL_PREFIX, exp_id))
        self.assertTrue(
            json_response_1['pretest_question_dicts'][0]['id'] in
            [question_id, question_id_2])

        self.get_json(
            '%s/%s?story_url_fragment=title' % (
                feconf.EXPLORATION_PRETESTS_URL_PREFIX, exp_id_2),
            expected_status_int=400)

        self.get_json(
            '%s/%s?story_url_fragment=invalid-story' % (
                feconf.EXPLORATION_PRETESTS_URL_PREFIX, exp_id_2),
            expected_status_int=400)


class QuestionsUnitTest(test_utils.GenericTestBase):
    """Test the handler for fetching questions."""

    USER_EMAIL = 'user@example.com'
    USER_USERNAME = 'user'

    def setUp(self):
        """Before each individual test, initialize data."""
        super(QuestionsUnitTest, self).setUp()
        self.signup(self.USER_EMAIL, self.USER_USERNAME)
        self.user_id = self.get_user_id_from_email(self.USER_EMAIL)

        self.signup(self.EDITOR_EMAIL, self.EDITOR_USERNAME)
        self.editor_id = self.get_user_id_from_email(self.EDITOR_EMAIL)

        self.skill_id = skill_services.get_new_skill_id()
        self.save_new_skill(self.skill_id, 'user', description='Description')

        self.question_id = question_services.get_new_question_id()
        self.save_new_question(
            self.question_id, 'user',
            self._create_valid_question_data('ABC'), [self.skill_id])
        question_services.create_new_question_skill_link(
            self.editor_id, self.question_id, self.skill_id, 0.5)

        self.question_id_2 = question_services.get_new_question_id()
        self.save_new_question(
            self.question_id_2, 'user',
            self._create_valid_question_data('ABC'), [self.skill_id])
        question_services.create_new_question_skill_link(
            self.editor_id, self.question_id_2, self.skill_id, 0.5)

    def test_questions_are_returned_successfully(self):
        # Call the handler.
        url = '%s?question_count=%s&skill_ids=%s&fetch_by_difficulty=%s' % (
            feconf.QUESTIONS_URL_PREFIX, '1', self.skill_id, 'false')
        json_response_1 = self.get_json(url)
        self.assertEqual(len(json_response_1['question_dicts']), 1)

    def test_question_count_more_than_available_returns_all_questions(self):
        # Call the handler.
        url = '%s?question_count=%s&skill_ids=%s&fetch_by_difficulty=%s' % (
            feconf.QUESTIONS_URL_PREFIX, '5', self.skill_id, 'true')
        json_response = self.get_json(url)
        self.assertEqual(len(json_response['question_dicts']), 2)

    def test_multiple_skill_id_returns_questions(self):
        skill_id_2 = skill_services.get_new_skill_id()
        self.save_new_skill(skill_id_2, 'user', description='Description')

        question_id_3 = question_services.get_new_question_id()
        self.save_new_question(
            question_id_3, 'user',
            self._create_valid_question_data('ABC'), [self.skill_id])
        question_services.create_new_question_skill_link(
            self.editor_id, question_id_3, skill_id_2, 0.5)
        url = '%s?question_count=%s&skill_ids=%s,%s&fetch_by_difficulty=%s' % (
            feconf.QUESTIONS_URL_PREFIX, '3', self.skill_id, skill_id_2, 'true')
        json_response = self.get_json(url)
        self.assertEqual(len(json_response['question_dicts']), 3)
        question_ids = [data['id'] for data in json_response['question_dicts']]
        self.assertItemsEqual(
            [self.question_id, self.question_id_2, question_id_3], question_ids)

    def test_filter_multiple_skill_id_return_questions(self):
        self.login(self.USER_EMAIL)
        skill_ids_for_url = ''

        # Create multiple skills, questions and skill links.
        for _ in range(feconf.MAX_QUESTIONS_FETCHABLE_AT_ONE_TIME):
            skill_id = skill_services.get_new_skill_id()
            skill_ids_for_url = skill_ids_for_url + skill_id + ','
            self.save_new_skill(skill_id, 'user', description='Description')
            question_id = question_services.get_new_question_id()
            self.save_new_question(
                question_id, 'user',
                self._create_valid_question_data('ABC'), [skill_id])
            question_services.create_new_question_skill_link(
                self.editor_id, question_id, skill_id, 0.5)

        # Create additional skills with user skill mastery > 0.0,
        # so that these are filtered out correctly.
        for _ in range(5):
            skill_id = skill_services.get_new_skill_id()
            skill_ids_for_url = skill_ids_for_url + skill_id + ','
            self.save_new_skill(skill_id, 'user', description='Description')
            skill_services.create_user_skill_mastery(
                self.user_id, skill_id, 0.5)

        # Removing the last comma of the string.
        skill_ids_for_url = skill_ids_for_url[:-1]

        url = '%s?question_count=%s&skill_ids=%s&fetch_by_difficulty=%s' % (
            feconf.QUESTIONS_URL_PREFIX,
            feconf.MAX_QUESTIONS_FETCHABLE_AT_ONE_TIME,
            skill_ids_for_url,
            'true'
        )
        json_response = self.get_json(url)
        self.assertEqual(
            len(json_response['question_dicts']),
            feconf.QUESTION_BATCH_SIZE)

    def test_invalid_skill_id_returns_no_questions(self):
        # Call the handler.
        url = '%s?question_count=%s&skill_ids=%s&fetch_by_difficulty=%s' % (
            feconf.QUESTIONS_URL_PREFIX, '1', 'invalid_skill_id', 'true')
        json_response = self.get_json(url)
        self.assertEqual(len(json_response['question_dicts']), 0)

    def test_question_count_zero_raises_invalid_input_exception(self):
        # Call the handler.
        url = '%s?question_count=%s&skill_ids=%s&fetch_by_difficulty=%s' % (
            feconf.QUESTIONS_URL_PREFIX, '0', self.skill_id, 'true')
        self.get_json(url, expected_status_int=400)

    def test_invalid_fetch_by_difficulty_raises_invalid_input_exception(self):
        # Call the handler.
        url = '%s?question_count=%s&skill_ids=%s&fetch_by_difficulty=%s' % (
            feconf.QUESTIONS_URL_PREFIX, '1', self.skill_id, [])
        self.get_json(url, expected_status_int=400)


class ExplorationParametersUnitTests(test_utils.GenericTestBase):
    """Test methods relating to exploration parameters."""

    def test_get_init_params(self):
        """Test the get_init_params() method."""
        independent_pc = param_domain.ParamChange(
            'a', 'Copier', {'value': 'firstValue', 'parse_with_jinja': False})
        exp_param_specs = {
            'a': param_domain.ParamSpec('UnicodeString'),
        }
        new_params = self.get_updated_param_dict(
            {}, [independent_pc], exp_param_specs)
        self.assertEqual(new_params, {'a': 'firstValue'})


class RatingsIntegrationTests(test_utils.GenericTestBase):
    """Integration tests of ratings recording and display."""

    EXP_ID = '0'

    def setUp(self):
        super(RatingsIntegrationTests, self).setUp()
        exp_services.load_demo(self.EXP_ID)

    def test_assign_and_read_ratings(self):
        """Test the PUT and GET methods for ratings."""

        self.signup('user@example.com', 'user')
        self.login('user@example.com')
        csrf_token = self.get_new_csrf_token()

        # User checks rating.
        ratings = self.get_json('/explorehandler/rating/%s' % self.EXP_ID)
        self.assertEqual(ratings['user_rating'], None)
        self.assertEqual(
            ratings['overall_ratings'],
            {'1': 0, '2': 0, '3': 0, '4': 0, '5': 0})

        # User rates and checks rating.
        self.put_json(
            '/explorehandler/rating/%s' % self.EXP_ID, {
                'user_rating': 2
            }, csrf_token=csrf_token
        )
        ratings = self.get_json('/explorehandler/rating/%s' % self.EXP_ID)
        self.assertEqual(ratings['user_rating'], 2)
        self.assertEqual(
            ratings['overall_ratings'],
            {'1': 0, '2': 1, '3': 0, '4': 0, '5': 0})

        # User re-rates and checks rating.
        self.login('user@example.com')
        self.put_json(
            '/explorehandler/rating/%s' % self.EXP_ID, {
                'user_rating': 5
            }, csrf_token=csrf_token
        )
        ratings = self.get_json('/explorehandler/rating/%s' % self.EXP_ID)
        self.assertEqual(ratings['user_rating'], 5)
        self.assertEqual(
            ratings['overall_ratings'],
            {'1': 0, '2': 0, '3': 0, '4': 0, '5': 1})

        self.logout()

    def test_non_logged_in_users_cannot_rate(self):
        """Check non logged-in users can view but not submit ratings."""

        self.signup('user@example.com', 'user')
        self.login('user@example.com')
        csrf_token = self.get_new_csrf_token()
        self.logout()

        ratings = self.get_json('/explorehandler/rating/%s' % self.EXP_ID)
        self.assertEqual(ratings['user_rating'], None)
        self.assertEqual(
            ratings['overall_ratings'],
            {'1': 0, '2': 0, '3': 0, '4': 0, '5': 0})
        self.put_json(
            '/explorehandler/rating/%s' % self.EXP_ID, {
                'user_rating': 1
            }, csrf_token=csrf_token,
            expected_status_int=401
        )

    def test_ratings_by_different_users(self):
        """Check that ratings by different users do not interfere."""

        self.signup('a@example.com', 'a')
        self.signup('b@example.com', 'b')

        self.login('a@example.com')
        csrf_token = self.get_new_csrf_token()
        self.put_json(
            '/explorehandler/rating/%s' % self.EXP_ID, {
                'user_rating': 4
            }, csrf_token=csrf_token
        )
        self.logout()

        self.login('b@example.com')
        csrf_token = self.get_new_csrf_token()
        ratings = self.get_json('/explorehandler/rating/%s' % self.EXP_ID)
        self.assertEqual(ratings['user_rating'], None)
        self.put_json(
            '/explorehandler/rating/%s' % self.EXP_ID, {
                'user_rating': 4
            }, csrf_token=csrf_token
        )
        ratings = self.get_json('/explorehandler/rating/%s' % self.EXP_ID)
        self.assertEqual(ratings['user_rating'], 4)
        self.assertEqual(
            ratings['overall_ratings'],
            {'1': 0, '2': 0, '3': 0, '4': 2, '5': 0})
        self.logout()


class RecommendationsHandlerTests(test_utils.EmailTestBase):
    """Backend integration tests for recommended explorations for after an
    exploration is completed.
    """

    # Demo explorations.
    EXP_ID_0 = '0'
    EXP_ID_1 = '1'
    EXP_ID_7 = '7'
    EXP_ID_8 = '8'

    # Explorations contained within the demo collection.
    EXP_ID_19 = '19'
    EXP_ID_20 = '20'
    EXP_ID_21 = '21'

    # Demo collection.
    COL_ID = '0'

    def setUp(self):
        super(RecommendationsHandlerTests, self).setUp()

        # Register users.
        self.signup(self.EDITOR_EMAIL, self.EDITOR_USERNAME)
        self.editor_id = self.get_user_id_from_email(self.EDITOR_EMAIL)
        self.signup(self.NEW_USER_EMAIL, self.NEW_USER_USERNAME)
        self.new_user_id = self.get_user_id_from_email(self.NEW_USER_EMAIL)

        # Login and create activities.
        self.login(self.EDITOR_EMAIL)
        exp_services.load_demo(self.EXP_ID_0)
        exp_services.load_demo(self.EXP_ID_1)
        exp_services.load_demo(self.EXP_ID_7)
        exp_services.load_demo(self.EXP_ID_8)
        collection_services.load_demo(self.COL_ID)
        self.logout()

    def _get_exploration_ids_from_summaries(self, summaries):
        """Returns the sorted list of all the exploration ids from summaries."""
        return sorted([summary['id'] for summary in summaries])

    def _get_recommendation_ids(
            self, exploration_id, collection_id=None,
            include_system_recommendations=None,
            author_recommended_ids_str='[]'):
        """Gets the recommended exploration ids from the summaries."""
        collection_id_param = (
            '&collection_id=%s' % collection_id
            if collection_id is not None else '')
        include_recommendations_param = (
            '&include_system_recommendations=%s' % (
                include_system_recommendations)
            if include_system_recommendations is not None else '')
        recommendations_url = (
            '/explorehandler/recommendations/%s?'
            'stringified_author_recommended_ids=%s%s%s' % (
                exploration_id, author_recommended_ids_str, collection_id_param,
                include_recommendations_param))

        summaries = self.get_json(recommendations_url)['summaries']
        return self._get_exploration_ids_from_summaries(summaries)

    # TODO(bhenning): Add tests for ensuring system explorations are properly
    # sampled when there are many matched for a given exploration ID.

    # TODO(bhenning): Verify whether recommended author-specified explorations
    # are also played within the context of collections, and whether that's
    # desirable.

    def _set_recommendations(self, exp_id, recommended_ids):
        """Sets the recommendations in the exploration corresponding to the
        given exploration id.
        """
        recommendations_services.set_exploration_recommendations(
            exp_id, recommended_ids)

    def _complete_exploration_in_collection(self, exp_id):
        """Completes the exploration within the collection. Records that the
        exploration has been played by the user in the context of the
        collection.
        """
        collection_services.record_played_exploration_in_collection_context(
            self.new_user_id, self.COL_ID, exp_id)

    def _complete_entire_collection_in_order(self):
        """Completes the entire collection in order."""
        self._complete_exploration_in_collection(self.EXP_ID_19)
        self._complete_exploration_in_collection(self.EXP_ID_20)
        self._complete_exploration_in_collection(self.EXP_ID_21)
        self._complete_exploration_in_collection(self.EXP_ID_0)

    # Logged in standard viewer tests.
    def test_logged_in_with_no_sysexps_no_authexps_no_col_has_no_exps(self):
        """Check there are no recommended explorations when a user is logged in,
        finishes an exploration in-viewer, but there are no recommended
        explorations and no author exploration IDs.
        """
        self.login(self.NEW_USER_EMAIL)
        recommendation_ids = self._get_recommendation_ids(
            self.EXP_ID_0, include_system_recommendations=True)
        self.assertEqual(recommendation_ids, [])

    def test_logged_in_with_some_sysexps_no_authexps_no_col_has_some_exps(self):
        """Check there are recommended explorations when a user is logged in,
        finishes an exploration in-viewer, and there are system recommendations.
        """
        self.login(self.NEW_USER_EMAIL)
        self._set_recommendations(self.EXP_ID_0, [self.EXP_ID_1, self.EXP_ID_8])
        recommendation_ids = self._get_recommendation_ids(
            self.EXP_ID_0, include_system_recommendations=True)
        self.assertEqual(recommendation_ids, [self.EXP_ID_1, self.EXP_ID_8])

    def test_logged_in_with_no_sysexps_some_authexps_no_col_has_some_exps(self):
        """Check there are some recommended explorations when a user is logged
        in, finishes an exploration in-viewer, and there are author-specified
        exploration IDs.
        """
        self.login(self.NEW_USER_EMAIL)
        recommendation_ids = self._get_recommendation_ids(
            self.EXP_ID_0, include_system_recommendations=True,
            author_recommended_ids_str='["7","8"]')
        self.assertEqual(recommendation_ids, [self.EXP_ID_7, self.EXP_ID_8])

    def test_logged_in_with_sysexps_and_authexps_no_col_has_some_exps(self):
        """Check there are recommended explorations when a user is logged in,
        finishes an exploration in-viewer, and there are both author-specified
        exploration IDs and recommendations from the system.
        """
        self.login(self.NEW_USER_EMAIL)
        self._set_recommendations(self.EXP_ID_0, [self.EXP_ID_1, self.EXP_ID_8])
        recommendation_ids = self._get_recommendation_ids(
            self.EXP_ID_0, include_system_recommendations=True,
            author_recommended_ids_str='["7","8"]')
        self.assertEqual(
            recommendation_ids, [self.EXP_ID_1, self.EXP_ID_7, self.EXP_ID_8])

    # Logged in in-editor tests.
    def test_logged_in_preview_no_authexps_no_col_has_no_exps(self):
        """Check there are no recommended explorations when a user is logged in,
        finishes an exploration in-editor (no system recommendations since it's
        a preview of the exploration), and there are no author exploration IDs.
        """
        self.login(self.NEW_USER_EMAIL)
        recommendation_ids = self._get_recommendation_ids(self.EXP_ID_0)
        self.assertEqual(recommendation_ids, [])

    def test_logged_in_preview_with_authexps_no_col_has_some_exps(self):
        """Check there are some recommended explorations when a user is logged
        in, finishes an exploration in-editor (no system recommendations), and
        there are some author exploration IDs.
        """
        self.login(self.NEW_USER_EMAIL)
        recommendation_ids = self._get_recommendation_ids(
            self.EXP_ID_0, author_recommended_ids_str='["7","8"]')
        self.assertEqual(recommendation_ids, [self.EXP_ID_7, self.EXP_ID_8])

    # Logged in collection tests.
    def test_logged_in_no_sysexps_no_authexps_first_exp_in_col_has_exp(self):
        """Check there is a recommended exploration when a user is logged in
        and completes the first exploration of a collection.
        """
        self.login(self.NEW_USER_EMAIL)
        self._complete_exploration_in_collection(self.EXP_ID_19)
        recommendation_ids = self._get_recommendation_ids(
            self.EXP_ID_19, collection_id=self.COL_ID)
        # The next exploration in the collection should be recommended.
        self.assertEqual(recommendation_ids, [self.EXP_ID_20])

    def test_logged_in_no_sysexps_no_authexps_mid_exp_in_col_has_exps(self):
        """Check there are recommended explorations when a user is logged in
        and completes a middle exploration of the collection (since more
        explorations are needed to complete the collection).
        """
        self.login(self.NEW_USER_EMAIL)
        self._complete_exploration_in_collection(self.EXP_ID_20)
        recommendation_ids = self._get_recommendation_ids(
            self.EXP_ID_20, collection_id=self.COL_ID)
        # The first exploration that the user has not yet visited is
        # recommended. Since, the collection is linear, in this method, finally,
        # the user would visit every node in the collection.
        self.assertEqual(recommendation_ids, [self.EXP_ID_19])

    def test_logged_in_no_sysexps_no_authexps_all_exps_in_col_has_no_exps(self):
        """Check there are not recommended explorations when a user is logged in
        and completes all explorations of the collection.
        """
        self.login(self.NEW_USER_EMAIL)
        self._complete_entire_collection_in_order()
        recommendation_ids = self._get_recommendation_ids(
            self.EXP_ID_0, collection_id=self.COL_ID)
        # No explorations are recommended since the collection was completed.
        self.assertEqual(recommendation_ids, [])

    def test_logged_in_with_sysexps_no_authexps_first_exp_in_col_has_exp(self):
        """Check there is a recommended exploration when a user is logged in
        and completes the first exploration of a collection. Note that even
        though the completed exploration has system recommendations, they are
        ignored in favor of the collection's own recommendations.
        """
        self.login(self.NEW_USER_EMAIL)
        self._set_recommendations(
            self.EXP_ID_19, [self.EXP_ID_1, self.EXP_ID_8])
        self._complete_exploration_in_collection(self.EXP_ID_19)
        recommendation_ids = self._get_recommendation_ids(
            self.EXP_ID_19, collection_id=self.COL_ID,
            include_system_recommendations=True)
        # The next exploration in the collection should be recommended.
        self.assertEqual(recommendation_ids, [self.EXP_ID_20])

    def test_logged_in_with_sysexps_no_authexps_mid_exp_in_col_has_exps(self):
        """Check there are recommended explorations when a user is logged in
        and completes a middle exploration of the collection (since more
        explorations are needed to complete the collection). Note that even
        though the completed exploration has system recommendations, they are
        ignored in favor of the collection's own recommendations.
        """
        self.login(self.NEW_USER_EMAIL)
        self._set_recommendations(
            self.EXP_ID_20, [self.EXP_ID_1, self.EXP_ID_8])
        self._complete_exploration_in_collection(self.EXP_ID_20)
        recommendation_ids = self._get_recommendation_ids(
            self.EXP_ID_20, collection_id=self.COL_ID,
            include_system_recommendations=True)
        # The first exploration that the user has not yet visited is
        # recommended. Since, the collection is linear, in this method, finally,
        # the user would visit every node in the collection.
        self.assertEqual(recommendation_ids, [self.EXP_ID_19])

    def test_logged_in_sysexps_no_authexps_all_exps_in_col_has_no_exps(self):
        """Check there are not recommended explorations when a user is logged in
        and completes all explorations of the collection. This is true even if
        there are system recommendations for the last exploration.
        """
        self.login(self.NEW_USER_EMAIL)
        self._complete_entire_collection_in_order()
        self._set_recommendations(
            self.EXP_ID_0, [self.EXP_ID_1, self.EXP_ID_8])
        recommendation_ids = self._get_recommendation_ids(
            self.EXP_ID_0, collection_id=self.COL_ID,
            include_system_recommendations=True)
        # No explorations are recommended since the collection was completed.
        self.assertEqual(recommendation_ids, [])

    def test_logged_in_no_sysexps_with_authexps_first_exp_in_col_has_exps(self):
        """Check there is are recommended explorations when a user is logged in
        and completes the first exploration of a collection where that
        exploration also has author-specified explorations.
        """
        self.login(self.NEW_USER_EMAIL)
        self._complete_exploration_in_collection(self.EXP_ID_19)
        recommendation_ids = self._get_recommendation_ids(
            self.EXP_ID_19, collection_id=self.COL_ID,
            author_recommended_ids_str='["7","8"]')
        # The next exploration in the collection should be recommended along
        # with author specified explorations.
        self.assertEqual(
            recommendation_ids, [self.EXP_ID_20, self.EXP_ID_7, self.EXP_ID_8])

    def test_logged_in_no_sysexps_with_authexps_mid_exp_in_col_has_exps(self):
        """Check there are recommended explorations when a user is logged in
        and completes a middle exploration of the collection, and that these
        recommendations include author-specified explorations.
        """
        self.login(self.NEW_USER_EMAIL)
        self._complete_exploration_in_collection(self.EXP_ID_20)
        recommendation_ids = self._get_recommendation_ids(
            self.EXP_ID_20, collection_id=self.COL_ID,
            author_recommended_ids_str='["7","21"]')
        # The first & next explorations should be recommended, along with author
        # specified explorations.
        self.assertEqual(
            recommendation_ids, [self.EXP_ID_19, self.EXP_ID_21, self.EXP_ID_7])

    def test_logged_in_no_sysexps_authexps_all_exps_in_col_has_exps(self):
        """Check there are still recommended explorations when a user is logged
        in and completes all explorations of the collection if the last
        exploration has author-specified explorations.
        """
        self.login(self.NEW_USER_EMAIL)
        self._complete_entire_collection_in_order()
        recommendation_ids = self._get_recommendation_ids(
            self.EXP_ID_0, collection_id=self.COL_ID,
            author_recommended_ids_str='["7","8"]')
        # Only author specified explorations should be recommended since all
        # others in the collection have been completed.
        self.assertEqual(recommendation_ids, [self.EXP_ID_7, self.EXP_ID_8])

    # Logged out standard viewer tests.
    def test_logged_out_with_no_sysexps_no_authexps_no_col_has_no_exps(self):
        """Check there are no recommended explorations when a user is logged
        out, finishes an exploration in-viewer, but there are no recommended
        explorations and no author exploration IDs.
        """
        recommendation_ids = self._get_recommendation_ids(
            self.EXP_ID_0, include_system_recommendations=True)
        self.assertEqual(recommendation_ids, [])

    def test_logged_out_with_sysexps_no_authexps_no_col_has_some_exps(self):
        """Check there are recommended explorations when a user is logged out,
        finishes an exploration in-viewer, and there are system recommendations.
        """
        self._set_recommendations(self.EXP_ID_0, [self.EXP_ID_1, self.EXP_ID_8])
        recommendation_ids = self._get_recommendation_ids(
            self.EXP_ID_0, include_system_recommendations=True)
        self.assertEqual(recommendation_ids, [self.EXP_ID_1, self.EXP_ID_8])

    def test_logged_out_no_sysexps_some_authexps_no_col_has_some_exps(self):
        """Check there are some recommended explorations when a user is logged
        out, finishes an exploration in-viewer, and there are author-specified
        exploration IDs.
        """
        recommendation_ids = self._get_recommendation_ids(
            self.EXP_ID_0, include_system_recommendations=True,
            author_recommended_ids_str='["7","8"]')
        self.assertEqual(recommendation_ids, [self.EXP_ID_7, self.EXP_ID_8])

    def test_logged_out_with_sysexps_and_authexps_no_col_has_some_exps(self):
        """Check there are recommended explorations when a user is logged in,
        finishes an exploration in-viewer, and there are both author-specified
        exploration IDs and recommendations from the system.
        """
        self._set_recommendations(self.EXP_ID_0, [self.EXP_ID_1, self.EXP_ID_8])
        recommendation_ids = self._get_recommendation_ids(
            self.EXP_ID_0, include_system_recommendations=True,
            author_recommended_ids_str='["7","8"]')
        self.assertEqual(
            recommendation_ids, [self.EXP_ID_1, self.EXP_ID_7, self.EXP_ID_8])

    # Logged out collection tests.
    def test_logged_out_no_sysexps_no_authexps_first_exp_in_col_has_exp(self):
        """Check there is a recommended exploration when a user is logged out
        and completes the first exploration of a collection.
        """
        recommendation_ids = self._get_recommendation_ids(
            self.EXP_ID_19, collection_id=self.COL_ID)
        # The next exploration in the collection should be recommended.
        self.assertEqual(recommendation_ids, [self.EXP_ID_20])

    def test_logged_out_no_sysexps_no_authexps_mid_exp_in_col_has_exp(self):
        """Check there is a recommended exploration when a user is logged out
        and completes a middle exploration of the collection.
        """
        recommendation_ids = self._get_recommendation_ids(
            self.EXP_ID_20, collection_id=self.COL_ID)
        # Only the last exploration should be recommended since logged out users
        # follow a linear path through the collection.
        self.assertEqual(recommendation_ids, [self.EXP_ID_21])

    def test_logged_out_no_sysexps_no_authexps_last_exp_col_has_no_exps(self):
        """Check there are not recommended explorations when a user is logged
        out and completes the last exploration in the collection.
        """
        recommendation_ids = self._get_recommendation_ids(
            self.EXP_ID_0, collection_id=self.COL_ID)
        self.assertEqual(recommendation_ids, [])

    def test_logged_out_with_sysexps_no_authexps_first_exp_in_col_has_exp(self):
        """Check there is a recommended exploration when a user is logged out
        and completes the first exploration of a collection. Note that even
        though the completed exploration has system recommendations, they are
        ignored in favor of the collection's own recommendations.
        """
        self._set_recommendations(
            self.EXP_ID_19, [self.EXP_ID_1, self.EXP_ID_8])
        recommendation_ids = self._get_recommendation_ids(
            self.EXP_ID_19, collection_id=self.COL_ID,
            include_system_recommendations=True)
        # The next exploration in the collection should be recommended.
        self.assertEqual(recommendation_ids, [self.EXP_ID_20])

    def test_logged_out_with_sysexps_no_authexps_mid_exp_in_col_has_exp(self):
        """Check there is a recommended explorations when a user is logged out
        and completes a middle exploration of the collection. Note that even
        though the completed exploration has system recommendations, they are
        ignored in favor of the collection's own recommendations.
        """
        self._set_recommendations(
            self.EXP_ID_20, [self.EXP_ID_1, self.EXP_ID_8])
        recommendation_ids = self._get_recommendation_ids(
            self.EXP_ID_20, collection_id=self.COL_ID,
            include_system_recommendations=True)
        # Only the last exploration should be recommended since logged out users
        # follow a linear path through the collection.
        self.assertEqual(recommendation_ids, [self.EXP_ID_21])

    def test_logged_out_sysexps_no_authexps_last_exp_in_col_has_no_exps(self):
        """Check there are not recommended explorations when a user is logged
        out and completes the last exploration of the collection. This is true
        even if there are system recommendations for the last exploration.
        """
        self._set_recommendations(
            self.EXP_ID_0, [self.EXP_ID_1, self.EXP_ID_8])
        recommendation_ids = self._get_recommendation_ids(
            self.EXP_ID_0, collection_id=self.COL_ID,
            include_system_recommendations=True)
        # The collection is completed, so no other explorations should be
        # recommended.
        self.assertEqual(recommendation_ids, [])

    def test_logged_out_no_sysexps_but_authexps_first_exp_in_col_has_exps(self):
        """Check there is are recommended explorations when a user is logged out
        and completes the first exploration of a collection where that
        exploration also has author-specified explorations.
        """
        recommendation_ids = self._get_recommendation_ids(
            self.EXP_ID_19, collection_id=self.COL_ID,
            author_recommended_ids_str='["7","8"]')
        # The next exploration in the collection should be recommended along
        # with author specified explorations.
        self.assertEqual(
            recommendation_ids, [self.EXP_ID_20, self.EXP_ID_7, self.EXP_ID_8])

    def test_logged_out_no_sysexps_with_authexps_mid_exp_in_col_has_exps(self):
        """Check there are recommended explorations when a user is logged out
        and completes a middle exploration of the collection where that
        exploration also has author-specified explorations.
        """
        recommendation_ids = self._get_recommendation_ids(
            self.EXP_ID_20, collection_id=self.COL_ID,
            author_recommended_ids_str='["7"]')
        # Both the next exploration & the author-specified explorations should
        # be recommended.
        self.assertEqual(recommendation_ids, [self.EXP_ID_21, self.EXP_ID_7])

    def test_logged_out_no_sysexps_with_dup_authexps_mid_col_exp_has_exps(self):
        """test_logged_out_no_sysexps_with_authexps_mid_exp_in_col_has_exps but
        also checks that exploration IDs are de-duped if the next exploration
        overlaps with the author-specified explorations.
        """
        recommendation_ids = self._get_recommendation_ids(
            self.EXP_ID_20, collection_id=self.COL_ID,
            author_recommended_ids_str='["7", "21"]')
        # Both the next exploration & the author-specified explorations should
        # be recommended.
        self.assertEqual(recommendation_ids, [self.EXP_ID_21, self.EXP_ID_7])

    def test_logged_out_no_sysexps_authexps_last_exp_in_col_has_exps(self):
        """Check there are still recommended explorations when a user is logged
        out and completes all explorations of the collection if the last
        exploration has author-specified explorations.
        """
        recommendation_ids = self._get_recommendation_ids(
            self.EXP_ID_0, collection_id=self.COL_ID,
            author_recommended_ids_str='["7","8"]')
        # Only author specified explorations should be recommended since all
        # others in the collection have been completed.
        self.assertEqual(recommendation_ids, [self.EXP_ID_7, self.EXP_ID_8])

    def test_get_recommendation_ids_with_invalid_author_recommended_ids(self):
        self.get_json(
            '/explorehandler/recommendations/%s' % self.EXP_ID_1, params={
                'collection_id': 'collection_id',
                'include_system_recommendations': True,
                'stringified_author_recommended_ids': 'invalid_type'
            }, expected_status_int=404
        )


class FlagExplorationHandlerTests(test_utils.EmailTestBase):
    """Backend integration tests for flagging an exploration."""

    EXP_ID = '0'
    REPORT_TEXT = 'AD'

    def setUp(self):
        super(FlagExplorationHandlerTests, self).setUp()

        # Register users.
        self.signup(self.EDITOR_EMAIL, self.EDITOR_USERNAME)
        self.signup(self.NEW_USER_EMAIL, self.NEW_USER_USERNAME)
        self.signup(self.MODERATOR_EMAIL, self.MODERATOR_USERNAME)

        self.editor_id = self.get_user_id_from_email(self.EDITOR_EMAIL)
        self.new_user_id = self.get_user_id_from_email(self.NEW_USER_EMAIL)
        self.moderator_id = self.get_user_id_from_email(self.MODERATOR_EMAIL)
        self.set_moderators([self.MODERATOR_USERNAME])
        self.editor = user_services.get_user_actions_info(self.editor_id)

        # Login and create exploration.
        self.login(self.EDITOR_EMAIL)

        # Create exploration.
        self.save_new_valid_exploration(
            self.EXP_ID, self.editor_id,
            title='Welcome to Oppia!',
            category='This is just a spam category',
            objective='Test a spam exploration.')
        self.can_send_emails_ctx = self.swap(
            feconf, 'CAN_SEND_EMAILS', True)
        rights_manager.publish_exploration(self.editor, self.EXP_ID)
        self.logout()

    def test_that_emails_are_sent(self):
        """Check that emails are sent to moderaters when a logged-in
        user reports.
        """

        # Login and flag exploration.
        self.login(self.NEW_USER_EMAIL)

        csrf_token = self.get_new_csrf_token()

        self.post_json(
            '%s/%s' % (feconf.FLAG_EXPLORATION_URL_PREFIX, self.EXP_ID), {
                'report_text': self.REPORT_TEXT,
            }, csrf_token=csrf_token)

        self.logout()

        expected_email_html_body = (
            'Hello Moderator,<br>'
            'newuser has flagged exploration '
            '"Welcome to Oppia!"'
            ' on the following grounds: <br>'
            'AD .<br>'
            'You can modify the exploration by clicking '
            '<a href="https://www.oppia.org/create/0">'
            'here</a>.<br>'
            '<br>'
            'Thanks!<br>'
            '- The Oppia Team<br>'
            '<br>'
            'You can change your email preferences via the '
            '<a href="http://localhost:8181/preferences">Preferences</a> page.')

        expected_email_text_body = (
            'Hello Moderator,\n'
            'newuser has flagged exploration '
            '"Welcome to Oppia!"'
            ' on the following grounds: \n'
            'AD .\n'
            'You can modify the exploration by clicking here.\n'
            '\n'
            'Thanks!\n'
            '- The Oppia Team\n'
            '\n'
            'You can change your email preferences via the Preferences page.')

        with self.can_send_emails_ctx:
            self.process_and_flush_pending_tasks()

            messages = self._get_sent_email_messages(
                self.MODERATOR_EMAIL)
            self.assertEqual(len(messages), 1)
            self.assertEqual(messages[0].html, expected_email_html_body)
            self.assertEqual(messages[0].body, expected_email_text_body)

    def test_non_logged_in_users_cannot_report(self):
        """Check that non-logged in users cannot report."""

        self.login(self.NEW_USER_EMAIL)
        csrf_token = self.get_new_csrf_token()
        self.logout()

        # Create report for exploration.
        self.post_json(
            '%s/%s' % (feconf.FLAG_EXPLORATION_URL_PREFIX, self.EXP_ID), {
                'report_text': self.REPORT_TEXT,
            }, csrf_token=csrf_token,
            expected_status_int=401)


class LearnerProgressTest(test_utils.GenericTestBase):
    """Tests for tracking learner progress."""

    EXP_ID_0 = 'exp_0'
    EXP_ID_1 = 'exp_1'
    # The first number corresponds to the collection to which the exploration
    # belongs. The second number corresponds to the exploration id.
    EXP_ID_1_0 = 'exp_2'
    EXP_ID_1_1 = 'exp_3'
    EXP_ID_2_0 = 'exp_4'
    COL_ID_0 = 'col_0'
    COL_ID_1 = 'col_1'
    USER_EMAIL = 'user@example.com'
    USER_USERNAME = 'user'

    def setUp(self):
        super(LearnerProgressTest, self).setUp()

        self.signup(self.USER_EMAIL, self.USER_USERNAME)
        self.user_id = self.get_user_id_from_email(self.USER_EMAIL)
        self.signup(self.CURRICULUM_ADMIN_EMAIL, self.CURRICULUM_ADMIN_USERNAME)
        self.set_curriculum_admins([self.CURRICULUM_ADMIN_USERNAME])
        self.admin_id = self.get_user_id_from_email(self.CURRICULUM_ADMIN_EMAIL)
        self.signup(self.OWNER_EMAIL, self.OWNER_USERNAME)
        self.owner_id = self.get_user_id_from_email(self.OWNER_EMAIL)
        self.owner = user_services.get_user_actions_info(self.owner_id)
        self.STORY_ID = story_services.get_new_story_id()
        self.TOPIC_ID = topic_fetchers.get_new_topic_id()

        # Save and publish explorations.
        self.save_new_valid_exploration(
            self.EXP_ID_0, self.owner_id, title='Bridges in England',
            category='Architecture', language_code='en')

        self.save_new_valid_exploration(
            self.EXP_ID_1, self.owner_id, title='Welcome',
            category='Architecture', language_code='fi')

        self.save_new_valid_exploration(
            self.EXP_ID_1_0, self.owner_id, title='Sillat Suomi',
            category='Architecture', language_code='fi')

        self.save_new_valid_exploration(
            self.EXP_ID_1_1, self.owner_id,
            title='Introduce Interactions in Oppia',
            category='Welcome', language_code='en')

        self.save_new_valid_exploration(
            self.EXP_ID_2_0, self.owner_id, title='Sillat Suomi',
            category='Architecture', language_code='en',
            correctness_feedback_enabled=True)

        rights_manager.publish_exploration(self.owner, self.EXP_ID_0)
        rights_manager.publish_exploration(self.owner, self.EXP_ID_1)
        rights_manager.publish_exploration(self.owner, self.EXP_ID_1_0)
        rights_manager.publish_exploration(self.owner, self.EXP_ID_1_1)
        rights_manager.publish_exploration(self.owner, self.EXP_ID_2_0)

        # Save a new collection.
        self.save_new_default_collection(
            self.COL_ID_0, self.owner_id, title='Welcome',
            category='Architecture')

        self.save_new_default_collection(
            self.COL_ID_1, self.owner_id, title='Bridges in England',
            category='Architecture')

        # Save a new topic and story.
        self.subtopic = topic_domain.Subtopic(
            0, 'Title', ['skill_id_1'], 'image.svg',
            constants.ALLOWED_THUMBNAIL_BG_COLORS['subtopic'][0], 21131,
            'dummy-subtopic-one')
        self.save_new_topic(
            self.TOPIC_ID, self.owner_id, name='Topic',
            description='A new topic', canonical_story_ids=[],
            additional_story_ids=[], uncategorized_skill_ids=[],
            subtopics=[self.subtopic], next_subtopic_id=1)
        self.save_new_story(self.STORY_ID, self.owner_id, self.TOPIC_ID)
        topic_services.add_canonical_story(
            self.owner_id, self.TOPIC_ID, self.STORY_ID)

        changelist = [
            story_domain.StoryChange({
                'cmd': story_domain.CMD_ADD_STORY_NODE,
                'node_id': 'node_1',
                'title': 'Title 1'
            })
        ]
        story_services.update_story(
            self.owner_id, self.STORY_ID, changelist, 'Added node.')

        change_list = [story_domain.StoryChange({
            'cmd': story_domain.CMD_UPDATE_STORY_NODE_PROPERTY,
            'property_name': (
                story_domain.STORY_NODE_PROPERTY_EXPLORATION_ID),
            'old_value': None,
            'new_value': self.EXP_ID_2_0,
            'node_id': 'node_1'
        })]
        story_services.update_story(
            self.owner_id, self.STORY_ID, change_list, 'Updated Node 1.')

        topic_services.publish_story(
            self.TOPIC_ID, self.STORY_ID, self.admin_id)
        topic_services.publish_topic(self.TOPIC_ID, self.admin_id)

        # Add two explorations to the previously saved collection and publish
        # it.
        for exp_id in [self.EXP_ID_1_0, self.EXP_ID_1_1]:
            collection_services.update_collection(
                self.owner_id, self.COL_ID_1, [{
                    'cmd': collection_domain.CMD_ADD_COLLECTION_NODE,
                    'exploration_id': exp_id
                }], 'Added new exploration')

        # Publish the collections.
        rights_manager.publish_collection(self.owner, self.COL_ID_0)
        rights_manager.publish_collection(self.owner, self.COL_ID_1)

    def test_independent_exp_complete_event_handler(self):
        """Test handler for completion of explorations not in the context of
        collections.
        """

        self.login(self.USER_EMAIL)
        csrf_token = self.get_new_csrf_token()

        payload = {
            'client_time_spent_in_secs': 0,
            'params': {},
            'session_id': '1PZTCw9JY8y-8lqBeuoJS2ILZMxa5m8N',
            'state_name': 'final',
            'version': 1
        }

        # When an exploration is completed but is not in the context of a
        # collection, it is just added to the completed explorations list.
        self.post_json(
            '/explorehandler/exploration_complete_event/%s' % self.EXP_ID_0,
            payload, csrf_token=csrf_token)
        self.assertEqual(learner_progress_services.get_all_completed_exp_ids(
            self.user_id), [self.EXP_ID_0])
        self.assertEqual(
            learner_progress_services.get_all_incomplete_collection_ids(
                self.user_id), [])

        # Test another exploration.
        self.post_json(
            '/explorehandler/exploration_complete_event/%s' % self.EXP_ID_1_0,
            payload, csrf_token=csrf_token)
        self.assertEqual(learner_progress_services.get_all_completed_exp_ids(
            self.user_id), [self.EXP_ID_0, self.EXP_ID_1_0])
        self.assertEqual(
            learner_progress_services.get_all_incomplete_collection_ids(
                self.user_id), [])

    def test_exp_complete_event_in_collection(self):
        """Test handler for completion of explorations in the context of
        collections.
        """

        self.login(self.USER_EMAIL)
        csrf_token = self.get_new_csrf_token()

        payload = {
            'client_time_spent_in_secs': 0,
            'collection_id': self.COL_ID_1,
            'params': {},
            'session_id': '1PZTCw9JY8y-8lqBeuoJS2ILZMxa5m8N',
            'state_name': 'final',
            'version': 1
        }

        # If the exploration is completed in the context of a collection,
        # then in addition to the exploration being added to the completed
        # list, the collection is also added to the incomplete/complete list
        # dependent on whether there are more explorations left to complete.

        # Here we test the case when the collection is partially completed.
        self.post_json(
            '/explorehandler/exploration_complete_event/%s' % self.EXP_ID_1_0,
            payload, csrf_token=csrf_token)
        self.assertEqual(
            learner_progress_services.get_all_incomplete_collection_ids(
                self.user_id), [self.COL_ID_1])
        self.assertEqual(learner_progress_services.get_all_completed_exp_ids(
            self.user_id), [self.EXP_ID_1_0])

        # Now we test the case when the collection is completed.
        self.post_json(
            '/explorehandler/exploration_complete_event/%s' % self.EXP_ID_1_1,
            payload, csrf_token=csrf_token)
        self.assertEqual(
            learner_progress_services.get_all_incomplete_collection_ids(
                self.user_id), [])
        self.assertEqual(
            learner_progress_services.get_all_completed_collection_ids(
                self.user_id), [self.COL_ID_1])
        self.assertEqual(
            learner_progress_services.get_all_completed_exp_ids(
                self.user_id), [self.EXP_ID_1_0, self.EXP_ID_1_1])

    def test_cannot_complete_exploration_with_no_version(self):
        self.login(self.USER_EMAIL)
        csrf_token = self.get_new_csrf_token()

        payload = {
            'client_time_spent_in_secs': 0,
            'collection_id': self.COL_ID_1,
            'params': {},
            'session_id': '1PZTCw9JY8y-8lqBeuoJS2ILZMxa5m8N',
            'state_name': 'final',
            'version': None
        }

        response = self.post_json(
            '/explorehandler/exploration_complete_event/%s' % self.EXP_ID_1_0,
            payload, csrf_token=csrf_token, expected_status_int=400)
        self.assertEqual(
            response['error'], 'Missing key in handler args: version.')

    def test_exp_incomplete_event_handler(self):
        """Test handler for leaving an exploration incomplete."""

        self.login(self.USER_EMAIL)
        csrf_token = self.get_new_csrf_token()

        payload = {
            'client_time_spent_in_secs': 0,
            'params': {},
            'session_id': '1PZTCw9JY8y-8lqBeuoJS2ILZMxa5m8N',
            'state_name': 'middle',
            'version': 1
        }

        # Add the incomplete exploration id to the incomplete list.
        self.post_json(
            '/explorehandler/exploration_maybe_leave_event/%s' % self.EXP_ID_0,
            payload, csrf_token=csrf_token)
        self.assertEqual(
            learner_progress_services.get_all_incomplete_exp_ids(
                self.user_id), [self.EXP_ID_0])

        # Adding the exploration again has no effect.
        self.post_json(
            '/explorehandler/exploration_maybe_leave_event/%s' % self.EXP_ID_0,
            payload, csrf_token=csrf_token)
        self.assertEqual(
            learner_progress_services.get_all_incomplete_exp_ids(
                self.user_id), [self.EXP_ID_0])

        payload = {
            'client_time_spent_in_secs': 0,
            'collection_id': self.COL_ID_1,
            'params': {},
            'session_id': '1PZTCw9JY8y-8lqBeuoJS2ILZMxa5m8N',
            'state_name': 'middle',
            'version': 1
        }

        # If the exploration is played in the context of a collection, the
        # collection is also added to the incomplete list.
        self.post_json(
            '/explorehandler/exploration_maybe_leave_event/%s' % self.EXP_ID_1_0, # pylint: disable=line-too-long
            payload, csrf_token=csrf_token)
        self.assertEqual(
            learner_progress_services.get_all_incomplete_exp_ids(
                self.user_id), [self.EXP_ID_0, self.EXP_ID_1_0])
        self.assertEqual(
            learner_progress_services.get_all_incomplete_collection_ids(
                self.user_id), [self.COL_ID_1])

        # If the exploration is played in the context of a story, the
        # story is also added to the incomplete list.
        self.post_json(
            '/explorehandler/exploration_maybe_leave_event/%s' % self.EXP_ID_2_0, # pylint: disable=line-too-long
            payload, csrf_token=csrf_token)
        self.assertEqual(learner_progress_services.get_all_incomplete_exp_ids(
            self.user_id), [self.EXP_ID_0, self.EXP_ID_1_0, self.EXP_ID_2_0])
        self.assertEqual(
            learner_progress_services.get_all_incomplete_story_ids(
                self.user_id), [self.STORY_ID])
        self.assertEqual(
            learner_progress_services.get_all_partially_learnt_topic_ids(
                self.user_id), [self.TOPIC_ID])

        # If the exploration is played in context of an invalid story, raise
        # an error.
        def _mock_none_function(_):
            """Mocks None."""
            return None

        story_fetchers_swap = self.swap(
            story_fetchers, 'get_story_by_id', _mock_none_function)

        with story_fetchers_swap:
            with self.capture_logging(min_level=logging.ERROR) as captured_logs:
                self.post_json(
                    '/explorehandler/exploration_maybe_leave_event'
                    '/%s' % self.EXP_ID_2_0,
                    payload, csrf_token=csrf_token)
                self.assertEqual(
                    captured_logs,
                    ['Could not find a story corresponding to '
                     '%s id.' % self.STORY_ID])

    def test_exp_incomplete_event_handler_with_no_version_raises_error(self):
        self.login(self.USER_EMAIL)
        csrf_token = self.get_new_csrf_token()

        payload = {
            'client_time_spent_in_secs': 0,
            'params': {},
            'session_id': '1PZTCw9JY8y-8lqBeuoJS2ILZMxa5m8N',
            'state_name': 'middle',
        }

        response = self.post_json(
            '/explorehandler/exploration_maybe_leave_event/%s' % self.EXP_ID_0,
            payload, csrf_token=csrf_token, expected_status_int=400)
        error_msg = 'Missing key in handler args: version.'
        self.assertEqual(response['error'], error_msg)

    def test_remove_exp_from_incomplete_list_handler(self):
        """Test handler for removing explorations from the partially completed
        list.
        """
        self.login(self.USER_EMAIL)

        state_name = 'state_name'
        version = 1

        # Add two explorations to the partially completed list.
        learner_progress_services.mark_exploration_as_incomplete(
            self.user_id, self.EXP_ID_0, state_name, version)
        learner_progress_services.mark_exploration_as_incomplete(
            self.user_id, self.EXP_ID_1, state_name, version)
        self.assertEqual(
            learner_progress_services.get_all_incomplete_exp_ids(
                self.user_id), [self.EXP_ID_0, self.EXP_ID_1])

        # Remove one exploration.
        self.delete_json(
            '%s/%s/%s' %
            (
                feconf.LEARNER_INCOMPLETE_ACTIVITY_DATA_URL,
                constants.ACTIVITY_TYPE_EXPLORATION,
                self.EXP_ID_0))
        self.assertEqual(
            learner_progress_services.get_all_incomplete_exp_ids(
                self.user_id), [self.EXP_ID_1])

        # Remove another exploration.
        self.delete_json(
            '%s/%s/%s' %
            (
                feconf.LEARNER_INCOMPLETE_ACTIVITY_DATA_URL,
                constants.ACTIVITY_TYPE_EXPLORATION,
                self.EXP_ID_1))
        self.assertEqual(
            learner_progress_services.get_all_incomplete_exp_ids(
                self.user_id), [])

    def test_remove_collection_from_incomplete_list_handler(self):
        """Test handler for removing collections from incomplete list."""

        self.login(self.USER_EMAIL)

        # Add two collections to incomplete list.
        learner_progress_services.mark_collection_as_incomplete(
            self.user_id, self.COL_ID_0)
        learner_progress_services.mark_collection_as_incomplete(
            self.user_id, self.COL_ID_1)
        self.assertEqual(
            learner_progress_services.get_all_incomplete_collection_ids(
                self.user_id), [self.COL_ID_0, self.COL_ID_1])

        # Remove one collection.
        self.delete_json(
            '%s/%s/%s' %
            (
                feconf.LEARNER_INCOMPLETE_ACTIVITY_DATA_URL,
                constants.ACTIVITY_TYPE_COLLECTION,
                self.COL_ID_0))
        self.assertEqual(
            learner_progress_services.get_all_incomplete_collection_ids(
                self.user_id), [self.COL_ID_1])

        # Remove another collection.
        self.delete_json(
            '%s/%s/%s' %
            (
                feconf.LEARNER_INCOMPLETE_ACTIVITY_DATA_URL,
                constants.ACTIVITY_TYPE_COLLECTION,
                self.COL_ID_1))
        self.assertEqual(
            learner_progress_services.get_all_incomplete_collection_ids(
                self.user_id), [])

        # Remove one story.
        self.delete_json(
            '%s/%s/%s' %
            (
                feconf.LEARNER_INCOMPLETE_ACTIVITY_DATA_URL,
                constants.ACTIVITY_TYPE_STORY,
                self.STORY_ID))
        self.assertEqual(
            learner_progress_services.get_all_incomplete_story_ids(
                self.user_id), [])

        # Remove one topic.
        self.delete_json(
            '%s/%s/%s' %
            (
                feconf.LEARNER_INCOMPLETE_ACTIVITY_DATA_URL,
                constants.ACTIVITY_TYPE_LEARN_TOPIC,
                self.TOPIC_ID))
        self.assertEqual(
            learner_progress_services.get_all_partially_learnt_topic_ids(
                self.user_id), [])


class StorePlaythroughHandlerTest(test_utils.GenericTestBase):
    """Tests for the handler that records playthroughs."""

    def setUp(self):
        super(StorePlaythroughHandlerTest, self).setUp()
        self.exp_id = '15'

        self.signup(self.VIEWER_EMAIL, self.VIEWER_USERNAME)
        self.login(self.VIEWER_EMAIL)

        exp_services.load_demo(self.exp_id)
        self.exploration = exp_fetchers.get_exploration_by_id(self.exp_id)
        playthrough_id = stats_models.PlaythroughModel.create(
            self.exp_id, self.exploration.version, 'EarlyQuit',
            {
                'state_name': {'value': 'state_name1'},
                'time_spent_in_exp_in_msecs': {'value': 200}
            },
            [
                {
                    'action_type': 'ExplorationStart',
                    'action_customization_args': {
                        'state_name': {'value': 'state_name1'}
                    },
                    'schema_version': 1
                }
            ])
        stats_models.ExplorationIssuesModel.create(
            self.exp_id, 1, [
                {
                    'issue_type': 'EarlyQuit',
                    'issue_customization_args': {
                        'state_name': {'value': 'state_name1'},
                        'time_spent_in_exp_in_msecs': {'value': 200}
                        },
                    'playthrough_ids': [playthrough_id],
                    'schema_version': 1,
                    'is_valid': True
                }
            ])

        self.playthrough_data = {
            'exp_id': self.exp_id,
            'exp_version': self.exploration.version,
            'issue_type': 'EarlyQuit',
            'issue_customization_args': {
                'state_name': {'value': 'state_name1'},
                'time_spent_in_exp_in_msecs': {'value': 250}
            },
            'actions': [
                {
                    'action_type': 'ExplorationStart',
                    'action_customization_args': {
                        'state_name': {'value': 'state_name1'}
                    },
                    'schema_version': 1
                }
            ]
        }

        self.csrf_token = self.get_new_csrf_token()

    def test_new_playthrough_gets_stored(self):
        """Test that a new playthrough gets created and is added to an existing
        issue's list of playthrough IDs.
        """
        self.post_json('/explorehandler/store_playthrough/%s' % (self.exp_id), {
            'playthrough_data': self.playthrough_data,
            'issue_schema_version': 1,
        }, csrf_token=self.csrf_token)
        self.process_and_flush_pending_tasks()

        model = stats_models.ExplorationIssuesModel.get_model(self.exp_id, 1)
        self.assertEqual(len(model.unresolved_issues), 1)
        self.assertEqual(len(model.unresolved_issues[0]['playthrough_ids']), 2)

    def test_new_exp_issue_gets_created(self):
        """Test that a new playthrough gets created and a new issue is created
        for it.
        """
        self.playthrough_data['issue_customization_args']['state_name'][
            'value'] = 'state_name2'

        self.post_json('/explorehandler/store_playthrough/%s' % (self.exp_id), {
            'playthrough_data': self.playthrough_data,
            'issue_schema_version': 1,
        }, csrf_token=self.csrf_token)
        self.process_and_flush_pending_tasks()

        model = stats_models.ExplorationIssuesModel.get_model(self.exp_id, 1)
        self.assertEqual(len(model.unresolved_issues), 2)
        self.assertEqual(len(model.unresolved_issues[0]['playthrough_ids']), 1)
        self.assertEqual(len(model.unresolved_issues[1]['playthrough_ids']), 1)

    def test_playthrough_gets_added_to_cyclic_issues(self):
        """Test that a new cyclic playthrough gets added to the correct
        cyclic issue when it exists.
        """
        playthrough_id = stats_models.PlaythroughModel.create(
            self.exp_id, self.exploration.version, 'CyclicStateTransitions',
            {
                'state_names': {
                    'value': ['state_name1', 'state_name2', 'state_name1']
                },
            },
            [
                {
                    'action_type': 'ExplorationStart',
                    'action_customization_args': {
                        'state_name': {
                            'value': 'state_name1'
                        }
                    },
                    'schema_version': 1
                }
            ])

        model = stats_models.ExplorationIssuesModel.get_model(self.exp_id, 1)
        model.unresolved_issues.append({
            'issue_type': 'CyclicStateTransitions',
            'issue_customization_args': {
                'state_names': {
                    'value': ['state_name1', 'state_name2', 'state_name1']
                },
            },
            'playthrough_ids': [playthrough_id],
            'schema_version': 1,
            'is_valid': True
        })
        model.update_timestamps()
        model.put()

        self.playthrough_data = {
            'exp_id': self.exp_id,
            'exp_version': self.exploration.version,
            'issue_type': 'CyclicStateTransitions',
            'issue_customization_args': {
                'state_names': {
                    'value': ['state_name1', 'state_name2', 'state_name1']
                },
            },
            'actions': [
                {
                    'action_type': 'ExplorationStart',
                    'action_customization_args': {
                        'state_name': {'value': 'state_name1'}
                    },
                    'schema_version': 1
                }
            ],
        }

        self.post_json('/explorehandler/store_playthrough/%s' % (self.exp_id), {
            'playthrough_data': self.playthrough_data,
            'issue_schema_version': 1,
        }, csrf_token=self.csrf_token)
        self.process_and_flush_pending_tasks()

        model = stats_models.ExplorationIssuesModel.get_model(self.exp_id, 1)
        self.assertEqual(len(model.unresolved_issues), 2)
        self.assertEqual(len(model.unresolved_issues[0]['playthrough_ids']), 1)
        self.assertEqual(len(model.unresolved_issues[1]['playthrough_ids']), 2)

    def test_cyclic_issues_of_different_order_creates_new_issue(self):
        """Test that a cyclic issue with the same list of states, but in
        a different order creates a new issue.
        """
        playthrough_id = stats_models.PlaythroughModel.create(
            self.exp_id, self.exploration.version, 'CyclicStateTransitions',
            {
                'state_names': {
                    'value': ['state_name1', 'state_name2', 'state_name1']
                },
            },
            [
                {
                    'action_type': 'ExplorationStart',
                    'action_customization_args': {
                        'state_name': {
                            'value': 'state_name1'
                            }
                        },
                    'schema_version': 1
                },
            ])

        model = stats_models.ExplorationIssuesModel.get_model(self.exp_id, 1)
        model.unresolved_issues.append({
            'issue_type': 'CyclicStateTransitions',
            'issue_customization_args': {
                'state_names': {
                    'value': ['state_name1', 'state_name2', 'state_name1']
                },
            },
            'playthrough_ids': [playthrough_id],
            'schema_version': 1,
            'is_valid': True
        })
        model.update_timestamps()
        model.put()

        self.playthrough_data = {
            'exp_id': self.exp_id,
            'exp_version': self.exploration.version,
            'issue_type': 'CyclicStateTransitions',
            'issue_customization_args': {
                'state_names': {
                    'value': ['state_name2', 'state_name1', 'state_name2']
                },
            },
            'actions': [
                {
                    'action_type': 'ExplorationStart',
                    'action_customization_args': {
                        'state_name': {'value': 'state_name1'}
                    },
                    'schema_version': 1
                }
            ]
        }

        self.post_json('/explorehandler/store_playthrough/%s' % (self.exp_id), {
            'playthrough_data': self.playthrough_data,
            'issue_schema_version': 1,
        }, csrf_token=self.csrf_token)
        self.process_and_flush_pending_tasks()

        model = stats_models.ExplorationIssuesModel.get_model(self.exp_id, 1)
        self.assertEqual(len(model.unresolved_issues), 3)
        self.assertEqual(len(model.unresolved_issues[0]['playthrough_ids']), 1)
        self.assertEqual(len(model.unresolved_issues[1]['playthrough_ids']), 1)
        self.assertEqual(len(model.unresolved_issues[2]['playthrough_ids']), 1)

    def test_playthrough_not_stored_at_limiting_value(self):
        """Test that a playthrough is not stored when the maximum number of
        playthroughs per issue already exists.
        """
        model = stats_models.ExplorationIssuesModel.get_model(self.exp_id, 1)
        model.unresolved_issues[0]['playthrough_ids'] = [
            'id1', 'id2', 'id3', 'id4', 'id5'
        ]
        model.update_timestamps()
        model.put()

        self.post_json('/explorehandler/store_playthrough/%s' % (self.exp_id), {
            'playthrough_data': self.playthrough_data,
            'issue_schema_version': 1,
        }, csrf_token=self.csrf_token)
        self.process_and_flush_pending_tasks()

        model = stats_models.ExplorationIssuesModel.get_model(self.exp_id, 1)
        self.assertEqual(len(model.unresolved_issues), 1)
        self.assertEqual(len(model.unresolved_issues[0]['playthrough_ids']), 5)

    def test_error_without_schema_version_in_payload_dict(self):
        """Test that passing a payload without schema version raises an
        exception.
        """
        self.post_json('/explorehandler/store_playthrough/%s' % (self.exp_id), {
            'playthrough_data': self.playthrough_data,
        }, csrf_token=self.csrf_token, expected_status_int=400)

    def test_error_on_invalid_playthrough_dict(self):
        """Test that passing an invalid playthrough dict raises an exception."""
        self.playthrough_data['issue_type'] = 'FakeIssueType'
        self.post_json('/explorehandler/store_playthrough/%s' % (self.exp_id), {
            'playthrough_data': self.playthrough_data,
            'issue_schema_version': 1,
        }, csrf_token=self.csrf_token, expected_status_int=400)


class StatsEventHandlerTest(test_utils.GenericTestBase):
    """Tests for all the statistics event models recording handlers."""

    def setUp(self):
        super(StatsEventHandlerTest, self).setUp()
        self.exp_id = '15'

        self.login(self.VIEWER_EMAIL)
        self.signup(self.VIEWER_EMAIL, self.VIEWER_USERNAME)
        exp_services.load_demo(self.exp_id)
        exploration = exp_fetchers.get_exploration_by_id(self.exp_id)

        self.exp_version = exploration.version
        self.state_name = 'Home'
        self.session_id = 'session_id1'
        state_stats_mapping = {
            self.state_name: stats_domain.StateStats.create_default()
        }
        exploration_stats = stats_domain.ExplorationStats(
            self.exp_id, self.exp_version, 0, 0, 0, 0, 0, 0,
            state_stats_mapping)
        stats_services.create_stats_model(exploration_stats)

        self.aggregated_stats = {
            'num_starts': 1,
            'num_actual_starts': 1,
            'num_completions': 1,
            'state_stats_mapping': {
                'Home': {
                    'total_hit_count': 1,
                    'first_hit_count': 1,
                    'total_answers_count': 1,
                    'useful_feedback_count': 1,
                    'num_times_solution_viewed': 1,
                    'num_completions': 1
                }
            }
        }

    def test_none_version_raises_exception(self):
        """Test that error is raised on None exp_version."""
        self.post_json(
            '/explorehandler/stats_events/%s' % (
                self.exp_id), {
                    'aggregated_stats': self.aggregated_stats,
                    'exp_version': None},
            expected_status_int=400)

    def test_stats_events_handler(self):
        """Test the handler for handling batched events."""
        self.post_json('/explorehandler/stats_events/%s' % (
            self.exp_id), {
                'aggregated_stats': self.aggregated_stats,
                'exp_version': self.exp_version})

        self.assertEqual(self.count_jobs_in_taskqueue(
            taskqueue_services.QUEUE_NAME_STATS), 1)
        self.process_and_flush_pending_tasks()

        # Check that the models are updated.
        exploration_stats = stats_services.get_exploration_stats_by_id(
            self.exp_id, self.exp_version)
        self.assertEqual(exploration_stats.num_starts_v2, 1)
        self.assertEqual(exploration_stats.num_actual_starts_v2, 1)
        self.assertEqual(exploration_stats.num_completions_v2, 1)
        self.assertEqual(
            exploration_stats.state_stats_mapping[
                self.state_name].total_hit_count_v2, 1)
        self.assertEqual(
            exploration_stats.state_stats_mapping[
                self.state_name].first_hit_count_v2, 1)
        self.assertEqual(
            exploration_stats.state_stats_mapping[
                self.state_name].total_answers_count_v2, 1)
        self.assertEqual(
            exploration_stats.state_stats_mapping[
                self.state_name].useful_feedback_count_v2, 1)
        self.assertEqual(
            exploration_stats.state_stats_mapping[
                self.state_name].num_completions_v2, 1)
        self.assertEqual(
            exploration_stats.state_stats_mapping[
                self.state_name].num_times_solution_viewed_v2, 1)

    def test_stats_events_handler_raises_error_with_missing_exp_stats_property(
            self):
        self.aggregated_stats.pop('num_starts')

        response = self.post_json('/explorehandler/stats_events/%s' % (
            self.exp_id), {
                'aggregated_stats': self.aggregated_stats,
                'exp_version': self.exp_version
        }, expected_status_int=400)

        error_msg = (
            'Schema validation for \'aggregated_stats\' '
            'failed: num_starts not in aggregated stats dict.'
        )
        self.assertEqual(response['error'], error_msg)

        self.logout()

    def test_stats_events_handler_raises_error_with_invalid_exp_stats_property(
        self
    ):
        self.aggregated_stats['num_starts'] = 'invalid'

        response = self.post_json('/explorehandler/stats_events/%s' % (
            self.exp_id), {
                'aggregated_stats': self.aggregated_stats,
                'exp_version': self.exp_version
        }, expected_status_int=400)

        error_msg = (
            'Schema validation for \'aggregated_stats\' '
            'failed: Expected num_starts to be an int, received invalid'
        )
        self.assertEqual(response['error'], error_msg)

        self.logout()

    def test_stats_events_handler_raise_error_with_missing_state_stats_property(
            self):
        self.aggregated_stats['state_stats_mapping']['Home'].pop(
            'total_hit_count')

        response = self.post_json('/explorehandler/stats_events/%s' % (
                self.exp_id), {
                    'aggregated_stats': self.aggregated_stats,
                    'exp_version': self.exp_version}, expected_status_int=400)

        error_msg = (
            'Schema validation for \'aggregated_stats\' '
            'failed: total_hit_count not in '
            'state stats mapping of Home in aggregated stats dict.'
        )
        self.assertEqual(response['error'], error_msg)

        self.logout()

    def test_stats_events_handler_raise_error_with_invalid_state_stats_property(
            self):
        self.aggregated_stats['state_stats_mapping']['Home'][
            'total_hit_count'
        ] = 'invalid'

        response = self.post_json(
            '/explorehandler/stats_events/%s' % self.exp_id,
            {
                'aggregated_stats': self.aggregated_stats,
                'exp_version': self.exp_version
            }, expected_status_int=400
        )

        error_msg = (
            'Schema validation for \'aggregated_stats\' '
            'failed: Expected total_hit_count to be an int, received invalid'
        )
        self.assertEqual(response['error'], error_msg)

        self.logout()


class AnswerSubmittedEventHandlerTest(test_utils.GenericTestBase):
    """Tests for the answer submitted event handler."""

    def test_submit_answer_for_exploration(self):
        # Load demo exploration.
        exp_id = '6'
        exp_services.delete_demo(exp_id)
        exp_services.load_demo(exp_id)
        version = 1

        self.signup(self.VIEWER_EMAIL, self.VIEWER_USERNAME)
        self.login(self.VIEWER_EMAIL)

        exploration_dict = self.get_json(
            '%s/%s' % (feconf.EXPLORATION_INIT_URL_PREFIX, exp_id))
        state_name_1 = exploration_dict['exploration']['init_state_name']

        self.post_json(
            '/explorehandler/answer_submitted_event/%s' % exp_id,
            {
                'old_state_name': state_name_1,
                'answer': 'This is an answer.',
                'version': version,
                'client_time_spent_in_secs': 0,
                'session_id': '1PZTCw9JY8y-8lqBeuoJS2ILZMxa5m8N',
                'answer_group_index': 0,
                'rule_spec_index': 0,
                'classification_categorization': (
                    exp_domain.EXPLICIT_CLASSIFICATION),
            }
        )
        submitted_answer = stats_services.get_state_answers(
            exp_id, version, state_name_1)
        self.assertEqual(
            len(submitted_answer.get_submitted_answer_dict_list()), 1)
        self.assertEqual(
            submitted_answer.get_submitted_answer_dict_list()[0]['answer'],
            'This is an answer.'
        )
        self.logout()

    def test_submit_answer_for_exploration_raises_error_with_no_version(self):
        exp_id = '6'
        exp_services.delete_demo(exp_id)
        exp_services.load_demo(exp_id)

        self.signup(self.VIEWER_EMAIL, self.VIEWER_USERNAME)
        self.login(self.VIEWER_EMAIL)

        exploration_dict = self.get_json(
            '%s/%s' % (feconf.EXPLORATION_INIT_URL_PREFIX, exp_id))
        state_name_1 = exploration_dict['exploration']['init_state_name']

        response = self.post_json(
            '/explorehandler/answer_submitted_event/%s' % exp_id,
            {
                'old_state_name': state_name_1,
                'answer': 'This is an answer.',
                'version': None,
                'client_time_spent_in_secs': 0,
                'session_id': '1PZTCw9JY8y-8lqBeuoJS2ILZMxa5m8N',
                'answer_group_index': 0,
                'rule_spec_index': 0,
                'classification_categorization': (
                    exp_domain.EXPLICIT_CLASSIFICATION),
            }, expected_status_int=400
        )
        self.assertEqual(
            response['error'], 'Missing key in handler args: version.'
        )

    def test_submit_answer_for_exp_raises_error_with_no_answer_matching_type(
        self
    ):
        # Load demo exploration.
        exp_id = '6'
        exp_services.delete_demo(exp_id)
        exp_services.load_demo(exp_id)
        version = 1

        self.signup(self.VIEWER_EMAIL, self.VIEWER_USERNAME)
        self.login(self.VIEWER_EMAIL)

        exploration_dict = self.get_json(
            '%s/%s' % (feconf.EXPLORATION_INIT_URL_PREFIX, exp_id))
        state_name_1 = exploration_dict['exploration']['init_state_name']

        response = self.post_json(
            '/explorehandler/answer_submitted_event/%s' % exp_id,
            {
                'old_state_name': state_name_1,
                'answer': 1.1,
                'version': version,
                'client_time_spent_in_secs': 0,
                'session_id': '1PZTCw9JY8y-8lqBeuoJS2ILZMxa5m8N',
                'answer_group_index': 0,
                'rule_spec_index': 0,
                'classification_categorization': (
                    exp_domain.EXPLICIT_CLASSIFICATION),
            }, expected_status_int=400
        )
        self.assertEqual(
            response['error'],
            'Schema validation for \'answer\' failed: ' +
            'Type of 1.1 is not present in options'
        )


class StateHitEventHandlerTests(test_utils.GenericTestBase):

    def setUp(self):
        super(StateHitEventHandlerTests, self).setUp()
        self.signup(self.VIEWER_EMAIL, self.VIEWER_USERNAME)

    def test_hitting_new_state(self):
        self.login(self.VIEWER_EMAIL)
        # Load demo exploration.
        exp_id = '6'
        exp_services.delete_demo(exp_id)
        exp_services.load_demo(exp_id)
        exploration_version = 1

        all_models = (
            stats_models.StateHitEventLogEntryModel.get_all())
        self.assertEqual(all_models.count(), 0)

        self.post_json(
            '/explorehandler/state_hit_event/%s' % exp_id,
            {
                'new_state_name': 'new_state',
                'exploration_version': exploration_version,
                'client_time_spent_in_secs': 0,
                'session_id': 'session_id',
                'old_params': {}
            }
        )

        all_models = (
            stats_models.StateHitEventLogEntryModel.get_all())
        self.assertEqual(all_models.count(), 1)

        model = all_models.get()

        self.assertEqual(model.exploration_id, exp_id)
        self.assertEqual(model.state_name, 'new_state')
        self.assertEqual(model.session_id, 'session_id')
        self.assertEqual(model.exploration_version, exploration_version)
        self.assertEqual(model.params, {})
        self.assertEqual(model.play_type, feconf.PLAY_TYPE_NORMAL)

        self.logout()

    def test_cannot_hit_new_state_with_no_exploration_version(self):
        self.login(self.VIEWER_EMAIL)
        # Load demo exploration.
        exp_id = '6'
        exp_services.delete_demo(exp_id)
        exp_services.load_demo(exp_id)

        all_models = (
            stats_models.StateHitEventLogEntryModel.get_all())
        self.assertEqual(all_models.count(), 0)

        response = self.post_json(
            '/explorehandler/state_hit_event/%s' % exp_id,
            {
                'new_state_name': 'new_state',
                'exploration_version': None,
                'client_time_spent_in_secs': 0,
                'session_id': 'session_id',
                'old_params': {}
            }, expected_status_int=400
        )
        self.assertEqual(response['error'], 'NONE EXP VERSION: State hit')

        self.logout()

    def test_cannot_hit_new_state_with_no_new_state_name(self):
        self.login(self.VIEWER_EMAIL)

        observed_log_messages = []

        def _mock_logging_function(msg):
            """Mocks logging.error()."""
            observed_log_messages.append(msg)

        # Load demo exploration.
        exp_id = '6'
        exp_services.delete_demo(exp_id)
        exp_services.load_demo(exp_id)
        exploration_version = 1

        all_models = (
            stats_models.StateHitEventLogEntryModel.get_all())
        self.assertEqual(all_models.count(), 0)

        with self.swap(logging, 'exception', _mock_logging_function):
            self.post_json(
                '/explorehandler/state_hit_event/%s' % exp_id,
                {
                    'new_state_name': None,
                    'exploration_version': exploration_version,
                    'client_time_spent_in_secs': 0,
                    'session_id': 'session_id',
                    'old_params': {}
                }
            )

        self.assertEqual(
            observed_log_messages,
            ['Unexpected StateHit event for the END state.'])

        self.logout()


class StateCompleteEventHandlerTests(test_utils.GenericTestBase):

    def setUp(self):
        super(StateCompleteEventHandlerTests, self).setUp()
        self.signup(self.VIEWER_EMAIL, self.VIEWER_USERNAME)

    def test_completing_a_state(self):
        self.login(self.VIEWER_EMAIL)
        # Load demo exploration.
        exp_id = '6'
        exp_services.delete_demo(exp_id)
        exp_services.load_demo(exp_id)
        exp_version = 1

        all_models = (
            stats_models.StateCompleteEventLogEntryModel.get_all())
        self.assertEqual(all_models.count(), 0)

        self.post_json(
            '/explorehandler/state_complete_event/%s' % exp_id,
            {
                'state_name': 'state_name',
                'exp_version': exp_version,
                'time_spent_in_state_secs': 2.0,
                'session_id': 'session_id'
            }
        )

        all_models = (
            stats_models.StateCompleteEventLogEntryModel.get_all())
        self.assertEqual(all_models.count(), 1)

        model = all_models.get()

        self.assertEqual(model.exp_id, exp_id)
        self.assertEqual(model.state_name, 'state_name')
        self.assertEqual(model.session_id, 'session_id')
        self.assertEqual(model.exp_version, exp_version)
        self.assertEqual(model.time_spent_in_state_secs, 2.0)

        self.logout()

    def test_cannot_complete_state_with_no_exploration_version(self):
        self.login(self.VIEWER_EMAIL)
        # Load demo exploration.
        exp_id = '6'
        exp_services.delete_demo(exp_id)
        exp_services.load_demo(exp_id)

        all_models = (
            stats_models.StateCompleteEventLogEntryModel.get_all())
        self.assertEqual(all_models.count(), 0)

        response = self.post_json(
            '/explorehandler/state_complete_event/%s' % exp_id,
            {
                'state_name': 'state_name',
                'time_spent_in_state_secs': 2.0,
                'session_id': 'session_id'
            }, expected_status_int=400
        )
        self.assertEqual(response['error'], 'NONE EXP VERSION: State Complete')

        self.logout()


class LeaveForRefresherExpEventHandlerTests(test_utils.GenericTestBase):

    def setUp(self):
        super(LeaveForRefresherExpEventHandlerTests, self).setUp()
        self.signup(self.VIEWER_EMAIL, self.VIEWER_USERNAME)

    def test_leaving_an_exploration(self):
        self.login(self.VIEWER_EMAIL)
        # Load demo exploration.
        exp_id = '6'
        exp_services.delete_demo(exp_id)
        exp_services.load_demo(exp_id)
        exp_version = 1

        all_models = (
            stats_models.LeaveForRefresherExplorationEventLogEntryModel
            .get_all())
        self.assertEqual(all_models.count(), 0)

        self.post_json(
            '/explorehandler/leave_for_refresher_exp_event/%s' % exp_id,
            {
                'state_name': 'state_name',
                'exp_version': exp_version,
                'time_spent_in_state_secs': 2.0,
                'session_id': 'session_id',
                'refresher_exp_id': 'refresher_exp_id'
            }
        )

        all_models = (
            stats_models.LeaveForRefresherExplorationEventLogEntryModel
            .get_all())
        self.assertEqual(all_models.count(), 1)

        model = all_models.get()

        self.assertEqual(model.exp_id, exp_id)
        self.assertEqual(model.refresher_exp_id, 'refresher_exp_id')
        self.assertEqual(model.state_name, 'state_name')
        self.assertEqual(model.session_id, 'session_id')
        self.assertEqual(model.exp_version, exp_version)
        self.assertEqual(model.time_spent_in_state_secs, 2.0)

        self.logout()


class ExplorationStartEventHandlerTests(test_utils.GenericTestBase):

    def setUp(self):
        super(ExplorationStartEventHandlerTests, self).setUp()
        self.signup(self.OWNER_EMAIL, self.OWNER_USERNAME)
        self.signup(self.VIEWER_EMAIL, self.VIEWER_USERNAME)

    def test_cannot_fetch_exploration_with_invalid_version(self):
        # Load demo exploration.
        exp_id = '0'
        exp_services.delete_demo('0')
        exp_services.load_demo('0')

        self.login(self.VIEWER_EMAIL)

        self.get_json(
            '%s/%s' % (feconf.EXPLORATION_INIT_URL_PREFIX, exp_id),
            {'v': 5},
            expected_status_int=404)

        self.logout()

    def test_user_checkpoint_progress_is_none_on_fetching_older_exploration(
        self
    ):
        exp_id = '0'
        exp_services.delete_demo('0')
        exp_services.load_demo('0')

        owner_id = self.get_user_id_from_email(self.OWNER_EMAIL)
        self.login(self.VIEWER_EMAIL)

        exploration_dict = self.get_json(
            '%s/%s' % (feconf.EXPLORATION_INIT_URL_PREFIX, exp_id))
        self.assertIsNone(
            exploration_dict['furthest_reached_checkpoint_exp_version'])
        self.assertIsNone(
            exploration_dict['furthest_reached_checkpoint_state_name'])
        self.assertIsNone(
            exploration_dict['most_recently_reached_checkpoint_exp_version'])
        self.assertIsNone(
            exploration_dict['most_recently_reached_checkpoint_state_name'])

        # Update exploration.
        # Now version of the exploration becomes 2.
        change_list = _get_change_list(
            'What language',
            exp_domain.STATE_PROPERTY_CARD_IS_CHECKPOINT,
            True
        )
        exp_services.update_exploration(
            owner_id,
            exp_id,
            change_list,
            'Made What language state a checkpoint'
        )

        # First checkpoint reached.
        csrf_token = self.get_new_csrf_token()
        self.put_json(
            '/explorehandler/checkpoint_reached/%s' % exp_id,
            {
                'most_recently_reached_checkpoint_exp_version': 2,
                'most_recently_reached_checkpoint_state_name': 'Welcome!'
            },
            csrf_token=csrf_token
        )

        # Fetching latest exploration.
        exploration_dict = self.get_json(
            '%s/%s' % (feconf.EXPLORATION_INIT_URL_PREFIX, exp_id))
        self.assertEqual(
            exploration_dict['furthest_reached_checkpoint_exp_version'], 2)
        self.assertEqual(
            exploration_dict['furthest_reached_checkpoint_state_name'],
            'Welcome!')
        self.assertEqual(
            exploration_dict['most_recently_reached_checkpoint_exp_version'],
            2)
        self.assertEqual(
            exploration_dict['most_recently_reached_checkpoint_state_name'],
            'Welcome!')

        # Fetching older exploration.
        exploration_dict = self.get_json(
            '%s/%s' % (feconf.EXPLORATION_INIT_URL_PREFIX, exp_id),
            {'v': 1})
        self.assertIsNone(
            exploration_dict['furthest_reached_checkpoint_exp_version'])
        self.assertIsNone(
            exploration_dict['furthest_reached_checkpoint_state_name'])
        self.assertIsNone(
            exploration_dict['most_recently_reached_checkpoint_exp_version'])
        self.assertIsNone(
            exploration_dict['most_recently_reached_checkpoint_state_name'])

        self.logout()

    def test_starting_a_state(self):
        self.login(self.VIEWER_EMAIL)
        # Load demo exploration.
        exp_id = '6'
        exp_services.delete_demo(exp_id)
        exp_services.load_demo(exp_id)
        version = 1

        all_models = (
            stats_models.StartExplorationEventLogEntryModel.get_all())
        self.assertEqual(all_models.count(), 0)

        self.post_json(
            '/explorehandler/exploration_start_event/%s' % exp_id,
            {
                'state_name': 'state_name',
                'version': version,
                'params': {
                    'test_param1': 1
                },
                'session_id': 'session_id'
            }
        )

        all_models = (
            stats_models.StartExplorationEventLogEntryModel.get_all())
        self.assertEqual(all_models.count(), 1)

        model = all_models.get()

        self.assertEqual(model.exploration_id, exp_id)
        self.assertEqual(model.state_name, 'state_name')
        self.assertEqual(model.session_id, 'session_id')
        self.assertEqual(model.exploration_version, version)
        self.assertEqual(model.params, {
            'test_param1': 1
        })
        self.assertEqual(model.play_type, feconf.PLAY_TYPE_NORMAL)

        self.logout()

    def test_cannot_start_a_state_with_no_exploration_version(self):
        self.login(self.VIEWER_EMAIL)
        # Load demo exploration.
        exp_id = '6'
        exp_services.delete_demo(exp_id)
        exp_services.load_demo(exp_id)

        all_models = (
            stats_models.StartExplorationEventLogEntryModel.get_all())
        self.assertEqual(all_models.count(), 0)

        response = self.post_json(
            '/explorehandler/exploration_start_event/%s' % exp_id,
            {
                'state_name': 'state_name',
                'params': {},
                'session_id': 'session_id'
            }, expected_status_int=400
        )

        error_msg = 'Missing key in handler args: version.'
        self.assertEqual(response['error'], error_msg)

        self.logout()


class ExplorationActualStartEventHandlerTests(test_utils.GenericTestBase):

    def setUp(self):
        super(ExplorationActualStartEventHandlerTests, self).setUp()
        self.signup(self.VIEWER_EMAIL, self.VIEWER_USERNAME)

    def test_actually_starting_a_state(self):
        self.login(self.VIEWER_EMAIL)
        # Load demo exploration.
        exp_id = '6'
        exp_services.delete_demo(exp_id)
        exp_services.load_demo(exp_id)
        version = 1

        all_models = (
            stats_models.ExplorationActualStartEventLogEntryModel.get_all())
        self.assertEqual(all_models.count(), 0)

        self.post_json(
            '/explorehandler/exploration_actual_start_event/%s' % exp_id,
            {
                'state_name': 'state_name',
                'exploration_version': version,
                'session_id': 'session_id'
            }
        )

        all_models = (
            stats_models.ExplorationActualStartEventLogEntryModel.get_all())
        self.assertEqual(all_models.count(), 1)

        model = all_models.get()

        self.assertEqual(model.exp_id, exp_id)
        self.assertEqual(model.state_name, 'state_name')
        self.assertEqual(model.session_id, 'session_id')
        self.assertEqual(model.exp_version, version)

        self.logout()

    def test_cannot_actually_start_a_state_with_no_exploration_version(self):
        self.login(self.VIEWER_EMAIL)
        # Load demo exploration.
        exp_id = '6'
        exp_services.delete_demo(exp_id)
        exp_services.load_demo(exp_id)

        all_models = (
            stats_models.ExplorationActualStartEventLogEntryModel.get_all())
        self.assertEqual(all_models.count(), 0)

        response = self.post_json(
            '/explorehandler/exploration_actual_start_event/%s' % exp_id,
            {
                'state_name': 'state_name',
                'session_id': 'session_id'
            }, expected_status_int=400
        )

        error_msg = 'Missing key in handler args: exploration_version.'
        self.assertEqual(response['error'], error_msg)

        self.logout()


class SolutionHitEventHandlerTests(test_utils.GenericTestBase):

    def setUp(self):
        super(SolutionHitEventHandlerTests, self).setUp()
        self.signup(self.VIEWER_EMAIL, self.VIEWER_USERNAME)

    def test_viewing_solution(self):
        self.login(self.VIEWER_EMAIL)
        # Load demo exploration.
        exp_id = '6'
        exp_services.delete_demo(exp_id)
        exp_services.load_demo(exp_id)
        version = 1

        all_models = (
            stats_models.SolutionHitEventLogEntryModel.get_all())
        self.assertEqual(all_models.count(), 0)

        self.post_json(
            '/explorehandler/solution_hit_event/%s' % exp_id,
            {
                'state_name': 'state_name',
                'exploration_version': version,
                'session_id': 'session_id',
                'time_spent_in_state_secs': 2.0
            }
        )

        all_models = (
            stats_models.SolutionHitEventLogEntryModel.get_all())
        self.assertEqual(all_models.count(), 1)

        model = all_models.get()

        self.assertEqual(model.exp_id, exp_id)
        self.assertEqual(model.state_name, 'state_name')
        self.assertEqual(model.session_id, 'session_id')
        self.assertEqual(model.exp_version, version)
        self.assertEqual(model.time_spent_in_state_secs, 2.0)

        self.logout()

    def test_cannot_view_solution_with_no_exploration_version(self):
        self.login(self.VIEWER_EMAIL)
        # Load demo exploration.
        exp_id = '6'
        exp_services.delete_demo(exp_id)
        exp_services.load_demo(exp_id)

        all_models = (
            stats_models.SolutionHitEventLogEntryModel.get_all())
        self.assertEqual(all_models.count(), 0)

        response = self.post_json(
            '/explorehandler/solution_hit_event/%s' % exp_id,
            {
                'state_name': 'state_name',
                'session_id': 'session_id',
                'time_spent_in_state_secs': 2.0
            }, expected_status_int=400
        )
        error_msg = 'Missing key in handler args: exploration_version.'
        self.assertEqual(response['error'], error_msg)

        self.logout()


class ExplorationEmbedPageTests(test_utils.GenericTestBase):

    COL_ID = 'col_id'
    EXP_ID = 'exp_id'

    def setUp(self):
        super(ExplorationEmbedPageTests, self).setUp()
        self.signup(self.OWNER_EMAIL, self.OWNER_USERNAME)
        self.owner_id = self.get_user_id_from_email(self.OWNER_EMAIL)

    def test_exploration_embed_page(self):
        self.login(self.OWNER_EMAIL)

        self.save_new_valid_collection(self.COL_ID, self.owner_id)
        exploration = self.save_new_valid_exploration(
            self.EXP_ID, self.owner_id)

        response = self.get_html_response(
            '%s/%s' % (feconf.EXPLORATION_URL_EMBED_PREFIX, self.EXP_ID),
            params={
                'v': exploration.version,
                'collection_id': self.COL_ID
            }
        )
        self.assertIn(
            b'<oppia-exploration-player-page></oppia-exploration-player-page>',
            response.body
        )

        self.logout()

    def test_handler_raises_error_with_invalid_exploration_id(self):
        self.login(self.OWNER_EMAIL)
        self.save_new_valid_collection(self.COL_ID, self.owner_id)

        self.get_html_response(
            '%s/invalid_exp_id' % (feconf.EXPLORATION_URL_EMBED_PREFIX),
            params={
                'collection_id': self.COL_ID
            }, expected_status_int=400
        )

        self.logout()

    def test_handler_raises_error_with_invalid_collection_id(self):
        self.login(self.OWNER_EMAIL)
        exploration = self.save_new_valid_exploration(
            self.EXP_ID, self.owner_id)

        self.get_html_response(
            '%s/%s' % (feconf.EXPLORATION_URL_EMBED_PREFIX, self.EXP_ID),
            params={
                'v': exploration.version,
                'collection_id': 'invalid_collection_id'
            }, expected_status_int=400
        )

        self.logout()

    def test_handler_raises_error_with_no_collection(self):
        self.login(self.OWNER_EMAIL)
        exploration = self.save_new_valid_exploration(
            self.EXP_ID, self.owner_id)

        self.get_html_response(
            '%s/%s' % (feconf.EXPLORATION_URL_EMBED_PREFIX, self.EXP_ID),
            params={
                'v': exploration.version,
                'collection_id': 'aZ9_______12'
            }, expected_status_int=404
        )

        self.logout()

    def test_handler_raises_error_with_invalid_version(self):
        self.login(self.OWNER_EMAIL)
        self.save_new_valid_exploration(self.EXP_ID, self.owner_id)
        self.save_new_valid_collection(self.COL_ID, self.owner_id)

        self.get_html_response(
            '%s/%s' % (feconf.EXPLORATION_URL_EMBED_PREFIX, self.EXP_ID),
            params={
                'v': '10',
                'collection_id': self.COL_ID
            }, expected_status_int=404
        )

        self.logout()


class LearnerAnswerDetailsSubmissionHandlerTests(test_utils.GenericTestBase):
    """Tests for learner answer info handler tests."""

    def test_submit_learner_answer_details_for_exploration_states(self):
        self.signup(self.VIEWER_EMAIL, self.VIEWER_USERNAME)
        self.login(self.VIEWER_EMAIL)
        exp_id = '6'
        exp_services.delete_demo(exp_id)
        exp_services.load_demo(exp_id)
        entity_type = feconf.ENTITY_TYPE_EXPLORATION

        csrf_token = self.get_new_csrf_token()
        with self.swap(
            constants, 'ENABLE_SOLICIT_ANSWER_DETAILS_FEATURE', False):
            self.put_json(
                '%s/%s/%s' % (
                    feconf.LEARNER_ANSWER_DETAILS_SUBMIT_URL,
                    entity_type, exp_id),
                {
                    'state_name': 'abc',
                    'interaction_id': 'TextInput',
                    'answer': 'This is an answer.',
                    'answer_details': 'This is an answer details.',
                }, csrf_token=csrf_token, expected_status_int=404)
        with self.swap(
            constants, 'ENABLE_SOLICIT_ANSWER_DETAILS_FEATURE', True):
            exploration_dict = self.get_json(
                '%s/%s' % (feconf.EXPLORATION_INIT_URL_PREFIX, exp_id))
            state_name = exploration_dict['exploration']['init_state_name']
            interaction_id = exploration_dict['exploration'][
                'states'][state_name]['interaction']['id']
            state_reference = (
                stats_services.get_state_reference_for_exploration(
                    exp_id, state_name))

            self.assertEqual(state_name, 'Sentence')
            self.assertEqual(interaction_id, 'TextInput')
            self.put_json(
                '%s/%s/%s' % (
                    feconf.LEARNER_ANSWER_DETAILS_SUBMIT_URL,
                    entity_type, exp_id),
                {
                    'state_name': state_name,
                    'interaction_id': interaction_id,
                    'answer': 'This is an answer.',
                    'answer_details': 'This is an answer details.',
                }, csrf_token=csrf_token)

            learner_answer_details = stats_services.get_learner_answer_details(
                entity_type, state_reference)
            self.assertEqual(
                learner_answer_details.state_reference, state_reference)
            self.assertEqual(
                learner_answer_details.interaction_id, interaction_id)
            self.assertEqual(
                len(learner_answer_details.learner_answer_info_list), 1)
            self.assertEqual(
                learner_answer_details.learner_answer_info_list[0].answer,
                'This is an answer.')
            self.assertEqual(
                learner_answer_details.learner_answer_info_list[0]
                .answer_details,
                'This is an answer details.')
            self.put_json(
                '%s/%s/%s' % (
                    feconf.LEARNER_ANSWER_DETAILS_SUBMIT_URL,
                    entity_type, exp_id),
                {
                    'state_name': state_name,
                    'interaction_id': 'GraphInput',
                    'answer': 'This is an answer.',
                    'answer_details': 'This is an answer details.',
                }, csrf_token=csrf_token, expected_status_int=500)

    def test_submit_learner_answer_details_for_question(self):
        self.signup(self.EDITOR_EMAIL, self.EDITOR_USERNAME)
        self.login(self.EDITOR_EMAIL)
        csrf_token = self.get_new_csrf_token()
        editor_id = self.get_user_id_from_email(
            self.EDITOR_EMAIL)
        question_id = question_services.get_new_question_id()
        self.save_new_question(
            question_id, editor_id,
            self._create_valid_question_data('ABC'), ['skill_1'])
        with self.swap(
            constants, 'ENABLE_SOLICIT_ANSWER_DETAILS_FEATURE', True):
            state_reference = (
                stats_services.get_state_reference_for_question(question_id))
            self.assertEqual(state_reference, question_id)
            self.put_json(
                '%s/%s/%s' % (
                    feconf.LEARNER_ANSWER_DETAILS_SUBMIT_URL,
                    feconf.ENTITY_TYPE_QUESTION, question_id),
                {
                    'interaction_id': 'TextInput',
                    'answer': 'This is an answer.',
                    'answer_details': 'This is an answer details.',
                }, csrf_token=csrf_token)
            learner_answer_details = stats_services.get_learner_answer_details(
                feconf.ENTITY_TYPE_QUESTION, state_reference)
            self.assertEqual(
                learner_answer_details.state_reference, state_reference)
            self.put_json(
                '%s/%s/%s' % (
                    feconf.LEARNER_ANSWER_DETAILS_SUBMIT_URL,
                    feconf.ENTITY_TYPE_QUESTION, question_id),
                {
                    'interaction_id': 'TextInput',
                    'answer': 'This is an answer.',
                    'answer_details': 'This is an answer details.',
                }, csrf_token=csrf_token)
            self.put_json(
                '%s/%s/%s' % (
                    feconf.LEARNER_ANSWER_DETAILS_SUBMIT_URL,
                    feconf.ENTITY_TYPE_QUESTION, question_id),
                {
                    'interaction_id': 'GraphInput',
                    'answer': 'This is an answer.',
                    'answer_details': 'This is an answer details.',
                }, csrf_token=csrf_token, expected_status_int=500)


class CheckpointReachedEventHandlerTests(test_utils.GenericTestBase):
    """Tests for checkpoint reached event handler."""

    def test_user_checkpoint_progress_is_updated_correctly(self):
        self.signup(self.OWNER_EMAIL, self.OWNER_USERNAME)
        self.signup(self.VIEWER_EMAIL, self.VIEWER_USERNAME)

        # Load demo exploration.
        exp_id = '0'
        exp_services.delete_demo('0')
        exp_services.load_demo('0')

        self.login(self.VIEWER_EMAIL)
        owner_id = self.get_user_id_from_email(self.OWNER_EMAIL)
        viewer_id = self.get_user_id_from_email(self.VIEWER_EMAIL)

        # Viewer opens exploration.
        exploration_dict = self.get_json(
            '%s/%s' % (feconf.EXPLORATION_INIT_URL_PREFIX, exp_id))
        self.assertIsNone(
            exploration_dict['furthest_reached_checkpoint_exp_version'])
        self.assertIsNone(
            exploration_dict['furthest_reached_checkpoint_state_name'])
        self.assertIsNone(
            exploration_dict['most_recently_reached_checkpoint_exp_version'])
        self.assertIsNone(
            exploration_dict['most_recently_reached_checkpoint_state_name'])

        # First checkpoint reached.
        csrf_token = self.get_new_csrf_token()
        self.put_json(
            '/explorehandler/checkpoint_reached/%s' % exp_id,
            {
                'most_recently_reached_checkpoint_exp_version': 1,
                'most_recently_reached_checkpoint_state_name': 'Welcome!'
            },
            csrf_token=csrf_token
        )

        exp_user_data = exp_fetchers.get_exploration_user_data(
            viewer_id, exp_id)
        self.assertEqual(
            exp_user_data.furthest_reached_checkpoint_exp_version, 1)
        self.assertEqual(
            exp_user_data.furthest_reached_checkpoint_state_name, 'Welcome!')
        self.assertEqual(
            exp_user_data.most_recently_reached_checkpoint_exp_version, 1)
        self.assertEqual(
            exp_user_data.most_recently_reached_checkpoint_state_name,
            'Welcome!')

        # Update exploration.
        # Now version of the exploration becomes 2.
        change_list = _get_change_list(
            'What language',
            exp_domain.STATE_PROPERTY_CARD_IS_CHECKPOINT,
            True
        )
        exp_services.update_exploration(
            owner_id,
            exp_id,
            change_list,
            'Made What language state a checkpoint'
        )

        # Viewer opens exploration again.
        exploration_dict = self.get_json(
            '%s/%s' % (feconf.EXPLORATION_INIT_URL_PREFIX, exp_id))
        self.assertEqual(
            exp_user_data.furthest_reached_checkpoint_exp_version, 1)
        self.assertEqual(
            exp_user_data.furthest_reached_checkpoint_state_name, 'Welcome!')
        self.assertEqual(
            exp_user_data.most_recently_reached_checkpoint_exp_version, 1)
        self.assertEqual(
            exp_user_data.most_recently_reached_checkpoint_state_name,
            'Welcome!')

        # Second checkpoint reached.
        csrf_token = self.get_new_csrf_token()
        self.put_json(
            '/explorehandler/checkpoint_reached/%s' % exp_id,
            {
                'most_recently_reached_checkpoint_exp_version': 2,
                'most_recently_reached_checkpoint_state_name': 'What language'
            },
            csrf_token=csrf_token
        )
        exp_user_data = exp_fetchers.get_exploration_user_data(
            viewer_id, exp_id)
        self.assertEqual(
            exp_user_data.furthest_reached_checkpoint_exp_version, 2)
        self.assertEqual(
            exp_user_data.furthest_reached_checkpoint_state_name,
            'What language')
        self.assertEqual(
            exp_user_data.most_recently_reached_checkpoint_exp_version, 2)
        self.assertEqual(
            exp_user_data.most_recently_reached_checkpoint_state_name,
            'What language')

        self.logout()


class ExplorationRestartEventHandlerTests(test_utils.GenericTestBase):
    """Tests for exploration restart event handler."""

    def test_user_checkpoint_progress_is_updated_correctly_on_restart(self):
        self.signup(self.OWNER_EMAIL, self.OWNER_USERNAME)
        self.signup(self.VIEWER_EMAIL, self.VIEWER_USERNAME)

        # Load demo exploration.
        exp_id = '0'
        exp_services.delete_demo('0')
        exp_services.load_demo('0')

        self.login(self.VIEWER_EMAIL)
        viewer_id = self.get_user_id_from_email(self.VIEWER_EMAIL)

        # Viewer opens exploration.
        exploration_dict = self.get_json(
            '%s/%s' % (feconf.EXPLORATION_INIT_URL_PREFIX, exp_id))
        self.assertIsNone(
            exploration_dict['furthest_reached_checkpoint_exp_version'])
        self.assertIsNone(
            exploration_dict['furthest_reached_checkpoint_state_name'])
        self.assertIsNone(
            exploration_dict['most_recently_reached_checkpoint_exp_version'])
        self.assertIsNone(
            exploration_dict['most_recently_reached_checkpoint_state_name'])

        # First checkpoint reached.
        csrf_token = self.get_new_csrf_token()
        self.put_json(
            '/explorehandler/checkpoint_reached/%s' % exp_id,
            {
                'most_recently_reached_checkpoint_exp_version': 1,
                'most_recently_reached_checkpoint_state_name': 'Welcome!'
            },
            csrf_token=csrf_token
        )
        exp_user_data = exp_fetchers.get_exploration_user_data(
            viewer_id, exp_id)
        self.assertEqual(
            exp_user_data.furthest_reached_checkpoint_exp_version, 1)
        self.assertEqual(
            exp_user_data.furthest_reached_checkpoint_state_name, 'Welcome!')
        self.assertEqual(
            exp_user_data.most_recently_reached_checkpoint_exp_version, 1)
        self.assertEqual(
            exp_user_data.most_recently_reached_checkpoint_state_name,
            'Welcome!')

        # Exploration restarted.
        csrf_token = self.get_new_csrf_token()
        self.put_json(
            '/explorehandler/restart/%s' % exp_id,
            {
                'most_recently_reached_checkpoint_state_name': None
            },
            csrf_token=csrf_token
        )
        exploration_dict = self.get_json(
            '%s/%s' % (feconf.EXPLORATION_INIT_URL_PREFIX, exp_id))
        self.assertEqual(
            exploration_dict['furthest_reached_checkpoint_exp_version'], 1)
        self.assertEqual(
            exp_user_data.furthest_reached_checkpoint_state_name, 'Welcome!')
        self.assertIsNone(
            exploration_dict['most_recently_reached_checkpoint_exp_version'])
        self.assertIsNone(
            exploration_dict['most_recently_reached_checkpoint_state_name'])

        self.logout()


<<<<<<< HEAD
class CuratedExplorationValidationHandlerTests(test_utils.GenericTestBase):
    """Tests for curated exploration validation handler."""

    def setUp(self):
        super(CuratedExplorationValidationHandlerTests, self).setUp()
        self.signup(self.NEW_USER_EMAIL, self.NEW_USER_USERNAME)

    def test_curated_exp_validation_with_invalid_exp_id(self):
        self.login(self.NEW_USER_EMAIL)

        response = self.get_json(
            '/explorehandler/curated_exploration_validation/exploration_1',
            expected_status_int=400)

        self.assertIn(
            'Schema validation for \'exploration_id\' failed: ' +
            'Validation failed: is_regex_matched',
            response['error']
        )
=======
class SaveTransientCheckpointProgressHandlerTests(test_utils.GenericTestBase):
    """Tests for save transient checkpoint progress handler."""

    def test_logged_out_user_checkpoint_progress_is_saved_correctly(self):
        self.signup(self.OWNER_EMAIL, self.OWNER_USERNAME)

        owner_id = self.get_user_id_from_email(self.OWNER_EMAIL)

        # Load demo exploration.
        exp_id = '0'
        exp_services.delete_demo('0')
        exp_services.load_demo('0')

        # Logged out user opens exploration.
        exploration_dict = self.get_json(
            '%s/%s' % (feconf.EXPLORATION_INIT_URL_PREFIX, exp_id))
        self.assertIsNone(
            exploration_dict['furthest_reached_checkpoint_exp_version'])
        self.assertIsNone(
            exploration_dict['furthest_reached_checkpoint_state_name'])
        self.assertIsNone(
            exploration_dict['most_recently_reached_checkpoint_exp_version'])
        self.assertIsNone(
            exploration_dict['most_recently_reached_checkpoint_state_name'])

        # First checkpoint reached.
        csrf_token = self.get_new_csrf_token()
        response = self.post_json(
            '/explorehandler/checkpoint_reached_by_logged_out_user/%s' % exp_id,
            {
                'most_recently_reached_checkpoint_exp_version': 1,
                'most_recently_reached_checkpoint_state_name': 'Welcome!'
            },
            csrf_token=csrf_token
        )

        unique_progress_url_id = response['unique_progress_url_id']

        exp_user_data = exp_fetchers.get_logged_out_user_progress(
            unique_progress_url_id
        )
        self.assertEqual(
            exp_user_data.furthest_reached_checkpoint_exp_version, 1)
        self.assertEqual(
            exp_user_data.furthest_reached_checkpoint_state_name, 'Welcome!')
        self.assertEqual(
            exp_user_data.most_recently_reached_checkpoint_exp_version, 1)
        self.assertEqual(
            exp_user_data.most_recently_reached_checkpoint_state_name,
            'Welcome!')

        # Update exploration.
        # Now version of the exploration becomes 2.
        change_list = _get_change_list(
            'What language',
            exp_domain.STATE_PROPERTY_CARD_IS_CHECKPOINT,
            True
        )
        exp_services.update_exploration(
            owner_id,
            exp_id,
            change_list,
            'Made What language state a checkpoint'
        )

        # Second checkpoint reached.
        csrf_token = self.get_new_csrf_token()
        self.put_json(
            '/explorehandler/checkpoint_reached_by_logged_out_user/%s' % exp_id,
            {
                'unique_progress_url_id': unique_progress_url_id,
                'most_recently_reached_checkpoint_exp_version': 2,
                'most_recently_reached_checkpoint_state_name': 'What language'
            },
            csrf_token=csrf_token
        )
        exp_user_data = exp_fetchers.get_logged_out_user_progress(
            unique_progress_url_id
        )
        self.assertEqual(
            exp_user_data.furthest_reached_checkpoint_exp_version, 2)
        self.assertEqual(
            exp_user_data.furthest_reached_checkpoint_state_name,
            'What language')
        self.assertEqual(
            exp_user_data.most_recently_reached_checkpoint_exp_version, 2)
        self.assertEqual(
            exp_user_data.most_recently_reached_checkpoint_state_name,
            'What language')


class TransientCheckpointUrlPageTests(test_utils.GenericTestBase):
    """Tests for transient checkpoint url handler."""

    def test_exploration_page_raises_error_with_invalid_pid(self):
        unique_progress_url_id = 'pid123'

        self.get_html_response(
            '/progress/%s' % (unique_progress_url_id),
            expected_status_int=404
        )

    def test_logged_out_progress_is_displayed_correctly_when_exp_version_is_same(self): # pylint: disable=line-too-long
        self.signup(self.OWNER_EMAIL, self.OWNER_USERNAME)

        # Load demo exploration.
        exp_id = '0'
        exp_services.delete_demo('0')
        exp_services.load_demo('0')

        # Logged out user opens exploration.
        exploration_dict = self.get_json(
            '%s/%s' % (feconf.EXPLORATION_INIT_URL_PREFIX, exp_id))
        self.assertIsNone(
            exploration_dict['furthest_reached_checkpoint_exp_version'])
        self.assertIsNone(
            exploration_dict['furthest_reached_checkpoint_state_name'])
        self.assertIsNone(
            exploration_dict['most_recently_reached_checkpoint_exp_version'])
        self.assertIsNone(
            exploration_dict['most_recently_reached_checkpoint_state_name'])

        # First checkpoint reached.
        csrf_token = self.get_new_csrf_token()
        response = self.post_json(
            '/explorehandler/checkpoint_reached_by_logged_out_user/%s' % exp_id,
            {
                'most_recently_reached_checkpoint_exp_version': 1,
                'most_recently_reached_checkpoint_state_name': 'Welcome!'
            },
            csrf_token=csrf_token
        )

        unique_progress_url_id = response['unique_progress_url_id']

        response = self.get_html_response(
            '/progress/%s' % (unique_progress_url_id),
            expected_status_int=302
        )

        exp_user_data = exp_fetchers.get_logged_out_user_progress(
            unique_progress_url_id
        )

        self.assertTrue(
            response.headers['Location'].endswith(
                '%s/%s?pid=%s' % (
            feconf.EXPLORATION_URL_PREFIX,
            exp_user_data.exploration_id,
            unique_progress_url_id)))

        exploration_dict = self.get_json(
            '%s/%s?pid=%s' % (
                feconf.EXPLORATION_INIT_URL_PREFIX,
                exp_user_data.exploration_id,
                unique_progress_url_id
                ))
        self.assertEqual(
            exploration_dict['furthest_reached_checkpoint_exp_version'], 1)
        self.assertEqual(
            exploration_dict['furthest_reached_checkpoint_state_name'],
            'Welcome!')
        self.assertEqual(
            exploration_dict['most_recently_reached_checkpoint_exp_version'], 1)
        self.assertEqual(
            exploration_dict['most_recently_reached_checkpoint_state_name'],
            'Welcome!')

    def test_logged_out_progress_is_displayed_correctly_when_exp_version_different(self): # pylint: disable=line-too-long

        self.signup(self.OWNER_EMAIL, self.OWNER_USERNAME)
        owner_id = self.get_user_id_from_email(self.OWNER_EMAIL)

        # Load demo exploration.
        exp_id = '0'
        exp_services.delete_demo('0')
        exp_services.load_demo('0')

        # Logged out user opens exploration.
        exploration_dict = self.get_json(
            '%s/%s' % (feconf.EXPLORATION_INIT_URL_PREFIX, exp_id))
        self.assertIsNone(
            exploration_dict['furthest_reached_checkpoint_exp_version'])
        self.assertIsNone(
            exploration_dict['furthest_reached_checkpoint_state_name'])
        self.assertIsNone(
            exploration_dict['most_recently_reached_checkpoint_exp_version'])
        self.assertIsNone(
            exploration_dict['most_recently_reached_checkpoint_state_name'])

        # Update exploration.
        # Now version of the exploration becomes 2.
        change_list = _get_change_list(
            'What language',
            exp_domain.STATE_PROPERTY_CARD_IS_CHECKPOINT,
            True
        )
        exp_services.update_exploration(
            owner_id,
            exp_id,
            change_list,
            'Made What language state a checkpoint'
        )

        # First checkpoint reached.
        csrf_token = self.get_new_csrf_token()
        response = self.post_json(
            '/explorehandler/checkpoint_reached_by_logged_out_user/%s' % exp_id,
            {
                'most_recently_reached_checkpoint_exp_version': 1,
                'most_recently_reached_checkpoint_state_name': 'Welcome!'
            },
            csrf_token=csrf_token
        )

        unique_progress_url_id = response['unique_progress_url_id']

        response = self.get_html_response(
            '/progress/%s' % (unique_progress_url_id),
            expected_status_int=302
        )

        exp_user_data = exp_fetchers.get_logged_out_user_progress(
            unique_progress_url_id
        )

        self.assertTrue(
            response.headers['Location'].endswith(
                '%s/%s?pid=%s' % (
            feconf.EXPLORATION_URL_PREFIX,
            exp_user_data.exploration_id,
            unique_progress_url_id)))

        exploration_dict = self.get_json(
            '%s/%s?pid=%s' % (
                feconf.EXPLORATION_INIT_URL_PREFIX,
                exp_user_data.exploration_id,
                unique_progress_url_id
                ))
        self.assertEqual(
            exploration_dict['furthest_reached_checkpoint_exp_version'], 1)
        self.assertEqual(
            exploration_dict['furthest_reached_checkpoint_state_name'],
            'Welcome!')
        self.assertEqual(
            exploration_dict['most_recently_reached_checkpoint_exp_version'], 1)
        self.assertEqual(
            exploration_dict['most_recently_reached_checkpoint_state_name'],
            'Welcome!')


class SyncLoggedOutLearnerProgressHandlerTests(test_utils.GenericTestBase):
    """Tests for sync logged out learner progress handler."""

    def test_logged_in_checkpoint_progress_is_synced_correctly(self):
        self.signup(self.OWNER_EMAIL, self.OWNER_USERNAME)
        self.signup(self.VIEWER_EMAIL, self.VIEWER_USERNAME)

        # Load demo exploration.
        exp_id = '0'
        exp_services.delete_demo('0')
        exp_services.load_demo('0')

        # Use a dummy unique_progress_url_id.
        pid = 'pidABC'

        # Update progress for logged out user.
        exp_services.update_logged_out_user_progress(
            exp_id,
            pid,
            'Welcome!',
            1
        )

        self.login(self.VIEWER_EMAIL)
        viewer_id = self.get_user_id_from_email(self.VIEWER_EMAIL)

        # Hit the handler for syncing logged out progress with
        # logged in progress when the user signs-in.

        csrf_token = self.get_new_csrf_token()
        self.post_json(
            '/sync_logged_out_and_logged_in_progress/%s' % exp_id, # pylint: disable=line-too-long
            {
                'unique_progress_url_id': pid,
            },
            csrf_token=csrf_token
        )

        exp_user_data = exp_fetchers.get_exploration_user_data(
            viewer_id, exp_id)
        self.assertEqual(
            exp_user_data.furthest_reached_checkpoint_exp_version, 1)
        self.assertEqual(
            exp_user_data.furthest_reached_checkpoint_state_name, 'Welcome!')
        self.assertEqual(
            exp_user_data.most_recently_reached_checkpoint_exp_version, 1)
        self.assertEqual(
            exp_user_data.most_recently_reached_checkpoint_state_name,
            'Welcome!')

        self.logout()
>>>>>>> 1b1fbac9
<|MERGE_RESOLUTION|>--- conflicted
+++ resolved
@@ -2953,7 +2953,6 @@
         self.logout()
 
 
-<<<<<<< HEAD
 class CuratedExplorationValidationHandlerTests(test_utils.GenericTestBase):
     """Tests for curated exploration validation handler."""
 
@@ -2973,7 +2972,8 @@
             'Validation failed: is_regex_matched',
             response['error']
         )
-=======
+
+
 class SaveTransientCheckpointProgressHandlerTests(test_utils.GenericTestBase):
     """Tests for save transient checkpoint progress handler."""
 
@@ -3275,5 +3275,4 @@
             exp_user_data.most_recently_reached_checkpoint_state_name,
             'Welcome!')
 
-        self.logout()
->>>>>>> 1b1fbac9
+        self.logout()