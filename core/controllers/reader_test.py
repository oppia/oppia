--- conflicted
+++ resolved
@@ -25,11 +25,8 @@
 from core.domain import learner_progress_services
 from core.domain import param_domain
 from core.domain import rights_manager
-<<<<<<< HEAD
 from core.domain import user_services
-=======
 from core.platform import models
->>>>>>> 6c7b8f29
 from core.tests import test_utils
 import feconf
 
