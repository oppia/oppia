--- conflicted
+++ resolved
@@ -46,28 +46,22 @@
 from core.platform import models
 from core.tests import test_utils
 
-<<<<<<< HEAD
+from typing import Dict, Final, List, Optional, Union
+
+MYPY = False
+if MYPY:  # pragma: no cover
+    from mypy_imports import exp_models
+    from mypy_imports import stats_models
+    from mypy_imports import translation_models
+
 (
-    classifier_models,
     exp_models,
     stats_models,
     translation_models
 ) = models.Registry.import_models([
-    models.Names.CLASSIFIER,
     models.Names.EXPLORATION,
     models.Names.STATISTICS,
     models.Names.TRANSLATION
-=======
-from typing import Dict, Final, List, Optional, Union
-
-MYPY = False
-if MYPY:  # pragma: no cover
-    from mypy_imports import exp_models
-    from mypy_imports import stats_models
-
-(exp_models, stats_models) = models.Registry.import_models([
-    models.Names.EXPLORATION, models.Names.STATISTICS
->>>>>>> 711c950e
 ])
 
 
