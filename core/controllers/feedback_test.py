# coding: utf-8
#
# Copyright 2014 The Oppia Authors. All Rights Reserved.
#
# Licensed under the Apache License, Version 2.0 (the "License");
# you may not use this file except in compliance with the License.
# You may obtain a copy of the License at
#
#      http://www.apache.org/licenses/LICENSE-2.0
#
# Unless required by applicable law or agreed to in writing, software
# distributed under the License is distributed on an "AS-IS" BASIS,
# WITHOUT WARRANTIES OR CONDITIONS OF ANY KIND, either express or implied.
# See the License for the specific language governing permissions and
# limitations under the License.

"""Tests for the feedback controllers."""

from constants import constants
from core.domain import exp_domain
from core.domain import exp_services
from core.domain import feedback_services
from core.domain import rights_manager
from core.domain import user_services
from core.platform import models
from core.tests import test_utils
import feconf

(feedback_models,) = models.Registry.import_models([models.NAMES.feedback])


EXPECTED_THREAD_KEYS = [
    'status', 'original_author_username', 'state_name', 'summary',
    'thread_id', 'subject', 'last_updated', 'message_count']
EXPECTED_MESSAGE_KEYS = [
    'author_username', 'created_on', 'entity_type', 'message_id', 'entity_id',
    'text', 'updated_status', 'updated_subject', 'received_via_email']


class FeedbackThreadPermissionsTests(test_utils.GenericTestBase):

    EXP_ID = '0'

    def setUp(self):
        super(FeedbackThreadPermissionsTests, self).setUp()
        self.signup(self.EDITOR_EMAIL, self.EDITOR_USERNAME)
        # Load exploration 0.
        exp_services.delete_demo(self.EXP_ID)
        exp_services.load_demo(self.EXP_ID)

        # Get the CSRF token and create a single thread with a single message.
        # The corresponding user has already registered as an editor, and has a
        # username.
        self.login(self.EDITOR_EMAIL)
        response = self.testapp.get('/create/%s' % self.EXP_ID)
        self.csrf_token = self.get_csrf_token_from_response(response)
        self.post_json('%s/%s' % (
            feconf.FEEDBACK_THREADLIST_URL_PREFIX, self.EXP_ID
        ), {
            'state_name': self._get_unicode_test_string('statename'),
            'subject': self._get_unicode_test_string('subject'),
            'text': self._get_unicode_test_string('text'),
        }, csrf_token=self.csrf_token)
        self.logout()

    def test_invalid_exploration_ids_return_page_not_found(self):
        self.get_json(
            '%s/bad_exp_id' % feconf.FEEDBACK_THREADLIST_URL_PREFIX,
            expect_errors=True, expected_status_int=404)

    def test_invalid_thread_ids_return_400_response(self):
        self.get_json(
            '%s/invalid_thread_id' % feconf.FEEDBACK_THREAD_URL_PREFIX,
            expect_errors=True, expected_status_int=400)

    def test_non_logged_in_users_can_view_threads_and_messages(self):
        # Non-logged-in users can see the thread list.
        response_dict = self.get_json(
            '%s/%s' % (feconf.FEEDBACK_THREADLIST_URL_PREFIX, self.EXP_ID))
        self.assertEqual(len(response_dict['threads']), 1)
        self.assertDictContainsSubset({
            'status': 'open',
            'state_name': self._get_unicode_test_string('statename'),
        }, response_dict['threads'][0])

        # Non-logged-in users can see individual messages.
        first_thread_id = response_dict['threads'][0]['thread_id']
        thread_url = '%s/%s' % (
            feconf.FEEDBACK_THREAD_URL_PREFIX, first_thread_id)
        response_dict = self.get_json(thread_url)
        self.assertEqual(len(response_dict['messages']), 1)
        self.assertDictContainsSubset({
            'updated_status': 'open',
            'updated_subject': self._get_unicode_test_string('subject'),
            'text': self._get_unicode_test_string('text'),
        }, response_dict['messages'][0])

    def test_non_logged_in_users_cannot_create_threads_and_messages(self):
        self.post_json(
            '%s/%s' % (
                feconf.FEEDBACK_THREADLIST_URL_PREFIX, self.EXP_ID),
            {
                'state_name': 'Welcome!',
                'subject': self.UNICODE_TEST_STRING,
                'text': self.UNICODE_TEST_STRING,
            }, csrf_token=self.csrf_token,
            expect_errors=True, expected_status_int=401)

        thread_url = '%s/%s' % (
            feconf.FEEDBACK_THREAD_URL_PREFIX, '0.dummy_thread_id')

        self.post_json(
            thread_url, {
                'exploration_id': '0',
                'text': self.UNICODE_TEST_STRING,
            }, csrf_token=self.csrf_token,
            expect_errors=True, expected_status_int=401)


class FeedbackThreadIntegrationTests(test_utils.GenericTestBase):

    EXP_ID = '0'

    def setUp(self):
        super(FeedbackThreadIntegrationTests, self).setUp()
        self.signup(self.EDITOR_EMAIL, self.EDITOR_USERNAME)
        self.editor_id = self.get_user_id_from_email(self.EDITOR_EMAIL)
        self.editor = user_services.UserActionsInfo(self.editor_id)

        # Load exploration 0.
        exp_services.delete_demo(self.EXP_ID)
        exp_services.load_demo(self.EXP_ID)

    def test_create_thread(self):
        self.login(self.EDITOR_EMAIL)
        response = self.testapp.get('/create/%s' % self.EXP_ID)
        csrf_token = self.get_csrf_token_from_response(response)
        self.post_json(
            '%s/%s' % (feconf.FEEDBACK_THREADLIST_URL_PREFIX, self.EXP_ID), {
                'state_name': None,
                'subject': u'New Thread ¡unicode!',
                'text': u'Thread Text ¡unicode!',
            }, csrf_token=csrf_token)
        self.logout()

        response_dict = self.get_json(
            '%s/%s' % (feconf.FEEDBACK_THREADLIST_URL_PREFIX, self.EXP_ID))
        threadlist = response_dict['threads']
        self.assertEqual(len(threadlist), 1)
        self.assertEqual(
            set(threadlist[0].keys()), set(EXPECTED_THREAD_KEYS))
        self.assertDictContainsSubset({
            'status': 'open',
            'original_author_username': self.EDITOR_USERNAME,
            'state_name': None,
            'subject': u'New Thread ¡unicode!',
        }, threadlist[0])

        thread_url = '%s/%s' % (
            feconf.FEEDBACK_THREAD_URL_PREFIX, threadlist[0]['thread_id'])
        response_dict = self.get_json(thread_url)
        self.assertEqual(len(response_dict['messages']), 1)
        self.assertDictContainsSubset({
            'updated_status': 'open',
            'updated_subject': u'New Thread ¡unicode!',
            'text': u'Thread Text ¡unicode!',
        }, response_dict['messages'][0])

    def test_missing_thread_subject_raises_400_error(self):
        self.login(self.EDITOR_EMAIL)
        response = self.testapp.get('/create/%s' % self.EXP_ID)
        csrf_token = self.get_csrf_token_from_response(response)
        response_dict = self.post_json(
            '%s/%s' % (feconf.FEEDBACK_THREADLIST_URL_PREFIX, self.EXP_ID), {
                'state_name': None,
                'text': u'Thread Text ¡unicode!',
            }, csrf_token=csrf_token,
            expect_errors=True, expected_status_int=400)
        self.assertEqual(
            response_dict['error'], 'A thread subject must be specified.')
        self.logout()

    def test_missing_thread_text_raises_400_error(self):
        self.login(self.EDITOR_EMAIL)
        response = self.testapp.get('/create/%s' % self.EXP_ID)
        csrf_token = self.get_csrf_token_from_response(response)
        response_dict = self.post_json(
            '%s/%s' % (feconf.FEEDBACK_THREADLIST_URL_PREFIX, self.EXP_ID),
            {
                'state_name': None,
                'subject': u'New Thread ¡unicode!',
            }, csrf_token=csrf_token,
            expect_errors=True, expected_status_int=400)
        self.assertEqual(
            response_dict['error'],
            'Text for the first message in the thread must be specified.')
        self.logout()

    def test_post_message_to_existing_thread(self):
        self.login(self.EDITOR_EMAIL)
        response = self.testapp.get('/create/%s' % self.EXP_ID)
        csrf_token = self.get_csrf_token_from_response(response)

<<<<<<< HEAD
        with self.swap(feconf, 'ENABLE_GENERALIZED_FEEDBACK_THREADS', True):
            # First, create a thread.
            self.post_json(
                '%s/%s' % (
                    feconf.FEEDBACK_THREADLIST_URL_PREFIX, self.EXP_ID), {
                        'state_name': None,
                        'subject': u'New Thread ¡unicode!',
                        'text': u'Message 0 ¡unicode!',
                    }, csrf_token)

            # Then, get the thread id.
            response_dict = self.get_json(
                '%s/%s' % (feconf.FEEDBACK_THREADLIST_URL_PREFIX, self.EXP_ID))
            threadlist = response_dict['threads']
            self.assertEqual(len(threadlist), 1)
            thread_id = threadlist[0]['thread_id']

            # Then, create a new message in that thread.
            thread_url = '%s/%s' % (
                feconf.FEEDBACK_THREAD_URL_PREFIX, thread_id)
            self.post_json(
                thread_url, {
                    'updated_status': None,
                    'updated_subject': None,
                    'text': 'Message 1'
                }, csrf_token)
=======
        # First, create a thread.
        self.post_json(
            '%s/%s' % (feconf.FEEDBACK_THREADLIST_URL_PREFIX, self.EXP_ID), {
                'state_name': None,
                'subject': u'New Thread ¡unicode!',
                'text': u'Message 0 ¡unicode!',
            }, csrf_token=csrf_token)

        # Then, get the thread id.
        response_dict = self.get_json(
            '%s/%s' % (feconf.FEEDBACK_THREADLIST_URL_PREFIX, self.EXP_ID))
        threadlist = response_dict['threads']
        self.assertEqual(len(threadlist), 1)
        thread_id = threadlist[0]['thread_id']

        # Then, create a new message in that thread.
        thread_url = '%s/%s' % (feconf.FEEDBACK_THREAD_URL_PREFIX, thread_id)
        self.post_json(
            thread_url, {
                'updated_status': None,
                'updated_subject': None,
                'text': 'Message 1'
            }, csrf_token=csrf_token)
>>>>>>> 95633b06

            # The resulting thread should contain two messages.
            response_dict = self.get_json(thread_url)
        self.assertEqual(len(response_dict['messages']), 2)
        self.assertEqual(
            set(response_dict['messages'][0].keys()),
            set(EXPECTED_MESSAGE_KEYS))
        self.assertDictContainsSubset({
            'author_username': self.EDITOR_USERNAME,
            'entity_id': self.EXP_ID,
            'message_id': 0,
            'updated_status': 'open',
            'updated_subject': u'New Thread ¡unicode!',
            'text': u'Message 0 ¡unicode!',
        }, response_dict['messages'][0])
        self.assertDictContainsSubset({
            'author_username': self.EDITOR_USERNAME,
            'entity_id': self.EXP_ID,
            'message_id': 1,
            'updated_status': None,
            'updated_subject': None,
            'text': u'Message 1',
        }, response_dict['messages'][1])

        self.logout()

    def test_no_username_shown_for_logged_out_learners(self):
        new_exp_id = 'new_eid'
        exploration = exp_domain.Exploration.create_default_exploration(
            new_exp_id, title='A title', category='A category')
        exp_services.save_new_exploration(self.editor_id, exploration)
        rights_manager.publish_exploration(self.editor, new_exp_id)

        response = self.testapp.get('/create/%s' % new_exp_id)
        csrf_token = self.get_csrf_token_from_response(response)
        self.post_json(
            '/explorehandler/give_feedback/%s' % new_exp_id,
            {
                'state_name': None,
                'subject': 'Test thread',
                'feedback': 'Test thread text',
                'include_author': False,
            }, csrf_token=csrf_token)

        response_dict = self.get_json(
            '%s/%s' % (feconf.FEEDBACK_THREADLIST_URL_PREFIX, new_exp_id))
        threadlist = response_dict['threads']
        self.assertIsNone(threadlist[0]['original_author_username'])

        response_dict = self.get_json('%s/%s' % (
            feconf.FEEDBACK_THREAD_URL_PREFIX, threadlist[0]['thread_id']))
        self.assertIsNone(response_dict['messages'][0]['author_username'])

    def test_message_id_assignment_for_multiple_posts_to_same_thread(self):
        # Create a thread for others to post to.
        self.login(self.EDITOR_EMAIL)
        response = self.testapp.get('/create/%s' % self.EXP_ID)
        csrf_token = self.get_csrf_token_from_response(response)
        self.post_json(
            '%s/%s' % (feconf.FEEDBACK_THREADLIST_URL_PREFIX, self.EXP_ID), {
                'state_name': None,
                'subject': u'New Thread ¡unicode!',
                'text': 'Message 0',
            }, csrf_token=csrf_token)
        self.logout()

        # Get the thread id.
        response_dict = self.get_json(
            '%s/%s' % (feconf.FEEDBACK_THREADLIST_URL_PREFIX, self.EXP_ID))
        thread_id = response_dict['threads'][0]['thread_id']
        thread_url = '%s/%s' % (feconf.FEEDBACK_THREAD_URL_PREFIX, thread_id)

        def _get_username(index):
            return 'editor%s' % index

        def _get_email(index):
            return '%s@example.com' % index

        # Generate 10 users.
        num_users = 10
        for num in range(num_users):
            username = _get_username(num)
            email = _get_email(num)
            self.signup(email, username)

        # Each of these users posts a new message to the same thread.
        for num in range(num_users):
            self.login(_get_email(num))
            response = self.testapp.get('/create/%s' % self.EXP_ID)
            csrf_token = self.get_csrf_token_from_response(response)
            self.post_json(
                thread_url, {
                    'text': 'New Message %s' % num
                }, csrf_token=csrf_token)
            self.logout()

        # Get the message list.
        response_dict = self.get_json(thread_url)
        self.assertEqual(len(response_dict['messages']), num_users + 1)
        # The resulting message list is not sorted. It needs to be sorted
        # by message id.
        response_dict['messages'] = sorted(
            response_dict['messages'], key=lambda x: x['message_id'])

        self.assertEqual(
            response_dict['messages'][0]['author_username'],
            self.EDITOR_USERNAME)
        self.assertEqual(response_dict['messages'][0]['message_id'], 0)
        self.assertEqual(response_dict['messages'][0]['text'], 'Message 0')
        for num in range(num_users):
            self.assertEqual(
                response_dict['messages'][num + 1]['author_username'],
                _get_username(num))
            self.assertEqual(
                response_dict['messages'][num + 1]['message_id'], num + 1)
            self.assertEqual(
                response_dict['messages'][num + 1]['text'],
                'New Message %s' % num)


class FeedbackThreadTests(test_utils.GenericTestBase):

    OWNER_EMAIL_1 = 'owner1@example.com'
    OWNER_USERNAME_1 = 'owner1'

    OWNER_EMAIL_2 = 'owner2@example.com'
    OWNER_USERNAME_2 = 'owner2'

    USER_EMAIL = 'user@example.com'
    USER_USERNAME = 'user'

    EXP_ID = 'exp_id'
    EXP_TITLE = 'Exploration title'

    def setUp(self):
        super(FeedbackThreadTests, self).setUp()

        self.signup(self.OWNER_EMAIL_1, self.OWNER_USERNAME_1)
        self.signup(self.OWNER_EMAIL_2, self.OWNER_USERNAME_2)
        self.signup(self.USER_EMAIL, self.USER_USERNAME)
        self.owner_id_1 = self.get_user_id_from_email(self.OWNER_EMAIL_1)
        self.owner_id_2 = self.get_user_id_from_email(self.OWNER_EMAIL_2)
        self.user_id = self.get_user_id_from_email(self.USER_EMAIL)
        self.owner_2 = user_services.UserActionsInfo(self.owner_id_2)

        # Create an exploration.
        self.save_new_valid_exploration(
            self.EXP_ID, self.owner_id_1, title=self.EXP_TITLE,
            category='Architecture', language_code='en')

        rights_manager.create_new_exploration_rights(
            self.EXP_ID, self.owner_id_2)
        rights_manager.publish_exploration(self.owner_2, self.EXP_ID)

    def _get_messages_read_by_user(self, user_id, thread_id):
        feedback_thread_user_model = (
            feedback_models.FeedbackThreadUserModel.get(
                user_id, thread_id))

        return (
            feedback_thread_user_model.message_ids_read_by_user
            if feedback_thread_user_model else [])

    def _get_message_ids_in_a_thread(self, thread_id):
        messages = feedback_services.get_messages(thread_id)

        return [message.message_id for message in messages]

    def test_feedback_threads(self):
        self.login(self.USER_EMAIL)
        response = self.testapp.get(feconf.LIBRARY_INDEX_URL)
        csrf_token = self.get_csrf_token_from_response(response)

        self.post_json('%s/%s' % (
            feconf.FEEDBACK_THREADLIST_URL_PREFIX, self.EXP_ID
        ), {
            'state_name': 'statename',
            'subject': 'subject',
            'text': 'a sample message',
        }, csrf_token=csrf_token)

        response_dict = self.get_json(
            '%s/%s' % (feconf.FEEDBACK_THREADLIST_URL_PREFIX, self.EXP_ID))

        # Get the id of the thread.
        thread_id = response_dict['threads'][0]['thread_id']

        # This user created the thread. The message should be there in
        # his/her read list.
        self.assertEqual(
            self._get_messages_read_by_user(
                self.user_id, thread_id),
            self._get_message_ids_in_a_thread(thread_id))

        self.logout()

        self.login(self.OWNER_EMAIL_1)
        response = self.testapp.get(feconf.LIBRARY_INDEX_URL)
        csrf_token = self.get_csrf_token_from_response(response)

        # The owner opens the feedback thread.
        thread_url = '%s/%s' % (feconf.FEEDBACK_THREAD_URL_PREFIX, thread_id)
        response_dict = self.get_json(thread_url)

        # The message should be added to the read list of the owner.
        self.assertEqual(
            self._get_messages_read_by_user(self.owner_id_1, thread_id),
            self._get_message_ids_in_a_thread(thread_id))

        # Now the owner adds a message to the feedback thread.
        thread_url = '%s/%s' % (feconf.FEEDBACK_THREAD_URL_PREFIX, thread_id)
        self.post_json(
            thread_url, {
                'updated_status': None,
                'updated_subject': None,
                'text': 'Message 1'
            }, csrf_token=csrf_token)

        # Both the messages in the thread should have been read by the user.
        self.assertEqual(
            self._get_messages_read_by_user(
                self.owner_id_1, thread_id),
            self._get_message_ids_in_a_thread(thread_id))

        self.logout()

        self.login(self.USER_EMAIL)
        response = self.testapp.get(feconf.LIBRARY_INDEX_URL)
        csrf_token = self.get_csrf_token_from_response(response)

        # The user opens the feedback thread.
        thread_url = '%s/%s' % (feconf.FEEDBACK_THREAD_URL_PREFIX, thread_id)
        response_dict = self.get_json(thread_url)

        # All the messages should have been read by the user.
        self.assertEqual(
            self._get_messages_read_by_user(self.user_id, thread_id),
            self._get_message_ids_in_a_thread(thread_id))

        # User adds another message.
        thread_url = '%s/%s' % (feconf.FEEDBACK_THREAD_URL_PREFIX, thread_id)
        self.post_json(
            thread_url, {
                'updated_status': None,
                'updated_subject': None,
                'text': 'Message 2'
            }, csrf_token=csrf_token)

        # Check if the new message is also added to the read list.
        self.assertEqual(
            self._get_messages_read_by_user(self.user_id, thread_id),
            self._get_message_ids_in_a_thread(thread_id))

        self.logout()

        # Another owner logs in.
        self.login(self.OWNER_EMAIL_2)
        response = self.testapp.get(feconf.LIBRARY_INDEX_URL)
        csrf_token = self.get_csrf_token_from_response(response)

        # The second owner opens the feedback thread.
        thread_url = '%s/%s' % (feconf.FEEDBACK_THREAD_URL_PREFIX, thread_id)
        response_dict = self.get_json(thread_url)

        # All the messages should be added to the read-by list.
        self.assertEqual(
            self._get_messages_read_by_user(self.owner_id_2, thread_id),
            self._get_message_ids_in_a_thread(thread_id))

        self.logout()


class SuggestionsIntegrationTests(test_utils.GenericTestBase):

    EXP_ID = '0'
    TRANSLATION_LANGUAGE_CODE = 'en'

    def setUp(self):
        super(SuggestionsIntegrationTests, self).setUp()

        # Register users.
        self.signup(self.OWNER_EMAIL, self.OWNER_USERNAME)
        self.signup(self.EDITOR_EMAIL, self.EDITOR_USERNAME)
        self.signup(self.VIEWER_EMAIL, self.VIEWER_USERNAME)
        self.owner_id = self.get_user_id_from_email(self.OWNER_EMAIL)
        self.editor_id = self.get_user_id_from_email(self.EDITOR_EMAIL)
        self.viewer_id = self.get_user_id_from_email(self.VIEWER_EMAIL)

        self.editor = user_services.UserActionsInfo(self.editor_id)

        # Login and create exploration and suggestions.
        self.login(self.EDITOR_EMAIL)

        # Create exploration.
        self.save_new_valid_exploration(
            self.EXP_ID, self.editor_id,
            title='Exploration for suggestions',
            category='This is just a test category',
            objective='Test a suggestion.')

        exploration = exp_services.get_exploration_by_id(self.EXP_ID)
        init_state = exploration.states[exploration.init_state_name]
        init_interaction = init_state.interaction
        init_interaction.default_outcome.dest = exploration.init_state_name
        exploration.add_states(['State A', 'State 2', 'State 3'])
        exploration.states['State A'].update_interaction_id('TextInput')
        # Create content in State A with a single audio subtitle.
        content_id = exploration.states['State A'].content.content_id
        exploration.states['State A'].update_content(
            exp_domain.SubtitledHtml(content_id, 'old content').to_dict())
        exploration.states['State A'].update_content_ids_to_audio_translations({
            content_id: {
                self.TRANSLATION_LANGUAGE_CODE: exp_domain.AudioTranslation(
                    'filename.mp3', 20, False).to_dict()
            },
            'default_outcome': {}
        })
        exploration.states['State 2'].update_interaction_id('TextInput')
        exploration.states['State 3'].update_interaction_id('TextInput')
        exp_services._save_exploration(self.editor_id, exploration, '', [])  # pylint: disable=protected-access
        rights_manager.publish_exploration(self.editor, self.EXP_ID)
        rights_manager.assign_role_for_exploration(
            self.editor, self.EXP_ID, self.owner_id,
            rights_manager.ROLE_EDITOR)

        response = self.testapp.get('/explore/%s' % self.EXP_ID)
        csrf_token = self.get_csrf_token_from_response(response)

        # Create suggestions.
        self.post_json(
            '%s/%s' % (feconf.SUGGESTION_URL_PREFIX, self.EXP_ID), {
                'exploration_version': 3,
                'state_name': u'State A',
                'description': u'Suggestion for state A.',
                'suggestion_html': 'new accepted suggestion for state A',
            }, csrf_token=csrf_token)
        self.post_json(
            '%s/%s' % (feconf.SUGGESTION_URL_PREFIX, self.EXP_ID), {
                'exploration_version': 1,
                'state_name': u'State 2',
                'description': u'A new value.',
                'suggestion_html': 'some new value',
            }, csrf_token=csrf_token)
        self.post_json(
            '%s/%s' % (feconf.SUGGESTION_URL_PREFIX, self.EXP_ID), {
                'exploration_version': 2,
                'state_name': u'State 3',
                'description': u'Empty suggestion',
                'suggestion_html': '',
            }, csrf_token=csrf_token)
        self.post_json(
            '%s/%s' % (feconf.SUGGESTION_URL_PREFIX, self.EXP_ID), {
                'exploration_version': 2,
                'state_name': u'State A',
                'description': u'Just a space.',
                'suggestion_html': ' ',
            }, csrf_token=csrf_token)
        self.post_json(
            '%s/%s' % (feconf.SUGGESTION_URL_PREFIX, self.EXP_ID), {
                'exploration_version': 1,
                'state_name': u'State 2',
                'description': u'Random characters.',
                'suggestion_html': '#!$%',
            }, csrf_token=csrf_token)
        self.post_json(
            '%s/%s' % (feconf.SUGGESTION_URL_PREFIX, self.EXP_ID), {
                'exploration_version': 2,
                'state_name': u'State 3',
                'description': u'Very bizarre characters.',
                'suggestion_html': u'Ֆݓॵক',
            }, csrf_token=csrf_token)
        self.logout()

    def _return_true(self, unused_thread_id, unused_exploration_id):
        return True

    def _return_null(self, *unused_args):
        return None

    def test_create_and_fetch_suggestions(self):
        self.login(self.EDITOR_EMAIL)
        csrf_token = self.get_csrf_token_from_response(
            self.testapp.get('/create/%s' % self.EXP_ID))

        # Create a thread without suggestions.
        self.post_json(
            '%s/%s' % (feconf.FEEDBACK_THREADLIST_URL_PREFIX, self.EXP_ID), {
                'state_name': None,
                'subject': u'New Thread ¡unicode!',
                'text': 'Message 0'}, csrf_token=csrf_token)

        # Get a list of open threads without suggestions.
        response_dict = self.get_json(
            '%s/%s?list_type=%s&has_suggestion=%s' % (
                feconf.SUGGESTION_LIST_URL_PREFIX, self.EXP_ID,
                'open', 'false'))
        self.assertEqual(len(response_dict['threads']), 1)

        # Get a list of all threads with suggestions.
        response_dict = self.get_json(
            '%s/%s?list_type=%s&has_suggestion=%s' % (
                feconf.SUGGESTION_LIST_URL_PREFIX, self.EXP_ID, 'all', 'true'))
        threads = response_dict['threads']
        self.assertEqual(len(threads), 6)

        # Get a suggestion.
        thread_id = threads[0]['thread_id']
        with self.swap(constants, 'USE_NEW_SUGGESTION_FRAMEWORK', False):
            response_dict = self.get_json(
                '%s/%s' % (feconf.FEEDBACK_THREAD_URL_PREFIX, thread_id))

        # Suggestion description should be the same as thread subject.
        self.assertEqual(
            response_dict['suggestion']['description'], threads[0]['subject'])

        # Get a list of all threads without suggestions.
        response_dict = self.get_json(
            '%s/%s?list_type=%s&has_suggestion=%s' % (
                feconf.SUGGESTION_LIST_URL_PREFIX, self.EXP_ID, 'all',
                'false'))
        threads = response_dict['threads']
        self.assertEqual(len(threads), 1)

        # Test invalid list type in GET request. We are using testapp.get()
        # here because get_json() with expect_errors=True does not work as
        # expected. Please look at the doc string for get_json() for details.
        response_dict = self.testapp.get(
            '%s/%s?list_type=%s&has_suggestion=%s' % (
                feconf.SUGGESTION_LIST_URL_PREFIX, self.EXP_ID, 'invalid',
                'true'),
            status=400, expect_errors=True)
        self.assertEqual(response_dict.status_int, 400)

        # Pass invalid value for has_suggestion.
        response_dict = self.testapp.get(
            '%s/%s?list_type=%s&has_suggestion=%s' % (
                feconf.SUGGESTION_LIST_URL_PREFIX, self.EXP_ID, 'closed',
                'invalid'),
            status=400, expect_errors=True)
        self.assertEqual(response_dict.status_int, 400)

    def _accept_suggestion(
            self, thread_id, audio_update_required, csrf_token,
            expect_errors=False, expected_status_int=200):
        with self.swap(
            exp_domain.Exploration, '_verify_all_states_reachable',
            self._return_null):
            with self.swap(
                exp_domain.Exploration, '_verify_no_dead_ends',
                self._return_null):
                url = '%s/%s/%s' % (
                    feconf.SUGGESTION_ACTION_URL_PREFIX, self.EXP_ID,
                    thread_id)
                return self.put_json(
                    url, {
                        'action': u'accept',
                        'commit_message': 'message',
                        'audio_update_required': audio_update_required,
                    }, csrf_token=csrf_token,
                    expect_errors=expect_errors,
                    expected_status_int=expected_status_int)

    def _reject_suggestion(
            self, thread_id, csrf_token,
            expect_errors=False, expected_status_int=200):
        return self.put_json(
            '%s/%s/%s' % (
                feconf.SUGGESTION_ACTION_URL_PREFIX, self.EXP_ID, thread_id),
            {'action': u'reject'}, csrf_token=csrf_token,
            expect_errors=expect_errors,
            expected_status_int=expected_status_int)

    def test_actions_related_to_suggestions(self):
        self.login(self.EDITOR_EMAIL)
        csrf_token = self.get_csrf_token_from_response(
            self.testapp.get('/create/%s' % self.EXP_ID))
        response_dict = self.get_json(
            '%s/%s?list_type=%s&has_suggestion=%s' % (
                feconf.SUGGESTION_LIST_URL_PREFIX, self.EXP_ID, 'all', 'true'))

        threads = response_dict['threads']
        accepted_suggestion_thread_id = threads[0]['thread_id']
        rejected_suggestion_thread_id = threads[1]['thread_id']
        unsuccessful_accept_thread_id = threads[2]['thread_id']

        self.assertEqual(threads[0]['subject'], 'Suggestion for state A.')
        self.assertEqual(threads[1]['subject'], 'A new value.')
        self.assertEqual(threads[2]['subject'], 'Empty suggestion')

        # Accept a suggestion.
        self._accept_suggestion(
            accepted_suggestion_thread_id, False, csrf_token)
        updated_exploration = exp_services.get_exploration_by_id(self.EXP_ID)
        self.assertEqual(
            updated_exploration.states['State A'].content.html,
            u'new accepted suggestion for state A')

        # Reject a suggestion.
        self._reject_suggestion(rejected_suggestion_thread_id, csrf_token)

        # Get a list of closed threads with suggestion.
        response_dict = self.get_json(
            '%s/%s?list_type=%s&has_suggestion=%s' % (
                feconf.SUGGESTION_LIST_URL_PREFIX, self.EXP_ID, 'closed',
                'true'))
        self.assertEqual(len(response_dict['threads']), 2)

        response_dict = self.put_json(
            '%s/%s/%s' % (
                feconf.SUGGESTION_ACTION_URL_PREFIX, self.EXP_ID,
                rejected_suggestion_thread_id),
            {'action': u'invalid'}, csrf_token=csrf_token,
            expect_errors=True,
            expected_status_int=400)
        self.assertIn('Invalid action.', response_dict['error'])

        # Editor tries to accept rejected suggestion.
        exception_msg = 'Suggestion has already been accepted/rejected.'
        response_dict = self._accept_suggestion(
            rejected_suggestion_thread_id, False, csrf_token,
            expect_errors=True, expected_status_int=500)
        self.assertIn(exception_msg, response_dict['error'])

        # Editor tries to reject accepted suggestion.
        response_dict = self._reject_suggestion(
            rejected_suggestion_thread_id, csrf_token,
            expect_errors=True, expected_status_int=500)
        self.assertIn(exception_msg, response_dict['error'])
        self.logout()

        # Different editor tries to accept rejected suggestion.
        self.login(self.OWNER_EMAIL)
        csrf_token = self.get_csrf_token_from_response(
            self.testapp.get('/create/%s' % self.EXP_ID))
        response_dict = self._accept_suggestion(
            rejected_suggestion_thread_id, False, csrf_token,
            expect_errors=True, expected_status_int=500)
        self.assertIn(exception_msg, response_dict['error'])

        # Different editor tries to reject accepted suggestion.
        response_dict = self._reject_suggestion(
            rejected_suggestion_thread_id, csrf_token,
            expect_errors=True, expected_status_int=500)
        self.assertIn(exception_msg, response_dict['error'])
        self.logout()

        # User(non editor) tries to accept a suggestion.
        self.login(self.VIEWER_EMAIL)
        response = self.testapp.get('/create/%s' % self.EXP_ID)
        csrf_token = self.get_csrf_token_from_response(response)

        response_dict = self._accept_suggestion(
            unsuccessful_accept_thread_id, False, csrf_token,
            expect_errors=True, expected_status_int=401)
        self.assertIn(
            'You do not have credentials',
            response_dict['error'])
        self.logout()

        # Get a list of all closed threads with suggestion.
        self.login(self.EDITOR_EMAIL)
        response_dict = self.get_json(
            '%s/%s?list_type=%s&has_suggestion=%s' % (
                feconf.SUGGESTION_LIST_URL_PREFIX, self.EXP_ID, 'closed',
                'true'))
        threads = response_dict['threads']
        self.assertEqual(len(threads), 2)

        # Get a list of all open threads with suggestion.
        response_dict = self.get_json(
            '%s/%s?list_type=%s&has_suggestion=%s' % (
                feconf.SUGGESTION_LIST_URL_PREFIX, self.EXP_ID, 'open',
                'true'))
        threads = response_dict['threads']
        self.assertEqual(len(threads), 4)

    def test_accept_suggestion_without_audio_update(self):
        self.login(self.EDITOR_EMAIL)
        csrf_token = self.get_csrf_token_from_response(
            self.testapp.get('/create/%s' % self.EXP_ID))
        response_dict = self.get_json(
            '%s/%s?list_type=%s&has_suggestion=%s' % (
                feconf.SUGGESTION_LIST_URL_PREFIX, self.EXP_ID, 'all', 'true'))
        threads = response_dict['threads']
        accepted_suggestion_thread_id = threads[0]['thread_id']
        self.assertEqual(threads[0]['subject'], 'Suggestion for state A.')

        # Accept a suggestion.
        self._accept_suggestion(
            accepted_suggestion_thread_id, False, csrf_token)
        updated_exploration = exp_services.get_exploration_by_id(self.EXP_ID)
        content_id = updated_exploration.states['State A'].content.content_id
        audio_translations = (
            updated_exploration.states['State A']
            .content_ids_to_audio_translations[content_id])
        self.assertEqual(
            audio_translations.keys(), [self.TRANSLATION_LANGUAGE_CODE])
        self.assertFalse(
            audio_translations[self.TRANSLATION_LANGUAGE_CODE].needs_update)

    def test_accept_suggestion_requiring_audio_update(self):
        self.login(self.EDITOR_EMAIL)
        csrf_token = self.get_csrf_token_from_response(
            self.testapp.get('/create/%s' % self.EXP_ID))
        response_dict = self.get_json(
            '%s/%s?list_type=%s&has_suggestion=%s' % (
                feconf.SUGGESTION_LIST_URL_PREFIX, self.EXP_ID, 'all', 'true'))
        threads = response_dict['threads']
        accepted_suggestion_thread_id = threads[0]['thread_id']
        self.assertEqual(threads[0]['subject'], 'Suggestion for state A.')

        # Accept a suggestion.
        self._accept_suggestion(
            accepted_suggestion_thread_id, True, csrf_token)
        updated_exploration = exp_services.get_exploration_by_id(self.EXP_ID)
        content_id = updated_exploration.states['State A'].content.content_id
        audio_translations = (
            updated_exploration.states['State A']
            .content_ids_to_audio_translations[content_id])
        self.assertEqual(
            audio_translations.keys(), [self.TRANSLATION_LANGUAGE_CODE])
        self.assertTrue(
            audio_translations[self.TRANSLATION_LANGUAGE_CODE].needs_update)<|MERGE_RESOLUTION|>--- conflicted
+++ resolved
@@ -201,7 +201,6 @@
         response = self.testapp.get('/create/%s' % self.EXP_ID)
         csrf_token = self.get_csrf_token_from_response(response)
 
-<<<<<<< HEAD
         with self.swap(feconf, 'ENABLE_GENERALIZED_FEEDBACK_THREADS', True):
             # First, create a thread.
             self.post_json(
@@ -210,7 +209,7 @@
                         'state_name': None,
                         'subject': u'New Thread ¡unicode!',
                         'text': u'Message 0 ¡unicode!',
-                    }, csrf_token)
+                    }, csrf_token=csrf_token)
 
             # Then, get the thread id.
             response_dict = self.get_json(
@@ -227,32 +226,7 @@
                     'updated_status': None,
                     'updated_subject': None,
                     'text': 'Message 1'
-                }, csrf_token)
-=======
-        # First, create a thread.
-        self.post_json(
-            '%s/%s' % (feconf.FEEDBACK_THREADLIST_URL_PREFIX, self.EXP_ID), {
-                'state_name': None,
-                'subject': u'New Thread ¡unicode!',
-                'text': u'Message 0 ¡unicode!',
-            }, csrf_token=csrf_token)
-
-        # Then, get the thread id.
-        response_dict = self.get_json(
-            '%s/%s' % (feconf.FEEDBACK_THREADLIST_URL_PREFIX, self.EXP_ID))
-        threadlist = response_dict['threads']
-        self.assertEqual(len(threadlist), 1)
-        thread_id = threadlist[0]['thread_id']
-
-        # Then, create a new message in that thread.
-        thread_url = '%s/%s' % (feconf.FEEDBACK_THREAD_URL_PREFIX, thread_id)
-        self.post_json(
-            thread_url, {
-                'updated_status': None,
-                'updated_subject': None,
-                'text': 'Message 1'
-            }, csrf_token=csrf_token)
->>>>>>> 95633b06
+                }, csrf_token=csrf_token)
 
             # The resulting thread should contain two messages.
             response_dict = self.get_json(thread_url)
