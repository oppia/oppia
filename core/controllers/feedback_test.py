--- conflicted
+++ resolved
@@ -517,414 +517,7 @@
                 suggestion_models.SUGGESTION_TYPE_EDIT_STATE_CONTENT,
                 suggestion_models.TARGET_TYPE_EXPLORATION, self.EXP_ID, 1,
                 self.user_id, change_cmd, 'sample description', None)
-<<<<<<< HEAD
-            with self.swap(constants, 'USE_NEW_SUGGESTION_FRAMEWORK', True):
-                response = self.get_json(
-                    '%s/%s' % (
-                        feconf.FEEDBACK_THREADLIST_URL_PREFIX, self.EXP_ID))
-                self.assertEquals(response['feedback_thread_dicts'], [])
-                expected_thread_dict = {
-                    'original_author_username': self.USER_USERNAME,
-                    'status': feedback_models.STATUS_CHOICES_OPEN,
-                    'subject': 'sample description'
-                }
-                self.assertDictContainsSubset(
-                    expected_thread_dict,
-                    response['suggestion_thread_dicts'][0])
-
-                thread_id = (
-                    response['suggestion_thread_dicts'][0]['thread_id'])
-
-                response = self.get_json(
-                    '%s/%s' % (feconf.FEEDBACK_THREAD_URL_PREFIX, thread_id))
-                expected_suggestion_dict = {
-                    'suggestion_type': (
-                        suggestion_models.SUGGESTION_TYPE_EDIT_STATE_CONTENT),
-                    'target_type': suggestion_models.TARGET_TYPE_EXPLORATION,
-                    'target_id': self.EXP_ID,
-                    'status': suggestion_models.STATUS_IN_REVIEW,
-                    'author_name': self.USER_USERNAME
-                }
-                self.assertDictContainsSubset(
-                    expected_suggestion_dict, response['suggestion'])
-
-
-class SuggestionsIntegrationTests(test_utils.GenericTestBase):
-
-    EXP_ID = '0'
-    TRANSLATION_LANGUAGE_CODE = 'en'
-
-    def setUp(self):
-        super(SuggestionsIntegrationTests, self).setUp()
-
-        # Register users.
-        self.signup(self.OWNER_EMAIL, self.OWNER_USERNAME)
-        self.signup(self.EDITOR_EMAIL, self.EDITOR_USERNAME)
-        self.signup(self.VIEWER_EMAIL, self.VIEWER_USERNAME)
-        self.owner_id = self.get_user_id_from_email(self.OWNER_EMAIL)
-        self.editor_id = self.get_user_id_from_email(self.EDITOR_EMAIL)
-        self.viewer_id = self.get_user_id_from_email(self.VIEWER_EMAIL)
-
-        self.editor = user_services.UserActionsInfo(self.editor_id)
-
-        # Login and create exploration and suggestions.
-        self.login(self.EDITOR_EMAIL)
-
-        # Create exploration.
-        self.save_new_valid_exploration(
-            self.EXP_ID, self.editor_id,
-            title='Exploration for suggestions',
-            category='This is just a test category',
-            objective='Test a suggestion.')
-
-        exploration = exp_services.get_exploration_by_id(self.EXP_ID)
-        init_state = exploration.states[exploration.init_state_name]
-        init_interaction = init_state.interaction
-        init_interaction.default_outcome.dest = exploration.init_state_name
-        exploration.add_states(['State A', 'State 2', 'State 3'])
-        exploration.states['State A'].update_interaction_id('TextInput')
-        # Create content in State A with a single audio subtitle.
-        content_id = exploration.states['State A'].content.content_id
-        exploration.states['State A'].update_content(
-            exp_domain.SubtitledHtml(content_id, 'old content').to_dict())
-        exploration.states['State A'].update_content_ids_to_audio_translations({
-            content_id: {
-                self.TRANSLATION_LANGUAGE_CODE: exp_domain.AudioTranslation(
-                    'filename.mp3', 20, False).to_dict()
-            },
-            'default_outcome': {}
-        })
-        exploration.states['State 2'].update_interaction_id('TextInput')
-        exploration.states['State 3'].update_interaction_id('TextInput')
-        exp_services._save_exploration(self.editor_id, exploration, '', [])  # pylint: disable=protected-access
-        rights_manager.publish_exploration(self.editor, self.EXP_ID)
-        rights_manager.assign_role_for_exploration(
-            self.editor, self.EXP_ID, self.owner_id,
-            rights_manager.ROLE_EDITOR)
-
-        response = self.testapp.get('/explore/%s' % self.EXP_ID)
-        csrf_token = self.get_csrf_token_from_response(response)
-
-        # Create suggestions.
-        with self.swap(constants, 'ENABLE_GENERALIZED_FEEDBACK_THREADS', False):
-            self.post_json(
-                '%s/%s' % (feconf.SUGGESTION_URL_PREFIX, self.EXP_ID), {
-                    'exploration_version': 3,
-                    'state_name': u'State A',
-                    'description': u'Suggestion for state A.',
-                    'suggestion_html': 'new accepted suggestion for state A',
-                }, csrf_token=csrf_token)
-            self.post_json(
-                '%s/%s' % (feconf.SUGGESTION_URL_PREFIX, self.EXP_ID), {
-                    'exploration_version': 1,
-                    'state_name': u'State 2',
-                    'description': u'A new value.',
-                    'suggestion_html': 'some new value',
-                }, csrf_token=csrf_token)
-            self.post_json(
-                '%s/%s' % (feconf.SUGGESTION_URL_PREFIX, self.EXP_ID), {
-                    'exploration_version': 2,
-                    'state_name': u'State 3',
-                    'description': u'Empty suggestion',
-                    'suggestion_html': '',
-                }, csrf_token=csrf_token)
-            self.post_json(
-                '%s/%s' % (feconf.SUGGESTION_URL_PREFIX, self.EXP_ID), {
-                    'exploration_version': 2,
-                    'state_name': u'State A',
-                    'description': u'Just a space.',
-                    'suggestion_html': ' ',
-                }, csrf_token=csrf_token)
-            self.post_json(
-                '%s/%s' % (feconf.SUGGESTION_URL_PREFIX, self.EXP_ID), {
-                    'exploration_version': 1,
-                    'state_name': u'State 2',
-                    'description': u'Random characters.',
-                    'suggestion_html': '#!$%',
-                }, csrf_token=csrf_token)
-            self.post_json(
-                '%s/%s' % (feconf.SUGGESTION_URL_PREFIX, self.EXP_ID), {
-                    'exploration_version': 2,
-                    'state_name': u'State 3',
-                    'description': u'Very bizarre characters.',
-                    'suggestion_html': u'Ֆݓॵক',
-                }, csrf_token=csrf_token)
-            self.logout()
-
-    def _return_true(self, unused_thread_id, unused_exploration_id):
-        return True
-
-    def _return_null(self, *unused_args):
-        return None
-
-    def test_create_and_fetch_suggestions(self):
-        self.login(self.EDITOR_EMAIL)
-        csrf_token = self.get_csrf_token_from_response(
-            self.testapp.get('/create/%s' % self.EXP_ID))
-
-        # Create a thread without suggestions.
-        with self.swap(constants, 'ENABLE_GENERALIZED_FEEDBACK_THREADS', False):
-            self.post_json(
-                '%s/%s' % (
-                    feconf.FEEDBACK_THREADLIST_URL_PREFIX, self.EXP_ID), {
-                        'subject': u'New Thread ¡unicode!',
-                        'text': 'Message 0'}, csrf_token=csrf_token)
-
-            # Get a list of open threads without suggestions.
-            response_dict = self.get_json(
-                '%s/%s?list_type=%s&has_suggestion=%s' % (
-                    feconf.SUGGESTION_LIST_URL_PREFIX, self.EXP_ID,
-                    'open', 'false'))
-            self.assertEqual(len(response_dict['threads']), 1)
-
-            # Get a list of all threads with suggestions.
-            response_dict = self.get_json(
-                '%s/%s?list_type=%s&has_suggestion=%s' % (
-                    feconf.SUGGESTION_LIST_URL_PREFIX, self.EXP_ID, 'all',
-                    'true'))
-        threads = response_dict['threads']
-        self.assertEqual(len(threads), 6)
-
-        # Get a suggestion.
-        thread_id = threads[0]['thread_id']
-        with self.swap(constants, 'USE_NEW_SUGGESTION_FRAMEWORK', False):
-            with self.swap(
-                constants, 'ENABLE_GENERALIZED_FEEDBACK_THREADS', False):
-                response_dict = self.get_json(
-                    '%s/%s' % (feconf.FEEDBACK_THREAD_URL_PREFIX, thread_id))
-
-            # Suggestion description should be the same as thread subject.
-            self.assertEqual(
-                response_dict['suggestion']['description'],
-                threads[0]['subject'])
-
-        # Get a list of all threads without suggestions.
-        with self.swap(constants, 'ENABLE_GENERALIZED_FEEDBACK_THREADS', False):
-            response_dict = self.get_json(
-                '%s/%s?list_type=%s&has_suggestion=%s' % (
-                    feconf.SUGGESTION_LIST_URL_PREFIX, self.EXP_ID, 'all',
-                    'false'))
-            threads = response_dict['threads']
-            self.assertEqual(len(threads), 1)
-
-            # Test invalid list type in GET request. We are using testapp.get()
-            # here because get_json() with expect_errors=True does not work as
-            # expected. Please look at the doc string for get_json() for
-            # details.
-            response_dict = self.testapp.get(
-                '%s/%s?list_type=%s&has_suggestion=%s' % (
-                    feconf.SUGGESTION_LIST_URL_PREFIX, self.EXP_ID, 'invalid',
-                    'true'),
-                status=400, expect_errors=True)
-            self.assertEqual(response_dict.status_int, 400)
-
-        # Pass invalid value for has_suggestion.
-        with self.swap(constants, 'ENABLE_GENERALIZED_FEEDBACK_THREADS', False):
-            response_dict = self.testapp.get(
-                '%s/%s?list_type=%s&has_suggestion=%s' % (
-                    feconf.SUGGESTION_LIST_URL_PREFIX, self.EXP_ID, 'closed',
-                    'invalid'),
-                status=400, expect_errors=True)
-            self.assertEqual(response_dict.status_int, 400)
-
-    def _accept_suggestion(
-            self, thread_id, audio_update_required, csrf_token,
-            expect_errors=False, expected_status_int=200):
-        with self.swap(constants, 'ENABLE_GENERALIZED_FEEDBACK_THREADS', False):
-            with self.swap(
-                exp_domain.Exploration, '_verify_all_states_reachable',
-                self._return_null):
-                with self.swap(
-                    constants, 'ENABLE_GENERALIZED_FEEDBACK_THREADS', False):
-                    with self.swap(
-                        exp_domain.Exploration, '_verify_no_dead_ends',
-                        self._return_null):
-                        url = '%s/%s/%s' % (
-                            feconf.SUGGESTION_ACTION_URL_PREFIX, self.EXP_ID,
-                            thread_id)
-                        return self.put_json(
-                            url, {
-                                'action': u'accept',
-                                'commit_message': 'message',
-                                'audio_update_required': audio_update_required,
-                            }, csrf_token=csrf_token,
-                            expect_errors=expect_errors,
-                            expected_status_int=expected_status_int)
-
-    def _reject_suggestion(
-            self, thread_id, csrf_token,
-            expect_errors=False, expected_status_int=200):
-        with self.swap(constants, 'ENABLE_GENERALIZED_FEEDBACK_THREADS', False):
-            return self.put_json(
-                '%s/%s/%s' % (
-                    feconf.SUGGESTION_ACTION_URL_PREFIX, self.EXP_ID,
-                    thread_id), {'action': u'reject'}, csrf_token=csrf_token,
-                expect_errors=expect_errors,
-                expected_status_int=expected_status_int)
-
-    def test_actions_related_to_suggestions(self):
-        self.login(self.EDITOR_EMAIL)
-        csrf_token = self.get_csrf_token_from_response(
-            self.testapp.get('/create/%s' % self.EXP_ID))
-        with self.swap(constants, 'ENABLE_GENERALIZED_FEEDBACK_THREADS', False):
-            response_dict = self.get_json(
-                '%s/%s?list_type=%s&has_suggestion=%s' % (
-                    feconf.SUGGESTION_LIST_URL_PREFIX, self.EXP_ID, 'all',
-                    'true'))
-
-        threads = response_dict['threads']
-        accepted_suggestion_thread_id = threads[5]['thread_id']
-        rejected_suggestion_thread_id = threads[4]['thread_id']
-        unsuccessful_accept_thread_id = threads[3]['thread_id']
-
-        self.assertEqual(threads[5]['subject'], 'Suggestion for state A.')
-        self.assertEqual(threads[4]['subject'], 'A new value.')
-        self.assertEqual(threads[3]['subject'], 'Empty suggestion')
-
-        # Accept a suggestion.
-        self._accept_suggestion(
-            accepted_suggestion_thread_id, False, csrf_token)
-        updated_exploration = exp_services.get_exploration_by_id(self.EXP_ID)
-        self.assertEqual(
-            updated_exploration.states['State A'].content.html,
-            u'new accepted suggestion for state A')
-
-        # Reject a suggestion.
-        self._reject_suggestion(rejected_suggestion_thread_id, csrf_token)
-
-        # Get a list of closed threads with suggestion.
-        with self.swap(constants, 'ENABLE_GENERALIZED_FEEDBACK_THREADS', False):
-            response_dict = self.get_json(
-                '%s/%s?list_type=%s&has_suggestion=%s' % (
-                    feconf.SUGGESTION_LIST_URL_PREFIX, self.EXP_ID, 'closed',
-                    'true'))
-        self.assertEqual(len(response_dict['threads']), 2)
-
-        response_dict = self.put_json(
-            '%s/%s/%s' % (
-                feconf.SUGGESTION_ACTION_URL_PREFIX, self.EXP_ID,
-                rejected_suggestion_thread_id),
-            {'action': u'invalid'}, csrf_token=csrf_token,
-            expect_errors=True,
-            expected_status_int=400)
-        self.assertIn('Invalid action.', response_dict['error'])
-
-        # Editor tries to accept rejected suggestion.
-        exception_msg = 'Suggestion has already been accepted/rejected.'
-        response_dict = self._accept_suggestion(
-            rejected_suggestion_thread_id, False, csrf_token,
-            expect_errors=True, expected_status_int=500)
-        self.assertIn(exception_msg, response_dict['error'])
-
-        # Editor tries to reject accepted suggestion.
-        response_dict = self._reject_suggestion(
-            rejected_suggestion_thread_id, csrf_token,
-            expect_errors=True, expected_status_int=500)
-        self.assertIn(exception_msg, response_dict['error'])
-        self.logout()
-
-        # Different editor tries to accept rejected suggestion.
-        self.login(self.OWNER_EMAIL)
-        csrf_token = self.get_csrf_token_from_response(
-            self.testapp.get('/create/%s' % self.EXP_ID))
-        response_dict = self._accept_suggestion(
-            rejected_suggestion_thread_id, False, csrf_token,
-            expect_errors=True, expected_status_int=500)
-        self.assertIn(exception_msg, response_dict['error'])
-
-        # Different editor tries to reject accepted suggestion.
-        response_dict = self._reject_suggestion(
-            rejected_suggestion_thread_id, csrf_token,
-            expect_errors=True, expected_status_int=500)
-        self.assertIn(exception_msg, response_dict['error'])
-        self.logout()
-
-        # User(non editor) tries to accept a suggestion.
-        self.login(self.VIEWER_EMAIL)
-        response = self.testapp.get('/create/%s' % self.EXP_ID)
-        csrf_token = self.get_csrf_token_from_response(response)
-
-        response_dict = self._accept_suggestion(
-            unsuccessful_accept_thread_id, False, csrf_token,
-            expect_errors=True, expected_status_int=401)
-        self.assertIn(
-            'You do not have credentials',
-            response_dict['error'])
-        self.logout()
-
-        # Get a list of all closed threads with suggestion.
-        self.login(self.EDITOR_EMAIL)
-        with self.swap(constants, 'ENABLE_GENERALIZED_FEEDBACK_THREADS', False):
-            response_dict = self.get_json(
-                '%s/%s?list_type=%s&has_suggestion=%s' % (
-                    feconf.SUGGESTION_LIST_URL_PREFIX, self.EXP_ID, 'closed',
-                    'true'))
-        threads = response_dict['threads']
-        self.assertEqual(len(threads), 2)
-
-        # Get a list of all open threads with suggestion.
-        with self.swap(constants, 'ENABLE_GENERALIZED_FEEDBACK_THREADS', False):
-            response_dict = self.get_json(
-                '%s/%s?list_type=%s&has_suggestion=%s' % (
-                    feconf.SUGGESTION_LIST_URL_PREFIX, self.EXP_ID, 'open',
-                    'true'))
-        threads = response_dict['threads']
-        self.assertEqual(len(threads), 4)
-
-    def test_accept_suggestion_without_audio_update(self):
-        self.login(self.EDITOR_EMAIL)
-        csrf_token = self.get_csrf_token_from_response(
-            self.testapp.get('/create/%s' % self.EXP_ID))
-        with self.swap(constants, 'ENABLE_GENERALIZED_FEEDBACK_THREADS', False):
-            response_dict = self.get_json(
-                '%s/%s?list_type=%s&has_suggestion=%s' % (
-                    feconf.SUGGESTION_LIST_URL_PREFIX, self.EXP_ID, 'all',
-                    'true'))
-        threads = response_dict['threads']
-        thread = threads[len(threads) - 1]
-        accepted_suggestion_thread_id = thread['thread_id']
-        self.assertEqual(thread['subject'], 'Suggestion for state A.')
-
-        # Accept a suggestion.
-        self._accept_suggestion(
-            accepted_suggestion_thread_id, False, csrf_token)
-        updated_exploration = exp_services.get_exploration_by_id(self.EXP_ID)
-        content_id = updated_exploration.states['State A'].content.content_id
-        audio_translations = (
-            updated_exploration.states['State A']
-            .content_ids_to_audio_translations[content_id])
-        self.assertEqual(
-            audio_translations.keys(), [self.TRANSLATION_LANGUAGE_CODE])
-        self.assertFalse(
-            audio_translations[self.TRANSLATION_LANGUAGE_CODE].needs_update)
-
-    def test_accept_suggestion_requiring_audio_update(self):
-        self.login(self.EDITOR_EMAIL)
-        csrf_token = self.get_csrf_token_from_response(
-            self.testapp.get('/create/%s' % self.EXP_ID))
-        with self.swap(constants, 'ENABLE_GENERALIZED_FEEDBACK_THREADS', False):
-            response_dict = self.get_json(
-                '%s/%s?list_type=%s&has_suggestion=%s' % (
-                    feconf.SUGGESTION_LIST_URL_PREFIX, self.EXP_ID, 'all',
-                    'true'))
-        threads = response_dict['threads']
-        thread = threads[len(threads) - 1]
-        accepted_suggestion_thread_id = thread['thread_id']
-        self.assertEqual(thread['subject'], 'Suggestion for state A.')
-
-        # Accept a suggestion.
-        self._accept_suggestion(
-            accepted_suggestion_thread_id, True, csrf_token)
-        updated_exploration = exp_services.get_exploration_by_id(self.EXP_ID)
-        content_id = updated_exploration.states['State A'].content.content_id
-        audio_translations = (
-            updated_exploration.states['State A']
-            .content_ids_to_audio_translations[content_id])
-        self.assertEqual(
-            audio_translations.keys(), [self.TRANSLATION_LANGUAGE_CODE])
-        self.assertTrue(
-            audio_translations[self.TRANSLATION_LANGUAGE_CODE].needs_update)
-=======
+
             response = self.get_json(
                 '%s/%s' % (
                     feconf.FEEDBACK_THREADLIST_URL_PREFIX, self.EXP_ID))
@@ -952,5 +545,4 @@
                 'author_name': self.USER_USERNAME
             }
             self.assertDictContainsSubset(
-                expected_suggestion_dict, response['suggestion'])
->>>>>>> 465bf769
+                expected_suggestion_dict, response['suggestion'])