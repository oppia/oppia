# Copyright 2018 The Oppia Authors. All Rights Reserved.
#
# Licensed under the Apache License, Version 2.0 (the "License");
# you may not use this file except in compliance with the License.
# You may obtain a copy of the License at
#
#      http://www.apache.org/licenses/LICENSE-2.0
#
# Unless required by applicable law or agreed to in writing, software
# distributed under the License is distributed on an "AS-IS" BASIS,
# WITHOUT WARRANTIES OR CONDITIONS OF ANY KIND, either express or implied.
# See the License for the specific language governing permissions and
# limitations under the License.

"""Tests for the topic viewer page."""

from __future__ import absolute_import  # pylint: disable=import-only-modules
from __future__ import unicode_literals  # pylint: disable=import-only-modules

from constants import constants
from core.domain import question_services
from core.domain import skill_services
from core.domain import story_domain
from core.domain import story_services
from core.domain import topic_domain
from core.domain import topic_services
from core.domain import user_services
from core.tests import test_utils
import feconf
import python_utils


class BaseTopicViewerControllerTests(test_utils.GenericTestBase):

    def setUp(self):
        """Completes the sign-up process for the various users."""
        super(BaseTopicViewerControllerTests, self).setUp()
        self.signup(self.NEW_USER_EMAIL, self.NEW_USER_USERNAME)
        self.user_id = self.get_user_id_from_email(self.NEW_USER_EMAIL)
        self.signup(self.ADMIN_EMAIL, self.ADMIN_USERNAME)
        self.admin_id = self.get_user_id_from_email(self.ADMIN_EMAIL)
        self.set_admins([self.ADMIN_USERNAME])
        self.admin = user_services.UserActionsInfo(self.admin_id)

        self.topic_id = 'topic'
        self.story_id_1 = 'story_id_1'
        self.story_id_2 = 'story_id_2'
        self.topic_id_1 = 'topic1'
        self.topic_id_2 = 'topic2'
        self.skill_id_1 = skill_services.get_new_skill_id()
        self.skill_id_2 = skill_services.get_new_skill_id()

        self.story_1 = story_domain.Story.create_default_story(
            self.story_id_1, 'story_title', self.topic_id_1)
        self.story_1.description = 'story_description'
        self.story_1.node_titles = []

        self.story_2 = story_domain.Story.create_default_story(
            self.story_id_2, 'story_title', self.topic_id_2)
        self.story_2.description = 'story_description'
        self.story_2.node_titles = []

        self.topic = topic_domain.Topic.create_default_topic(
            self.topic_id, 'public_topic_name', 'public', 'description')
        self.topic.uncategorized_skill_ids.append(self.skill_id_1)
        self.topic.subtopics.append(topic_domain.Subtopic(
            1, 'subtopic_name', [self.skill_id_2], 'image.svg',
            constants.ALLOWED_THUMBNAIL_BG_COLORS['subtopic'][0]))
        self.topic.next_subtopic_id = 2
        self.topic.thumbnail_filename = 'Image.svg'
        self.topic.thumbnail_bg_color = (
            constants.ALLOWED_THUMBNAIL_BG_COLORS['topic'][0])
        self.topic.canonical_story_references.append(
            topic_domain.StoryReference.create_default_story_reference(
                self.story_id_1))
        self.topic.additional_story_references.append(
            topic_domain.StoryReference.create_default_story_reference(
                self.story_id_2))

        topic_services.save_new_topic(self.admin_id, self.topic)
        story_services.save_new_story(self.admin_id, self.story_1)
        story_services.save_new_story(self.admin_id, self.story_2)

        self.topic = topic_domain.Topic.create_default_topic(
            self.topic_id_1, 'private_topic_name', 'abbrev', 'description')
        self.topic.thumbnail_filename = 'Image.svg'
        self.topic.thumbnail_bg_color = (
            constants.ALLOWED_THUMBNAIL_BG_COLORS['topic'][0])
        self.topic.abbreviated_name = 'private'
        topic_services.save_new_topic(self.admin_id, self.topic)

        topic_services.publish_topic(self.topic_id, self.admin_id)
        topic_services.publish_story(
            self.topic_id, self.story_id_1, self.admin_id)
        topic_services.publish_story(
            self.topic_id, self.story_id_2, self.admin_id)

        self.save_new_skill(
            self.skill_id_1, self.user_id, description='Skill Description 1')
        self.save_new_skill(
            self.skill_id_2, self.user_id, description='Skill Description 2')
        skill_services.create_user_skill_mastery(
            self.user_id, self.skill_id_1, 0.3)
        skill_services.create_user_skill_mastery(
            self.user_id, self.skill_id_2, 0.5)


class TopicViewerPageTests(BaseTopicViewerControllerTests):

    def test_any_user_can_access_topic_viewer_page(self):
        with self.swap(constants, 'ENABLE_NEW_STRUCTURE_PLAYERS', True):
            self.get_html_response('/learn/staging/%s' % 'public')


    def test_accessibility_of_unpublished_topic_viewer_page(self):
        with self.swap(constants, 'ENABLE_NEW_STRUCTURE_PLAYERS', True):
            self.get_html_response(
                '/learn/staging/%s' % 'private',
                expected_status_int=404)
            self.login(self.ADMIN_EMAIL)
            self.get_html_response('/learn/staging/%s' % 'private')
            self.logout()


    def test_get_fails_when_new_structures_not_enabled(self):
        with self.swap(constants, 'ENABLE_NEW_STRUCTURE_PLAYERS', False):
            self.get_html_response(
                '/learn/staging/%s' % 'public',
                expected_status_int=404)


class TopicPageDataHandlerTests(
        BaseTopicViewerControllerTests, test_utils.EmailTestBase):

    def test_get_with_no_user_logged_in(self):
        with self.swap(constants, 'ENABLE_NEW_STRUCTURE_PLAYERS', True):
            json_response = self.get_json(
                '%s/%s' % (feconf.TOPIC_DATA_HANDLER, 'public'))
            expected_dict = {
                'topic_name': 'public_topic_name',
                'topic_id': self.topic_id,
                'canonical_story_dicts': [{
                    'id': self.story_1.id,
                    'title': self.story_1.title,
                    'description': self.story_1.description,
                    'node_titles': self.story_1.node_titles,
                    'thumbnail_filename': None,
                    'thumbnail_bg_color': None,
                    'story_is_published': True,
                    'completed_node_titles': []
                }],
                'additional_story_dicts': [{
                    'id': self.story_2.id,
                    'title': self.story_2.title,
                    'description': self.story_2.description,
                    'node_titles': self.story_2.node_titles,
                    'thumbnail_filename': None,
                    'thumbnail_bg_color': None,
                    'story_is_published': True,
                    'completed_node_titles': []
                }],
                'uncategorized_skill_ids': [self.skill_id_1],
                'subtopics': [{
                    u'thumbnail_filename': u'image.svg',
                    u'thumbnail_bg_color': u'#FFFFFF',
                    u'skill_ids': [self.skill_id_2],
                    u'id': 1,
                    u'title': u'subtopic_name'}],
                'degrees_of_mastery': {
                    self.skill_id_1: None,
                    self.skill_id_2: None
                },
                'skill_descriptions': {
                    self.skill_id_1: 'Skill Description 1',
                    self.skill_id_2: 'Skill Description 2'
                },
                'train_tab_should_be_displayed': False
            }
            self.assertDictContainsSubset(expected_dict, json_response)

    def test_get_with_user_logged_in(self):
        skill_services.delete_skill(self.admin_id, self.skill_id_1)
        with self.swap(constants, 'ENABLE_NEW_STRUCTURE_PLAYERS', True):
            self.login(self.NEW_USER_EMAIL)
            with self.swap(feconf, 'CAN_SEND_EMAILS', True):
                messages = self._get_sent_email_messages(
                    to=feconf.ADMIN_EMAIL_ADDRESS)
                self.assertEqual(len(messages), 0)
                json_response = self.get_json(
<<<<<<< HEAD
                    '%s/%s' % (feconf.TOPIC_DATA_HANDLER, 'public'))
                messages = self.mail_stub.get_sent_messages(
=======
                    '%s/%s' % (feconf.TOPIC_DATA_HANDLER, 'public_topic_name'))
                messages = self._get_sent_email_messages(
>>>>>>> 518109d2
                    to=feconf.ADMIN_EMAIL_ADDRESS)
                expected_email_html_body = (
                    'The deleted skills: %s are still'
                    ' present in topic with id %s' % (
                        self.skill_id_1, self.topic_id))
                self.assertEqual(len(messages), 1)
                self.assertIn(
                    expected_email_html_body,
                    messages[0].html.decode())
                expected_dict = {
                    'topic_name': 'public_topic_name',
                    'topic_id': self.topic_id,
                    'canonical_story_dicts': [{
                        'id': self.story_1.id,
                        'title': self.story_1.title,
                        'description': self.story_1.description,
                        'node_titles': self.story_1.node_titles,
                        'thumbnail_filename': None,
                        'thumbnail_bg_color': None,
                        'story_is_published': True,
                        'completed_node_titles': []
                    }],
                    'additional_story_dicts': [{
                        'id': self.story_2.id,
                        'title': self.story_2.title,
                        'description': self.story_2.description,
                        'node_titles': self.story_2.node_titles,
                        'thumbnail_filename': None,
                        'thumbnail_bg_color': None,
                        'story_is_published': True,
                        'completed_node_titles': []
                    }],
                    'uncategorized_skill_ids': [self.skill_id_1],
                    'subtopics': [{
                        u'thumbnail_filename': u'image.svg',
                        u'thumbnail_bg_color': u'#FFFFFF',
                        u'skill_ids': [self.skill_id_2],
                        u'id': 1,
                        u'title': u'subtopic_name'}],
                    'degrees_of_mastery': {
                        self.skill_id_1: 0.3,
                        self.skill_id_2: 0.5
                    },
                    'skill_descriptions': {
                        self.skill_id_1: None,
                        self.skill_id_2: 'Skill Description 2'
                    },
                    'train_tab_should_be_displayed': False
                }
                self.assertDictContainsSubset(expected_dict, json_response)

            self.logout()

    def test_get_fails_when_new_structures_not_enabled(self):
        with self.swap(constants, 'ENABLE_NEW_STRUCTURE_PLAYERS', False):
            self.get_json(
                '%s/%s' % (feconf.TOPIC_DATA_HANDLER, 'public'),
                expected_status_int=404)

    def test_get_with_no_skills_ids(self):
        self.topic = topic_domain.Topic.create_default_topic(
            self.topic_id, 'topic_with_no_skills', 'abbrev3', 'description')
        topic_services.save_new_topic(self.admin_id, self.topic)
        topic_services.publish_topic(self.topic_id, self.admin_id)
        with self.swap(constants, 'ENABLE_NEW_STRUCTURE_PLAYERS', True):
            json_response = self.get_json(
                '%s/%s' % (feconf.TOPIC_DATA_HANDLER, 'abbrev3'))
            expected_dict = {
                'topic_name': 'topic_with_no_skills',
                'topic_id': self.topic_id,
                'canonical_story_dicts': [],
                'additional_story_dicts': [],
                'uncategorized_skill_ids': [],
                'subtopics': [],
                'degrees_of_mastery': {},
                'skill_descriptions': {},
                'train_tab_should_be_displayed': False
            }
            self.assertDictContainsSubset(expected_dict, json_response)

    def test_get_with_five_or_more_questions(self):
        number_of_questions = 6
        self.topic_id = 'new_topic'
        self.skill_id_1 = skill_services.get_new_skill_id()
        self.topic = topic_domain.Topic.create_default_topic(
            self.topic_id, 'new_topic', 'abbrev0', 'description')
        self.topic.uncategorized_skill_ids.append(self.skill_id_1)
        self.topic.thumbnail_filename = 'Image.svg'
        self.topic.thumbnail_bg_color = (
            constants.ALLOWED_THUMBNAIL_BG_COLORS['topic'][0])
        topic_services.save_new_topic(self.admin_id, self.topic)
        topic_services.publish_topic(self.topic_id, self.admin_id)
        self.save_new_skill(
            self.skill_id_1, self.admin_id, description='Skill Description 1')
        for index in python_utils.RANGE(number_of_questions):
            question_id = question_services.get_new_question_id()
            self.save_new_question(
                question_id, self.admin_id,
                self._create_valid_question_data(index), [self.skill_id_1])
            question_services.create_new_question_skill_link(
                self.admin_id, question_id, self.skill_id_1, 0.5)
        with self.swap(constants, 'ENABLE_NEW_STRUCTURE_PLAYERS', True):
            json_response = self.get_json(
                '%s/%s' % (feconf.TOPIC_DATA_HANDLER, 'abbrev0'))
            expected_dict = {
                'topic_name': 'new_topic',
                'topic_id': self.topic_id,
                'canonical_story_dicts': [],
                'additional_story_dicts': [],
                'uncategorized_skill_ids': [self.skill_id_1],
                'subtopics': [],
                'degrees_of_mastery': {
                    self.skill_id_1: None
                },
                'skill_descriptions': {
                    self.skill_id_1: 'Skill Description 1'
                },
                'train_tab_should_be_displayed': True
            }
            self.assertDictContainsSubset(expected_dict, json_response)
        self.logout()<|MERGE_RESOLUTION|>--- conflicted
+++ resolved
@@ -187,13 +187,8 @@
                     to=feconf.ADMIN_EMAIL_ADDRESS)
                 self.assertEqual(len(messages), 0)
                 json_response = self.get_json(
-<<<<<<< HEAD
                     '%s/%s' % (feconf.TOPIC_DATA_HANDLER, 'public'))
-                messages = self.mail_stub.get_sent_messages(
-=======
-                    '%s/%s' % (feconf.TOPIC_DATA_HANDLER, 'public_topic_name'))
                 messages = self._get_sent_email_messages(
->>>>>>> 518109d2
                     to=feconf.ADMIN_EMAIL_ADDRESS)
                 expected_email_html_body = (
                     'The deleted skills: %s are still'
