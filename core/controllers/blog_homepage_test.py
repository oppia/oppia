# Copyright 2021 The Oppia Authors. All Rights Reserved.
#
# Licensed under the Apache License, Version 2.0 (the "License");
# you may not use this file except in compliance with the License.
# You may obtain a copy of the License at
#
#      http://www.apache.org/licenses/LICENSE-2.0
#
# Unless required by applicable law or agreed to in writing, software
# distributed under the License is distributed on an "AS-IS" BASIS,
# WITHOUT WARRANTIES OR CONDITIONS OF ANY KIND, either express or implied.
# See the License for the specific language governing permissions and
# limitations under the License.

"""Tests for the blog homepage page."""

from __future__ import annotations
import logging

from core import feconf
from core.domain import blog_services
from core.domain import config_domain
from core.domain import user_services
from core.platform import models
from core.tests import test_utils

MYPY = False
if MYPY:  # pragma: no cover
    from mypy_imports import user_models

(user_models,) = models.Registry.import_models([models.Names.USER])


class BlogHomepageDataHandlerTest(test_utils.GenericTestBase):
    """Checks that the data for blog homepage is handled properly."""

    username = 'user'
    user_email = 'user@example.com'

    def setUp(self) -> None:
        """Complete the setup process for testing."""
        super().setUp()
        self.signup(
            self.BLOG_ADMIN_EMAIL, self.BLOG_ADMIN_USERNAME)
        self.blog_admin_id = (
            self.get_user_id_from_email(self.BLOG_ADMIN_EMAIL))
        self.add_user_role(
            self.BLOG_ADMIN_USERNAME,
            feconf.ROLE_ID_BLOG_ADMIN)
        self.signup(self.user_email, self.username)
        blog_post = blog_services.create_new_blog_post(self.blog_admin_id)
        self.change_dict: blog_services.BlogPostChangeDict = {
            'title': 'Sample Title',
            'thumbnail_filename': 'thumbnail.svg',
            'content': '<p>Hello Bloggers<p>',
            'tags': ['Newsletter', 'Learners']
        }
        blog_services.update_blog_post(blog_post.id, self.change_dict)
        blog_services.publish_blog_post(blog_post.id)

<<<<<<< HEAD
    def test_get_homepage_data(self) -> None:
=======
    def test_get_blog_homepage_data(self):
>>>>>>> dcc74a5f
        self.login(self.user_email)
        json_response = self.get_json(
            '%s?offset=0' % (feconf.BLOG_HOMEPAGE_DATA_URL),
            )
        default_tags_config_property = (
            config_domain.Registry.get_config_property(
                'list_of_default_tags_for_blog_post'
            )
        )
        assert default_tags_config_property is not None
        default_tags = default_tags_config_property.value
        self.assertEqual(default_tags, json_response['list_of_default_tags'])
        self.assertEqual(
            self.BLOG_ADMIN_USERNAME,
            json_response['blog_post_summary_dicts'][0]['author_name'])
        self.assertEqual(
            len(json_response['blog_post_summary_dicts']), 1)
        self.assertEqual(json_response['no_of_blog_post_summaries'], 1)

        blog_post_two = blog_services.create_new_blog_post(self.blog_admin_id)
        change_dict_two: blog_services.BlogPostChangeDict = {
            'title': 'Sample Title Two',
            'thumbnail_filename': 'thumbnail.svg',
            'content': '<p>Hello Blog<p>',
            'tags': ['Newsletter', 'Learners']
        }
        blog_services.update_blog_post(blog_post_two.id, change_dict_two)
        blog_services.publish_blog_post(blog_post_two.id)
        json_response = self.get_json(
            '%s?offset=0' % feconf.BLOG_HOMEPAGE_DATA_URL)
        self.assertEqual(
            len(json_response['blog_post_summary_dicts']), 2)
        self.assertEqual(json_response['no_of_blog_post_summaries'], 2)
        self.assertTrue(
            json_response['blog_post_summary_dicts'][0]['published_on'] >
            json_response['blog_post_summary_dicts'][1]['published_on']
        )
        self.assertEqual(
            json_response['blog_post_summary_dicts'][0]['title'],
            'Sample Title Two'
        )

        json_response = self.get_json(
            '%s?offset=1' % feconf.BLOG_HOMEPAGE_DATA_URL
        )
        self.assertEqual(
            len(json_response['blog_post_summary_dicts']), 1)
        self.assertEqual(
            json_response['blog_post_summary_dicts'][0]['title'],
            'Sample Title'
        )


class BlogPostDataHandlerTest(test_utils.GenericTestBase):
    """Checks that the data of the blog post and other data on
    BlogPostPage is properly handled."""

    username = 'user'
    user_email = 'user@example.com'

    def setUp(self) -> None:
        """Complete the setup process for testing."""
        super().setUp()
        self.signup(
            self.BLOG_ADMIN_EMAIL, self.BLOG_ADMIN_USERNAME)
        self.blog_admin_id = (
            self.get_user_id_from_email(self.BLOG_ADMIN_EMAIL))
        self.add_user_role(
            self.BLOG_ADMIN_USERNAME,
            feconf.ROLE_ID_BLOG_ADMIN)
        self.signup(self.user_email, self.username)
<<<<<<< HEAD
        self.blog_post = blog_services.create_new_blog_post(self.blog_admin_id)
        self.change_dict: blog_services.BlogPostChangeDict = {
=======
        self.blog_post_one = blog_services.create_new_blog_post(
            self.blog_admin_id)
        self.change_dict = {
>>>>>>> dcc74a5f
            'title': 'Sample Title',
            'thumbnail_filename': 'thumbnail.svg',
            'content': '<p>Hello Bloggers</p>',
            'tags': ['Newsletter', 'Learners']
        }
        blog_services.update_blog_post(self.blog_post_one.id, self.change_dict)
        blog_services.publish_blog_post(self.blog_post_one.id)

    def test_get_post_page_data(self) -> None:
        self.login(self.user_email)
        blog_post = blog_services.get_blog_post_by_id(self.blog_post_one.id)
        json_response = self.get_json(
            '%s/%s' % (feconf.BLOG_HOMEPAGE_DATA_URL, blog_post.url_fragment),
            )
        self.assertEqual(
            self.BLOG_ADMIN_USERNAME,
            json_response['blog_post_dict']['author_name'])
        self.assertEqual(
            '<p>Hello Bloggers</p>',
            json_response['blog_post_dict']['content'])
        self.assertEqual(len(json_response['summary_dicts']), 0)
        self.assertIsNotNone(json_response['profile_picture_data_url'])

        blog_post_two_id = (
            blog_services.create_new_blog_post(self.blog_admin_id).id)
        change_dict_two: blog_services.BlogPostChangeDict = {
            'title': 'Sample Title Two',
            'thumbnail_filename': 'thumbnail.svg',
            'content': '<p>Hello Blog</p>',
            'tags': ['Newsletter', 'Learners']
        }
        blog_services.update_blog_post(blog_post_two_id, change_dict_two)
        blog_services.publish_blog_post(blog_post_two_id)
        blog_post_two = blog_services.get_blog_post_by_id(blog_post_two_id)
        json_response = self.get_json(
            '%s/%s' % (
                feconf.BLOG_HOMEPAGE_DATA_URL, blog_post_two.url_fragment),
            )
        self.assertEqual(
            self.BLOG_ADMIN_USERNAME,
            json_response['blog_post_dict']['author_name'])
        self.assertEqual(
            '<p>Hello Blog</p>',
            json_response['blog_post_dict']['content'])
        self.assertEqual(len(json_response['summary_dicts']), 1)
        self.assertIsNotNone(json_response['profile_picture_data_url'])

<<<<<<< HEAD
    def test_raise_exception_if_blog_post_does_not_exists(self) -> None:
=======
    def test_should_get_correct_recommendations_for_post_page(self):
        self.signup(
            self.BLOG_EDITOR_EMAIL, self.BLOG_EDITOR_USERNAME)
        self.add_user_role(
            self.BLOG_EDITOR_USERNAME, feconf.ROLE_ID_BLOG_POST_EDITOR)
        blog_editor_id = (
            self.get_user_id_from_email(self.BLOG_EDITOR_EMAIL))
        blog_post = blog_services.get_blog_post_by_id(self.blog_post_one.id)

        blog_post_two_id = (
            blog_services.create_new_blog_post(self.blog_admin_id).id)
        change_dict_two = {
            'title': 'Sample Title Two',
            'thumbnail_filename': 'thumbnail.svg',
            'content': '<p>Hello Blog</p>',
            'tags': ['Newsletter']
        }
        blog_services.update_blog_post(blog_post_two_id, change_dict_two)
        blog_services.publish_blog_post(blog_post_two_id)

        blog_post_three_id = (
            blog_services.create_new_blog_post(blog_editor_id).id)
        change_dict_three = {
            'title': 'Sample Title Three',
            'thumbnail_filename': 'thumbnail_filename.svg',
            'content': '<p>Hello Blog</p>',
            'tags': ['Maths', 'English']
        }
        blog_services.update_blog_post(blog_post_three_id, change_dict_three)
        blog_services.publish_blog_post(blog_post_three_id)
        blog_post_three = blog_services.get_blog_post_by_id(blog_post_three_id)

        blog_post_four_id = (
            blog_services.create_new_blog_post(blog_editor_id).id)
        change_dict_four = {
            'title': 'Sample Title Four',
            'thumbnail_filename': 'thumbnail_filename.svg',
            'content': '<p>Hello Blog</p>',
            'tags': ['English']
        }
        blog_services.update_blog_post(blog_post_four_id, change_dict_four)
        blog_services.publish_blog_post(blog_post_four_id)
        blog_post_four = blog_services.get_blog_post_by_id(blog_post_four_id)

        json_response = self.get_json(
            '%s/%s' % (feconf.BLOG_HOMEPAGE_DATA_URL, blog_post.url_fragment),
            )
        self.assertEqual(len(json_response['summary_dicts']), 2)
        self.assertEqual(
            json_response['summary_dicts'][0]['id'], blog_post_two_id)
        self.assertEqual(
            json_response['summary_dicts'][1]['id'], blog_post_four_id)

        json_response = self.get_json(
            '%s/%s' % (
                feconf.BLOG_HOMEPAGE_DATA_URL,
                blog_post_four.url_fragment
            ))
        self.assertEqual(len(json_response['summary_dicts']), 2)
        self.assertEqual(
            json_response['summary_dicts'][0]['id'], blog_post_three_id)
        self.assertEqual(
            json_response['summary_dicts'][1]['id'], blog_post_two_id)

        json_response = self.get_json(
            '%s/%s' % (
                feconf.BLOG_HOMEPAGE_DATA_URL,
                blog_post_three.url_fragment
            ))
        self.assertEqual(len(json_response['summary_dicts']), 2)
        self.assertEqual(
            json_response['summary_dicts'][0]['id'], blog_post_four_id)
        self.assertEqual(
            json_response['summary_dicts'][1]['id'], blog_post_two_id)

        json_response = self.get_json(
            '%s/%s' % (
                feconf.BLOG_HOMEPAGE_DATA_URL,
                blog_post_three.url_fragment
            ))
        self.assertEqual(len(json_response['summary_dicts']), 2)
        self.assertEqual(
            json_response['summary_dicts'][0]['id'], blog_post_four_id)
        self.assertEqual(
            json_response['summary_dicts'][1]['id'], blog_post_two_id)

    def test_raise_exception_if_blog_post_does_not_exists(self):
>>>>>>> dcc74a5f
        self.login(self.user_email)
        blog_post = blog_services.get_blog_post_by_id(self.blog_post_one.id)
        self.get_json(
            '%s/%s' % (feconf.BLOG_HOMEPAGE_DATA_URL, blog_post.url_fragment),
        )
        blog_services.delete_blog_post(blog_post.id)
        self.get_json(
            '%s/%s' % (feconf.BLOG_HOMEPAGE_DATA_URL, blog_post.url_fragment),
            expected_status_int=404
        )


class AuthorsPageHandlerTest(test_utils.GenericTestBase):
    """Checks that the author data and related blog summary cards are
    properly handled."""

    username = 'user'
    user_email = 'user@example.com'

    def setUp(self) -> None:
        """Complete the setup process for testing."""
        super().setUp()
        self.signup(
            self.BLOG_ADMIN_EMAIL, self.BLOG_ADMIN_USERNAME)
        self.blog_admin_id = (
            self.get_user_id_from_email(self.BLOG_ADMIN_EMAIL))
        self.add_user_role(
            self.BLOG_ADMIN_USERNAME, feconf.ROLE_ID_BLOG_ADMIN)
        self.signup(self.user_email, self.username)
        self.blog_post = blog_services.create_new_blog_post(self.blog_admin_id)
        self.change_dict: blog_services.BlogPostChangeDict = {
            'title': 'Sample Title',
            'thumbnail_filename': 'thumbnail.svg',
            'content': '<p>Hello Bloggers</p>',
            'tags': ['Newsletter', 'Learners']
        }
        blog_services.update_blog_post(self.blog_post.id, self.change_dict)
        blog_services.publish_blog_post(self.blog_post.id)

    def test_get_authors_page_data(self) -> None:
        self.login(self.user_email)
        json_response = self.get_json(
            '%s/%s' % (
                feconf.AUTHOR_SPECIFIC_BLOG_POST_PAGE_DATA_URL_PREFIX,
                self.BLOG_ADMIN_USERNAME),
            )
        self.assertEqual(
            self.BLOG_ADMIN_USERNAME,
            json_response['summary_dicts'][0]['author_name'])
        self.assertEqual(
            len(json_response['summary_dicts']), 1)
        self.assertIsNotNone(json_response['profile_picture_data_url'])

        blog_services.unpublish_blog_post(self.blog_post.id)
        json_response = self.get_json(
            '%s/%s' % (
                feconf.AUTHOR_SPECIFIC_BLOG_POST_PAGE_DATA_URL_PREFIX,
                self.BLOG_ADMIN_USERNAME),
            )
        self.assertEqual(json_response['summary_dicts'], [])

    def test_get_authors_data_raises_exception_if_user_deleted_account(
        self
    ) -> None:
        self.login(self.user_email)
        json_response = self.get_json(
            '%s/%s' % (
                feconf.AUTHOR_SPECIFIC_BLOG_POST_PAGE_DATA_URL_PREFIX,
                self.BLOG_ADMIN_USERNAME),
            )
        self.assertEqual(
            self.BLOG_ADMIN_USERNAME,
            json_response['summary_dicts'][0]['author_name'])
        blog_admin_model = (
            user_models.UserSettingsModel.get_by_id(self.blog_admin_id))
        blog_admin_model.deleted = True
        blog_admin_model.update_timestamps()
        blog_admin_model.put()
        self.get_json(
            '%s/%s' % (
                feconf.AUTHOR_SPECIFIC_BLOG_POST_PAGE_DATA_URL_PREFIX,
                self.BLOG_ADMIN_USERNAME),
            expected_status_int=404)

    def test_raise_exception_if_username_provided_is_not_of_author(
        self
    ) -> None:
        self.login(self.user_email)
        self.get_json(
            '%s/%s' % (
                feconf.AUTHOR_SPECIFIC_BLOG_POST_PAGE_DATA_URL_PREFIX,
                self.BLOG_ADMIN_USERNAME),
            )
        user_services.remove_user_role(
            self.blog_admin_id, feconf.ROLE_ID_BLOG_ADMIN)
        self.get_json(
            '%s/%s' % (
                feconf.AUTHOR_SPECIFIC_BLOG_POST_PAGE_DATA_URL_PREFIX,
                self.BLOG_ADMIN_USERNAME),
            expected_status_int=404)


class BlogPostSearchHandlerTest(test_utils.GenericTestBase):
    """Checks that the search functionality for blog posts is working as
    expected."""

    username = 'user'
    user_email = 'user@example.com'

    def setUp(self) -> None:
        """Complete the setup process for testing."""

        super().setUp()
        self.signup('a@example.com', 'A')
        self.signup('b@example.com', 'B')
        self.user_id_a = self.get_user_id_from_email('a@example.com')
        self.user_id_b = self.get_user_id_from_email('b@example.com')

        self.signup(self.user_email, self.username)

        self.ids_of_blog_posts_by_user_A = []
        for _ in range(2):
            blog_post = blog_services.create_new_blog_post(self.user_id_a)
            self.ids_of_blog_posts_by_user_A.append(blog_post.id)

        self.ids_of_blog_posts_by_user_B = []
        for _ in range(2):
            blog_post = blog_services.create_new_blog_post(self.user_id_b)
            self.ids_of_blog_posts_by_user_B.append(blog_post.id)

        self.all_blog_post_ids = (
            self.ids_of_blog_posts_by_user_A + self.ids_of_blog_posts_by_user_B
        )

        self.change_dict_1: blog_services.BlogPostChangeDict = {
            'title': 'Welcome to Oppia',
            'thumbnail_filename': 'thumbnail.svg',
            'content': 'Hello Blog Authors',
            'tags': ['Math', 'Science']
        }
        blog_services.update_blog_post(
            self.ids_of_blog_posts_by_user_A[0], self.change_dict_1)

        self.change_dict_2: blog_services.BlogPostChangeDict = {
            'title': 'Welcome',
            'thumbnail_filename': 'thumbnail.svg',
            'content': 'Hello Blog Authors',
            'tags': ['Math', 'Social']
        }
        blog_services.update_blog_post(
            self.ids_of_blog_posts_by_user_A[1], self.change_dict_2)

        self.change_dict_3: blog_services.BlogPostChangeDict = {
            'title': 'New Lessons in Mathematics',
            'thumbnail_filename': 'thumbnail.svg',
            'content': 'Hello Blog',
            'tags': ['Math', 'Oppia']
        }
        blog_services.update_blog_post(
            self.ids_of_blog_posts_by_user_B[0], self.change_dict_3)

        self.change_dict_4: blog_services.BlogPostChangeDict = {
            'title': 'Basic English Lessons',
            'thumbnail_filename': 'thumbnail.svg',
            'content': 'Authors in Oppia',
            'tags': ['English', 'Oppia', 'Social']
        }
        blog_services.update_blog_post(
            self.ids_of_blog_posts_by_user_B[1], self.change_dict_4)

        for blog_id in self.all_blog_post_ids:
            blog_services.publish_blog_post(blog_id)

    def test_get_search_page_data(self) -> None:
        self.login(self.user_email)

        # Load the search results with an empty query.
        response_dict = self.get_json(feconf.BLOG_SEARCH_DATA_URL)
        self.assertEqual(len(response_dict['blog_post_summaries_list']), 4)

        # Deleting a blog post should remove it from search results.
        blog_services.delete_blog_post(self.ids_of_blog_posts_by_user_A[0])
        # Load the search results with an empty query.
        response_dict = self.get_json(feconf.BLOG_SEARCH_DATA_URL)
        self.assertEqual(len(response_dict['blog_post_summaries_list']), 3)

        # Unpublishing a blog post should remove it from search results.
        blog_services.unpublish_blog_post(self.ids_of_blog_posts_by_user_A[1])
        # Load the search results with an empty query.
        response_dict = self.get_json(feconf.BLOG_SEARCH_DATA_URL)
        self.assertEqual(len(response_dict['blog_post_summaries_list']), 2)

    def test_library_handler_with_exceeding_query_limit_logs_error(
        self
    ) -> None:
        self.login(self.user_email)
        response_dict = self.get_json(feconf.BLOG_SEARCH_DATA_URL)
        self.assertEqual(len(response_dict['blog_post_summaries_list']), 4)
        self.assertEqual(response_dict['search_offset'], None)

        default_query_limit_swap = self.swap(feconf, 'DEFAULT_QUERY_LIMIT', 2)
        max_cards_limit_swap = self.swap(
            feconf, 'MAX_NUM_CARDS_TO_DISPLAY_ON_BLOG_SEARCH_RESULTS_PAGE', 2)
        # Load the search results with an empty query.
        with self.capture_logging(min_level=logging.ERROR) as logs:
            with default_query_limit_swap, max_cards_limit_swap:
                response_dict = self.get_json(feconf.BLOG_SEARCH_DATA_URL)

                self.assertEqual(len(logs), 1)
                self.assertEqual(
                    logs[0],
                    '2 blog post summaries were fetched to load the search'
                    '/filter by result page. You may be running up against the '
                    'default query limits.\nNoneType: None')
                self.assertEqual(
                    len(response_dict['blog_post_summaries_list']), 2)
                self.assertEqual(response_dict['search_offset'], 2)

    def test_handler_with_given_query_and_tag(self) -> None:
        self.login(self.user_email)
        response_dict = self.get_json(
            feconf.BLOG_SEARCH_DATA_URL, params={
                'q': 'Welcome',
                'tags': '("Science")'
            })

        default_tags = config_domain.Registry.get_config_property(
            'list_of_default_tags_for_blog_post').value
        self.assertEqual(default_tags, response_dict['list_of_default_tags'])
        self.assertEqual(len(response_dict['blog_post_summaries_list']), 1)
        self.assertEqual(
            response_dict['blog_post_summaries_list'][0]['id'],
            self.ids_of_blog_posts_by_user_A[0]
        )

        self.logout()<|MERGE_RESOLUTION|>--- conflicted
+++ resolved
@@ -58,22 +58,13 @@
         blog_services.update_blog_post(blog_post.id, self.change_dict)
         blog_services.publish_blog_post(blog_post.id)
 
-<<<<<<< HEAD
-    def test_get_homepage_data(self) -> None:
-=======
     def test_get_blog_homepage_data(self):
->>>>>>> dcc74a5f
         self.login(self.user_email)
         json_response = self.get_json(
             '%s?offset=0' % (feconf.BLOG_HOMEPAGE_DATA_URL),
             )
-        default_tags_config_property = (
-            config_domain.Registry.get_config_property(
-                'list_of_default_tags_for_blog_post'
-            )
-        )
-        assert default_tags_config_property is not None
-        default_tags = default_tags_config_property.value
+        default_tags = config_domain.Registry.get_config_property(
+            'list_of_default_tags_for_blog_post').value
         self.assertEqual(default_tags, json_response['list_of_default_tags'])
         self.assertEqual(
             self.BLOG_ADMIN_USERNAME,
@@ -134,14 +125,9 @@
             self.BLOG_ADMIN_USERNAME,
             feconf.ROLE_ID_BLOG_ADMIN)
         self.signup(self.user_email, self.username)
-<<<<<<< HEAD
-        self.blog_post = blog_services.create_new_blog_post(self.blog_admin_id)
-        self.change_dict: blog_services.BlogPostChangeDict = {
-=======
         self.blog_post_one = blog_services.create_new_blog_post(
             self.blog_admin_id)
         self.change_dict = {
->>>>>>> dcc74a5f
             'title': 'Sample Title',
             'thumbnail_filename': 'thumbnail.svg',
             'content': '<p>Hello Bloggers</p>',
@@ -189,9 +175,6 @@
         self.assertEqual(len(json_response['summary_dicts']), 1)
         self.assertIsNotNone(json_response['profile_picture_data_url'])
 
-<<<<<<< HEAD
-    def test_raise_exception_if_blog_post_does_not_exists(self) -> None:
-=======
     def test_should_get_correct_recommendations_for_post_page(self):
         self.signup(
             self.BLOG_EDITOR_EMAIL, self.BLOG_EDITOR_USERNAME)
@@ -279,7 +262,6 @@
             json_response['summary_dicts'][1]['id'], blog_post_two_id)
 
     def test_raise_exception_if_blog_post_does_not_exists(self):
->>>>>>> dcc74a5f
         self.login(self.user_email)
         blog_post = blog_services.get_blog_post_by_id(self.blog_post_one.id)
         self.get_json(
