# Copyright 2021 The Oppia Authors. All Rights Reserved.
#
# Licensed under the Apache License, Version 2.0 (the "License");
# you may not use this file except in compliance with the License.
# You may obtain a copy of the License at
#
#      http://www.apache.org/licenses/LICENSE-2.0
#
# Unless required by applicable law or agreed to in writing, software
# distributed under the License is distributed on an "AS-IS" BASIS,
# WITHOUT WARRANTIES OR CONDITIONS OF ANY KIND, either express or implied.
# See the License for the specific language governing permissions and
# limitations under the License.

"""Tests for the blog homepage page."""

from __future__ import annotations
import logging

from core import feconf
from core.domain import blog_services
from core.domain import config_domain
from core.domain import user_services
from core.platform import models
from core.tests import test_utils

(user_models,) = models.Registry.import_models([models.Names.USER])


class BlogHomepageDataHandlerTest(test_utils.GenericTestBase):
    """Checks that the data for blog homepage is handled properly."""

    username = 'user'
    user_email = 'user@example.com'

    def setUp(self):
        """Complete the setup process for testing."""
        super().setUp()
        self.signup(
            self.BLOG_ADMIN_EMAIL, self.BLOG_ADMIN_USERNAME)
        self.blog_admin_id = (
            self.get_user_id_from_email(self.BLOG_ADMIN_EMAIL))
        self.add_user_role(
            self.BLOG_ADMIN_USERNAME,
            feconf.ROLE_ID_BLOG_ADMIN)
        self.signup(self.user_email, self.username)
        self.change_dict = {}

    def test_get_homepage_data(self):
        self.login(self.user_email)
        json_response = self.get_json(
            '%s' % (feconf.BLOG_HOMEPAGE_DATA_URL),
            )
        default_tags = config_domain.Registry.get_config_property(
            'list_of_default_tags_for_blog_post').value
        self.assertEqual(default_tags, json_response['list_of_default_tags'])
        self.assertEqual(json_response['blog_post_summary_dicts'], [])
        blog_post = blog_services.create_new_blog_post(self.blog_admin_id)
        self.change_dict = {
            'title': 'Sample Title',
            'thumbnail_filename': 'thumbnail.svg',
            'content': '<p>Hello Bloggers<p>',
            'tags': ['Newsletter', 'Learners']
        }
        blog_services.update_blog_post(blog_post.id, self.change_dict)
        blog_services.publish_blog_post(blog_post.id)
<<<<<<< HEAD
        json_response = self.get_json(
            '%s' % (feconf.BLOG_HOMEPAGE_DATA_URL),)
=======

    def test_get_blog_homepage_data(self):
        self.login(self.user_email)
        json_response = self.get_json(
            '%s?offset=0' % (feconf.BLOG_HOMEPAGE_DATA_URL),
            )
        default_tags = config_domain.Registry.get_config_property(
            'list_of_default_tags_for_blog_post').value
        self.assertEqual(default_tags, json_response['list_of_default_tags'])
>>>>>>> 7e424589
        self.assertEqual(
            self.BLOG_ADMIN_USERNAME,
            json_response['blog_post_summary_dicts'][0]['author_name'])
        self.assertEqual(
            len(json_response['blog_post_summary_dicts']), 1)
        self.assertEqual(json_response['no_of_blog_post_summaries'], 1)

        blog_post_two = blog_services.create_new_blog_post(self.blog_admin_id)
        change_dict_two = {
            'title': 'Sample Title Two',
            'thumbnail_filename': 'thumbnail.svg',
            'content': '<p>Hello Blog<p>',
            'tags': ['Newsletter', 'Learners']
        }
        blog_services.update_blog_post(blog_post_two.id, change_dict_two)
        blog_services.publish_blog_post(blog_post_two.id)
        json_response = self.get_json(
            '%s?offset=0' % feconf.BLOG_HOMEPAGE_DATA_URL)
        self.assertEqual(
            len(json_response['blog_post_summary_dicts']), 2)
        self.assertEqual(json_response['no_of_blog_post_summaries'], 2)
        self.assertTrue(
            json_response['blog_post_summary_dicts'][0]['published_on'] >
            json_response['blog_post_summary_dicts'][1]['published_on']
        )
        self.assertEqual(
            json_response['blog_post_summary_dicts'][0]['title'],
            'Sample Title Two'
        )

        json_response = self.get_json(
            '%s?offset=1' % feconf.BLOG_HOMEPAGE_DATA_URL
        )
        self.assertEqual(
            len(json_response['blog_post_summary_dicts']), 1)
        self.assertEqual(
            json_response['blog_post_summary_dicts'][0]['title'],
            'Sample Title'
        )


class BlogPostDataHandlerTest(test_utils.GenericTestBase):
    """Checks that the data of the blog post and other data on
    BlogPostPage is properly handled."""

    username = 'user'
    user_email = 'user@example.com'

    def setUp(self):
        """Complete the setup process for testing."""
        super().setUp()
        self.signup(
            self.BLOG_ADMIN_EMAIL, self.BLOG_ADMIN_USERNAME)
        self.blog_admin_id = (
            self.get_user_id_from_email(self.BLOG_ADMIN_EMAIL))
        self.add_user_role(
            self.BLOG_ADMIN_USERNAME,
            feconf.ROLE_ID_BLOG_ADMIN)
        self.signup(self.user_email, self.username)
        self.blog_post_one = blog_services.create_new_blog_post(
            self.blog_admin_id)
        self.change_dict = {
            'title': 'Sample Title',
            'thumbnail_filename': 'thumbnail.svg',
            'content': '<p>Hello Bloggers</p>',
            'tags': ['Newsletter', 'Learners']
        }
        blog_services.update_blog_post(self.blog_post_one.id, self.change_dict)
        blog_services.publish_blog_post(self.blog_post_one.id)

    def test_get_post_page_data(self):
        self.login(self.user_email)
        blog_post = blog_services.get_blog_post_by_id(self.blog_post_one.id)
        json_response = self.get_json(
            '%s/%s' % (feconf.BLOG_HOMEPAGE_DATA_URL, blog_post.url_fragment),
            )
        self.assertEqual(
            self.BLOG_ADMIN_USERNAME,
            json_response['blog_post_dict']['author_name'])
        self.assertEqual(
            '<p>Hello Bloggers</p>',
            json_response['blog_post_dict']['content'])
        self.assertEqual(len(json_response['summary_dicts']), 0)
        self.assertIsNotNone(json_response['profile_picture_data_url'])

        blog_post_two_id = (
            blog_services.create_new_blog_post(self.blog_admin_id).id)
        change_dict_two = {
            'title': 'Sample Title Two',
            'thumbnail_filename': 'thumbnail.svg',
            'content': '<p>Hello Blog</p>',
            'tags': ['Newsletter', 'Learners']
        }
        blog_services.update_blog_post(blog_post_two_id, change_dict_two)
        blog_services.publish_blog_post(blog_post_two_id)
        blog_post_two = blog_services.get_blog_post_by_id(blog_post_two_id)
        json_response = self.get_json(
            '%s/%s' % (
                feconf.BLOG_HOMEPAGE_DATA_URL, blog_post_two.url_fragment),
            )
        self.assertEqual(
            self.BLOG_ADMIN_USERNAME,
            json_response['blog_post_dict']['author_name'])
        self.assertEqual(
            '<p>Hello Blog</p>',
            json_response['blog_post_dict']['content'])
        self.assertEqual(len(json_response['summary_dicts']), 1)
        self.assertIsNotNone(json_response['profile_picture_data_url'])

    def test_should_get_correct_recommendations_for_post_page(self):
        self.signup(
            self.BLOG_EDITOR_EMAIL, self.BLOG_EDITOR_USERNAME)
        self.add_user_role(
            self.BLOG_EDITOR_USERNAME, feconf.ROLE_ID_BLOG_POST_EDITOR)
        blog_editor_id = (
            self.get_user_id_from_email(self.BLOG_EDITOR_EMAIL))
        blog_post = blog_services.get_blog_post_by_id(self.blog_post_one.id)

        blog_post_two_id = (
            blog_services.create_new_blog_post(self.blog_admin_id).id)
        change_dict_two = {
            'title': 'Sample Title Two',
            'thumbnail_filename': 'thumbnail.svg',
            'content': '<p>Hello Blog</p>',
            'tags': ['Newsletter']
        }
        blog_services.update_blog_post(blog_post_two_id, change_dict_two)
        blog_services.publish_blog_post(blog_post_two_id)

        blog_post_three_id = (
            blog_services.create_new_blog_post(blog_editor_id).id)
        change_dict_three = {
            'title': 'Sample Title Three',
            'thumbnail_filename': 'thumbnail_filename.svg',
            'content': '<p>Hello Blog</p>',
            'tags': ['Maths', 'English']
        }
        blog_services.update_blog_post(blog_post_three_id, change_dict_three)
        blog_services.publish_blog_post(blog_post_three_id)
        blog_post_three = blog_services.get_blog_post_by_id(blog_post_three_id)

        blog_post_four_id = (
            blog_services.create_new_blog_post(blog_editor_id).id)
        change_dict_four = {
            'title': 'Sample Title Four',
            'thumbnail_filename': 'thumbnail_filename.svg',
            'content': '<p>Hello Blog</p>',
            'tags': ['English']
        }
        blog_services.update_blog_post(blog_post_four_id, change_dict_four)
        blog_services.publish_blog_post(blog_post_four_id)
        blog_post_four = blog_services.get_blog_post_by_id(blog_post_four_id)

        json_response = self.get_json(
            '%s/%s' % (feconf.BLOG_HOMEPAGE_DATA_URL, blog_post.url_fragment),
            )
        self.assertEqual(len(json_response['summary_dicts']), 2)
        self.assertEqual(
            json_response['summary_dicts'][0]['id'], blog_post_two_id)
        self.assertEqual(
            json_response['summary_dicts'][1]['id'], blog_post_four_id)

        json_response = self.get_json(
            '%s/%s' % (
                feconf.BLOG_HOMEPAGE_DATA_URL,
                blog_post_four.url_fragment
            ))
        self.assertEqual(len(json_response['summary_dicts']), 2)
        self.assertEqual(
            json_response['summary_dicts'][0]['id'], blog_post_three_id)
        self.assertEqual(
            json_response['summary_dicts'][1]['id'], blog_post_two_id)

        json_response = self.get_json(
            '%s/%s' % (
                feconf.BLOG_HOMEPAGE_DATA_URL,
                blog_post_three.url_fragment
            ))
        self.assertEqual(len(json_response['summary_dicts']), 2)
        self.assertEqual(
            json_response['summary_dicts'][0]['id'], blog_post_four_id)
        self.assertEqual(
            json_response['summary_dicts'][1]['id'], blog_post_two_id)

        json_response = self.get_json(
            '%s/%s' % (
                feconf.BLOG_HOMEPAGE_DATA_URL,
                blog_post_three.url_fragment
            ))
        self.assertEqual(len(json_response['summary_dicts']), 2)
        self.assertEqual(
            json_response['summary_dicts'][0]['id'], blog_post_four_id)
        self.assertEqual(
            json_response['summary_dicts'][1]['id'], blog_post_two_id)

    def test_raise_exception_if_blog_post_does_not_exists(self):
        self.login(self.user_email)
        blog_post = blog_services.get_blog_post_by_id(self.blog_post_one.id)
        self.get_json(
            '%s/%s' % (feconf.BLOG_HOMEPAGE_DATA_URL, blog_post.url_fragment),
        )
        blog_services.delete_blog_post(blog_post.id)
        self.get_json(
            '%s/%s' % (feconf.BLOG_HOMEPAGE_DATA_URL, blog_post.url_fragment),
            expected_status_int=404
        )


class AuthorsPageHandlerTest(test_utils.GenericTestBase):
    """Checks that the author data and related blog summary cards are
    properly handled."""

    username = 'user'
    user_email = 'user@example.com'

    def setUp(self):
        """Complete the setup process for testing."""
        super().setUp()
        self.signup(
            self.BLOG_ADMIN_EMAIL, self.BLOG_ADMIN_USERNAME)
        self.blog_admin_id = (
            self.get_user_id_from_email(self.BLOG_ADMIN_EMAIL))
        self.add_user_role(
            self.BLOG_ADMIN_USERNAME, feconf.ROLE_ID_BLOG_ADMIN)
        self.signup(self.user_email, self.username)
        self.blog_post = blog_services.create_new_blog_post(self.blog_admin_id)
        self.change_dict = {
            'title': 'Sample Title',
            'thumbnail_filename': 'thumbnail.svg',
            'content': '<p>Hello Bloggers</p>',
            'tags': ['Newsletter', 'Learners']
        }
        blog_services.update_blog_post(self.blog_post.id, self.change_dict)
        blog_services.publish_blog_post(self.blog_post.id)

    def test_get_authors_page_data(self):
        self.login(self.user_email)
        json_response = self.get_json(
            '%s/%s' % (
                feconf.AUTHOR_SPECIFIC_BLOG_POST_PAGE_DATA_URL_PREFIX,
                self.BLOG_ADMIN_USERNAME),
            )
        self.assertEqual(
            self.BLOG_ADMIN_USERNAME,
            json_response['summary_dicts'][0]['author_name'])
        self.assertEqual(
            len(json_response['summary_dicts']), 1)
        self.assertIsNotNone(json_response['profile_picture_data_url'])

        blog_services.unpublish_blog_post(self.blog_post.id)
        json_response = self.get_json(
            '%s/%s' % (
                feconf.AUTHOR_SPECIFIC_BLOG_POST_PAGE_DATA_URL_PREFIX,
                self.BLOG_ADMIN_USERNAME),
            )
        self.assertEqual(json_response['summary_dicts'], [])

    def test_get_authors_data_raises_exception_if_user_deleted_account(self):
        self.login(self.user_email)
        json_response = self.get_json(
            '%s/%s' % (
                feconf.AUTHOR_SPECIFIC_BLOG_POST_PAGE_DATA_URL_PREFIX,
                self.BLOG_ADMIN_USERNAME),
            )
        self.assertEqual(
            self.BLOG_ADMIN_USERNAME,
            json_response['summary_dicts'][0]['author_name'])
        blog_admin_model = (
            user_models.UserSettingsModel.get_by_id(self.blog_admin_id))
        blog_admin_model.deleted = True
        blog_admin_model.update_timestamps()
        blog_admin_model.put()
        self.get_json(
            '%s/%s' % (
                feconf.AUTHOR_SPECIFIC_BLOG_POST_PAGE_DATA_URL_PREFIX,
                self.BLOG_ADMIN_USERNAME),
            expected_status_int=404)

    def test_raise_exception_if_username_provided_is_not_of_author(self):
        self.login(self.user_email)
        self.get_json(
            '%s/%s' % (
                feconf.AUTHOR_SPECIFIC_BLOG_POST_PAGE_DATA_URL_PREFIX,
                self.BLOG_ADMIN_USERNAME),
            )
        user_services.remove_user_role(
            self.blog_admin_id, feconf.ROLE_ID_BLOG_ADMIN)
        self.get_json(
            '%s/%s' % (
                feconf.AUTHOR_SPECIFIC_BLOG_POST_PAGE_DATA_URL_PREFIX,
                self.BLOG_ADMIN_USERNAME),
            expected_status_int=404)


class BlogPostSearchHandlerTest(test_utils.GenericTestBase):
    """Checks that the search functionality for blog posts is working as
    expected."""

    username = 'user'
    user_email = 'user@example.com'

    def setUp(self):
        """Complete the setup process for testing."""

        super().setUp()
        self.signup('a@example.com', 'A')
        self.signup('b@example.com', 'B')
        self.user_id_a = self.get_user_id_from_email('a@example.com')  # type: ignore[no-untyped-call]
        self.user_id_b = self.get_user_id_from_email('b@example.com')  # type: ignore[no-untyped-call]

        self.signup(self.user_email, self.username)

        self.ids_of_blog_posts_by_user_A = []
        for _ in range(2):
            blog_post = blog_services.create_new_blog_post(self.user_id_a)
            self.ids_of_blog_posts_by_user_A.append(blog_post.id)

        self.ids_of_blog_posts_by_user_B = []
        for _ in range(2):
            blog_post = blog_services.create_new_blog_post(self.user_id_b)
            self.ids_of_blog_posts_by_user_B.append(blog_post.id)

        self.all_blog_post_ids = (
            self.ids_of_blog_posts_by_user_A + self.ids_of_blog_posts_by_user_B
        )

        self.change_dict_1: blog_services.BlogPostChangeDict = {
            'title': 'Welcome to Oppia',
            'thumbnail_filename': 'thumbnail.svg',
            'content': 'Hello Blog Authors',
            'tags': ['Math', 'Science']
        }
        blog_services.update_blog_post(
            self.ids_of_blog_posts_by_user_A[0], self.change_dict_1)

        self.change_dict_2: blog_services.BlogPostChangeDict = {
            'title': 'Welcome',
            'thumbnail_filename': 'thumbnail.svg',
            'content': 'Hello Blog Authors',
            'tags': ['Math', 'Social']
        }
        blog_services.update_blog_post(
            self.ids_of_blog_posts_by_user_A[1], self.change_dict_2)

        self.change_dict_3: blog_services.BlogPostChangeDict = {
            'title': 'New Lessons in Mathematics',
            'thumbnail_filename': 'thumbnail.svg',
            'content': 'Hello Blog',
            'tags': ['Math', 'Oppia']
        }
        blog_services.update_blog_post(
            self.ids_of_blog_posts_by_user_B[0], self.change_dict_3)

        self.change_dict_4: blog_services.BlogPostChangeDict = {
            'title': 'Basic English Lessons',
            'thumbnail_filename': 'thumbnail.svg',
            'content': 'Authors in Oppia',
            'tags': ['English', 'Oppia', 'Social']
        }
        blog_services.update_blog_post(
            self.ids_of_blog_posts_by_user_B[1], self.change_dict_4)

        for blog_id in self.all_blog_post_ids:
            blog_services.publish_blog_post(blog_id)

    def test_get_search_page_data(self):
        self.login(self.user_email)

        # Load the search results with an empty query.
        response_dict = self.get_json(feconf.BLOG_SEARCH_DATA_URL)
        self.assertEqual(len(response_dict['blog_post_summaries_list']), 4)

        # Deleting a blog post should remove it from search results.
        blog_services.delete_blog_post(self.ids_of_blog_posts_by_user_A[0])
        # Load the search results with an empty query.
        response_dict = self.get_json(feconf.BLOG_SEARCH_DATA_URL)
        self.assertEqual(len(response_dict['blog_post_summaries_list']), 3)

        # Unpublishing a blog post should remove it from search results.
        blog_services.unpublish_blog_post(self.ids_of_blog_posts_by_user_A[1])
        # Load the search results with an empty query.
        response_dict = self.get_json(feconf.BLOG_SEARCH_DATA_URL)
        self.assertEqual(len(response_dict['blog_post_summaries_list']), 2)

    def test_library_handler_with_exceeding_query_limit_logs_error(self):
        self.login(self.user_email)
        response_dict = self.get_json(feconf.BLOG_SEARCH_DATA_URL)
        self.assertEqual(len(response_dict['blog_post_summaries_list']), 4)
        self.assertEqual(response_dict['search_offset'], None)

        default_query_limit_swap = self.swap(feconf, 'DEFAULT_QUERY_LIMIT', 2)
        max_cards_limit_swap = self.swap(
            feconf, 'MAX_NUM_CARDS_TO_DISPLAY_ON_BLOG_SEARCH_RESULTS_PAGE', 2)
        # Load the search results with an empty query.
        with self.capture_logging(min_level=logging.ERROR) as logs:
            with default_query_limit_swap, max_cards_limit_swap:
                response_dict = self.get_json(feconf.BLOG_SEARCH_DATA_URL)

                self.assertEqual(len(logs), 1)
                self.assertEqual(
                    logs[0],
                    '2 blog post summaries were fetched to load the search'
                    '/filter by result page. You may be running up against the '
                    'default query limits.\nNoneType: None')
                self.assertEqual(
                    len(response_dict['blog_post_summaries_list']), 2)
                self.assertEqual(response_dict['search_offset'], 2)

    def test_handler_with_given_query_and_tag(self):
        self.login(self.user_email)
        response_dict = self.get_json(
            feconf.BLOG_SEARCH_DATA_URL, params={
                'q': 'Welcome',
                'tags': '("Science")'
            })

        default_tags = config_domain.Registry.get_config_property(
            'list_of_default_tags_for_blog_post').value
        self.assertEqual(default_tags, response_dict['list_of_default_tags'])
        self.assertEqual(len(response_dict['blog_post_summaries_list']), 1)
        self.assertEqual(
            response_dict['blog_post_summaries_list'][0]['id'],
            self.ids_of_blog_posts_by_user_A[0]
        )

        self.logout()<|MERGE_RESOLUTION|>--- conflicted
+++ resolved
@@ -46,10 +46,10 @@
         self.signup(self.user_email, self.username)
         self.change_dict = {}
 
-    def test_get_homepage_data(self):
-        self.login(self.user_email)
-        json_response = self.get_json(
-            '%s' % (feconf.BLOG_HOMEPAGE_DATA_URL),
+    def test_get_blog_homepage_data(self):
+        self.login(self.user_email)
+        json_response = self.get_json(
+            '%s?offset=0' % (feconf.BLOG_HOMEPAGE_DATA_URL),
             )
         default_tags = config_domain.Registry.get_config_property(
             'list_of_default_tags_for_blog_post').value
@@ -64,20 +64,8 @@
         }
         blog_services.update_blog_post(blog_post.id, self.change_dict)
         blog_services.publish_blog_post(blog_post.id)
-<<<<<<< HEAD
         json_response = self.get_json(
             '%s' % (feconf.BLOG_HOMEPAGE_DATA_URL),)
-=======
-
-    def test_get_blog_homepage_data(self):
-        self.login(self.user_email)
-        json_response = self.get_json(
-            '%s?offset=0' % (feconf.BLOG_HOMEPAGE_DATA_URL),
-            )
-        default_tags = config_domain.Registry.get_config_property(
-            'list_of_default_tags_for_blog_post').value
-        self.assertEqual(default_tags, json_response['list_of_default_tags'])
->>>>>>> 7e424589
         self.assertEqual(
             self.BLOG_ADMIN_USERNAME,
             json_response['blog_post_summary_dicts'][0]['author_name'])
