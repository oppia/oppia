# Copyright 2014 The Oppia Authors. All Rights Reserved.
#
# Licensed under the Apache License, Version 2.0 (the "License");
# you may not use this file except in compliance with the License.
# You may obtain a copy of the License at
#
#      http://www.apache.org/licenses/LICENSE-2.0
#
# Unless required by applicable law or agreed to in writing, software
# distributed under the License is distributed on an "AS-IS" BASIS,
# WITHOUT WARRANTIES OR CONDITIONS OF ANY KIND, either express or implied.
# See the License for the specific language governing permissions and
# limitations under the License.

"""Controllers for the creator dashboard, notifications, and creating new
activities.
"""

from core.controllers import base
from core.domain import collection_domain
from core.domain import collection_services
from core.domain import config_domain
from core.domain import exp_domain
from core.domain import exp_services
from core.domain import feedback_services
from core.domain import stats_services
from core.domain import subscription_services
from core.domain import summary_services
from core.domain import user_jobs_continuous
from core.domain import user_services
import feconf
import utils

EXPLORATION_ID_KEY = 'explorationId'
COLLECTION_ID_KEY = 'collectionId'

DEFAULT_TWITTER_SHARE_MESSAGE_DASHBOARD = config_domain.ConfigProperty(
    'default_twitter_share_message_dashboard', {
        'type': 'unicode',
    },
    'Default text for the Twitter share message for the dashboard',
    default_value=(
        'Check out this interactive lesson I created on Oppia - a free '
        'platform for teaching and learning!'))


class NotificationsDashboardPage(base.BaseHandler):
    """Page with notifications for the user."""

    @base.require_user
    def get(self):
        if self.username in config_domain.BANNED_USERNAMES.value:
            raise self.UnauthorizedUserException(
                'You do not have the credentials to access this page.')
        elif user_services.has_fully_registered(self.user_id):
            self.values.update({
                'meta_description': feconf.DASHBOARD_PAGE_DESCRIPTION,
                'nav_mode': feconf.NAV_MODE_DASHBOARD,
            })
            self.render_template(
                'dashboard/notifications_dashboard.html',
                redirect_url_on_logout='/')
        else:
            self.redirect(utils.set_url_query_parameter(
                feconf.SIGNUP_URL, 'return_url', '/notifications_dashboard'))


class NotificationsDashboardHandler(base.BaseHandler):
    """Provides data for the user notifications dashboard."""

    PAGE_NAME_FOR_CSRF = 'dashboard'

    def get(self):
        """Handles GET requests."""
        if self.user_id is None:
            raise self.PageNotFoundException

        job_queued_msec, recent_notifications = (
            user_jobs_continuous.DashboardRecentUpdatesAggregator.get_recent_notifications(  # pylint: disable=line-too-long
                self.user_id))

        last_seen_msec = (
            subscription_services.get_last_seen_notifications_msec(
                self.user_id))

        # Replace author_ids with their usernames.
        author_ids = [
            notification['author_id'] for notification in recent_notifications
            if notification['author_id']]
        author_usernames = user_services.get_usernames(author_ids)

        author_id_to_username = {
            None: '',
        }
        for ind, author_id in enumerate(author_ids):
            author_id_to_username[author_id] = author_usernames[ind]
        for notification in recent_notifications:
            notification['author_username'] = (
                author_id_to_username[notification['author_id']])
            del notification['author_id']

        subscription_services.record_user_has_seen_notifications(
            self.user_id, job_queued_msec if job_queued_msec else 0.0)

        self.values.update({
            # This may be None if no job has ever run for this user.
            'job_queued_msec': job_queued_msec,
            # This may be None if this is the first time the user has seen
            # the dashboard.
            'last_seen_msec': last_seen_msec,
            'recent_notifications': recent_notifications,
        })
        self.render_json(self.values)


class DashboardPage(base.BaseHandler):
    """Page showing the user's creator dashboard."""

    PAGE_NAME_FOR_CSRF = 'dashboard'
    PAGE_HAS_CREATE_EXP_REQUEST = True

    @base.require_user
    def get(self):
        if self.username in config_domain.BANNED_USERNAMES.value:
            raise self.UnauthorizedUserException(
                'You do not have the credentials to access this page.')
        elif user_services.has_fully_registered(self.user_id):
            self.values.update({
                'nav_mode': feconf.NAV_MODE_DASHBOARD,
                'can_create_collections': (
                    self.username in
                    config_domain.WHITELISTED_COLLECTION_EDITOR_USERNAMES.value
                ),
                'allow_yaml_file_upload': feconf.ALLOW_YAML_FILE_UPLOAD,
                'DEFAULT_TWITTER_SHARE_MESSAGE_DASHBOARD': (
                    DEFAULT_TWITTER_SHARE_MESSAGE_DASHBOARD.value)
            })
            self.render_template(
                'dashboard/dashboard.html', redirect_url_on_logout='/')
        else:
            self.redirect(utils.set_url_query_parameter(
                feconf.SIGNUP_URL, 'return_url', feconf.DASHBOARD_URL))


class DashboardHandler(base.BaseHandler):
    """Provides data for the user's creator dashboard page."""

    def get(self):
        """Handles GET requests."""
        if self.user_id is None:
            raise self.PageNotFoundException

        def _get_intro_card_color(category):
            return (
                feconf.CATEGORIES_TO_COLORS[category] if
                category in feconf.CATEGORIES_TO_COLORS else
                feconf.DEFAULT_COLOR)

        exploration_ids_subscribed_to = (
            subscription_services.get_exploration_ids_subscribed_to(
                self.user_id))

        subscribed_exploration_summaries = filter(None, (
            exp_services.get_exploration_summaries_matching_ids(
                exploration_ids_subscribed_to)))
        subscribed_collection_summaries = filter(None, (
            collection_services.get_collection_summaries_matching_ids(
                subscription_services.get_collection_ids_subscribed_to(
                    self.user_id))))

        exp_summary_list = summary_services.get_displayable_exp_summary_dicts(
            subscribed_exploration_summaries)
        collection_summary_list = []

        feedback_thread_analytics = (
            feedback_services.get_thread_analytics_multi(
                exploration_ids_subscribed_to))

        unresolved_answers_dict = (
            stats_services.get_exps_unresolved_answers_count_for_default_rule(
                exploration_ids_subscribed_to))

        for ind, exploration in enumerate(exp_summary_list):
            exploration.update(feedback_thread_analytics[ind].to_dict())
            exploration.update({
                'num_unresolved_answers': (
                    unresolved_answers_dict[exploration['id']]
                    if exploration['id'] in unresolved_answers_dict else 0
                )
            })

        exp_summary_list = sorted(
            exp_summary_list,
            key=lambda x: (x['num_open_threads'], x['last_updated_msec']),
            reverse=True)

        if (self.username in
                config_domain.WHITELISTED_COLLECTION_EDITOR_USERNAMES.value):
            for collection_summary in subscribed_collection_summaries:
                # TODO(sll): Reuse _get_displayable_collection_summary_dicts()
                # in summary_services, instead of replicating it like this.
                collection_summary_list.append({
                    'id': collection_summary.id,
                    'title': collection_summary.title,
                    'category': collection_summary.category,
                    'objective': collection_summary.objective,
                    'language_code': collection_summary.language_code,
                    'last_updated': utils.get_time_in_millisecs(
                        collection_summary.collection_model_last_updated),
                    'created_on': utils.get_time_in_millisecs(
                        collection_summary.collection_model_created_on),
                    'status': collection_summary.status,
                    'community_owned': collection_summary.community_owned,
                    'thumbnail_icon_url': (
                        utils.get_thumbnail_icon_url_for_category(
                            collection_summary.category)),
                    'thumbnail_bg_color': utils.get_hex_color_for_category(
                        collection_summary.category),
                })

        dashboard_stats = user_services.get_user_dashboard_stats(
            self.user_id)
        dashboard_stats.update({
            'total_open_feedback': feedback_services.get_total_open_threads(
                feedback_thread_analytics)
        })

        self.values.update({
            'explorations_list': exp_summary_list,
            'collections_list': collection_summary_list,
<<<<<<< HEAD
            'dashboard_stats': (
                user_jobs_continuous.UserStatsAggregator.get_dashboard_stats(
                    self.user_id))
=======
            'dashboard_stats': dashboard_stats
>>>>>>> 14cac950
        })
        self.render_json(self.values)


class NotificationsHandler(base.BaseHandler):
    """Provides data about unseen notifications."""

    def get(self):
        """Handles GET requests."""
        num_unseen_notifications = 0
        if self.user_id and self.username:
            last_seen_msec = (
                subscription_services.get_last_seen_notifications_msec(
                    self.user_id))
            _, recent_notifications = (
                user_jobs_continuous.DashboardRecentUpdatesAggregator.get_recent_notifications( # pylint: disable=line-too-long
                    self.user_id))
            for notification in recent_notifications:
                if (notification['last_updated_ms'] > last_seen_msec and
                        notification['author_id'] != self.user_id):
                    num_unseen_notifications += 1

        self.render_json({
            'num_unseen_notifications': num_unseen_notifications,
        })


class NewExploration(base.BaseHandler):
    """Creates a new exploration."""

    PAGE_NAME_FOR_CSRF = feconf.CSRF_PAGE_NAME_CREATE_EXPLORATION

    @base.require_fully_signed_up
    def post(self):
        """Handles POST requests."""
        title = self.payload.get('title', feconf.DEFAULT_EXPLORATION_TITLE)

        new_exploration_id = exp_services.get_new_exploration_id()
        exploration = exp_domain.Exploration.create_default_exploration(
            new_exploration_id, title=title)
        exp_services.save_new_exploration(self.user_id, exploration)

        self.render_json({
            EXPLORATION_ID_KEY: new_exploration_id
        })


class NewCollection(base.BaseHandler):
    """Creates a new collection."""

    PAGE_NAME_FOR_CSRF = 'dashboard'

    @base.require_fully_signed_up
    def post(self):
        """Handles POST requests."""
        new_collection_id = collection_services.get_new_collection_id()
        collection = collection_domain.Collection.create_default_collection(
            new_collection_id)
        collection_services.save_new_collection(self.user_id, collection)

        self.render_json({
            COLLECTION_ID_KEY: new_collection_id
        })


class UploadExploration(base.BaseHandler):
    """Uploads a new exploration."""

    PAGE_NAME_FOR_CSRF = 'dashboard'

    @base.require_fully_signed_up
    def post(self):
        """Handles POST requests."""
        yaml_content = self.request.get('yaml_file')

        new_exploration_id = exp_services.get_new_exploration_id()
        if feconf.ALLOW_YAML_FILE_UPLOAD:
            exp_services.save_new_exploration_from_yaml_and_assets(
                self.user_id, yaml_content, new_exploration_id, [])
            self.render_json({
                EXPLORATION_ID_KEY: new_exploration_id
            })
        else:
            raise self.InvalidInputException(
                'This server does not allow file uploads.')


class DashboardRedirectPage(base.BaseHandler):
    """An page that redirects to the main Dashboard page."""

    def get(self):
        """Handles GET requests."""
        self.redirect(feconf.DASHBOARD_URL)<|MERGE_RESOLUTION|>--- conflicted
+++ resolved
@@ -218,8 +218,9 @@
                         collection_summary.category),
                 })
 
-        dashboard_stats = user_services.get_user_dashboard_stats(
-            self.user_id)
+        dashboard_stats = (
+            user_jobs_continuous.UserStatsAggregator.get_dashboard_stats(
+                self.user_id))
         dashboard_stats.update({
             'total_open_feedback': feedback_services.get_total_open_threads(
                 feedback_thread_analytics)
@@ -228,13 +229,7 @@
         self.values.update({
             'explorations_list': exp_summary_list,
             'collections_list': collection_summary_list,
-<<<<<<< HEAD
-            'dashboard_stats': (
-                user_jobs_continuous.UserStatsAggregator.get_dashboard_stats(
-                    self.user_id))
-=======
             'dashboard_stats': dashboard_stats
->>>>>>> 14cac950
         })
         self.render_json(self.values)
 
