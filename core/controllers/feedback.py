--- conflicted
+++ resolved
@@ -110,8 +110,6 @@
         })
 
 
-<<<<<<< HEAD
-=======
 class FeedbackStatsHandler(base.BaseHandler):
     """Returns Feedback stats for an exploration.
         - Number of open threads
@@ -130,7 +128,6 @@
         self.render_json(self.values)
 
 
->>>>>>> faee4d8a
 class SuggestionHandler(base.BaseHandler):
     """"Handles operations relating to learner suggestions."""
 
