--- conflicted
+++ resolved
@@ -460,14 +460,9 @@
   solution: null
 param_changes: []
 written_translations:
-<<<<<<< HEAD
-  content: {}
-  default_outcome: {}
-=======
   translations_mapping:
     content: {}
     default_outcome: {}
->>>>>>> f8b4c6a5
 """),
         'State B': ("""classifier_model_id: null
 content:
@@ -498,14 +493,9 @@
   solution: null
 param_changes: []
 written_translations:
-<<<<<<< HEAD
-  content: {}
-  default_outcome: {}
-=======
   translations_mapping:
     content: {}
     default_outcome: {}
->>>>>>> f8b4c6a5
 """),
         feconf.DEFAULT_INIT_STATE_NAME: ("""classifier_model_id: null
 content:
@@ -536,14 +526,9 @@
   solution: null
 param_changes: []
 written_translations:
-<<<<<<< HEAD
-  content: {}
-  default_outcome: {}
-=======
   translations_mapping:
     content: {}
     default_outcome: {}
->>>>>>> f8b4c6a5
 """) % feconf.DEFAULT_INIT_STATE_NAME
     }
 
@@ -576,14 +561,9 @@
   solution: null
 param_changes: []
 written_translations:
-<<<<<<< HEAD
-  content: {}
-  default_outcome: {}
-=======
   translations_mapping:
     content: {}
     default_outcome: {}
->>>>>>> f8b4c6a5
 """)
 
     def test_exploration_download_handler_for_default_exploration(self):
