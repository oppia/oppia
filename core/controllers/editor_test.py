--- conflicted
+++ resolved
@@ -968,12 +968,8 @@
             """Mocks logging_services.error()."""
             observed_log_messages.append(msg % args)
 
-<<<<<<< HEAD
         logging_swap = self.swap(
-            logging_services, 'error', _mock_logging_function)
-=======
-        logging_swap = self.swap(logging, 'exception', _mock_logging_function)
->>>>>>> f012535c
+            logging_services, 'exception', _mock_logging_function)
 
         self.login(self.OWNER_EMAIL)
         exp_id = 'eid'
