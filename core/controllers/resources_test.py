--- conflicted
+++ resolved
@@ -258,42 +258,6 @@
             self.system_user, '0')
         self.signup(self.EDITOR_EMAIL, self.EDITOR_USERNAME)
 
-<<<<<<< HEAD
-    def test_guest_can_not_upload(self):
-        response = self.get_html_response('/create/0')
-        csrf_token = self.get_csrf_token_from_response(response)
-
-        with open(os.path.join(feconf.TESTS_DATA_DIR, self.TEST_AUDIO_FILE_MP3),
-                  mode='rb') as f:
-            raw_audio = f.read()
-        response = self.post_json(
-            '%s/0' % (self.AUDIO_UPLOAD_URL_PREFIX),
-            {'filename': self.TEST_AUDIO_FILE_MP3},
-            csrf_token=csrf_token,
-            upload_files=(('raw_audio_file', 'unused_filename', raw_audio),),
-            expected_status_int=401
-        )
-        self.assertEqual(
-            response['error'],
-            'You must be logged in to access this resource.')
-
-    def test_cannot_upload_audio_with_invalid_exp_id(self):
-        self.login(self.EDITOR_EMAIL)
-        response = self.get_html_response('/create/0')
-        csrf_token = self.get_csrf_token_from_response(response)
-
-        with open(os.path.join(feconf.TESTS_DATA_DIR, self.TEST_AUDIO_FILE_MP3),
-                  mode='rb') as f:
-            raw_audio = f.read()
-        self.post_json(
-            '%s/invalid_exp_id' % (self.AUDIO_UPLOAD_URL_PREFIX),
-            {'filename': self.TEST_AUDIO_FILE_MP3},
-            csrf_token=csrf_token,
-            upload_files=(('raw_audio_file', 'unused_filename', raw_audio),),
-            expected_status_int=404
-        )
-        self.logout()
-=======
         mock_accepted_audio_extensions = {
             'mp3': ['audio/mp3'],
             'flac': ['audio/flac']
@@ -302,7 +266,41 @@
         self.accepted_audio_extensions_swap = self.swap(
             feconf, 'ACCEPTED_AUDIO_EXTENSIONS',
             mock_accepted_audio_extensions)
->>>>>>> 98837591
+
+    def test_guest_can_not_upload(self):
+        response = self.get_html_response('/create/0')
+        csrf_token = self.get_csrf_token_from_response(response)
+
+        with open(os.path.join(feconf.TESTS_DATA_DIR, self.TEST_AUDIO_FILE_MP3),
+                  mode='rb') as f:
+            raw_audio = f.read()
+        response = self.post_json(
+            '%s/0' % (self.AUDIO_UPLOAD_URL_PREFIX),
+            {'filename': self.TEST_AUDIO_FILE_MP3},
+            csrf_token=csrf_token,
+            upload_files=(('raw_audio_file', 'unused_filename', raw_audio),),
+            expected_status_int=401
+        )
+        self.assertEqual(
+            response['error'],
+            'You must be logged in to access this resource.')
+
+    def test_cannot_upload_audio_with_invalid_exp_id(self):
+        self.login(self.EDITOR_EMAIL)
+        response = self.get_html_response('/create/0')
+        csrf_token = self.get_csrf_token_from_response(response)
+
+        with open(os.path.join(feconf.TESTS_DATA_DIR, self.TEST_AUDIO_FILE_MP3),
+                  mode='rb') as f:
+            raw_audio = f.read()
+        self.post_json(
+            '%s/invalid_exp_id' % (self.AUDIO_UPLOAD_URL_PREFIX),
+            {'filename': self.TEST_AUDIO_FILE_MP3},
+            csrf_token=csrf_token,
+            upload_files=(('raw_audio_file', 'unused_filename', raw_audio),),
+            expected_status_int=404
+        )
+        self.logout()
 
     def test_audio_upload(self):
         self.login(self.EDITOR_EMAIL)
