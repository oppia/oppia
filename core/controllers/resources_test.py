--- conflicted
+++ resolved
@@ -530,20 +530,7 @@
             self.system_user, '0')
         self.signup(self.EDITOR_EMAIL, self.EDITOR_USERNAME)
 
-<<<<<<< HEAD
     def test_guest_can_not_upload(self):
-=======
-        mock_accepted_audio_extensions = {
-            'mp3': ['audio/mp3'],
-            'flac': ['audio/flac']
-        }
-
-        self.accepted_audio_extensions_swap = self.swap(
-            feconf, 'ACCEPTED_AUDIO_EXTENSIONS',
-            mock_accepted_audio_extensions)
-
-    def test_guest_can_not_upload(self) -> None:
->>>>>>> 370e530a
         csrf_token = self.get_new_csrf_token()
 
         with utils.open_file(
@@ -575,13 +562,8 @@
             '%s/invalid_exp_id' % (self.AUDIO_UPLOAD_URL_PREFIX),
             {'filename': self.TEST_AUDIO_FILE_MP3},
             csrf_token=csrf_token,
-<<<<<<< HEAD
             upload_files=(('raw_audio_file', 'unused_filename', raw_audio),),
             expected_status_int=400
-=======
-            upload_files=[('raw_audio_file', 'unused_filename', raw_audio)],
-            expected_status_int=404
->>>>>>> 370e530a
         )
         self.logout()
 
@@ -676,7 +658,6 @@
         ) as f:
             raw_audio = f.read()
 
-<<<<<<< HEAD
         response_dict = self.post_json(
             '%s/0' % self.AUDIO_UPLOAD_URL_PREFIX,
             {'filename': self.TEST_AUDIO_FILE_FLAC},
@@ -684,16 +665,6 @@
             expected_status_int=400,
             upload_files=(('raw_audio_file', 'unused_filename', raw_audio),)
         )
-=======
-        with self.accepted_audio_extensions_swap:
-            response_dict = self.post_json(
-                '%s/0' % self.AUDIO_UPLOAD_URL_PREFIX,
-                {'filename': self.TEST_AUDIO_FILE_FLAC},
-                csrf_token=csrf_token,
-                expected_status_int=400,
-                upload_files=[('raw_audio_file', 'unused_filename', raw_audio)]
-            )
->>>>>>> 370e530a
         self.logout()
 
         error_msg = (
