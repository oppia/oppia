# Copyright 2014 The Oppia Authors. All Rights Reserved.
#
# Licensed under the Apache License, Version 2.0 (the "License");
# you may not use this file except in compliance with the License.
# You may obtain a copy of the License at
#
#      http://www.apache.org/licenses/LICENSE-2.0
#
# Unless required by applicable law or agreed to in writing, software
# distributed under the License is distributed on an "AS-IS" BASIS,
# WITHOUT WARRANTIES OR CONDITIONS OF ANY KIND, either express or implied.
# See the License for the specific language governing permissions and
# limitations under the License.

"""Tests for Oppia resource handling (e.g. templates, images)."""
from __future__ import absolute_import  # pylint: disable=import-only-modules
from __future__ import division  # pylint: disable=import-only-modules
from __future__ import print_function  # pylint: disable=import-only-modules

import os
import sys

from constants import constants
from core.domain import exp_services
from core.domain import fs_domain
from core.domain import fs_services
from core.domain import rights_manager
from core.domain import skill_services
from core.domain import story_services
from core.domain import topic_domain
from core.domain import topic_services
from core.domain import user_services
from core.tests import test_utils
import feconf
import python_utils

_FUTURE_PATH = os.path.join('third_party', 'future-0.17.1')
sys.path.insert(0, _FUTURE_PATH)

# pylint: disable=wrong-import-position
# pylint: disable=wrong-import-order
import builtins  # isort:skip
# pylint: enable=wrong-import-order
# pylint: enable=wrong-import-position


class AssetDevHandlerImageTests(test_utils.GenericTestBase):

    IMAGE_UPLOAD_URL_PREFIX = '/createhandler/imageupload'
    ASSET_HANDLER_URL_PREFIX = '/assetsdevhandler'

    def _get_image_url(self, entity_type, entity_id, filename):
        """Gets the image URL."""
<<<<<<< HEAD
        return builtins.str(
            '%s/exploration/%s/assets/image/%s' %
            (self.ASSET_HANDLER_URL_PREFIX, exp_id, filename))
=======
        return str(
            '%s/%s/%s/assets/image/%s' %
            (self.ASSET_HANDLER_URL_PREFIX, entity_type, entity_id, filename))
>>>>>>> 7ff8dcd6

    def setUp(self):
        """Load a demo exploration and register self.EDITOR_EMAIL."""
        super(AssetDevHandlerImageTests, self).setUp()

        exp_services.delete_demo('0')
        self.system_user = user_services.get_system_user()
        exp_services.load_demo('0')

        rights_manager.release_ownership_of_exploration(
            self.system_user, '0')
        self.signup(self.EDITOR_EMAIL, self.EDITOR_USERNAME)

    def test_image_upload_with_no_filename_raises_error(self):
        self.login(self.EDITOR_EMAIL)
        csrf_token = self.get_new_csrf_token()

        with python_utils.open_file(
            os.path.join(feconf.TESTS_DATA_DIR, 'img.png'),
            mode='rb', encoding=None) as f:
            raw_image = f.read()
        response_dict = self.post_json(
            '%s/exploration/0' % self.IMAGE_UPLOAD_URL_PREFIX, {},
            csrf_token=csrf_token,
            upload_files=(('image', 'unused_filename', raw_image),),
            expected_status_int=400)

        self.assertEqual(response_dict['error'], 'No filename supplied')

        self.logout()

    def test_get_image_with_invalid_page_context_raises_error(self):
        self.login(self.EDITOR_EMAIL)

        # Only 404 is raised here due to the try - except block in the
        # controller.
        self.get_json(
            self._get_image_url('invalid_context', '0', 'filename'),
            expected_status_int=404)
        self.logout()

    def test_image_upload_with_invalid_filename_raises_error(self):
        self.login(self.EDITOR_EMAIL)
        csrf_token = self.get_new_csrf_token()

        with python_utils.open_file(
            os.path.join(feconf.TESTS_DATA_DIR, 'img.png'),
            mode='rb', encoding=None) as f:
            raw_image = f.read()
        response_dict = self.post_json(
            '%s/exploration/0' % self.IMAGE_UPLOAD_URL_PREFIX,
            {'filename': '.png'},
            csrf_token=csrf_token,
            upload_files=(('image', 'unused_filename', raw_image),),
            expected_status_int=400)

        self.assertEqual(response_dict['error'], 'Invalid filename')

        self.logout()

    def test_cannot_upload_duplicate_image(self):
        self.login(self.EDITOR_EMAIL)
        csrf_token = self.get_new_csrf_token()

        with python_utils.open_file(
            os.path.join(feconf.TESTS_DATA_DIR, 'img.png'),
            mode='rb', encoding=None) as f:
            raw_image = f.read()
        response_dict = self.post_json(
            '%s/exploration/0' % self.IMAGE_UPLOAD_URL_PREFIX,
            {'filename': 'test.png'},
            csrf_token=csrf_token,
            upload_files=(('image', 'unused_filename', raw_image),))

        filename = response_dict['filename']

        response = self.get_custom_response(
            self._get_image_url('exploration', '0', filename), 'image/png')
        self.assertEqual(response.body, raw_image)

        response_dict = self.post_json(
            '%s/exploration/0' % self.IMAGE_UPLOAD_URL_PREFIX,
            {'filename': 'test.png'},
            csrf_token=csrf_token,
            upload_files=(('image', 'unused_filename', raw_image),),
            expected_status_int=400)

        self.assertEqual(
            response_dict['error'],
            'A file with the name test.png already exists. Please choose a '
            'different name.')

    def test_image_upload_and_download(self):
        """Test image uploading and downloading."""
        self.signup(self.ADMIN_EMAIL, self.ADMIN_USERNAME)
        admin_id = self.get_user_id_from_email(self.ADMIN_EMAIL)
        self.set_admins([self.ADMIN_USERNAME])

        subtopic = topic_domain.Subtopic.create_default_subtopic(
            1, 'Subtopic Title')
        story_id = story_services.get_new_story_id()
        topic_id = topic_services.get_new_topic_id()
        skill_id = skill_services.get_new_skill_id()
        self.save_new_story(
            story_id, admin_id, 'Title', 'Description', 'Notes',
            topic_id)
        self.save_new_topic(
            topic_id, admin_id, 'Name', 'Description',
            [story_id], [], [], [subtopic], 2)
        self.save_new_skill(skill_id, admin_id, 'Description')

        # Page context: Exploration.
        self.login(self.EDITOR_EMAIL)
        csrf_token = self.get_new_csrf_token()

        with python_utils.open_file(
            os.path.join(feconf.TESTS_DATA_DIR, 'img.png'),
            mode='rb', encoding=None) as f:
            raw_image = f.read()
        response_dict = self.post_json(
            '%s/exploration/0' % self.IMAGE_UPLOAD_URL_PREFIX,
            {'filename': 'test.png'},
            csrf_token=csrf_token,
            upload_files=(('image', 'unused_filename', raw_image),)
        )
        filename = response_dict['filename']

        self.logout()

        response = self.get_custom_response(
            self._get_image_url('exploration', '0', filename), 'image/png')
        self.assertEqual(response.body, raw_image)

        # Page context: Topic.
        self.login(self.ADMIN_EMAIL)
        csrf_token = self.get_new_csrf_token()

        with open(os.path.join(feconf.TESTS_DATA_DIR, 'img.png'),
                  mode='rb') as f:
            raw_image = f.read()
        response_dict = self.post_json(
            '%s/topic/%s' % (self.IMAGE_UPLOAD_URL_PREFIX, topic_id),
            {'filename': 'test.png'},
            csrf_token=csrf_token,
            upload_files=(('image', 'unused_filename', raw_image),)
        )
        filename = response_dict['filename']

        self.logout()

        response = self.get_custom_response(
            self._get_image_url('topic', topic_id, filename), 'image/png')
        self.assertEqual(response.body, raw_image)

        # Page context: Story.
        self.login(self.ADMIN_EMAIL)
        csrf_token = self.get_new_csrf_token()

        with open(os.path.join(feconf.TESTS_DATA_DIR, 'img.png'),
                  mode='rb') as f:
            raw_image = f.read()
        response_dict = self.post_json(
            '%s/story/%s' % (self.IMAGE_UPLOAD_URL_PREFIX, story_id),
            {'filename': 'test.png'},
            csrf_token=csrf_token,
            upload_files=(('image', 'unused_filename', raw_image),)
        )
        filename = response_dict['filename']

        self.logout()

        response = self.get_custom_response(
            self._get_image_url('story', story_id, filename), 'image/png')
        self.assertEqual(response.body, raw_image)

        # Page context: Skill.
        self.login(self.ADMIN_EMAIL)
        csrf_token = self.get_new_csrf_token()

        with open(os.path.join(feconf.TESTS_DATA_DIR, 'img.png'),
                  mode='rb') as f:
            raw_image = f.read()
        response_dict = self.post_json(
            '%s/skill/%s' % (self.IMAGE_UPLOAD_URL_PREFIX, skill_id),
            {'filename': 'test.png'},
            csrf_token=csrf_token,
            upload_files=(('image', 'unused_filename', raw_image),)
        )
        filename = response_dict['filename']

        self.logout()

        response = self.get_custom_response(
            self._get_image_url('skill', skill_id, filename), 'image/png')
        self.assertEqual(response.body, raw_image)

        # Page context: Subtopic.
        self.login(self.ADMIN_EMAIL)
        csrf_token = self.get_new_csrf_token()

        with open(os.path.join(feconf.TESTS_DATA_DIR, 'img.png'),
                  mode='rb') as f:
            raw_image = f.read()
        response_dict = self.post_json(
            '%s/topic/%s' % (self.IMAGE_UPLOAD_URL_PREFIX, topic_id),
            {'filename': 'test_2.png'},
            csrf_token=csrf_token,
            upload_files=(('image', 'unused_filename', raw_image),)
        )
        filename = response_dict['filename']

        self.logout()

        response = self.get_custom_response(
            self._get_image_url('subtopic', 'Name', filename), 'image/png')
        self.assertEqual(response.body, raw_image)

    def test_non_matching_extensions_are_detected(self):
        self.login(self.EDITOR_EMAIL)
        csrf_token = self.get_new_csrf_token()

        filename_without_extension = 'test'
        supplied_filename = ('%s.jpg' % filename_without_extension)
        filename_with_correct_extension = (
            '%s.png' % filename_without_extension)

        with python_utils.open_file(
            os.path.join(feconf.TESTS_DATA_DIR, 'img.png'),
            mode='rb', encoding=None) as f:
            raw_image = f.read()
        # Pass JPG extension even though raw_image data is PNG.
        # This test verifies that, when the filename extension differs from what
        # the raw data 'appears' to be, the image is rejected.
        response_dict = self.post_json(
            '%s/exploration/0' % self.IMAGE_UPLOAD_URL_PREFIX,
            {'filename': supplied_filename},
            csrf_token=csrf_token,
            expected_status_int=400,
            upload_files=(('image', 'unused_filename', raw_image),)
        )
        self.assertEqual(response_dict['status_code'], 400)
        self.assertEqual(
            response_dict['error'],
            'Expected a filename ending in .png, received test.jpg')
        self.logout()

        # Test that neither form of the image is stored.
        self.get_json(
            self._get_image_url('exploration', '0', supplied_filename),
            expected_status_int=404)
        self.get_json(
            self._get_image_url(
                'exploration', '0', filename_with_correct_extension),
            expected_status_int=404)

    def test_upload_empty_image(self):
        """Test upload of an empty image."""

        self.login(self.EDITOR_EMAIL)
        csrf_token = self.get_new_csrf_token()

        # Upload an empty image.
        response_dict = self.post_json(
            '%s/exploration/0' % self.IMAGE_UPLOAD_URL_PREFIX,
            {'filename': 'test.png'},
            csrf_token=csrf_token,
            expected_status_int=400,
            upload_files=(('image', 'unused_filename', ''),)
        )
        self.assertEqual(response_dict['status_code'], 400)
        self.assertEqual(response_dict['error'], 'No image supplied')

        self.logout()

    def test_upload_bad_image(self):
        """Test upload of a malformed image."""

        self.login(self.EDITOR_EMAIL)
        csrf_token = self.get_new_csrf_token()

        # Upload an invalid image.
        response_dict = self.post_json(
            '%s/exploration/0' % self.IMAGE_UPLOAD_URL_PREFIX,
            {'filename': 'test.png'},
            csrf_token=csrf_token,
            expected_status_int=400,
            upload_files=(('image', 'unused_filename', 'non_image_data'),)
        )
        self.assertEqual(response_dict['status_code'], 400)
        self.assertEqual(response_dict['error'], 'Image not recognized')

        self.logout()

    def test_get_invalid_image(self):
        """Test retrieval of invalid images."""

        self.get_json(
            self._get_image_url('exploration', '0', 'bad_image'),
            expected_status_int=404)

    def test_bad_filenames_are_detected(self):
        # TODO(sll): Add more tests here.

        self.login(self.EDITOR_EMAIL)
        csrf_token = self.get_new_csrf_token()

        with python_utils.open_file(
            os.path.join(feconf.TESTS_DATA_DIR, 'img.png'),
            mode='rb', encoding=None) as f:
            raw_image = f.read()
        response_dict = self.post_json(
            '%s/exploration/0' % self.IMAGE_UPLOAD_URL_PREFIX,
            {'filename': 'test/a.png'},
            csrf_token=csrf_token,
            expected_status_int=400,
            upload_files=(('image', 'unused_filename', raw_image),),
        )
        self.assertEqual(response_dict['status_code'], 400)
        self.assertIn('Filenames should not include', response_dict['error'])

        self.logout()

    def test_missing_extensions_are_detected(self):
        self.login(self.EDITOR_EMAIL)
        csrf_token = self.get_new_csrf_token()
        with python_utils.open_file(
            os.path.join(feconf.TESTS_DATA_DIR, 'img.png'),
            mode='rb', encoding=None) as f:
            raw_image = f.read()
        response_dict = self.post_json(
            '%s/exploration/0' % self.IMAGE_UPLOAD_URL_PREFIX,
            {'filename': 'test'},
            csrf_token=csrf_token,
            expected_status_int=400,
            upload_files=(('image', 'unused_filename', raw_image),),
        )
        self.assertEqual(response_dict['status_code'], 400)
        self.assertIn('Image filename with no extension',
                      response_dict['error'])

        self.logout()

    def test_bad_extensions_are_detected(self):
        self.login(self.EDITOR_EMAIL)
        csrf_token = self.get_new_csrf_token()

        with python_utils.open_file(
            os.path.join(feconf.TESTS_DATA_DIR, 'img.png'),
            mode='rb', encoding=None) as f:
            raw_image = f.read()
        response_dict = self.post_json(
            '%s/exploration/0' % self.IMAGE_UPLOAD_URL_PREFIX,
            {'filename': 'test.pdf'},
            csrf_token=csrf_token,
            expected_status_int=400,
            upload_files=(('image', 'unused_filename', raw_image),),
        )
        self.assertEqual(response_dict['status_code'], 400)
        self.assertIn('Expected a filename ending in .png, received test.pdf',
                      response_dict['error'])

        self.logout()

    def test_request_invalid_asset_type(self):
        """Test that requests for invalid asset type is rejected with a 404."""
        self.login(self.EDITOR_EMAIL)

        self.get_html_response(
            '/assetsdevhandler/exploration/0/assets/unknowntype/myfile',
            expected_status_int=404)
        self.logout()

    def test_get_response_with_dev_mode_disabled_returns_404_status(self):
        self.login(self.EDITOR_EMAIL)
        with self.swap(constants, 'DEV_MODE', False):
            self.get_json(
                '/assetsdevhandler/exploration/0/assets/image/myfile',
                expected_status_int=404)
        self.logout()


class AssetDevHandlerAudioTest(test_utils.GenericTestBase):
    """Test the upload of audio files to GCS."""

    TEST_AUDIO_FILE_MP3 = 'cafe.mp3'
    TEST_AUDIO_FILE_FLAC = 'cafe.flac'
    TEST_AUDIO_FILE_OVER_MAX_LENGTH = 'cafe-over-five-minutes.mp3'
    TEST_AUDIO_FILE_MPEG_CONTAINER = 'test-mpeg-container.mp3'
    AUDIO_UPLOAD_URL_PREFIX = '/createhandler/audioupload'

    def setUp(self):
        super(AssetDevHandlerAudioTest, self).setUp()
        exp_services.delete_demo('0')
        self.system_user = user_services.get_system_user()
        exp_services.load_demo('0')

        rights_manager.release_ownership_of_exploration(
            self.system_user, '0')
        self.signup(self.EDITOR_EMAIL, self.EDITOR_USERNAME)

        mock_accepted_audio_extensions = {
            'mp3': ['audio/mp3'],
            'flac': ['audio/flac']
        }

        self.accepted_audio_extensions_swap = self.swap(
            feconf, 'ACCEPTED_AUDIO_EXTENSIONS',
            mock_accepted_audio_extensions)

    def test_guest_can_not_upload(self):
        csrf_token = self.get_new_csrf_token()

        with python_utils.open_file(
            os.path.join(feconf.TESTS_DATA_DIR, self.TEST_AUDIO_FILE_MP3),
            mode='rb', encoding=None) as f:
            raw_audio = f.read()
        response = self.post_json(
            '%s/0' % (self.AUDIO_UPLOAD_URL_PREFIX),
            {'filename': self.TEST_AUDIO_FILE_MP3},
            csrf_token=csrf_token,
            upload_files=(('raw_audio_file', 'unused_filename', raw_audio),),
            expected_status_int=401
        )
        self.assertEqual(
            response['error'],
            'You must be logged in to access this resource.')

    def test_cannot_upload_audio_with_invalid_exp_id(self):
        self.login(self.EDITOR_EMAIL)
        csrf_token = self.get_new_csrf_token()

        with python_utils.open_file(
            os.path.join(feconf.TESTS_DATA_DIR, self.TEST_AUDIO_FILE_MP3),
            mode='rb', encoding=None) as f:
            raw_audio = f.read()
        self.post_json(
            '%s/invalid_exp_id' % (self.AUDIO_UPLOAD_URL_PREFIX),
            {'filename': self.TEST_AUDIO_FILE_MP3},
            csrf_token=csrf_token,
            upload_files=(('raw_audio_file', 'unused_filename', raw_audio),),
            expected_status_int=404
        )
        self.logout()

    def test_audio_upload(self):
        self.login(self.EDITOR_EMAIL)
        csrf_token = self.get_new_csrf_token()

        with python_utils.open_file(
            os.path.join(feconf.TESTS_DATA_DIR, self.TEST_AUDIO_FILE_MP3),
            mode='rb', encoding=None) as f:
            raw_audio = f.read()
        self.post_json(
            '%s/0' % (self.AUDIO_UPLOAD_URL_PREFIX),
            {'filename': self.TEST_AUDIO_FILE_MP3},
            csrf_token=csrf_token,
            upload_files=(('raw_audio_file', 'unused_filename', raw_audio),)
        )
        self.logout()

    def test_audio_upload_with_non_mp3_file(self):
        self.login(self.EDITOR_EMAIL)
        csrf_token = self.get_new_csrf_token()

        file_system_class = fs_services.get_entity_file_system_class()
        fs = fs_domain.AbstractFileSystem(file_system_class(
            feconf.ENTITY_TYPE_EXPLORATION, '0'))

        with python_utils.open_file(
            os.path.join(feconf.TESTS_DATA_DIR, self.TEST_AUDIO_FILE_FLAC),
            mode='rb', encoding=None) as f:
            raw_audio = f.read()

        self.assertFalse(fs.isfile('audio/%s' % self.TEST_AUDIO_FILE_FLAC))

        with self.accepted_audio_extensions_swap:
            self.post_json(
                '%s/0' % self.AUDIO_UPLOAD_URL_PREFIX,
                {'filename': self.TEST_AUDIO_FILE_FLAC},
                csrf_token=csrf_token,
                upload_files=[('raw_audio_file', 'unused_filename', raw_audio)]
            )

        self.assertTrue(fs.isfile('audio/%s' % self.TEST_AUDIO_FILE_FLAC))

        self.logout()

    def test_detect_non_matching_extensions(self):
        self.login(self.EDITOR_EMAIL)
        csrf_token = self.get_new_csrf_token()

        # Use an accepted audio extension in mismatched_filename
        # that differs from the uploaded file's audio type.
        mismatched_filename = 'test.flac'
        with python_utils.open_file(
            os.path.join(feconf.TESTS_DATA_DIR, self.TEST_AUDIO_FILE_MP3),
            mode='rb', encoding=None) as f:
            raw_audio = f.read()

        with self.accepted_audio_extensions_swap:
            response_dict = self.post_json(
                '%s/0' % self.AUDIO_UPLOAD_URL_PREFIX,
                {'filename': mismatched_filename},
                csrf_token=csrf_token,
                expected_status_int=400,
                upload_files=[('raw_audio_file', 'unused_filename', raw_audio)]
            )

        self.logout()
        self.assertIn(
            'Although the filename extension indicates the file is a flac '
            'file, it was not recognized as one. Found mime types:',
            response_dict['error'])

    def test_detect_non_audio_file(self):
        """Test that filenames with extensions that don't match the audio are
        detected.
        """

        self.login(self.EDITOR_EMAIL)
        csrf_token = self.get_new_csrf_token()

        with python_utils.open_file(
            os.path.join(feconf.TESTS_DATA_DIR, 'img.png'),
            mode='rb', encoding=None) as f:
            raw_audio = f.read()

        with self.accepted_audio_extensions_swap:
            response_dict = self.post_json(
                '%s/0' % self.AUDIO_UPLOAD_URL_PREFIX,
                {'filename': self.TEST_AUDIO_FILE_FLAC},
                csrf_token=csrf_token,
                expected_status_int=400,
                upload_files=(('raw_audio_file', 'unused_filename', raw_audio),)
            )
        self.logout()
        self.assertEqual(response_dict['error'], 'Audio not recognized as '
                         'a flac file')

    def test_audio_upload_mpeg_container(self):
        self.login(self.EDITOR_EMAIL)
        csrf_token = self.get_new_csrf_token()

        with python_utils.open_file(
            os.path.join(
                feconf.TESTS_DATA_DIR, self.TEST_AUDIO_FILE_MPEG_CONTAINER),
            mode='rb', encoding=None) as f:
            raw_audio = f.read()
        self.post_json(
            '%s/0' % (self.AUDIO_UPLOAD_URL_PREFIX),
            {'filename': self.TEST_AUDIO_FILE_MPEG_CONTAINER},
            csrf_token=csrf_token,
            upload_files=(('raw_audio_file', 'unused_filename', raw_audio),)
        )
        self.logout()

    def test_invalid_extension_is_detected(self):
        """Test that invalid extensions are caught."""

        self.login(self.EDITOR_EMAIL)
        csrf_token = self.get_new_csrf_token()

        filename_without_extension = 'test'
        invalid_extension = 'wav'
        supplied_filename = ('%s.%s'
                             % (filename_without_extension, invalid_extension))

        with python_utils.open_file(
            os.path.join(feconf.TESTS_DATA_DIR, self.TEST_AUDIO_FILE_MP3),
            mode='rb', encoding=None) as f:
            raw_audio = f.read()
        response_dict = self.post_json(
            '%s/0' % (self.AUDIO_UPLOAD_URL_PREFIX),
            {'filename': supplied_filename},
            csrf_token=csrf_token,
            expected_status_int=400,
            upload_files=(('raw_audio_file', 'unused_filename', raw_audio),)
        )
        self.logout()
        self.assertEqual(response_dict['status_code'], 400)
        self.assertEqual(
            response_dict['error'],
            'Invalid filename extension: it should have '
            'one of the following extensions: %s'
            % list(feconf.ACCEPTED_AUDIO_EXTENSIONS.keys()))

    def test_upload_empty_audio(self):
        """Test upload of empty audio."""

        self.login(self.EDITOR_EMAIL)
        csrf_token = self.get_new_csrf_token()
        # Upload empty audio.
        response_dict = self.post_json(
            '%s/0' % self.AUDIO_UPLOAD_URL_PREFIX,
            {'filename': 'test.mp3'},
            csrf_token=csrf_token,
            expected_status_int=400,
            upload_files=(('raw_audio_file', 'unused_filename', ''),)
        )
        self.logout()
        self.assertEqual(response_dict['status_code'], 400)
        self.assertEqual(response_dict['error'], 'No audio supplied')

    def test_upload_bad_audio(self):
        """Test upload of malformed audio."""

        self.login(self.EDITOR_EMAIL)
        csrf_token = self.get_new_csrf_token()
        response_dict = self.post_json(
            '%s/0' % self.AUDIO_UPLOAD_URL_PREFIX,
            {'filename': 'test.mp3'},
            csrf_token=csrf_token,
            expected_status_int=400,
            upload_files=(
                ('raw_audio_file', 'unused_filename', 'non_audio_data'),)
        )
        self.logout()
        self.assertEqual(response_dict['status_code'], 400)
        self.assertEqual(response_dict['error'], 'Audio not recognized as '
                         'a mp3 file')

    def test_missing_extensions_are_detected(self):
        """Test upload of filenames with no extensions are caught."""

        self.login(self.EDITOR_EMAIL)
        csrf_token = self.get_new_csrf_token()

        missing_extension_filename = 'test'
        with python_utils.open_file(
            os.path.join(feconf.TESTS_DATA_DIR, self.TEST_AUDIO_FILE_MP3),
            mode='rb', encoding=None) as f:
            raw_audio = f.read()
        response_dict = self.post_json(
            '%s/0' % (self.AUDIO_UPLOAD_URL_PREFIX),
            {'filename': missing_extension_filename},
            csrf_token=csrf_token,
            expected_status_int=400,
            upload_files=(('raw_audio_file', 'unused_filename', raw_audio),)
        )
        self.logout()
        self.assertEqual(response_dict['status_code'], 400)
        self.assertEqual(
            response_dict['error'],
            'No filename extension: it should have '
            'one of the following extensions: '
            '%s' % list(feconf.ACCEPTED_AUDIO_EXTENSIONS.keys()))

    def test_exceed_max_length_detected(self):
        """Test that audio file is less than max playback length."""

        self.login(self.EDITOR_EMAIL)
        csrf_token = self.get_new_csrf_token()

        with python_utils.open_file(
            os.path.join(
                feconf.TESTS_DATA_DIR, self.TEST_AUDIO_FILE_OVER_MAX_LENGTH),
            mode='rb', encoding=None) as f:
            raw_audio = f.read()
        response_dict = self.post_json(
            '%s/0' % self.AUDIO_UPLOAD_URL_PREFIX,
            {'filename': 'test.mp3'},
            csrf_token=csrf_token,
            expected_status_int=400,
            upload_files=(('raw_audio_file', 'unused_filename', raw_audio),)
        )
        self.logout()
        self.assertEqual(response_dict['status_code'], 400)
        self.assertIn('Audio files must be under %s seconds in length'
                      % feconf.MAX_AUDIO_FILE_LENGTH_SEC,
                      response_dict['error'])

    def test_non_matching_extensions_are_detected(self):
        """Test that filenames with extensions that don't match the audio are
        detected.
        """

        self.login(self.EDITOR_EMAIL)
        csrf_token = self.get_new_csrf_token()

        # Use an accepted audio extension in mismatched_filename
        # that differs from the uploaded file's audio type.
        mismatched_filename = 'test.mp3'
        with python_utils.open_file(
            os.path.join(
                feconf.TESTS_DATA_DIR, self.TEST_AUDIO_FILE_FLAC),
            mode='rb', encoding=None) as f:
            raw_audio = f.read()
        response_dict = self.post_json(
            '%s/0' % self.AUDIO_UPLOAD_URL_PREFIX,
            {'filename': mismatched_filename},
            csrf_token=csrf_token,
            expected_status_int=400,
            upload_files=(('raw_audio_file', 'unused_filename', raw_audio),)
        )
        self.logout()
        self.assertEqual(response_dict['status_code'], 400)
        self.assertEqual(response_dict['error'], 'Audio not recognized as '
                         'a mp3 file')<|MERGE_RESOLUTION|>--- conflicted
+++ resolved
@@ -51,15 +51,9 @@
 
     def _get_image_url(self, entity_type, entity_id, filename):
         """Gets the image URL."""
-<<<<<<< HEAD
         return builtins.str(
-            '%s/exploration/%s/assets/image/%s' %
-            (self.ASSET_HANDLER_URL_PREFIX, exp_id, filename))
-=======
-        return str(
             '%s/%s/%s/assets/image/%s' %
             (self.ASSET_HANDLER_URL_PREFIX, entity_type, entity_id, filename))
->>>>>>> 7ff8dcd6
 
     def setUp(self):
         """Load a demo exploration and register self.EDITOR_EMAIL."""
