--- conflicted
+++ resolved
@@ -29,31 +29,18 @@
 
 from typing import Dict, Final, List, Optional, Tuple, TypedDict, cast
 
-<<<<<<< HEAD
 BLOG_ADMIN: Final = feconf.ROLE_ID_BLOG_ADMIN
 BLOG_POST_EDITOR: Final = feconf.ROLE_ID_BLOG_POST_EDITOR
-=======
+
+
+class BlogCardSummaryDict(TypedDict):
+    """Type for the dict representation of blog_card_summary_dicts."""
+
 BLOG_ADMIN = feconf.ROLE_ID_BLOG_ADMIN
 BLOG_POST_EDITOR = feconf.ROLE_ID_BLOG_POST_EDITOR
 MAX_POSTS_TO_RECOMMEND_AT_END_OF_BLOG_POST = (
     feconf.MAX_POSTS_TO_RECOMMEND_AT_END_OF_BLOG_POST
 )
->>>>>>> dcc74a5f
-
-
-class BlogCardSummaryDict(TypedDict):
-    """Type for the dict representation of blog_card_summary_dicts."""
-
-    id: str
-    title: str
-    summary: str
-    author_name: Optional[str]
-    profile_pic_url: Optional[str]
-    url_fragment: str
-    tags: List[str]
-    thumbnail_filename: Optional[str]
-    last_updated: Optional[str]
-    published_on: Optional[str]
 
 
 def _get_blog_card_summary_dicts_for_homepage(
@@ -90,13 +77,8 @@
 
 
 def _get_matching_blog_card_summary_dicts(
-<<<<<<< HEAD
-    query_string: str, tags: list[str], search_offset: Optional[int]
-) -> Tuple[List[BlogCardSummaryDict], Optional[int]]:
-=======
     query_string: str, tags: list[str], size: int, search_offset: int
 ) -> Tuple[List[Dict[str, Any]], int]:
->>>>>>> dcc74a5f
     """Given the details of a query and a search offset, returns a list of
     matching blog card summary domain objects that satisfy the query.
 
@@ -140,10 +122,6 @@
     """Provides blog cards data and default tags data for the blog homepage."""
 
     GET_HANDLER_ERROR_RETURN_TYPE = feconf.HANDLER_TYPE_JSON
-<<<<<<< HEAD
-    URL_PATH_ARGS_SCHEMAS: Dict[str, str] = {}
-    HANDLER_ARGS_SCHEMAS: Dict[str, Dict[str, str]] = {'GET': {}}
-=======
     URL_PATH_ARGS_SCHEMAS = {}
     HANDLER_ARGS_SCHEMAS = {
         'GET': {
@@ -154,7 +132,6 @@
             }
         }
     }
->>>>>>> dcc74a5f
 
     @acl_decorators.open_access
     def get(self) -> None:
@@ -167,20 +144,6 @@
             published_post_summary_dicts = (
                 _get_blog_card_summary_dicts_for_homepage(
                     published_post_summaries))
-<<<<<<< HEAD
-        list_of_default_tags_config_property = (
-            config_domain.Registry.get_config_property(
-                'list_of_default_tags_for_blog_post'
-            )
-        )
-        assert list_of_default_tags_config_property is not None
-        list_of_default_tags = list_of_default_tags_config_property.value
-        self.values.update({
-            'blog_post_summary_dicts': published_post_summary_dicts,
-            'list_of_default_tags': list_of_default_tags
-        })
-        self.render_json(self.values)
-=======
         # Total number of published blog posts is calculated only when we load
         # the blog home page for the first time (search offset will be 0).
         # It is not required to load other subsequent pages as the value is
@@ -204,7 +167,6 @@
                 'list_of_default_tags': list_of_default_tags
             })
             self.render_json(self.values)
->>>>>>> dcc74a5f
 
 
 class BlogPostDataHandler(base.BaseHandler):
@@ -229,31 +191,6 @@
                 Exception(
                     'The blog post page with the given url doesn\'t exist.'))
         user_settings = user_services.get_user_settings(blog_post.author_id)
-<<<<<<< HEAD
-        blog_post_dict = blog_post.to_dict()
-        authors_blog_post_dict = {
-            'id': blog_post_dict['id'],
-            'author_name': user_settings.username,
-            'title': blog_post_dict['title'],
-            'content': blog_post_dict['content'],
-            'thumbnail_filename': blog_post_dict['thumbnail_filename'],
-            'tags': blog_post_dict['tags'],
-            'url_fragment': blog_post_dict['url_fragment'],
-            'published_on': blog_post_dict['published_on'],
-            'last_updated': blog_post_dict['last_updated']
-        }
-        blog_post_summaries = (
-            blog_services.get_published_blog_post_summaries_by_user_id(
-                blog_post.author_id,
-                feconf.MAX_POSTS_TO_RECOMMEND_AT_END_OF_BLOG_POST))
-        blog_post_summary_dicts = (
-            _get_blog_card_summary_dicts_for_homepage(blog_post_summaries))
-
-        self.values.update({
-            'profile_picture_data_url': user_settings.profile_picture_data_url,
-            'blog_post_dict': authors_blog_post_dict,
-            'summary_dicts': blog_post_summary_dicts
-=======
         blog_post_dict = (
             blog_services.get_blog_post_from_model(blog_post).to_dict())
         blog_post_dict['author_name'] = user_settings.username
@@ -307,7 +244,6 @@
             'blog_post_dict': blog_post_dict,
             'summary_dicts': _get_blog_card_summary_dicts_for_homepage(
                 summaries[:MAX_POSTS_TO_RECOMMEND_AT_END_OF_BLOG_POST])
->>>>>>> dcc74a5f
         })
         self.render_json(self.values)
 
@@ -415,14 +351,9 @@
         query_string = utils.get_formatted_query_string(request_data['q'])
 
         # If there is a tags parameter, it should be in the following form:
-<<<<<<< HEAD
-        #   tags=("GSOC" OR "Math")
-        tags_string = request_data['tags']
-=======
         # tags=("GSOC" OR "Math"), tags=("Algebra" OR "Geometry" OR "Maths")
         # tags=("GSOC")
         tags_string = self.normalized_request.get('tags')
->>>>>>> dcc74a5f
         tags = utils.convert_filter_parameter_string_into_list(tags_string)
 
         search_offset = request_data.get('offset')
