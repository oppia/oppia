--- conflicted
+++ resolved
@@ -282,12 +282,7 @@
         topic_id = '9'
         topic_name = 'topic9'
         topic = topic_domain.Topic.create_default_topic(
-<<<<<<< HEAD
-            topic_id, topic_name, 'url-fragment', 'description', 'fragm')
-        skill_id_2 = 'skill_id_2'
-=======
-            topic_id, topic_name, 'url-fragment-nine', 'description')
->>>>>>> 03b463a2
+            topic_id, topic_name, 'url-fragment-nine', 'description', 'fragm')
         skill_id_3 = 'skill_id_3'
         skill_id_4 = 'skill_id_4'
         skill_id_5 = 'skill_id_5'
