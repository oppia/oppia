# Copyright 2019 The Oppia Authors. All Rights Reserved.
#
# Licensed under the Apache License, Version 2.0 (the "License");
# you may not use this file except in compliance with the License.
# You may obtain a copy of the License at
#
#      http://www.apache.org/licenses/LICENSE-2.0
#
# Unless required by applicable law or agreed to in writing, software
# distributed under the License is distributed on an "AS-IS" BASIS,
# WITHOUT WARRANTIES OR CONDITIONS OF ANY KIND, either express or implied.
# See the License for the specific language governing permissions and
# limitations under the License.

"""Tests for the contributor dashboard controllers."""

from __future__ import absolute_import  # pylint: disable=import-only-modules
from __future__ import unicode_literals  # pylint: disable=import-only-modules

from constants import constants
from core.domain import config_services
from core.domain import exp_domain
from core.domain import exp_fetchers
from core.domain import exp_services
from core.domain import story_domain
from core.domain import story_services
from core.domain import suggestion_services
from core.domain import topic_domain
from core.domain import topic_services
from core.domain import user_services
from core.platform import models
from core.tests import test_utils
import feconf
import python_utils

(suggestion_models,) = models.Registry.import_models([models.NAMES.suggestion])


class ContributorDashboardPageTest(test_utils.GenericTestBase):
    """Test for showing contributor dashboard pages."""

    def test_page_with_disabled_contributor_dashboard_leads_to_404(self):
        config_services.set_property(
            'admin', 'contributor_dashboard_is_enabled', False)
        self.get_html_response(
            feconf.CONTRIBUTOR_DASHBOARD_URL, expected_status_int=404)

    def test_page_with_enabled_contributor_dashboard_loads_correctly(self):
        config_services.set_property(
            'admin', 'contributor_dashboard_is_enabled', True)
        response = self.get_html_response(feconf.CONTRIBUTOR_DASHBOARD_URL)
        response.mustcontain(
            '<contributor-dashboard-page></contributor-dashboard-page>')


class ContributionOpportunitiesHandlerTest(test_utils.GenericTestBase):
    """Unit test for the ContributionOpportunitiesHandler."""

    def setUp(self):
        super(ContributionOpportunitiesHandlerTest, self).setUp()
        self.signup(self.ADMIN_EMAIL, self.ADMIN_USERNAME)
        self.signup(self.OWNER_EMAIL, self.OWNER_USERNAME)

        self.admin_id = self.get_user_id_from_email(self.ADMIN_EMAIL)
        self.owner_id = self.get_user_id_from_email(self.OWNER_EMAIL)

        self.set_admins([self.ADMIN_USERNAME])

        explorations = [self.save_new_valid_exploration(
            '%s' % i,
            self.owner_id,
            title='title %d' % i,
            category='category%d' % i,
            end_state_name='End State',
            correctness_feedback_enabled=True
        ) for i in python_utils.RANGE(2)]

        for exp in explorations:
            self.publish_exploration(self.owner_id, exp.id)

        topic = topic_domain.Topic.create_default_topic(
            '0', 'topic', 'abbrev', 'description')
        topic.thumbnail_filename = 'thumbnail.svg'
        topic.thumbnail_bg_color = '#C6DCDA'
        topic.subtopics = [
            topic_domain.Subtopic(
                1, 'Title', ['skill_id_3'], 'image.svg',
                constants.ALLOWED_THUMBNAIL_BG_COLORS['subtopic'][0],
                'dummy-subtopic-three')]
        topic.next_subtopic_id = 2
        topic_services.save_new_topic(self.owner_id, topic)
        topic_services.publish_topic('0', self.admin_id)

        self.skill_id_0 = 'skill_id_0'
        self.skill_id_1 = 'skill_id_1'
        self.skill_ids = [self.skill_id_0, self.skill_id_1]
        for skill_id in self.skill_ids:
            self.save_new_skill(
                skill_id, self.admin_id, description='skill_description')
            topic_services.add_uncategorized_skill(
                self.admin_id, '0', skill_id)

        self.expected_skill_opportunity_dict_0 = {
            'id': self.skill_id_0,
            'skill_description': 'skill_description',
            'question_count': 0,
            'topic_name': 'topic'
        }
        self.expected_skill_opportunity_dict_1 = {
            'id': self.skill_id_1,
            'skill_description': 'skill_description',
            'question_count': 0,
            'topic_name': 'topic'
        }

        stories = [story_domain.Story.create_default_story(
            '%s' % i,
            'title %d' % i,
            'description %d' % i,
            '0',
            'title-%s' % chr(97 + i)
        ) for i in python_utils.RANGE(2)]

        for index, story in enumerate(stories):
            story.language_code = 'en'
            story_services.save_new_story(self.owner_id, story)
            topic_services.add_canonical_story(
                self.owner_id, topic.id, story.id)
            topic_services.publish_story(
                topic.id, story.id, self.admin_id)
            story_services.update_story(
                self.owner_id, story.id, [story_domain.StoryChange({
                    'cmd': 'add_story_node',
                    'node_id': 'node_1',
                    'title': 'Node1',
                }), story_domain.StoryChange({
                    'cmd': 'update_story_node_property',
                    'property_name': 'exploration_id',
                    'node_id': 'node_1',
                    'old_value': None,
                    'new_value': explorations[index].id
                })], 'Changes.')

        # The content_count is 4 for the expected dicts below since a valid
        # exploration with EndExploration is created above, so the content in
        # the last state is also included in the count. This content includes:
        # 2 content, 1 TextInput interaction customization argument
        # (placeholder), and 1 outcome.
        self.expected_opportunity_dict_1 = {
            'id': '0',
            'topic_name': 'topic',
            'story_title': 'title 0',
            'chapter_title': 'Node1',
            'content_count': 2,
            'translation_counts': {}
        }

        self.expected_opportunity_dict_2 = {
            'id': '1',
            'topic_name': 'topic',
            'story_title': 'title 1',
            'chapter_title': 'Node1',
            'content_count': 2,
            'translation_counts': {}
        }
        config_services.set_property(
            'admin', 'contributor_dashboard_is_enabled', True)

    def test_handler_with_disabled_dashboard_flag_raise_404(self):
        config_services.set_property(
            'admin', 'contributor_dashboard_is_enabled', True)

        self.get_json(
            '%s/skill' % feconf.CONTRIBUTOR_OPPORTUNITIES_DATA_URL,
            params={}, expected_status_int=200)

        config_services.set_property(
            'admin', 'contributor_dashboard_is_enabled', False)

        self.get_json(
            '%s/skill' % feconf.CONTRIBUTOR_OPPORTUNITIES_DATA_URL,
            params={}, expected_status_int=404)

    def test_get_skill_opportunity_data(self):
        response = self.get_json(
            '%s/skill' % feconf.CONTRIBUTOR_OPPORTUNITIES_DATA_URL,
            params={})

        self.assertEqual(
            response['opportunities'], [
                self.expected_skill_opportunity_dict_0,
                self.expected_skill_opportunity_dict_1])

        self.assertFalse(response['more'])
        self.assertTrue(
            isinstance(response['next_cursor'], python_utils.BASESTRING))

    def test_get_translation_opportunity_data(self):
        response = self.get_json(
            '%s/translation' % feconf.CONTRIBUTOR_OPPORTUNITIES_DATA_URL,
            params={'language_code': 'hi'})

        self.assertEqual(
            response['opportunities'], [
                self.expected_opportunity_dict_1,
                self.expected_opportunity_dict_2])

        self.assertFalse(response['more'])
        self.assertTrue(
            isinstance(response['next_cursor'], python_utils.BASESTRING))

    def test_get_voiceover_opportunity_data(self):
        response = self.get_json(
            '%s/voiceover' % feconf.CONTRIBUTOR_OPPORTUNITIES_DATA_URL,
            params={'language_code': 'en'})

        self.assertEqual(len(response['opportunities']), 2)
        self.assertEqual(
            response['opportunities'], [
                self.expected_opportunity_dict_1,
                self.expected_opportunity_dict_2])

        self.assertFalse(response['more'])
        self.assertTrue(
            isinstance(response['next_cursor'], python_utils.BASESTRING))

    def test_get_skill_opportunity_data_pagination(self):
        with self.swap(constants, 'OPPORTUNITIES_PAGE_SIZE', 1):
            response = self.get_json(
                '%s/skill' % feconf.CONTRIBUTOR_OPPORTUNITIES_DATA_URL,
                params={})
            self.assertEqual(len(response['opportunities']), 1)
            self.assertEqual(
                response['opportunities'],
                [self.expected_skill_opportunity_dict_0])
            self.assertTrue(response['more'])
            self.assertTrue(
                isinstance(response['next_cursor'], python_utils.BASESTRING))

            next_cursor = response['next_cursor']
            next_response = self.get_json(
                '%s/skill' % feconf.CONTRIBUTOR_OPPORTUNITIES_DATA_URL,
                params={'cursor': next_cursor})

            self.assertEqual(len(response['opportunities']), 1)
            self.assertEqual(
                next_response['opportunities'],
                [self.expected_skill_opportunity_dict_1])
            self.assertFalse(next_response['more'])
            self.assertTrue(
                isinstance(
                    next_response['next_cursor'], python_utils.BASESTRING))

    def test_get_translation_opportunity_data_pagination(self):
        with self.swap(constants, 'OPPORTUNITIES_PAGE_SIZE', 1):
            response = self.get_json(
                '%s/translation' % feconf.CONTRIBUTOR_OPPORTUNITIES_DATA_URL,
                params={'language_code': 'hi'})
            self.assertEqual(len(response['opportunities']), 1)
            self.assertEqual(
                response['opportunities'], [self.expected_opportunity_dict_1])
            self.assertTrue(response['more'])
            self.assertTrue(
                isinstance(response['next_cursor'], python_utils.BASESTRING))

            next_cursor = response['next_cursor']
            next_response = self.get_json(
                '%s/translation' % feconf.CONTRIBUTOR_OPPORTUNITIES_DATA_URL,
                params={'language_code': 'hi', 'cursor': next_cursor})

            self.assertEqual(len(response['opportunities']), 1)
            self.assertEqual(
                next_response['opportunities'],
                [self.expected_opportunity_dict_2])
            self.assertFalse(next_response['more'])
            self.assertTrue(
                isinstance(
                    next_response['next_cursor'], python_utils.BASESTRING))

    def test_get_voiceover_opportunity_data_pagination(self):
        with self.swap(constants, 'OPPORTUNITIES_PAGE_SIZE', 1):
            response = self.get_json(
                '%s/voiceover' % feconf.CONTRIBUTOR_OPPORTUNITIES_DATA_URL,
                params={'language_code': 'en'})
            self.assertEqual(len(response['opportunities']), 1)
            self.assertEqual(
                response['opportunities'], [self.expected_opportunity_dict_1])
            self.assertTrue(response['more'])
            self.assertTrue(
                isinstance(response['next_cursor'], python_utils.BASESTRING))

            next_cursor = response['next_cursor']
            next_response = self.get_json(
                '%s/voiceover' % feconf.CONTRIBUTOR_OPPORTUNITIES_DATA_URL,
                params={'language_code': 'en', 'cursor': next_cursor})

            self.assertEqual(len(response['opportunities']), 1)
            self.assertEqual(
                next_response['opportunities'],
                [self.expected_opportunity_dict_2])
            self.assertFalse(next_response['more'])
            self.assertTrue(isinstance(
                next_response['next_cursor'], python_utils.BASESTRING))

    def test_get_translation_opportunity_with_invalid_language_code(self):
        with self.swap(constants, 'OPPORTUNITIES_PAGE_SIZE', 1):
            self.get_json(
                '%s/translation' % feconf.CONTRIBUTOR_OPPORTUNITIES_DATA_URL,
                params={'language_code': 'invalid_lang_code'},
                expected_status_int=400)

    def test_get_translation_opportunity_without_language_code(self):
        with self.swap(constants, 'OPPORTUNITIES_PAGE_SIZE', 1):
            self.get_json(
                '%s/translation' % feconf.CONTRIBUTOR_OPPORTUNITIES_DATA_URL,
                expected_status_int=400)

    def test_get_voiceover_opportunity_with_invalid_language_code(self):
        with self.swap(constants, 'OPPORTUNITIES_PAGE_SIZE', 1):
            self.get_json(
                '%s/voiceover' % feconf.CONTRIBUTOR_OPPORTUNITIES_DATA_URL,
                params={'language_code': 'invalid_lang_code'},
                expected_status_int=400)

    def test_get_voiceover_opportunity_without_language_code(self):
        with self.swap(constants, 'OPPORTUNITIES_PAGE_SIZE', 1):
            self.get_json(
                '%s/voiceover' % feconf.CONTRIBUTOR_OPPORTUNITIES_DATA_URL,
                expected_status_int=400)

    def test_get_opportunity_for_invalid_opportunity_type(self):
        with self.swap(constants, 'OPPORTUNITIES_PAGE_SIZE', 1):
            self.get_json(
                '%s/invalid_opportunity_type' % (
                    feconf.CONTRIBUTOR_OPPORTUNITIES_DATA_URL),
                expected_status_int=404)


class TranslatableTextHandlerTest(test_utils.GenericTestBase):
    """Unit test for the ContributionOpportunitiesHandler."""

    def setUp(self):
        super(TranslatableTextHandlerTest, self).setUp()
        self.signup(self.ADMIN_EMAIL, self.ADMIN_USERNAME)
        self.signup(self.OWNER_EMAIL, self.OWNER_USERNAME)

        self.admin_id = self.get_user_id_from_email(self.ADMIN_EMAIL)
        self.owner_id = self.get_user_id_from_email(self.OWNER_EMAIL)

        self.set_admins([self.ADMIN_USERNAME])

        explorations = [self.save_new_valid_exploration(
            '%s' % i,
            self.owner_id,
            title='title %d' % i,
            category='category%d' % i,
            end_state_name='End State',
            correctness_feedback_enabled=True
        ) for i in python_utils.RANGE(2)]

        for exp in explorations:
            self.publish_exploration(self.owner_id, exp.id)

        topic = topic_domain.Topic.create_default_topic(
            '0', 'topic', 'abbrev', 'description')
        topic.thumbnail_filename = 'thumbnail.svg'
        topic.thumbnail_bg_color = '#C6DCDA'
        topic.subtopics = [
            topic_domain.Subtopic(
                1, 'Title', ['skill_id_1'], 'image.svg',
                constants.ALLOWED_THUMBNAIL_BG_COLORS['subtopic'][0],
                'dummy-subtopic-three')]
        topic.next_subtopic_id = 2
        topic_services.save_new_topic(self.owner_id, topic)
        topic_services.publish_topic(topic.id, self.admin_id)

        stories = [story_domain.Story.create_default_story(
            '%s' % i,
            'title %d' % i,
            'description %d' % i,
            '0',
            'title-%s' % chr(97 + i)
        ) for i in python_utils.RANGE(2)]

        for index, story in enumerate(stories):
            story.language_code = 'en'
            story_services.save_new_story(self.owner_id, story)
            topic_services.add_canonical_story(
                self.owner_id, topic.id, story.id)
            topic_services.publish_story(topic.id, story.id, self.admin_id)
            story_services.update_story(
                self.owner_id, story.id, [story_domain.StoryChange({
                    'cmd': 'add_story_node',
                    'node_id': 'node_1',
                    'title': 'Node1',
                }), story_domain.StoryChange({
                    'cmd': 'update_story_node_property',
                    'property_name': 'exploration_id',
                    'node_id': 'node_1',
                    'old_value': None,
                    'new_value': explorations[index].id
                })], 'Changes.')

    def test_handler_with_invalid_language_code_raise_exception(self):
        self.get_json('/gettranslatabletexthandler', params={
            'language_code': 'hi',
            'exp_id': '0'
        }, expected_status_int=200)

        self.get_json('/gettranslatabletexthandler', params={
            'language_code': 'invalid_lang_code',
            'exp_id': '0'
        }, expected_status_int=400)

    def test_handler_with_exp_id_not_for_contribution_raise_exception(self):
        self.get_json('/gettranslatabletexthandler', params={
            'language_code': 'hi',
            'exp_id': '0'
        }, expected_status_int=200)

        new_exp = exp_domain.Exploration.create_default_exploration(
            'not_for_contribution')
        exp_services.save_new_exploration(self.owner_id, new_exp)

        self.get_json('/gettranslatabletexthandler', params={
            'language_code': 'hi',
            'exp_id': 'not_for_contribution'
        }, expected_status_int=400)

    def test_handler_returns_correct_data(self):
        exp_services.update_exploration(
            self.owner_id, '0', [exp_domain.ExplorationChange({
                'cmd': exp_domain.CMD_EDIT_STATE_PROPERTY,
                'property_name': exp_domain.STATE_PROPERTY_CONTENT,
                'state_name': 'Introduction',
                'new_value': {
                    'content_id': 'content',
                    'html': '<p>A content to translate.</p>'
                }
            })], 'Changes content.')

        output = self.get_json('/gettranslatabletexthandler', params={
            'language_code': 'hi',
            'exp_id': '0'
        })

        expected_output = {
            'version': 2,
            'state_names_to_content_id_mapping': {
                'Introduction': {
                    'content': '<p>A content to translate.</p>'
                },
                'End State': {
                    'content': ''
                }
            }
        }

        self.assertEqual(output, expected_output)

    def test_handler_does_not_return_in_review_content(self):
        change_dict = {
            'cmd': 'add_translation',
            'state_name': 'Introduction',
            'content_id': 'content',
            'language_code': 'hi',
            'content_html': '',
            'translation_html': '<p>Translation for content.</p>'
        }
        suggestion_services.create_suggestion(
            feconf.SUGGESTION_TYPE_TRANSLATE_CONTENT,
            feconf.ENTITY_TYPE_EXPLORATION,
            '0', 1, self.owner_id, change_dict, 'description')

        output = self.get_json('/gettranslatabletexthandler', params={
            'language_code': 'hi',
            'exp_id': '0'
        })

        expected_output = {
            'version': 1,
            'state_names_to_content_id_mapping': {
                'End State': {
                    'content': ''
                }
            }
        }
        self.assertEqual(output, expected_output)


<<<<<<< HEAD
class CompletedTranslationsHandlerTest(test_utils.GenericTestBase):
    """Unit test for the CompletedTranslationsHandler"""

    def setUp(self):
        super(CompletedTranslationsHandlerTest, self).setUp()
=======
class MachineTranslationStateTextsHandlerTests(test_utils.GenericTestBase):
    """Tests for MachineTranslationStateTextsHandler"""

    def setUp(self):
        super(MachineTranslationStateTextsHandlerTests, self).setUp()
>>>>>>> a2b28550
        self.signup(self.ADMIN_EMAIL, self.ADMIN_USERNAME)
        self.signup(self.OWNER_EMAIL, self.OWNER_USERNAME)

        self.admin_id = self.get_user_id_from_email(self.ADMIN_EMAIL)
        self.owner_id = self.get_user_id_from_email(self.OWNER_EMAIL)
<<<<<<< HEAD
        self.set_admins([self.ADMIN_USERNAME])
        explorations = [self.save_new_valid_exploration(
            '%s' % i,
            self.owner_id,
            title='title %d' % i,
            category='category%d' % i,
            end_state_name='End State',
            correctness_feedback_enabled=True
        ) for i in python_utils.RANGE(2)]

        for exp in explorations:
            self.publish_exploration(self.owner_id, exp.id)

        topic = topic_domain.Topic.create_default_topic(
            '0', 'topic', 'abbrev', 'description')
        topic.thumbnail_filename = 'thumbnail.svg'
        topic.thumbnail_bg_color = '#C6DCDA'
        topic.subtopics = [
            topic_domain.Subtopic(
                1, 'Title', ['skill_id_1'], 'image.svg',
                constants.ALLOWED_THUMBNAIL_BG_COLORS['subtopic'][0],
                'dummy-subtopic-three')]
        topic.next_subtopic_id = 2
        topic_services.save_new_topic(self.owner_id, topic)
        topic_services.publish_topic(topic.id, self.admin_id)

        stories = [story_domain.Story.create_default_story(
            '%s' % i,
            'title %d' % i,
            'description %d' % i,
            '0',
            'title-%s' % chr(97 + i)
        ) for i in python_utils.RANGE(2)]

        for index, story in enumerate(stories):
            story.language_code = 'en'
            story_services.save_new_story(self.owner_id, story)
            topic_services.add_canonical_story(
                self.owner_id, topic.id, story.id)
            topic_services.publish_story(topic.id, story.id, self.admin_id)
            story_services.update_story(
                self.owner_id, story.id, [story_domain.StoryChange({
                    'cmd': 'add_story_node',
                    'node_id': 'node_1',
                    'title': 'Node1',
                }), story_domain.StoryChange({
                    'cmd': 'update_story_node_property',
                    'property_name': 'exploration_id',
                    'node_id': 'node_1',
                    'old_value': None,
                    'new_value': explorations[index].id
                })], 'Changes.')

    def test_handler_with_invalid_language_code_raises_exception(self):
        self.get_json('/getcompletedtranslationshandler', params={
            'language_code': 'hi',
            'exp_id': '0'
        }, expected_status_int=200)

        self.get_json('/getcompletedtranslationshandler', params={
            'language_code': 'invalid_lang_code',
            'exp_id': '0'
        }, expected_status_int=400)

    def test_handler_with_exp_id_not_for_contribution_raises_exception(self):
        self.get_json('/getcompletedtranslationshandler', params={
            'language_code': 'hi',
            'exp_id': '0'
        }, expected_status_int=200)

        new_exp = exp_domain.Exploration.create_default_exploration(
            'not_for_contribution')
        exp_services.save_new_exploration(self.owner_id, new_exp)

        self.get_json('/getcompletedtranslationshandler', params={
            'language_code': 'hi',
            'exp_id': 'not_for_contribution'
        }, expected_status_int=400)

    def test_handler_returns_correct_data(self):
        exp_services.update_exploration(
            self.owner_id, '0', [exp_domain.ExplorationChange({
=======

        self.set_admins([self.ADMIN_USERNAME])

        self.exp_id = exp_fetchers.get_new_exploration_id()
        exp = self.save_new_valid_exploration(
            self.exp_id,
            self.owner_id,
            title='title',
            category='category',
            end_state_name='End State'
        )

        self.publish_exploration(self.owner_id, exp.id)

    def test_handler_with_invalid_language_code_raises_exception(self):
        output = self.get_json(
            '/machine_translated_state_texts_handler', params={
                'exp_id': self.exp_id,
                'state_name': 'End State',
                'content_ids': '["content"]',
                'target_language_code': 'invalid_language_code'
            }, expected_status_int=400)
        self.assertEqual(
            output['error'],
            'Invalid target_language_code: invalid_language_code')

    def test_handler_with_no_target_language_code_raises_exception(self):
        output = self.get_json(
            '/machine_translated_state_texts_handler', params={
                'exp_id': self.exp_id,
                'state_name': 'End State',
                'content_ids': '["content"]',
            }, expected_status_int=400)
        self.assertEqual(
            output['error'],
            'Missing target_language_code')

    def test_handler_with_invalid_exploration_id_returns_not_found(self):
        self.get_json(
            '/machine_translated_state_texts_handler', params={
                'exp_id': 'invalid_exploration_id',
                'state_name': 'End State',
                'content_ids': '["content"]',
                'target_language_code': 'es'
            }, expected_status_int=404)

    def test_handler_with_no_exploration_id_raises_exception(self):
        output = self.get_json(
            '/machine_translated_state_texts_handler', params={
                'state_name': 'End State',
                'content_ids': '["content"]',
                'target_language_code': 'es'
            }, expected_status_int=400)
        self.assertEqual(
            output['error'],
            'Missing exp_id')

    def test_handler_with_invalid_state_name_returns_not_found(self):
        self.get_json(
            '/machine_translated_state_texts_handler', params={
                'exp_id': self.exp_id,
                'state_name': 'invalid_state_name',
                'content_ids': '["content"]',
                'target_language_code': 'es'
            }, expected_status_int=404)

    def test_handler_with_no_state_name_raises_exception(self):
        output = self.get_json(
            '/machine_translated_state_texts_handler', params={
                'exp_id': self.exp_id,
                'content_ids': '["content"]',
                'target_language_code': 'es'
            }, expected_status_int=400)
        self.assertEqual(
            output['error'],
            'Missing state_name')

    def test_handler_with_invalid_content_ids_returns_none(self):
        exp_services.update_exploration(
            self.owner_id, self.exp_id, [exp_domain.ExplorationChange({
                'cmd': exp_domain.CMD_EDIT_STATE_PROPERTY,
                'property_name': exp_domain.STATE_PROPERTY_CONTENT,
                'state_name': 'End State',
                'new_value': {
                    'content_id': 'content',
                    'html': 'Please continue.'
                }
            })], 'Changes content.')

        output = self.get_json(
            '/machine_translated_state_texts_handler', params={
                'exp_id': self.exp_id,
                'state_name': 'End State',
                'content_ids': '["invalid_content_id", "content"]',
                'target_language_code': 'es'
            }, expected_status_int=200
        )

        expected_output = {
            'translated_texts': {
                'content': 'Por favor continua.',
                'invalid_content_id': None
            }
        }
        self.assertEqual(output, expected_output)

    def test_handler_with_invalid_content_ids_format_raises_exception(
            self):
        output = self.get_json(
            '/machine_translated_state_texts_handler', params={
                'exp_id': self.exp_id,
                'state_name': 'End State',
                'content_ids': 'invalid_format',
                'target_language_code': 'es'
            }, expected_status_int=400)
        self.assertEqual(
            output['error'],
            'Improperly formatted content_ids: invalid_format')

    def test_handler_with_empty_content_ids_returns_empty_response_dict(self):
        output = self.get_json(
            '/machine_translated_state_texts_handler', params={
                'exp_id': self.exp_id,
                'state_name': 'End State',
                'content_ids': '[]',
                'target_language_code': 'es'
            }, expected_status_int=200
        )
        expected_output = {
            'translated_texts': {}
        }
        self.assertEqual(output, expected_output)

    def test_handler_with_missing_content_ids_parameter_raises_exception(self):
        output = self.get_json(
            '/machine_translated_state_texts_handler', params={
                'exp_id': self.exp_id,
                'state_name': 'End State',
                'target_language_code': 'en'
            }, expected_status_int=400
        )
        self.assertEqual(
            output['error'],
            'Improperly formatted content_ids: ')

    def test_handler_with_valid_input_returns_translation(self):
        exp_services.update_exploration(
            self.owner_id, self.exp_id, [exp_domain.ExplorationChange({
>>>>>>> a2b28550
                'cmd': exp_domain.CMD_EDIT_STATE_PROPERTY,
                'property_name': exp_domain.STATE_PROPERTY_CONTENT,
                'state_name': 'Introduction',
                'new_value': {
                    'content_id': 'content',
<<<<<<< HEAD
                    'html': '<p>Test content</p>'
                }
            }), exp_domain.ExplorationChange({
                'cmd': exp_domain.CMD_ADD_TRANSLATION,
                'state_name': 'Introduction',
                'content_id': 'content',
                'language_code': 'hi',
                'content_html': '<p>Test content</p>',
                'translation_html': '<p>Translated text</p>'
            })], 'Changes content and adds translation')

        output = self.get_json('/getcompletedtranslationshandler', params={
            'language_code': 'hi',
            'exp_id': '0'
        })

        expected_output = [{
            'content': '<p>Test content</p>',
            'translation': '<p>Translated text</p>'
        }]
=======
                    'html': 'Please continue.'
                }
            })], 'Changes content.')

        output = self.get_json(
            '/machine_translated_state_texts_handler',
            params={
                'exp_id': self.exp_id,
                'state_name': 'Introduction',
                'content_ids': '["content"]',
                'target_language_code': 'es'
            },
            expected_status_int=200
        )

        expected_output = {
            'translated_texts': {'content': 'Por favor continua.'}
        }
>>>>>>> a2b28550
        self.assertEqual(output, expected_output)


class UserContributionRightsDataHandlerTest(test_utils.GenericTestBase):
    """Test for the UserContributionRightsDataHandler."""

    def test_guest_user_check_contribution_rights(self):
        response = self.get_json('/usercontributionrightsdatahandler')
        config_services.set_property(
            'admin', 'contributor_can_suggest_questions', False)

        self.assertEqual(
            response, {
                'can_review_translation_for_language_codes': [],
                'can_review_voiceover_for_language_codes': [],
                'can_review_questions': False,
                'can_suggest_questions': False
            })

    def test_user_check_contribution_rights(self):
        user_email = 'user@example.com'
        self.signup(user_email, 'user')
        user_id = self.get_user_id_from_email(user_email)
        self.login(user_email)

        config_services.set_property(
            'admin', 'contributor_can_suggest_questions', False)

        response = self.get_json('/usercontributionrightsdatahandler')
        self.assertEqual(
            response, {
                'can_review_translation_for_language_codes': [],
                'can_review_voiceover_for_language_codes': [],
                'can_review_questions': False,
                'can_suggest_questions': False
            })

        user_services.allow_user_to_review_question(user_id)

        response = self.get_json('/usercontributionrightsdatahandler')
        self.assertEqual(
            response, {
                'can_review_translation_for_language_codes': [],
                'can_review_voiceover_for_language_codes': [],
                'can_review_questions': True,
                'can_suggest_questions': False
            })

    def test_can_suggest_questions_flag_in_response(self):
        user_email = 'user@example.com'
        self.signup(user_email, 'user')
        user_id = self.get_user_id_from_email(user_email)
        self.login(user_email)
        config_services.set_property(
            'admin', 'contributor_can_suggest_questions', False)

        response = self.get_json('/usercontributionrightsdatahandler')
        self.assertEqual(
            response, {
                'can_review_translation_for_language_codes': [],
                'can_review_voiceover_for_language_codes': [],
                'can_review_questions': False,
                'can_suggest_questions': False
            })

        user_services.allow_user_to_submit_question(user_id)

        response = self.get_json('/usercontributionrightsdatahandler')
        self.assertEqual(
            response, {
                'can_review_translation_for_language_codes': [],
                'can_review_voiceover_for_language_codes': [],
                'can_review_questions': False,
                'can_suggest_questions': False
            })

        config_services.set_property(
            'admin', 'contributor_can_suggest_questions', True)

        response = self.get_json('/usercontributionrightsdatahandler')
        self.assertEqual(
            response, {
                'can_review_translation_for_language_codes': [],
                'can_review_voiceover_for_language_codes': [],
                'can_review_questions': False,
                'can_suggest_questions': True
            })


class FeaturedTranslationLanguagesHandlerTest(test_utils.GenericTestBase):
    """Test for the FeaturedTranslationLanguagesHandler."""

    def test_get_featured_translation_languages(self):
        response = self.get_json('/retrivefeaturedtranslationlanguages')
        self.assertEqual(
            response,
            {'featured_translation_languages': []}
        )

        new_value = [
            {'language_code': 'en', 'explanation': 'Partnership with ABC'}
        ]
        config_services.set_property(
            'admin',
            'featured_translation_languages',
            new_value
        )

        response = self.get_json('/retrivefeaturedtranslationlanguages')
        self.assertEqual(
            response,
            {'featured_translation_languages': new_value}
        )<|MERGE_RESOLUTION|>--- conflicted
+++ resolved
@@ -488,25 +488,16 @@
         self.assertEqual(output, expected_output)
 
 
-<<<<<<< HEAD
 class CompletedTranslationsHandlerTest(test_utils.GenericTestBase):
     """Unit test for the CompletedTranslationsHandler"""
 
     def setUp(self):
         super(CompletedTranslationsHandlerTest, self).setUp()
-=======
-class MachineTranslationStateTextsHandlerTests(test_utils.GenericTestBase):
-    """Tests for MachineTranslationStateTextsHandler"""
-
-    def setUp(self):
-        super(MachineTranslationStateTextsHandlerTests, self).setUp()
->>>>>>> a2b28550
         self.signup(self.ADMIN_EMAIL, self.ADMIN_USERNAME)
         self.signup(self.OWNER_EMAIL, self.OWNER_USERNAME)
 
         self.admin_id = self.get_user_id_from_email(self.ADMIN_EMAIL)
         self.owner_id = self.get_user_id_from_email(self.OWNER_EMAIL)
-<<<<<<< HEAD
         self.set_admins([self.ADMIN_USERNAME])
         explorations = [self.save_new_valid_exploration(
             '%s' % i,
@@ -589,7 +580,44 @@
     def test_handler_returns_correct_data(self):
         exp_services.update_exploration(
             self.owner_id, '0', [exp_domain.ExplorationChange({
-=======
+                'cmd': exp_domain.CMD_EDIT_STATE_PROPERTY,
+                'property_name': exp_domain.STATE_PROPERTY_CONTENT,
+                'state_name': 'Introduction',
+                'new_value': {
+                    'content_id': 'content',
+                    'html': '<p>Test content</p>'
+                }
+            }), exp_domain.ExplorationChange({
+                'cmd': exp_domain.CMD_ADD_TRANSLATION,
+                'state_name': 'Introduction',
+                'content_id': 'content',
+                'language_code': 'hi',
+                'content_html': '<p>Test content</p>',
+                'translation_html': '<p>Translated text</p>'
+            })], 'Changes content and adds translation')
+
+        output = self.get_json('/getcompletedtranslationshandler', params={
+            'language_code': 'hi',
+            'exp_id': '0'
+        })
+
+        expected_output = [{
+            'content': '<p>Test content</p>',
+            'translation': '<p>Translated text</p>'
+        }]
+        self.assertEqual(output, expected_output)
+
+
+class MachineTranslationStateTextsHandlerTests(test_utils.GenericTestBase):
+    """Tests for MachineTranslationStateTextsHandler"""
+
+    def setUp(self):
+        super(MachineTranslationStateTextsHandlerTests, self).setUp()
+        self.signup(self.ADMIN_EMAIL, self.ADMIN_USERNAME)
+        self.signup(self.OWNER_EMAIL, self.OWNER_USERNAME)
+
+        self.admin_id = self.get_user_id_from_email(self.ADMIN_EMAIL)
+        self.owner_id = self.get_user_id_from_email(self.OWNER_EMAIL)
 
         self.set_admins([self.ADMIN_USERNAME])
 
@@ -738,34 +766,11 @@
     def test_handler_with_valid_input_returns_translation(self):
         exp_services.update_exploration(
             self.owner_id, self.exp_id, [exp_domain.ExplorationChange({
->>>>>>> a2b28550
                 'cmd': exp_domain.CMD_EDIT_STATE_PROPERTY,
                 'property_name': exp_domain.STATE_PROPERTY_CONTENT,
                 'state_name': 'Introduction',
                 'new_value': {
                     'content_id': 'content',
-<<<<<<< HEAD
-                    'html': '<p>Test content</p>'
-                }
-            }), exp_domain.ExplorationChange({
-                'cmd': exp_domain.CMD_ADD_TRANSLATION,
-                'state_name': 'Introduction',
-                'content_id': 'content',
-                'language_code': 'hi',
-                'content_html': '<p>Test content</p>',
-                'translation_html': '<p>Translated text</p>'
-            })], 'Changes content and adds translation')
-
-        output = self.get_json('/getcompletedtranslationshandler', params={
-            'language_code': 'hi',
-            'exp_id': '0'
-        })
-
-        expected_output = [{
-            'content': '<p>Test content</p>',
-            'translation': '<p>Translated text</p>'
-        }]
-=======
                     'html': 'Please continue.'
                 }
             })], 'Changes content.')
@@ -784,7 +789,6 @@
         expected_output = {
             'translated_texts': {'content': 'Por favor continua.'}
         }
->>>>>>> a2b28550
         self.assertEqual(output, expected_output)
 
 
