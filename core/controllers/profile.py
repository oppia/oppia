# Copyright 2014 The Oppia Authors. All Rights Reserved.
#
# Licensed under the Apache License, Version 2.0 (the "License");
# you may not use this file except in compliance with the License.
# You may obtain a copy of the License at
#
#      http://www.apache.org/licenses/LICENSE-2.0
#
# Unless required by applicable law or agreed to in writing, software
# distributed under the License is distributed on an "AS-IS" BASIS,
# WITHOUT WARRANTIES OR CONDITIONS OF ANY KIND, either express or implied.
# See the License for the specific language governing permissions and
# limitations under the License.

"""Controllers for the profile page."""

import re

from core.controllers import acl_decorators
from core.controllers import base
from core.domain import email_manager
from core.domain import role_services
from core.domain import subscription_services
from core.domain import summary_services
from core.domain import user_services
from core.platform import models
import feconf
import utils

current_user_services = models.Registry.import_current_user_services()


class ProfilePage(base.BaseHandler):
    """The world-viewable profile page."""

    @acl_decorators.open_access
    def get(self, username):
        """Handles GET requests for the publicly-viewable profile page."""

        user_settings = user_services.get_user_settings_from_username(username)

        if not user_settings:
            raise self.PageNotFoundException

<<<<<<< HEAD
        self.values.update({
            'PROFILE_USERNAME': user_settings.username,
        })
        self.render_template('profile-page.mainpage.html')
=======
        self.render_template('dist/profile-page.mainpage.html')
>>>>>>> 50e8ae31


class ProfileHandler(base.BaseHandler):
    """Provides data for the profile page."""

    GET_HANDLER_ERROR_RETURN_TYPE = feconf.HANDLER_TYPE_JSON

    @acl_decorators.open_access
    def get(self, username):
        """Handles GET requests."""

        user_settings = user_services.get_user_settings_from_username(username)
        if not user_settings:
            raise self.PageNotFoundException

        created_exp_summary_dicts = []
        edited_exp_summary_dicts = []

        subscriber_ids = subscription_services.get_all_subscribers_of_creator(
            user_settings.user_id)
        is_already_subscribed = (self.user_id in subscriber_ids)
        is_user_visiting_own_profile = (self.user_id == user_settings.user_id)

        user_contributions = user_services.get_user_contributions(
            user_settings.user_id)
        if user_contributions:
            created_exp_summary_dicts = (
                summary_services.get_displayable_exp_summary_dicts_matching_ids(
                    user_contributions.created_exploration_ids))
            edited_exp_summary_dicts = (
                summary_services.get_displayable_exp_summary_dicts_matching_ids(
                    user_contributions.edited_exploration_ids))
        profile_is_of_current_user = (self.username == username)

        self.values.update({
            'profile_is_of_current_user': profile_is_of_current_user,
            'profile_username': user_settings.username,
            'user_bio': user_settings.user_bio,
            'subject_interests': user_settings.subject_interests,
            'first_contribution_msec': (
                user_settings.first_contribution_msec
                if user_settings.first_contribution_msec else None),
            'profile_picture_data_url': user_settings.profile_picture_data_url,
            'user_impact_score': user_services.get_user_impact_score(
                user_settings.user_id),
            'created_exp_summary_dicts': created_exp_summary_dicts,
            'edited_exp_summary_dicts': edited_exp_summary_dicts,
            'is_already_subscribed': is_already_subscribed,
            'is_user_visiting_own_profile': is_user_visiting_own_profile
        })
        self.render_json(self.values)


class PreferencesPage(base.BaseHandler):
    """The preferences page."""

    @acl_decorators.can_manage_own_profile
    def get(self):
        """Handles GET requests."""
        self.render_template('preferences-page.mainpage.html')


class PreferencesHandler(base.BaseHandler):
    """Provides data for the preferences page."""

    GET_HANDLER_ERROR_RETURN_TYPE = feconf.HANDLER_TYPE_JSON

    @acl_decorators.can_manage_own_profile
    def get(self):
        """Handles GET requests."""
        user_settings = user_services.get_user_settings(self.user_id)
        user_email_preferences = user_services.get_email_preferences(
            self.user_id)

        creators_subscribed_to = subscription_services.get_all_creators_subscribed_to( # pylint: disable=line-too-long
            self.user_id)
        creators_settings = user_services.get_users_settings(
            creators_subscribed_to)
        subscription_list = []

        for index, creator_settings in enumerate(creators_settings):
            subscription_summary = {
                'creator_picture_data_url': (
                    creator_settings.profile_picture_data_url),
                'creator_username': creator_settings.username,
                'creator_impact': (
                    user_services.get_user_impact_score(
                        creators_subscribed_to[index]))
            }

            subscription_list.append(subscription_summary)

        self.values.update({
            'preferred_language_codes': user_settings.preferred_language_codes,
            'preferred_site_language_code': (
                user_settings.preferred_site_language_code),
            'preferred_audio_language_code': (
                user_settings.preferred_audio_language_code),
            'profile_picture_data_url': user_settings.profile_picture_data_url,
            'default_dashboard': user_settings.default_dashboard,
            'user_bio': user_settings.user_bio,
            'subject_interests': user_settings.subject_interests,
            'can_receive_email_updates': (
                user_email_preferences.can_receive_email_updates),
            'can_receive_editor_role_email': (
                user_email_preferences.can_receive_editor_role_email),
            'can_receive_feedback_message_email': (
                user_email_preferences.can_receive_feedback_message_email),
            'can_receive_subscription_email': (
                user_email_preferences.can_receive_subscription_email),
            'subscription_list': subscription_list
        })
        self.render_json(self.values)

    @acl_decorators.can_manage_own_profile
    def put(self):
        """Handles POST requests."""
        update_type = self.payload.get('update_type')
        data = self.payload.get('data')

        if update_type == 'user_bio':
            if len(data) > feconf.MAX_BIO_LENGTH_IN_CHARS:
                raise self.InvalidInputException(
                    'User bio exceeds maximum character limit: %s'
                    % feconf.MAX_BIO_LENGTH_IN_CHARS)
            else:
                user_services.update_user_bio(self.user_id, data)
        elif update_type == 'subject_interests':
            user_services.update_subject_interests(self.user_id, data)
        elif update_type == 'preferred_language_codes':
            user_services.update_preferred_language_codes(self.user_id, data)
        elif update_type == 'preferred_site_language_code':
            user_services.update_preferred_site_language_code(
                self.user_id, data)
        elif update_type == 'preferred_audio_language_code':
            user_services.update_preferred_audio_language_code(
                self.user_id, data)
        elif update_type == 'profile_picture_data_url':
            user_services.update_profile_picture_data_url(self.user_id, data)
        elif update_type == 'default_dashboard':
            user_services.update_user_default_dashboard(self.user_id, data)
        elif update_type == 'email_preferences':
            user_services.update_email_preferences(
                self.user_id, data['can_receive_email_updates'],
                data['can_receive_editor_role_email'],
                data['can_receive_feedback_message_email'],
                data['can_receive_subscription_email'])
        else:
            raise self.InvalidInputException(
                'Invalid update type: %s' % update_type)

        self.render_json({})


class ProfilePictureHandler(base.BaseHandler):
    """Provides the dataURI of the user's profile picture, or none if no user
    picture is uploaded.
    """

    GET_HANDLER_ERROR_RETURN_TYPE = feconf.HANDLER_TYPE_JSON

    @acl_decorators.can_manage_own_profile
    def get(self):
        """Handles GET requests."""
        user_settings = user_services.get_user_settings(self.user_id)
        self.values.update({
            'profile_picture_data_url': user_settings.profile_picture_data_url
        })
        self.render_json(self.values)


class ProfilePictureHandlerByUsernameHandler(base.BaseHandler):
    """Provides the dataURI of the profile picture of the specified user,
    or None if no user picture is uploaded for the user with that ID.
    """

    GET_HANDLER_ERROR_RETURN_TYPE = feconf.HANDLER_TYPE_JSON

    @acl_decorators.open_access
    def get(self, username):
        user_id = user_services.get_user_id_from_username(username)
        if user_id is None:
            raise self.PageNotFoundException

        user_settings = user_services.get_user_settings(user_id)
        self.values.update({
            'profile_picture_data_url_for_username': (
                user_settings.profile_picture_data_url)
        })
        self.render_json(self.values)


class SignupPage(base.BaseHandler):
    """The page which prompts for username and acceptance of terms."""

    REDIRECT_UNFINISHED_SIGNUPS = False

    @acl_decorators.require_user_id_else_redirect_to_homepage
    def get(self):
        """Handles GET requests."""
        return_url = str(self.request.get('return_url', self.request.uri))
        # Validating return_url for no external redirections.
        if re.match('^/[^//]', return_url) is None:
            return_url = '/'
        if user_services.has_fully_registered(self.user_id):
            self.redirect(return_url)
            return

        self.render_template('signup-page.mainpage.html')


class SignupHandler(base.BaseHandler):
    """Provides data for the editor prerequisites page."""

    REDIRECT_UNFINISHED_SIGNUPS = False

    GET_HANDLER_ERROR_RETURN_TYPE = feconf.HANDLER_TYPE_JSON

    @acl_decorators.require_user_id_else_redirect_to_homepage
    def get(self):
        """Handles GET requests."""
        user_settings = user_services.get_user_settings(self.user_id)
        self.render_json({
            'can_send_emails': feconf.CAN_SEND_EMAILS,
            'has_agreed_to_latest_terms': bool(
                user_settings.last_agreed_to_terms and
                user_settings.last_agreed_to_terms >=
                feconf.REGISTRATION_PAGE_LAST_UPDATED_UTC),
            'has_ever_registered': bool(
                user_settings.username and user_settings.last_agreed_to_terms),
            'username': user_settings.username,
        })

    @acl_decorators.require_user_id_else_redirect_to_homepage
    def post(self):
        """Handles POST requests."""
        username = self.payload.get('username')
        agreed_to_terms = self.payload.get('agreed_to_terms')
        default_dashboard = self.payload.get('default_dashboard')
        can_receive_email_updates = self.payload.get(
            'can_receive_email_updates')

        has_ever_registered = user_services.has_ever_registered(self.user_id)
        has_fully_registered = user_services.has_fully_registered(self.user_id)

        if has_fully_registered:
            self.render_json({})
            return

        if not isinstance(agreed_to_terms, bool) or not agreed_to_terms:
            raise self.InvalidInputException(
                'In order to edit explorations on this site, you will '
                'need to accept the license terms.')
        else:
            user_services.record_agreement_to_terms(self.user_id)

        if not user_services.get_username(self.user_id):
            try:
                user_services.set_username(self.user_id, username)
            except utils.ValidationError as e:
                raise self.InvalidInputException(e)

        if can_receive_email_updates is not None:
            user_services.update_email_preferences(
                self.user_id, can_receive_email_updates,
                feconf.DEFAULT_EDITOR_ROLE_EMAIL_PREFERENCE,
                feconf.DEFAULT_FEEDBACK_MESSAGE_EMAIL_PREFERENCE,
                feconf.DEFAULT_SUBSCRIPTION_EMAIL_PREFERENCE)

        # Note that an email is only sent when the user registers for the first
        # time.
        if feconf.CAN_SEND_EMAILS and not has_ever_registered:
            email_manager.send_post_signup_email(self.user_id)

        user_services.generate_initial_profile_picture(self.user_id)

        if not has_ever_registered:
            # Set the default dashboard for new users.
            user_services.update_user_default_dashboard(
                self.user_id, default_dashboard)

        self.render_json({})


class UsernameCheckHandler(base.BaseHandler):
    """Checks whether a username has already been taken."""

    REDIRECT_UNFINISHED_SIGNUPS = False

    @acl_decorators.require_user_id_else_redirect_to_homepage
    def post(self):
        """Handles POST requests."""
        username = self.payload.get('username')
        try:
            user_services.UserSettings.require_valid_username(username)
        except utils.ValidationError as e:
            raise self.InvalidInputException(e)

        username_is_taken = user_services.is_username_taken(username)
        self.render_json({
            'username_is_taken': username_is_taken,
        })


class SiteLanguageHandler(base.BaseHandler):
    """Changes the preferred system language in the user's preferences."""

    @acl_decorators.can_manage_own_profile
    def put(self):
        """Handles PUT requests."""
        site_language_code = self.payload.get('site_language_code')
        user_services.update_preferred_site_language_code(
            self.user_id, site_language_code)
        self.render_json({})


class UserInfoHandler(base.BaseHandler):
    """Provides info about user. If user is not logged in,
    return dict containing false as logged in status.
    """

    GET_HANDLER_ERROR_RETURN_TYPE = feconf.HANDLER_TYPE_JSON

    @acl_decorators.open_access
    def get(self):
        """Handles GET requests."""
        if self.username:
            user_actions = user_services.UserActionsInfo(self.user_id).actions
            user_settings = user_services.get_user_settings(
                self.user_id, strict=False)
            self.render_json({
                'is_moderator': (
                    user_services.is_at_least_moderator(self.user_id)),
                'is_admin': user_services.is_admin(self.user_id),
                'is_super_admin': (
                    current_user_services.is_current_user_super_admin()),
                'is_topic_manager': (
                    user_services.is_topic_manager(self.user_id)),
                'can_create_collections': bool(
                    role_services.ACTION_CREATE_COLLECTION in user_actions),
                'preferred_site_language_code': (
                    user_settings.preferred_site_language_code),
                'username': user_settings.username,
                'user_is_logged_in': True
            })
        else:
            self.render_json({
                'user_is_logged_in': False
            })


class UrlHandler(base.BaseHandler):
    """The handler for generating login URL."""

    GET_HANDLER_ERROR_RETURN_TYPE = feconf.HANDLER_TYPE_JSON

    @acl_decorators.open_access
    def get(self):
        login_url = None
        if self.user_id:
            self.render_json({'login_url': None})
        else:
            if self.request and self.request.get('current_url'):
                target_url = (
                    '/' if self.request.get('current_url').endswith(
                        feconf.SPLASH_URL)
                    else self.request.get('current_url'))
                login_url = (
                    current_user_services.create_login_url(target_url))
                self.render_json({'login_url': login_url})
            else:
                raise self.InvalidInputException(
                    'Incomplete or empty GET parameters passed'
                )<|MERGE_RESOLUTION|>--- conflicted
+++ resolved
@@ -42,14 +42,7 @@
         if not user_settings:
             raise self.PageNotFoundException
 
-<<<<<<< HEAD
-        self.values.update({
-            'PROFILE_USERNAME': user_settings.username,
-        })
         self.render_template('profile-page.mainpage.html')
-=======
-        self.render_template('dist/profile-page.mainpage.html')
->>>>>>> 50e8ae31
 
 
 class ProfileHandler(base.BaseHandler):
