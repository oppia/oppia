--- conflicted
+++ resolved
@@ -26,7 +26,6 @@
 from core.domain import subscription_services
 from core.domain import summary_services
 from core.domain import user_services
-from core.domain import wipeout_service
 from core.platform import models
 import feconf
 import utils
@@ -350,12 +349,8 @@
     @acl_decorators.can_manage_own_profile
     def post(self):
         """Handles POST requests."""
-<<<<<<< HEAD
-        wipeout_service.remove_user_account(self.user_id)
-=======
         if not constants.ENABLE_ACCOUNT_DELETION:
             raise self.PageNotFoundException
->>>>>>> ec31036d
         self.render_json({})
 
 
