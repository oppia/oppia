--- conflicted
+++ resolved
@@ -148,7 +148,42 @@
         self.render_json({})
 
 
-<<<<<<< HEAD
+class AndroidListSubscriptionHandler(base.BaseHandler):
+    """Adds user to Android mailing list."""
+
+    URL_PATH_ARGS_SCHEMAS = {}
+    HANDLER_ARGS_SCHEMAS = {
+        'PUT': {
+            'email': {
+                'schema': {
+                    'type': 'basestring',
+                    'validators': [{
+                        'id': 'is_regex_matched',
+                        'regex_pattern': constants.EMAIL_REGEX
+                    }]
+                }
+            },
+            'name': {
+                'schema': {
+                    'type': 'basestring',
+                    'validators': [{
+                        'id': 'is_nonempty'
+                    }]
+                }
+            }
+        }
+    }
+
+    @acl_decorators.open_access
+    def put(self):
+        """Handles PUT request."""
+        email = self.normalized_payload.get('email')
+        name = self.normalized_payload.get('name')
+        status = user_services.add_user_to_android_list(email, name)
+        self.render_json({'status': status})
+
+
+
 class EmailPreferencesHandler(base.BaseHandler):
     """Handles requests for the email preferences."""
 
@@ -185,6 +220,7 @@
         }
     }
 
+
     GET_HANDLER_ERROR_RETURN_TYPE = feconf.HANDLER_TYPE_JSON
 
     @acl_decorators.can_manage_own_account
@@ -257,41 +293,6 @@
         user_services.update_profile_picture_data_url(self.user_id, data)
 
         self.render_json({'data': data})
-=======
-class AndroidListSubscriptionHandler(base.BaseHandler):
-    """Adds user to Android mailing list."""
-
-    URL_PATH_ARGS_SCHEMAS = {}
-    HANDLER_ARGS_SCHEMAS = {
-        'PUT': {
-            'email': {
-                'schema': {
-                    'type': 'basestring',
-                    'validators': [{
-                        'id': 'is_regex_matched',
-                        'regex_pattern': constants.EMAIL_REGEX
-                    }]
-                }
-            },
-            'name': {
-                'schema': {
-                    'type': 'basestring',
-                    'validators': [{
-                        'id': 'is_nonempty'
-                    }]
-                }
-            }
-        }
-    }
-
-    @acl_decorators.open_access
-    def put(self):
-        """Handles PUT request."""
-        email = self.normalized_payload.get('email')
-        name = self.normalized_payload.get('name')
-        status = user_services.add_user_to_android_list(email, name)
-        self.render_json({'status': status})
->>>>>>> 77d925cf
 
 
 class PreferencesHandler(base.BaseHandler):
