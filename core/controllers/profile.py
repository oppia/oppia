--- conflicted
+++ resolved
@@ -418,7 +418,8 @@
     @acl_decorators.open_access
     def get(self):
         """Handles GET requests."""
-<<<<<<< HEAD
+        # The following headers are added to prevent caching of this response.
+        self.response.cache_control.no_store = True
         if self.user_is_scheduled_for_deletion:
             user_settings = user_services.get_user_settings_by_gae_id(
                 self.gae_id, strict=False)
@@ -436,11 +437,6 @@
                 'user_is_logged_in': True
             })
         elif self.username:
-=======
-        # The following headers are added to prevent caching of this response.
-        self.response.cache_control.no_store = True
-        if self.username:
->>>>>>> f1c3c93b
             user_actions = user_services.UserActionsInfo(self.user_id).actions
             user_settings = user_services.get_user_settings(
                 self.user_id, strict=False)
