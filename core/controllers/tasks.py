# Copyright 2016 The Oppia Authors. All Rights Reserved.
#
# Licensed under the Apache License, Version 2.0 (the "License");
# you may not use this file except in compliance with the License.
# You may obtain a copy of the License at
#
#      http://www.apache.org/licenses/LICENSE-2.0
#
# Unless required by applicable law or agreed to in writing, software
# distributed under the License is distributed on an "AS-IS" BASIS,
# WITHOUT WARRANTIES OR CONDITIONS OF ANY KIND, either express or implied.
# See the License for the specific language governing permissions and
# limitations under the License.

"""Controllers for task queue handlers."""

from __future__ import annotations

import json

from core.controllers import acl_decorators
from core.controllers import base
from core.domain import email_manager
from core.domain import exp_fetchers
from core.domain import exp_services
from core.domain import feedback_domain
from core.domain import feedback_services
from core.domain import question_services
from core.domain import stats_services
from core.domain import suggestion_registry
from core.domain import taskqueue_services
from core.domain import wipeout_service

from typing import Callable, Dict


class UnsentFeedbackEmailHandler(
    base.BaseHandler[Dict[str, str], Dict[str, str]]
):
    """Handler task of sending emails of feedback messages."""

    @acl_decorators.can_perform_tasks_in_taskqueue
    def post(self) -> None:
        payload = json.loads(self.request.body)
        user_id = payload['user_id']
        references = feedback_services.get_feedback_message_references(user_id)
        if not references:
            # Model may not exist if user has already attended to the feedback.
            return

        feedback_services.update_feedback_email_retries_transactional(user_id)

        messages: Dict[str, email_manager.FeedbackMessagesDict] = {}
        for reference in references:
            message = feedback_services.get_message(
                reference.thread_id, reference.message_id)

            exploration = exp_fetchers.get_exploration_by_id(
                reference.entity_id)

            message_text = message.text
            if len(message_text) > 200:
                message_text = message_text[:200] + '...'

            if exploration.id in messages:
                messages[exploration.id]['messages'].append(message_text)
            else:
                messages[exploration.id] = {
                    'title': exploration.title,
                    'messages': [message_text]
                }

        email_manager.send_feedback_message_email(user_id, messages)
        feedback_services.pop_feedback_message_references_transactional(
            user_id, len(references))
        self.render_json({})


class ContributorDashboardAchievementEmailHandler(
    base.BaseHandler[Dict[str, str], Dict[str, str]]
):
    """Handler task of sending email of contributor dashboard achievements."""

    URL_PATH_ARGS_SCHEMAS: Dict[str, str] = {}
    HANDLER_ARGS_SCHEMAS = {
        'POST': {
            'contributor_user_id': {
                'schema': {
                    'type': 'basestring'
                },
                'default_value': None
            },
            'contribution_type': {
                'schema': {
                    'type': 'basestring'
                },
                'default_value': None
            },
            'contribution_sub_type': {
                'schema': {
                    'type': 'basestring'
                },
                'default_value': None
            },
            'language_code': {
                'schema': {
                    'type': 'basestring'
                },
                'default_value': None
            },
            'rank_name': {
                'schema': {
                    'type': 'basestring'
                },
                'default_value': None
            }
        }
    }

    @acl_decorators.can_perform_tasks_in_taskqueue
    def post(self) -> None:
        payload = json.loads(self.request.body)
        contributor_user_id = payload['contributor_user_id']
        contribution_type = payload['contribution_type']
        contribution_sub_type = payload['contribution_sub_type']
        language_code = payload['language_code']
        rank_name = payload['rank_name']

        email_info = suggestion_registry.ContributorMilestoneEmailInfo(
            contributor_user_id, contribution_type, contribution_sub_type,
            language_code, rank_name)

        email_manager.send_mail_to_notify_contributor_ranking_achievement(
            email_info)
        self.render_json({})


class InstantFeedbackMessageEmailHandler(
    base.BaseHandler[Dict[str, str], Dict[str, str]]
):
    """Handles task of sending feedback message emails instantly."""

    URL_PATH_ARGS_SCHEMAS = {}
    HANDLER_ARGS_SCHEMAS = {
        'POST': {
            'user_id': {
                'schema': {
                    'type': 'basestring'
                },
                'default_value': None
            },
            'reference_dict': {
                'schema': {
                    'type': 'object_dict',
                    'object_class': feedback_domain.FeedbackMessageReference
                },
                'default_value': None
            }
        }
    }

    @acl_decorators.can_perform_tasks_in_taskqueue
<<<<<<< HEAD
    def post(self):
        user_id = self.normalized_payload.get('user_id')
        reference_dict = self.normalized_payload.get('reference_dict')
=======
    def post(self) -> None:
        payload = json.loads(self.request.body)
        user_id = payload['user_id']
        reference_dict = payload['reference_dict']
>>>>>>> 28c39666

        message = feedback_services.get_message(
            reference_dict['thread_id'], reference_dict['message_id'])
        exploration = exp_fetchers.get_exploration_by_id(
            reference_dict['entity_id'])
        thread = feedback_services.get_thread(reference_dict['thread_id'])

        subject = 'New Oppia message in "%s"' % thread.subject
        email_manager.send_instant_feedback_message_email(
            user_id, message.author_id, message.text, subject,
            exploration.title, reference_dict['entity_id'], thread.subject)
        self.render_json({})


class FeedbackThreadStatusChangeEmailHandler(
    base.BaseHandler[Dict[str, str], Dict[str, str]]
):
    """Handles task of sending email instantly when feedback thread status is
    changed.
    """

    @acl_decorators.can_perform_tasks_in_taskqueue
    def post(self) -> None:
        payload = json.loads(self.request.body)
        user_id = payload['user_id']
        reference_dict = payload['reference_dict']
        old_status = payload['old_status']
        new_status = payload['new_status']

        message = feedback_services.get_message(
            reference_dict['thread_id'], reference_dict['message_id'])
        exploration = exp_fetchers.get_exploration_by_id(
            reference_dict['entity_id'])
        thread = feedback_services.get_thread(reference_dict['thread_id'])
        text = 'changed status from %s to %s' % (old_status, new_status)
        subject = 'Oppia thread status change: "%s"' % thread.subject
        email_manager.send_instant_feedback_message_email(
            user_id, message.author_id, text, subject, exploration.title,
            reference_dict['entity_id'], thread.subject)
        self.render_json({})


class FlagExplorationEmailHandler(
    base.BaseHandler[Dict[str, str], Dict[str, str]]
):
    """Handles task of sending emails about flagged explorations
    to moderators.
    """

    @acl_decorators.can_perform_tasks_in_taskqueue
    def post(self) -> None:
        payload = json.loads(self.request.body)
        exploration_id = payload['exploration_id']
        report_text = payload['report_text']
        reporter_id = payload['reporter_id']

        exploration = exp_fetchers.get_exploration_by_id(exploration_id)

        email_manager.send_flag_exploration_email(
            exploration.title, exploration_id, reporter_id, report_text)
        self.render_json({})


class DeferredTasksHandler(
    base.BaseHandler[Dict[str, str], Dict[str, str]]
):
    """This task handler handles special tasks that make single asynchronous
    function calls. For more complex tasks that require a large number of
    function calls, the correct approach is to create a special url handler that
    handles that specific task. However, it doesn't make sense to create a url
    handler for single function calls. This handler handles those cases.

    The convention of function ids and an explanation of the different queue
    names exists in 'core/domain/taskqueue_services.py' file.
    """

    DEFERRED_TASK_FUNCTIONS: Dict[str, Callable[..., None]] = {
        taskqueue_services.FUNCTION_ID_DELETE_EXPS_FROM_USER_MODELS: (
            exp_services.delete_explorations_from_user_models),
        taskqueue_services.FUNCTION_ID_DELETE_EXPS_FROM_ACTIVITIES: (
            exp_services.delete_explorations_from_activities),
        taskqueue_services.FUNCTION_ID_DELETE_USERS_PENDING_TO_BE_DELETED: (
            wipeout_service.delete_users_pending_to_be_deleted),
        taskqueue_services.FUNCTION_ID_CHECK_COMPLETION_OF_USER_DELETION: (
            wipeout_service.check_completion_of_user_deletion),
        taskqueue_services.FUNCTION_ID_REGENERATE_EXPLORATION_SUMMARY: (
            exp_services.regenerate_exploration_summary_with_new_contributor),
        taskqueue_services.FUNCTION_ID_UPDATE_STATS: (
            stats_services.update_stats),
        taskqueue_services.FUNCTION_ID_UNTAG_DELETED_MISCONCEPTIONS: (
            question_services.untag_deleted_misconceptions),
        taskqueue_services.FUNCTION_ID_REMOVE_USER_FROM_RIGHTS_MODELS: (
            wipeout_service
            .remove_user_from_activities_with_associated_rights_models)
    }

    @acl_decorators.can_perform_tasks_in_taskqueue
    def post(self) -> None:
        # The request body has bytes type, thus we need to decode it first.
        payload = json.loads(self.request.body.decode('utf-8'))
        if 'fn_identifier' not in payload:
            raise Exception(
                'This request cannot defer tasks because it does not contain a '
                'function identifier attribute (fn_identifier). Deferred tasks '
                'must contain a function_identifier in the payload.')
        if payload['fn_identifier'] not in self.DEFERRED_TASK_FUNCTIONS:
            raise Exception(
                'The function id, %s, is not valid.' % payload['fn_identifier'])

        deferred_task_function = self.DEFERRED_TASK_FUNCTIONS[
            payload['fn_identifier']]
        deferred_task_function(*payload['args'], **payload['kwargs'])
        self.render_json({})<|MERGE_RESOLUTION|>--- conflicted
+++ resolved
@@ -160,16 +160,9 @@
     }
 
     @acl_decorators.can_perform_tasks_in_taskqueue
-<<<<<<< HEAD
     def post(self):
         user_id = self.normalized_payload.get('user_id')
         reference_dict = self.normalized_payload.get('reference_dict')
-=======
-    def post(self) -> None:
-        payload = json.loads(self.request.body)
-        user_id = payload['user_id']
-        reference_dict = payload['reference_dict']
->>>>>>> 28c39666
 
         message = feedback_services.get_message(
             reference_dict['thread_id'], reference_dict['message_id'])
