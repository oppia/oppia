--- conflicted
+++ resolved
@@ -24,10 +24,6 @@
 class PayloadValidationUnitTests(test_utils.GenericTestBase):
 
     def test_invalid_args_raises_exceptions(self) -> None:
-<<<<<<< HEAD
-
-=======
->>>>>>> e124a4fd
         # List of 3-tuples, where the first element is an invalid argument dict,
         # the second element is a schema dict and the third element
         # is a list of errors.
@@ -81,10 +77,6 @@
             self.assertEqual(error_msg, errors)
 
     def test_valid_args_do_not_raises_exception(self) -> None:
-<<<<<<< HEAD
-
-=======
->>>>>>> e124a4fd
         # List of 3-tuples, where the first element is a valid argument dict,
         # the second element is a schema dict and the third element is the
         # normalized value of the corresponding argument.
