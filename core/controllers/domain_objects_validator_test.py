--- conflicted
+++ resolved
@@ -50,29 +50,17 @@
 
 
 class ValidateNewConfigPropertyValuesTests(test_utils.GenericTestBase):
-<<<<<<< HEAD
-    """Tests to validate domain objects coming from API."""
-
-    def test_invalid_object_raises_exception(self):
-        config_properties = {'some_config_property': 20, }
-        with self.assertRaisesRegexp( # type: ignore[no-untyped-call]
-=======
     """Tests to validate config properties dict coming from API."""
 
     def test_invalid_object_raises_exception(self):
         config_properties = {'some_config_property': 20, }
         with self.assertRaisesRegexp(
->>>>>>> ccaf17e7
             Exception, 'some_config_property do not have any schema.'):
             domain_objects_validator.validate_new_config_property_values(
                 config_properties)
 
         config_properties = {1234: 20, }
-<<<<<<< HEAD
-        with self.assertRaisesRegexp( # type: ignore[no-untyped-call]
-=======
         with self.assertRaisesRegexp(
->>>>>>> ccaf17e7
             Exception, 'config property name should be a string, received'
             ': %s' % 1234):
             domain_objects_validator.validate_new_config_property_values(
@@ -81,27 +69,16 @@
     def test_valid_object_raises_no_exception(self):
         config_properties = {
             'max_number_of_tags_assigned_to_blog_post': 20,
-<<<<<<< HEAD
-            }
-=======
         }
->>>>>>> ccaf17e7
         domain_objects_validator.validate_new_config_property_values(
             config_properties)
 
 
 class ValidateChangeDictForBlogPost(test_utils.GenericTestBase):
-<<<<<<< HEAD
-    """Tests to validate change_dict coming from API."""
-
-    def test_invalid_dict_raises_exception(self):
-        # Invalid Title.
-=======
     """Tests to validate change_dict containing updated values for blog
     post object coming from API."""
 
     def test_invalid_title_raises_exception(self):
->>>>>>> ccaf17e7
         blog_post_change = {
             'title': 123,
             'tags': ['News'],
@@ -111,11 +88,7 @@
             domain_objects_validator.validate_change_dict_for_blog_post(
                 blog_post_change)
 
-<<<<<<< HEAD
-        # Invalid Tags.
-=======
     def test_invalid_tags_raises_exception(self):
->>>>>>> ccaf17e7
         blog_post_change = {
             'title': 'Hello Bloggers',
             'tags': ['News', 'Some Tag'],
