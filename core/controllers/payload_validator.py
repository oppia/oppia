# coding: utf-8

# Copyright 2021 The Oppia Authors. All Rights Reserved.
#
# Licensed under the Apache License, Version 2.0 (the "License");
# you may not use this file except in compliance with the License.
# You may obtain a copy of the License at
#
#      http://www.apache.org/licenses/LICENSE-2.0
#
# Unless required by applicable law or agreed to in writing, software
# distributed under the License is distributed on an "AS-IS" BASIS,
# WITHOUT WARRANTIES OR CONDITIONS OF ANY KIND, either express or implied.
# See the License for the specific language governing permissions and
# limitations under the License.

"""Validates handler args against its schema by calling schema utils.
Also contains a list of handler class names which does not contain the schema.
"""

from __future__ import absolute_import
from __future__ import unicode_literals

import python_utils
import schema_utils

from typing import Any, Dict, List, Text, Tuple, Optional, Union # isort:skip  pylint: disable= wrong-import-order, wrong-import-position, unused-import, import-only-modules

SCHEMA_TYPE_BOOL = schema_utils.SCHEMA_TYPE_BOOL


def validate(
        handler_args, handler_args_schemas, allowed_extra_args,
        allow_string_to_bool_conversion=False):
    # type: (Any, Any, bool, bool) -> Tuple[Dict[Text, Any], List[Text]]

    """Calls schema utils for normalization of object against its schema
    and collects all the errors.

    Args:
        handler_args: *. Object for normalization.
        handler_args_schemas: dict. Schema for args.
        allowed_extra_args: bool. Whether extra args are allowed in handler.
        allow_string_to_bool_conversion: bool. Whether to allow string to
            boolean coversion.

    Returns:
        *. A two tuple, where the first element represents the normalized value
        in dict format and the second element represents the lists of errors
        after validation.
    """
    # Collect all errors and present them at once.
    errors = []
    normalized_value = {}
    for arg_key, arg_schema in handler_args_schemas.items():

        if arg_key not in handler_args or handler_args[arg_key] is None:
            if ('default_value' in arg_schema and
                    arg_schema['default_value'] is None):
                # Skip validation for optional cases.
                continue
            elif ('default_value' in arg_schema and
                  arg_schema['default_value'] is not None):
                handler_args[arg_key] = arg_schema['default_value']
            elif 'default_value' not in arg_schema:
                errors.append('Missing key in handler args: %s.' % arg_key)
                continue
<<<<<<< HEAD

        # Below normalization is for arguments which are expected to be boolean
        # but from API request they are received as string type.
        if (
                allow_string_to_bool_conversion and
                arg_schema['schema']['type'] == SCHEMA_TYPE_BOOL and
                isinstance(handler_args[arg_key], python_utils.BASESTRING)
        ):
            handler_args[arg_key] = (
                convert_string_to_bool(handler_args[arg_key]))

=======
>>>>>>> ee794ba2
        try:
            normalized_value[arg_key] = schema_utils.normalize_against_schema(
                handler_args[arg_key], arg_schema['schema'])
        except Exception as e:
            errors.append(
                'Schema validation for \'%s\' failed: %s' % (arg_key, e))

    extra_args = set(handler_args.keys()) - set(handler_args_schemas.keys())

    if not allowed_extra_args and extra_args:
        errors.append('Found extra args: %s.' % (list(extra_args)))

    return normalized_value, errors


def convert_string_to_bool(param):
    # type: (Text) -> Optional[Union[bool, Text]]

    """Converts a request param of type string into expected bool type.

    Args:
        param: str. The params which needs normalization.

    Returns:
        bool. Converts the string param into its expected bool type.
    """
    case_insensitive_param = param.lower()

    if case_insensitive_param == 'true':
        return True
    elif case_insensitive_param == 'false':
        return False
    else:
        # String values other than booleans should be returned as it is, so that
        # schema validation will raise exceptions appropriately.
        return param


# Handlers which require schema validation, but currently they do
# not have schema. In order to add schema incrementally this list is
# maintained. Please remove the name of the handlers if they already
# contains schema.
HANDLER_CLASS_NAMES_WHICH_STILL_NEED_SCHEMAS = [
    'AnswerSubmittedEventHandler',
    'AssetDevHandler',
    'AudioUploadHandler',
    'BulkEmailWebhookEndpoint',
    'DeferredTasksHandler',
    'DeleteAccountHandler',
    'DeleteAccountPage',
    'EditableQuestionDataHandler',
    'EditableSkillDataHandler',
    'EditableStoryDataHandler',
    'EditableSubtopicPageDataHandler',
    'EditableTopicDataHandler',
<<<<<<< HEAD
    'EmailDashboardDataHandler',
    'EmailDashboardPage',
    'EmailDashboardResultPage',
    'EmailDashboardTestBulkEmailHandler',
    'EmailDashboardCancelEmailHandler',
=======
    'EditorAutosaveHandler',
    'EditorHandler',
>>>>>>> ee794ba2
    'ExplorationActualStartEventHandler',
    'ExplorationCompleteEventHandler',
    'ExplorationEmbedPage',
    'ExplorationFeaturesHandler',
    'ExplorationImprovementsConfigHandler',
    'ExplorationImprovementsHandler',
    'ExplorationImprovementsHistoryHandler',
    'ExplorationMaybeLeaveHandler',
    'ExplorationStartEventHandler',
    'ExportAccountHandler',
    'FeedbackThreadStatusChangeEmailHandler',
<<<<<<< HEAD
    'FeedbackThreadViewEventHandler',
=======
    'FetchIssuesHandler',
    'FetchPlaythroughHandler',
>>>>>>> ee794ba2
    'FetchSkillsHandler',
    'FlagExplorationEmailHandler',
    'FlagExplorationHandler',
    'IncomingReplyEmailHandler',
    'InstantFeedbackMessageEmailHandler',
    'JobOutputHandler',
    'JobsHandler',
    'LearnerAnswerDetailsSubmissionHandler',
    'LearnerGoalsHandler',
    'LearnerIncompleteActivityHandler',
    'LeaveForRefresherExpEventHandler',
    'MemoryCacheAdminHandler',
    'MemoryCacheHandler',
    'MergeSkillHandler',
    'NewSkillHandler',
    'NewTopicHandler',
    'NotificationHandler',
    'NotificationsDashboardHandler',
    'NotificationsDashboardPage',
    'NotificationsHandler',
    'OldNotificationsDashboardRedirectPage',
    'PendingAccountDeletionPage',
    'PlatformFeatureDummyHandler',
    'PlatformFeaturesEvaluationHandler',
    'PracticeSessionsPage',
    'PracticeSessionsPageDataHandler',
    'PreferenceHandler',
    'PreferencesHandler',
    'PreferencesPage',
    'PretestHandler',
    'ProfileHandler',
    'ProfilePage',
    'ProfilePictureHandler',
    'ProfilePictureHandlerByUsernameHandler',
    'PromoBarHandler',
    'QuebstionsListHandler',
    'QuestionCountDataHandler',
    'QuestionCreationHandler',
    'QuestionPlayerHandler',
    'QuestionSkillLinkHandler',
    'QuestionsListHandler',
    'RatingHandler',
    'ReaderFeedbackHandler',
    'RecentCommitsHandler',
    'RecommendationsHandler',
    'ReleaseCoordinatorPage',
    'ResubmitSuggestionHandler',
    'ReviewTestsPage',
    'ReviewTestsPageDataHandler',
    'ReviewableSuggestionsHandler',
    'SignupHandler',
    'SignupPage',
    'SiteLanguageHandler',
    'SkillDataHandler',
    'SkillDescriptionHandler',
    'SkillEditorPage',
    'SkillMasteryDataHandler',
    'SkillRightsHandler',
    'SkillsDashboardPageDataHandler',
    'SolutionHitEventHandler',
    'StartedTranslationTutorialEventHandler',
    'StateCompleteEventHandler',
    'StateHitEventHandler',
    'StatsEventsHandler',
    'StorePlaythroughHandler',
    'StoryEditorPage',
    'StoryPage',
    'StoryPageDataHandler',
    'StoryProgressHandler',
    'StoryPublishHandler',
    'StoryUrlFragmentHandler',
    'SubscribeHandler',
    'SubtopicPageDataHandler',
    'SubtopicViewerPage',
    'SuggestionEmailHandler',
    'SuggestionHandler',
    'SuggestionListHandler',
    'SuggestionToExplorationActionHandler',
    'SuggestionToSkillActionHandler',
    'SuggestionsProviderHandler',
<<<<<<< HEAD
    'ThreadHandler',
    'ThreadListHandler',
    'ThreadListHandlerForTopicsHandler',
=======
    'TopUnresolvedAnswersHandler',
>>>>>>> ee794ba2
    'TopicAssignmentsHandler',
    'TopicEditorPage',
    'TopicEditorStoryHandler',
    'TopicNameHandler',
    'TopicPageDataHandler',
    'TopicPublishHandler',
    'TopicPublishSendMailHandler',
    'TopicRightsHandler',
    'TopicUrlFragmentHandler',
    'TopicViewerPage',
    'TopicsAndSkillsDashboardPage',
    'TopicsAndSkillsDashboardPageDataHandler',
    'UnsentFeedbackEmailHandler',
    'UnsubscribeHandler',
    'UpdateQuestionSuggestionHandler',
    'UpdateTranslationSuggestionHandler',
    'UrlHandler',
    'UserInfoHandler',
    'UserSubmittedSuggestionsHandler',
    'UsernameCheckHandler',
    'ValidateExplorationsHandler',
    'ValueGeneratorHandler',
    'VoiceArtistManagementHandler'
    ]

# These handlers do not require any schema validation.
HANDLER_CLASS_NAMES_WHICH_DO_NOT_REQUIRE_SCHEMAS = [
    'SessionBeginHandler',
    'SessionEndHandler',
    'OppiaMLVMHandler',
    'CsrfTokenHandler',
    'Error404Handler',
    'FrontendErrorHandler',
    'WarmupPage',
    'HomePageRedirectPage',
    'SplashRedirectPage',
    'SeedFirebaseHandler'
]

# HANDLER_CLASS_NAMES_WITH_NO_SCHEMA is addressed everywhere in the
# code since, HANDLER_CLASS_NAMES_WHICH_STILL_NEED_SCHEMAS is temporary and
# will be removed once every handlers in controller layer will become
# ready for schema validation.
HANDLER_CLASS_NAMES_WITH_NO_SCHEMA = (
    HANDLER_CLASS_NAMES_WHICH_STILL_NEED_SCHEMAS +
    HANDLER_CLASS_NAMES_WHICH_DO_NOT_REQUIRE_SCHEMAS)<|MERGE_RESOLUTION|>--- conflicted
+++ resolved
@@ -65,7 +65,6 @@
             elif 'default_value' not in arg_schema:
                 errors.append('Missing key in handler args: %s.' % arg_key)
                 continue
-<<<<<<< HEAD
 
         # Below normalization is for arguments which are expected to be boolean
         # but from API request they are received as string type.
@@ -77,8 +76,6 @@
             handler_args[arg_key] = (
                 convert_string_to_bool(handler_args[arg_key]))
 
-=======
->>>>>>> ee794ba2
         try:
             normalized_value[arg_key] = schema_utils.normalize_against_schema(
                 handler_args[arg_key], arg_schema['schema'])
@@ -134,16 +131,6 @@
     'EditableStoryDataHandler',
     'EditableSubtopicPageDataHandler',
     'EditableTopicDataHandler',
-<<<<<<< HEAD
-    'EmailDashboardDataHandler',
-    'EmailDashboardPage',
-    'EmailDashboardResultPage',
-    'EmailDashboardTestBulkEmailHandler',
-    'EmailDashboardCancelEmailHandler',
-=======
-    'EditorAutosaveHandler',
-    'EditorHandler',
->>>>>>> ee794ba2
     'ExplorationActualStartEventHandler',
     'ExplorationCompleteEventHandler',
     'ExplorationEmbedPage',
@@ -155,12 +142,6 @@
     'ExplorationStartEventHandler',
     'ExportAccountHandler',
     'FeedbackThreadStatusChangeEmailHandler',
-<<<<<<< HEAD
-    'FeedbackThreadViewEventHandler',
-=======
-    'FetchIssuesHandler',
-    'FetchPlaythroughHandler',
->>>>>>> ee794ba2
     'FetchSkillsHandler',
     'FlagExplorationEmailHandler',
     'FlagExplorationHandler',
@@ -241,13 +222,6 @@
     'SuggestionToExplorationActionHandler',
     'SuggestionToSkillActionHandler',
     'SuggestionsProviderHandler',
-<<<<<<< HEAD
-    'ThreadHandler',
-    'ThreadListHandler',
-    'ThreadListHandlerForTopicsHandler',
-=======
-    'TopUnresolvedAnswersHandler',
->>>>>>> ee794ba2
     'TopicAssignmentsHandler',
     'TopicEditorPage',
     'TopicEditorStoryHandler',
