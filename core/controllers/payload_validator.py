# coding: utf-8

# Copyright 2021 The Oppia Authors. All Rights Reserved.
#
# Licensed under the Apache License, Version 2.0 (the "License");
# you may not use this file except in compliance with the License.
# You may obtain a copy of the License at
#
#      http://www.apache.org/licenses/LICENSE-2.0
#
# Unless required by applicable law or agreed to in writing, software
# distributed under the License is distributed on an "AS-IS" BASIS,
# WITHOUT WARRANTIES OR CONDITIONS OF ANY KIND, either express or implied.
# See the License for the specific language governing permissions and
# limitations under the License.

"""Validates handler args against its schema by calling schema utils.
Also contains a list of handler class names which does not contain the schema.
"""

from __future__ import absolute_import
from __future__ import unicode_literals

import python_utils
import schema_utils

from typing import Any, Dict, List, Text, Tuple, Optional, Union # isort:skip  pylint: disable= wrong-import-order, wrong-import-position, unused-import, import-only-modules

SCHEMA_TYPE_BOOL = schema_utils.SCHEMA_TYPE_BOOL


def validate(
        handler_args, handler_args_schemas, allowed_extra_args,
        allow_string_to_bool_conversion=False):
    # type: (Any, Any, bool, bool) -> Tuple[Dict[Text, Any], List[Text]]

    """Calls schema utils for normalization of object against its schema
    and collects all the errors.

    Args:
        handler_args: *. Object for normalization.
        handler_args_schemas: dict. Schema for args.
        allowed_extra_args: bool. Whether extra args are allowed in handler.
        allow_string_to_bool_conversion: bool. Whether to allow string to
            boolean coversion.

    Returns:
        *. A two tuple, where the first element represents the normalized value
        in dict format and the second element represents the lists of errors
        after validation.
    """
    # Collect all errors and present them at once.
    errors = []
    normalized_value = {}
    for arg_key, arg_schema in handler_args_schemas.items():

        if arg_key not in handler_args or handler_args[arg_key] is None:
            if ('default_value' in arg_schema and
                    arg_schema['default_value'] is None):
                # Skip validation for optional cases.
                continue
            elif ('default_value' in arg_schema and
                  arg_schema['default_value'] is not None):
                handler_args[arg_key] = arg_schema['default_value']
            elif 'default_value' not in arg_schema:
                errors.append('Missing key in handler args: %s.' % arg_key)
                continue

        # Below normalization is for arguments which are expected to be boolean
        # but from API request they are received as string type.
        if (
                allow_string_to_bool_conversion and
                arg_schema['schema']['type'] == SCHEMA_TYPE_BOOL and
                isinstance(handler_args[arg_key], python_utils.BASESTRING)
        ):
            handler_args[arg_key] = (
                convert_string_to_bool(handler_args[arg_key]))

        try:
            normalized_value[arg_key] = schema_utils.normalize_against_schema(
                handler_args[arg_key], arg_schema['schema'])
        except Exception as e:
            errors.append(
                'Schema validation for \'%s\' failed: %s' % (arg_key, e))

    extra_args = set(handler_args.keys()) - set(handler_args_schemas.keys())

    if not allowed_extra_args and extra_args:
        errors.append('Found extra args: %s.' % (list(extra_args)))

    return normalized_value, errors


def convert_string_to_bool(param):
    # type: (Text) -> Optional[Union[bool, Text]]

    """Converts a request param of type string into expected bool type.

    Args:
        param: str. The params which needs normalization.

    Returns:
        bool. Converts the string param into its expected bool type.
    """
    case_insensitive_param = param.lower()

    if case_insensitive_param == 'true':
        return True
    elif case_insensitive_param == 'false':
        return False
    else:
        # String values other than booleans should be returned as it is, so that
        # schema validation will raise exceptions appropriately.
        return param


# Handlers which require schema validation, but currently they do
# not have schema. In order to add schema incrementally this list is
# maintained. Please remove the name of the handlers if they already
# contains schema.
HANDLER_CLASS_NAMES_WHICH_STILL_NEED_SCHEMAS = [
    'AnswerSubmittedEventHandler',
    'AssetDevHandler',
    'AudioUploadHandler',
    'BulkEmailWebhookEndpoint',
    'DeferredTasksHandler',
    'DeleteAccountHandler',
    'DeleteAccountPage',
    'EditableQuestionDataHandler',
    'EditableSkillDataHandler',
    'EditableStoryDataHandler',
    'EditableSubtopicPageDataHandler',
    'EditableTopicDataHandler',
    'ExplorationActualStartEventHandler',
    'ExplorationCompleteEventHandler',
    'ExplorationEmbedPage',
<<<<<<< HEAD
    'ExplorationFeaturesHandler',
    'ExplorationImprovementsConfigHandler',
    'ExplorationImprovementsHandler',
    'ExplorationImprovementsHistoryHandler',
=======
    'ExplorationFileDownloader',
    'ExplorationHandler',
>>>>>>> f7424327
    'ExplorationMaybeLeaveHandler',
    'ExplorationStartEventHandler',
    'ExportAccountHandler',
    'FeedbackThreadStatusChangeEmailHandler',
    'FetchSkillsHandler',
    'FlagExplorationEmailHandler',
    'FlagExplorationHandler',
    'IncomingReplyEmailHandler',
    'InstantFeedbackMessageEmailHandler',
    'JobOutputHandler',
    'JobsHandler',
    'LearnerAnswerDetailsSubmissionHandler',
    'LearnerGoalsHandler',
    'LearnerIncompleteActivityHandler',
    'LeaveForRefresherExpEventHandler',
    'MemoryCacheAdminHandler',
    'MemoryCacheHandler',
    'MergeSkillHandler',
    'NewSkillHandler',
    'NewTopicHandler',
    'NotificationHandler',
    'NotificationsDashboardHandler',
    'NotificationsDashboardPage',
    'NotificationsHandler',
    'OldNotificationsDashboardRedirectPage',
    'PendingAccountDeletionPage',
    'PlatformFeatureDummyHandler',
    'PlatformFeaturesEvaluationHandler',
    'PracticeSessionsPage',
    'PracticeSessionsPageDataHandler',
    'PreferenceHandler',
    'PreferencesHandler',
    'PreferencesPage',
    'PretestHandler',
    'ProfileHandler',
    'ProfilePage',
    'ProfilePictureHandler',
    'ProfilePictureHandlerByUsernameHandler',
    'PromoBarHandler',
    'QuebstionsListHandler',
    'QuestionCountDataHandler',
    'QuestionCreationHandler',
    'QuestionPlayerHandler',
    'QuestionSkillLinkHandler',
    'QuestionsListHandler',
    'RatingHandler',
    'ReaderFeedbackHandler',
    'RecentCommitsHandler',
    'RecommendationsHandler',
    'ReleaseCoordinatorPage',
    'ResubmitSuggestionHandler',
    'ReviewableSuggestionsHandler',
    'SignupHandler',
    'SignupPage',
    'SiteLanguageHandler',
    'SkillDataHandler',
    'SkillDescriptionHandler',
    'SkillEditorPage',
    'SkillMasteryDataHandler',
    'SkillRightsHandler',
    'SkillsDashboardPageDataHandler',
    'SolutionHitEventHandler',
    'StartedTranslationTutorialEventHandler',
    'StateCompleteEventHandler',
    'StateHitEventHandler',
    'StatsEventsHandler',
    'StorePlaythroughHandler',
    'StoryEditorPage',
    'StoryPage',
    'StoryPageDataHandler',
    'StoryProgressHandler',
    'StoryPublishHandler',
    'StoryUrlFragmentHandler',
    'SubscribeHandler',
    'SubtopicPageDataHandler',
    'SubtopicViewerPage',
    'SuggestionEmailHandler',
    'SuggestionHandler',
    'SuggestionListHandler',
    'SuggestionToExplorationActionHandler',
    'SuggestionToSkillActionHandler',
    'SuggestionsProviderHandler',
    'TopicAssignmentsHandler',
    'TopicEditorPage',
    'TopicEditorStoryHandler',
    'TopicNameHandler',
    'TopicPageDataHandler',
    'TopicPublishHandler',
    'TopicPublishSendMailHandler',
    'TopicRightsHandler',
    'TopicUrlFragmentHandler',
    'TopicViewerPage',
    'TopicsAndSkillsDashboardPage',
    'TopicsAndSkillsDashboardPageDataHandler',
    'UnsentFeedbackEmailHandler',
    'UnsubscribeHandler',
    'UpdateQuestionSuggestionHandler',
    'UpdateTranslationSuggestionHandler',
    'UrlHandler',
    'UserInfoHandler',
    'UserSubmittedSuggestionsHandler',
    'UsernameCheckHandler',
    'ValidateExplorationsHandler',
    'ValueGeneratorHandler',
    'VoiceArtistManagementHandler'
    ]

# These handlers do not require any schema validation.
HANDLER_CLASS_NAMES_WHICH_DO_NOT_REQUIRE_SCHEMAS = [
    'SessionBeginHandler',
    'SessionEndHandler',
    'OppiaMLVMHandler',
    'CsrfTokenHandler',
    'Error404Handler',
    'FrontendErrorHandler',
    'WarmupPage',
    'HomePageRedirectPage',
    'SplashRedirectPage',
    'SeedFirebaseHandler'
]

# HANDLER_CLASS_NAMES_WITH_NO_SCHEMA is addressed everywhere in the
# code since, HANDLER_CLASS_NAMES_WHICH_STILL_NEED_SCHEMAS is temporary and
# will be removed once every handlers in controller layer will become
# ready for schema validation.
HANDLER_CLASS_NAMES_WITH_NO_SCHEMA = (
    HANDLER_CLASS_NAMES_WHICH_STILL_NEED_SCHEMAS +
    HANDLER_CLASS_NAMES_WHICH_DO_NOT_REQUIRE_SCHEMAS)<|MERGE_RESOLUTION|>--- conflicted
+++ resolved
@@ -134,15 +134,6 @@
     'ExplorationActualStartEventHandler',
     'ExplorationCompleteEventHandler',
     'ExplorationEmbedPage',
-<<<<<<< HEAD
-    'ExplorationFeaturesHandler',
-    'ExplorationImprovementsConfigHandler',
-    'ExplorationImprovementsHandler',
-    'ExplorationImprovementsHistoryHandler',
-=======
-    'ExplorationFileDownloader',
-    'ExplorationHandler',
->>>>>>> f7424327
     'ExplorationMaybeLeaveHandler',
     'ExplorationStartEventHandler',
     'ExportAccountHandler',
