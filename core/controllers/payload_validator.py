# coding: utf-8

# Copyright 2021 The Oppia Authors. All Rights Reserved.
#
# Licensed under the Apache License, Version 2.0 (the "License");
# you may not use this file except in compliance with the License.
# You may obtain a copy of the License at
#
#      http://www.apache.org/licenses/LICENSE-2.0
#
# Unless required by applicable law or agreed to in writing, software
# distributed under the License is distributed on an "AS-IS" BASIS,
# WITHOUT WARRANTIES OR CONDITIONS OF ANY KIND, either express or implied.
# See the License for the specific language governing permissions and
# limitations under the License.

"""Validates handler args against its schema by calling schema utils.
Also contains a list of handler class names which does not contain the schema.
"""

from __future__ import absolute_import  # pylint: disable=import-only-modules
from __future__ import unicode_literals  # pylint: disable=import-only-modules

import schema_utils


def validate(handler_args, handler_args_schemas, allowed_extra_args):
    """Calls schema utils for normalization of object against its schema
    and collects all the errors.

    Args:
        handler_args: *. Object for normalization.
        handler_args_schemas: dict. Schema for args.
        allowed_extra_args: bool. Whether extra args are allowed in handler.

    Returns:
        errors: list(str). List of all errors.
    """
    # Collect all errors and present them at once.
    errors = []
    normalized_value = {}
    for arg_key, arg_schema in handler_args_schemas.items():
<<<<<<< HEAD
        value, schema = construct_args_schema(arg_key, arg_schema, handler_args)
=======

        if arg_key not in handler_args and 'default_value' in arg_schema:
            if arg_schema['default_value'] is None:
                # Skip validation for optional cases.
                continue
            else:
                handler_args[arg_key] = arg_schema['default_value']
        elif arg_key not in handler_args and 'default_value' not in arg_schema:
            errors.append('Missing key in handler args: %s.' % arg_key)
            continue

>>>>>>> 9a6cf886
        try:
            normalized_value[arg_key] = schema_utils.normalize_against_schema(
                handler_args[arg_key], arg_schema)
        except Exception as e:
            errors.append(
                'Schema validation for \'%s\' failed: %s' % (arg_key, e))

    extra_args = set(handler_args.keys()) - set(handler_args_schemas.keys())

    if not allowed_extra_args and extra_args:
        errors.append('Found extra args: %s.' % (list(extra_args)))

    return normalized_value, errors


# Handlers which require schema validation, but currently they do
# not have schema. In order to add schema incrementally this list is
# maintained. Please remove the name of the handlers if they already
# contains schema.
HANDLER_CLASS_NAMES_WHICH_STILL_NEED_SCHEMAS = [
    'AboutRedirectPage',
    'AnswerSubmittedEventHandler',
    'AssetDevHandler',
    'AudioUploadHandler',
    'CollectionDataHandler',
    'CollectionEditorHandler',
    'CollectionEditorPage',
    'CollectionPage',
    'CollectionPublishHandler',
    'CollectionRightsHandler',
    'CollectionSummariesHandler',
    'CollectionUnpublishHandler',
    'ConceptCardDataHandler',
    'ConsoleErrorPage',
    'ContributionOpportunitiesHandler',
    'ContributorDashboardPage',
    'ContributorRightsDataHandler',
    'CreatorDashboardHandler',
    'CreatorDashboardPage',
    'CronActivitySearchRankHandler',
    'CronDashboardStatsHandler',
    'CronExplorationRecommendationsHandler',
    'CronFullyCompleteUserDeletionHandler',
    'CronMailAdminContributorDashboardBottleneckHandler',
    'CronMailAdminContributorDashboardBottlenecksHandler',
    'CronMailReviewerContributorDashboardSuggestionsHandler',
    'CronMailReviewersContributorDashboardSuggestionsHandler',
    'CronMapreduceCleanupHandler',
    'CronModelsCleanupHandler',
    'CronUserDeletionHandler',
    'DeferredTasksHandler',
    'DeleteAccountHandler',
    'DeleteAccountPage',
    'EditableCollectionDataHandler',
    'EditableQuestionDataHandler',
    'EditableSkillDataHandler',
    'EditableStoryDataHandler',
    'EditableSubtopicPageDataHandler',
    'EditableTopicDataHandler',
    'EditorAutosaveHandler',
    'EditorHandler',
    'EmailDashboardDataHandler',
    'EmailDashboardPage',
    'EmailDashboardResultPage',
    'EmailDashboardTestBulkEmailHandler',
    'EmailDashboardCancelEmailHandler',
    'EmailDraftHandler',
    'ExplorationActualStartEventHandler',
    'ExplorationCompleteEventHandler',
    'ExplorationEmbedPage',
    'ExplorationFeaturesHandler',
    'ExplorationFileDownloader',
    'ExplorationHandler',
    'ExplorationImprovementsConfigHandler',
    'ExplorationImprovementsHandler',
    'ExplorationImprovementsHistoryHandler',
    'ExplorationMaybeLeaveHandler',
    'ExplorationMetadataSearchHandler',
    'ExplorationModeratorRightsHandler',
    'ExplorationPage',
    'ExplorationRevertHandler',
    'ExplorationRightsHandler',
    'ExplorationSnapshotsHandler',
    'ExplorationStartEventHandler',
    'ExplorationStatisticsHandler',
    'ExplorationStatusHandler',
    'ExplorationSummariesHandler',
    'ExportAccountHandler',
    'FeaturedActivitiesHandler',
    'FeaturedTranslationLanguagesHandler',
    'FeedbackStatsHandler',
    'FeedbackThreadStatusChangeEmailHandler',
    'FeedbackThreadViewEventHandler',
    'FetchIssuesHandler',
    'FetchPlaythroughHandler',
    'FetchSkillsHandler',
    'FlagExplorationEmailHandler',
    'FlagExplorationHandler',
    'ForumRedirectPage',
    'FoundationRedirectPage',
    'FractionLandingRedirectPage',
    'ImageUploadHandler',
    'IncomingReplyEmailHandler',
    'InstantFeedbackMessageEmailHandler',
    'JobOutputHandler',
    'JobStatusMailerHandler',
    'JobsHandler',
    'LearnerAnswerDetailsSubmissionHandler',
    'LearnerAnswerInfoHandler',
    'LearnerDashboardFeedbackThreadHandler',
    'LearnerDashboardHandler',
    'LearnerDashboardIdsHandler',
    'LearnerDashboardPage',
    'LearnerIncompleteActivityHandler',
    'LearnerPlaylistHandler',
    'LeaveForRefresherExpEventHandler',
    'LibraryGroupIndexHandler',
    'LibraryGroupPage',
    'LibraryIndexHandler',
    'LibraryPage',
    'LibraryRedirectPage',
    'MachineTranslationStateTextsHandler',
    'MemoryCacheAdminHandler',
    'MemoryCacheHandler',
    'MergeSkillHandler',
    'ModeratorPage',
    'NewCollectionHandler',
    'NewExplorationHandler',
    'NewSkillHandler',
    'NewTopicHandler',
    'NotificationHandler',
    'NotificationsDashboardHandler',
    'NotificationsDashboardPage',
    'NotificationsHandler',
    'OldContributorDashboardRedirectPage',
    'OldCreatorDashboardRedirectPage',
    'OldLearnerDashboardRedirectPage',
    'OldLibraryRedirectPage',
    'OldNotificationsDashboardRedirectPage',
    'PendingAccountDeletionPage',
    'PlatformFeatureDummyHandler',
    'PlatformFeaturesEvaluationHandler',
    'PracticeSessionsPage',
    'PracticeSessionsPageDataHandler',
    'PreferenceHandler',
    'PreferencesHandler',
    'PreferencesPage',
    'PretestHandler',
    'ProfileHandler',
    'ProfilePage',
    'ProfilePictureHandler',
    'ProfilePictureHandlerByUsernameHandler',
    'PromoBarHandler',
    'QuebstionsListHandler',
    'QueryStatusCheckHandler',
    'QuestionCountDataHandler',
    'QuestionCreationHandler',
    'QuestionPlayerHandler',
    'QuestionSkillLinkHandler',
    'QuestionsListHandler',
    'RatingHandler',
    'ReaderFeedbackHandler',
    'RecentCommitsHandler',
    'RecentFeedbackMessagesHandler',
    'RecommendationsHandler',
    'ReleaseCoordinatorPage',
    'ResolveIssueHandler',
    'ResubmitSuggestionHandler',
    'ReviewTestsPage',
    'ReviewTestsPageDataHandler',
    'ReviewableSuggestionsHandler',
    'SearchHandler',
    'SignupHandler',
    'SignupPage',
    'SiteLanguageHandler',
    'SkillDataHandler',
    'SkillDescriptionHandler',
    'SkillEditorPage',
    'SkillMasteryDataHandler',
    'SkillRightsHandler',
    'SkillsDashboardPageDataHandler',
    'SolutionHitEventHandler',
    'StartedTranslationTutorialEventHandler',
    'StartedTutorialEventHandler',
    'StateAnswerStatisticsHandler',
    'StateCompleteEventHandler',
    'StateHitEventHandler',
    'StateYamlHandler',
    'StateInteractionStatsHandler',
    'StatsEventsHandler',
    'StewardsLandingPage',
    'StorePlaythroughHandler',
    'StoryEditorPage',
    'StoryPage',
    'StoryPageDataHandler',
    'StoryProgressHandler',
    'StoryPublishHandler',
    'StoryUrlFragmentHandler',
    'SubscribeHandler',
    'SubtopicPageDataHandler',
    'SubtopicViewerPage',
    'SuggestionEmailHandler',
    'SuggestionHandler',
    'SuggestionListHandler',
    'SuggestionToExplorationActionHandler',
    'SuggestionToSkillActionHandler',
    'SuggestionsProviderHandler',
    'TeachRedirectPage',
    'ThreadHandler',
    'ThreadListHandler',
    'ThreadListHandlerForTopicsHandler',
    'TopUnresolvedAnswersHandler',
    'TopicAssignmentsHandler',
    'TopicEditorPage',
    'TopicEditorStoryHandler',
    'TopicLandingPage',
    'TopicLandingRedirectPage',
    'TopicNameHandler',
    'TopicPageDataHandler',
    'TopicPublishHandler',
    'TopicPublishSendMailHandler',
    'TopicRightsHandler',
    'TopicUrlFragmentHandler',
    'TopicViewerPage',
    'TopicsAndSkillsDashboardPage',
    'TopicsAndSkillsDashboardPageDataHandler',
    'TranslatableTextHandler',
    'UnsentFeedbackEmailHandler',
    'UnsubscribeHandler',
    'UpdateQuestionSuggestionHandler',
    'UpdateTranslationSuggestionHandler',
    'UploadExplorationHandler',
    'UrlHandler',
    'UserContributionRightsDataHandler',
    'UserExplorationEmailsHandler',
    'UserExplorationPermissionsHandler',
    'UserInfoHandler',
    'UserSubmittedSuggestionsHandler',
    'UsernameCheckHandler',
    'ValidateExplorationsHandler',
    'ValueGeneratorHandler',
    ]

# These handlers do not require any schema validation.
HANDLER_CLASS_NAMES_WHICH_DO_NOT_REQUIRE_SCHEMAS = [
    'SessionBeginHandler',
    'SessionEndHandler',
    'OppiaMLVMHandler',
    'CsrfTokenHandler',
    'Error404Handler',
    'FrontendErrorHandler',
    'WarmupPage',
    'HomePageRedirectPage',
    'SplashRedirectPage',
    'SeedFirebaseHandler'
]

# HANDLER_CLASS_NAMES_WITH_NO_SCHEMA is addressed everywhere in the
# code since, HANDLER_CLASS_NAMES_WHICH_STILL_NEED_SCHEMAS is temporary and
# will be removed once every handlers in controller layer will become
# ready for schema validation.
HANDLER_CLASS_NAMES_WITH_NO_SCHEMA = (
    HANDLER_CLASS_NAMES_WHICH_STILL_NEED_SCHEMAS +
    HANDLER_CLASS_NAMES_WHICH_DO_NOT_REQUIRE_SCHEMAS)<|MERGE_RESOLUTION|>--- conflicted
+++ resolved
@@ -40,9 +40,6 @@
     errors = []
     normalized_value = {}
     for arg_key, arg_schema in handler_args_schemas.items():
-<<<<<<< HEAD
-        value, schema = construct_args_schema(arg_key, arg_schema, handler_args)
-=======
 
         if arg_key not in handler_args and 'default_value' in arg_schema:
             if arg_schema['default_value'] is None:
@@ -54,7 +51,6 @@
             errors.append('Missing key in handler args: %s.' % arg_key)
             continue
 
->>>>>>> 9a6cf886
         try:
             normalized_value[arg_key] = schema_utils.normalize_against_schema(
                 handler_args[arg_key], arg_schema)
