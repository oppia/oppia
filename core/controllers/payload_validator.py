# coding: utf-8

# Copyright 2021 The Oppia Authors. All Rights Reserved.
#
# Licensed under the Apache License, Version 2.0 (the "License");
# you may not use this file except in compliance with the License.
# You may obtain a copy of the License at
#
#      http://www.apache.org/licenses/LICENSE-2.0
#
# Unless required by applicable law or agreed to in writing, software
# distributed under the License is distributed on an "AS-IS" BASIS,
# WITHOUT WARRANTIES OR CONDITIONS OF ANY KIND, either express or implied.
# See the License for the specific language governing permissions and
# limitations under the License.

"""Validates handler args against its schema by calling schema utils.
Also contains a list of handler class names which does not contain the schema.
"""

from __future__ import annotations

from core import schema_utils

from typing import Any, Dict, List, Optional, Tuple, Union


# This function recursively uses the schema dictionary and handler_args, and
# passes their values to itself as arguments, so their type is Any.
# See: https://github.com/python/mypy/issues/731
def validate(
        handler_args: Any,
        handler_args_schemas: Any,
        allowed_extra_args: bool,
        allow_string_to_bool_conversion: bool = False
) -> Tuple[Dict[str, Any], List[str]]:
    """Calls schema utils for normalization of object against its schema
    and collects all the errors.

    Args:
        handler_args: *. Object for normalization.
        handler_args_schemas: dict. Schema for args.
        allowed_extra_args: bool. Whether extra args are allowed in handler.
        allow_string_to_bool_conversion: bool. Whether to allow string to
            boolean coversion.

    Returns:
        *. A two tuple, where the first element represents the normalized value
        in dict format and the second element represents the lists of errors
        after validation.
    """
    # Collect all errors and present them at once.
    errors = []
    normalized_value = {}
    for arg_key, arg_schema in handler_args_schemas.items():

        if arg_key not in handler_args or handler_args[arg_key] is None:
            if ('default_value' in arg_schema and
                    arg_schema['default_value'] is None):
                # Skip validation for optional cases.
                continue
            elif ('default_value' in arg_schema and
                  arg_schema['default_value'] is not None):
                handler_args[arg_key] = arg_schema['default_value']
            elif 'default_value' not in arg_schema:
                errors.append('Missing key in handler args: %s.' % arg_key)
                continue

        # Below normalization is for arguments which are expected to be boolean
        # but from API request they are received as string type.
        if (
                allow_string_to_bool_conversion and
                arg_schema['schema']['type'] == schema_utils.SCHEMA_TYPE_BOOL
                and isinstance(handler_args[arg_key], str)
        ):
            handler_args[arg_key] = (
                convert_string_to_bool(handler_args[arg_key]))

        try:
            normalized_value[arg_key] = schema_utils.normalize_against_schema(
                handler_args[arg_key], arg_schema['schema'])
        except Exception as e:
            errors.append(
                'Schema validation for \'%s\' failed: %s' % (arg_key, e))

    extra_args = set(handler_args.keys()) - set(handler_args_schemas.keys())

    if not allowed_extra_args and extra_args:
        errors.append('Found extra args: %s.' % (list(extra_args)))

    return normalized_value, errors


def convert_string_to_bool(param: str) -> Optional[Union[bool, str]]:
    """Converts a request param of type string into expected bool type.

    Args:
        param: str. The params which needs normalization.

    Returns:
        bool. Converts the string param into its expected bool type.
    """
    case_insensitive_param = param.lower()

    if case_insensitive_param == 'true':
        return True
    elif case_insensitive_param == 'false':
        return False
    else:
        # String values other than booleans should be returned as it is, so that
        # schema validation will raise exceptions appropriately.
        return param


# Handlers which require schema validation, but currently they do
# not have schema. In order to add schema incrementally this list is
# maintained. Please remove the name of the handlers if they already
# contains schema.
HANDLER_CLASS_NAMES_WHICH_STILL_NEED_SCHEMAS = [
    'AnswerSubmittedEventHandler',
    'AssetDevHandler',
    'AudioUploadHandler',
    'BulkEmailWebhookEndpoint',
    'DeferredTasksHandler',
    'DeleteAccountPage',
    'EditableQuestionDataHandler',
    'EditableSkillDataHandler',
    'EditableStoryDataHandler',
    'EditableSubtopicPageDataHandler',
    'EditableTopicDataHandler',
    'ExplorationActualStartEventHandler',
    'ExplorationCompleteEventHandler',
    'ExplorationEmbedPage',
    'ExplorationMaybeLeaveHandler',
    'ExplorationStartEventHandler',
    'ExportAccountHandler',
    'FeedbackThreadStatusChangeEmailHandler',
    'FetchSkillsHandler',
    'FlagExplorationEmailHandler',
    'FlagExplorationHandler',
    'IncomingReplyEmailHandler',
    'InstantFeedbackMessageEmailHandler',
    'JobOutputHandler',
    'JobsHandler',
    'LearnerAnswerDetailsSubmissionHandler',
    'LearnerGoalsHandler',
    'LearnerIncompleteActivityHandler',
    'MemoryCacheAdminHandler',
    'MemoryCacheHandler',
    'MergeSkillHandler',
    'NewSkillHandler',
    'NewTopicHandler',
    'NotificationHandler',
    'NotificationsDashboardHandler',
    'NotificationsDashboardPage',
    'NotificationsHandler',
    'OldNotificationsDashboardRedirectPage',
    'PendingAccountDeletionPage',
    'PreferenceHandler',
    'PreferencesHandler',
    'ProfileHandler',
    'ProfilePage',
    'PromoBarHandler',
    'QuebstionsListHandler',
    'QuestionCountDataHandler',
    'QuestionCreationHandler',
    'QuestionPlayerHandler',
    'QuestionSkillLinkHandler',
    'QuestionsListHandler',
    'RatingHandler',
    'ReaderFeedbackHandler',
    'RecentCommitsHandler',
    'RecommendationsHandler',
    'ReleaseCoordinatorPage',
    'ResubmitSuggestionHandler',
    'ReviewableSuggestionsHandler',
    'SignupHandler',
    'SignupPage',
    'SiteLanguageHandler',
    'SkillDataHandler',
    'SkillDescriptionHandler',
    'SkillEditorPage',
    'SkillMasteryDataHandler',
    'SkillRightsHandler',
    'SkillsDashboardPageDataHandler',
    'SolutionHitEventHandler',
    'StartedTranslationTutorialEventHandler',
<<<<<<< HEAD
    'StatsEventsHandler',
    'StorePlaythroughHandler',
=======
    'StateCompleteEventHandler',
    'StateHitEventHandler',
>>>>>>> 6778d66f
    'StoryUrlFragmentHandler',
    'SubtopicPageDataHandler',
    'SubtopicViewerPage',
    'SuggestionEmailHandler',
    'SuggestionHandler',
    'SuggestionListHandler',
    'SuggestionToExplorationActionHandler',
    'SuggestionToSkillActionHandler',
    'SuggestionsProviderHandler',
    'TopicAssignmentsHandler',
    'TopicEditorPage',
    'TopicEditorStoryHandler',
    'TopicNameHandler',
    'TopicPageDataHandler',
    'TopicPublishHandler',
    'TopicPublishSendMailHandler',
    'TopicRightsHandler',
    'TopicUrlFragmentHandler',
    'TopicViewerPage',
    'TopicsAndSkillsDashboardPage',
    'TopicsAndSkillsDashboardPageDataHandler',
    'UnsentFeedbackEmailHandler',
    'UpdateQuestionSuggestionHandler',
    'UpdateTranslationSuggestionHandler',
    'UrlHandler',
    'UserInfoHandler',
    'UserSubmittedSuggestionsHandler',
    'UsernameCheckHandler',
    'ValidateExplorationsHandler',
    'ValueGeneratorHandler',
    'VoiceArtistManagementHandler',
    'OppiaMLVMHandler',
    # Oppia Root page is the unified entry for page routes to the frontend.
    # So, it should exempted from schema validation.
    'OppiaRootPage',
    'CsrfTokenHandler',
    'Error404Handler',
    'FrontendErrorHandler',
    'WarmupPage',
    'HomePageRedirectPage',
    'SplashRedirectPage'
    ]

# These handlers do not require any schema validation.
HANDLER_CLASS_NAMES_WHICH_DO_NOT_REQUIRE_SCHEMAS = [
    'SessionBeginHandler',
    'SessionEndHandler',
    'SeedFirebaseHandler'
]

# HANDLER_CLASS_NAMES_WITH_NO_SCHEMA is addressed everywhere in the
# code since, HANDLER_CLASS_NAMES_WHICH_STILL_NEED_SCHEMAS is temporary and
# will be removed once every handlers in controller layer will become
# ready for schema validation.
HANDLER_CLASS_NAMES_WITH_NO_SCHEMA = (
    HANDLER_CLASS_NAMES_WHICH_STILL_NEED_SCHEMAS +
    HANDLER_CLASS_NAMES_WHICH_DO_NOT_REQUIRE_SCHEMAS)<|MERGE_RESOLUTION|>--- conflicted
+++ resolved
@@ -185,13 +185,10 @@
     'SkillsDashboardPageDataHandler',
     'SolutionHitEventHandler',
     'StartedTranslationTutorialEventHandler',
-<<<<<<< HEAD
     'StatsEventsHandler',
     'StorePlaythroughHandler',
-=======
     'StateCompleteEventHandler',
     'StateHitEventHandler',
->>>>>>> 6778d66f
     'StoryUrlFragmentHandler',
     'SubtopicPageDataHandler',
     'SubtopicViewerPage',
