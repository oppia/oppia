--- conflicted
+++ resolved
@@ -370,11 +370,7 @@
             }, expected_status_int=400)
         self.assertEqual(
             response['error'],
-<<<<<<< HEAD
-            'Translation for the give content_id content does not exist'
-=======
             'Translation for the given content_id content does not exist'
->>>>>>> 36a01c1f
             ' in invalid language code')
 
     def test_guest_cannot_submit_voiceover_application(self):
@@ -442,8 +438,6 @@
         )
         self.assertEqual(response['error'], 'Invalid language_code: invalid')
 
-<<<<<<< HEAD
-=======
     def test_users_cannot_submit_voiceover_application_with_non_audio_file(
             self):
         self.signup('contributor@community.com', 'contributor')
@@ -468,7 +462,6 @@
         self.assertEqual(
             response['error'], 'Audio not recognized as a mp3 file')
 
->>>>>>> 36a01c1f
     def test_admin_can_accept_voiceover_application(self):
         self.login(self.reviewer_email)
         csrf_token = self.get_new_csrf_token()
