# coding: utf-8
#
# Copyright 2018 The Oppia Authors. All Rights Reserved.
#
# Licensed under the Apache License, Version 2.0 (the "License");
# you may not use this file except in compliance with the License.
# You may obtain a copy of the License at
#
#      http://www.apache.org/licenses/LICENSE-2.0
#
# Unless required by applicable law or agreed to in writing, software
# distributed under the License is distributed on an "AS-IS" BASIS,
# WITHOUT WARRANTIES OR CONDITIONS OF ANY KIND, either express or implied.
# See the License for the specific language governing permissions and
# limitations under the License.

"""Tests for suggestion controllers."""

from __future__ import annotations

import base64
import os

from core import feconf
from core import python_utils
from core.constants import constants
from core.domain import exp_domain
from core.domain import exp_fetchers
from core.domain import exp_services
from core.domain import feedback_services
from core.domain import fs_domain
from core.domain import fs_services
from core.domain import opportunity_services
from core.domain import question_domain
from core.domain import question_services
from core.domain import rights_domain
from core.domain import rights_manager
from core.domain import skill_services
from core.domain import state_domain
from core.domain import story_domain
from core.domain import story_services
from core.domain import suggestion_services
from core.domain import topic_domain
from core.domain import topic_services
from core.domain import user_services
from core.platform import models
from core.tests import test_utils

(suggestion_models, feedback_models) = models.Registry.import_models([
    models.NAMES.suggestion, models.NAMES.feedback])


class SuggestionUnitTests(test_utils.GenericTestBase):

    IMAGE_UPLOAD_URL_PREFIX = '/createhandler/imageupload'
    ASSET_HANDLER_URL_PREFIX = '/assetsdevhandler'
    EXP_ID = 'exp1'
    TRANSLATION_LANGUAGE_CODE = 'en'

    AUTHOR_EMAIL = 'author@example.com'
    AUTHOR_EMAIL_2 = 'author2@example.com'
    REVIEWER_EMAIL = 'reviewer@example.com'
    TRANSLATOR_EMAIL = 'translator@example.com'
    NORMAL_USER_EMAIL = 'user@example.com'

    def setUp(self):
        super(SuggestionUnitTests, self).setUp()
        self.signup(self.CURRICULUM_ADMIN_EMAIL, self.CURRICULUM_ADMIN_USERNAME)
        self.signup(self.OWNER_EMAIL, self.OWNER_USERNAME)
        self.signup(self.EDITOR_EMAIL, self.EDITOR_USERNAME)
        self.signup(self.AUTHOR_EMAIL, 'author')
        self.signup(self.AUTHOR_EMAIL_2, 'author2')
        self.signup(self.NORMAL_USER_EMAIL, 'normalUser')
        self.signup(self.REVIEWER_EMAIL, 'reviewer')
        self.signup(self.TRANSLATOR_EMAIL, 'translator')

        self.owner_id = self.get_user_id_from_email(self.OWNER_EMAIL)
        self.editor_id = self.get_user_id_from_email(self.EDITOR_EMAIL)
        self.author_id = self.get_user_id_from_email(self.AUTHOR_EMAIL)
        self.author_id_2 = self.get_user_id_from_email(self.AUTHOR_EMAIL_2)
        self.reviewer_id = self.get_user_id_from_email(self.REVIEWER_EMAIL)
        self.translator_id = self.get_user_id_from_email(self.TRANSLATOR_EMAIL)
        self.normal_useer_id = self.get_user_id_from_email(
            self.NORMAL_USER_EMAIL)

        self.set_curriculum_admins([self.CURRICULUM_ADMIN_USERNAME])
        user_services.allow_user_to_review_translation_in_language(
            self.reviewer_id, 'hi')
        user_services.allow_user_to_review_question(self.reviewer_id)
        self.editor = user_services.get_user_actions_info(self.editor_id)

        # Login and create exploration and suggestions.
        self.login(self.EDITOR_EMAIL)
        self.exploration = (
            self.save_new_linear_exp_with_state_names_and_interactions(
                self.EXP_ID, self.editor_id, ['State 1', 'State 2', 'State 3'],
                ['TextInput'], category='Algebra'))

        self.old_content = state_domain.SubtitledHtml(
            'content', '<p>old content html</p>').to_dict()
        self.exploration.states['State 1'].update_content(
            state_domain.SubtitledHtml.from_dict(self.old_content))
        self.exploration.states['State 2'].update_content(
            state_domain.SubtitledHtml.from_dict(self.old_content))
        self.exploration.states['State 3'].update_content(
            state_domain.SubtitledHtml.from_dict(self.old_content))
        exp_services._save_exploration(self.editor_id, self.exploration, '', [])  # pylint: disable=protected-access

        rights_manager.publish_exploration(self.editor, self.EXP_ID)
        rights_manager.assign_role_for_exploration(
            self.editor, self.EXP_ID, self.owner_id, rights_domain.ROLE_EDITOR)

        self.new_content = state_domain.SubtitledHtml(
            'content', '<p>new content html</p>').to_dict()
        self.resubmit_change_content = state_domain.SubtitledHtml(
            'content', '<p>resubmit change content html</p>').to_dict()
        self.update_change_content = state_domain.SubtitledHtml(
            'content', '<p>update change content html</p>').to_dict()

        self.logout()

        # Create some suggestions in the backend.
        suggestion_services.create_suggestion(
            feconf.SUGGESTION_TYPE_EDIT_STATE_CONTENT,
            feconf.ENTITY_TYPE_EXPLORATION, self.EXP_ID,
            self.exploration.version,
            self.author_id, {
                'cmd': exp_domain.CMD_EDIT_STATE_PROPERTY,
                'property_name': exp_domain.STATE_PROPERTY_CONTENT,
                'state_name': 'State 1',
                'old_value': self.old_content,
                'new_value': self.new_content
            },
            'change to state 1')
        suggestion_services.create_suggestion(
            feconf.SUGGESTION_TYPE_EDIT_STATE_CONTENT,
            feconf.ENTITY_TYPE_EXPLORATION, self.EXP_ID,
            self.exploration.version,
            self.author_id_2, {
                'cmd': exp_domain.CMD_EDIT_STATE_PROPERTY,
                'property_name': exp_domain.STATE_PROPERTY_CONTENT,
                'state_name': 'State 2',
                'old_value': self.old_content,
                'new_value': self.new_content
            },
            'change to state 2')
        suggestion_services.create_suggestion(
            feconf.SUGGESTION_TYPE_EDIT_STATE_CONTENT,
            feconf.ENTITY_TYPE_EXPLORATION, self.EXP_ID,
            self.exploration.version,
            self.author_id_2, {
                'cmd': exp_domain.CMD_EDIT_STATE_PROPERTY,
                'property_name': exp_domain.STATE_PROPERTY_CONTENT,
                'state_name': 'State 3',
                'old_value': self.old_content,
                'new_value': self.new_content
            },
            'change to state 3')

        self.login(self.TRANSLATOR_EMAIL)
        csrf_token = self.get_new_csrf_token()
        self.post_json(
            '%s/' % feconf.SUGGESTION_URL_PREFIX, {
                'suggestion_type': (
                    feconf.SUGGESTION_TYPE_TRANSLATE_CONTENT),
                'target_type': feconf.ENTITY_TYPE_EXPLORATION,
                'target_id': self.EXP_ID,
                'target_version_at_submission': self.exploration.version,
                'change': {
                    'cmd': exp_domain.CMD_ADD_WRITTEN_TRANSLATION,
                    'state_name': 'State 3',
                    'content_id': 'content',
                    'language_code': 'hi',
                    'content_html': '<p>old content html</p>',
                    'translation_html': '<p>In Hindi</p>',
                    'data_format': 'html'
                },
                'description': 'change to state 3',
            }, csrf_token=csrf_token)
        self.logout()

    def test_edit_state_content_suggestion_is_not_allowed(self):
        self.login(self.AUTHOR_EMAIL)
        csrf_token = self.get_new_csrf_token()

        self.post_json(
            '%s/' % feconf.SUGGESTION_URL_PREFIX, {
                'suggestion_type': feconf.SUGGESTION_TYPE_EDIT_STATE_CONTENT,
                'target_type': feconf.ENTITY_TYPE_EXPLORATION,
                'target_id': 'exp1',
                'target_version_at_submission': 2,
                'change': {
                    'cmd': exp_domain.CMD_EDIT_STATE_PROPERTY,
                    'property_name': exp_domain.STATE_PROPERTY_CONTENT,
                    'state_name': 'State 1',
                    'old_value': self.old_content,
                    'new_value': self.new_content
                },
                'description': 'change to state 1',
            }, csrf_token=csrf_token, expected_status_int=400)
        self.logout()

    def test_suggestion_to_exploration_handler_with_invalid_suggestion_id(self):
        self.login(self.EDITOR_EMAIL)

        csrf_token = self.get_new_csrf_token()

        suggestion_to_accept = self.get_json(
            '%s?author_id=%s' % (
                feconf.SUGGESTION_LIST_URL_PREFIX,
                self.author_id))['suggestions'][0]

        csrf_token = self.get_new_csrf_token()

        # Invalid format of suggestion id.
        response = self.put_json(
            '%s/exploration/%s/%s' % (
                feconf.SUGGESTION_ACTION_URL_PREFIX,
                suggestion_to_accept['target_id'], 'invalid_suggestion_id'), {
                    'action': u'reject',
                    'review_message': u'Rejected!'
                }, csrf_token=csrf_token, expected_status_int=400)

        self.assertEqual(
            response['error'],
            'Invalid format for suggestion_id. It must contain 3 parts '
            'separated by \'.\'')

        csrf_token = self.get_new_csrf_token()

        # Suggestion does not exist.
        self.put_json(
            '%s/exploration/%s/%s' % (
                feconf.SUGGESTION_ACTION_URL_PREFIX,
                suggestion_to_accept['target_id'],
                'exploration.target_id.id'), {
                    'action': u'reject',
                    'review_message': u'Rejected!'
                }, csrf_token=csrf_token,
            expected_status_int=404)

        self.logout()

    def test_suggestion_to_exploration_handler_with_invalid_target_type(self):
        self.login(self.EDITOR_EMAIL)

        question_dict = {
            'question_state_data': self._create_valid_question_data(
                'default_state').to_dict(),
            'language_code': 'en',
            'question_state_data_schema_version': (
                feconf.CURRENT_STATE_SCHEMA_VERSION),
            'linked_skill_ids': ['skill_id'],
            'inapplicable_skill_misconception_ids': ['skillid12345-1']
        }

        exp_id = 'new_exp_id'
        self.save_new_default_exploration(exp_id, self.editor_id)

        suggestion_services.create_suggestion(
            feconf.SUGGESTION_TYPE_ADD_QUESTION,
            feconf.ENTITY_TYPE_TOPIC, exp_id, 1,
            self.author_id, {
                'cmd': (
                    question_domain
                    .CMD_CREATE_NEW_FULLY_SPECIFIED_QUESTION),
                'question_dict': question_dict,
                'skill_id': None,
                'skill_difficulty': 0.3
            }, None)

        suggestion_id = suggestion_services.query_suggestions(
            [('author_id', self.author_id), (
                'target_id', exp_id)])[0].suggestion_id

        csrf_token = self.get_new_csrf_token()

        response = self.put_json(
            '%s/exploration/%s/%s' % (
                feconf.SUGGESTION_ACTION_URL_PREFIX, exp_id,
                suggestion_id), {
                    'action': u'reject',
                    'review_message': u'Rejected!'
                }, csrf_token=csrf_token, expected_status_int=400)

        self.assertEqual(
            response['error'],
            'This handler allows actions only on suggestions to explorations.')

        self.logout()

    def test_suggestion_to_exploration_handler_with_invalid_target_id(self):
        self.login(self.EDITOR_EMAIL)

        csrf_token = self.get_new_csrf_token()

        suggestion_to_accept = self.get_json(
            '%s?author_id=%s' % (
                feconf.SUGGESTION_LIST_URL_PREFIX,
                self.author_id))['suggestions'][0]

        self.save_new_default_exploration('exp_id', self.editor_id)

        csrf_token = self.get_new_csrf_token()

        response = self.put_json(
            '%s/exploration/%s/%s' % (
                feconf.SUGGESTION_ACTION_URL_PREFIX, 'exp_id',
                suggestion_to_accept['suggestion_id']), {
                    'action': u'reject',
                    'review_message': u'Rejected!'
                }, csrf_token=csrf_token, expected_status_int=400)

        self.assertEqual(
            response['error'],
            'The exploration id provided does not match the exploration id '
            'present as part of the suggestion_id')

        self.logout()

    def test_owner_of_exploration_cannot_repond_to_own_suggestion(self):
        self.login(self.EDITOR_EMAIL)

        exp_id = 'new_exp_id'
        self.save_new_default_exploration(exp_id, self.editor_id)

        new_content = state_domain.SubtitledHtml(
            'content', '<p>new content html</p>').to_dict()
        change_cmd = {
            'cmd': exp_domain.CMD_EDIT_STATE_PROPERTY,
            'property_name': exp_domain.STATE_PROPERTY_CONTENT,
            'state_name': 'State 1',
            'new_value': new_content
        }
        suggestion_services.create_suggestion(
            feconf.SUGGESTION_TYPE_EDIT_STATE_CONTENT,
            feconf.ENTITY_TYPE_EXPLORATION, exp_id, 1,
            self.editor_id, change_cmd, 'sample description')

        suggestion_id = suggestion_services.query_suggestions(
            [('author_id', self.editor_id), (
                'target_id', exp_id)])[0].suggestion_id

        csrf_token = self.get_new_csrf_token()

        response = self.put_json(
            '%s/exploration/%s/%s' % (
                feconf.SUGGESTION_ACTION_URL_PREFIX,
                exp_id, suggestion_id), {
                    'action': u'reject',
                    'review_message': u'Rejected!'
                }, csrf_token=csrf_token, expected_status_int=401)

        self.assertEqual(
            response['error'], 'You cannot accept/reject your own suggestion.')

        self.logout()

    def test_suggestion_to_exploration_handler_with_invalid_action(self):
        self.login(self.EDITOR_EMAIL)

        csrf_token = self.get_new_csrf_token()

        suggestion_to_accept = self.get_json(
            '%s?author_id=%s' % (
                feconf.SUGGESTION_LIST_URL_PREFIX,
                self.author_id))['suggestions'][0]

        csrf_token = self.get_new_csrf_token()

        response = self.put_json(
            '%s/exploration/%s/%s' % (
                feconf.SUGGESTION_ACTION_URL_PREFIX,
                suggestion_to_accept['target_id'],
                suggestion_to_accept['suggestion_id']),
            {'action': 'invalid_action'}, csrf_token=csrf_token,
            expected_status_int=400)

        self.assertEqual(
            response['error'], 'Invalid action.')

        self.logout()

    def test_reject_suggestion_to_exploration(self):
        self.login(self.EDITOR_EMAIL)

        csrf_token = self.get_new_csrf_token()

        suggestion_to_reject = self.get_json(
            '%s?author_id=%s' % (
                feconf.SUGGESTION_LIST_URL_PREFIX,
                self.author_id))['suggestions'][0]

        suggestion = suggestion_services.get_suggestion_by_id(
            suggestion_to_reject['suggestion_id'])

        self.assertEqual(
            suggestion.status, suggestion_models.STATUS_IN_REVIEW)

        csrf_token = self.get_new_csrf_token()

        self.put_json('%s/exploration/%s/%s' % (
            feconf.SUGGESTION_ACTION_URL_PREFIX,
            suggestion_to_reject['target_id'],
            suggestion_to_reject['suggestion_id']), {
                'action': u'reject',
                'review_message': u'Rejected!'
            }, csrf_token=csrf_token)

        suggestion = suggestion_services.get_suggestion_by_id(
            suggestion_to_reject['suggestion_id'])

        self.assertEqual(
            suggestion.status, suggestion_models.STATUS_REJECTED)

        self.logout()

    def test_suggestion_to_exploration_handler_with_long_commit_mesage(self):
        self.login(self.EDITOR_EMAIL)
        csrf_token = self.get_new_csrf_token()

        suggestion_to_accept = self.get_json(
            '%s?author_id=%s' % (
                feconf.SUGGESTION_LIST_URL_PREFIX,
                self.author_id))['suggestions'][0]

        csrf_token = self.get_new_csrf_token()
        response = self.put_json('%s/exploration/%s/%s' % (
            feconf.SUGGESTION_ACTION_URL_PREFIX,
            suggestion_to_accept['target_id'],
            suggestion_to_accept['suggestion_id']), {
                'action': u'accept',
                'commit_message':
                    u'a' * (constants.MAX_COMMIT_MESSAGE_LENGTH + 1),
                'review_message': u'Accepted'
            }, csrf_token=csrf_token, expected_status_int=400)
        self.assertEqual(
            response['error'],
            'Commit messages must be at most 375 characters long.'
        )

    def test_accept_suggestion(self):
        exploration = exp_fetchers.get_exploration_by_id(self.EXP_ID)

        # Test editor can accept successfully.
        self.login(self.EDITOR_EMAIL)
        csrf_token = self.get_new_csrf_token()

        suggestion_to_accept = self.get_json(
            '%s?author_id=%s' % (
                feconf.SUGGESTION_LIST_URL_PREFIX,
                self.author_id))['suggestions'][0]

        # By default, when a suggestion is accepted and the recording of scores
        # is enabled, the score of the author of that suggestion is increased
        # by 1. Therefore, by setting that increment to the minimum score
        # required to review, we can ensure that the author of this suggestion
        # has a high enough score to review suggestions in this category. This
        # will be used to test whether the author can review a suggestion in
        # the same category because of the author's high score in a later test.
        enable_recording_of_scores_swap = self.swap(
            feconf, 'ENABLE_RECORDING_OF_SCORES', True)
        increment_score_of_author_swap = self.swap(
            suggestion_models, 'INCREMENT_SCORE_OF_AUTHOR_BY',
            feconf.MINIMUM_SCORE_REQUIRED_TO_REVIEW)

        with enable_recording_of_scores_swap, increment_score_of_author_swap:
            csrf_token = self.get_new_csrf_token()
            self.put_json('%s/exploration/%s/%s' % (
                feconf.SUGGESTION_ACTION_URL_PREFIX,
                suggestion_to_accept['target_id'],
                suggestion_to_accept['suggestion_id']), {
                    'action': u'accept',
                    'commit_message': u'commit message',
                    'review_message': u'Accepted'
                }, csrf_token=csrf_token)
        suggestion_post_accept = self.get_json(
            '%s?author_id=%s' % (
                feconf.SUGGESTION_LIST_URL_PREFIX,
                self.author_id))['suggestions'][0]
        self.assertEqual(
            suggestion_post_accept['status'],
            suggestion_models.STATUS_ACCEPTED)
        exploration = exp_fetchers.get_exploration_by_id(self.EXP_ID)
        self.assertEqual(
            exploration.states[suggestion_to_accept[
                'change']['state_name']].content.html,
            suggestion_to_accept['change']['new_value']['html'])
        self.logout()

        # Testing user without permissions cannot accept.
        self.login(self.NORMAL_USER_EMAIL)
        suggestion_to_accept = self.get_json(
            '%s?author_id=%s' % (
                feconf.SUGGESTION_LIST_URL_PREFIX,
                self.author_id_2))['suggestions'][0]

        csrf_token = self.get_new_csrf_token()
        self.put_json('%s/exploration/%s/%s' % (
            feconf.SUGGESTION_ACTION_URL_PREFIX,
            suggestion_to_accept['target_id'],
            suggestion_to_accept['suggestion_id']), {
                'action': u'accept',
                'commit_message': u'commit message',
                'review_message': u'Accepted'
            }, csrf_token=csrf_token, expected_status_int=401)
        self.logout()

        # Testing that author cannot accept own suggestion.
        self.login(self.AUTHOR_EMAIL_2)
        suggestion_to_accept = self.get_json(
            '%s?author_id=%s' % (
                feconf.SUGGESTION_LIST_URL_PREFIX,
                self.author_id_2))['suggestions'][0]

        csrf_token = self.get_new_csrf_token()
        self.put_json('%s/exploration/%s/%s' % (
            feconf.SUGGESTION_ACTION_URL_PREFIX,
            suggestion_to_accept['target_id'],
            suggestion_to_accept['suggestion_id']), {
                'action': u'accept',
                'commit_message': u'commit message',
                'review_message': u'Accepted'
            }, csrf_token=csrf_token, expected_status_int=401)

        # Testing users with scores above threshold can accept.
        # The score of this author was increased to the review threshold amount
        # when the editor accepted a suggestion that was authored by this user.
        self.login(self.AUTHOR_EMAIL)

        csrf_token = self.get_new_csrf_token()
        self.put_json('%s/exploration/%s/%s' % (
            feconf.SUGGESTION_ACTION_URL_PREFIX,
            suggestion_to_accept['target_id'],
            suggestion_to_accept['suggestion_id']), {
                'action': u'accept',
                'commit_message': u'commit message',
                'review_message': u'Accepted'
            }, csrf_token=csrf_token)

        suggestion_post_accept = self.get_json(
            '%s?author_id=%s' % (
                feconf.SUGGESTION_LIST_URL_PREFIX,
                self.author_id_2))['suggestions'][0]
        self.assertEqual(
            suggestion_post_accept['status'],
            suggestion_models.STATUS_ACCEPTED)
        self.logout()

        # Testing admins can accept suggestions.
        self.login(self.CURRICULUM_ADMIN_EMAIL)
        csrf_token = self.get_new_csrf_token()
        suggestion_to_accept = self.get_json(
            '%s?author_id=%s' % (
                feconf.SUGGESTION_LIST_URL_PREFIX,
                self.author_id_2))['suggestions'][1]
        self.put_json('%s/exploration/%s/%s' % (
            feconf.SUGGESTION_ACTION_URL_PREFIX,
            suggestion_to_accept['target_id'],
            suggestion_to_accept['suggestion_id']), {
                'action': u'accept',
                'commit_message': u'commit message',
                'review_message': u'Accepted'
            }, csrf_token=csrf_token)
        suggestion_post_accept = self.get_json(
            '%s?author_id=%s' % (
                feconf.SUGGESTION_LIST_URL_PREFIX,
                self.author_id_2))['suggestions'][1]
        self.assertEqual(
            suggestion_post_accept['status'],
            suggestion_models.STATUS_ACCEPTED)
        self.logout()

    def test_suggestion_list_handler_with_invalid_query_field(self):
        response = self.get_json(
            '%s?invalid_query_field=value' % (
                feconf.SUGGESTION_LIST_URL_PREFIX), expected_status_int=400)

        self.assertEqual(
            response['error'],
            'Not allowed to query on field invalid_query_field')

    def test_suggestion_list_handler(self):
        suggestions = self.get_json(
            '%s?author_id=%s&target_type=%s&target_id=%s' % (
                feconf.SUGGESTION_LIST_URL_PREFIX, self.author_id_2,
                feconf.ENTITY_TYPE_EXPLORATION, self.EXP_ID)
            )['suggestions']
        self.assertEqual(len(suggestions), 2)

    def test_cannot_resubmit_suggestion_with_invalid_suggestion_id(self):
        self.login(self.EDITOR_EMAIL)
        csrf_token = self.get_new_csrf_token()

        response = self.put_json(
            '%s/resubmit/%s' % (
                feconf.SUGGESTION_ACTION_URL_PREFIX, 'invalid_suggestion_id'), {
                    'action': u'reject',
                    'review_message': u'Rejected!'
                }, csrf_token=csrf_token, expected_status_int=400)

        self.assertEqual(
            response['error'], 'No suggestion found with given suggestion id')

    def test_resubmit_rejected_suggestion(self):

        self.login(self.EDITOR_EMAIL)
        csrf_token = self.get_new_csrf_token()

        suggestion = suggestion_services.query_suggestions(
            [('author_id', self.author_id), ('target_id', self.EXP_ID)])[0]
        suggestion_services.reject_suggestion(
            suggestion.suggestion_id, self.reviewer_id, 'reject message')
        self.logout()

        self.login(self.AUTHOR_EMAIL)
        csrf_token = self.get_new_csrf_token()

        self.put_json('%s/resubmit/%s' % (
            feconf.SUGGESTION_ACTION_URL_PREFIX, suggestion.suggestion_id), {
                'summary_message': 'summary message',
                'action': u'resubmit',
                'change': {
                    'cmd': exp_domain.CMD_EDIT_STATE_PROPERTY,
                    'property_name': exp_domain.STATE_PROPERTY_CONTENT,
                    'state_name': 'State 1',
                    'new_value': self.resubmit_change_content,
                    'old_value': self.old_content
                }
            }, csrf_token=csrf_token)

        suggestion = suggestion_services.query_suggestions(
            [('author_id', self.author_id), ('target_id', self.EXP_ID)])[0]
        self.assertEqual(
            suggestion.status, suggestion_models.STATUS_IN_REVIEW)
        self.assertEqual(
            suggestion.change.new_value['html'],
            self.resubmit_change_content['html'])
        self.assertEqual(
            suggestion.change.cmd, exp_domain.CMD_EDIT_STATE_PROPERTY)
        self.assertEqual(
            suggestion.change.property_name, exp_domain.STATE_PROPERTY_CONTENT)
        self.assertEqual(
            suggestion.change.state_name, 'State 1')
        self.logout()

    def test_translation_accept_suggestion_by_reviewer(self):
        # Test reviewer can accept successfully.
        self.login(self.REVIEWER_EMAIL)
        csrf_token = self.get_new_csrf_token()

        suggestion_to_accept = self.get_json(
            '%s?author_id=%s' % (
                feconf.SUGGESTION_LIST_URL_PREFIX,
                self.translator_id))['suggestions'][0]

        csrf_token = self.get_new_csrf_token()
        self.put_json('%s/exploration/%s/%s' % (
            feconf.SUGGESTION_ACTION_URL_PREFIX,
            suggestion_to_accept['target_id'],
            suggestion_to_accept['suggestion_id']), {
                'action': u'accept',
                'commit_message': u'commit message',
                'review_message': u'Accepted'
            }, csrf_token=csrf_token)
        suggestion_post_accept = self.get_json(
            '%s?author_id=%s' % (
                feconf.SUGGESTION_LIST_URL_PREFIX,
                self.translator_id))['suggestions'][0]
        self.assertEqual(
            suggestion_post_accept['status'],
            suggestion_models.STATUS_ACCEPTED)
        self.logout()

    def test_translation_suggestion_creation_with_new_images(self):
        exp_id = '12345678exp1'
        exploration = (
            self.save_new_linear_exp_with_state_names_and_interactions(
                exp_id, self.editor_id, ['State 1'],
                ['EndExploration'], category='Algebra'))

        state_content_dict = {
            'content_id': 'content',
            'html': (
                '<oppia-noninteractive-image filepath-with-value='
                '"&quot;img.png&quot;" caption-with-value="&quot;&quot;" '
                'alt-with-value="&quot;Image&quot;">'
                '</oppia-noninteractive-image>')
        }
        self.login(self.EDITOR_EMAIL)
        csrf_token = self.get_new_csrf_token()

        with python_utils.open_file(
            os.path.join(feconf.TESTS_DATA_DIR, 'img.png'),
            'rb', encoding=None
        ) as f:
            raw_image = f.read()
        self.post_json(
            '%s/exploration/%s' % (self.IMAGE_UPLOAD_URL_PREFIX, exp_id),
            {'filename': 'img.png'},
            csrf_token=csrf_token,
            upload_files=(('image', 'unused_filename', raw_image),))
        exp_services.update_exploration(
            self.editor_id, exp_id, [exp_domain.ExplorationChange({
                'cmd': exp_domain.CMD_EDIT_STATE_PROPERTY,
                'property_name': exp_domain.STATE_PROPERTY_CONTENT,
                'state_name': 'State 1',
                'new_value': state_content_dict
            })], 'Changes content.')
        rights_manager.publish_exploration(self.editor, exp_id)

        exploration = exp_fetchers.get_exploration_by_id(exp_id)
        text_to_translate = exploration.states['State 1'].content.html
        self.logout()

        fs = fs_domain.AbstractFileSystem(
            fs_domain.GcsFileSystem(feconf.ENTITY_TYPE_EXPLORATION, exp_id))

        self.assertTrue(fs.isfile('image/img.png'))

        self.login(self.TRANSLATOR_EMAIL)
        csrf_token = self.get_new_csrf_token()

        self.post_json(
            '%s/' % feconf.SUGGESTION_URL_PREFIX, {
                'suggestion_type': (
                    feconf.SUGGESTION_TYPE_TRANSLATE_CONTENT),
                'target_type': feconf.ENTITY_TYPE_EXPLORATION,
                'target_id': exp_id,
                'target_version_at_submission': exploration.version,
                'change': {
                    'cmd': exp_domain.CMD_ADD_WRITTEN_TRANSLATION,
                    'state_name': 'State 1',
                    'content_id': 'content',
                    'language_code': 'hi',
                    'content_html': text_to_translate,
                    'translation_html': (
                        '<oppia-noninteractive-image filepath-with-value='
                        '"&quot;translation_image.png&quot;" '
                        'caption-with-value="&quot;&quot;" '
                        'alt-with-value="&quot;Image&quot;">'
                        '</oppia-noninteractive-image>'),
                    'data_format': 'html'
                },
                'description': 'test',
                'files': {
                    'translation_image.png': (
                        base64.b64encode(raw_image).decode('utf-8'))
                 },
            },
            csrf_token=csrf_token
        )

        fs = fs_domain.AbstractFileSystem(
            fs_domain.GcsFileSystem(
                feconf.IMAGE_CONTEXT_EXPLORATION_SUGGESTIONS, exp_id))

        self.assertTrue(fs.isfile('image/img.png'))
        self.assertTrue(fs.isfile('image/img_compressed.png'))
        self.assertTrue(fs.isfile('image/translation_image.png'))
        self.assertTrue(fs.isfile('image/img_compressed.png'))

        suggestion_to_accept = self.get_json(
            '%s?author_id=%s' % (
                feconf.SUGGESTION_LIST_URL_PREFIX,
                self.translator_id))['suggestions'][0]
        self.logout()

        self.login(self.EDITOR_EMAIL)
        csrf_token = self.get_new_csrf_token()

        self.put_json('%s/exploration/%s/%s' % (
            feconf.SUGGESTION_ACTION_URL_PREFIX,
            suggestion_to_accept['target_id'],
            suggestion_to_accept['suggestion_id']), {
                'action': u'accept',
                'commit_message': u'Translated content of State 1',
                'review_message': u'This looks good!',
            }, csrf_token=csrf_token)

        fs = fs_domain.AbstractFileSystem(
            fs_domain.GcsFileSystem(feconf.ENTITY_TYPE_EXPLORATION, exp_id))
        self.assertTrue(fs.isfile('image/img.png'))
        self.assertTrue(fs.isfile('image/translation_image.png'))
        self.assertTrue(fs.isfile('image/img_compressed.png'))

    def test_set_of_strings_translation_suggestion_creation(self):
        self.login(self.TRANSLATOR_EMAIL)
        csrf_token = self.get_new_csrf_token()
        self.post_json(
            '%s/' % feconf.SUGGESTION_URL_PREFIX, {
                'suggestion_type': (
                    feconf.SUGGESTION_TYPE_TRANSLATE_CONTENT),
                'target_type': feconf.ENTITY_TYPE_EXPLORATION,
                'target_id': self.EXP_ID,
                'target_version_at_submission': self.exploration.version,
                'change': {
                    'cmd': exp_domain.CMD_ADD_WRITTEN_TRANSLATION,
                    'state_name': 'State 1',
                    'content_id': 'content',
                    'language_code': 'hi',
                    'content_html': '<p>old content html</p>',
                    'translation_html': ['test1', 'test2'],
                    'data_format': (
                        state_domain.WrittenTranslation
                        .DATA_FORMAT_SET_OF_NORMALIZED_STRING
                    ),
                },
                'description': 'description',
            }, csrf_token=csrf_token)
        self.logout()

        suggestions = self.get_json(
            '%s?author_id=%s&target_type=%s&target_id=%s' % (
                feconf.SUGGESTION_LIST_URL_PREFIX, self.translator_id,
                feconf.ENTITY_TYPE_EXPLORATION, self.EXP_ID)
            )['suggestions']
        self.assertEqual(len(suggestions), 2)

    def test_update_suggestion_updates_translation_html(self):
        self.login(self.TRANSLATOR_EMAIL)
        csrf_token = self.get_new_csrf_token()

        suggestion = suggestion_services.query_suggestions(
            [('author_id', self.translator_id), ('target_id', self.EXP_ID)])[0]
        self.logout()

        self.login(self.CURRICULUM_ADMIN_EMAIL)
        csrf_token = self.get_new_csrf_token()

        self.put_json('%s/%s' % (
            feconf.UPDATE_TRANSLATION_SUGGESTION_URL_PREFIX,
            suggestion.suggestion_id), {
                'translation_html': '<p>Updated In Hindi</p>'
            }, csrf_token=csrf_token)

        suggestion = suggestion_services.query_suggestions(
            [('author_id', self.translator_id), ('target_id', self.EXP_ID)])[0]
        self.assertEqual(
            suggestion.change.translation_html, '<p>Updated In Hindi</p>')
        self.logout()

    def test_cannot_update_already_handled_translation(self):
        self.login(self.CURRICULUM_ADMIN_EMAIL)
        change_dict = {
            'cmd': 'add_translation',
            'content_id': 'content',
            'language_code': 'hi',
            'content_html': '<p>old content html</p>',
            'state_name': 'State 1',
            'translation_html': '<p>Translation for content.</p>'
        }

        suggestion = suggestion_services.create_suggestion(
            feconf.SUGGESTION_TYPE_TRANSLATE_CONTENT,
            feconf.ENTITY_TYPE_EXPLORATION,
            'exp1', 1, self.translator_id, change_dict, 'description')
        suggestion_services.accept_suggestion(
            suggestion.suggestion_id, self.reviewer_id, 'Accepted', 'Done'
        )

        csrf_token = self.get_new_csrf_token()
        response = self.put_json('%s/%s' % (
            feconf.UPDATE_TRANSLATION_SUGGESTION_URL_PREFIX,
            suggestion.suggestion_id), {
                'translation_html': '<p>Updated In Hindi</p>'
            }, csrf_token=csrf_token, expected_status_int=400)
        self.assertEqual(
            response['error'],
            'The suggestion with id %s has been accepted or rejected' % (
                suggestion.suggestion_id))
        self.logout()

    def test_cannot_update_translations_without_translation_html(self):
        self.login(self.CURRICULUM_ADMIN_EMAIL)
        change_dict = {
            'cmd': 'add_translation',
            'content_id': 'content',
            'language_code': 'hi',
            'content_html': '<p>old content html</p>',
            'state_name': 'State 1',
            'translation_html': '<p>Translation for content.</p>'
        }

        suggestion = suggestion_services.create_suggestion(
            feconf.SUGGESTION_TYPE_TRANSLATE_CONTENT,
            feconf.ENTITY_TYPE_EXPLORATION,
            'exp1', 1, self.translator_id, change_dict, 'description')

        csrf_token = self.get_new_csrf_token()
        response = self.put_json(
            '%s/%s' % (
                feconf.UPDATE_TRANSLATION_SUGGESTION_URL_PREFIX,
                suggestion.suggestion_id), {},
            csrf_token=csrf_token,
            expected_status_int=400)
        self.assertEqual(
            response['error'],
            'The parameter \'translation_html\' is missing.')
        self.logout()

    def test_cannot_update_translation_with_invalid_translation_html(self):
        self.login(self.CURRICULUM_ADMIN_EMAIL)
        change_dict = {
            'cmd': 'add_translation',
            'content_id': 'content',
            'language_code': 'hi',
            'content_html': '<p>old content html</p>',
            'state_name': 'State 1',
            'translation_html': '<p>Translation for content.</p>'
        }

        suggestion = suggestion_services.create_suggestion(
            feconf.SUGGESTION_TYPE_TRANSLATE_CONTENT,
            feconf.ENTITY_TYPE_EXPLORATION,
            'exp1', 1, self.translator_id, change_dict, 'description')

        csrf_token = self.get_new_csrf_token()
        response = self.put_json(
            '%s/%s' % (
                feconf.UPDATE_TRANSLATION_SUGGESTION_URL_PREFIX,
                suggestion.suggestion_id), {
                    'translation_html': 12
                },
            csrf_token=csrf_token,
            expected_status_int=400)
        self.assertEqual(
            response['error'],
            'The parameter \'translation_html\' should be a string or a list.')
        self.logout()

    def test_update_suggestion_updates_question_suggestion_content(self):
        skill_id = skill_services.get_new_skill_id()
        self.save_new_skill(
            skill_id, self.author_id, description='description')
        suggestion_change = {
            'cmd': (
                question_domain
                .CMD_CREATE_NEW_FULLY_SPECIFIED_QUESTION),
            'question_dict': {
                'question_state_data': self._create_valid_question_data(
                    'default_state').to_dict(),
                'language_code': 'en',
                'question_state_data_schema_version': (
                    feconf.CURRENT_STATE_SCHEMA_VERSION),
                'linked_skill_ids': ['skill_1'],
                'inapplicable_skill_misconception_ids': ['skillid12345-1']
            },
            'skill_id': skill_id,
            'skill_difficulty': 0.3
        }
        new_solution_dict = {
            'answer_is_exclusive': False,
            'correct_answer': 'Solution',
            'explanation': {
                'content_id': 'solution',
                'html': '<p>This is the updated solution.</p>',
            },
        }
        suggestion = suggestion_services.create_suggestion(
            feconf.SUGGESTION_TYPE_ADD_QUESTION,
            feconf.ENTITY_TYPE_SKILL, skill_id, 1,
            self.author_id, suggestion_change, 'test description')

        question_state_data = suggestion.change.question_dict[
            'question_state_data']
        question_state_data['content'][
            'html'] = (
                '<p>Updated question</p>'
                '<oppia-noninteractive-image filepath-with-value='
                '"&quot;img.png&quot;" caption-with-value="&quot;&quot;" '
                'alt-with-value="&quot;Image&quot;">'
                '</oppia-noninteractive-image>')
        question_state_data['interaction'][
            'solution'] = new_solution_dict

        self.login(self.CURRICULUM_ADMIN_EMAIL)
        csrf_token = self.get_new_csrf_token()
        with python_utils.open_file(
            os.path.join(feconf.TESTS_DATA_DIR, 'img.png'),
            'rb', encoding=None) as f:
            raw_image = f.read()

        self.post_json('%s/%s' % (
            feconf.UPDATE_QUESTION_SUGGESTION_URL_PREFIX,
            suggestion.suggestion_id), {
                'question_state_data': question_state_data,
                'skill_difficulty': 0.6,
                'files': {
                    'img.png': (
                        base64.b64encode(raw_image).decode('utf-8'))
                 }
            },
            csrf_token=csrf_token,
            )

        updated_suggestion = suggestion_services.get_suggestion_by_id(
            suggestion.suggestion_id)
        new_question_state_data = updated_suggestion.change.question_dict[
            'question_state_data']

        self.assertEqual(
            new_question_state_data['content'][
                'html'],
            (
                '<p>Updated question</p>'
                '<oppia-noninteractive-image filepath-with-value='
                '"&quot;img.png&quot;" caption-with-value="&quot;&quot;" '
                'alt-with-value="&quot;Image&quot;">'
                '</oppia-noninteractive-image>'))
        self.assertEqual(
            new_question_state_data['interaction'][
                'solution'],
            new_solution_dict)
        self.logout()

<<<<<<< HEAD
    def test_update_question_suggestion_with_large_image_throws_error(self):
        skill_id = skill_services.get_new_skill_id()
        self.save_new_skill(
            skill_id, self.author_id, description='description')
        suggestion_change = {
            'cmd': (
                question_domain
                .CMD_CREATE_NEW_FULLY_SPECIFIED_QUESTION),
            'question_dict': {
                'question_state_data': self._create_valid_question_data(
                    'default_state').to_dict(),
                'language_code': 'en',
                'question_state_data_schema_version': (
                    feconf.CURRENT_STATE_SCHEMA_VERSION),
                'linked_skill_ids': ['skill_1'],
                'inapplicable_skill_misconception_ids': ['skillid12345-1']
            },
            'skill_id': skill_id,
            'skill_difficulty': 0.3
        }
        new_solution_dict = {
            'answer_is_exclusive': False,
            'correct_answer': 'Solution',
            'explanation': {
                'content_id': 'solution',
                'html': '<p>This is the updated solution.</p>',
            },
        }
        suggestion = suggestion_services.create_suggestion(
            feconf.SUGGESTION_TYPE_ADD_QUESTION,
            feconf.ENTITY_TYPE_SKILL, skill_id, 1,
            self.author_id, suggestion_change, 'test description')

        question_state_data = self._create_valid_question_data(
            'default_state').to_dict()
        html_with_file = (
            '<oppia-noninteractive-math math_content-with-value="{&amp;q'
            'uot;raw_latex&amp;quot;: &amp;quot;(x - a_1)(x - a_2)(x - a'
            '_3)...(x - a_n-1)(x - a_n)&amp;quot;, &amp;quot;svg_filenam'
            'e&amp;quot;: &amp;quot;file.svg&amp;quot;}"></oppia-noninte'
            'ractive-math>'
        )
        question_state_data['content']['html'] = html_with_file
        question_state_data['interaction'][
            'solution'] = new_solution_dict

        self.login(self.CURRICULUM_ADMIN_EMAIL)
        csrf_token = self.get_new_csrf_token()
        large_image = '<svg><path d="%s" /></svg>' % (
            'M150 0 L75 200 L225 200 Z ' * 4000)

        response_dict = self.post_json('%s/%s' % (
            feconf.UPDATE_QUESTION_SUGGESTION_URL_PREFIX,
            suggestion.suggestion_id), {
                'question_state_data': question_state_data,
                'skill_difficulty': 0.6,
                'files': {'file.svg': large_image}
            },
            csrf_token=csrf_token, expected_status_int=400,
        )

        self.assertIn(
            'Image exceeds file size limit of 100 KB.',
            response_dict['error'])
        self.logout()

    def test_update_question_suggestion_with_missing_image_data_throws_error(
            self):
        skill_id = skill_services.get_new_skill_id()
        self.save_new_skill(
            skill_id, self.author_id, description='description')
        suggestion_change = {
            'cmd': (
                question_domain
                .CMD_CREATE_NEW_FULLY_SPECIFIED_QUESTION),
            'question_dict': {
                'question_state_data': self._create_valid_question_data(
                    'default_state').to_dict(),
                'language_code': 'en',
                'question_state_data_schema_version': (
                    feconf.CURRENT_STATE_SCHEMA_VERSION),
                'linked_skill_ids': ['skill_1'],
                'inapplicable_skill_misconception_ids': ['skillid12345-1']
            },
            'skill_id': skill_id,
            'skill_difficulty': 0.3
        }
        suggestion = suggestion_services.create_suggestion(
            feconf.SUGGESTION_TYPE_ADD_QUESTION,
            feconf.ENTITY_TYPE_SKILL, skill_id, 1,
            self.author_id, suggestion_change, 'test description')

        question_state_data = self._create_valid_question_data(
            'default_state').to_dict()
        html_with_file = (
            '<oppia-noninteractive-math math_content-with-value="{&amp;q'
            'uot;raw_latex&amp;quot;: &amp;quot;(x - a_1)(x - a_2)(x - a'
            '_3)...(x - a_n-1)(x - a_n)&amp;quot;, &amp;quot;svg_filenam'
            'e&amp;quot;: &amp;quot;file.svg&amp;quot;}"></oppia-noninte'
            'ractive-math>'
        )
        question_state_data['content']['html'] = html_with_file
        new_solution_dict = {
            'answer_is_exclusive': False,
            'correct_answer': 'Solution',
            'explanation': {
                'content_id': 'solution',
                'html': '<p>This is the updated solution.</p>',
            },
        }
        question_state_data['interaction'][
            'solution'] = new_solution_dict

        self.login(self.CURRICULUM_ADMIN_EMAIL)
        csrf_token = self.get_new_csrf_token()

        response_dict = self.post_json('%s/%s' % (
            feconf.UPDATE_QUESTION_SUGGESTION_URL_PREFIX,
            suggestion.suggestion_id), {
                'question_state_data': question_state_data,
                'skill_difficulty': 0.6
            }, csrf_token=csrf_token, expected_status_int=400)

        self.assertIn(
            'No image data provided for file with name file.svg.',
            response_dict['error'])
        self.logout()

=======
>>>>>>> 0958adea
    def test_cannot_update_question_with_invalid_skill_difficulty(self):
        skill_id = skill_services.get_new_skill_id()
        self.save_new_skill(
            skill_id, self.author_id, description='description')
        suggestion_change = {
            'cmd': (
                question_domain
                .CMD_CREATE_NEW_FULLY_SPECIFIED_QUESTION),
            'question_dict': {
                'question_state_data': self._create_valid_question_data(
                    'default_state').to_dict(),
                'language_code': 'en',
                'question_state_data_schema_version': (
                    feconf.CURRENT_STATE_SCHEMA_VERSION),
                'linked_skill_ids': ['skill_1'],
                'inapplicable_skill_misconception_ids': ['skillid12345-1']
            },
            'skill_id': skill_id,
            'skill_difficulty': 0.3
        }
        suggestion = suggestion_services.create_suggestion(
            feconf.SUGGESTION_TYPE_ADD_QUESTION,
            feconf.ENTITY_TYPE_SKILL, skill_id, 1,
            self.author_id, suggestion_change, 'test description')

        question_state_data = suggestion.change.question_dict[
            'question_state_data']
        question_state_data['content'][
            'html'] = '<p>Updated question</p>'
        new_solution_dict = {
            'answer_is_exclusive': False,
            'correct_answer': 'Solution',
            'explanation': {
                'content_id': 'solution',
                'html': '<p>This is the updated solution.</p>',
            },
        }
        question_state_data['interaction'][
            'solution'] = new_solution_dict

        self.login(self.CURRICULUM_ADMIN_EMAIL)
        csrf_token = self.get_new_csrf_token()

        response = self.post_json('%s/%s' % (
            feconf.UPDATE_QUESTION_SUGGESTION_URL_PREFIX,
            suggestion.suggestion_id), {
                'question_state_data': question_state_data,
                'skill_difficulty': '0.6'
            }, csrf_token=csrf_token, expected_status_int=400)

        self.assertEqual(
            response['error'],
            'The parameter \'skill_difficulty\' should be a decimal.')
        self.logout()

    def test_cannot_update_question_without_state_data(self):
        skill_id = skill_services.get_new_skill_id()
        self.save_new_skill(
            skill_id, self.author_id, description='description')
        suggestion_change = {
            'cmd': (
                question_domain
                .CMD_CREATE_NEW_FULLY_SPECIFIED_QUESTION),
            'question_dict': {
                'question_state_data': self._create_valid_question_data(
                    'default_state').to_dict(),
                'language_code': 'en',
                'question_state_data_schema_version': (
                    feconf.CURRENT_STATE_SCHEMA_VERSION),
                'linked_skill_ids': ['skill_1'],
                'inapplicable_skill_misconception_ids': ['skillid12345-1']
            },
            'skill_id': skill_id,
            'skill_difficulty': 0.3
        }
        new_solution_dict = {
            'answer_is_exclusive': False,
            'correct_answer': 'Solution',
            'explanation': {
                'content_id': 'solution',
                'html': '<p>This is the updated solution.</p>',
            },
        }
        suggestion = suggestion_services.create_suggestion(
            feconf.SUGGESTION_TYPE_ADD_QUESTION,
            feconf.ENTITY_TYPE_SKILL, skill_id, 1,
            self.author_id, suggestion_change, 'test description')

        question_state_data = suggestion.change.question_dict[
            'question_state_data']
        question_state_data['content'][
            'html'] = '<p>Updated question</p>'
        question_state_data['interaction'][
            'solution'] = new_solution_dict

        self.login(self.CURRICULUM_ADMIN_EMAIL)
        csrf_token = self.get_new_csrf_token()

        response = self.post_json('%s/%s' % (
            feconf.UPDATE_QUESTION_SUGGESTION_URL_PREFIX,
            suggestion.suggestion_id), {
                'skill_difficulty': 0.6
            }, csrf_token=csrf_token, expected_status_int=400)

        self.assertEqual(
            response['error'],
            'The parameter \'question_state_data\' is missing.')
        self.logout()

    def test_cannot_update_question_without_skill_difficulty(self):
        skill_id = skill_services.get_new_skill_id()
        self.save_new_skill(
            skill_id, self.author_id, description='description')
        suggestion_change = {
            'cmd': (
                question_domain
                .CMD_CREATE_NEW_FULLY_SPECIFIED_QUESTION),
            'question_dict': {
                'question_state_data': self._create_valid_question_data(
                    'default_state').to_dict(),
                'language_code': 'en',
                'question_state_data_schema_version': (
                    feconf.CURRENT_STATE_SCHEMA_VERSION),
                'linked_skill_ids': ['skill_1'],
                'inapplicable_skill_misconception_ids': ['skillid12345-1']
            },
            'skill_id': skill_id,
            'skill_difficulty': 0.3
        }
        new_solution_dict = {
            'answer_is_exclusive': False,
            'correct_answer': 'Solution',
            'explanation': {
                'content_id': 'solution',
                'html': '<p>This is the updated solution.</p>',
            },
        }
        suggestion = suggestion_services.create_suggestion(
            feconf.SUGGESTION_TYPE_ADD_QUESTION,
            feconf.ENTITY_TYPE_SKILL, skill_id, 1,
            self.author_id, suggestion_change, 'test description')

        question_state_data = suggestion.change.question_dict[
            'question_state_data']
        question_state_data['content'][
            'html'] = '<p>Updated question</p>'
        question_state_data['interaction'][
            'solution'] = new_solution_dict

        self.login(self.CURRICULUM_ADMIN_EMAIL)
        csrf_token = self.get_new_csrf_token()

        response = self.post_json('%s/%s' % (
            feconf.UPDATE_QUESTION_SUGGESTION_URL_PREFIX,
            suggestion.suggestion_id), {
                'question_state_data': question_state_data
            }, csrf_token=csrf_token, expected_status_int=400)

        self.assertEqual(
            response['error'],
            'The parameter \'skill_difficulty\' is missing.')
        self.logout()

    def test_cannot_update_already_handled_question(self):
        skill_id = skill_services.get_new_skill_id()
        self.save_new_skill(
            skill_id, self.author_id, description='description')
        suggestion_change = {
            'cmd': (
                question_domain
                .CMD_CREATE_NEW_FULLY_SPECIFIED_QUESTION),
            'question_dict': {
                'question_state_data': self._create_valid_question_data(
                    'default_state').to_dict(),
                'language_code': 'en',
                'question_state_data_schema_version': (
                    feconf.CURRENT_STATE_SCHEMA_VERSION),
                'linked_skill_ids': ['skill_1'],
                'inapplicable_skill_misconception_ids': ['skillid12345-1']
            },
            'skill_id': skill_id,
            'skill_difficulty': 0.3
        }
        new_solution_dict = {
            'answer_is_exclusive': False,
            'correct_answer': 'Solution',
            'explanation': {
                'content_id': 'solution',
                'html': '<p>This is the updated solution.</p>',
            },
        }
        suggestion = suggestion_services.create_suggestion(
            feconf.SUGGESTION_TYPE_ADD_QUESTION,
            feconf.ENTITY_TYPE_SKILL, skill_id, 1,
            self.author_id, suggestion_change, 'test description')
        suggestion_services.accept_suggestion(
            suggestion.suggestion_id, self.reviewer_id, 'Accepted', 'Done'
        )

        question_state_data = suggestion.change.question_dict[
            'question_state_data']
        question_state_data['content'][
            'html'] = '<p>Updated question</p>'
        question_state_data['interaction'][
            'solution'] = new_solution_dict

        self.login(self.CURRICULUM_ADMIN_EMAIL)
        csrf_token = self.get_new_csrf_token()

        response = self.post_json('%s/%s' % (
            feconf.UPDATE_QUESTION_SUGGESTION_URL_PREFIX,
            suggestion.suggestion_id), {
                'question_state_data': question_state_data,
                'skill_difficulty': '0.6'
            }, csrf_token=csrf_token, expected_status_int=400)

        self.assertEqual(
            response['error'],
            'The suggestion with id %s has been accepted or rejected' % (
                suggestion.suggestion_id))
        self.logout()

    def test_cannot_update_question_when_provided_state_data_is_invalid(self):
        skill_id = skill_services.get_new_skill_id()
        self.save_new_skill(
            skill_id, self.author_id, description='description')
        suggestion_change = {
            'cmd': (
                question_domain
                .CMD_CREATE_NEW_FULLY_SPECIFIED_QUESTION),
            'question_dict': {
                'question_state_data': self._create_valid_question_data(
                    'default_state').to_dict(),
                'language_code': 'en',
                'question_state_data_schema_version': (
                    feconf.CURRENT_STATE_SCHEMA_VERSION),
                'linked_skill_ids': ['skill_1'],
                'inapplicable_skill_misconception_ids': ['skillid12345-1']
            },
            'skill_id': skill_id,
            'skill_difficulty': 0.3
        }
        suggestion = suggestion_services.create_suggestion(
            feconf.SUGGESTION_TYPE_ADD_QUESTION,
            feconf.ENTITY_TYPE_SKILL, skill_id, 1,
            self.author_id, suggestion_change, 'test description')

        invalid_question_state_data = {}

        self.login(self.CURRICULUM_ADMIN_EMAIL)
        csrf_token = self.get_new_csrf_token()

        self.post_json('%s/%s' % (
            feconf.UPDATE_QUESTION_SUGGESTION_URL_PREFIX,
            suggestion.suggestion_id), {
                'question_state_data': invalid_question_state_data,
                'skill_difficulty': '0.6'
            }, csrf_token=csrf_token, expected_status_int=400)
        self.logout()

    def test_suggestion_creation_when_images_are_not_provided(self):
        exp_id = '12345678exp1'
        exploration = (
            self.save_new_linear_exp_with_state_names_and_interactions(
                exp_id, self.editor_id, ['State 1'],
                ['EndExploration'], category='Algebra'))

        state_content_dict = {
            'content_id': 'content',
            'html': (
                '<oppia-noninteractive-image filepath-with-value='
                '"&quot;img.png&quot;" caption-with-value="&quot;&quot;" '
                'alt-with-value="&quot;Image&quot;">'
                '</oppia-noninteractive-image>')
        }
        self.login(self.EDITOR_EMAIL)
        csrf_token = self.get_new_csrf_token()

        with python_utils.open_file(
            os.path.join(feconf.TESTS_DATA_DIR, 'img.png'),
            'rb', encoding=None
        ) as f:
            raw_image = f.read()
        self.post_json(
            '%s/exploration/%s' % (self.IMAGE_UPLOAD_URL_PREFIX, exp_id),
            {'filename': 'img.png'},
            csrf_token=csrf_token,
            upload_files=(('image', 'unused_filename', raw_image),))
        exp_services.update_exploration(
            self.editor_id, exp_id, [exp_domain.ExplorationChange({
                'cmd': exp_domain.CMD_EDIT_STATE_PROPERTY,
                'property_name': exp_domain.STATE_PROPERTY_CONTENT,
                'state_name': 'State 1',
                'new_value': state_content_dict
            })], 'Changes content.')
        rights_manager.publish_exploration(self.editor, exp_id)

        exploration = exp_fetchers.get_exploration_by_id(exp_id)
        text_to_translate = exploration.states['State 1'].content.html
        self.logout()

        valid_html = (
            '<oppia-noninteractive-math math_content-with-value="{&amp;q'
            'uot;raw_latex&amp;quot;: &amp;quot;(x - a_1)(x - a_2)(x - a'
            '_3)...(x - a_n-1)(x - a_n)&amp;quot;, &amp;quot;svg_filenam'
            'e&amp;quot;: &amp;quot;file.svg&amp;quot;}"></oppia-noninte'
            'ractive-math>'
        )
        self.login(self.TRANSLATOR_EMAIL)
        csrf_token = self.get_new_csrf_token()
        response_dict = self.post_json(
            '%s/' % feconf.SUGGESTION_URL_PREFIX, {
                'suggestion_type': (
                    feconf.SUGGESTION_TYPE_TRANSLATE_CONTENT),
                'target_type': feconf.ENTITY_TYPE_EXPLORATION,
                'target_id': exp_id,
                'target_version_at_submission': exploration.version,
                'change': {
                    'cmd': exp_domain.CMD_ADD_WRITTEN_TRANSLATION,
                    'state_name': 'State 1',
                    'content_id': 'content',
                    'language_code': 'hi',
                    'content_html': text_to_translate,
                    'translation_html': valid_html,
                    'data_format': 'html'
                },
            }, csrf_token=csrf_token, expected_status_int=400)

        self.assertIn(
            'No image data provided for file with name file.svg.',
            response_dict['error'])
        self.logout()

    def test_suggestion_creation_when_images_are_not_valid(self):
        exp_id = '12345678exp1'
        exploration = (
            self.save_new_linear_exp_with_state_names_and_interactions(
                exp_id, self.editor_id, ['State 1'],
                ['EndExploration'], category='Algebra'))

        state_content_dict = {
            'content_id': 'content',
            'html': (
                '<oppia-noninteractive-image filepath-with-value='
                '"&quot;img.png&quot;" caption-with-value="&quot;&quot;" '
                'alt-with-value="&quot;Image&quot;">'
                '</oppia-noninteractive-image>')
        }
        self.login(self.EDITOR_EMAIL)
        csrf_token = self.get_new_csrf_token()

        with python_utils.open_file(
            os.path.join(feconf.TESTS_DATA_DIR, 'img.png'),
            'rb', encoding=None
        ) as f:
            raw_image = f.read()
        self.post_json(
            '%s/exploration/%s' % (self.IMAGE_UPLOAD_URL_PREFIX, exp_id),
            {'filename': 'img.png'},
            csrf_token=csrf_token,
            upload_files=(('image', 'unused_filename', raw_image),))
        exp_services.update_exploration(
            self.editor_id, exp_id, [exp_domain.ExplorationChange({
                'cmd': exp_domain.CMD_EDIT_STATE_PROPERTY,
                'property_name': exp_domain.STATE_PROPERTY_CONTENT,
                'state_name': 'State 1',
                'new_value': state_content_dict
            })], 'Changes content.')
        rights_manager.publish_exploration(self.editor, exp_id)

        exploration = exp_fetchers.get_exploration_by_id(exp_id)
        text_to_translate = exploration.states['State 1'].content.html
        self.logout()

        valid_html = (
            '<oppia-noninteractive-math math_content-with-value="{&amp;q'
            'uot;raw_latex&amp;quot;: &amp;quot;(x - a_1)(x - a_2)(x - a'
            '_3)...(x - a_n-1)(x - a_n)&amp;quot;, &amp;quot;svg_filenam'
            'e&amp;quot;: &amp;quot;file.svg&amp;quot;}"></oppia-noninte'
            'ractive-math>'
        )
        large_image = '<svg><path d="%s" /></svg>' % (
             'M150 0 L75 200 L225 200 Z ' * 4000)
        self.login(self.TRANSLATOR_EMAIL)
        csrf_token = self.get_new_csrf_token()
        response_dict = self.post_json(
            '%s/' % feconf.SUGGESTION_URL_PREFIX, {
                'suggestion_type': (
                    feconf.SUGGESTION_TYPE_TRANSLATE_CONTENT),
                'target_type': feconf.ENTITY_TYPE_EXPLORATION,
                'target_id': exp_id,
                'target_version_at_submission': exploration.version,
                'change': {
                    'cmd': exp_domain.CMD_ADD_WRITTEN_TRANSLATION,
                    'state_name': 'State 1',
                    'content_id': 'content',
                    'language_code': 'hi',
                    'content_html': text_to_translate,
                    'translation_html': valid_html,
                    'data_format': 'html'
                },
            }, csrf_token=csrf_token,
            upload_files=(
                 ('file.svg', 'file.svg', large_image),),
            expected_status_int=400)

        self.assertIn(
            'Image exceeds file size limit of 100 KB.',
            response_dict['error'])
        self.logout()


class QuestionSuggestionTests(test_utils.GenericTestBase):

    AUTHOR_EMAIL = 'author@example.com'

    # Needs to be 12 characters long.
    SKILL_ID = 'skill1234567'

    SKILL_DESCRIPTION = 'skill to link question to'

    def setUp(self):
        super(QuestionSuggestionTests, self).setUp()
        self.signup(self.CURRICULUM_ADMIN_EMAIL, self.CURRICULUM_ADMIN_USERNAME)
        self.signup(self.AUTHOR_EMAIL, 'author')
        self.admin_id = self.get_user_id_from_email(self.CURRICULUM_ADMIN_EMAIL)
        self.author_id = self.get_user_id_from_email(self.AUTHOR_EMAIL)
        self.set_curriculum_admins([self.CURRICULUM_ADMIN_USERNAME])
        self.save_new_skill(
            self.SKILL_ID, self.admin_id, description=self.SKILL_DESCRIPTION)
        self.question_dict = {
            'question_state_data': self._create_valid_question_data(
                'default_state').to_dict(),
            'language_code': 'en',
            'question_state_data_schema_version': (
                feconf.CURRENT_STATE_SCHEMA_VERSION),
            'linked_skill_ids': [self.SKILL_ID],
            'inapplicable_skill_misconception_ids': ['skillid12345-1']
        }
        self.login(self.AUTHOR_EMAIL)
        csrf_token = self.get_new_csrf_token()

        self.post_json(
            '%s/' % feconf.SUGGESTION_URL_PREFIX, {
                'suggestion_type': (
                    feconf.SUGGESTION_TYPE_ADD_QUESTION),
                'target_type': feconf.ENTITY_TYPE_SKILL,
                'target_id': self.SKILL_ID,
                'target_version_at_submission': 1,
                'change': {
                    'cmd': (
                        question_domain
                        .CMD_CREATE_NEW_FULLY_SPECIFIED_QUESTION),
                    'question_dict': self.question_dict,
                    'skill_id': self.SKILL_ID,
                    'skill_difficulty': 0.3
                },
                'description': 'Add new question to skill'
            }, csrf_token=csrf_token)
        self.logout()

    def test_create_question_suggestion(self):
        self.login(self.AUTHOR_EMAIL)
        suggestions = self.get_json(
            '%s?author_id=%s' % (
                feconf.SUGGESTION_LIST_URL_PREFIX,
                self.author_id))['suggestions']
        self.assertEqual(len(suggestions), 1)
        self.logout()

    def test_query_question_suggestions(self):
        suggestions = self.get_json(
            '%s?suggestion_type=%s' % (
                feconf.SUGGESTION_LIST_URL_PREFIX,
                feconf.SUGGESTION_TYPE_ADD_QUESTION)
            )['suggestions']
        self.assertEqual(len(suggestions), 1)
        suggestion = suggestions[0]
        self.assertEqual(
            suggestion['suggestion_type'],
            feconf.SUGGESTION_TYPE_ADD_QUESTION)
        self.assertEqual(suggestion['target_id'], self.SKILL_ID)
        self.assertEqual(
            suggestion['target_type'], feconf.ENTITY_TYPE_SKILL)
        self.assertEqual(
            suggestion['change']['cmd'],
            question_domain.CMD_CREATE_NEW_FULLY_SPECIFIED_QUESTION)

    def test_accept_question_suggestion(self):
        suggestion_to_accept = self.get_json(
            '%s?suggestion_type=%s' % (
                feconf.SUGGESTION_LIST_URL_PREFIX,
                feconf.SUGGESTION_TYPE_ADD_QUESTION)
            )['suggestions'][0]

        self.login(self.CURRICULUM_ADMIN_EMAIL)
        csrf_token = self.get_new_csrf_token()
        with self.swap(constants, 'ENABLE_NEW_STRUCTURE_VIEWER_UPDATES', True):
            self.put_json('%s/skill/%s/%s' % (
                feconf.SUGGESTION_ACTION_URL_PREFIX,
                suggestion_to_accept['target_id'],
                suggestion_to_accept['suggestion_id']), {
                    'action': u'accept',
                    'commit_message': u'commit message',
                    'review_message': u'This looks good!',
                    'skill_id': self.SKILL_ID
                }, csrf_token=csrf_token)

        suggestion_post_accept = self.get_json(
            '%s?suggestion_type=%s' % (
                feconf.SUGGESTION_LIST_URL_PREFIX,
                feconf.SUGGESTION_TYPE_ADD_QUESTION)
            )['suggestions'][0]
        self.assertEqual(
            suggestion_post_accept['status'],
            suggestion_models.STATUS_ACCEPTED)
        (
            questions, merged_question_skill_links) = (
                question_services.get_displayable_question_skill_link_details(
                    1, [self.SKILL_ID], 0))
        self.assertEqual(len(questions), 1)
        self.assertEqual(
            merged_question_skill_links[0].skill_descriptions,
            [self.SKILL_DESCRIPTION])
        self.assertEqual(
            merged_question_skill_links[0].skill_difficulties, [0.3])
        self.assertEqual(
            questions[0].question_content,
            self.question_dict['question_state_data']['content']['html']
        )
        thread_messages = feedback_services.get_messages(
            suggestion_to_accept['suggestion_id'])
        last_message = thread_messages[len(thread_messages) - 1]
        self.assertEqual(last_message.text, 'This looks good!')
        self.logout()

    def test_accept_question_suggestion_with_image_region_interactions(self):
        with python_utils.open_file(
            os.path.join(feconf.TESTS_DATA_DIR, 'img.png'), 'rb',
            encoding=None) as f:
            original_image_content = f.read()

        skill_id = skill_services.get_new_skill_id()
        self.save_new_skill(
            skill_id, self.admin_id, description='Description')

        fs_services.save_original_and_compressed_versions_of_image(
            'image.png', 'question_suggestions', skill_id,
            original_image_content, 'image', True)
        question_state_dict = {
            'content': {
                'html': '<p>Text</p>',
                'content_id': 'content'
            },
            'classifier_model_id': None,
            'linked_skill_id': None,
            'interaction': {
                'answer_groups': [
                    {
                        'rule_specs': [
                            {
                                'rule_type': 'IsInRegion',
                                'inputs': {'x': 'Region1'}
                            }
                        ],
                        'outcome': {
                            'dest': None,
                            'feedback': {
                                'html': '<p>assas</p>',
                                'content_id': 'feedback_0'
                            },
                            'labelled_as_correct': True,
                            'param_changes': [],
                            'refresher_exploration_id': None,
                            'missing_prerequisite_skill_id': None
                        },
                        'training_data': [],
                        'tagged_skill_misconception_id': None
                    }
                ],
                'confirmed_unclassified_answers': [],
                'customization_args': {
                    'imageAndRegions': {
                        'value': {
                            'imagePath': 'image.png',
                            'labeledRegions': [
                                {
                                    'label': 'Region1',
                                    'region': {
                                        'regionType': 'Rectangle',
                                        'area': [
                                            [
                                                0.2644628099173554,
                                                0.21807065217391305
                                            ],
                                            [
                                                0.9201101928374655,
                                                0.8847373188405797
                                            ]
                                        ]
                                    }
                                }
                            ]
                        }
                    },
                    'highlightRegionsOnHover': {
                        'value': False
                    }
                },
                'default_outcome': {
                    'dest': None,
                    'feedback': {
                        'html': '<p>wer</p>',
                        'content_id': 'default_outcome'
                    },
                    'labelled_as_correct': False,
                    'param_changes': [],
                    'refresher_exploration_id': None,
                    'missing_prerequisite_skill_id': None
                },
                'hints': [
                    {
                        'hint_content': {
                            'html': '<p>assaas</p>',
                            'content_id': 'hint_1'
                        }
                    }
                ],
                'id': 'ImageClickInput', 'solution': None
            },
            'param_changes': [],
            'recorded_voiceovers': {
                'voiceovers_mapping': {
                    'content': {},
                    'default_outcome': {},
                    'feedback_0': {},
                    'hint_1': {}
                }
            },
            'solicit_answer_details': False,
            'card_is_checkpoint': False,
            'written_translations': {
                'translations_mapping': {
                    'content': {},
                    'default_outcome': {},
                    'feedback_0': {},
                    'hint_1': {}
                }
            },
            'next_content_id_index': 2
        }
        question_dict = {
            'question_state_data': question_state_dict,
            'language_code': 'en',
            'question_state_data_schema_version': (
                feconf.CURRENT_STATE_SCHEMA_VERSION),
            'linked_skill_ids': [skill_id],
            'inapplicable_skill_misconception_ids': ['skillid12345-1']
        }
        suggestion_change = {
            'cmd': (
                question_domain
                .CMD_CREATE_NEW_FULLY_SPECIFIED_QUESTION),
            'question_dict': question_dict,
            'skill_id': skill_id,
            'skill_difficulty': 0.3
        }

        suggestion = suggestion_services.create_suggestion(
            feconf.SUGGESTION_TYPE_ADD_QUESTION,
            feconf.ENTITY_TYPE_SKILL, skill_id, 1,
            self.author_id, suggestion_change, 'test description')

        self.assertEqual(
            suggestion.status,
            suggestion_models.STATUS_IN_REVIEW)

        self.login(self.CURRICULUM_ADMIN_EMAIL)
        csrf_token = self.get_new_csrf_token()

        with self.swap(constants, 'ENABLE_NEW_STRUCTURE_VIEWER_UPDATES', True):
            self.put_json('%s/skill/%s/%s' % (
                feconf.SUGGESTION_ACTION_URL_PREFIX,
                suggestion.target_id,
                suggestion.suggestion_id), {
                    'action': u'accept',
                    'commit_message': u'commit message',
                    'review_message': u'This looks good!',
                    'skill_id': skill_id
                }, csrf_token=csrf_token)

        self.logout()

        suggestion_post_accept = suggestion_services.get_suggestion_by_id(
            suggestion.suggestion_id)
        question = question_services.get_questions_by_skill_ids(
            1, [skill_id], False)[0]
        self.assertEqual(
            suggestion_post_accept.status,
            suggestion_models.STATUS_ACCEPTED)
        # Checks whether image of the Image Region interaction is accessible
        # from the question player. Pre checks can not be added to check there
        # are no images in the given directory before accepting the question
        # suggestion since the directory is created only after the suggestion
        # is accepted.
        destination_fs = fs_domain.AbstractFileSystem(
            fs_domain.GcsFileSystem(
                feconf.ENTITY_TYPE_QUESTION, question.id))
        self.assertTrue(destination_fs.isfile('image/%s' % 'image.png'))

    def test_create_suggestion_invalid_target_version_input(self):
        self.login(self.AUTHOR_EMAIL)
        csrf_token = self.get_new_csrf_token()

        response = self.post_json(
            '%s/' % feconf.SUGGESTION_URL_PREFIX, {
                'suggestion_type': (
                    feconf.SUGGESTION_TYPE_ADD_QUESTION),
                'target_type': feconf.ENTITY_TYPE_SKILL,
                'target_id': self.SKILL_ID,
                'target_version_at_submission': 'invalid_target_version',
                'change': {
                    'cmd': (
                        question_domain
                        .CMD_CREATE_NEW_FULLY_SPECIFIED_QUESTION),
                    'question_dict': self.question_dict,
                    'skill_id': self.SKILL_ID,
                    'skill_difficulty': 0.3
                },
                'description': 'Add new question to skill'
            }, csrf_token=csrf_token, expected_status_int=400)
        suggestions = self.get_json(
            '%s?author_id=%s' % (
                feconf.SUGGESTION_LIST_URL_PREFIX,
                self.author_id))['suggestions']

        self.assertEqual(
            response['error'],
            'Schema validation for \'target_version_at_submission\' failed: '
            'Could not convert str to int: invalid_target_version'
        )
        self.assertEqual(len(suggestions), 1)
        self.logout()

    def test_suggestion_creation_with_valid_images(self):
        self.save_new_skill(
            'skill_id2', self.admin_id, description='description')
        question_state_data_dict = self._create_valid_question_data(
            'default_state').to_dict()
        valid_html = (
            '<oppia-noninteractive-math math_content-with-value="{&amp;q'
            'uot;raw_latex&amp;quot;: &amp;quot;(x - a_1)(x - a_2)(x - a'
            '_3)...(x - a_n-1)(x - a_n)&amp;quot;, &amp;quot;svg_filenam'
            'e&amp;quot;: &amp;quot;file.svg&amp;quot;}"></oppia-noninte'
            'ractive-math>'
        )
        question_state_data_dict['content']['html'] = valid_html
        self.question_dict = {
            'question_state_data': question_state_data_dict,
            'language_code': 'en',
            'question_state_data_schema_version': (
                feconf.CURRENT_STATE_SCHEMA_VERSION),
            'linked_skill_ids': ['skill_id2'],
            'inapplicable_skill_misconception_ids': []
        }
        self.login(self.AUTHOR_EMAIL)
        csrf_token = self.get_new_csrf_token()

        with python_utils.open_file(
            os.path.join(feconf.TESTS_DATA_DIR, 'test_svg.svg'),
            'rb', encoding=None
        ) as f:
            raw_image = f.read()

        self.post_json(
            '%s/' % feconf.SUGGESTION_URL_PREFIX, {
                'suggestion_type': (
                    feconf.SUGGESTION_TYPE_ADD_QUESTION),
                'target_type': feconf.ENTITY_TYPE_SKILL,
                'target_id': self.SKILL_ID,
                'target_version_at_submission': 1,
                'change': {
                    'cmd': (
                        question_domain
                        .CMD_CREATE_NEW_FULLY_SPECIFIED_QUESTION),
                    'question_dict': self.question_dict,
                    'skill_id': self.SKILL_ID,
                    'skill_difficulty': 0.3
                },
                'description': 'Add new question to skill',
                'files': {
                    'file.svg': (
                        base64.b64encode(raw_image).decode('utf-8'))
                }
            }, csrf_token=csrf_token,)
        self.logout()

<<<<<<< HEAD
    def test_suggestion_creation_when_images_are_not_provided(self):
        self.save_new_skill(
            'skill_id2', self.admin_id, description='description')
        question_state_data_dict = self._create_valid_question_data(
            'default_state').to_dict()
        valid_html = (
            '<oppia-noninteractive-math math_content-with-value="{&amp;q'
            'uot;raw_latex&amp;quot;: &amp;quot;(x - a_1)(x - a_2)(x - a'
            '_3)...(x - a_n-1)(x - a_n)&amp;quot;, &amp;quot;svg_filenam'
            'e&amp;quot;: &amp;quot;file.svg&amp;quot;}"></oppia-noninte'
            'ractive-math>'
        )
        question_state_data_dict['content']['html'] = valid_html
        self.question_dict = {
            'question_state_data': question_state_data_dict,
            'language_code': 'en',
            'question_state_data_schema_version': (
                feconf.CURRENT_STATE_SCHEMA_VERSION),
            'linked_skill_ids': ['skill_id2'],
            'inapplicable_skill_misconception_ids': []
        }
        self.login(self.AUTHOR_EMAIL)
        csrf_token = self.get_new_csrf_token()

        response_dict = self.post_json(
            '%s/' % feconf.SUGGESTION_URL_PREFIX, {
                'suggestion_type': (
                    feconf.SUGGESTION_TYPE_ADD_QUESTION),
                'target_type': feconf.ENTITY_TYPE_SKILL,
                'target_id': self.SKILL_ID,
                'target_version_at_submission': 1,
                'change': {
                    'cmd': (
                        question_domain
                        .CMD_CREATE_NEW_FULLY_SPECIFIED_QUESTION),
                    'question_dict': self.question_dict,
                    'skill_id': self.SKILL_ID,
                    'skill_difficulty': 0.3
                },
                'description': 'Add new question to skill'
            },
            csrf_token=csrf_token, expected_status_int=400
        )

        self.assertIn(
            'No image data provided for file with name file.svg.',
            response_dict['error'])
        self.logout()

    def test_suggestion_creation_when_images_are_not_valid(self):
        self.save_new_skill(
            'skill_id2', self.admin_id, description='description')
        question_state_data_dict = self._create_valid_question_data(
            'default_state').to_dict()
        valid_html = (
            '<oppia-noninteractive-math math_content-with-value="{&amp;q'
            'uot;raw_latex&amp;quot;: &amp;quot;(x - a_1)(x - a_2)(x - a'
            '_3)...(x - a_n-1)(x - a_n)&amp;quot;, &amp;quot;svg_filenam'
            'e&amp;quot;: &amp;quot;file.svg&amp;quot;}"></oppia-noninte'
            'ractive-math>'
        )
        question_state_data_dict['content']['html'] = valid_html
        self.question_dict = {
            'question_state_data': question_state_data_dict,
            'language_code': 'en',
            'question_state_data_schema_version': (
                feconf.CURRENT_STATE_SCHEMA_VERSION),
            'linked_skill_ids': ['skill_id2'],
            'inapplicable_skill_misconception_ids': []
        }
        self.login(self.AUTHOR_EMAIL)
        csrf_token = self.get_new_csrf_token()

        large_image = '<svg><path d="%s" /></svg>' % (
            'M150 0 L75 200 L225 200 Z ' * 4000)

        response_dict = self.post_json(
            '%s/' % feconf.SUGGESTION_URL_PREFIX, {
                'suggestion_type': (
                    feconf.SUGGESTION_TYPE_ADD_QUESTION),
                'target_type': feconf.ENTITY_TYPE_SKILL,
                'target_id': self.SKILL_ID,
                'target_version_at_submission': 1,
                'change': {
                    'cmd': (
                        question_domain
                        .CMD_CREATE_NEW_FULLY_SPECIFIED_QUESTION),
                    'question_dict': self.question_dict,
                    'skill_id': self.SKILL_ID,
                    'skill_difficulty': 0.3
                },
                'description': 'Add new question to skill',
                'files': {'file.svg': large_image}
            },
            csrf_token=csrf_token, expected_status_int=400
        )

        self.assertIn(
            'Image exceeds file size limit of 100 KB.',
            response_dict['error'])
        self.logout()

=======
>>>>>>> 0958adea

class SkillSuggestionTests(test_utils.GenericTestBase):

    AUTHOR_EMAIL = 'author@example.com'
    REVIEWER_EMAIL = 'reviewer@example.com'

    def setUp(self):
        super(SkillSuggestionTests, self).setUp()
        self.signup(self.CURRICULUM_ADMIN_EMAIL, self.CURRICULUM_ADMIN_USERNAME)
        self.signup(self.AUTHOR_EMAIL, 'author')
        self.signup(self.REVIEWER_EMAIL, 'reviewer')

        self.admin_id = self.get_user_id_from_email(self.CURRICULUM_ADMIN_EMAIL)
        self.author_id = self.get_user_id_from_email(self.AUTHOR_EMAIL)
        self.reviewer_id = self.get_user_id_from_email(self.REVIEWER_EMAIL)
        self.set_curriculum_admins([self.CURRICULUM_ADMIN_USERNAME])
        user_services.allow_user_to_review_question(self.reviewer_id)

        self.skill_id = skill_services.get_new_skill_id()
        self.save_new_skill(
            self.skill_id, self.admin_id, description='Description')

        self.question_dict = {
            'question_state_data': self._create_valid_question_data(
                'default_state').to_dict(),
            'language_code': 'en',
            'question_state_data_schema_version': (
                feconf.CURRENT_STATE_SCHEMA_VERSION),
            'linked_skill_ids': [self.skill_id],
            'inapplicable_skill_misconception_ids': ['skillid12345-1']
        }

        self.login(self.AUTHOR_EMAIL)
        csrf_token = self.get_new_csrf_token()

        self.post_json(
            '%s/' % feconf.SUGGESTION_URL_PREFIX, {
                'suggestion_type': (
                    feconf.SUGGESTION_TYPE_ADD_QUESTION),
                'target_type': feconf.ENTITY_TYPE_SKILL,
                'target_id': self.skill_id,
                'target_version_at_submission': 1,
                'change': {
                    'cmd': (
                        question_domain
                        .CMD_CREATE_NEW_FULLY_SPECIFIED_QUESTION),
                    'question_dict': self.question_dict,
                    'skill_id': self.skill_id,
                    'skill_difficulty': 0.3
                },
                'description': 'Add new question to skill'
            }, csrf_token=csrf_token)

        self.logout()

    def test_cannot_access_suggestion_to_skill_handler(self):
        self.login(self.CURRICULUM_ADMIN_EMAIL)

        thread_id = feedback_services.create_thread(
            feconf.ENTITY_TYPE_QUESTION, self.skill_id,
            self.author_id, 'description', '', has_suggestion=True)

        csrf_token = self.get_new_csrf_token()

        self.put_json(
            '%s/skill/%s/%s' % (
                feconf.SUGGESTION_ACTION_URL_PREFIX, self.skill_id,
                thread_id), {
                    'action': u'reject',
                    'review_message': u'Rejected!'
                }, csrf_token=csrf_token, expected_status_int=400)

        self.logout()

    def test_suggestion_to_skill_handler_with_invalid_target_type(self):
        self.login(self.CURRICULUM_ADMIN_EMAIL)

        exp_id = 'new_exp_id'
        self.save_new_default_exploration(exp_id, self.admin_id)

        new_content = state_domain.SubtitledHtml(
            'content', '<p>new content html</p>').to_dict()
        change_cmd = {
            'cmd': exp_domain.CMD_EDIT_STATE_PROPERTY,
            'property_name': exp_domain.STATE_PROPERTY_CONTENT,
            'state_name': 'State 1',
            'new_value': new_content
        }
        suggestion_services.create_suggestion(
            feconf.SUGGESTION_TYPE_EDIT_STATE_CONTENT,
            feconf.ENTITY_TYPE_EXPLORATION, exp_id, 1,
            self.author_id, change_cmd, 'sample description')

        suggestion_id = suggestion_services.query_suggestions(
            [('author_id', self.author_id), (
                'target_id', exp_id)])[0].suggestion_id

        csrf_token = self.get_new_csrf_token()

        with self.swap(constants, 'ENABLE_NEW_STRUCTURE_VIEWER_UPDATES', True):
            response = self.put_json(
                '%s/skill/%s/%s' % (
                    feconf.SUGGESTION_ACTION_URL_PREFIX,
                    self.skill_id, suggestion_id), {
                        'action': u'reject',
                        'review_message': u'Rejected!'
                    }, csrf_token=csrf_token, expected_status_int=400)

        self.assertEqual(
            response['error'],
            'This handler allows actions only on suggestions to skills.')

        self.logout()

    def test_suggestion_to_skill_handler_with_invalid_target_id(self):
        self.login(self.CURRICULUM_ADMIN_EMAIL)

        csrf_token = self.get_new_csrf_token()

        suggestion_to_accept = self.get_json(
            '%s?author_id=%s' % (
                feconf.SUGGESTION_LIST_URL_PREFIX,
                self.author_id))['suggestions'][0]

        csrf_token = self.get_new_csrf_token()

        with self.swap(constants, 'ENABLE_NEW_STRUCTURE_VIEWER_UPDATES', True):
            response = self.put_json(
                '%s/skill/%s/%s' % (
                    feconf.SUGGESTION_ACTION_URL_PREFIX,
                    'skill_id', suggestion_to_accept['suggestion_id']),
                {
                    'action': u'reject',
                    'review_message': u'Rejected!'
                },
                csrf_token=csrf_token, expected_status_int=400)

        self.assertEqual(
            response['error'],
            'The skill id provided does not match the skill id '
            'present as part of the suggestion_id')

        self.logout()

    def test_suggestion_to_skill_handler_with_invalid_action(self):
        self.login(self.CURRICULUM_ADMIN_EMAIL)
        csrf_token = self.get_new_csrf_token()
        suggestion_to_accept = self.get_json(
            '%s?author_id=%s' % (
                feconf.SUGGESTION_LIST_URL_PREFIX,
                self.author_id))['suggestions'][0]

        csrf_token = self.get_new_csrf_token()
        with self.swap(constants, 'ENABLE_NEW_STRUCTURE_VIEWER_UPDATES', True):
            response = self.put_json(
                '%s/skill/%s/%s' % (
                    feconf.SUGGESTION_ACTION_URL_PREFIX,
                    suggestion_to_accept['target_id'],
                    suggestion_to_accept['suggestion_id']),
                {'action': 'invalid_action'}, csrf_token=csrf_token,
                expected_status_int=400)

        self.assertEqual(
            response['error'], 'Invalid action.')
        self.logout()

    def test_reject_suggestion_to_skill(self):
        self.login(self.CURRICULUM_ADMIN_EMAIL)
        csrf_token = self.get_new_csrf_token()
        suggestion_to_reject = self.get_json(
            '%s?author_id=%s' % (
                feconf.SUGGESTION_LIST_URL_PREFIX,
                self.author_id))['suggestions'][0]

        suggestion = suggestion_services.get_suggestion_by_id(
            suggestion_to_reject['suggestion_id'])
        self.assertEqual(
            suggestion.status, suggestion_models.STATUS_IN_REVIEW)

        csrf_token = self.get_new_csrf_token()
        with self.swap(constants, 'ENABLE_NEW_STRUCTURE_VIEWER_UPDATES', True):
            self.put_json('%s/skill/%s/%s' % (
                feconf.SUGGESTION_ACTION_URL_PREFIX,
                suggestion_to_reject['target_id'],
                suggestion_to_reject['suggestion_id']), {
                    'action': u'reject',
                    'review_message': u'Rejected!'
                }, csrf_token=csrf_token)

        suggestion = suggestion_services.get_suggestion_by_id(
            suggestion_to_reject['suggestion_id'])
        self.assertEqual(
            suggestion.status, suggestion_models.STATUS_REJECTED)
        self.logout()

    def test_accept_suggestion_to_skill(self):
        self.login(self.CURRICULUM_ADMIN_EMAIL)
        csrf_token = self.get_new_csrf_token()
        suggestion_to_accept = self.get_json(
            '%s?author_id=%s' % (
                feconf.SUGGESTION_LIST_URL_PREFIX,
                self.author_id))['suggestions'][0]

        suggestion = suggestion_services.get_suggestion_by_id(
            suggestion_to_accept['suggestion_id'])
        self.assertEqual(
            suggestion.status, suggestion_models.STATUS_IN_REVIEW)

        csrf_token = self.get_new_csrf_token()
        with self.swap(constants, 'ENABLE_NEW_STRUCTURE_VIEWER_UPDATES', True):
            self.put_json('%s/skill/%s/%s' % (
                feconf.SUGGESTION_ACTION_URL_PREFIX,
                suggestion_to_accept['target_id'],
                suggestion_to_accept['suggestion_id']), {
                    'action': u'accept',
                    'commit_message': u'commit message',
                    'review_message': u'Accepted!',
                    'skill_id': self.skill_id
                }, csrf_token=csrf_token)

        suggestion = suggestion_services.get_suggestion_by_id(
            suggestion_to_accept['suggestion_id'])
        self.assertEqual(
            suggestion.status, suggestion_models.STATUS_ACCEPTED)

        self.logout()

    def test_reviewer_accept_suggestion_to_skill(self):
        self.login(self.REVIEWER_EMAIL)
        csrf_token = self.get_new_csrf_token()
        suggestion_to_accept = self.get_json(
            '%s?author_id=%s' % (
                feconf.SUGGESTION_LIST_URL_PREFIX,
                self.author_id))['suggestions'][0]

        suggestion = suggestion_services.get_suggestion_by_id(
            suggestion_to_accept['suggestion_id'])
        self.assertEqual(
            suggestion.status, suggestion_models.STATUS_IN_REVIEW)

        csrf_token = self.get_new_csrf_token()
        with self.swap(constants, 'ENABLE_NEW_STRUCTURE_VIEWER_UPDATES', True):
            self.put_json('%s/skill/%s/%s' % (
                feconf.SUGGESTION_ACTION_URL_PREFIX,
                suggestion_to_accept['target_id'],
                suggestion_to_accept['suggestion_id']), {
                    'action': u'accept',
                    'commit_message': u'commit message',
                    'review_message': u'Accepted!',
                    'skill_id': self.skill_id
                }, csrf_token=csrf_token)

        suggestion = suggestion_services.get_suggestion_by_id(
            suggestion_to_accept['suggestion_id'])
        self.assertEqual(
            suggestion.status, suggestion_models.STATUS_ACCEPTED)
        self.logout()


class UserSubmittedSuggestionsHandlerTest(test_utils.GenericTestBase):
    """Unit test for the UserSubmittedSuggestionsHandler."""

    AUTHOR_EMAIL = 'author@example.com'

    def setUp(self):
        super(UserSubmittedSuggestionsHandlerTest, self).setUp()
        self.signup(self.CURRICULUM_ADMIN_EMAIL, self.CURRICULUM_ADMIN_USERNAME)
        self.signup(self.OWNER_EMAIL, self.OWNER_USERNAME)
        self.signup(self.EDITOR_EMAIL, self.EDITOR_USERNAME)
        self.signup(self.AUTHOR_EMAIL, 'author')
        self.admin_id = self.get_user_id_from_email(self.CURRICULUM_ADMIN_EMAIL)
        self.owner_id = self.get_user_id_from_email(self.OWNER_EMAIL)
        self.set_curriculum_admins([self.CURRICULUM_ADMIN_USERNAME])

        self.TOPIC_ID = 'topic'
        self.STORY_ID = 'story'
        self.EXP_ID = 'exp1'
        # Needs to be 12 characters long.
        self.SKILL_ID = 'skill1234567'
        self.SKILL_DESCRIPTION = 'skill to link question to'
        exploration = self.save_new_valid_exploration(
            self.EXP_ID, self.owner_id, title='Exploration title',
            category='Algebra', end_state_name='End State',
            correctness_feedback_enabled=True)
        self.publish_exploration(self.owner_id, self.EXP_ID)

        topic = topic_domain.Topic.create_default_topic(
            self.TOPIC_ID, 'topic', 'abbrev', 'description')
        topic.thumbnail_filename = 'thumbnail.svg'
        topic.thumbnail_bg_color = '#C6DCDA'
        topic.subtopics = [
            topic_domain.Subtopic(
                1, 'Title', ['skill_id_333'], 'image.svg',
                constants.ALLOWED_THUMBNAIL_BG_COLORS['subtopic'][0], 21131,
                'dummy-subtopic-three')]
        topic.next_subtopic_id = 2
        topic_services.save_new_topic(self.owner_id, topic)
        topic_services.publish_topic(self.TOPIC_ID, self.admin_id)

        story = story_domain.Story.create_default_story(
            self.STORY_ID, 'A story', 'Description', self.TOPIC_ID, 'story-a')
        story_services.save_new_story(self.owner_id, story)
        topic_services.add_canonical_story(
            self.owner_id, self.TOPIC_ID, self.STORY_ID)
        topic_services.publish_story(
            self.TOPIC_ID, self.STORY_ID, self.admin_id)

        story_services.update_story(
            self.owner_id, self.STORY_ID, [story_domain.StoryChange({
                'cmd': 'add_story_node',
                'node_id': 'node_1',
                'title': 'Node1',
            }), story_domain.StoryChange({
                'cmd': 'update_story_node_property',
                'property_name': 'exploration_id',
                'node_id': 'node_1',
                'old_value': None,
                'new_value': self.EXP_ID
            })], 'Changes.')

        self.save_new_skill(
            self.SKILL_ID, self.owner_id, description=self.SKILL_DESCRIPTION)

        self.owner_id = self.get_user_id_from_email(self.OWNER_EMAIL)
        self.editor_id = self.get_user_id_from_email(self.EDITOR_EMAIL)
        self.author_id = self.get_user_id_from_email(self.AUTHOR_EMAIL)
        self.reviewer_id = self.editor_id

        self.editor = user_services.get_user_actions_info(self.editor_id)

        # Login and create exploration and suggestions.
        self.login(self.EDITOR_EMAIL)

        exp_services.update_exploration(
            self.owner_id, self.EXP_ID, [
                exp_domain.ExplorationChange({
                    'cmd': exp_domain.CMD_EDIT_STATE_PROPERTY,
                    'property_name': exp_domain.STATE_PROPERTY_CONTENT,
                    'state_name': 'Introduction',
                    'new_value': {
                        'content_id': 'content',
                        'html': '<p>new content html</p>'
                    }
                })], 'Add content')

        self.logout()

        self.login(self.AUTHOR_EMAIL)
        csrf_token = self.get_new_csrf_token()

        self.post_json(
            '%s/' % feconf.SUGGESTION_URL_PREFIX, {
                'suggestion_type': (
                    feconf.SUGGESTION_TYPE_TRANSLATE_CONTENT),
                'target_type': (feconf.ENTITY_TYPE_EXPLORATION),
                'target_id': self.EXP_ID,
                'target_version_at_submission': exploration.version,
                'change': {
                    'cmd': exp_domain.CMD_ADD_WRITTEN_TRANSLATION,
                    'state_name': 'Introduction',
                    'content_id': 'content',
                    'language_code': 'hi',
                    'content_html': '<p>new content html</p>',
                    'translation_html': '<p>new content html in Hindi</p>',
                    'data_format': 'html'
                },
                'description': 'Adds translation',
            }, csrf_token=csrf_token)

        self.question_dict = {
            'question_state_data': self._create_valid_question_data(
                'default_state').to_dict(),
            'language_code': 'en',
            'question_state_data_schema_version': (
                feconf.CURRENT_STATE_SCHEMA_VERSION),
            'linked_skill_ids': [self.SKILL_ID],
            'inapplicable_skill_misconception_ids': ['skillid12345-1']
        }

        self.post_json(
            '%s/' % feconf.SUGGESTION_URL_PREFIX, {
                'suggestion_type': (
                    feconf.SUGGESTION_TYPE_ADD_QUESTION),
                'target_type': feconf.ENTITY_TYPE_SKILL,
                'target_id': self.SKILL_ID,
                'target_version_at_submission': 1,
                'change': {
                    'cmd': (
                        question_domain
                        .CMD_CREATE_NEW_FULLY_SPECIFIED_QUESTION),
                    'question_dict': self.question_dict,
                    'skill_id': None,
                    'skill_difficulty': 0.3
                },
                'description': 'Add new question to skill'
            }, csrf_token=csrf_token)

        self.logout()

    def test_exploration_handler_returns_data(self):
        self.login(self.AUTHOR_EMAIL)

        response = self.get_json(
            '/getsubmittedsuggestions/exploration/translate_content')
        self.assertEqual(len(response['suggestions']), 1)
        self.assertEqual(len(response['target_id_to_opportunity_dict']), 1)
        response = self.get_json(
            '/getsubmittedsuggestions/topic/translate_content')
        self.assertEqual(response, {})

    def test_skill_handler_returns_data(self):
        self.login(self.AUTHOR_EMAIL)

        response = self.get_json(
            '/getsubmittedsuggestions/skill/add_question')
        self.assertEqual(len(response['suggestions']), 1)
        self.assertEqual(len(response['target_id_to_opportunity_dict']), 1)
        response = self.get_json(
            '/getsubmittedsuggestions/topic/add_question')
        self.assertEqual(response, {})

    def test_question_suggestions_data_for_deleted_opportunities(self):
        self.login(self.AUTHOR_EMAIL)

        opportunity_services.delete_skill_opportunity(self.SKILL_ID)
        response = self.get_json(
            '/getsubmittedsuggestions/skill/add_question')
        self.assertEqual(len(response['suggestions']), 1)
        self.assertEqual(len(response['target_id_to_opportunity_dict']), 1)
        self.assertEqual(
            response['target_id_to_opportunity_dict'][self.SKILL_ID], None)

    def test_translation_suggestions_data_for_deleted_opportunities(self):
        self.login(self.AUTHOR_EMAIL)

        opportunity_services.delete_exploration_opportunities([self.EXP_ID])
        response = self.get_json(
            '/getsubmittedsuggestions/exploration/translate_content')
        self.assertEqual(len(response['suggestions']), 1)
        self.assertEqual(len(response['target_id_to_opportunity_dict']), 1)
        self.assertEqual(
            response['target_id_to_opportunity_dict'][self.EXP_ID], None)

    def test_handler_with_invalid_suggestion_type_raise_error(self):
        self.login(self.AUTHOR_EMAIL)

        response = self.get_json(
            '/getsubmittedsuggestions/exploration/translate_content')
        self.assertEqual(len(response['suggestions']), 1)

        self.get_json(
            '/getsubmittedsuggestions/exploration/invalid_suggestion_type',
            expected_status_int=400)

    def test_handler_with_invalid_target_type_raise_error(self):
        self.login(self.AUTHOR_EMAIL)

        response = self.get_json(
            '/getsubmittedsuggestions/exploration/translate_content')
        self.assertEqual(len(response['suggestions']), 1)

        self.get_json(
            '/getsubmittedsuggestions/invalid_target_type'
            '/translate_content', expected_status_int=400)


class ReviewableSuggestionsHandlerTest(test_utils.GenericTestBase):
    """Unit test for the ReviewableSuggestionsHandler."""

    def setUp(self):
        super(ReviewableSuggestionsHandlerTest, self).setUp()
        self.AUTHOR_EMAIL = 'author@example.com'
        self.REVIEWER_EMAIL = 'reviewer@example.com'
        self.signup(self.CURRICULUM_ADMIN_EMAIL, self.CURRICULUM_ADMIN_USERNAME)
        self.signup(self.OWNER_EMAIL, self.OWNER_USERNAME)
        self.signup(self.EDITOR_EMAIL, self.EDITOR_USERNAME)
        self.signup(self.AUTHOR_EMAIL, 'author')
        self.signup(self.REVIEWER_EMAIL, 'reviewer')
        self.admin_id = self.get_user_id_from_email(self.CURRICULUM_ADMIN_EMAIL)
        self.owner_id = self.get_user_id_from_email(self.OWNER_EMAIL)
        self.editor_id = self.get_user_id_from_email(self.EDITOR_EMAIL)
        self.author_id = self.get_user_id_from_email(self.AUTHOR_EMAIL)
        self.reviewer_id = self.get_user_id_from_email(self.REVIEWER_EMAIL)
        self.set_curriculum_admins([self.CURRICULUM_ADMIN_USERNAME])
        self.editor = user_services.get_user_actions_info(self.editor_id)

        self.owner_id = self.get_user_id_from_email(self.OWNER_EMAIL)
        self.TOPIC_ID = 'topic'
        self.STORY_ID = 'story'
        self.EXP_ID = 'exp1'
        # Needs to be 12 characters long.
        self.SKILL_ID = 'skill1234567'
        self.SKILL_DESCRIPTION = 'skill to link question to'
        exploration = self.save_new_valid_exploration(
            self.EXP_ID, self.owner_id, title='Exploration title',
            category='Algebra', end_state_name='End State',
            correctness_feedback_enabled=True)
        self.publish_exploration(self.owner_id, self.EXP_ID)

        topic = topic_domain.Topic.create_default_topic(
            self.TOPIC_ID, 'topic', 'abbrev', 'description')
        topic.thumbnail_filename = 'thumbnail.svg'
        topic.thumbnail_bg_color = '#C6DCDA'
        topic.subtopics = [
            topic_domain.Subtopic(
                1, 'Title', ['skill_id_333'], 'image.svg',
                constants.ALLOWED_THUMBNAIL_BG_COLORS['subtopic'][0], 21131,
                'dummy-subtopic-three')]
        topic.next_subtopic_id = 2
        topic_services.save_new_topic(self.owner_id, topic)
        topic_services.publish_topic(self.TOPIC_ID, self.admin_id)

        story = story_domain.Story.create_default_story(
            self.STORY_ID, 'A story', 'Description', self.TOPIC_ID, 'story-b')
        story_services.save_new_story(self.owner_id, story)
        topic_services.add_canonical_story(
            self.owner_id, self.TOPIC_ID, self.STORY_ID)
        topic_services.publish_story(
            self.TOPIC_ID, self.STORY_ID, self.admin_id)

        story_services.update_story(
            self.owner_id, self.STORY_ID, [story_domain.StoryChange({
                'cmd': 'add_story_node',
                'node_id': 'node_1',
                'title': 'Node1',
            }), story_domain.StoryChange({
                'cmd': 'update_story_node_property',
                'property_name': 'exploration_id',
                'node_id': 'node_1',
                'old_value': None,
                'new_value': self.EXP_ID
            })], 'Changes.')

        self.save_new_skill(
            self.SKILL_ID, self.owner_id, description=self.SKILL_DESCRIPTION)

        user_services.allow_user_to_review_question(self.reviewer_id)
        user_services.allow_user_to_review_translation_in_language(
            self.reviewer_id, 'hi')
        # Login and update exploration and suggestions.
        self.login(self.EDITOR_EMAIL)

        exp_services.update_exploration(
            self.owner_id, self.EXP_ID, [
                exp_domain.ExplorationChange({
                    'cmd': exp_domain.CMD_EDIT_STATE_PROPERTY,
                    'property_name': exp_domain.STATE_PROPERTY_CONTENT,
                    'state_name': 'Introduction',
                    'new_value': {
                        'content_id': 'content',
                        'html': '<p>new content html</p>'
                    }
                })], 'Add content')

        self.logout()

        self.login(self.AUTHOR_EMAIL)
        csrf_token = self.get_new_csrf_token()

        self.translate_suggestion_change = {
            'cmd': exp_domain.CMD_ADD_WRITTEN_TRANSLATION,
            'state_name': 'Introduction',
            'content_id': 'content',
            'language_code': 'hi',
            'content_html': '<p>new content html</p>',
            'translation_html': '<p>new content html in Hindi</p>',
            'data_format': 'html'
        }
        self.post_json(
            '%s/' % feconf.SUGGESTION_URL_PREFIX, {
                'suggestion_type': (
                    feconf.SUGGESTION_TYPE_TRANSLATE_CONTENT),
                'target_type': feconf.ENTITY_TYPE_EXPLORATION,
                'target_id': self.EXP_ID,
                'target_version_at_submission': exploration.version,
                'change': self.translate_suggestion_change,
                'description': 'Adds translation',
            }, csrf_token=csrf_token
        )

        self.question_dict = {
            'question_state_data': self._create_valid_question_data(
                'default_state').to_dict(),
            'language_code': 'en',
            'question_state_data_schema_version': (
                feconf.CURRENT_STATE_SCHEMA_VERSION),
            'linked_skill_ids': [self.SKILL_ID],
            'inapplicable_skill_misconception_ids': ['skillid12345-1']
        }
        self.translate_question_change = {
            'cmd': question_domain.CMD_CREATE_NEW_FULLY_SPECIFIED_QUESTION,
            'question_dict': self.question_dict,
            'skill_id': None,
            'skill_difficulty': 0.3
        }
        self.post_json(
            '%s/' % feconf.SUGGESTION_URL_PREFIX, {
                'suggestion_type': (
                    feconf.SUGGESTION_TYPE_ADD_QUESTION),
                'target_type': feconf.ENTITY_TYPE_SKILL,
                'target_id': self.SKILL_ID,
                'target_version_at_submission': 1,
                'change': self.translate_question_change,
                'description': 'Add new question to skill'
            }, csrf_token=csrf_token)

        self.logout()
        self.login(self.REVIEWER_EMAIL)

    def test_exploration_handler_returns_data(self):
        response = self.get_json(
            '/getreviewablesuggestions/exploration/translate_content')
        self.assertEqual(len(response['suggestions']), 1)
        suggestion = response['suggestions'][0]
        self.assertDictEqual(
            suggestion['change'], self.translate_suggestion_change)
        self.assertEqual(
            suggestion['suggestion_type'],
            feconf.SUGGESTION_TYPE_TRANSLATE_CONTENT
        )
        self.assertEqual(
            suggestion['target_type'], feconf.ENTITY_TYPE_EXPLORATION)
        self.assertEqual(suggestion['target_id'], self.EXP_ID)
        self.assertEqual(suggestion['language_code'], 'hi')
        self.assertEqual(suggestion['author_name'], 'author')
        self.assertEqual(suggestion['status'], 'review')
        self.assertDictEqual(
            response['target_id_to_opportunity_dict'],
            {
                'exp1': {
                    'chapter_title': 'Node1',
                    'content_count': 2,
                    'id': 'exp1',
                    'story_title': 'A story',
                    'topic_name': 'topic',
                    'translation_counts': {},
                    'translation_in_review_counts': {}
                }
            }
        )

    def test_topic_translate_handler_returns_no_data(self):
        response = self.get_json(
            '/getreviewablesuggestions/topic/translate_content')
        self.assertEqual(response, {})

    def test_skill_handler_returns_data(self):
        response = self.get_json(
            '/getreviewablesuggestions/skill/add_question')
        self.assertEqual(len(response['suggestions']), 1)
        suggestion = response['suggestions'][0]
        self.assertDictEqual(
            suggestion['change'], self.translate_question_change)
        self.assertEqual(
            suggestion['suggestion_type'], feconf.SUGGESTION_TYPE_ADD_QUESTION)
        self.assertEqual(
            suggestion['target_type'], feconf.ENTITY_TYPE_SKILL)
        self.assertEqual(suggestion['target_id'], self.SKILL_ID)
        self.assertEqual(suggestion['language_code'], 'en')
        self.assertEqual(suggestion['author_name'], 'author')
        self.assertEqual(suggestion['status'], 'review')
        self.assertDictEqual(
            response['target_id_to_opportunity_dict'],
            {
                'skill1234567': {
                    'id': 'skill1234567',
                    'question_count': 0,
                    'skill_description': 'skill to link question to',
                    'skill_rubrics': [
                        {
                            'difficulty': 'Easy',
                            'explanations': ['Explanation 1']
                        }, {
                            'difficulty': 'Medium',
                            'explanations': ['Explanation 2']
                        }, {
                            'difficulty': 'Hard',
                            'explanations': ['Explanation 3']
                        }
                    ]
                }
            }
        )

    def test_topic_question_handler_returns_no_data(self):
        response = self.get_json(
            '/getreviewablesuggestions/topic/add_question')
        self.assertEqual(response, {})

    def test_handler_with_invalid_suggestion_type_raise_error(self):
        self.get_json(
            '/getreviewablesuggestions/exploration/invalid_suggestion_type',
            expected_status_int=404
        )

    def test_handler_with_invalid_target_type_raise_error(self):
        self.get_json(
            '/getreviewablesuggestions/invalid_target_type/translate_content',
            expected_status_int=400
        )<|MERGE_RESOLUTION|>--- conflicted
+++ resolved
@@ -1014,137 +1014,6 @@
             new_solution_dict)
         self.logout()
 
-<<<<<<< HEAD
-    def test_update_question_suggestion_with_large_image_throws_error(self):
-        skill_id = skill_services.get_new_skill_id()
-        self.save_new_skill(
-            skill_id, self.author_id, description='description')
-        suggestion_change = {
-            'cmd': (
-                question_domain
-                .CMD_CREATE_NEW_FULLY_SPECIFIED_QUESTION),
-            'question_dict': {
-                'question_state_data': self._create_valid_question_data(
-                    'default_state').to_dict(),
-                'language_code': 'en',
-                'question_state_data_schema_version': (
-                    feconf.CURRENT_STATE_SCHEMA_VERSION),
-                'linked_skill_ids': ['skill_1'],
-                'inapplicable_skill_misconception_ids': ['skillid12345-1']
-            },
-            'skill_id': skill_id,
-            'skill_difficulty': 0.3
-        }
-        new_solution_dict = {
-            'answer_is_exclusive': False,
-            'correct_answer': 'Solution',
-            'explanation': {
-                'content_id': 'solution',
-                'html': '<p>This is the updated solution.</p>',
-            },
-        }
-        suggestion = suggestion_services.create_suggestion(
-            feconf.SUGGESTION_TYPE_ADD_QUESTION,
-            feconf.ENTITY_TYPE_SKILL, skill_id, 1,
-            self.author_id, suggestion_change, 'test description')
-
-        question_state_data = self._create_valid_question_data(
-            'default_state').to_dict()
-        html_with_file = (
-            '<oppia-noninteractive-math math_content-with-value="{&amp;q'
-            'uot;raw_latex&amp;quot;: &amp;quot;(x - a_1)(x - a_2)(x - a'
-            '_3)...(x - a_n-1)(x - a_n)&amp;quot;, &amp;quot;svg_filenam'
-            'e&amp;quot;: &amp;quot;file.svg&amp;quot;}"></oppia-noninte'
-            'ractive-math>'
-        )
-        question_state_data['content']['html'] = html_with_file
-        question_state_data['interaction'][
-            'solution'] = new_solution_dict
-
-        self.login(self.CURRICULUM_ADMIN_EMAIL)
-        csrf_token = self.get_new_csrf_token()
-        large_image = '<svg><path d="%s" /></svg>' % (
-            'M150 0 L75 200 L225 200 Z ' * 4000)
-
-        response_dict = self.post_json('%s/%s' % (
-            feconf.UPDATE_QUESTION_SUGGESTION_URL_PREFIX,
-            suggestion.suggestion_id), {
-                'question_state_data': question_state_data,
-                'skill_difficulty': 0.6,
-                'files': {'file.svg': large_image}
-            },
-            csrf_token=csrf_token, expected_status_int=400,
-        )
-
-        self.assertIn(
-            'Image exceeds file size limit of 100 KB.',
-            response_dict['error'])
-        self.logout()
-
-    def test_update_question_suggestion_with_missing_image_data_throws_error(
-            self):
-        skill_id = skill_services.get_new_skill_id()
-        self.save_new_skill(
-            skill_id, self.author_id, description='description')
-        suggestion_change = {
-            'cmd': (
-                question_domain
-                .CMD_CREATE_NEW_FULLY_SPECIFIED_QUESTION),
-            'question_dict': {
-                'question_state_data': self._create_valid_question_data(
-                    'default_state').to_dict(),
-                'language_code': 'en',
-                'question_state_data_schema_version': (
-                    feconf.CURRENT_STATE_SCHEMA_VERSION),
-                'linked_skill_ids': ['skill_1'],
-                'inapplicable_skill_misconception_ids': ['skillid12345-1']
-            },
-            'skill_id': skill_id,
-            'skill_difficulty': 0.3
-        }
-        suggestion = suggestion_services.create_suggestion(
-            feconf.SUGGESTION_TYPE_ADD_QUESTION,
-            feconf.ENTITY_TYPE_SKILL, skill_id, 1,
-            self.author_id, suggestion_change, 'test description')
-
-        question_state_data = self._create_valid_question_data(
-            'default_state').to_dict()
-        html_with_file = (
-            '<oppia-noninteractive-math math_content-with-value="{&amp;q'
-            'uot;raw_latex&amp;quot;: &amp;quot;(x - a_1)(x - a_2)(x - a'
-            '_3)...(x - a_n-1)(x - a_n)&amp;quot;, &amp;quot;svg_filenam'
-            'e&amp;quot;: &amp;quot;file.svg&amp;quot;}"></oppia-noninte'
-            'ractive-math>'
-        )
-        question_state_data['content']['html'] = html_with_file
-        new_solution_dict = {
-            'answer_is_exclusive': False,
-            'correct_answer': 'Solution',
-            'explanation': {
-                'content_id': 'solution',
-                'html': '<p>This is the updated solution.</p>',
-            },
-        }
-        question_state_data['interaction'][
-            'solution'] = new_solution_dict
-
-        self.login(self.CURRICULUM_ADMIN_EMAIL)
-        csrf_token = self.get_new_csrf_token()
-
-        response_dict = self.post_json('%s/%s' % (
-            feconf.UPDATE_QUESTION_SUGGESTION_URL_PREFIX,
-            suggestion.suggestion_id), {
-                'question_state_data': question_state_data,
-                'skill_difficulty': 0.6
-            }, csrf_token=csrf_token, expected_status_int=400)
-
-        self.assertIn(
-            'No image data provided for file with name file.svg.',
-            response_dict['error'])
-        self.logout()
-
-=======
->>>>>>> 0958adea
     def test_cannot_update_question_with_invalid_skill_difficulty(self):
         skill_id = skill_services.get_new_skill_id()
         self.save_new_skill(
@@ -1942,111 +1811,6 @@
             }, csrf_token=csrf_token,)
         self.logout()
 
-<<<<<<< HEAD
-    def test_suggestion_creation_when_images_are_not_provided(self):
-        self.save_new_skill(
-            'skill_id2', self.admin_id, description='description')
-        question_state_data_dict = self._create_valid_question_data(
-            'default_state').to_dict()
-        valid_html = (
-            '<oppia-noninteractive-math math_content-with-value="{&amp;q'
-            'uot;raw_latex&amp;quot;: &amp;quot;(x - a_1)(x - a_2)(x - a'
-            '_3)...(x - a_n-1)(x - a_n)&amp;quot;, &amp;quot;svg_filenam'
-            'e&amp;quot;: &amp;quot;file.svg&amp;quot;}"></oppia-noninte'
-            'ractive-math>'
-        )
-        question_state_data_dict['content']['html'] = valid_html
-        self.question_dict = {
-            'question_state_data': question_state_data_dict,
-            'language_code': 'en',
-            'question_state_data_schema_version': (
-                feconf.CURRENT_STATE_SCHEMA_VERSION),
-            'linked_skill_ids': ['skill_id2'],
-            'inapplicable_skill_misconception_ids': []
-        }
-        self.login(self.AUTHOR_EMAIL)
-        csrf_token = self.get_new_csrf_token()
-
-        response_dict = self.post_json(
-            '%s/' % feconf.SUGGESTION_URL_PREFIX, {
-                'suggestion_type': (
-                    feconf.SUGGESTION_TYPE_ADD_QUESTION),
-                'target_type': feconf.ENTITY_TYPE_SKILL,
-                'target_id': self.SKILL_ID,
-                'target_version_at_submission': 1,
-                'change': {
-                    'cmd': (
-                        question_domain
-                        .CMD_CREATE_NEW_FULLY_SPECIFIED_QUESTION),
-                    'question_dict': self.question_dict,
-                    'skill_id': self.SKILL_ID,
-                    'skill_difficulty': 0.3
-                },
-                'description': 'Add new question to skill'
-            },
-            csrf_token=csrf_token, expected_status_int=400
-        )
-
-        self.assertIn(
-            'No image data provided for file with name file.svg.',
-            response_dict['error'])
-        self.logout()
-
-    def test_suggestion_creation_when_images_are_not_valid(self):
-        self.save_new_skill(
-            'skill_id2', self.admin_id, description='description')
-        question_state_data_dict = self._create_valid_question_data(
-            'default_state').to_dict()
-        valid_html = (
-            '<oppia-noninteractive-math math_content-with-value="{&amp;q'
-            'uot;raw_latex&amp;quot;: &amp;quot;(x - a_1)(x - a_2)(x - a'
-            '_3)...(x - a_n-1)(x - a_n)&amp;quot;, &amp;quot;svg_filenam'
-            'e&amp;quot;: &amp;quot;file.svg&amp;quot;}"></oppia-noninte'
-            'ractive-math>'
-        )
-        question_state_data_dict['content']['html'] = valid_html
-        self.question_dict = {
-            'question_state_data': question_state_data_dict,
-            'language_code': 'en',
-            'question_state_data_schema_version': (
-                feconf.CURRENT_STATE_SCHEMA_VERSION),
-            'linked_skill_ids': ['skill_id2'],
-            'inapplicable_skill_misconception_ids': []
-        }
-        self.login(self.AUTHOR_EMAIL)
-        csrf_token = self.get_new_csrf_token()
-
-        large_image = '<svg><path d="%s" /></svg>' % (
-            'M150 0 L75 200 L225 200 Z ' * 4000)
-
-        response_dict = self.post_json(
-            '%s/' % feconf.SUGGESTION_URL_PREFIX, {
-                'suggestion_type': (
-                    feconf.SUGGESTION_TYPE_ADD_QUESTION),
-                'target_type': feconf.ENTITY_TYPE_SKILL,
-                'target_id': self.SKILL_ID,
-                'target_version_at_submission': 1,
-                'change': {
-                    'cmd': (
-                        question_domain
-                        .CMD_CREATE_NEW_FULLY_SPECIFIED_QUESTION),
-                    'question_dict': self.question_dict,
-                    'skill_id': self.SKILL_ID,
-                    'skill_difficulty': 0.3
-                },
-                'description': 'Add new question to skill',
-                'files': {'file.svg': large_image}
-            },
-            csrf_token=csrf_token, expected_status_int=400
-        )
-
-        self.assertIn(
-            'Image exceeds file size limit of 100 KB.',
-            response_dict['error'])
-        self.logout()
-
-=======
->>>>>>> 0958adea
 
 class SkillSuggestionTests(test_utils.GenericTestBase):
 
