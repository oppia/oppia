# coding: utf-8
#
# Copyright 2018 The Oppia Authors. All Rights Reserved.
#
# Licensed under the Apache License, Version 2.0 (the "License");
# you may not use this file except in compliance with the License.
# You may obtain a copy of the License at
#
#      http://www.apache.org/licenses/LICENSE-2.0
#
# Unless required by applicable law or agreed to in writing, software
# distributed under the License is distributed on an "AS-IS" BASIS,
# WITHOUT WARRANTIES OR CONDITIONS OF ANY KIND, either express or implied.
# See the License for the specific language governing permissions and
# limitations under the License.

"""Tests for suggestion controllers."""

from __future__ import annotations

import base64
import os

from core import feconf
from core import utils
from core.constants import constants
from core.domain import exp_domain
from core.domain import exp_fetchers
from core.domain import exp_services
from core.domain import feedback_services
from core.domain import fs_services
from core.domain import opportunity_services
from core.domain import question_domain
from core.domain import question_services
from core.domain import rights_domain
from core.domain import rights_manager
from core.domain import skill_services
from core.domain import state_domain
from core.domain import story_domain
from core.domain import story_services
from core.domain import suggestion_registry
from core.domain import suggestion_services
from core.domain import topic_domain
from core.domain import topic_services
from core.domain import user_services
from core.platform import models
from core.tests import test_utils

from typing import Dict, Final, Union

MYPY = False
if MYPY: # pragma: no cover
    from mypy_imports import datastore_services
    from mypy_imports import suggestion_models

datastore_services = models.Registry.import_datastore_services()
(suggestion_models,) = models.Registry.import_models([
    models.Names.SUGGESTION
])


class SuggestionUnitTests(test_utils.GenericTestBase):

    ASSET_HANDLER_URL_PREFIX: Final = '/assetsdevhandler'
    EXP_ID: Final = 'exp1'
    TRANSLATION_LANGUAGE_CODE: Final = 'en'

    AUTHOR_EMAIL: Final = 'author@example.com'
    AUTHOR_EMAIL_2: Final = 'author2@example.com'
    REVIEWER_EMAIL: Final = 'reviewer@example.com'
    TRANSLATOR_EMAIL: Final = 'translator@example.com'
    NORMAL_USER_EMAIL: Final = 'user@example.com'

    def setUp(self) -> None:
        super().setUp()
        self.signup(self.CURRICULUM_ADMIN_EMAIL, self.CURRICULUM_ADMIN_USERNAME)
        self.signup(self.OWNER_EMAIL, self.OWNER_USERNAME)
        self.signup(self.EDITOR_EMAIL, self.EDITOR_USERNAME)
        self.signup(self.AUTHOR_EMAIL, 'author')
        self.signup(self.AUTHOR_EMAIL_2, 'author2')
        self.signup(self.NORMAL_USER_EMAIL, 'normalUser')
        self.signup(self.REVIEWER_EMAIL, 'reviewer')
        self.signup(self.TRANSLATOR_EMAIL, 'translator')

        self.owner_id = self.get_user_id_from_email(self.OWNER_EMAIL)
        self.editor_id = self.get_user_id_from_email(self.EDITOR_EMAIL)
        self.author_id = self.get_user_id_from_email(self.AUTHOR_EMAIL)
        self.author_id_2 = self.get_user_id_from_email(self.AUTHOR_EMAIL_2)
        self.reviewer_id = self.get_user_id_from_email(self.REVIEWER_EMAIL)
        self.translator_id = self.get_user_id_from_email(self.TRANSLATOR_EMAIL)
        self.normal_useer_id = self.get_user_id_from_email(
            self.NORMAL_USER_EMAIL)

        self.set_curriculum_admins([self.CURRICULUM_ADMIN_USERNAME])
        user_services.allow_user_to_review_translation_in_language(
            self.reviewer_id, 'hi')
        user_services.allow_user_to_review_question(self.reviewer_id)
        self.editor = user_services.get_user_actions_info(self.editor_id)

        # Login and create exploration and suggestions.
        self.login(self.EDITOR_EMAIL)
        self.exploration = (
            self.save_new_linear_exp_with_state_names_and_interactions(
                self.EXP_ID, self.editor_id, ['State 1', 'State 2', 'State 3'],
                ['TextInput'], category='Algebra'))

        self.old_content = state_domain.SubtitledHtml(
            'content', '<p>old content html</p>').to_dict()
        self.exploration.states['State 1'].update_content(
            state_domain.SubtitledHtml.from_dict(self.old_content))
        self.exploration.states['State 2'].update_content(
            state_domain.SubtitledHtml.from_dict(self.old_content))
        self.exploration.states['State 3'].update_content(
            state_domain.SubtitledHtml.from_dict(self.old_content))
        exp_models = (
            exp_services._compute_models_for_updating_exploration( # pylint: disable=protected-access
                self.editor_id,
                self.exploration,
                '',
                []
            )
        )
        datastore_services.update_timestamps_multi(exp_models)
        datastore_services.put_multi(exp_models)

        rights_manager.publish_exploration(self.editor, self.EXP_ID)
        rights_manager.assign_role_for_exploration(
            self.editor, self.EXP_ID, self.owner_id, rights_domain.ROLE_EDITOR)

        self.new_content = state_domain.SubtitledHtml(
            'content', '<p>new content html</p>').to_dict()
        self.resubmit_change_content = state_domain.SubtitledHtml(
            'content', '<p>resubmit change content html</p>').to_dict()
        self.update_change_content = state_domain.SubtitledHtml(
            'content', '<p>update change content html</p>').to_dict()

        self.logout()

        # Create some suggestions in the backend.
        suggestion_services.create_suggestion(
            feconf.SUGGESTION_TYPE_EDIT_STATE_CONTENT,
            feconf.ENTITY_TYPE_EXPLORATION, self.EXP_ID,
            self.exploration.version,
            self.author_id, {
                'cmd': exp_domain.CMD_EDIT_STATE_PROPERTY,
                'property_name': exp_domain.STATE_PROPERTY_CONTENT,
                'state_name': 'State 1',
                'old_value': self.old_content,
                'new_value': self.new_content
            },
            'change to state 1')
        suggestion_services.create_suggestion(
            feconf.SUGGESTION_TYPE_EDIT_STATE_CONTENT,
            feconf.ENTITY_TYPE_EXPLORATION, self.EXP_ID,
            self.exploration.version,
            self.author_id_2, {
                'cmd': exp_domain.CMD_EDIT_STATE_PROPERTY,
                'property_name': exp_domain.STATE_PROPERTY_CONTENT,
                'state_name': 'State 2',
                'old_value': self.old_content,
                'new_value': self.new_content
            },
            'change to state 2')
        suggestion_services.create_suggestion(
            feconf.SUGGESTION_TYPE_EDIT_STATE_CONTENT,
            feconf.ENTITY_TYPE_EXPLORATION, self.EXP_ID,
            self.exploration.version,
            self.author_id_2, {
                'cmd': exp_domain.CMD_EDIT_STATE_PROPERTY,
                'property_name': exp_domain.STATE_PROPERTY_CONTENT,
                'state_name': 'State 3',
                'old_value': self.old_content,
                'new_value': self.new_content
            },
            'change to state 3')

        self.login(self.TRANSLATOR_EMAIL)
        csrf_token = self.get_new_csrf_token()
        self.post_json(
            '%s/' % feconf.SUGGESTION_URL_PREFIX, {
                'suggestion_type': (
                    feconf.SUGGESTION_TYPE_TRANSLATE_CONTENT),
                'target_type': feconf.ENTITY_TYPE_EXPLORATION,
                'target_id': self.EXP_ID,
                'target_version_at_submission': self.exploration.version,
                'change': {
                    'cmd': exp_domain.CMD_ADD_WRITTEN_TRANSLATION,
                    'state_name': 'State 3',
                    'content_id': 'content',
                    'language_code': 'hi',
                    'content_html': '<p>old content html</p>',
                    'translation_html': '<p>In हिन्दी (Hindi)</p>',
                    'data_format': 'html'
                },
                'description': 'change to state 3',
            }, csrf_token=csrf_token)
        self.logout()

    def test_edit_state_content_suggestion_is_not_allowed(self) -> None:
        self.login(self.AUTHOR_EMAIL)
        csrf_token = self.get_new_csrf_token()

        self.post_json(
            '%s/' % feconf.SUGGESTION_URL_PREFIX, {
                'suggestion_type': feconf.SUGGESTION_TYPE_EDIT_STATE_CONTENT,
                'target_type': feconf.ENTITY_TYPE_EXPLORATION,
                'target_id': 'exp1',
                'target_version_at_submission': 2,
                'change': {
                    'cmd': exp_domain.CMD_EDIT_STATE_PROPERTY,
                    'property_name': exp_domain.STATE_PROPERTY_CONTENT,
                    'state_name': 'State 1',
                    'old_value': self.old_content,
                    'new_value': self.new_content
                },
                'description': 'change to state 1',
            }, csrf_token=csrf_token, expected_status_int=400)
        self.logout()

    def test_suggestion_to_exploration_handler_with_invalid_suggestion_id(
        self
    ) -> None:
        self.login(self.EDITOR_EMAIL)

        csrf_token = self.get_new_csrf_token()

        suggestion_to_accept = self.get_json(
            '%s?author_id=%s' % (
                feconf.SUGGESTION_LIST_URL_PREFIX,
                self.author_id))['suggestions'][0]

        csrf_token = self.get_new_csrf_token()

        # Invalid format of suggestion id.
        response = self.put_json(
            '%s/exploration/%s/%s' % (
                feconf.SUGGESTION_ACTION_URL_PREFIX,
                suggestion_to_accept['target_id'], 'invalid_suggestion_id'), {
                    'action': u'reject',
                    'review_message': u'Rejected!'
                }, csrf_token=csrf_token, expected_status_int=400)

        self.assertEqual(
            response['error'],
            'Invalid format for suggestion_id. It must contain 3 parts '
            'separated by \'.\'')

        csrf_token = self.get_new_csrf_token()

        # Suggestion does not exist.
        self.put_json(
            '%s/exploration/%s/%s' % (
                feconf.SUGGESTION_ACTION_URL_PREFIX,
                suggestion_to_accept['target_id'],
                'exploration.target_id.id'), {
                    'action': u'reject',
                    'review_message': u'Rejected!'
                }, csrf_token=csrf_token,
            expected_status_int=404)

        self.logout()

    def test_suggestion_to_exploration_handler_with_invalid_target_type(
        self
    ) -> None:
        self.login(self.EDITOR_EMAIL)

        question_dict = {
            'question_state_data': self._create_valid_question_data(
                'default_state').to_dict(),
            'language_code': 'en',
            'question_state_data_schema_version': (
                feconf.CURRENT_STATE_SCHEMA_VERSION),
            'linked_skill_ids': ['skill_id'],
            'inapplicable_skill_misconception_ids': ['skillid12345-1']
        }

        exp_id = 'new_exp_id'
        self.save_new_default_exploration(exp_id, self.editor_id)

        suggestion_services.create_suggestion(
            feconf.SUGGESTION_TYPE_ADD_QUESTION,
            feconf.ENTITY_TYPE_TOPIC, exp_id, 1,
            self.author_id, {
                'cmd': (
                    question_domain
                    .CMD_CREATE_NEW_FULLY_SPECIFIED_QUESTION),
                'question_dict': question_dict,
                'skill_id': None,
                'skill_difficulty': 0.3
            }, None)

        suggestion_id = suggestion_services.query_suggestions(
            [('author_id', self.author_id), (
                'target_id', exp_id)])[0].suggestion_id

        csrf_token = self.get_new_csrf_token()

        response = self.put_json(
            '%s/exploration/%s/%s' % (
                feconf.SUGGESTION_ACTION_URL_PREFIX, exp_id,
                suggestion_id), {
                    'action': u'reject',
                    'review_message': u'Rejected!'
                }, csrf_token=csrf_token, expected_status_int=400)

        self.assertEqual(
            response['error'],
            'This handler allows actions only on suggestions to explorations.')

        self.logout()

    def test_accepting_suggestions_for_exp_without_commit_message_raises_error(
        self
    ) -> None:
        self.login(self.EDITOR_EMAIL)

        csrf_token = self.get_new_csrf_token()

        suggestion_to_accept = self.get_json(
            '%s?author_id=%s' % (
                feconf.SUGGESTION_LIST_URL_PREFIX,
                self.author_id
            )
        )['suggestions'][0]

        suggestion = suggestion_services.get_suggestion_by_id(
            suggestion_to_accept['suggestion_id'])

        self.assertEqual(
            suggestion.status, suggestion_models.STATUS_IN_REVIEW)

        csrf_token = self.get_new_csrf_token()

        response = self.put_json('%s/exploration/%s/%s' % (
            feconf.SUGGESTION_ACTION_URL_PREFIX,
            suggestion_to_accept['target_id'],
            suggestion_to_accept['suggestion_id']), {
                'action': u'accept',
                'review_message': u'suggestion accepted!'
            },
            csrf_token=csrf_token,
            expected_status_int=500
        )
        self.assertEqual(
            response['error'],
            'The \'commit_message\' must be provided when the action '
            'is \'accept suggestion\'.'
        )
        self.logout()

    def test_suggestion_to_exploration_handler_with_invalid_target_id(
        self
    ) -> None:
        self.login(self.EDITOR_EMAIL)

        csrf_token = self.get_new_csrf_token()

        suggestion_to_accept = self.get_json(
            '%s?author_id=%s' % (
                feconf.SUGGESTION_LIST_URL_PREFIX,
                self.author_id))['suggestions'][0]

        self.save_new_default_exploration('exp_id', self.editor_id)

        csrf_token = self.get_new_csrf_token()

        response = self.put_json(
            '%s/exploration/%s/%s' % (
                feconf.SUGGESTION_ACTION_URL_PREFIX, 'exp_id',
                suggestion_to_accept['suggestion_id']), {
                    'action': u'reject',
                    'review_message': u'Rejected!'
                }, csrf_token=csrf_token, expected_status_int=400)

        self.assertEqual(
            response['error'],
            'The exploration id provided does not match the exploration id '
            'present as part of the suggestion_id')

        self.logout()

    def test_owner_of_exploration_cannot_repond_to_own_suggestion(self) -> None:
        self.login(self.EDITOR_EMAIL)

        exp_id = 'new_exp_id'
        self.save_new_default_exploration(exp_id, self.editor_id)

        new_content = state_domain.SubtitledHtml(
            'content', '<p>new content html</p>').to_dict()
        change_cmd: Dict[str, Union[str, state_domain.SubtitledHtmlDict]] = {
            'cmd': exp_domain.CMD_EDIT_STATE_PROPERTY,
            'property_name': exp_domain.STATE_PROPERTY_CONTENT,
            'state_name': 'State 1',
            'new_value': new_content
        }
        suggestion_services.create_suggestion(
            feconf.SUGGESTION_TYPE_EDIT_STATE_CONTENT,
            feconf.ENTITY_TYPE_EXPLORATION, exp_id, 1,
            self.editor_id, change_cmd, 'sample description')

        suggestion_id = suggestion_services.query_suggestions(
            [('author_id', self.editor_id), (
                'target_id', exp_id)])[0].suggestion_id

        csrf_token = self.get_new_csrf_token()

        response = self.put_json(
            '%s/exploration/%s/%s' % (
                feconf.SUGGESTION_ACTION_URL_PREFIX,
                exp_id, suggestion_id), {
                    'action': u'reject',
                    'review_message': u'Rejected!'
                }, csrf_token=csrf_token, expected_status_int=401)

        self.assertEqual(
            response['error'], 'You cannot accept/reject your own suggestion.')

        self.logout()

    def test_suggestion_to_exploration_handler_with_invalid_action(
        self
    ) -> None:
        self.login(self.EDITOR_EMAIL)

        csrf_token = self.get_new_csrf_token()

        suggestion_to_accept = self.get_json(
            '%s?author_id=%s' % (
                feconf.SUGGESTION_LIST_URL_PREFIX,
                self.author_id))['suggestions'][0]

        csrf_token = self.get_new_csrf_token()

        response = self.put_json(
            '%s/exploration/%s/%s' % (
                feconf.SUGGESTION_ACTION_URL_PREFIX,
                suggestion_to_accept['target_id'],
                suggestion_to_accept['suggestion_id']),
            {'action': 'invalid_action'}, csrf_token=csrf_token,
            expected_status_int=400)

        self.assertIn(
            'Received invalid_action which is not in the allowed '
            'range of choices',
            response['error']
        )

        self.logout()

    def test_reject_suggestion_to_exploration(self) -> None:
        self.login(self.EDITOR_EMAIL)

        csrf_token = self.get_new_csrf_token()

        suggestion_to_reject = self.get_json(
            '%s?author_id=%s' % (
                feconf.SUGGESTION_LIST_URL_PREFIX,
                self.author_id))['suggestions'][0]

        suggestion = suggestion_services.get_suggestion_by_id(
            suggestion_to_reject['suggestion_id'])

        self.assertEqual(
            suggestion.status, suggestion_models.STATUS_IN_REVIEW)

        csrf_token = self.get_new_csrf_token()

        self.put_json('%s/exploration/%s/%s' % (
            feconf.SUGGESTION_ACTION_URL_PREFIX,
            suggestion_to_reject['target_id'],
            suggestion_to_reject['suggestion_id']), {
                'action': u'reject',
                'review_message': u'Rejected!'
            }, csrf_token=csrf_token)

        suggestion = suggestion_services.get_suggestion_by_id(
            suggestion_to_reject['suggestion_id'])

        self.assertEqual(
            suggestion.status, suggestion_models.STATUS_REJECTED)

        self.logout()

    def test_suggestion_to_exploration_handler_with_long_commit_mesage(
        self
    ) -> None:
        self.login(self.EDITOR_EMAIL)
        csrf_token = self.get_new_csrf_token()

        suggestion_to_accept = self.get_json(
            '%s?author_id=%s' % (
                feconf.SUGGESTION_LIST_URL_PREFIX,
                self.author_id))['suggestions'][0]

        csrf_token = self.get_new_csrf_token()
        response = self.put_json('%s/exploration/%s/%s' % (
            feconf.SUGGESTION_ACTION_URL_PREFIX,
            suggestion_to_accept['target_id'],
            suggestion_to_accept['suggestion_id']), {
                'action': u'accept',
                'commit_message':
                    u'a' * (constants.MAX_COMMIT_MESSAGE_LENGTH + 1),
                'review_message': u'Accepted'
            }, csrf_token=csrf_token, expected_status_int=400)
        self.assertIn(
            'Schema validation for \'commit_message\' failed: Validation '
            'failed: has_length_at_most',
            response['error']
        )

    def test_accept_suggestion(self) -> None:
        exploration = exp_fetchers.get_exploration_by_id(self.EXP_ID)

        # Test editor can accept successfully.
        self.login(self.EDITOR_EMAIL)
        csrf_token = self.get_new_csrf_token()

        suggestion_to_accept = self.get_json(
            '%s?author_id=%s' % (
                feconf.SUGGESTION_LIST_URL_PREFIX,
                self.author_id))['suggestions'][0]

        # By default, when a suggestion is accepted and the recording of scores
        # is enabled, the score of the author of that suggestion is increased
        # by 1. Therefore, by setting that increment to the minimum score
        # required to review, we can ensure that the author of this suggestion
        # has a high enough score to review suggestions in this category. This
        # will be used to test whether the author can review a suggestion in
        # the same category because of the author's high score in a later test.
        enable_recording_of_scores_swap = self.swap(
            feconf, 'ENABLE_RECORDING_OF_SCORES', True)
        increment_score_of_author_swap = self.swap(
            suggestion_models, 'INCREMENT_SCORE_OF_AUTHOR_BY',
            feconf.MINIMUM_SCORE_REQUIRED_TO_REVIEW)

        with enable_recording_of_scores_swap, increment_score_of_author_swap:
            csrf_token = self.get_new_csrf_token()
            self.put_json('%s/exploration/%s/%s' % (
                feconf.SUGGESTION_ACTION_URL_PREFIX,
                suggestion_to_accept['target_id'],
                suggestion_to_accept['suggestion_id']), {
                    'action': u'accept',
                    'commit_message': u'commit message',
                    'review_message': u'Accepted'
                }, csrf_token=csrf_token)
        suggestion_post_accept = self.get_json(
            '%s?author_id=%s' % (
                feconf.SUGGESTION_LIST_URL_PREFIX,
                self.author_id))['suggestions'][0]
        self.assertEqual(
            suggestion_post_accept['status'],
            suggestion_models.STATUS_ACCEPTED)
        exploration = exp_fetchers.get_exploration_by_id(self.EXP_ID)
        self.assertEqual(
            exploration.states[suggestion_to_accept[
                'change']['state_name']].content.html,
            suggestion_to_accept['change']['new_value']['html'])
        self.logout()

        # Testing user without permissions cannot accept.
        self.login(self.NORMAL_USER_EMAIL)
        suggestion_to_accept = self.get_json(
            '%s?author_id=%s' % (
                feconf.SUGGESTION_LIST_URL_PREFIX,
                self.author_id_2))['suggestions'][0]

        csrf_token = self.get_new_csrf_token()
        self.put_json('%s/exploration/%s/%s' % (
            feconf.SUGGESTION_ACTION_URL_PREFIX,
            suggestion_to_accept['target_id'],
            suggestion_to_accept['suggestion_id']), {
                'action': u'accept',
                'commit_message': u'commit message',
                'review_message': u'Accepted'
            }, csrf_token=csrf_token, expected_status_int=401)
        self.logout()

        # Testing that author cannot accept own suggestion.
        self.login(self.AUTHOR_EMAIL_2)
        suggestion_to_accept = self.get_json(
            '%s?author_id=%s' % (
                feconf.SUGGESTION_LIST_URL_PREFIX,
                self.author_id_2))['suggestions'][0]

        csrf_token = self.get_new_csrf_token()
        self.put_json('%s/exploration/%s/%s' % (
            feconf.SUGGESTION_ACTION_URL_PREFIX,
            suggestion_to_accept['target_id'],
            suggestion_to_accept['suggestion_id']), {
                'action': u'accept',
                'commit_message': u'commit message',
                'review_message': u'Accepted'
            }, csrf_token=csrf_token, expected_status_int=401)

        # Testing users with scores above threshold can accept.
        # The score of this author was increased to the review threshold amount
        # when the editor accepted a suggestion that was authored by this user.
        self.login(self.AUTHOR_EMAIL)

        csrf_token = self.get_new_csrf_token()
        self.put_json('%s/exploration/%s/%s' % (
            feconf.SUGGESTION_ACTION_URL_PREFIX,
            suggestion_to_accept['target_id'],
            suggestion_to_accept['suggestion_id']), {
                'action': u'accept',
                'commit_message': u'commit message',
                'review_message': u'Accepted'
            }, csrf_token=csrf_token)

        suggestion_post_accept = self.get_json(
            '%s?author_id=%s' % (
                feconf.SUGGESTION_LIST_URL_PREFIX,
                self.author_id_2))['suggestions'][0]
        self.assertEqual(
            suggestion_post_accept['status'],
            suggestion_models.STATUS_ACCEPTED)
        self.logout()

        # Testing admins can accept suggestions.
        self.login(self.CURRICULUM_ADMIN_EMAIL)
        csrf_token = self.get_new_csrf_token()
        suggestion_to_accept = self.get_json(
            '%s?author_id=%s' % (
                feconf.SUGGESTION_LIST_URL_PREFIX,
                self.author_id_2))['suggestions'][1]
        self.put_json('%s/exploration/%s/%s' % (
            feconf.SUGGESTION_ACTION_URL_PREFIX,
            suggestion_to_accept['target_id'],
            suggestion_to_accept['suggestion_id']), {
                'action': u'accept',
                'commit_message': u'commit message',
                'review_message': u'Accepted'
            }, csrf_token=csrf_token)
        suggestion_post_accept = self.get_json(
            '%s?author_id=%s' % (
                feconf.SUGGESTION_LIST_URL_PREFIX,
                self.author_id_2))['suggestions'][1]
        self.assertEqual(
            suggestion_post_accept['status'],
            suggestion_models.STATUS_ACCEPTED)
        self.logout()

    def test_suggestion_list_handler_with_invalid_query_field(self) -> None:
        response = self.get_json(
            '%s?invalid_query_field=value' % (
                feconf.SUGGESTION_LIST_URL_PREFIX), expected_status_int=400)

        self.assertIn(
            'Found extra args: [\'invalid_query_field\']', response['error']
        )

    def test_suggestion_list_handler(self) -> None:
        suggestions = self.get_json(
            '%s?author_id=%s&target_type=%s&target_id=%s' % (
                feconf.SUGGESTION_LIST_URL_PREFIX, self.author_id_2,
                feconf.ENTITY_TYPE_EXPLORATION, self.EXP_ID)
            )['suggestions']
        self.assertEqual(len(suggestions), 2)

    def test_cannot_resubmit_suggestion_with_invalid_suggestion_id(
        self
    ) -> None:
        self.login(self.EDITOR_EMAIL)
        csrf_token = self.get_new_csrf_token()

        response = self.put_json(
            '%s/resubmit/%s' % (
                feconf.SUGGESTION_ACTION_URL_PREFIX, 'invalid_suggestion_id'), {
                    'summary_message': 'summary message',
                    'action': u'resubmit',
                    'change': {
                        'cmd': exp_domain.CMD_EDIT_STATE_PROPERTY,
                        'property_name': exp_domain.STATE_PROPERTY_CONTENT,
                        'state_name': 'State 1',
                        'new_value': self.resubmit_change_content,
                        'old_value': self.old_content
                    }
                }, csrf_token=csrf_token, expected_status_int=400)

        self.assertEqual(
            response['error'], 'No suggestion found with given suggestion id')

    def test_resubmit_rejected_suggestion(self) -> None:

        self.login(self.EDITOR_EMAIL)
        csrf_token = self.get_new_csrf_token()

        suggestion = suggestion_services.query_suggestions(
            [('author_id', self.author_id), ('target_id', self.EXP_ID)])[0]
        suggestion_services.reject_suggestion(
            suggestion.suggestion_id, self.reviewer_id, 'reject message')
        self.logout()

        self.login(self.AUTHOR_EMAIL)
        csrf_token = self.get_new_csrf_token()

        self.put_json('%s/resubmit/%s' % (
            feconf.SUGGESTION_ACTION_URL_PREFIX, suggestion.suggestion_id), {
                'summary_message': 'summary message',
                'action': u'resubmit',
                'change': {
                    'cmd': exp_domain.CMD_EDIT_STATE_PROPERTY,
                    'property_name': exp_domain.STATE_PROPERTY_CONTENT,
                    'state_name': 'State 1',
                    'new_value': self.resubmit_change_content,
                    'old_value': self.old_content
                }
            }, csrf_token=csrf_token)

        suggestion = suggestion_services.query_suggestions(
            [('author_id', self.author_id), ('target_id', self.EXP_ID)])[0]
        assert isinstance(
            suggestion, suggestion_registry.SuggestionEditStateContent
        )
        self.assertEqual(
            suggestion.status, suggestion_models.STATUS_IN_REVIEW)
        self.assertEqual(
            suggestion.change.new_value['html'],
            self.resubmit_change_content['html'])
        self.assertEqual(
            suggestion.change.cmd, exp_domain.CMD_EDIT_STATE_PROPERTY)
        self.assertEqual(
            suggestion.change.property_name, exp_domain.STATE_PROPERTY_CONTENT)
        self.assertEqual(
            suggestion.change.state_name, 'State 1')
        self.logout()

    def test_translation_accept_suggestion_by_reviewer(self) -> None:
        # Test reviewer can accept successfully.
        self.login(self.REVIEWER_EMAIL)
        csrf_token = self.get_new_csrf_token()

        suggestion_to_accept = self.get_json(
            '%s?author_id=%s' % (
                feconf.SUGGESTION_LIST_URL_PREFIX,
                self.translator_id))['suggestions'][0]

        csrf_token = self.get_new_csrf_token()
        self.put_json('%s/exploration/%s/%s' % (
            feconf.SUGGESTION_ACTION_URL_PREFIX,
            suggestion_to_accept['target_id'],
            suggestion_to_accept['suggestion_id']), {
                'action': u'accept',
                'commit_message': u'commit message',
                'review_message': u'Accepted'
            }, csrf_token=csrf_token)
        suggestion_post_accept = self.get_json(
            '%s?author_id=%s' % (
                feconf.SUGGESTION_LIST_URL_PREFIX,
                self.translator_id))['suggestions'][0]
        self.assertEqual(
            suggestion_post_accept['status'],
            suggestion_models.STATUS_ACCEPTED)
        self.logout()

    def test_translation_suggestion_creation_with_new_images(self) -> None:
        exp_id = '12345678exp1'
        exploration = (
            self.save_new_linear_exp_with_state_names_and_interactions(
                exp_id, self.editor_id, ['State 1'],
                ['EndExploration'], category='Algebra'))

        state_content_dict = {
            'content_id': 'content',
            'html': (
                '<oppia-noninteractive-image filepath-with-value='
                '"&quot;img.png&quot;" caption-with-value="&quot;&quot;" '
                'alt-with-value="&quot;Image&quot;">'
                '</oppia-noninteractive-image>')
        }
        self.login(self.EDITOR_EMAIL)
        csrf_token = self.get_new_csrf_token()

        with utils.open_file(
            os.path.join(feconf.TESTS_DATA_DIR, 'img.png'),
            'rb', encoding=None
        ) as f:
            raw_image = f.read()
        self.post_json(
            '%s/exploration/%s' % (
                feconf.EXPLORATION_IMAGE_UPLOAD_PREFIX, exp_id),
            {'filename': 'img.png'},
            csrf_token=csrf_token,
            upload_files=[('image', 'unused_filename', raw_image)]
        )
        exp_services.update_exploration(
            self.editor_id, exp_id, [exp_domain.ExplorationChange({
                'cmd': exp_domain.CMD_EDIT_STATE_PROPERTY,
                'property_name': exp_domain.STATE_PROPERTY_CONTENT,
                'state_name': 'State 1',
                'new_value': state_content_dict
            })], 'Changes content.')
        rights_manager.publish_exploration(self.editor, exp_id)

        exploration = exp_fetchers.get_exploration_by_id(exp_id)
        text_to_translate = exploration.states['State 1'].content.html
        self.logout()

        fs = fs_services.GcsFileSystem(feconf.ENTITY_TYPE_EXPLORATION, exp_id)

        self.assertTrue(fs.isfile('image/img.png'))

        self.login(self.TRANSLATOR_EMAIL)
        csrf_token = self.get_new_csrf_token()

        self.post_json(
            '%s/' % feconf.SUGGESTION_URL_PREFIX, {
                'suggestion_type': (
                    feconf.SUGGESTION_TYPE_TRANSLATE_CONTENT),
                'target_type': feconf.ENTITY_TYPE_EXPLORATION,
                'target_id': exp_id,
                'target_version_at_submission': exploration.version,
                'change': {
                    'cmd': exp_domain.CMD_ADD_WRITTEN_TRANSLATION,
                    'state_name': 'State 1',
                    'content_id': 'content',
                    'language_code': 'hi',
                    'content_html': text_to_translate,
                    'translation_html': (
                        '<oppia-noninteractive-image filepath-with-value='
                        '"&quot;translation_image.png&quot;" '
                        'caption-with-value="&quot;&quot;" '
                        'alt-with-value="&quot;Image&quot;">'
                        '</oppia-noninteractive-image>'),
                    'data_format': 'html'
                },
                'description': 'test',
                'files': {
                    'translation_image.png': (
                        base64.b64encode(raw_image).decode('utf-8'))
                 },
            },
            csrf_token=csrf_token
        )

        fs = fs_services.GcsFileSystem(
            feconf.IMAGE_CONTEXT_EXPLORATION_SUGGESTIONS, exp_id)

        self.assertTrue(fs.isfile('image/img.png'))
        self.assertTrue(fs.isfile('image/img_compressed.png'))
        self.assertTrue(fs.isfile('image/translation_image.png'))
        self.assertTrue(fs.isfile('image/img_compressed.png'))

        suggestion_to_accept = self.get_json(
            '%s?author_id=%s' % (
                feconf.SUGGESTION_LIST_URL_PREFIX,
                self.translator_id))['suggestions'][0]
        self.logout()

        self.login(self.EDITOR_EMAIL)
        csrf_token = self.get_new_csrf_token()

        self.put_json('%s/exploration/%s/%s' % (
            feconf.SUGGESTION_ACTION_URL_PREFIX,
            suggestion_to_accept['target_id'],
            suggestion_to_accept['suggestion_id']), {
                'action': u'accept',
                'commit_message': u'Translated content of State 1',
                'review_message': u'This looks good!',
            }, csrf_token=csrf_token)

        fs = fs_services.GcsFileSystem(feconf.ENTITY_TYPE_EXPLORATION, exp_id)
        self.assertTrue(fs.isfile('image/img.png'))
        self.assertTrue(fs.isfile('image/translation_image.png'))
        self.assertTrue(fs.isfile('image/img_compressed.png'))

    def test_set_of_strings_translation_suggestion_creation(self) -> None:
        self.login(self.TRANSLATOR_EMAIL)
        csrf_token = self.get_new_csrf_token()
        self.post_json(
            '%s/' % feconf.SUGGESTION_URL_PREFIX, {
                'suggestion_type': (
                    feconf.SUGGESTION_TYPE_TRANSLATE_CONTENT),
                'target_type': feconf.ENTITY_TYPE_EXPLORATION,
                'target_id': self.EXP_ID,
                'target_version_at_submission': self.exploration.version,
                'change': {
                    'cmd': exp_domain.CMD_ADD_WRITTEN_TRANSLATION,
                    'state_name': 'State 1',
                    'content_id': 'content',
                    'language_code': 'hi',
                    'content_html': '<p>old content html</p>',
                    'translation_html': ['test1', 'test2'],
                    'data_format': (
                        state_domain.WrittenTranslation
                        .DATA_FORMAT_SET_OF_NORMALIZED_STRING
                    ),
                },
                'description': 'description',
            }, csrf_token=csrf_token)
        self.logout()

        suggestions = self.get_json(
            '%s?author_id=%s&target_type=%s&target_id=%s' % (
                feconf.SUGGESTION_LIST_URL_PREFIX, self.translator_id,
                feconf.ENTITY_TYPE_EXPLORATION, self.EXP_ID)
            )['suggestions']
        self.assertEqual(len(suggestions), 2)

    def test_update_suggestion_updates_translation_html(self) -> None:
        self.login(self.TRANSLATOR_EMAIL)
        csrf_token = self.get_new_csrf_token()

        suggestion = suggestion_services.query_suggestions(
            [('author_id', self.translator_id), ('target_id', self.EXP_ID)])[0]
        self.logout()

        self.login(self.CURRICULUM_ADMIN_EMAIL)
        csrf_token = self.get_new_csrf_token()

        self.put_json('%s/%s' % (
            feconf.UPDATE_TRANSLATION_SUGGESTION_URL_PREFIX,
            suggestion.suggestion_id), {
                'translation_html': '<p>Updated In Hindi</p>'
            }, csrf_token=csrf_token)

        suggestion = suggestion_services.query_suggestions(
            [('author_id', self.translator_id), ('target_id', self.EXP_ID)])[0]
        self.assertEqual(
            suggestion.change.translation_html, '<p>Updated In Hindi</p>')
        self.logout()

    def test_cannot_update_already_handled_translation(self) -> None:
        self.login(self.CURRICULUM_ADMIN_EMAIL)
        change_dict = {
            'cmd': 'add_translation',
            'content_id': 'content',
            'language_code': 'hi',
            'content_html': '<p>old content html</p>',
            'state_name': 'State 1',
            'translation_html': '<p>Translation for content.</p>'
        }

        suggestion = suggestion_services.create_suggestion(
            feconf.SUGGESTION_TYPE_TRANSLATE_CONTENT,
            feconf.ENTITY_TYPE_EXPLORATION,
            'exp1', 1, self.translator_id, change_dict, 'description')
        suggestion_services.accept_suggestion(
            suggestion.suggestion_id, self.reviewer_id, 'Accepted', 'Done'
        )

        csrf_token = self.get_new_csrf_token()
        response = self.put_json('%s/%s' % (
            feconf.UPDATE_TRANSLATION_SUGGESTION_URL_PREFIX,
            suggestion.suggestion_id), {
                'translation_html': '<p>Updated In Hindi</p>'
            }, csrf_token=csrf_token, expected_status_int=400)
        self.assertEqual(
            response['error'],
            'The suggestion with id %s has been accepted or rejected' % (
                suggestion.suggestion_id))
        self.logout()

    def test_cannot_update_translations_without_translation_html(self) -> None:
        self.login(self.CURRICULUM_ADMIN_EMAIL)
        change_dict = {
            'cmd': 'add_translation',
            'content_id': 'content',
            'language_code': 'hi',
            'content_html': '<p>old content html</p>',
            'state_name': 'State 1',
            'translation_html': '<p>Translation for content.</p>'
        }

        suggestion = suggestion_services.create_suggestion(
            feconf.SUGGESTION_TYPE_TRANSLATE_CONTENT,
            feconf.ENTITY_TYPE_EXPLORATION,
            'exp1', 1, self.translator_id, change_dict, 'description')

        csrf_token = self.get_new_csrf_token()
        response = self.put_json(
            '%s/%s' % (
                feconf.UPDATE_TRANSLATION_SUGGESTION_URL_PREFIX,
                suggestion.suggestion_id), {},
            csrf_token=csrf_token,
            expected_status_int=400)
        self.assertEqual(
            response['error'],
            'Missing key in handler args: translation_html.')
        self.logout()

    def test_cannot_update_translation_with_invalid_translation_html(
        self
    ) -> None:
        self.login(self.CURRICULUM_ADMIN_EMAIL)
        change_dict = {
            'cmd': 'add_translation',
            'content_id': 'content',
            'language_code': 'hi',
            'content_html': '<p>old content html</p>',
            'state_name': 'State 1',
            'translation_html': '<p>Translation for content.</p>'
        }

        suggestion = suggestion_services.create_suggestion(
            feconf.SUGGESTION_TYPE_TRANSLATE_CONTENT,
            feconf.ENTITY_TYPE_EXPLORATION,
            'exp1', 1, self.translator_id, change_dict, 'description')

        csrf_token = self.get_new_csrf_token()
        response = self.put_json(
            '%s/%s' % (
                feconf.UPDATE_TRANSLATION_SUGGESTION_URL_PREFIX,
                suggestion.suggestion_id), {
                    'translation_html': 12
                },
            csrf_token=csrf_token,
            expected_status_int=400)
        self.assertIn(
            'failed: Expected string, received 12',
            response['error']
        )
        self.logout()

    def test_update_suggestion_updates_question_suggestion_content(
        self
    ) -> None:
        skill_id = skill_services.get_new_skill_id()
        self.save_new_skill(skill_id, self.author_id, description='description')
        suggestion_change: Dict[
            str, Union[str, question_domain.QuestionSuggestionChangeDict, float]
        ] = {
            'cmd': question_domain.CMD_CREATE_NEW_FULLY_SPECIFIED_QUESTION,
            'question_dict': {
                'question_state_data': self._create_valid_question_data(
                    'default_state').to_dict(),
                'language_code': 'en',
                'question_state_data_schema_version': (
                    feconf.CURRENT_STATE_SCHEMA_VERSION),
                'linked_skill_ids': ['skill_1'],
                'inapplicable_skill_misconception_ids': ['skillid12345-1'],
                'id': None,
                'version': 40
            },
            'skill_id': skill_id,
            'skill_difficulty': 0.3
        }
        new_solution_dict: state_domain.SolutionDict = {
            'answer_is_exclusive': False,
            'correct_answer': 'Solution',
            'explanation': {
                'content_id': 'solution',
                'html': '<p>This is the updated solution.</p>',
            },
        }
        suggestion = suggestion_services.create_suggestion(
            feconf.SUGGESTION_TYPE_ADD_QUESTION,
            feconf.ENTITY_TYPE_SKILL, skill_id, 1,
            self.author_id, suggestion_change, 'test description')

        question_state_data = suggestion.change.question_dict[
            'question_state_data']
        question_state_data['content']['html'] = (
            '<p>Updated question</p>'
            '<oppia-noninteractive-image filepath-with-value='
            '"&quot;img.png&quot;" caption-with-value="&quot;&quot;" '
            'alt-with-value="&quot;Image&quot;">'
            '</oppia-noninteractive-image>')
        question_state_data['interaction']['solution'] = new_solution_dict

        self.login(self.CURRICULUM_ADMIN_EMAIL)
        csrf_token = self.get_new_csrf_token()

        self.post_json(
            '%s/%s' % (
                feconf.UPDATE_QUESTION_SUGGESTION_URL_PREFIX,
                suggestion.suggestion_id
            ), {
                'question_state_data': question_state_data,
                'skill_difficulty': 0.6
            },
            csrf_token=csrf_token
        )

        updated_suggestion = suggestion_services.get_suggestion_by_id(
            suggestion.suggestion_id)
        assert isinstance(
            updated_suggestion, suggestion_registry.SuggestionAddQuestion
        )
        new_question_state_data = updated_suggestion.change.question_dict[
            'question_state_data']

        self.assertEqual(
            new_question_state_data['content']['html'],
            '<p>Updated question</p>'
            '<oppia-noninteractive-image filepath-with-value='
            '"&quot;img.png&quot;" caption-with-value="&quot;&quot;" '
            'alt-with-value="&quot;Image&quot;">'
            '</oppia-noninteractive-image>'
        )
        self.assertEqual(
            new_question_state_data['interaction']['solution'],
            new_solution_dict)
        self.logout()

    def test_cannot_update_question_with_invalid_skill_difficulty(self) -> None:
        skill_id = skill_services.get_new_skill_id()
        self.save_new_skill(skill_id, self.author_id, description='description')
        suggestion_change: Dict[
            str, Union[str, question_domain.QuestionSuggestionChangeDict, float]
        ] = {
            'cmd': question_domain.CMD_CREATE_NEW_FULLY_SPECIFIED_QUESTION,
            'question_dict': {
                'question_state_data': self._create_valid_question_data(
                    'default_state').to_dict(),
                'language_code': 'en',
                'question_state_data_schema_version': (
                    feconf.CURRENT_STATE_SCHEMA_VERSION),
                'linked_skill_ids': ['skill_1'],
                'inapplicable_skill_misconception_ids': ['skillid12345-1'],
                'id': None,
                'version': 40
            },
            'skill_id': skill_id,
            'skill_difficulty': 0.3
        }
        suggestion = suggestion_services.create_suggestion(
            feconf.SUGGESTION_TYPE_ADD_QUESTION,
            feconf.ENTITY_TYPE_SKILL, skill_id, 1,
            self.author_id, suggestion_change, 'test description')

        question_state_data = suggestion.change.question_dict[
            'question_state_data']
        question_state_data['content']['html'] = '<p>Updated question</p>'
        new_solution_dict: state_domain.SolutionDict = {
            'answer_is_exclusive': False,
            'correct_answer': 'Solution',
            'explanation': {
                'content_id': 'solution',
                'html': '<p>This is the updated solution.</p>',
            },
        }
        question_state_data['interaction']['solution'] = new_solution_dict

        self.login(self.CURRICULUM_ADMIN_EMAIL)
        csrf_token = self.get_new_csrf_token()

        response = self.post_json(
            '%s/%s' % (
                feconf.UPDATE_QUESTION_SUGGESTION_URL_PREFIX,
                suggestion.suggestion_id
            ),
            {
                'question_state_data': question_state_data,
                'skill_difficulty': 'string_value'
            },
            csrf_token=csrf_token,
            expected_status_int=400
        )

        self.assertIn(
            'Schema validation for \'skill_difficulty\' failed: Could '
            'not convert str to float',
            response['error']
        )
        self.logout()

    def test_cannot_update_question_without_state_data(self) -> None:
        skill_id = skill_services.get_new_skill_id()
        self.save_new_skill(skill_id, self.author_id, description='description')
        suggestion_change: Dict[
            str, Union[str, question_domain.QuestionSuggestionChangeDict, float]
        ] = {
            'cmd': question_domain.CMD_CREATE_NEW_FULLY_SPECIFIED_QUESTION,
            'question_dict': {
                'question_state_data': self._create_valid_question_data(
                    'default_state').to_dict(),
                'language_code': 'en',
                'question_state_data_schema_version': (
                    feconf.CURRENT_STATE_SCHEMA_VERSION),
                'linked_skill_ids': ['skill_1'],
                'inapplicable_skill_misconception_ids': ['skillid12345-1'],
                'id': None,
                'version': 40
            },
            'skill_id': skill_id,
            'skill_difficulty': 0.3
        }
        new_solution_dict: state_domain.SolutionDict = {
            'answer_is_exclusive': False,
            'correct_answer': 'Solution',
            'explanation': {
                'content_id': 'solution',
                'html': '<p>This is the updated solution.</p>',
            },
        }
        suggestion = suggestion_services.create_suggestion(
            feconf.SUGGESTION_TYPE_ADD_QUESTION,
            feconf.ENTITY_TYPE_SKILL, skill_id, 1,
            self.author_id, suggestion_change, 'test description')

        question_state_data = suggestion.change.question_dict[
            'question_state_data']
        question_state_data['content']['html'] = '<p>Updated question</p>'
        question_state_data['interaction']['solution'] = new_solution_dict

        self.login(self.CURRICULUM_ADMIN_EMAIL)
        csrf_token = self.get_new_csrf_token()

        response = self.post_json(
            '%s/%s' % (
                feconf.UPDATE_QUESTION_SUGGESTION_URL_PREFIX,
                suggestion.suggestion_id
            ),
            {
                'skill_difficulty': 0.6
            },
            csrf_token=csrf_token,
            expected_status_int=400
        )

        self.assertEqual(
            response['error'],
            'Missing key in handler args: question_state_data.'
        )
        self.logout()

    def test_cannot_update_question_without_skill_difficulty(self) -> None:
        skill_id = skill_services.get_new_skill_id()
        self.save_new_skill(
            skill_id, self.author_id, description='description')
        suggestion_change: Dict[
            str, Union[str, question_domain.QuestionSuggestionChangeDict, float]
        ] = {
            'cmd': question_domain.CMD_CREATE_NEW_FULLY_SPECIFIED_QUESTION,
            'question_dict': {
                'question_state_data': self._create_valid_question_data(
                    'default_state').to_dict(),
                'language_code': 'en',
                'question_state_data_schema_version': (
                    feconf.CURRENT_STATE_SCHEMA_VERSION),
                'linked_skill_ids': ['skill_1'],
                'inapplicable_skill_misconception_ids': ['skillid12345-1'],
                'id': None,
                'version': 40
            },
            'skill_id': skill_id,
            'skill_difficulty': 0.3
        }
        new_solution_dict: state_domain.SolutionDict = {
            'answer_is_exclusive': False,
            'correct_answer': 'Solution',
            'explanation': {
                'content_id': 'solution',
                'html': '<p>This is the updated solution.</p>',
            },
        }
        suggestion = suggestion_services.create_suggestion(
            feconf.SUGGESTION_TYPE_ADD_QUESTION,
            feconf.ENTITY_TYPE_SKILL, skill_id, 1,
            self.author_id, suggestion_change, 'test description')

        question_state_data = suggestion.change.question_dict[
            'question_state_data']
        question_state_data['content']['html'] = '<p>Updated question</p>'
        question_state_data['interaction']['solution'] = new_solution_dict

        self.login(self.CURRICULUM_ADMIN_EMAIL)
        csrf_token = self.get_new_csrf_token()

        response = self.post_json(
            '%s/%s' % (
                feconf.UPDATE_QUESTION_SUGGESTION_URL_PREFIX,
                suggestion.suggestion_id
            ),
            {
                'question_state_data': question_state_data
            },
            csrf_token=csrf_token,
            expected_status_int=400
        )

        self.assertEqual(
            response['error'],
            'Missing key in handler args: skill_difficulty.'
        )

        self.logout()

    def test_cannot_update_already_handled_question(self) -> None:
        skill_id = skill_services.get_new_skill_id()
        self.save_new_skill(
            skill_id, self.author_id, description='description')
        suggestion_change: Dict[
            str, Union[str, question_domain.QuestionSuggestionChangeDict, float]
        ] = {
            'cmd': question_domain.CMD_CREATE_NEW_FULLY_SPECIFIED_QUESTION,
            'question_dict': {
                'question_state_data': self._create_valid_question_data(
                    'default_state').to_dict(),
                'language_code': 'en',
                'question_state_data_schema_version': (
                    feconf.CURRENT_STATE_SCHEMA_VERSION),
                'linked_skill_ids': ['skill_1'],
                'inapplicable_skill_misconception_ids': ['skillid12345-1'],
                'id': None,
                'version': 40
            },
            'skill_id': skill_id,
            'skill_difficulty': 0.3
        }
        new_solution_dict: state_domain.SolutionDict = {
            'answer_is_exclusive': False,
            'correct_answer': 'Solution',
            'explanation': {
                'content_id': 'solution',
                'html': '<p>This is the updated solution.</p>',
            },
        }
        suggestion = suggestion_services.create_suggestion(
            feconf.SUGGESTION_TYPE_ADD_QUESTION,
            feconf.ENTITY_TYPE_SKILL, skill_id, 1,
            self.author_id, suggestion_change, 'test description')
        suggestion_services.accept_suggestion(
            suggestion.suggestion_id, self.reviewer_id, 'Accepted', 'Done'
        )

        question_state_data = suggestion.change.question_dict[
            'question_state_data']
        question_state_data['content']['html'] = '<p>Updated question</p>'
        question_state_data['interaction']['solution'] = new_solution_dict

        self.login(self.CURRICULUM_ADMIN_EMAIL)
        csrf_token = self.get_new_csrf_token()

        response = self.post_json(
            '%s/%s' % (
                feconf.UPDATE_QUESTION_SUGGESTION_URL_PREFIX,
                suggestion.suggestion_id
            ),
            {
                'question_state_data': question_state_data,
                'skill_difficulty': '0.6'
            },
            csrf_token=csrf_token,
            expected_status_int=400
        )

        self.assertEqual(
            response['error'],
            'The suggestion with id %s has been accepted or rejected' % (
                suggestion.suggestion_id
            )
        )
        self.logout()

    def test_cannot_update_question_when_provided_state_data_is_invalid(
        self
    ) -> None:
        skill_id = skill_services.get_new_skill_id()
        self.save_new_skill(
            skill_id, self.author_id, description='description')
        suggestion_change: Dict[
            str, Union[str, question_domain.QuestionSuggestionChangeDict, float]
        ] = {
            'cmd': question_domain.CMD_CREATE_NEW_FULLY_SPECIFIED_QUESTION,
            'question_dict': {
                'question_state_data': self._create_valid_question_data(
                    'default_state').to_dict(),
                'language_code': 'en',
                'question_state_data_schema_version': (
                    feconf.CURRENT_STATE_SCHEMA_VERSION),
                'linked_skill_ids': ['skill_1'],
                'inapplicable_skill_misconception_ids': ['skillid12345-1'],
                'id': None,
                'version': 40
            },
            'skill_id': skill_id,
            'skill_difficulty': 0.3
        }
        suggestion = suggestion_services.create_suggestion(
            feconf.SUGGESTION_TYPE_ADD_QUESTION,
            feconf.ENTITY_TYPE_SKILL, skill_id, 1,
            self.author_id, suggestion_change, 'test description')

        invalid_question_state_data: Dict[str, str] = {}

        self.login(self.CURRICULUM_ADMIN_EMAIL)
        csrf_token = self.get_new_csrf_token()

        self.post_json(
            '%s/%s' % (
                feconf.UPDATE_QUESTION_SUGGESTION_URL_PREFIX,
                suggestion.suggestion_id
            ),
            {
                'question_state_data': invalid_question_state_data,
                'skill_difficulty': '0.6'
            },
            csrf_token=csrf_token,
            expected_status_int=400
        )
        self.logout()

    def test_suggestion_creation_when_images_are_not_provided(self) -> None:
        exp_id = '12345678exp1'
        exploration = (
            self.save_new_linear_exp_with_state_names_and_interactions(
                exp_id, self.editor_id, ['State 1'],
                ['EndExploration'], category='Algebra'))

        state_content_dict = {
            'content_id': 'content',
            'html': (
                '<oppia-noninteractive-image filepath-with-value='
                '"&quot;img.png&quot;" caption-with-value="&quot;&quot;" '
                'alt-with-value="&quot;Image&quot;">'
                '</oppia-noninteractive-image>')
        }
        self.login(self.EDITOR_EMAIL)
        csrf_token = self.get_new_csrf_token()

        with utils.open_file(
            os.path.join(feconf.TESTS_DATA_DIR, 'img.png'),
            'rb', encoding=None
        ) as f:
            raw_image = f.read()
        self.post_json(
            '%s/exploration/%s' % (
                feconf.EXPLORATION_IMAGE_UPLOAD_PREFIX, exp_id),
            {'filename': 'img.png'},
            csrf_token=csrf_token,
            upload_files=[('image', 'unused_filename', raw_image)])
        exp_services.update_exploration(
            self.editor_id, exp_id, [exp_domain.ExplorationChange({
                'cmd': exp_domain.CMD_EDIT_STATE_PROPERTY,
                'property_name': exp_domain.STATE_PROPERTY_CONTENT,
                'state_name': 'State 1',
                'new_value': state_content_dict
            })], 'Changes content.')
        rights_manager.publish_exploration(self.editor, exp_id)

        exploration = exp_fetchers.get_exploration_by_id(exp_id)
        text_to_translate = exploration.states['State 1'].content.html
        self.logout()

        valid_html = (
            '<oppia-noninteractive-math math_content-with-value="{&amp;q'
            'uot;raw_latex&amp;quot;: &amp;quot;(x - a_1)(x - a_2)(x - a'
            '_3)...(x - a_n-1)(x - a_n)&amp;quot;, &amp;quot;svg_filenam'
            'e&amp;quot;: &amp;quot;file.svg&amp;quot;}"></oppia-noninte'
            'ractive-math>'
        )
        self.login(self.TRANSLATOR_EMAIL)
        csrf_token = self.get_new_csrf_token()
        response_dict = self.post_json(
            '%s/' % feconf.SUGGESTION_URL_PREFIX, {
                'suggestion_type': (
                    feconf.SUGGESTION_TYPE_TRANSLATE_CONTENT),
                'target_type': feconf.ENTITY_TYPE_EXPLORATION,
                'target_id': exp_id,
                'target_version_at_submission': exploration.version,
                'change': {
                    'cmd': exp_domain.CMD_ADD_WRITTEN_TRANSLATION,
                    'state_name': 'State 1',
                    'content_id': 'content',
                    'language_code': 'hi',
                    'content_html': text_to_translate,
                    'translation_html': valid_html,
                    'data_format': 'html'
                },
                'files': {'file.svg': None},
                'description': 'test'
            }, csrf_token=csrf_token, expected_status_int=400)

        self.assertIn('No image supplied', response_dict['error'])
        self.logout()

    def test_suggestion_creation_when_images_are_not_valid(self) -> None:
        exp_id = '12345678exp1'
        exploration = (
            self.save_new_linear_exp_with_state_names_and_interactions(
                exp_id, self.editor_id, ['State 1'],
                ['EndExploration'], category='Algebra'))

        state_content_dict = {
            'content_id': 'content',
            'html': (
                '<oppia-noninteractive-image filepath-with-value='
                '"&quot;img.png&quot;" caption-with-value="&quot;&quot;" '
                'alt-with-value="&quot;Image&quot;">'
                '</oppia-noninteractive-image>')
        }
        self.login(self.EDITOR_EMAIL)
        csrf_token = self.get_new_csrf_token()

        with utils.open_file(
            os.path.join(feconf.TESTS_DATA_DIR, 'img.png'),
            'rb', encoding=None
        ) as f:
            raw_image = f.read()
        self.post_json(
            '%s/exploration/%s' % (
                feconf.EXPLORATION_IMAGE_UPLOAD_PREFIX, exp_id),
            {'filename': 'img.png'},
            csrf_token=csrf_token,
            upload_files=[('image', 'unused_filename', raw_image)])
        exp_services.update_exploration(
            self.editor_id, exp_id, [exp_domain.ExplorationChange({
                'cmd': exp_domain.CMD_EDIT_STATE_PROPERTY,
                'property_name': exp_domain.STATE_PROPERTY_CONTENT,
                'state_name': 'State 1',
                'new_value': state_content_dict
            })], 'Changes content.')
        rights_manager.publish_exploration(self.editor, exp_id)

        exploration = exp_fetchers.get_exploration_by_id(exp_id)
        text_to_translate = exploration.states['State 1'].content.html
        self.logout()

        valid_html = (
            '<oppia-noninteractive-math math_content-with-value="{&amp;q'
            'uot;raw_latex&amp;quot;: &amp;quot;(x - a_1)(x - a_2)(x - a'
            '_3)...(x - a_n-1)(x - a_n)&amp;quot;, &amp;quot;svg_filenam'
            'e&amp;quot;: &amp;quot;file.svg&amp;quot;}"></oppia-noninte'
            'ractive-math>'
        )
        large_image = '<svg><path d="%s" /></svg>' % (
             'M150 0 L75 200 L225 200 Z ' * 4000)
        self.login(self.TRANSLATOR_EMAIL)
        csrf_token = self.get_new_csrf_token()
        response_dict = self.post_json(
            '%s/' % feconf.SUGGESTION_URL_PREFIX, {
                'suggestion_type': (
                    feconf.SUGGESTION_TYPE_TRANSLATE_CONTENT),
                'target_type': feconf.ENTITY_TYPE_EXPLORATION,
                'target_id': exp_id,
                'target_version_at_submission': exploration.version,
                'change': {
                    'cmd': exp_domain.CMD_ADD_WRITTEN_TRANSLATION,
                    'state_name': 'State 1',
                    'content_id': 'content',
                    'language_code': 'hi',
                    'content_html': text_to_translate,
                    'translation_html': valid_html,
                    'data_format': 'html'
                },
                'description': 'test',
                'files': {'file.svg': large_image},
            }, csrf_token=csrf_token, expected_status_int=400,
        )

        self.assertIn(
            'Image exceeds file size limit of 100 KB.',
            response_dict['error'])
        self.logout()


class QuestionSuggestionTests(test_utils.GenericTestBase):

    AUTHOR_EMAIL: Final = 'author@example.com'

    # Needs to be 12 characters long.
    SKILL_ID: Final = 'skill1234567'

    SKILL_DESCRIPTION: Final = 'skill to link question to'

    def setUp(self) -> None:
        super().setUp()
        self.signup(self.CURRICULUM_ADMIN_EMAIL, self.CURRICULUM_ADMIN_USERNAME)
        self.signup(self.AUTHOR_EMAIL, 'author')
        self.admin_id = self.get_user_id_from_email(self.CURRICULUM_ADMIN_EMAIL)
        self.author_id = self.get_user_id_from_email(self.AUTHOR_EMAIL)
        self.set_curriculum_admins([self.CURRICULUM_ADMIN_USERNAME])
        self.save_new_skill(
            self.SKILL_ID, self.admin_id, description=self.SKILL_DESCRIPTION)
        self.question_dict: question_domain.QuestionSuggestionChangeDict = {
            'question_state_data': self._create_valid_question_data(
                'default_state').to_dict(),
            'language_code': 'en',
            'question_state_data_schema_version': (
                feconf.CURRENT_STATE_SCHEMA_VERSION),
            'linked_skill_ids': [self.SKILL_ID],
            'inapplicable_skill_misconception_ids': ['skillid12345-1'],
            'id': None,
            'version': 40
        }
        self.login(self.AUTHOR_EMAIL)
        csrf_token = self.get_new_csrf_token()

        self.post_json(
            '%s/' % feconf.SUGGESTION_URL_PREFIX, {
                'suggestion_type': (
                    feconf.SUGGESTION_TYPE_ADD_QUESTION),
                'target_type': feconf.ENTITY_TYPE_SKILL,
                'target_id': self.SKILL_ID,
                'target_version_at_submission': 1,
                'change': {
                    'cmd': (
                        question_domain
                        .CMD_CREATE_NEW_FULLY_SPECIFIED_QUESTION),
                    'question_dict': self.question_dict,
                    'skill_id': self.SKILL_ID,
                    'skill_difficulty': 0.3
                },
                'description': 'Add new question to skill'
            }, csrf_token=csrf_token)
        self.logout()

    def test_create_question_suggestion(self) -> None:
        self.login(self.AUTHOR_EMAIL)
        suggestions = self.get_json(
            '%s?author_id=%s' % (
                feconf.SUGGESTION_LIST_URL_PREFIX,
                self.author_id))['suggestions']
        self.assertEqual(len(suggestions), 1)
        self.logout()

    def test_query_question_suggestions(self) -> None:
        suggestions = self.get_json(
            '%s?suggestion_type=%s' % (
                feconf.SUGGESTION_LIST_URL_PREFIX,
                feconf.SUGGESTION_TYPE_ADD_QUESTION)
            )['suggestions']
        self.assertEqual(len(suggestions), 1)
        suggestion = suggestions[0]
        self.assertEqual(
            suggestion['suggestion_type'],
            feconf.SUGGESTION_TYPE_ADD_QUESTION)
        self.assertEqual(suggestion['target_id'], self.SKILL_ID)
        self.assertEqual(
            suggestion['target_type'], feconf.ENTITY_TYPE_SKILL)
        self.assertEqual(
            suggestion['change']['cmd'],
            question_domain.CMD_CREATE_NEW_FULLY_SPECIFIED_QUESTION)

    def test_accept_question_suggestion(self) -> None:
        suggestion_to_accept = self.get_json(
            '%s?suggestion_type=%s' % (
                feconf.SUGGESTION_LIST_URL_PREFIX,
                feconf.SUGGESTION_TYPE_ADD_QUESTION)
            )['suggestions'][0]

        self.login(self.CURRICULUM_ADMIN_EMAIL)
        csrf_token = self.get_new_csrf_token()
        with self.swap(constants, 'ENABLE_NEW_STRUCTURE_VIEWER_UPDATES', True):
            self.put_json('%s/skill/%s/%s' % (
                feconf.SUGGESTION_ACTION_URL_PREFIX,
                suggestion_to_accept['target_id'],
                suggestion_to_accept['suggestion_id']), {
                    'action': u'accept',
                    'review_message': u'This looks good!',
                }, csrf_token=csrf_token)

        suggestion_post_accept = self.get_json(
            '%s?suggestion_type=%s' % (
                feconf.SUGGESTION_LIST_URL_PREFIX,
                feconf.SUGGESTION_TYPE_ADD_QUESTION)
            )['suggestions'][0]
        self.assertEqual(
            suggestion_post_accept['status'],
            suggestion_models.STATUS_ACCEPTED)
        (
            questions, merged_question_skill_links) = (
                question_services.get_displayable_question_skill_link_details(
                    1, [self.SKILL_ID], 0))
        self.assertEqual(len(questions), 1)
        self.assertEqual(
            merged_question_skill_links[0].skill_descriptions,
            [self.SKILL_DESCRIPTION])
        self.assertEqual(
            merged_question_skill_links[0].skill_difficulties, [0.3])
        assert questions[0] is not None
        self.assertEqual(
            questions[0].question_content,
            self.question_dict['question_state_data']['content']['html']
        )
        thread_messages = feedback_services.get_messages(
            suggestion_to_accept['suggestion_id'])
        last_message = thread_messages[len(thread_messages) - 1]
        self.assertEqual(last_message.text, 'This looks good!')
        self.logout()

    def test_accept_question_suggestion_with_image_region_interactions(
        self
    ) -> None:
        with utils.open_file(
            os.path.join(feconf.TESTS_DATA_DIR, 'img.png'), 'rb',
            encoding=None) as f:
            original_image_content = f.read()

        skill_id = skill_services.get_new_skill_id()
        self.save_new_skill(
            skill_id, self.admin_id, description='Description')

        fs_services.save_original_and_compressed_versions_of_image(
            'image.png', 'question_suggestions', skill_id,
            original_image_content, 'image', True)
        question_state_dict: state_domain.StateDict = {
            'content': {
                'html': '<p>Text</p>',
                'content_id': 'content'
            },
            'classifier_model_id': None,
            'linked_skill_id': None,
            'interaction': {
                'answer_groups': [
                    {
                        'rule_specs': [
                            {
                                'rule_type': 'IsInRegion',
                                'inputs': {'x': 'Region1'}
                            }
                        ],
                        'outcome': {
                            'dest': None,
                            'dest_if_really_stuck': None,
                            'feedback': {
                                'html': '<p>assas</p>',
                                'content_id': 'feedback_0'
                            },
                            'labelled_as_correct': True,
                            'param_changes': [],
                            'refresher_exploration_id': None,
                            'missing_prerequisite_skill_id': None
                        },
                        'training_data': [],
                        'tagged_skill_misconception_id': None
                    }
                ],
                'confirmed_unclassified_answers': [],
                'customization_args': {
                    'imageAndRegions': {
                        'value': {
                            'imagePath': 'image.png',
                            'labeledRegions': [
                                {
                                    'label': 'Region1',
                                    'region': {
                                        'regionType': 'Rectangle',
                                        'area': [
                                            [
                                                0.2644628099173554,
                                                0.21807065217391305
                                            ],
                                            [
                                                0.9201101928374655,
                                                0.8847373188405797
                                            ]
                                        ]
                                    }
                                }
                            ]
                        }
                    },
                    'highlightRegionsOnHover': {
                        'value': False
                    }
                },
                'default_outcome': {
                    'dest': None,
                    'dest_if_really_stuck': None,
                    'feedback': {
                        'html': '<p>wer</p>',
                        'content_id': 'default_outcome'
                    },
                    'labelled_as_correct': False,
                    'param_changes': [],
                    'refresher_exploration_id': None,
                    'missing_prerequisite_skill_id': None
                },
                'hints': [
                    {
                        'hint_content': {
                            'html': '<p>assaas</p>',
                            'content_id': 'hint_1'
                        }
                    }
                ],
                'id': 'ImageClickInput', 'solution': None
            },
            'param_changes': [],
            'recorded_voiceovers': {
                'voiceovers_mapping': {
                    'content': {},
                    'default_outcome': {},
                    'feedback_0': {},
                    'hint_1': {}
                }
            },
            'solicit_answer_details': False,
            'card_is_checkpoint': False,
            'written_translations': {
                'translations_mapping': {
                    'content': {},
                    'default_outcome': {},
                    'feedback_0': {},
                    'hint_1': {}
                }
            },
            'next_content_id_index': 2
        }
        question_dict: question_domain.QuestionSuggestionChangeDict = {
            'question_state_data': question_state_dict,
            'language_code': 'en',
            'question_state_data_schema_version': (
                feconf.CURRENT_STATE_SCHEMA_VERSION),
            'linked_skill_ids': [skill_id],
            'inapplicable_skill_misconception_ids': ['skillid12345-1'],
            'id': None,
            'version': 40
        }
        suggestion_change: Dict[
            str, Union[str, question_domain.QuestionSuggestionChangeDict, float]
        ] = {
            'cmd': (
                question_domain
                .CMD_CREATE_NEW_FULLY_SPECIFIED_QUESTION),
            'question_dict': question_dict,
            'skill_id': skill_id,
            'skill_difficulty': 0.3
        }

        suggestion = suggestion_services.create_suggestion(
            feconf.SUGGESTION_TYPE_ADD_QUESTION,
            feconf.ENTITY_TYPE_SKILL, skill_id, 1,
            self.author_id, suggestion_change, 'test description')

        self.assertEqual(
            suggestion.status,
            suggestion_models.STATUS_IN_REVIEW)

        self.login(self.CURRICULUM_ADMIN_EMAIL)
        csrf_token = self.get_new_csrf_token()

        with self.swap(constants, 'ENABLE_NEW_STRUCTURE_VIEWER_UPDATES', True):
            self.put_json('%s/skill/%s/%s' % (
                feconf.SUGGESTION_ACTION_URL_PREFIX,
                suggestion.target_id,
                suggestion.suggestion_id), {
                    'action': u'accept',
                    'review_message': u'This looks good!',
                }, csrf_token=csrf_token)

        self.logout()

        suggestion_post_accept = suggestion_services.get_suggestion_by_id(
            suggestion.suggestion_id)
        question = question_services.get_questions_by_skill_ids(
            1, [skill_id], False)[0]
        self.assertEqual(
            suggestion_post_accept.status,
            suggestion_models.STATUS_ACCEPTED)
        # Checks whether image of the Image Region interaction is accessible
        # from the question player. Pre checks can not be added to check there
        # are no images in the given directory before accepting the question
        # suggestion since the directory is created only after the suggestion
        # is accepted.
        destination_fs = fs_services.GcsFileSystem(
            feconf.ENTITY_TYPE_QUESTION, question.id)
        self.assertTrue(destination_fs.isfile('image/%s' % 'image.png'))

    def test_create_suggestion_invalid_target_version_input(self) -> None:
        self.login(self.AUTHOR_EMAIL)
        csrf_token = self.get_new_csrf_token()

        response = self.post_json(
            '%s/' % feconf.SUGGESTION_URL_PREFIX, {
                'suggestion_type': (
                    feconf.SUGGESTION_TYPE_ADD_QUESTION),
                'target_type': feconf.ENTITY_TYPE_SKILL,
                'target_id': self.SKILL_ID,
                'target_version_at_submission': 'invalid_target_version',
                'change': {
                    'cmd': (
                        question_domain
                        .CMD_CREATE_NEW_FULLY_SPECIFIED_QUESTION),
                    'question_dict': self.question_dict,
                    'skill_id': self.SKILL_ID,
                    'skill_difficulty': 0.3
                },
                'description': 'Add new question to skill'
            }, csrf_token=csrf_token, expected_status_int=400)
        suggestions = self.get_json(
            '%s?author_id=%s' % (
                feconf.SUGGESTION_LIST_URL_PREFIX,
                self.author_id))['suggestions']

        self.assertEqual(
            response['error'],
            'Schema validation for \'target_version_at_submission\' failed: '
            'Could not convert str to int: invalid_target_version'
        )
        self.assertEqual(len(suggestions), 1)
        self.logout()

    def test_suggestion_creation_with_valid_images(self) -> None:
        self.save_new_skill(
            'skill_id2', self.admin_id, description='description')
        question_state_data_dict = self._create_valid_question_data(
            'default_state').to_dict()
        valid_html = (
            '<oppia-noninteractive-math math_content-with-value="{&amp;q'
            'uot;raw_latex&amp;quot;: &amp;quot;(x - a_1)(x - a_2)(x - a'
            '_3)...(x - a_n-1)(x - a_n)&amp;quot;, &amp;quot;svg_filenam'
            'e&amp;quot;: &amp;quot;file.svg&amp;quot;}"></oppia-noninte'
            'ractive-math>'
        )
        question_state_data_dict['content']['html'] = valid_html
        self.question_dict = {
            'question_state_data': question_state_data_dict,
            'language_code': 'en',
            'question_state_data_schema_version': (
                feconf.CURRENT_STATE_SCHEMA_VERSION),
            'linked_skill_ids': ['skill_id2'],
            'inapplicable_skill_misconception_ids': [],
            'id': None,
            'version': 40
        }
        self.login(self.AUTHOR_EMAIL)
        csrf_token = self.get_new_csrf_token()

        with utils.open_file(
            os.path.join(feconf.TESTS_DATA_DIR, 'test_svg.svg'),
            'rb', encoding=None
        ) as f:
            raw_image = f.read()

        self.post_json(
            '%s/' % feconf.SUGGESTION_URL_PREFIX, {
                'suggestion_type': (
                    feconf.SUGGESTION_TYPE_ADD_QUESTION),
                'target_type': feconf.ENTITY_TYPE_SKILL,
                'target_id': self.SKILL_ID,
                'target_version_at_submission': 1,
                'change': {
                    'cmd': (
                        question_domain
                        .CMD_CREATE_NEW_FULLY_SPECIFIED_QUESTION),
                    'question_dict': self.question_dict,
                    'skill_id': self.SKILL_ID,
                    'skill_difficulty': 0.3
                },
                'description': 'Add new question to skill',
                'files': {
                    'file.svg': (
                        base64.b64encode(raw_image).decode('utf-8'))
                }
            }, csrf_token=csrf_token,)
        self.logout()


class SkillSuggestionTests(test_utils.GenericTestBase):

    AUTHOR_EMAIL: Final = 'author@example.com'
    REVIEWER_EMAIL: Final = 'reviewer@example.com'

    def setUp(self) -> None:
        super().setUp()
        self.signup(self.CURRICULUM_ADMIN_EMAIL, self.CURRICULUM_ADMIN_USERNAME)
        self.signup(self.AUTHOR_EMAIL, 'author')
        self.signup(self.REVIEWER_EMAIL, 'reviewer')

        self.admin_id = self.get_user_id_from_email(self.CURRICULUM_ADMIN_EMAIL)
        self.author_id = self.get_user_id_from_email(self.AUTHOR_EMAIL)
        self.reviewer_id = self.get_user_id_from_email(self.REVIEWER_EMAIL)
        self.set_curriculum_admins([self.CURRICULUM_ADMIN_USERNAME])
        user_services.allow_user_to_review_question(self.reviewer_id)

        self.skill_id = skill_services.get_new_skill_id()
        self.save_new_skill(
            self.skill_id, self.admin_id, description='Description')

        self.question_dict = {
            'question_state_data': self._create_valid_question_data(
                'default_state').to_dict(),
            'language_code': 'en',
            'question_state_data_schema_version': (
                feconf.CURRENT_STATE_SCHEMA_VERSION),
            'linked_skill_ids': [self.skill_id],
            'inapplicable_skill_misconception_ids': ['skillid12345-1']
        }

        self.login(self.AUTHOR_EMAIL)
        csrf_token = self.get_new_csrf_token()

        self.post_json(
            '%s/' % feconf.SUGGESTION_URL_PREFIX, {
                'suggestion_type': (
                    feconf.SUGGESTION_TYPE_ADD_QUESTION),
                'target_type': feconf.ENTITY_TYPE_SKILL,
                'target_id': self.skill_id,
                'target_version_at_submission': 1,
                'change': {
                    'cmd': (
                        question_domain
                        .CMD_CREATE_NEW_FULLY_SPECIFIED_QUESTION),
                    'question_dict': self.question_dict,
                    'skill_id': self.skill_id,
                    'skill_difficulty': 0.3
                },
                'description': 'Add new question to skill'
            }, csrf_token=csrf_token)

        self.logout()

    def test_cannot_access_suggestion_to_skill_handler(self) -> None:
        self.login(self.CURRICULUM_ADMIN_EMAIL)

        thread_id = feedback_services.create_thread(
            feconf.ENTITY_TYPE_QUESTION, self.skill_id,
            self.author_id, 'description', '', has_suggestion=True)

        csrf_token = self.get_new_csrf_token()

        self.put_json(
            '%s/skill/%s/%s' % (
                feconf.SUGGESTION_ACTION_URL_PREFIX, self.skill_id,
                thread_id), {
                    'action': u'reject',
                    'review_message': u'Rejected!'
                }, csrf_token=csrf_token, expected_status_int=400)

        self.logout()

    def test_suggestion_to_skill_handler_with_invalid_target_type(
        self
    ) -> None:
        self.login(self.CURRICULUM_ADMIN_EMAIL)

        exp_id = 'new_exp_id'
        self.save_new_default_exploration(exp_id, self.admin_id)

        new_content = state_domain.SubtitledHtml(
            'content', '<p>new content html</p>').to_dict()
        change_cmd: Dict[str, Union[str, state_domain.SubtitledHtmlDict]] = {
            'cmd': exp_domain.CMD_EDIT_STATE_PROPERTY,
            'property_name': exp_domain.STATE_PROPERTY_CONTENT,
            'state_name': 'State 1',
            'new_value': new_content
        }
        suggestion_services.create_suggestion(
            feconf.SUGGESTION_TYPE_EDIT_STATE_CONTENT,
            feconf.ENTITY_TYPE_EXPLORATION, exp_id, 1,
            self.author_id, change_cmd, 'sample description')

        suggestion_id = suggestion_services.query_suggestions(
            [('author_id', self.author_id), (
                'target_id', exp_id)])[0].suggestion_id

        csrf_token = self.get_new_csrf_token()

        with self.swap(constants, 'ENABLE_NEW_STRUCTURE_VIEWER_UPDATES', True):
            response = self.put_json(
                '%s/skill/%s/%s' % (
                    feconf.SUGGESTION_ACTION_URL_PREFIX,
                    self.skill_id, suggestion_id), {
                        'action': u'reject',
                        'review_message': u'Rejected!'
                    }, csrf_token=csrf_token, expected_status_int=400)

        self.assertEqual(
            response['error'],
            'This handler allows actions only on suggestions to skills.')

        self.logout()

    def test_suggestion_to_skill_handler_with_invalid_target_id(self) -> None:
        self.login(self.CURRICULUM_ADMIN_EMAIL)

        csrf_token = self.get_new_csrf_token()

        suggestion_to_accept = self.get_json(
            '%s?author_id=%s' % (
                feconf.SUGGESTION_LIST_URL_PREFIX,
                self.author_id))['suggestions'][0]

        csrf_token = self.get_new_csrf_token()

        with self.swap(constants, 'ENABLE_NEW_STRUCTURE_VIEWER_UPDATES', True):
            response = self.put_json(
                '%s/skill/%s/%s' % (
                    feconf.SUGGESTION_ACTION_URL_PREFIX,
                    'skill_id', suggestion_to_accept['suggestion_id']),
                {
                    'action': u'reject',
                    'review_message': u'Rejected!'
                },
                csrf_token=csrf_token, expected_status_int=400)

        self.assertEqual(
            response['error'],
            'The skill id provided does not match the skill id '
            'present as part of the suggestion_id')

        self.logout()

    def test_suggestion_to_skill_handler_with_invalid_action(self) -> None:
        self.login(self.CURRICULUM_ADMIN_EMAIL)
        csrf_token = self.get_new_csrf_token()
        suggestion_to_accept = self.get_json(
            '%s?author_id=%s' % (
                feconf.SUGGESTION_LIST_URL_PREFIX,
                self.author_id))['suggestions'][0]

        csrf_token = self.get_new_csrf_token()
        with self.swap(constants, 'ENABLE_NEW_STRUCTURE_VIEWER_UPDATES', True):
            response = self.put_json(
                '%s/skill/%s/%s' % (
                    feconf.SUGGESTION_ACTION_URL_PREFIX,
                    suggestion_to_accept['target_id'],
                    suggestion_to_accept['suggestion_id']),
                {'action': 'invalid_action'}, csrf_token=csrf_token,
                expected_status_int=400)

        self.assertIn(
            'Received invalid_action which is not in the allowed range '
            'of choices',
            response['error']
        )
        self.logout()

    def test_reject_suggestion_to_skill(self) -> None:
        self.login(self.CURRICULUM_ADMIN_EMAIL)
        csrf_token = self.get_new_csrf_token()
        suggestion_to_reject = self.get_json(
            '%s?author_id=%s' % (
                feconf.SUGGESTION_LIST_URL_PREFIX,
                self.author_id))['suggestions'][0]

        suggestion = suggestion_services.get_suggestion_by_id(
            suggestion_to_reject['suggestion_id'])
        self.assertEqual(
            suggestion.status, suggestion_models.STATUS_IN_REVIEW)

        csrf_token = self.get_new_csrf_token()
        with self.swap(constants, 'ENABLE_NEW_STRUCTURE_VIEWER_UPDATES', True):
            self.put_json('%s/skill/%s/%s' % (
                feconf.SUGGESTION_ACTION_URL_PREFIX,
                suggestion_to_reject['target_id'],
                suggestion_to_reject['suggestion_id']), {
                    'action': u'reject',
                    'review_message': u'Rejected!'
                }, csrf_token=csrf_token)

        suggestion = suggestion_services.get_suggestion_by_id(
            suggestion_to_reject['suggestion_id'])
        self.assertEqual(
            suggestion.status, suggestion_models.STATUS_REJECTED)
        self.logout()

    def test_accept_suggestion_to_skill(self) -> None:
        self.login(self.CURRICULUM_ADMIN_EMAIL)
        csrf_token = self.get_new_csrf_token()
        suggestion_to_accept = self.get_json(
            '%s?author_id=%s' % (
                feconf.SUGGESTION_LIST_URL_PREFIX,
                self.author_id))['suggestions'][0]

        suggestion = suggestion_services.get_suggestion_by_id(
            suggestion_to_accept['suggestion_id'])
        self.assertEqual(
            suggestion.status, suggestion_models.STATUS_IN_REVIEW)

        csrf_token = self.get_new_csrf_token()
        with self.swap(constants, 'ENABLE_NEW_STRUCTURE_VIEWER_UPDATES', True):
            self.put_json('%s/skill/%s/%s' % (
                feconf.SUGGESTION_ACTION_URL_PREFIX,
                suggestion_to_accept['target_id'],
                suggestion_to_accept['suggestion_id']), {
                    'action': u'accept',
                    'review_message': u'Accepted!',
                }, csrf_token=csrf_token)

        suggestion = suggestion_services.get_suggestion_by_id(
            suggestion_to_accept['suggestion_id'])
        self.assertEqual(
            suggestion.status, suggestion_models.STATUS_ACCEPTED)

        self.logout()

    def test_reviewer_accept_suggestion_to_skill(self) -> None:
        self.login(self.REVIEWER_EMAIL)
        csrf_token = self.get_new_csrf_token()
        suggestion_to_accept = self.get_json(
            '%s?author_id=%s' % (
                feconf.SUGGESTION_LIST_URL_PREFIX,
                self.author_id))['suggestions'][0]

        suggestion = suggestion_services.get_suggestion_by_id(
            suggestion_to_accept['suggestion_id'])
        self.assertEqual(
            suggestion.status, suggestion_models.STATUS_IN_REVIEW)

        csrf_token = self.get_new_csrf_token()
        with self.swap(constants, 'ENABLE_NEW_STRUCTURE_VIEWER_UPDATES', True):
            self.put_json('%s/skill/%s/%s' % (
                feconf.SUGGESTION_ACTION_URL_PREFIX,
                suggestion_to_accept['target_id'],
                suggestion_to_accept['suggestion_id']), {
                    'action': u'accept',
                    'review_message': u'Accepted!'
                }, csrf_token=csrf_token)

        suggestion = suggestion_services.get_suggestion_by_id(
            suggestion_to_accept['suggestion_id'])
        self.assertEqual(
            suggestion.status, suggestion_models.STATUS_ACCEPTED)
        self.logout()


class UserSubmittedSuggestionsHandlerTest(test_utils.GenericTestBase):
    """Unit test for the UserSubmittedSuggestionsHandler."""

    AUTHOR_EMAIL: Final = 'author@example.com'

    def setUp(self) -> None:
        super().setUp()
        self.signup(self.CURRICULUM_ADMIN_EMAIL, self.CURRICULUM_ADMIN_USERNAME)
        self.signup(self.OWNER_EMAIL, self.OWNER_USERNAME)
        self.signup(self.EDITOR_EMAIL, self.EDITOR_USERNAME)
        self.signup(self.AUTHOR_EMAIL, 'author')
        self.admin_id = self.get_user_id_from_email(self.CURRICULUM_ADMIN_EMAIL)
        self.owner_id = self.get_user_id_from_email(self.OWNER_EMAIL)
        self.set_curriculum_admins([self.CURRICULUM_ADMIN_USERNAME])

        self.TOPIC_ID = 'topic'
        self.STORY_ID = 'story'
        self.EXP_ID = 'exp1'
        # Needs to be 12 characters long.
        self.SKILL_ID = 'skill1234567'
        self.SKILL_DESCRIPTION = 'skill to link question to'
        exploration = self.save_new_valid_exploration(
            self.EXP_ID, self.owner_id, title='Exploration title',
            category='Algebra', end_state_name='End State',
            correctness_feedback_enabled=True)
        self.publish_exploration(self.owner_id, self.EXP_ID)

        topic = topic_domain.Topic.create_default_topic(
            self.TOPIC_ID, 'topic', 'abbrev', 'description', 'fragm')
        topic.thumbnail_filename = 'thumbnail.svg'
        topic.thumbnail_bg_color = '#C6DCDA'
        topic.subtopics = [
            topic_domain.Subtopic(
                1, 'Title', ['skill_id_333'], 'image.svg',
                constants.ALLOWED_THUMBNAIL_BG_COLORS['subtopic'][0], 21131,
                'dummy-subtopic-three')]
        topic.next_subtopic_id = 2
        topic.skill_ids_for_diagnostic_test = ['skill_id_333']
        topic_services.save_new_topic(self.owner_id, topic)
        topic_services.publish_topic(self.TOPIC_ID, self.admin_id)

        story = story_domain.Story.create_default_story(
            self.STORY_ID, 'A story', 'Description', self.TOPIC_ID, 'story-a')
        story_services.save_new_story(self.owner_id, story)
        topic_services.add_canonical_story(
            self.owner_id, self.TOPIC_ID, self.STORY_ID)
        topic_services.publish_story(
            self.TOPIC_ID, self.STORY_ID, self.admin_id)

        story_services.update_story(
            self.owner_id, self.STORY_ID, [story_domain.StoryChange({
                'cmd': 'add_story_node',
                'node_id': 'node_1',
                'title': 'Node1',
            }), story_domain.StoryChange({
                'cmd': 'update_story_node_property',
                'property_name': 'exploration_id',
                'node_id': 'node_1',
                'old_value': None,
                'new_value': self.EXP_ID
            })], 'Changes.')

        self.save_new_skill(
            self.SKILL_ID, self.owner_id, description=self.SKILL_DESCRIPTION)

        self.owner_id = self.get_user_id_from_email(self.OWNER_EMAIL)
        self.editor_id = self.get_user_id_from_email(self.EDITOR_EMAIL)
        self.author_id = self.get_user_id_from_email(self.AUTHOR_EMAIL)
        self.reviewer_id = self.editor_id

        self.editor = user_services.get_user_actions_info(self.editor_id)

        # Login and create exploration and suggestions.
        self.login(self.EDITOR_EMAIL)

        exp_services.update_exploration(
            self.owner_id, self.EXP_ID, [
                exp_domain.ExplorationChange({
                    'cmd': exp_domain.CMD_EDIT_STATE_PROPERTY,
                    'property_name': exp_domain.STATE_PROPERTY_CONTENT,
                    'state_name': 'Introduction',
                    'new_value': {
                        'content_id': 'content',
                        'html': '<p>new content html</p>'
                    }
                })], 'Add content')

        self.logout()

        self.login(self.AUTHOR_EMAIL)
        csrf_token = self.get_new_csrf_token()

        self.post_json(
            '%s/' % feconf.SUGGESTION_URL_PREFIX, {
                'suggestion_type': (
                    feconf.SUGGESTION_TYPE_TRANSLATE_CONTENT),
                'target_type': (feconf.ENTITY_TYPE_EXPLORATION),
                'target_id': self.EXP_ID,
                'target_version_at_submission': exploration.version,
                'change': {
                    'cmd': exp_domain.CMD_ADD_WRITTEN_TRANSLATION,
                    'state_name': 'Introduction',
                    'content_id': 'content',
                    'language_code': 'hi',
                    'content_html': '<p>new content html</p>',
                    'translation_html': '<p>new content html in Hindi</p>',
                    'data_format': 'html'
                },
                'description': 'Adds translation',
            }, csrf_token=csrf_token)

        self.question_dict = {
            'question_state_data': self._create_valid_question_data(
                'default_state').to_dict(),
            'language_code': 'en',
            'question_state_data_schema_version': (
                feconf.CURRENT_STATE_SCHEMA_VERSION),
            'linked_skill_ids': [self.SKILL_ID],
            'inapplicable_skill_misconception_ids': ['skillid12345-1']
        }

        self.post_json(
            '%s/' % feconf.SUGGESTION_URL_PREFIX, {
                'suggestion_type': (
                    feconf.SUGGESTION_TYPE_ADD_QUESTION),
                'target_type': feconf.ENTITY_TYPE_SKILL,
                'target_id': self.SKILL_ID,
                'target_version_at_submission': 1,
                'change': {
                    'cmd': (
                        question_domain
                        .CMD_CREATE_NEW_FULLY_SPECIFIED_QUESTION),
                    'question_dict': self.question_dict,
                    'skill_id': None,
                    'skill_difficulty': 0.3
                },
                'description': 'Add new question to skill'
            }, csrf_token=csrf_token)

        self.logout()

    def test_suggestion_not_included_when_exploration_is_not_editable(
        self
    ) -> None:
        self.login(self.AUTHOR_EMAIL)

        response = self.get_json(
            '/getsubmittedsuggestions/exploration/translate_content', {
                'limit': constants.OPPORTUNITIES_PAGE_SIZE,
                'offset': 0
            })
        self.assertEqual(len(response['suggestions']), 1)

        exp_services.set_exploration_edits_allowed(self.EXP_ID, False)

        response = self.get_json(
            '/getsubmittedsuggestions/exploration/translate_content', {
                'limit': constants.OPPORTUNITIES_PAGE_SIZE,
                'offset': 0
            })

        self.assertEqual(len(response['suggestions']), 0)

    def test_exploration_handler_returns_data(self) -> None:
        self.login(self.AUTHOR_EMAIL)

        response = self.get_json(
            '/getsubmittedsuggestions/exploration/translate_content', {
                'limit': constants.OPPORTUNITIES_PAGE_SIZE,
                'offset': 0
            })
        self.assertEqual(len(response['suggestions']), 1)
        self.assertEqual(len(response['target_id_to_opportunity_dict']), 1)
        self.assertEqual(response['next_offset'], 1)

        response = self.get_json(
            '/getsubmittedsuggestions/topic/translate_content', {
                'limit': constants.OPPORTUNITIES_PAGE_SIZE,
                'offset': 0
            })
        self.assertEqual(response, {})

    def test_skill_handler_returns_data(self) -> None:
        self.login(self.AUTHOR_EMAIL)

        response = self.get_json(
            '/getsubmittedsuggestions/skill/add_question', {
                'limit': constants.OPPORTUNITIES_PAGE_SIZE,
                'offset': 0
            })
        self.assertEqual(len(response['suggestions']), 1)
        self.assertEqual(len(response['target_id_to_opportunity_dict']), 1)
        self.assertEqual(response['next_offset'], 1)

        response = self.get_json(
            '/getsubmittedsuggestions/topic/add_question', {
                'limit': constants.OPPORTUNITIES_PAGE_SIZE,
                'offset': 0
            })
        self.assertEqual(response, {})

    def test_question_suggestions_data_for_deleted_opportunities(
        self
    ) -> None:
        self.login(self.AUTHOR_EMAIL)

        opportunity_services.delete_skill_opportunity(self.SKILL_ID)
        response = self.get_json(
            '/getsubmittedsuggestions/skill/add_question', {
                'limit': constants.OPPORTUNITIES_PAGE_SIZE,
                'offset': 0
            })
        self.assertEqual(len(response['suggestions']), 1)
        self.assertEqual(len(response['target_id_to_opportunity_dict']), 1)
        self.assertEqual(response['next_offset'], 1)
        self.assertEqual(
            response['target_id_to_opportunity_dict'][self.SKILL_ID], None)

    def test_translation_suggestions_data_for_deleted_opportunities(
        self
    ) -> None:
        self.login(self.AUTHOR_EMAIL)

        opportunity_services.delete_exploration_opportunities([self.EXP_ID])
        response = self.get_json(
            '/getsubmittedsuggestions/exploration/translate_content', {
                'limit': constants.OPPORTUNITIES_PAGE_SIZE,
                'offset': 0
            })
        self.assertEqual(len(response['suggestions']), 1)
        self.assertEqual(len(response['target_id_to_opportunity_dict']), 1)
        self.assertEqual(response['next_offset'], 1)
        self.assertEqual(
            response['target_id_to_opportunity_dict'][self.EXP_ID], None)

    def test_translation_suggestions_fetches_extra_page_if_filtered_result_is_empty( # pylint: disable=line-too-long
        self
    ) -> None:
        # Create a new exploration, link a new story, and create a corresponding
        # translation suggestion.
        self.login(self.AUTHOR_EMAIL)
        exp_id = 'exp2'
        self.save_new_valid_exploration(
            exp_id, self.owner_id, title='Exploration title',
            category='Algebra', end_state_name='End State',
            correctness_feedback_enabled=True)
        self.publish_exploration(self.owner_id, exp_id)
        self.create_story_for_translation_opportunity(
            self.owner_id, self.admin_id, 'story_id_2', self.TOPIC_ID, exp_id)
        add_translation_change_dict = {
            'cmd': exp_domain.CMD_ADD_WRITTEN_TRANSLATION,
            'state_name': 'Introduction',
            'content_id': 'content',
            'language_code': 'hi',
            'content_html': '',
            'translation_html': 'translation2',
            'data_format': 'html'
        }
        suggestion_services.create_suggestion(
            feconf.SUGGESTION_TYPE_TRANSLATE_CONTENT,
            feconf.ENTITY_TYPE_EXPLORATION,
            exp_id, 1, self.author_id, add_translation_change_dict,
            'test description')
        # Disable the new exploration so that its corresponding translation
        # suggestion is filtered out.
        exp_services.set_exploration_edits_allowed(exp_id, False)

        response = self.get_json(
            '/getsubmittedsuggestions/exploration/translate_content', {
                'limit': 1,
                'offset': 0
            })

        # The new translation suggestion is returned first, but because it is
        # filtered out, the controller performs another fetch.
        self.assertEqual(len(response['suggestions']), 1)
        self.assertEqual(
            response['suggestions'][0]['change']['translation_html'],
            '<p>new content html in Hindi</p>')
        # Offset reflects the extra fetch.
        self.assertEqual(response['next_offset'], 2)

    def test_handler_with_invalid_suggestion_type_raise_error(self) -> None:
        self.login(self.AUTHOR_EMAIL)

        response = self.get_json(
            '/getsubmittedsuggestions/exploration/translate_content', {
                'limit': constants.OPPORTUNITIES_PAGE_SIZE,
                'offset': 0
            })
        self.assertEqual(len(response['suggestions']), 1)

        self.get_json(
            '/getsubmittedsuggestions/exploration/invalid_suggestion_type', {
                'limit': constants.OPPORTUNITIES_PAGE_SIZE,
                'offset': 0
            },
            expected_status_int=400)

    def test_handler_with_invalid_target_type_raise_error(self) -> None:
        self.login(self.AUTHOR_EMAIL)

        response = self.get_json(
            '/getsubmittedsuggestions/exploration/translate_content', {
                'limit': constants.OPPORTUNITIES_PAGE_SIZE,
                'offset': 0
            })
        self.assertEqual(len(response['suggestions']), 1)

        self.get_json(
            '/getsubmittedsuggestions/invalid_target_type/translate_content', {
                'limit': constants.OPPORTUNITIES_PAGE_SIZE,
                'offset': 0
            }, expected_status_int=400)


class ReviewableSuggestionsHandlerTest(test_utils.GenericTestBase):
    """Unit test for the ReviewableSuggestionsHandler."""

    def setUp(self) -> None:
        super().setUp()
        self.AUTHOR_EMAIL = 'author@example.com'
        self.REVIEWER_EMAIL = 'reviewer@example.com'
        self.signup(self.CURRICULUM_ADMIN_EMAIL, self.CURRICULUM_ADMIN_USERNAME)
        self.signup(self.OWNER_EMAIL, self.OWNER_USERNAME)
        self.signup(self.EDITOR_EMAIL, self.EDITOR_USERNAME)
        self.signup(self.AUTHOR_EMAIL, 'author')
        self.signup(self.REVIEWER_EMAIL, 'reviewer')
        self.admin_id = self.get_user_id_from_email(self.CURRICULUM_ADMIN_EMAIL)
        self.owner_id = self.get_user_id_from_email(self.OWNER_EMAIL)
        self.editor_id = self.get_user_id_from_email(self.EDITOR_EMAIL)
        self.author_id = self.get_user_id_from_email(self.AUTHOR_EMAIL)
        self.reviewer_id = self.get_user_id_from_email(self.REVIEWER_EMAIL)
        self.set_curriculum_admins([self.CURRICULUM_ADMIN_USERNAME])
        self.editor = user_services.get_user_actions_info(self.editor_id)

        self.owner_id = self.get_user_id_from_email(self.OWNER_EMAIL)
        self.TOPIC_ID = 'topic'
        self.STORY_ID = 'story'
        self.EXP_ID = 'exp1'
        # Needs to be 12 characters long.
        self.SKILL_ID = 'skill1234567'
        self.SKILL_DESCRIPTION = 'skill to link question to'
        exploration = self.save_new_valid_exploration(
            self.EXP_ID, self.owner_id, title='Exploration title',
            category='Algebra', end_state_name='End State',
            correctness_feedback_enabled=True)
        self.publish_exploration(self.owner_id, self.EXP_ID)

        topic = topic_domain.Topic.create_default_topic(
            self.TOPIC_ID, 'topic', 'abbrev', 'description', 'fragm')
        topic.thumbnail_filename = 'thumbnail.svg'
        topic.thumbnail_bg_color = '#C6DCDA'
        topic.subtopics = [
            topic_domain.Subtopic(
                1, 'Title', ['skill_id_333'], 'image.svg',
                constants.ALLOWED_THUMBNAIL_BG_COLORS['subtopic'][0], 21131,
                'dummy-subtopic-three')]
        topic.next_subtopic_id = 2
        topic.skill_ids_for_diagnostic_test = ['skill_id_333']
        topic_services.save_new_topic(self.owner_id, topic)
        topic_services.publish_topic(self.TOPIC_ID, self.admin_id)

        story = story_domain.Story.create_default_story(
            self.STORY_ID, 'A story', 'Description', self.TOPIC_ID, 'story-b')
        story_services.save_new_story(self.owner_id, story)
        topic_services.add_canonical_story(
            self.owner_id, self.TOPIC_ID, self.STORY_ID)
        topic_services.publish_story(
            self.TOPIC_ID, self.STORY_ID, self.admin_id)

        story_services.update_story(
            self.owner_id, self.STORY_ID, [story_domain.StoryChange({
                'cmd': 'add_story_node',
                'node_id': 'node_1',
                'title': 'Node1',
            }), story_domain.StoryChange({
                'cmd': 'update_story_node_property',
                'property_name': 'exploration_id',
                'node_id': 'node_1',
                'old_value': None,
                'new_value': self.EXP_ID
            })], 'Changes.')

        self.save_new_skill(
            self.SKILL_ID, self.owner_id, description=self.SKILL_DESCRIPTION)

        user_services.allow_user_to_review_question(self.reviewer_id)
        user_services.allow_user_to_review_translation_in_language(
            self.reviewer_id, 'hi')
        # Login and update exploration and suggestions.
        self.login(self.EDITOR_EMAIL)

        exp_services.update_exploration(
            self.owner_id, self.EXP_ID, [
                exp_domain.ExplorationChange({
                    'cmd': exp_domain.CMD_EDIT_STATE_PROPERTY,
                    'property_name': exp_domain.STATE_PROPERTY_CONTENT,
                    'state_name': 'Introduction',
                    'new_value': {
                        'content_id': 'content',
                        'html': '<p>new content html</p>'
                    }
                })], 'Add content')

        self.logout()

        self.login(self.AUTHOR_EMAIL)
        csrf_token = self.get_new_csrf_token()

        self.translate_suggestion_change = {
            'cmd': exp_domain.CMD_ADD_WRITTEN_TRANSLATION,
            'state_name': 'Introduction',
            'content_id': 'content',
            'language_code': 'hi',
            'content_html': '<p>new content html</p>',
            'translation_html': '<p>new content html in Hindi</p>',
            'data_format': 'html'
        }
        self.post_json(
            '%s/' % feconf.SUGGESTION_URL_PREFIX, {
                'suggestion_type': (
                    feconf.SUGGESTION_TYPE_TRANSLATE_CONTENT),
                'target_type': feconf.ENTITY_TYPE_EXPLORATION,
                'target_id': self.EXP_ID,
                'target_version_at_submission': exploration.version,
                'change': self.translate_suggestion_change,
                'description': 'Adds translation',
            }, csrf_token=csrf_token
        )

        self.question_dict = {
            'question_state_data': self._create_valid_question_data(
                'default_state').to_dict(),
            'language_code': 'en',
            'question_state_data_schema_version': (
                feconf.CURRENT_STATE_SCHEMA_VERSION),
            'linked_skill_ids': [self.SKILL_ID],
            'inapplicable_skill_misconception_ids': ['skillid12345-1']
        }
        self.translate_question_change = {
            'cmd': question_domain.CMD_CREATE_NEW_FULLY_SPECIFIED_QUESTION,
            'question_dict': self.question_dict,
            'skill_id': None,
            'skill_difficulty': 0.3
        }
        self.post_json(
            '%s/' % feconf.SUGGESTION_URL_PREFIX, {
                'suggestion_type': (
                    feconf.SUGGESTION_TYPE_ADD_QUESTION),
                'target_type': feconf.ENTITY_TYPE_SKILL,
                'target_id': self.SKILL_ID,
                'target_version_at_submission': 1,
                'change': self.translate_question_change,
                'description': 'Add new question to skill'
            }, csrf_token=csrf_token)

        self.logout()
        self.login(self.REVIEWER_EMAIL)

    def test_exploration_handler_returns_data_with_no_exploration_id(
        self
    ) -> None:
        # If no exploration ID is provided, no suggestions are returned.
        response = self.get_json(
            '/getreviewablesuggestions/exploration/translate_content', {
                'limit': constants.OPPORTUNITIES_PAGE_SIZE,
                'offset': 0
            })
        self.assertEqual(len(response['suggestions']), 0)
        self.assertEqual(response['next_offset'], 0)

    def test_exploration_handler_returns_data_with_valid_exploration_id(
        self
    ) -> None:
        response = self.get_json(
            '/getreviewablesuggestions/exploration/translate_content', params={
                'exploration_id': self.EXP_ID,
                'limit': constants.OPPORTUNITIES_PAGE_SIZE,
                'offset': 0
            })
        self.assertEqual(len(response['suggestions']), 1)
        self.assertEqual(response['next_offset'], 1)
        suggestion = response['suggestions'][0]
        self.assertDictEqual(
            suggestion['change'], self.translate_suggestion_change)
        self.assertEqual(
            suggestion['suggestion_type'],
            feconf.SUGGESTION_TYPE_TRANSLATE_CONTENT
        )
        self.assertEqual(
            suggestion['target_type'], feconf.ENTITY_TYPE_EXPLORATION)
        self.assertEqual(suggestion['target_id'], self.EXP_ID)
        self.assertEqual(suggestion['language_code'], 'hi')
        self.assertEqual(suggestion['author_name'], 'author')
        self.assertEqual(suggestion['status'], 'review')
        self.assertDictEqual(
            response['target_id_to_opportunity_dict'],
            {
                'exp1': {
                    'chapter_title': 'Node1',
                    'content_count': 2,
                    'id': 'exp1',
                    'story_title': 'A story',
                    'topic_name': 'topic',
                    'translation_counts': {},
                    'translation_in_review_counts': {}
                }
            }
        )
        self.assertEqual(response['next_offset'], 1)

<<<<<<< HEAD
    def test_exploration_handler_does_not_return_obsolete_suggestions(self):
        # Create a new exploration and linked story.
        self.login(self.EDITOR_EMAIL)
        continue_state_name = 'continue state'
        exp_100 = self.save_new_linear_exp_with_state_names_and_interactions(
            '100',
            self.owner_id,
            ['Introduction', continue_state_name, 'End state'],
            ['TextInput', 'Continue'],
            category='Algebra',
            correctness_feedback_enabled=True
        )
        self.publish_exploration(self.owner_id, exp_100.id)
        self.create_story_for_translation_opportunity(
            self.owner_id, self.admin_id, 'story_id_100', self.TOPIC_ID,
            exp_100.id)
        self.logout()

        # Create a translation suggestion for the Continue button text.
        self.login(self.AUTHOR_EMAIL)
        continue_state = exp_100.states['continue state']
        content_id_of_continue_button_text = (
            continue_state.interaction.customization_args[
                'buttonText'].value.content_id)
        change_dict = {
            'cmd': 'add_translation',
            'content_id': content_id_of_continue_button_text,
            'language_code': 'hi',
            'content_html': 'Continue',
            'state_name': continue_state_name,
            'translation_html': '<p>Translation for content.</p>'
        }
        suggestion_services.create_suggestion(
            feconf.SUGGESTION_TYPE_TRANSLATE_CONTENT,
            feconf.ENTITY_TYPE_EXPLORATION,
            exp_100.id, 1, self.owner_id, change_dict, 'description')
        self.logout()

        self.login(self.REVIEWER_EMAIL)
        # Handler should return the new suggestion.
        response = self.get_json(
            '/getreviewablesuggestions/exploration/translate_content', params={
                'exploration_id': exp_100.id,
                'limit': constants.OPPORTUNITIES_PAGE_SIZE,
                'offset': 0
            })
        self.assertEqual(len(response['suggestions']), 1)
        self.assertEqual(response['next_offset'], 1)
        self.logout()

        # Replace the Continue button text content ID.
        self.login(self.EDITOR_EMAIL)
        exp_services.update_exploration(
            self.owner_id, exp_100.id, [
                exp_domain.ExplorationChange({
                    'cmd': exp_domain.CMD_EDIT_STATE_PROPERTY,
                    'property_name':
                        exp_domain.STATE_PROPERTY_INTERACTION_CUST_ARGS,
                    'state_name': continue_state_name,
                    'new_value': {
                        'buttonText': {
                            'value': {
                                'content_id': 'new_content_id',
                                'unicode_str': 'Continua'
                            }
                        }
                    }
                })], 'Change continue button content ID')
        self.logout()

        self.login(self.REVIEWER_EMAIL)
        # After the new suggestion's content was deleted, handler should not
        # return the obsolete suggestion.
        response = self.get_json(
            '/getreviewablesuggestions/exploration/translate_content', params={
                'exploration_id': exp_100.id,
                'limit': constants.OPPORTUNITIES_PAGE_SIZE,
                'offset': 0
            })
        self.assertEqual(len(response['suggestions']), 0)
        self.assertEqual(response['next_offset'], 1)

    def test_topic_translate_handler_returns_no_data(self):
=======
    def test_topic_translate_handler_returns_no_data(self) -> None:
>>>>>>> 370e530a
        response = self.get_json(
            '/getreviewablesuggestions/topic/translate_content', {
                'limit': constants.OPPORTUNITIES_PAGE_SIZE,
                'offset': 0
            })
        self.assertEqual(response, {})

    def test_skill_handler_returns_data(self) -> None:
        response = self.get_json(
            '/getreviewablesuggestions/skill/add_question', {
                'limit': constants.OPPORTUNITIES_PAGE_SIZE,
                'offset': 0
            })
        self.assertEqual(len(response['suggestions']), 1)
        suggestion = response['suggestions'][0]
        self.assertDictEqual(
            suggestion['change'], self.translate_question_change)
        self.assertEqual(
            suggestion['suggestion_type'], feconf.SUGGESTION_TYPE_ADD_QUESTION)
        self.assertEqual(
            suggestion['target_type'], feconf.ENTITY_TYPE_SKILL)
        self.assertEqual(suggestion['target_id'], self.SKILL_ID)
        self.assertEqual(suggestion['language_code'], 'en')
        self.assertEqual(suggestion['author_name'], 'author')
        self.assertEqual(suggestion['status'], 'review')
        self.assertDictEqual(
            response['target_id_to_opportunity_dict'],
            {
                'skill1234567': {
                    'id': 'skill1234567',
                    'question_count': 0,
                    'skill_description': 'skill to link question to',
                    'skill_rubrics': [
                        {
                            'difficulty': 'Easy',
                            'explanations': ['Explanation 1']
                        }, {
                            'difficulty': 'Medium',
                            'explanations': ['Explanation 2']
                        }, {
                            'difficulty': 'Hard',
                            'explanations': ['Explanation 3']
                        }
                    ]
                }
            }
        )

    def test_topic_question_handler_returns_no_data(self) -> None:
        response = self.get_json(
            '/getreviewablesuggestions/topic/add_question', {
                'limit': constants.OPPORTUNITIES_PAGE_SIZE,
                'offset': 0
            })
        self.assertEqual(response, {})

    def test_handler_with_invalid_suggestion_type_raise_error(self) -> None:
        self.get_json(
            '/getreviewablesuggestions/exploration/invalid_suggestion_type', {
                'limit': constants.OPPORTUNITIES_PAGE_SIZE,
                'offset': 0
            },
            expected_status_int=404
        )

    def test_handler_with_invalid_target_type_raise_error(self) -> None:
        self.get_json(
            '/getreviewablesuggestions/invalid_target_type/translate_content', {
                'limit': constants.OPPORTUNITIES_PAGE_SIZE,
                'offset': 0
            },
            expected_status_int=400
        )<|MERGE_RESOLUTION|>--- conflicted
+++ resolved
@@ -2712,8 +2712,9 @@
         )
         self.assertEqual(response['next_offset'], 1)
 
-<<<<<<< HEAD
-    def test_exploration_handler_does_not_return_obsolete_suggestions(self):
+    def test_exploration_handler_does_not_return_obsolete_suggestions(
+        self
+    ) -> None:
         # Create a new exploration and linked story.
         self.login(self.EDITOR_EMAIL)
         continue_state_name = 'continue state'
@@ -2795,10 +2796,7 @@
         self.assertEqual(len(response['suggestions']), 0)
         self.assertEqual(response['next_offset'], 1)
 
-    def test_topic_translate_handler_returns_no_data(self):
-=======
     def test_topic_translate_handler_returns_no_data(self) -> None:
->>>>>>> 370e530a
         response = self.get_json(
             '/getreviewablesuggestions/topic/translate_content', {
                 'limit': constants.OPPORTUNITIES_PAGE_SIZE,
