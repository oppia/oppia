--- conflicted
+++ resolved
@@ -729,13 +729,6 @@
 
         self.skill_id = skill_services.get_new_skill_id()
         self.save_new_skill(self.skill_id, self.admin_id, 'Description')
-<<<<<<< HEAD
-        self.topic_id = topic_services.get_new_topic_id()
-        self.save_new_topic(
-            self.topic_id, self.admin_id, 'Name', '', None,
-            'Description', [], [], [self.skill_id], [], 1)
-=======
->>>>>>> 440fe104
 
         self.question_dict = {
             'question_state_data': self._create_valid_question_data(
@@ -838,13 +831,6 @@
                 feconf.SUGGESTION_LIST_URL_PREFIX,
                 self.author_id))['suggestions'][0]
 
-<<<<<<< HEAD
-        self.save_new_topic(
-            'topic_id', self.admin_id, 'Name1', '', None,
-            'Description', [], [], [], [], 1)
-
-=======
->>>>>>> 440fe104
         csrf_token = self.get_new_csrf_token()
 
         with self.swap(constants, 'ENABLE_NEW_STRUCTURE_VIEWER_UPDATES', True):
