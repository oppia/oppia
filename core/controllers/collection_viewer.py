--- conflicted
+++ resolved
@@ -30,23 +30,8 @@
     """Page describing a single collection."""
 
     @acl_decorators.can_play_collection
-    def get(self, collection_id):
+    def get(self, _):
         """Handles GET requests."""
-        collection = collection_services.get_collection_by_id(collection_id)
-
-        self.values.update({
-<<<<<<< HEAD
-            'meta_name': collection.title,
-            'meta_description': utils.capitalize_string(collection.objective)
-=======
-            'can_edit': rights_manager.check_can_edit_activity(
-                self.user, collection_rights),
-            'is_logged_in': bool(self.user_id),
-            'collection_id': collection_id,
-            'collection_title': collection.title,
-            'is_private': rights_manager.is_collection_private(collection_id),
->>>>>>> 71fdef77
-        })
 
         self.render_template('dist/collection-player-page.mainpage.html')
 
