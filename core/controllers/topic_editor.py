# Copyright 2018 The Oppia Authors. All Rights Reserved.
#
# Licensed under the Apache License, Version 2.0 (the "License");
# you may not use this file except in compliance with the License.
# You may obtain a copy of the License at
#
#      http://www.apache.org/licenses/LICENSE-2.0
#
# Unless required by applicable law or agreed to in writing, software
# distributed under the License is distributed on an "AS-IS" BASIS,
# WITHOUT WARRANTIES OR CONDITIONS OF ANY KIND, either express or implied.
# See the License for the specific language governing permissions and
# limitations under the License.

"""Controllers for the topics editor, from where topics are edited and stories
are created.
"""
from __future__ import absolute_import  # pylint: disable=import-only-modules
from __future__ import unicode_literals  # pylint: disable=import-only-modules

from core.controllers import acl_decorators
from core.controllers import base
from core.domain import email_manager
from core.domain import role_services
from core.domain import skill_services
from core.domain import story_domain
from core.domain import story_fetchers
from core.domain import story_services
from core.domain import subtopic_page_domain
from core.domain import subtopic_page_services
from core.domain import topic_domain
from core.domain import topic_fetchers
from core.domain import topic_services
from core.domain import user_services
import feconf
import utils


class TopicEditorStoryHandler(base.BaseHandler):
    """Manages the creation of a story and receiving of all story summaries for
    display in topic editor page.
    """
    GET_HANDLER_ERROR_RETURN_TYPE = feconf.HANDLER_TYPE_JSON

    @acl_decorators.can_view_any_topic_editor
    def get(self, topic_id):
        """Handles GET requests."""
        topic = topic_fetchers.get_topic_by_id(topic_id)
        story_id_to_publication_status_map = {}
        for reference in topic.canonical_story_references:
            story_id_to_publication_status_map[reference.story_id] = (
                reference.story_is_published)
        for reference in topic.additional_story_references:
            story_id_to_publication_status_map[reference.story_id] = (
                reference.story_is_published)
        canonical_story_summaries = story_fetchers.get_story_summaries_by_ids(
            topic.get_canonical_story_ids())
        additional_story_summaries = story_fetchers.get_story_summaries_by_ids(
            topic.get_additional_story_ids())

        canonical_story_summary_dicts = [
            summary.to_dict() for summary in canonical_story_summaries]
        additional_story_summary_dicts = [
            summary.to_dict() for summary in additional_story_summaries]

        for summary in canonical_story_summary_dicts:
            summary['story_is_published'] = (
                story_id_to_publication_status_map[summary['id']])

        for summary in additional_story_summary_dicts:
            summary['story_is_published'] = (
                story_id_to_publication_status_map[summary['id']])

        self.values.update({
            'canonical_story_summary_dicts': canonical_story_summary_dicts,
            'additional_story_summary_dicts': additional_story_summary_dicts
        })
        self.render_json(self.values)

    @acl_decorators.can_add_new_story_to_topic
    def post(self, topic_id):
        """Handles POST requests.
        Currently, this only adds the story to the canonical story id list of
        the topic.
        """
        topic_domain.Topic.require_valid_topic_id(topic_id)
        title = self.payload.get('title')

        story_domain.Story.require_valid_title(title)

        new_story_id = story_services.get_new_story_id()
        story = story_domain.Story.create_default_story(
            new_story_id, title, topic_id)
        story_services.save_new_story(self.user_id, story)
        topic_services.add_canonical_story(self.user_id, topic_id, new_story_id)
        self.render_json({
            'storyId': new_story_id
        })


class TopicEditorPage(base.BaseHandler):
    """The editor page for a single topic."""

    @acl_decorators.can_view_any_topic_editor
    def get(self, topic_id):
        """Handles GET requests."""
        topic = topic_fetchers.get_topic_by_id(topic_id, strict=False)

        if topic is None:
            raise self.PageNotFoundException(
                Exception('The topic with the given id doesn\'t exist.'))

<<<<<<< HEAD
        interaction_ids = feconf.ALLOWED_QUESTION_INTERACTION_IDS

        interaction_dependency_ids = (
            interaction_registry.Registry.get_deduplicated_dependency_ids(
                interaction_ids))
        dependencies_html, additional_angular_modules = (
            dependency_registry.Registry.get_deps_html_and_angular_modules(
                interaction_dependency_ids + self.EDITOR_PAGE_DEPENDENCY_IDS))

        interaction_templates = (
            interaction_registry.Registry.get_interaction_html(
                interaction_ids))

        self.values.update({
            'additional_angular_modules': additional_angular_modules,
            'INTERACTION_SPECS': interaction_registry.Registry.get_all_specs(),
            'interaction_templates': jinja2.utils.Markup(
                interaction_templates),
            'dependencies_html': jinja2.utils.Markup(dependencies_html)
        })

=======
>>>>>>> 3c258a5b
        self.render_template('topic-editor-page.mainpage.html')


class EditableSubtopicPageDataHandler(base.BaseHandler):
    """The data handler for subtopic pages."""

    GET_HANDLER_ERROR_RETURN_TYPE = feconf.HANDLER_TYPE_JSON

    @acl_decorators.can_view_any_topic_editor
    def get(self, topic_id, subtopic_id):
        """Handles GET requests."""
        subtopic_page = subtopic_page_services.get_subtopic_page_by_id(
            topic_id, subtopic_id, strict=False)

        if subtopic_page is None:
            raise self.PageNotFoundException(
                'The subtopic page with the given id doesn\'t exist.')

        self.values.update({
            'subtopic_page': subtopic_page.to_dict()
        })

        self.render_json(self.values)


class EditableTopicDataHandler(base.BaseHandler):
    """A data handler for topics which supports writing."""

    GET_HANDLER_ERROR_RETURN_TYPE = feconf.HANDLER_TYPE_JSON

    def _require_valid_version(self, version_from_payload, topic_version):
        """Check that the payload version matches the given topic
        version.
        """
        if version_from_payload is None:
            raise base.BaseHandler.InvalidInputException(
                'Invalid POST request: a version must be specified.')

        if version_from_payload != topic_version:
            raise base.BaseHandler.InvalidInputException(
                'Trying to update version %s of topic from version %s, '
                'which is too old. Please reload the page and try again.'
                % (topic_version, version_from_payload))

    @acl_decorators.can_view_any_topic_editor
    def get(self, topic_id):
        """Populates the data on the individual topic page."""
        topic = topic_fetchers.get_topic_by_id(topic_id, strict=False)

        if topic is None:
            raise self.PageNotFoundException(
                Exception('The topic with the given id doesn\'t exist.'))

        skill_ids = topic.get_all_skill_ids()

        skill_id_to_description_dict = (
            skill_services.get_skill_descriptions_by_ids(topic_id, skill_ids))

        self.values.update({
            'topic_dict': topic.to_dict(),
            'skill_id_to_description_dict': skill_id_to_description_dict
        })

        self.render_json(self.values)

    @acl_decorators.can_edit_topic
    def put(self, topic_id):
        """Updates properties of the given topic.
        Also, each change_dict given for editing should have an additional
        property called is_topic_change, which would be a boolean. If True, it
        means that change is for a topic (includes adding and removing
        subtopics), while False would mean it is for a Subtopic Page (this
        includes editing its html data as of now).
        """
        topic_domain.Topic.require_valid_topic_id(topic_id)
        topic = topic_fetchers.get_topic_by_id(topic_id, strict=False)

        version = self.payload.get('version')
        self._require_valid_version(version, topic.version)

        commit_message = self.payload.get('commit_message')
        topic_and_subtopic_page_change_dicts = self.payload.get(
            'topic_and_subtopic_page_change_dicts')
        topic_and_subtopic_page_change_list = []
        for change in topic_and_subtopic_page_change_dicts:
            if change['cmd'] == (
                    subtopic_page_domain.CMD_UPDATE_SUBTOPIC_PAGE_PROPERTY):
                topic_and_subtopic_page_change_list.append(
                    subtopic_page_domain.SubtopicPageChange(change))
            else:
                topic_and_subtopic_page_change_list.append(
                    topic_domain.TopicChange(change))
        try:
            topic_services.update_topic_and_subtopic_pages(
                self.user_id, topic_id, topic_and_subtopic_page_change_list,
                commit_message)
        except utils.ValidationError as e:
            raise self.InvalidInputException(e)

        topic = topic_fetchers.get_topic_by_id(topic_id, strict=False)
        skill_ids = topic.get_all_skill_ids()

        skill_id_to_description_dict = (
            skill_services.get_skill_descriptions_by_ids(topic_id, skill_ids))

        self.values.update({
            'topic_dict': topic.to_dict(),
            'skill_id_to_description_dict': skill_id_to_description_dict
        })

        self.render_json(self.values)

    @acl_decorators.can_delete_topic
    def delete(self, topic_id):
        """Handles Delete requests."""
        topic_domain.Topic.require_valid_topic_id(topic_id)
        topic = topic_fetchers.get_topic_by_id(topic_id, strict=False)
        if topic is None:
            raise self.PageNotFoundException(
                'The topic with the given id doesn\'t exist.')
        topic_services.delete_topic(self.user_id, topic_id)

        self.render_json(self.values)


class TopicRightsHandler(base.BaseHandler):
    """A handler for returning topic rights."""

    GET_HANDLER_ERROR_RETURN_TYPE = feconf.HANDLER_TYPE_JSON

    @acl_decorators.can_view_any_topic_editor
    def get(self, topic_id):
        """Returns the TopicRights object of a topic."""
        topic_rights = topic_services.get_topic_rights(topic_id, strict=False)
        if topic_rights is None:
            raise self.InvalidInputException(
                'Expected a valid topic id to be provided.')
        user_actions_info = user_services.UserActionsInfo(self.user_id)
        can_edit_topic = topic_services.check_can_edit_topic(
            user_actions_info, topic_rights)

        can_publish_topic = (
            role_services.ACTION_CHANGE_TOPIC_STATUS in
            user_actions_info.actions)

        self.values.update({
            'can_edit_topic': can_edit_topic,
            'published': topic_rights.topic_is_published,
            'can_publish_topic': can_publish_topic
        })

        self.render_json(self.values)


class TopicPublishSendMailHandler(base.BaseHandler):
    """A handler for sending mail to admins to review and publish topic."""

    GET_HANDLER_ERROR_RETURN_TYPE = feconf.HANDLER_TYPE_JSON

    @acl_decorators.can_view_any_topic_editor
    def put(self, topic_id):
        """Returns the TopicRights object of a topic."""
        topic_url = feconf.TOPIC_EDITOR_URL_PREFIX + '/' + topic_id
        if feconf.CAN_SEND_EMAILS:
            email_manager.send_mail_to_admin(
                'Request to review and publish a topic',
                '%s wants to publish topic: %s at URL %s, please review'
                ' and publish if it looks good.'
                % (self.username, self.payload.get('topic_name'), topic_url))

        self.render_json(self.values)


class TopicPublishHandler(base.BaseHandler):
    """A handler for publishing and unpublishing topics."""

    @acl_decorators.can_change_topic_publication_status
    def put(self, topic_id):
        """Publishes or unpublishes a topic."""
        topic = topic_fetchers.get_topic_by_id(topic_id, strict=False)
        if topic is None:
            raise self.PageNotFoundException

        topic_domain.Topic.require_valid_topic_id(topic_id)

        publish_status = self.payload.get('publish_status')

        if not isinstance(publish_status, bool):
            raise self.InvalidInputException(
                'Publish status should only be true or false.')

        try:
            if publish_status:
                topic_services.publish_topic(topic_id, self.user_id)
            else:
                topic_services.unpublish_topic(topic_id, self.user_id)
        except Exception as e:
            raise self.UnauthorizedUserException(e)

        self.render_json(self.values)<|MERGE_RESOLUTION|>--- conflicted
+++ resolved
@@ -110,30 +110,6 @@
             raise self.PageNotFoundException(
                 Exception('The topic with the given id doesn\'t exist.'))
 
-<<<<<<< HEAD
-        interaction_ids = feconf.ALLOWED_QUESTION_INTERACTION_IDS
-
-        interaction_dependency_ids = (
-            interaction_registry.Registry.get_deduplicated_dependency_ids(
-                interaction_ids))
-        dependencies_html, additional_angular_modules = (
-            dependency_registry.Registry.get_deps_html_and_angular_modules(
-                interaction_dependency_ids + self.EDITOR_PAGE_DEPENDENCY_IDS))
-
-        interaction_templates = (
-            interaction_registry.Registry.get_interaction_html(
-                interaction_ids))
-
-        self.values.update({
-            'additional_angular_modules': additional_angular_modules,
-            'INTERACTION_SPECS': interaction_registry.Registry.get_all_specs(),
-            'interaction_templates': jinja2.utils.Markup(
-                interaction_templates),
-            'dependencies_html': jinja2.utils.Markup(dependencies_html)
-        })
-
-=======
->>>>>>> 3c258a5b
         self.render_template('topic-editor-page.mainpage.html')
 
 
