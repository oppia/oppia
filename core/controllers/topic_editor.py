--- conflicted
+++ resolved
@@ -18,10 +18,6 @@
 
 from core.controllers import base
 from core.domain import acl_decorators
-<<<<<<< HEAD
-from core.domain import question_domain
-=======
->>>>>>> 69d29c26
 from core.domain import question_services
 from core.domain import role_services
 from core.domain import skill_services
@@ -103,13 +99,6 @@
             raise self.PageNotFoundException
         topic_domain.Topic.require_valid_topic_id(topic_id)
 
-<<<<<<< HEAD
-        topic = topic_services.get_topic_by_id(topic_id)
-        skill_ids = topic.get_all_skill_ids()
-
-        question_summaries = (
-            question_services.get_question_summaries_linked_to_skills(skill_ids)
-=======
         start_cursor = self.request.get('cursor')
         topic = topic_services.get_topic_by_id(topic_id)
         skill_ids = topic.get_all_skill_ids()
@@ -117,39 +106,16 @@
         question_summaries, next_start_cursor = (
             question_services.get_question_summaries_linked_to_skills(
                 skill_ids, start_cursor)
->>>>>>> 69d29c26
         )
         question_summary_dicts = [
             summary.to_dict() for summary in question_summaries]
 
         self.values.update({
-<<<<<<< HEAD
-            'question_summary_dicts': question_summary_dicts
-        })
-        self.render_json(self.values)
-
-    @acl_decorators.can_edit_topic
-    def post(self, topic_id):
-        """Handles POST requests."""
-        if not feconf.ENABLE_NEW_STRUCTURES:
-            raise self.PageNotFoundException
-        topic_domain.Topic.require_valid_topic_id(topic_id)
-
-        new_question_id = question_services.get_new_question_id()
-        question = question_domain.Question.create_default_question(
-            new_question_id)
-        question_services.add_question(self.user_id, question)
-        self.render_json({
-            'questionId': new_question_id
-        })
-
-=======
             'question_summary_dicts': question_summary_dicts,
             'next_start_cursor': next_start_cursor
         })
         self.render_json(self.values)
 
->>>>>>> 69d29c26
 
 class TopicEditorPage(base.BaseHandler):
     """The editor page for a single topic."""
