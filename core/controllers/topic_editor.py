--- conflicted
+++ resolved
@@ -170,12 +170,7 @@
             'dependencies_html': jinja2.utils.Markup(dependencies_html)
         })
 
-<<<<<<< HEAD
-        self.render_template(
-            '/pages/topic-editor-page/topic-editor-page.mainpage.html')
-=======
-        self.render_template('dist/topic_editor.html')
->>>>>>> bce009cd
+        self.render_template('dist/topic-editor-page.mainpage.html')
 
 
 class EditableSubtopicPageDataHandler(base.BaseHandler):
