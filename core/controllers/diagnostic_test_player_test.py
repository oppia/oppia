# Copyright 2022 The Oppia Authors. All Rights Reserved.
#
# Licensed under the Apache License, Version 2.0 (the "License");
# you may not use this file except in compliance with the License.
# You may obtain a copy of the License at
#
#      http://www.apache.org/licenses/LICENSE-2.0
#
# Unless required by applicable law or agreed to in writing, software
# distributed under the License is distributed on an "AS-IS" BASIS,
# WITHOUT WARRANTIES OR CONDITIONS OF ANY KIND, either express or implied.
# See the License for the specific language governing permissions and
# limitations under the License.

"""Tests for the diagnostic test player page."""

from __future__ import annotations

from core import feconf
from core.domain import question_services
from core.domain import topic_domain
from core.domain import topic_fetchers
from core.domain import user_services
from core.tests import test_utils


class DiagnosticTestLandingPageTest(test_utils.GenericTestBase):
    """Test class for the diagnostic test player page."""

    def test_diagnostic_test_page_access(self) -> None:
        self.get_html_response(
            feconf.DIAGNOSTIC_TEST_PLAYER_PAGE_URL,
            expected_status_int=200
        )


class DiagnosticTestQuestionsHandlerTest(test_utils.GenericTestBase):
    """Test class for the diagnostic test questions handler."""

    def setUp(self) -> None:
        super().setUp()
        self.signup(self.EDITOR_EMAIL, self.EDITOR_USERNAME)
        self.signup(self.CURRICULUM_ADMIN_EMAIL, self.CURRICULUM_ADMIN_USERNAME)

        self.admin_id = self.get_user_id_from_email(self.CURRICULUM_ADMIN_EMAIL)
        self.editor_id = self.get_user_id_from_email(self.EDITOR_EMAIL)

        self.set_curriculum_admins([self.CURRICULUM_ADMIN_USERNAME])
        self.admin = user_services.get_user_actions_info(self.admin_id)
        self.editor = user_services.get_user_actions_info(self.editor_id)

        self.topic_id = topic_fetchers.get_new_topic_id()
        subtopic_1 = topic_domain.Subtopic.create_default_subtopic(
            1, 'Subtopic Title 1', 'url-frag-one')
        subtopic_1.skill_ids = ['skill_id_1', 'skill_id_2']
        subtopic_1.url_fragment = 'sub-one-frag'
        self.save_new_topic(
            self.topic_id, self.admin_id, name='Name',
            description='Description', canonical_story_ids=[],
            additional_story_ids=[], uncategorized_skill_ids=[],
            subtopics=[subtopic_1], next_subtopic_id=2)

        self.save_new_skill(
            'skill_id_1', self.admin_id, description='Skill Description 1')
        self.save_new_skill(
            'skill_id_2', self.admin_id, description='Skill Description 2')

        self.question_id_1 = question_services.get_new_question_id()
        self.question_1 = self.save_new_question(
            self.question_id_1, self.editor_id,
            self._create_valid_question_data('ABC'), ['skill_id_1'])
        self.question_dict_1 = self.question_1.to_dict()

        self.question_id_2 = question_services.get_new_question_id()
        self.question_2 = self.save_new_question(
            self.question_id_2, self.editor_id,
            self._create_valid_question_data('ABC'), ['skill_id_1'])
        self.question_dict_2 = self.question_2.to_dict()

        self.question_id_3 = question_services.get_new_question_id()
        self.question_3 = self.save_new_question(
            self.question_id_3, self.editor_id,
            self._create_valid_question_data('ABC'), ['skill_id_2'])
        self.question_dict_3 = self.question_3.to_dict()

        self.question_id_4 = question_services.get_new_question_id()
        self.question_4 = self.save_new_question(
            self.question_id_4, self.editor_id,
            self._create_valid_question_data('ABC'), ['skill_id_2'])
        self.question_dict_4 = self.question_4.to_dict()

<<<<<<< HEAD
=======
    def test_get_skill_id_to_question_dict_for_valid_topic_id(self) -> None:
>>>>>>> 2618d676
        question_services.create_new_question_skill_link(
            self.editor_id, self.question_id_1, 'skill_id_1', 0.5)
        question_services.create_new_question_skill_link(
            self.editor_id, self.question_id_2, 'skill_id_1', 0.5)
        question_services.create_new_question_skill_link(
            self.editor_id, self.question_id_3, 'skill_id_2', 0.5)
        question_services.create_new_question_skill_link(
            self.editor_id, self.question_id_4, 'skill_id_2', 0.5)

<<<<<<< HEAD
    def test_get_skill_id_to_question_dict_for_valid_topic_id(self) -> None:
=======
>>>>>>> 2618d676
        url = '%s/%s' % (
            feconf.DIAGNOSTIC_TEST_QUESTIONS_HANDLER_URL, self.topic_id)

        json_response = self.get_json(url)
        received_skill_id_to_questions_dict = json_response[
            'skill_id_to_questions_dict']

        expected_skill_id_to_questions_dict = {
            'skill_id_1': {
                'main_question': self.question_dict_1,
                'backup_question': self.question_dict_2
            },
            'skill_id_2': {
                'main_question': self.question_dict_3,
                'backup_question': self.question_dict_4
            }
        }

        # The equality of received dict and expected dict is not directly
        # checked here because the main question and the backup question are
        # of the same priority so the order in which they are fetched from
        # the datastore is not fixed. Hence the items in the nested skill ID
        # dict are validated individually.
        self.assertItemsEqual(
            list(received_skill_id_to_questions_dict.keys()),
            list(expected_skill_id_to_questions_dict.keys())
        )
        self.assertItemsEqual(
            list(received_skill_id_to_questions_dict['skill_id_1'].values()),
            list(expected_skill_id_to_questions_dict['skill_id_1'].values())
        )
        self.assertItemsEqual(
            list(received_skill_id_to_questions_dict['skill_id_2'].values()),
            list(expected_skill_id_to_questions_dict['skill_id_2'].values())
        )

    def test_raise_error_for_non_existent_topic_id(self) -> None:
        non_existent_topic_id = topic_fetchers.get_new_topic_id()

        url = '%s/%s' % (
            feconf.DIAGNOSTIC_TEST_QUESTIONS_HANDLER_URL,
            non_existent_topic_id)

<<<<<<< HEAD
        self.get_json(url, expected_status_int=404)
=======
        self.get_json(url, expected_status_int=404)

    def test_raise_error_when_skill_does_not_contains_two_questions(
        self
    ) -> None:
        question_services.create_new_question_skill_link(
            self.editor_id, self.question_id_1, 'skill_id_1', 0.5)
        question_services.create_new_question_skill_link(
            self.editor_id, self.question_id_2, 'skill_id_1', 0.5)
        question_services.create_new_question_skill_link(
            self.editor_id, self.question_id_3, 'skill_id_2', 0.5)

        url = '%s/%s' % (
            feconf.DIAGNOSTIC_TEST_QUESTIONS_HANDLER_URL, self.topic_id)

        json_response = self.get_json(url, expected_status_int=400)

        self.assertEqual(
            json_response['error'],
            'Skill with ID: skill_id_2, should contain 2 questions')
>>>>>>> 2618d676
<|MERGE_RESOLUTION|>--- conflicted
+++ resolved
@@ -89,10 +89,7 @@
             self._create_valid_question_data('ABC'), ['skill_id_2'])
         self.question_dict_4 = self.question_4.to_dict()
 
-<<<<<<< HEAD
-=======
     def test_get_skill_id_to_question_dict_for_valid_topic_id(self) -> None:
->>>>>>> 2618d676
         question_services.create_new_question_skill_link(
             self.editor_id, self.question_id_1, 'skill_id_1', 0.5)
         question_services.create_new_question_skill_link(
@@ -102,10 +99,6 @@
         question_services.create_new_question_skill_link(
             self.editor_id, self.question_id_4, 'skill_id_2', 0.5)
 
-<<<<<<< HEAD
-    def test_get_skill_id_to_question_dict_for_valid_topic_id(self) -> None:
-=======
->>>>>>> 2618d676
         url = '%s/%s' % (
             feconf.DIAGNOSTIC_TEST_QUESTIONS_HANDLER_URL, self.topic_id)
 
@@ -149,9 +142,6 @@
             feconf.DIAGNOSTIC_TEST_QUESTIONS_HANDLER_URL,
             non_existent_topic_id)
 
-<<<<<<< HEAD
-        self.get_json(url, expected_status_int=404)
-=======
         self.get_json(url, expected_status_int=404)
 
     def test_raise_error_when_skill_does_not_contains_two_questions(
@@ -171,5 +161,4 @@
 
         self.assertEqual(
             json_response['error'],
-            'Skill with ID: skill_id_2, should contain 2 questions')
->>>>>>> 2618d676
+            'Skill with ID: skill_id_2, should contain 2 questions')