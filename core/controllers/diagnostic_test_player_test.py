# Copyright 2022 The Oppia Authors. All Rights Reserved.
#
# Licensed under the Apache License, Version 2.0 (the "License");
# you may not use this file except in compliance with the License.
# You may obtain a copy of the License at
#
#      http://www.apache.org/licenses/LICENSE-2.0
#
# Unless required by applicable law or agreed to in writing, software
# distributed under the License is distributed on an "AS-IS" BASIS,
# WITHOUT WARRANTIES OR CONDITIONS OF ANY KIND, either express or implied.
# See the License for the specific language governing permissions and
# limitations under the License.

"""Tests for the diagnostic test player page."""

from __future__ import annotations

from core import feconf
from core.domain import question_services
from core.domain import topic_domain
from core.domain import topic_fetchers
from core.domain import user_services
from core.tests import test_utils


class DiagnosticTestLandingPageTest(test_utils.GenericTestBase):
    """Test class for the diagnostic test player page."""

    def test_diagnostic_test_page_access(self) -> None:
        self.get_html_response(
            feconf.DIAGNOSTIC_TEST_PLAYER_PAGE_URL,
            expected_status_int=200
        )


class DiagnosticTestQuestionsHandlerTest(test_utils.GenericTestBase):
    """Test class for the diagnostic test questions handler."""

    def setUp(self) -> None:
        super().setUp()
        self.signup(self.EDITOR_EMAIL, self.EDITOR_USERNAME)
        self.signup(self.CURRICULUM_ADMIN_EMAIL, self.CURRICULUM_ADMIN_USERNAME)

        self.admin_id = self.get_user_id_from_email(self.CURRICULUM_ADMIN_EMAIL)
        self.editor_id = self.get_user_id_from_email(self.EDITOR_EMAIL)

        self.set_curriculum_admins([self.CURRICULUM_ADMIN_USERNAME])
        self.admin = user_services.get_user_actions_info(self.admin_id)
        self.editor = user_services.get_user_actions_info(self.editor_id)

        self.topic_id = topic_fetchers.get_new_topic_id()
        subtopic_1 = topic_domain.Subtopic.create_default_subtopic(
            1, 'Subtopic Title 1', 'url-frag-one')
        subtopic_1.skill_ids = ['skill_id_1', 'skill_id_2']
        subtopic_1.url_fragment = 'sub-one-frag'
        self.save_new_topic(
            self.topic_id, self.admin_id, name='Name',
            description='Description', canonical_story_ids=[],
            additional_story_ids=[], uncategorized_skill_ids=[],
            subtopics=[subtopic_1], next_subtopic_id=2)

        self.save_new_skill(
            'skill_id_1', self.admin_id, description='Skill Description 1')
        self.save_new_skill(
            'skill_id_2', self.admin_id, description='Skill Description 2')

        self.question_id_1 = question_services.get_new_question_id()
        self.question_1 = self.save_new_question(
            self.question_id_1, self.editor_id,
            self._create_valid_question_data('ABC'), ['skill_id_1'])
        self.question_dict_1 = self.question_1.to_dict()

        self.question_id_2 = question_services.get_new_question_id()
        self.question_2 = self.save_new_question(
            self.question_id_2, self.editor_id,
            self._create_valid_question_data('ABC'), ['skill_id_1'])
        self.question_dict_2 = self.question_2.to_dict()

        self.question_id_3 = question_services.get_new_question_id()
        self.question_3 = self.save_new_question(
            self.question_id_3, self.editor_id,
            self._create_valid_question_data('ABC'), ['skill_id_2'])
        self.question_dict_3 = self.question_3.to_dict()

        self.question_id_4 = question_services.get_new_question_id()
        self.question_4 = self.save_new_question(
            self.question_id_4, self.editor_id,
            self._create_valid_question_data('ABC'), ['skill_id_2'])
        self.question_dict_4 = self.question_4.to_dict()

    def test_get_skill_id_to_question_dict_for_valid_topic_id(self) -> None:
        question_services.create_new_question_skill_link(
            self.editor_id, self.question_id_1, 'skill_id_1', 0.5)
        question_services.create_new_question_skill_link(
            self.editor_id, self.question_id_2, 'skill_id_1', 0.5)
        question_services.create_new_question_skill_link(
            self.editor_id, self.question_id_3, 'skill_id_2', 0.5)
        question_services.create_new_question_skill_link(
            self.editor_id, self.question_id_4, 'skill_id_2', 0.5)

<<<<<<< HEAD
        url = '%s/%s' % (
            feconf.DIAGNOSTIC_TEST_QUESTIONS_HANDLER_URL, self.topic_id)
=======
        url = '%s/%s?exclude_question_ids=%s' % (
            feconf.DIAGNOSTIC_TEST_QUESTIONS_HANDLER_URL, self.topic_id,
            ''
        )
>>>>>>> 8011916d

        json_response = self.get_json(url)
        received_skill_id_to_questions_dict = json_response[
            'skill_id_to_questions_dict']

        expected_skill_id_to_questions_dict = {
            'skill_id_1': {
                'main_question': self.question_dict_1,
                'backup_question': self.question_dict_2
            },
            'skill_id_2': {
                'main_question': self.question_dict_3,
                'backup_question': self.question_dict_4
            }
        }

        # The equality of received dict and expected dict is not directly
        # checked here because the main question and the backup question are
        # of the same priority so the order in which they are fetched from
        # the datastore is not fixed. Hence the items in the nested skill ID
        # dict are validated individually.
        self.assertItemsEqual(
            list(received_skill_id_to_questions_dict.keys()),
            list(expected_skill_id_to_questions_dict.keys())
        )
        self.assertItemsEqual(
            list(received_skill_id_to_questions_dict['skill_id_1'].values()),
            list(expected_skill_id_to_questions_dict['skill_id_1'].values())
        )
        self.assertItemsEqual(
            list(received_skill_id_to_questions_dict['skill_id_2'].values()),
            list(expected_skill_id_to_questions_dict['skill_id_2'].values())
        )

    def test_raise_error_for_non_existent_topic_id(self) -> None:
        non_existent_topic_id = topic_fetchers.get_new_topic_id()

<<<<<<< HEAD
        url = '%s/%s' % (
            feconf.DIAGNOSTIC_TEST_QUESTIONS_HANDLER_URL,
            non_existent_topic_id)

        self.get_json(url, expected_status_int=404)

    def test_raise_error_when_skill_does_not_contains_two_questions(
        self
    ) -> None:
        question_services.create_new_question_skill_link(
            self.editor_id, self.question_id_1, 'skill_id_1', 0.5)
        question_services.create_new_question_skill_link(
            self.editor_id, self.question_id_2, 'skill_id_1', 0.5)
        question_services.create_new_question_skill_link(
            self.editor_id, self.question_id_3, 'skill_id_2', 0.5)

        url = '%s/%s' % (
            feconf.DIAGNOSTIC_TEST_QUESTIONS_HANDLER_URL, self.topic_id)

        json_response = self.get_json(url, expected_status_int=400)

        self.assertEqual(
            json_response['error'],
            'Skill with ID: skill_id_2, should contain 2 questions')
=======
        url = '%s/%s?exclude_question_ids=%s' % (
            feconf.DIAGNOSTIC_TEST_QUESTIONS_HANDLER_URL,
            non_existent_topic_id, '')

        self.get_json(url, expected_status_int=404)
>>>>>>> 8011916d
<|MERGE_RESOLUTION|>--- conflicted
+++ resolved
@@ -99,15 +99,10 @@
         question_services.create_new_question_skill_link(
             self.editor_id, self.question_id_4, 'skill_id_2', 0.5)
 
-<<<<<<< HEAD
-        url = '%s/%s' % (
-            feconf.DIAGNOSTIC_TEST_QUESTIONS_HANDLER_URL, self.topic_id)
-=======
         url = '%s/%s?exclude_question_ids=%s' % (
             feconf.DIAGNOSTIC_TEST_QUESTIONS_HANDLER_URL, self.topic_id,
             ''
         )
->>>>>>> 8011916d
 
         json_response = self.get_json(url)
         received_skill_id_to_questions_dict = json_response[
@@ -145,35 +140,8 @@
     def test_raise_error_for_non_existent_topic_id(self) -> None:
         non_existent_topic_id = topic_fetchers.get_new_topic_id()
 
-<<<<<<< HEAD
-        url = '%s/%s' % (
-            feconf.DIAGNOSTIC_TEST_QUESTIONS_HANDLER_URL,
-            non_existent_topic_id)
-
-        self.get_json(url, expected_status_int=404)
-
-    def test_raise_error_when_skill_does_not_contains_two_questions(
-        self
-    ) -> None:
-        question_services.create_new_question_skill_link(
-            self.editor_id, self.question_id_1, 'skill_id_1', 0.5)
-        question_services.create_new_question_skill_link(
-            self.editor_id, self.question_id_2, 'skill_id_1', 0.5)
-        question_services.create_new_question_skill_link(
-            self.editor_id, self.question_id_3, 'skill_id_2', 0.5)
-
-        url = '%s/%s' % (
-            feconf.DIAGNOSTIC_TEST_QUESTIONS_HANDLER_URL, self.topic_id)
-
-        json_response = self.get_json(url, expected_status_int=400)
-
-        self.assertEqual(
-            json_response['error'],
-            'Skill with ID: skill_id_2, should contain 2 questions')
-=======
         url = '%s/%s?exclude_question_ids=%s' % (
             feconf.DIAGNOSTIC_TEST_QUESTIONS_HANDLER_URL,
             non_existent_topic_id, '')
 
-        self.get_json(url, expected_status_int=404)
->>>>>>> 8011916d
+        self.get_json(url, expected_status_int=404)