# Copyright 2014 The Oppia Authors. All Rights Reserved.
#
# Licensed under the Apache License, Version 2.0 (the "License");
# you may not use this file except in compliance with the License.
# You may obtain a copy of the License at
#
#      http://www.apache.org/licenses/LICENSE-2.0
#
# Unless required by applicable law or agreed to in writing, software
# distributed under the License is distributed on an "AS-IS" BASIS,
# WITHOUT WARRANTIES OR CONDITIONS OF ANY KIND, either express or implied.
# See the License for the specific language governing permissions and
# limitations under the License.

"""Tests for the creator dashboard and the notifications dashboard."""

from __future__ import annotations

import logging
import os

from core import feconf
from core import utils
from core.constants import constants
from core.controllers import creator_dashboard
from core.domain import collection_services
from core.domain import exp_services
from core.domain import feedback_domain
from core.domain import feedback_services
from core.domain import rights_domain
from core.domain import rights_manager
from core.domain import subscription_services
from core.domain import suggestion_services
from core.domain import user_services
from core.platform import models
from core.tests import test_utils

from typing import Dict, Final, List, Union

MYPY = False
if MYPY:  # pragma: no cover
    from mypy_imports import feedback_models
    from mypy_imports import suggestion_models
    from mypy_imports import user_models

(
    user_models, suggestion_models, feedback_models
) = models.Registry.import_models([
    models.Names.USER, models.Names.SUGGESTION, models.Names.FEEDBACK
])


class OldContributorDashboardRedirectPageTest(test_utils.GenericTestBase):
    """Test for redirecting the old contributor dashboard page URL
    to the new one.
    """

    def test_old_contributor_dashboard_page_url(self) -> None:
        """Test to validate that the old contributor dashboard page url
        redirects to the new one.
        """
        response = self.get_html_response(
            '/contributor_dashboard', expected_status_int=301)
        self.assertEqual(
            'http://localhost/contributor-dashboard',
            response.headers['location'])


class OldCreatorDashboardRedirectPageTest(test_utils.GenericTestBase):
    """Test for redirecting the old creator dashboard page URL
    to the new one.
    """

    def test_old_creator_dashboard_page_url(self) -> None:
        """Test to validate that the old creator dashboard page url redirects
        to the new one.
        """
        response = self.get_html_response(
            '/creator_dashboard', expected_status_int=301)
        self.assertEqual(
            'http://localhost/creator-dashboard', response.headers['location'])


class HomePageTests(test_utils.GenericTestBase):

    def test_logged_out_homepage(self) -> None:
        """Test the logged-out version of the home page."""
        response = self.get_html_response('/')
        self.assertEqual(response.status_int, 200)
        self.assertIn('</lightweight-oppia-root>', response)


class CreatorDashboardHandlerTests(test_utils.GenericTestBase):

    COLLABORATOR_EMAIL: Final = 'collaborator@example.com'
    COLLABORATOR_USERNAME: Final = 'collaborator'

    OWNER_EMAIL_1: Final = 'owner1@example.com'
    OWNER_USERNAME_1: Final = 'owner1'
    OWNER_EMAIL_2: Final = 'owner2@example.com'
    OWNER_USERNAME_2: Final = 'owner2'

    EXP_ID: Final = 'exp_id'
    EXP_TITLE: Final = 'Exploration title'
    EXP_ID_1: Final = 'exp_id_1'
    EXP_TITLE_1: Final = 'Exploration title 1'
    EXP_ID_2: Final = 'exp_id_2'
    EXP_TITLE_2: Final = 'Exploration title 2'
    EXP_ID_3: Final = 'exp_id_3'
    EXP_TITLE_3: Final = 'Exploration title 3'

    def setUp(self) -> None:
        super().setUp()
        self.signup(self.OWNER_EMAIL, self.OWNER_USERNAME)
        self.signup(self.OWNER_EMAIL_1, self.OWNER_USERNAME_1)
        self.signup(self.OWNER_EMAIL_2, self.OWNER_USERNAME_2)
        self.signup(self.COLLABORATOR_EMAIL, self.COLLABORATOR_USERNAME)
        self.signup(self.VIEWER_EMAIL, self.VIEWER_USERNAME)

        self.owner_id = self.get_user_id_from_email(self.OWNER_EMAIL)
        self.owner_id_1 = self.get_user_id_from_email(self.OWNER_EMAIL_1)
        self.owner_id_2 = self.get_user_id_from_email(self.OWNER_EMAIL_2)
        self.owner = user_services.get_user_actions_info(self.owner_id)
        self.owner_1 = user_services.get_user_actions_info(self.owner_id_1)
        self.collaborator_id = self.get_user_id_from_email(
            self.COLLABORATOR_EMAIL)
        self.viewer_id = self.get_user_id_from_email(self.VIEWER_EMAIL)

    def test_no_explorations(self) -> None:
        """Case to verify that the explorations list is empty for a user."""
        self.login(self.OWNER_EMAIL)
        response = self.get_json(feconf.CREATOR_DASHBOARD_DATA_URL)
        self.assertEqual(response['explorations_list'], [])
        self.logout()

    def test_no_explorations_and_visit_dashboard(self) -> None:
        self.login(self.OWNER_EMAIL)
        # Testing that creator only visit dashboard without any exploration
        # created.
        response = self.get_json(feconf.CREATOR_DASHBOARD_DATA_URL)
        self.assertEqual(len(response['explorations_list']), 0)
        self.logout()

    def test_create_single_exploration_and_visit_dashboard(self) -> None:
        self.login(self.OWNER_EMAIL)
        self.save_new_default_exploration(
            self.EXP_ID, self.owner_id, title=self.EXP_TITLE)
        # Testing the quantity of exploration created and it should be 1.
        response = self.get_json(feconf.CREATOR_DASHBOARD_DATA_URL)
        self.assertEqual(len(response['explorations_list']), 1)
        self.logout()

    def test_create_two_explorations_delete_one_and_visit_dashboard(
        self
    ) -> None:
        self.login(self.OWNER_EMAIL_1)
        self.save_new_default_exploration(
            self.EXP_ID_1, self.owner_id_1, title=self.EXP_TITLE_1)
        self.save_new_default_exploration(
            self.EXP_ID_2, self.owner_id_1, title=self.EXP_TITLE_2)
        # Testing the quantity of exploration and it should be 2.
        response = self.get_json(feconf.CREATOR_DASHBOARD_DATA_URL)
        self.assertEqual(len(response['explorations_list']), 2)
        exp_services.delete_exploration(self.owner_id_1, self.EXP_ID_1)
        # Testing whether 1 exploration left after deletion of previous one.
        response = self.get_json(feconf.CREATOR_DASHBOARD_DATA_URL)
        self.assertEqual(len(response['explorations_list']), 1)
        self.logout()

    def test_create_multiple_explorations_delete_all_and_visit_dashboard(
        self
    ) -> None:
        self.login(self.OWNER_EMAIL_2)
        self.save_new_default_exploration(
            self.EXP_ID_1, self.owner_id_2, title=self.EXP_TITLE_1)
        self.save_new_default_exploration(
            self.EXP_ID_2, self.owner_id_2, title=self.EXP_TITLE_2)
        self.save_new_default_exploration(
            self.EXP_ID_3, self.owner_id_2, title=self.EXP_TITLE_3)
        # Testing for quantity of explorations to be 3.
        response = self.get_json(feconf.CREATOR_DASHBOARD_DATA_URL)
        self.assertEqual(len(response['explorations_list']), 3)
        # Testing for deletion of all created previously.
        exp_services.delete_exploration(self.owner_id_2, self.EXP_ID_1)
        exp_services.delete_exploration(self.owner_id_2, self.EXP_ID_2)
        exp_services.delete_exploration(self.owner_id_2, self.EXP_ID_3)
        # All explorations have been deleted, so the dashboard query should not
        # load any explorations.
        response = self.get_json(feconf.CREATOR_DASHBOARD_DATA_URL)
        self.assertEqual(len(response['explorations_list']), 0)
        self.logout()

    def test_managers_can_see_explorations(self) -> None:
        """Test case to verify that managers can see explorations."""
        self.save_new_default_exploration(
            self.EXP_ID, self.owner_id, title=self.EXP_TITLE)
        self.set_curriculum_admins([self.OWNER_USERNAME])

        self.login(self.OWNER_EMAIL)
        response = self.get_json(feconf.CREATOR_DASHBOARD_DATA_URL)
        self.assertEqual(len(response['explorations_list']), 1)
        self.assertEqual(
            response['explorations_list'][0]['status'],
            rights_domain.ACTIVITY_STATUS_PRIVATE)

        rights_manager.publish_exploration(self.owner, self.EXP_ID)
        response = self.get_json(feconf.CREATOR_DASHBOARD_DATA_URL)
        self.assertEqual(len(response['explorations_list']), 1)
        self.assertEqual(
            response['explorations_list'][0]['status'],
            rights_domain.ACTIVITY_STATUS_PUBLIC)

        self.logout()

    def test_collaborators_can_see_explorations(self) -> None:
        """Test to verify that collaborators can see explorations."""
        self.save_new_default_exploration(
            self.EXP_ID, self.owner_id, title=self.EXP_TITLE)
        rights_manager.assign_role_for_exploration(
            self.owner, self.EXP_ID, self.collaborator_id,
            rights_domain.ROLE_EDITOR)
        self.set_curriculum_admins([self.OWNER_USERNAME])

        self.login(self.COLLABORATOR_EMAIL)
        response = self.get_json(feconf.CREATOR_DASHBOARD_DATA_URL)
        self.assertEqual(len(response['explorations_list']), 1)
        self.assertEqual(
            response['explorations_list'][0]['status'],
            rights_domain.ACTIVITY_STATUS_PRIVATE)

        rights_manager.publish_exploration(self.owner, self.EXP_ID)
        response = self.get_json(feconf.CREATOR_DASHBOARD_DATA_URL)
        self.assertEqual(len(response['explorations_list']), 1)
        self.assertEqual(
            response['explorations_list'][0]['status'],
            rights_domain.ACTIVITY_STATUS_PUBLIC)

        self.logout()

    def test_viewer_cannot_see_explorations(self) -> None:
        """Test to verify that a viewer cannot see any explorations
        in the creator dashboard.
        """
        self.save_new_default_exploration(
            self.EXP_ID, self.owner_id, title=self.EXP_TITLE)
        rights_manager.assign_role_for_exploration(
            self.owner, self.EXP_ID, self.viewer_id,
            rights_domain.ROLE_VIEWER)
        self.set_curriculum_admins([self.OWNER_USERNAME])

        self.login(self.VIEWER_EMAIL)
        response = self.get_json(feconf.CREATOR_DASHBOARD_DATA_URL)
        self.assertEqual(response['explorations_list'], [])

        rights_manager.publish_exploration(self.owner, self.EXP_ID)
        response = self.get_json(feconf.CREATOR_DASHBOARD_DATA_URL)
        self.assertEqual(response['explorations_list'], [])

        self.logout()

    def test_can_see_feedback_thread_counts(self) -> None:
        """Test to verify that the user can see the feedback thread counts."""
        self.save_new_default_exploration(
            self.EXP_ID, self.owner_id, title=self.EXP_TITLE)

        self.login(self.OWNER_EMAIL)

        response = self.get_json(feconf.CREATOR_DASHBOARD_DATA_URL)
        self.assertEqual(len(response['explorations_list']), 1)

        def mock_get_thread_analytics_multi(
            unused_exploration_ids: List[str]
        ) -> List[feedback_domain.FeedbackAnalytics]:
            """Mock function for 'get_thread_analytics_multi'
            Note: Mock function is used for testing purposes to simulate
            the behavior of the actual function.

            Args:
                unused_exploration_ids: list. List of exploration IDs (unused).

            Returns:
                list. List of FeedbackAnalytics objects.
            """
            return [feedback_domain.FeedbackAnalytics(
                feconf.ENTITY_TYPE_EXPLORATION, self.EXP_ID, 2, 3)]

        with self.swap(
            feedback_services, 'get_thread_analytics_multi',
            mock_get_thread_analytics_multi):

            response = self.get_json(feconf.CREATOR_DASHBOARD_DATA_URL)
            self.assertEqual(len(response['explorations_list']), 1)

        self.logout()

    def test_can_see_subscribers(self) -> None:
        """Test that a logged-in user can see the subscribers list
        on the creator dashboard.
        """
        self.login(self.OWNER_EMAIL)

        response = self.get_json(feconf.CREATOR_DASHBOARD_DATA_URL)
        self.assertEqual(len(response['subscribers_list']), 0)

        # Subscribe to creator.
        subscription_services.subscribe_to_creator(
            self.viewer_id, self.owner_id)
        response = self.get_json(feconf.CREATOR_DASHBOARD_DATA_URL)
        self.assertEqual(len(response['subscribers_list']), 1)
        self.assertEqual(
            response['subscribers_list'][0]['subscriber_username'],
            self.VIEWER_USERNAME)

        # Unsubscribe from creator.
        subscription_services.unsubscribe_from_creator(
            self.viewer_id, self.owner_id)
        response = self.get_json(feconf.CREATOR_DASHBOARD_DATA_URL)
        self.assertEqual(len(response['subscribers_list']), 0)

    def test_get_topic_summary_dicts_with_new_structure_players_enabled(
        self
    ) -> None:
        """Test the 'get_topic_summary_dicts_with_new_structure_players_enabled'
        function.
        """
        self.login(self.OWNER_EMAIL)
        response = self.get_json(feconf.CREATOR_DASHBOARD_DATA_URL)
        self.assertEqual(len(response['topic_summary_dicts']), 0)
        self.save_new_topic(
            'topic_id', self.owner_id, name='Name',
            description='Description',
            canonical_story_ids=['story_id_1', 'story_id_2'],
            additional_story_ids=['story_id_3'],
            uncategorized_skill_ids=['skill_id_1', 'skill_id_2'],
            subtopics=[], next_subtopic_id=1)
        response = self.get_json(feconf.CREATOR_DASHBOARD_DATA_URL)
        self.assertEqual(len(response['topic_summary_dicts']), 1)
        self.assertTrue(isinstance(response['topic_summary_dicts'], list))
        self.assertEqual(response['topic_summary_dicts'][0]['name'], 'Name')
        self.assertEqual(
            response['topic_summary_dicts'][0]['id'], 'topic_id')
        self.logout()

    def test_can_update_display_preference(self) -> None:
        """Test case for updating the display preference
        on the creator dashboard.
        """
        self.login(self.OWNER_EMAIL)
        display_preference = self.get_json(
            feconf.CREATOR_DASHBOARD_DATA_URL)['display_preference']
        self.assertEqual(display_preference, 'card')
        csrf_token = self.get_new_csrf_token()
        self.post_json(
            feconf.CREATOR_DASHBOARD_DATA_URL,
            {'display_preference': 'list'},
            csrf_token=csrf_token)
        display_preference = self.get_json(
            feconf.CREATOR_DASHBOARD_DATA_URL)['display_preference']
        self.assertEqual(display_preference, 'list')
        self.logout()

    def test_can_create_collections(self) -> None:
        """Test case to verify the creation of a collection."""
        self.set_collection_editors([self.OWNER_USERNAME])
        self.login(self.OWNER_EMAIL)
        csrf_token = self.get_new_csrf_token()
        collection_id = self.post_json(
            feconf.NEW_COLLECTION_URL, {}, csrf_token=csrf_token)[
                creator_dashboard.COLLECTION_ID_KEY]
        collection = collection_services.get_collection_by_id(collection_id)
        self.assertEqual(collection.id, collection_id)
        self.assertEqual(collection.title, feconf.DEFAULT_COLLECTION_TITLE)
        self.assertEqual(
            collection.objective, feconf.DEFAULT_COLLECTION_CATEGORY)
        self.assertEqual(
            collection.category, feconf.DEFAULT_COLLECTION_OBJECTIVE)
        self.assertEqual(
            collection.language_code, constants.DEFAULT_LANGUAGE_CODE)
        self.logout()

    def test_get_dashboard_stats(self) -> None:
        """Test the 'get_dashboard_stats' function."""
        user_models.UserStatsModel(
            id=self.owner_id,
            total_plays=10,
            num_ratings=2,
            average_ratings=3.1111
        ).put()

        self.login(self.OWNER_EMAIL, is_super_admin=True)
        dashboard_stats = self.get_json(
            feconf.CREATOR_DASHBOARD_DATA_URL)['dashboard_stats']
        self.assertEqual(dashboard_stats, {
            'total_plays': 10,
            'num_ratings': 2,
            'average_ratings': 3.11,
            'total_open_feedback': 0
        })

    def test_last_week_stats_produce_exception(self) -> None:
        """Test case for ensuring last week stats produce
        the expected exception.
        """
        self.login(self.OWNER_EMAIL, is_super_admin=True)

        get_last_week_dashboard_stats_swap = self.swap(
            user_services,
            'get_last_week_dashboard_stats',
            lambda _: {
                'key_2': {
                    'num_ratings': 2,
                    'average_ratings': 3.1111,
                    'total_plays': 10
                }
            }
        )

        with get_last_week_dashboard_stats_swap:
            last_week_stats = self.get_json(
                feconf.CREATOR_DASHBOARD_DATA_URL)['last_week_stats']

        self.assertEqual(last_week_stats, {
            'key_2': {
                'num_ratings': 2,
                'average_ratings': 3.11,
                'total_plays': 10
            }
        })

    def test_broken_last_week_stats_produce_exception(self) -> None:
        """Test to validate that broken last week dashboard
        stats produce an exception.
        """
        self.login(self.OWNER_EMAIL, is_super_admin=True)

        get_last_week_dashboard_stats_swap = self.swap(
            user_services,
            'get_last_week_dashboard_stats',
            lambda _: {'key_1': 1, 'key_2': 2}
        )

        with self.capture_logging(min_level=logging.ERROR) as logs:
            with get_last_week_dashboard_stats_swap:
                last_week_stats = self.get_json(
                    feconf.CREATOR_DASHBOARD_DATA_URL)['last_week_stats']
            self.assertEqual(logs, [
                '\'last_week_stats\' should contain only one key-value pair'
                ' denoting last week dashboard stats of the user keyed by a'
                ' datetime string.'
            ])
        self.assertIsNone(last_week_stats)

    def test_get_collections_list(self) -> None:
        """"Test the 'get_collections_list' function."""
        self.set_collection_editors([self.OWNER_USERNAME])
        self.login(self.OWNER_EMAIL)
        collection_list = self.get_json(
            feconf.CREATOR_DASHBOARD_DATA_URL)['collections_list']
        self.assertEqual(collection_list, [])
        self.save_new_default_collection(
            'collection_id', self.owner_id, title='A title',
            objective='An objective', category='A category')
        collection_list = self.get_json(
            feconf.CREATOR_DASHBOARD_DATA_URL)['collections_list']
        self.assertEqual(len(collection_list), 1)
        self.assertEqual(collection_list[0]['id'], 'collection_id')
        self.assertEqual(collection_list[0]['title'], 'A title')
        self.assertEqual(collection_list[0]['objective'], 'An objective')
        self.assertEqual(collection_list[0]['category'], 'A category')
        self.logout()

    def test_get_suggestions_list(self) -> None:
        """Test to verify the behavior of 'get_suggestions_list' function."""
        self.login(self.OWNER_EMAIL)
        suggestions = self.get_json(
            feconf.CREATOR_DASHBOARD_DATA_URL)['created_suggestions_list']
        self.assertEqual(suggestions, [])
        change_dict: Dict[str, Union[str, Dict[str, str]]] = {
            'cmd': 'edit_state_property',
            'property_name': 'content',
            'state_name': 'Introduction',
            'new_value': ''
        }
        self.save_new_default_exploration('exploration_id', self.owner_id)
        suggestion_services.create_suggestion(
            'edit_exploration_state_content', 'exploration',
            'exploration_id', 1, self.owner_id, change_dict, '')
        suggestions = self.get_json(
            feconf.CREATOR_DASHBOARD_DATA_URL)['created_suggestions_list'][0]
        change_dict['old_value'] = {
            'content_id': 'content_0',
            'html': ''
        }
        self.assertEqual(suggestions['change'], change_dict)
        # Test to check if suggestions populate old value of the change.
        self.assertEqual(
            suggestions['change']['old_value']['content_id'], 'content_0')
        self.logout()

    def test_get_suggestions_to_review_list(self) -> None:
        """Test case for the 'get_suggestions_list' function."""
        self.login(self.OWNER_EMAIL)

        suggestions = self.get_json(
            feconf.CREATOR_DASHBOARD_DATA_URL)['suggestions_to_review_list']
        self.assertEqual(suggestions, [])

        change_dict: Dict[str, Union[str, Dict[str, str]]] = {
            'cmd': 'edit_state_property',
            'property_name': 'content',
            'state_name': 'Introduction',
            'new_value': ''
        }
        self.save_new_default_exploration('exp1', self.owner_id)

        user_models.UserContributionProficiencyModel.create(
            self.owner_id, 'category1', 15)
        model1 = feedback_models.GeneralFeedbackThreadModel.create(
            'exploration.exp1.thread_1')
        model1.entity_type = 'exploration'
        model1.entity_id = 'exp1'
        model1.subject = 'subject'
        model1.update_timestamps()
        model1.put()

        suggestion_models.GeneralSuggestionModel.create(
            feconf.SUGGESTION_TYPE_EDIT_STATE_CONTENT,
            feconf.ENTITY_TYPE_EXPLORATION,
            'exp1', 1, suggestion_models.STATUS_IN_REVIEW, self.owner_id_1,
            self.owner_id_2, change_dict, 'category1',
            'exploration.exp1.thread_1', None)

        change_dict['old_value'] = {
            'content_id': 'content_0',
            'html': ''
        }
        suggestions = self.get_json(
            feconf.CREATOR_DASHBOARD_DATA_URL)['suggestions_to_review_list']

        self.assertEqual(len(suggestions), 1)
        self.assertEqual(suggestions[0]['change'], change_dict)
        # Test to check if suggestions populate old value of the change.
        self.assertEqual(
            suggestions[0]['change']['old_value']['content_id'], 'content_0')

        self.logout()

    def test_creator_dashboard_page(self) -> None:
        """Test case for checking the creator dashboard page title."""
        self.login(self.OWNER_EMAIL)

        response = self.get_html_response(feconf.CREATOR_DASHBOARD_URL)
        self.assertIn(b'Creator Dashboard | Oppia', response.body)

        self.logout()


class CreationButtonsTests(test_utils.GenericTestBase):
    with utils.open_file(
        os.path.join(
            feconf.SAMPLE_EXPLORATIONS_DIR, 'welcome', 'welcome.yaml'),
        'rb', encoding=None
    ) as f:
        raw_yaml = f.read()

    def setUp(self) -> None:
        super().setUp()
        self.signup(self.EDITOR_EMAIL, self.EDITOR_USERNAME)
        self.signup(self.CURRICULUM_ADMIN_EMAIL, self.CURRICULUM_ADMIN_USERNAME)

    def test_new_exploration_ids(self) -> None:
        """Test generation of exploration ids."""
        self.login(self.EDITOR_EMAIL)

        csrf_token = self.get_new_csrf_token()
        exp_a_id = self.post_json(
            feconf.NEW_EXPLORATION_URL, {}, csrf_token=csrf_token
        )[creator_dashboard.EXPLORATION_ID_KEY]
        self.assertEqual(len(exp_a_id), 12)

        self.logout()

    def test_can_non_admins_can_not_upload_exploration(self) -> None:
<<<<<<< HEAD
        """Test that non-admins cannot upload explorations."""
=======
         """Test that non-admins cannot upload explorations."""
>>>>>>> 65f17011
        self.login(self.CURRICULUM_ADMIN_EMAIL)
        csrf_token = self.get_new_csrf_token()

        response = self.post_json(
            feconf.UPLOAD_EXPLORATION_URL,
            {'yaml_file': ''},
            csrf_token=csrf_token,
            expected_status_int=401
        )
        self.assertEqual(
            response['error'],
            'You do not have credentials to upload explorations.')

        self.logout()

    def test_can_upload_exploration(self) -> None:
        """Test that admins can upload explorations."""
        with self.swap(constants, 'ALLOW_YAML_FILE_UPLOAD', True):
            self.set_curriculum_admins([self.CURRICULUM_ADMIN_USERNAME])
            self.login(self.CURRICULUM_ADMIN_EMAIL, is_super_admin=True)

            csrf_token = self.get_new_csrf_token()
            explorations_list = self.get_json(
                feconf.CREATOR_DASHBOARD_DATA_URL)['explorations_list']
            self.assertEqual(explorations_list, [])
            exp_a_id = self.post_json(
                feconf.UPLOAD_EXPLORATION_URL,
                {},
                csrf_token=csrf_token,
                upload_files=[('yaml_file', 'unused_filename', self.raw_yaml)]
            )[creator_dashboard.EXPLORATION_ID_KEY]
            explorations_list = self.get_json(
                feconf.CREATOR_DASHBOARD_DATA_URL)['explorations_list']
            self.assertEqual(explorations_list[0]['id'], exp_a_id)
            self.logout()

    def test_can_not_upload_exploration_when_server_does_not_allow_file_upload(
        self
    ) -> None:
        """Test that exploration upload fails when file upload is not allowed."""
        self.set_curriculum_admins([self.CURRICULUM_ADMIN_USERNAME])
        self.login(self.CURRICULUM_ADMIN_EMAIL, is_super_admin=True)
        csrf_token = self.get_new_csrf_token()
        self.post_json(
            feconf.UPLOAD_EXPLORATION_URL,
            {},
            csrf_token=csrf_token,
            upload_files=[('yaml_file', 'unused_filename', self.raw_yaml)],
            expected_status_int=400
        )
        self.logout()<|MERGE_RESOLUTION|>--- conflicted
+++ resolved
@@ -581,11 +581,7 @@
         self.logout()
 
     def test_can_non_admins_can_not_upload_exploration(self) -> None:
-<<<<<<< HEAD
         """Test that non-admins cannot upload explorations."""
-=======
-         """Test that non-admins cannot upload explorations."""
->>>>>>> 65f17011
         self.login(self.CURRICULUM_ADMIN_EMAIL)
         csrf_token = self.get_new_csrf_token()
 
