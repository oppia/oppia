--- conflicted
+++ resolved
@@ -37,18 +37,11 @@
 
         self.skill_contents = skill_domain.SkillContents(
             state_domain.SubtitledHtml(
-<<<<<<< HEAD
                 '1', 'Skill Explanation'), [
                     state_domain.SubtitledHtml('2', 'Example 1'),
                     state_domain.SubtitledHtml('3', 'Example 2')],
             state_domain.RecordedVoiceovers.from_dict(
                 {'voiceovers_mapping': {'1': {}, '2': {}, '3': {}}}),
-=======
-                '1', '<p>Skill Explanation</p>'), [
-                    state_domain.SubtitledHtml('2', '<p>Example 1</p>'),
-                    state_domain.SubtitledHtml('3', '<p>Example 2</p>')],
-            {'1': {}, '2': {}, '3': {}},
->>>>>>> 540c748c
             state_domain.WrittenTranslations.from_dict({
                 'translations_mapping': {'1': {}, '2': {}, '3': {}}
             }))
