--- conflicted
+++ resolved
@@ -199,13 +199,7 @@
         if user_query.submitter_id != self.user_id:
             raise self.UnauthorizedUserException(
                 '%s is not an authorized user for this query.' % self.user_id)
-<<<<<<< HEAD
-        query_model.query_status = feconf.USER_QUERY_STATUS_ARCHIVED
-        query_model.deleted = True
-        query_model.put()
-=======
         user_query_services.archive_user_query(user_query.id)
->>>>>>> 0d4daa3f
         self.render_json({})
 
 
