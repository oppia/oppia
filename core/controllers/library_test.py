# Copyright 2014 The Oppia Authors. All Rights Reserved.
#
# Licensed under the Apache License, Version 2.0 (the "License");
# you may not use this file except in compliance with the License.
# You may obtain a copy of the License at
#
#      http://www.apache.org/licenses/LICENSE-2.0
#
# Unless required by applicable law or agreed to in writing, software
# distributed under the License is distributed on an "AS-IS" BASIS,
# WITHOUT WARRANTIES OR CONDITIONS OF ANY KIND, either express or implied.
# See the License for the specific language governing permissions and
# limitations under the License.

"""Tests for the library page and associated handlers."""

import json
import os

from constants import constants
from core.domain import exp_jobs_one_off
from core.domain import exp_services
from core.domain import rating_services
from core.domain import rights_manager
<<<<<<< HEAD
from core.domain import user_services
=======
from core.platform.taskqueue import gae_taskqueue_services as taskqueue_services
>>>>>>> f13118dc
from core.tests import test_utils
import feconf
import utils


CAN_EDIT_STR = 'can_edit'


class LibraryPageTest(test_utils.GenericTestBase):

    def setUp(self):
        super(LibraryPageTest, self).setUp()
        self.signup(self.EDITOR_EMAIL, self.EDITOR_USERNAME)
        self.editor_id = self.get_user_id_from_email(self.EDITOR_EMAIL)

        self.signup(self.ADMIN_EMAIL, self.ADMIN_USERNAME)
        self.admin_id = self.get_user_id_from_email(self.ADMIN_EMAIL)

    def test_library_page(self):
        """Test access to the library page."""
        response = self.testapp.get(feconf.LIBRARY_INDEX_URL)
        self.assertEqual(response.status_int, 200)
        response.mustcontain('I18N_LIBRARY_PAGE_TITLE')

    def test_library_handler_demo_exploration(self):
        """Test the library data handler on demo explorations."""
        response_dict = self.get_json(feconf.LIBRARY_SEARCH_DATA_URL)
        self.assertEqual({
            'is_admin': False,
            'is_moderator': False,
            'is_super_admin': False,
            'activity_list': [],
            'search_cursor': None,
            'profile_picture_data_url': None,
        }, response_dict)

        # Load a public demo exploration.
        exp_services.load_demo('0')

        # Load the search results with an empty query.
        response_dict = self.get_json(feconf.LIBRARY_SEARCH_DATA_URL)
        self.assertEqual(len(response_dict['activity_list']), 1)
        self.assertDictContainsSubset({
            'id': '0',
            'category': 'Welcome',
            'title': 'Welcome to Oppia!',
            'language_code': 'en',
            'objective': 'become familiar with Oppia\'s capabilities',
            'status': rights_manager.ACTIVITY_STATUS_PUBLIC,
        }, response_dict['activity_list'][0])

        self.set_admins([self.ADMIN_USERNAME])

        # Run migration job to create exploration summaries.
        # This is not necessary, but serves as additional check that
        # the migration job works well and gives correct results.
        self.process_and_flush_pending_tasks()
        job_id = (exp_jobs_one_off.ExpSummariesCreationOneOffJob.create_new())
        exp_jobs_one_off.ExpSummariesCreationOneOffJob.enqueue(job_id)
        self.assertGreaterEqual(
            self.count_jobs_in_taskqueue(
                taskqueue_services.QUEUE_NAME_ONE_OFF_JOBS), 1)
        self.process_and_flush_pending_tasks()
        self.assertEqual(
            self.count_jobs_in_taskqueue(
                taskqueue_services.QUEUE_NAME_ONE_OFF_JOBS), 0)

        # change title and category
        exp_services.update_exploration(
            self.editor_id, '0', [{
                'cmd': 'edit_exploration_property',
                'property_name': 'title',
                'new_value': 'A new title!'
            }, {
                'cmd': 'edit_exploration_property',
                'property_name': 'category',
                'new_value': 'A new category'
            }],
            'Change title and category')

        # Load the search results with an empty query.
        response_dict = self.get_json(feconf.LIBRARY_SEARCH_DATA_URL)
        self.assertEqual(len(response_dict['activity_list']), 1)
        self.assertDictContainsSubset({
            'id': '0',
            'category': 'A new category',
            'title': 'A new title!',
            'language_code': 'en',
            'objective': 'become familiar with Oppia\'s capabilities',
            'status': rights_manager.ACTIVITY_STATUS_PUBLIC,
        }, response_dict['activity_list'][0])

    def test_library_handler_for_created_explorations(self):
        """Test the library data handler for manually created explirations."""
        self.set_admins([self.ADMIN_USERNAME])

        self.login(self.ADMIN_EMAIL)
        response_dict = self.get_json(feconf.LIBRARY_SEARCH_DATA_URL)
        self.assertDictContainsSubset({
            'is_admin': True,
            'is_moderator': True,
            'is_super_admin': False,
            'activity_list': [],
            'user_email': self.ADMIN_EMAIL,
            'username': self.ADMIN_USERNAME,
            'search_cursor': None,
        }, response_dict)

        # Create exploration A
        exploration = self.save_new_valid_exploration(
            'A', self.admin_id, title='Title A', category='Category A',
            objective='Objective A')
        exp_services._save_exploration(  # pylint: disable=protected-access
            self.admin_id, exploration, 'Exploration A', [])

        # Test that the private exploration isn't displayed.
        response_dict = self.get_json(feconf.LIBRARY_SEARCH_DATA_URL)
        self.assertEqual(response_dict['activity_list'], [])

        # Create exploration B
        exploration = self.save_new_valid_exploration(
            'B', self.admin_id, title='Title B', category='Category B',
            objective='Objective B')
        exp_services._save_exploration(  # pylint: disable=protected-access
            self.admin_id, exploration, 'Exploration B', [])
        rights_manager.publish_exploration(self.admin_id, 'B')

        # Publish exploration A
        rights_manager.publish_exploration(self.admin_id, 'A')

        exp_services.index_explorations_given_ids(['A', 'B'])

        # Load the search results with an empty query.
        response_dict = self.get_json(feconf.LIBRARY_SEARCH_DATA_URL)
        self.assertEqual(len(response_dict['activity_list']), 2)
        self.assertDictContainsSubset({
            'id': 'B',
            'category': 'Category B',
            'title': 'Title B',
            'language_code': 'en',
            'objective': 'Objective B',
            'status': rights_manager.ACTIVITY_STATUS_PUBLIC,
        }, response_dict['activity_list'][1])
        self.assertDictContainsSubset({
            'id': 'A',
            'category': 'Category A',
            'title': 'Title A',
            'language_code': 'en',
            'objective': 'Objective A',
            'status': rights_manager.ACTIVITY_STATUS_PUBLIC,
        }, response_dict['activity_list'][0])

        # Delete exploration A
        exp_services.delete_exploration(self.admin_id, 'A')

        # Load the search results with an empty query.
        response_dict = self.get_json(feconf.LIBRARY_SEARCH_DATA_URL)
        self.assertEqual(len(response_dict['activity_list']), 1)
        self.assertDictContainsSubset({
            'id': 'B',
            'category': 'Category B',
            'title': 'Title B',
            'language_code': 'en',
            'objective': 'Objective B',
            'status': rights_manager.ACTIVITY_STATUS_PUBLIC,
        }, response_dict['activity_list'][0])


class LibraryGroupPageTest(test_utils.GenericTestBase):

    def test_library_group_pages(self):
        """Test access to the top rated and recently published pages."""
        response = self.testapp.get(feconf.LIBRARY_TOP_RATED_URL)
        self.assertEqual(response.status_int, 200)

        response = self.testapp.get(feconf.LIBRARY_RECENTLY_PUBLISHED_URL)
        self.assertEqual(response.status_int, 200)

    def test_handler_for_recently_published_library_group_page(self):
        """Test library handler for recently published group page."""
        response_dict = self.get_json(
            feconf.LIBRARY_GROUP_DATA_URL,
            {'group_name': feconf.LIBRARY_GROUP_RECENTLY_PUBLISHED})
        self.assertDictContainsSubset({
            'is_admin': False,
            'is_moderator': False,
            'is_super_admin': False,
            'activity_list': [],
            'preferred_language_codes': ['en'],
            'profile_picture_data_url': None,
        }, response_dict)

        # Load a public demo exploration.
        exp_services.load_demo('0')

        response_dict = self.get_json(
            feconf.LIBRARY_GROUP_DATA_URL,
            {'group_name': feconf.LIBRARY_GROUP_RECENTLY_PUBLISHED})
        self.assertEqual(len(response_dict['activity_list']), 1)
        self.assertDictContainsSubset({
            'header_i18n_id': 'I18N_LIBRARY_GROUPS_RECENTLY_PUBLISHED',
            'preferred_language_codes': ['en'],
        }, response_dict)
        self.assertDictContainsSubset({
            'id': '0',
            'category': 'Welcome',
            'title': 'Welcome to Oppia!',
            'language_code': 'en',
            'objective': 'become familiar with Oppia\'s capabilities',
            'status': rights_manager.ACTIVITY_STATUS_PUBLIC,
        }, response_dict['activity_list'][0])

    def test_handler_for_top_rated_library_group_page(self):
        """Test library handler for top rated group page."""

        # Load a public demo exploration.
        exp_services.load_demo('0')

        response_dict = self.get_json(
            feconf.LIBRARY_GROUP_DATA_URL,
            {'group_name': feconf.LIBRARY_GROUP_TOP_RATED})
        self.assertDictContainsSubset({
            'is_admin': False,
            'is_moderator': False,
            'is_super_admin': False,
            'activity_list': [],
            'preferred_language_codes': ['en'],
            'profile_picture_data_url': None,
        }, response_dict)

        # Assign rating to exploration to test handler for top rated
        # explorations page.
        rating_services.assign_rating_to_exploration('user', '0', 2)

        # Test whether the response contains the exploration we have rated.
        response_dict = self.get_json(
            feconf.LIBRARY_GROUP_DATA_URL,
            {'group_name': feconf.LIBRARY_GROUP_TOP_RATED})
        self.assertDictContainsSubset({
            'header_i18n_id': 'I18N_LIBRARY_GROUPS_TOP_RATED_EXPLORATIONS',
            'preferred_language_codes': ['en'],
        }, response_dict)
        self.assertEqual(len(response_dict['activity_list']), 1)
        self.assertDictContainsSubset({
            'id': '0',
            'category': 'Welcome',
            'title': 'Welcome to Oppia!',
            'language_code': 'en',
            'objective': 'become familiar with Oppia\'s capabilities',
            'status': rights_manager.ACTIVITY_STATUS_PUBLIC,
        }, response_dict['activity_list'][0])

        # Load another public demo exploration.
        exp_services.load_demo('1')

        # Assign rating to exploration to test handler for top rated
        # explorations page.
        rating_services.assign_rating_to_exploration('user', '1', 4)

        # Test whether the response contains both the explorations we have
        # rated and they are returned in decending order of rating.
        response_dict = self.get_json(
            feconf.LIBRARY_GROUP_DATA_URL,
            {'group_name': feconf.LIBRARY_GROUP_TOP_RATED})
        self.assertEqual(len(response_dict['activity_list']), 2)
        self.assertDictContainsSubset({
            'id': '1',
            'category': 'Programming',
            'title': 'Project Euler Problem 1',
            'language_code': 'en',
            'objective': 'solve Problem 1 on the Project Euler site',
            'status': rights_manager.ACTIVITY_STATUS_PUBLIC,
        }, response_dict['activity_list'][0])
        self.assertDictContainsSubset({
            'id': '0',
            'category': 'Welcome',
            'title': 'Welcome to Oppia!',
            'language_code': 'en',
            'objective': 'become familiar with Oppia\'s capabilities',
            'status': rights_manager.ACTIVITY_STATUS_PUBLIC,
        }, response_dict['activity_list'][1])


class CategoryConfigTest(test_utils.GenericTestBase):

    def test_thumbnail_icons_exist_for_each_category(self):
        all_categories = constants.CATEGORIES_TO_COLORS.keys()

        # Test that an icon exists for each default category.
        for category in all_categories:
            utils.get_file_contents(os.path.join(
                self.get_static_asset_filepath(), 'assets', 'images',
                'subjects', '%s.svg' % category.replace(' ', '')))

        # Test that the default icon exists.
        utils.get_file_contents(os.path.join(
            self.get_static_asset_filepath(), 'assets', 'images', 'subjects',
            '%s.svg' % constants.DEFAULT_THUMBNAIL_ICON))


class ExplorationSummariesHandlerTest(test_utils.GenericTestBase):

    PRIVATE_EXP_ID_EDITOR = 'eid0'
    PUBLIC_EXP_ID_EDITOR = 'eid1'
    PRIVATE_EXP_ID_VIEWER = 'eid2'

    def setUp(self):
        super(ExplorationSummariesHandlerTest, self).setUp()
        self.signup(self.EDITOR_EMAIL, self.EDITOR_USERNAME)
        self.editor_id = self.get_user_id_from_email(self.EDITOR_EMAIL)

        self.signup(self.VIEWER_EMAIL, self.VIEWER_USERNAME)
        self.viewer_id = self.get_user_id_from_email(self.VIEWER_EMAIL)

        self.editor_role = user_services.get_user_role_from_id(
            self.editor_id)
        self.editor = user_services.UserActionsInfo(
            self.editor_id, self.editor_role)

        self.save_new_valid_exploration(
            self.PRIVATE_EXP_ID_EDITOR, self.editor_id)
        self.save_new_valid_exploration(
            self.PUBLIC_EXP_ID_EDITOR, self.editor_id)
        self.save_new_valid_exploration(
            self.PRIVATE_EXP_ID_VIEWER, self.viewer_id)

        rights_manager.publish_exploration(
            self.editor_id, self.PUBLIC_EXP_ID_EDITOR)

    def test_can_get_public_exploration_summaries(self):
        self.login(self.VIEWER_EMAIL)

        response_dict = self.get_json(feconf.EXPLORATION_SUMMARIES_DATA_URL, {
            'stringified_exp_ids': json.dumps([
                self.PRIVATE_EXP_ID_EDITOR, self.PUBLIC_EXP_ID_EDITOR,
                self.PRIVATE_EXP_ID_VIEWER])
        })
        self.assertIn('summaries', response_dict)

        summaries = response_dict['summaries']
        self.assertEqual(len(summaries), 1)

        self.assertEqual(summaries[0]['id'], self.PUBLIC_EXP_ID_EDITOR)
        self.assertEqual(summaries[0]['status'], 'public')

        self.logout()

    def test_can_get_editable_private_exploration_summaries(self):
        self.login(self.VIEWER_EMAIL)

        response_dict = self.get_json(feconf.EXPLORATION_SUMMARIES_DATA_URL, {
            'stringified_exp_ids': json.dumps([
                self.PRIVATE_EXP_ID_EDITOR, self.PUBLIC_EXP_ID_EDITOR,
                self.PRIVATE_EXP_ID_VIEWER]),
            'include_private_explorations': True
        })
        self.assertIn('summaries', response_dict)

        summaries = response_dict['summaries']
        self.assertEqual(len(summaries), 2)

        self.assertEqual(summaries[0]['id'], self.PUBLIC_EXP_ID_EDITOR)
        self.assertEqual(summaries[0]['status'], 'public')
        self.assertEqual(summaries[1]['id'], self.PRIVATE_EXP_ID_VIEWER)
        self.assertEqual(summaries[1]['status'], 'private')

        # If the viewer user is granted edit access to the editor user's
        # private exploration, then it will show up for the next request.
        rights_manager.assign_role_for_exploration(
            self.editor, self.PRIVATE_EXP_ID_EDITOR, self.viewer_id,
            rights_manager.ROLE_EDITOR)

        response_dict = self.get_json(feconf.EXPLORATION_SUMMARIES_DATA_URL, {
            'stringified_exp_ids': json.dumps([
                self.PRIVATE_EXP_ID_EDITOR, self.PUBLIC_EXP_ID_EDITOR,
                self.PRIVATE_EXP_ID_VIEWER]),
            'include_private_explorations': True
        })
        self.assertIn('summaries', response_dict)

        summaries = response_dict['summaries']
        self.assertEqual(len(summaries), 3)

        self.assertEqual(summaries[0]['id'], self.PRIVATE_EXP_ID_EDITOR)
        self.assertEqual(summaries[0]['status'], 'private')
        self.assertEqual(summaries[1]['id'], self.PUBLIC_EXP_ID_EDITOR)
        self.assertEqual(summaries[1]['status'], 'public')
        self.assertEqual(summaries[2]['id'], self.PRIVATE_EXP_ID_VIEWER)
        self.assertEqual(summaries[2]['status'], 'private')

        self.logout()

    def test_cannot_get_private_exploration_summaries_when_logged_out(self):
        response_dict = self.get_json(feconf.EXPLORATION_SUMMARIES_DATA_URL, {
            'stringified_exp_ids': json.dumps([
                self.PRIVATE_EXP_ID_EDITOR, self.PUBLIC_EXP_ID_EDITOR,
                self.PRIVATE_EXP_ID_VIEWER]),
            'include_private_explorations': True
        })
        self.assertIn('summaries', response_dict)

        summaries = response_dict['summaries']
        self.assertEqual(len(summaries), 1)

        self.assertEqual(summaries[0]['id'], self.PUBLIC_EXP_ID_EDITOR)
        self.assertEqual(summaries[0]['status'], 'public')<|MERGE_RESOLUTION|>--- conflicted
+++ resolved
@@ -22,11 +22,8 @@
 from core.domain import exp_services
 from core.domain import rating_services
 from core.domain import rights_manager
-<<<<<<< HEAD
 from core.domain import user_services
-=======
 from core.platform.taskqueue import gae_taskqueue_services as taskqueue_services
->>>>>>> f13118dc
 from core.tests import test_utils
 import feconf
 import utils
