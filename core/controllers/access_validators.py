# Copyright 2021 The Oppia Authors. All Rights Reserved.
#
# Licensed under the Apache License, Version 2.0 (the "License");
# you may not use this file except in compliance with the License.
# You may obtain a copy of the License at
#
#      http://www.apache.org/licenses/LICENSE-2.0
#
# Unless required by applicable law or agreed to in writing, software
# distributed under the License is distributed on an "AS-IS" BASIS,
# WITHOUT WARRANTIES OR CONDITIONS OF ANY KIND, either express or implied.
# See the License for the specific language governing permissions and
# limitations under the License.

"""Controllers for validating access."""

from __future__ import annotations

from core import feature_flag_list
from core import feconf
from core.constants import constants
from core.controllers import acl_decorators
from core.controllers import base
from core.domain import blog_services
from core.domain import classroom_config_services
from core.domain import feature_flag_services
from core.domain import learner_group_services
from core.domain import topic_fetchers
from core.domain import user_services

from typing import Dict, TypedDict


# TODO(#13605): Refactor access validation handlers to follow a single handler
# pattern.

class ClassroomAccessValidationHandlerNormalizedRequestDict(TypedDict):
    """Dict representation of ClassroomAccessValidationHandler's
    normalized_request dictionary.
    """

    classroom_url_fragment: str


class ClassroomAccessValidationHandler(
    base.BaseHandler[
        Dict[str, str], ClassroomAccessValidationHandlerNormalizedRequestDict
    ]
):
    """Validates whether request made to /learn route.
    """

    GET_HANDLER_ERROR_RETURN_TYPE = feconf.HANDLER_TYPE_JSON

    URL_PATH_ARGS_SCHEMAS: Dict[str, str] = {}
    HANDLER_ARGS_SCHEMAS = {
        'GET': {
            'classroom_url_fragment': {
                'schema': {
                    'type': 'basestring'
                }
            }
        }
    }

    @acl_decorators.open_access
    def get(self) -> None:
        """Retrieves information about a classroom.

        Raises:
            NotFoundException. The classroom cannot be found.
        """
        assert self.normalized_request is not None
        classroom_url_fragment = self.normalized_request[
            'classroom_url_fragment'
        ]
        classroom = classroom_config_services.get_classroom_by_url_fragment(
            classroom_url_fragment)

        if not classroom:
            raise self.NotFoundException


class SubtopicViewerPageAccessValidationHandler(
    base.BaseHandler[Dict[str, str], Dict[str, str]]
):
    """ Validates access to the Subtopic Viewer Page """

    GET_HANDLER_ERROR_RETURN_TYPE = feconf.HANDLER_TYPE_JSON
    URL_PATH_ARGS_SCHEMAS = {
        'classroom_url_fragment': constants.SCHEMA_FOR_CLASSROOM_URL_FRAGMENTS,
        'topic_url_fragment': constants.SCHEMA_FOR_TOPIC_URL_FRAGMENTS,
        'subtopic_url_fragment': {
            'schema': {
                'type': 'basestring',
                'validators': [{
                    'id': 'is_regex_matched',
                    'regex_pattern': constants.VALID_URL_FRAGMENT_REGEX
                }, {
                    'id': 'has_length_at_most',
                    'max_value': constants.MAX_CHARS_IN_SUBTOPIC_URL_FRAGMENT
                }]
            }
        }
    }
    HANDLER_ARGS_SCHEMAS: Dict[str, Dict[str, str]] = {'GET': {}}

    @acl_decorators.can_access_subtopic_viewer_page
    def get(self, *args: str) -> None:
        """Handles GET requests."""
        pass


class CollectionViewerPageAccessValidationHandler(
    base.BaseHandler[Dict[str, str], Dict[str, str]]
):
    """Validates access to collection page."""

    GET_HANDLER_ERROR_RETURN_TYPE = feconf.HANDLER_TYPE_JSON

    URL_PATH_ARGS_SCHEMAS = {
       'collection_id': {
           'schema': {
               'type': 'basestring'
           }
       }
    }
    HANDLER_ARGS_SCHEMAS: Dict[str, Dict[str, str]] = {'GET': {}}

    @acl_decorators.can_play_collection
    def get(self, _: str) -> None:
        """Handles GET requests."""
        pass


class FacilitatorDashboardPageAccessValidationHandler(
    base.BaseHandler[Dict[str, str], Dict[str, str]]
):
    """Validates access to facilitator dashboard page."""

    GET_HANDLER_ERROR_RETURN_TYPE = feconf.HANDLER_TYPE_JSON

    URL_PATH_ARGS_SCHEMAS: Dict[str, str] = {}
    HANDLER_ARGS_SCHEMAS: Dict[str, Dict[str, str]] = {'GET': {}}

    @acl_decorators.can_access_learner_groups
    def get(self) -> None:
        """Retrieves information about a learner group.

        Raises:
            PageNotFoundException. The learner groups are not enabled.
        """
        assert self.user_id is not None
        if not learner_group_services.is_learner_group_feature_enabled(
            self.user_id
        ):
            raise self.NotFoundException


class ManageOwnAccountValidationHandler(
    base.BaseHandler[Dict[str, str], Dict[str, str]]
):
    """Validates access to preferences page.
    """

    GET_HANDLER_ERROR_RETURN_TYPE = feconf.HANDLER_TYPE_JSON

    URL_PATH_ARGS_SCHEMAS: Dict[str, str] = {}
    HANDLER_ARGS_SCHEMAS: Dict[str, Dict[str, str]] = {
        'GET': {}
    }

    @acl_decorators.can_manage_own_account
    def get(self) -> None:
        """Handles GET requests."""
        pass


class ProfileExistsValidationHandler(
    base.BaseHandler[Dict[str, str], Dict[str, str]]
):
    """The world-viewable profile page."""

    GET_HANDLER_ERROR_RETURN_TYPE = feconf.HANDLER_TYPE_JSON

    URL_PATH_ARGS_SCHEMAS = {
        'username': {
            'schema': {
                'type': 'basestring'
            }
        }
    }
    HANDLER_ARGS_SCHEMAS: Dict[str, Dict[str, str]] = {'GET': {}}

    @acl_decorators.open_access
    def get(self, username: str) -> None:
        """Validates access to profile page.

        Args:
            username: str. The username of the user.

        Raises:
            NotFoundException. No user settings found for the given
                username.
        """
        user_settings = user_services.get_user_settings_from_username(
            username)

        if not user_settings:
            raise self.NotFoundException


class DiagnosticTestPlayerAccessValidationHandler(
    base.BaseHandler[Dict[str, str], Dict[str, str]]
):
    """Validates access to diagnostic test player page."""

    GET_HANDLER_ERROR_RETURN_TYPE = feconf.HANDLER_TYPE_JSON

    URL_PATH_ARGS_SCHEMAS: Dict[str, str] = {}
    HANDLER_ARGS_SCHEMAS: Dict[str, Dict[str, str]] = {'GET': {}}

    @acl_decorators.open_access
    def get(self) -> None:
        """Handles GET requests."""
        if not feature_flag_services.is_feature_flag_enabled(
            feature_flag_list.FeatureNames.DIAGNOSTIC_TEST.value,
            user_id=self.user_id
        ):
            raise self.NotFoundException


class ReleaseCoordinatorAccessValidationHandler(
    base.BaseHandler[Dict[str, str], Dict[str, str]]
):
    """Validates access to release coordinator page."""

    GET_HANDLER_ERROR_RETURN_TYPE = feconf.HANDLER_TYPE_JSON

    URL_PATH_ARGS_SCHEMAS: Dict[str, str] = {}
    HANDLER_ARGS_SCHEMAS: Dict[str, Dict[str, str]] = {
        'GET': {}
    }

    @acl_decorators.can_access_release_coordinator_page
    def get(self) -> None:
        """Handles GET requests."""
        pass


class ViewLearnerGroupPageAccessValidationHandler(
    base.BaseHandler[Dict[str, str], Dict[str, str]]
):
    """Validates access to view learner group page."""

    GET_HANDLER_ERROR_RETURN_TYPE = feconf.HANDLER_TYPE_JSON

    URL_PATH_ARGS_SCHEMAS = {
        'learner_group_id': {
            'schema': {
                'type': 'basestring',
                'validators': [{
                    'id': 'is_regex_matched',
                    'regex_pattern': constants.LEARNER_GROUP_ID_REGEX
                }]
            }
        }
    }
    HANDLER_ARGS_SCHEMAS: Dict[str, Dict[str, str]] = {
        'GET': {}
    }

    @acl_decorators.can_access_learner_groups
    def get(self, learner_group_id: str) -> None:
        """Retrieves information about a learner group.

        Args:
            learner_group_id: str. The learner group ID.

        Raises:
            NotFoundException. The learner groups are not enabled.
            NotFoundException. The user is not a member of the learner
                group.
        """
        assert self.user_id is not None
        if not learner_group_services.is_learner_group_feature_enabled(
            self.user_id
        ):
            raise self.NotFoundException

        is_valid_request = learner_group_services.is_user_learner(
            self.user_id, learner_group_id)

        if not is_valid_request:
            raise self.NotFoundException


class CreateLearnerGroupPageAccessValidationHandler(
    base.BaseHandler[Dict[str, str], Dict[str, str]]
):
    """Validates access to create learner group page."""

    GET_HANDLER_ERROR_RETURN_TYPE = feconf.HANDLER_TYPE_JSON
    URL_PATH_ARGS_SCHEMAS: Dict[str, str] = {}
    HANDLER_ARGS_SCHEMAS: Dict[str, Dict[str, str]] = {
        'GET': {}
    }

    @acl_decorators.can_access_learner_groups
    def get(self) -> None:
        """Retrieves information about a learner group.

        Raises:
            NotFoundException. The learner groups are not enabled.
        """
        assert self.user_id is not None
        if not learner_group_services.is_learner_group_feature_enabled(
            self.user_id
        ):
            raise self.NotFoundException


class EditLearnerGroupPageAccessValidationHandler(
    base.BaseHandler[Dict[str, str], Dict[str, str]]
):
    """Validates access to edit learner group page."""

    GET_HANDLER_ERROR_RETURN_TYPE = feconf.HANDLER_TYPE_JSON

    URL_PATH_ARGS_SCHEMAS = {
        'learner_group_id': {
            'schema': {
                'type': 'basestring',
                'validators': [{
                    'id': 'is_regex_matched',
                    'regex_pattern': constants.LEARNER_GROUP_ID_REGEX
                }]
            }
        }
    }
    HANDLER_ARGS_SCHEMAS: Dict[str, Dict[str, str]] = {
        'GET': {}
    }

    @acl_decorators.can_access_learner_groups
    def get(self, learner_group_id: str) -> None:
        """Validates access to edit learner group page.

        Args:
            learner_group_id: str. The learner group ID.

        Raises:
            NotFoundException. The learner groups are not enabled.
            NotFoundException. The user is not a member of the learner
                group.
        """
        assert self.user_id is not None
        if not learner_group_services.is_learner_group_feature_enabled(
            self.user_id
        ):
            raise self.NotFoundException

        is_valid_request = learner_group_services.is_user_facilitator(
            self.user_id, learner_group_id)

        if not is_valid_request:
            raise self.NotFoundException


class BlogHomePageAccessValidationHandler(
    base.BaseHandler[Dict[str, str], Dict[str, str]]
):
    """Validates access to blog home page."""

    GET_HANDLER_ERROR_RETURN_TYPE = feconf.HANDLER_TYPE_JSON

    URL_PATH_ARGS_SCHEMAS: Dict[str, str] = {}
    HANDLER_ARGS_SCHEMAS: Dict[str, Dict[str, str]] = {
        'GET': {}
    }

    @acl_decorators.open_access
    def get(self) -> None:
        """Validates access to blog home page."""
        pass


class BlogPostPageAccessValidationHandlerNormalizedRequestDict(TypedDict):
    """Dict representation of BlogPostPageAccessValidationHandler's
    normalized_request dictionary.
    """

    blog_post_url_fragment: str


class BlogPostPageAccessValidationHandler(
    base.BaseHandler[
        Dict[str, str], BlogPostPageAccessValidationHandlerNormalizedRequestDict
    ]
):
    """Validates whether request made to correct blog post route."""

    GET_HANDLER_ERROR_RETURN_TYPE = feconf.HANDLER_TYPE_JSON

    URL_PATH_ARGS_SCHEMAS: Dict[str, str] = {}
    HANDLER_ARGS_SCHEMAS = {
        'GET': {
            'blog_post_url_fragment': {
                'schema': {
                    'type': 'basestring'
                }
            }
        }
    }

    @acl_decorators.open_access
    def get(self) -> None:
        """Retrieves information about a blog post.

        Raises:
            NotFoundException. The blog post cannot be found.
        """
        assert self.normalized_request is not None
        blog_post_url_fragment = self.normalized_request[
            'blog_post_url_fragment']
        blog_post = blog_services.get_blog_post_by_url_fragment(
            blog_post_url_fragment)

        if not blog_post:
            raise self.NotFoundException


class BlogAuthorProfilePageAccessValidationHandler(
    base.BaseHandler[Dict[str, str], Dict[str, str]]
):
    """Validates access to blog author profile page."""

    GET_HANDLER_ERROR_RETURN_TYPE = feconf.HANDLER_TYPE_JSON

    URL_PATH_ARGS_SCHEMAS = {
        'author_username': {
            'schema': {
                'type': 'basestring'
            },
            'validators': [{
                'id': 'has_length_at_most',
                'max_value': constants.MAX_AUTHOR_NAME_LENGTH
            }]
        }
    }
    HANDLER_ARGS_SCHEMAS: Dict[str, Dict[str, str]] = {
        'GET': {}
    }

    @acl_decorators.open_access
    def get(self, author_username: str) -> None:
        """Retrieves information about a blog post author.

        Args:
            author_username: str. The author username.

        Raises:
            NotFoundException. User with given username does not exist.
            NotFoundException. User with given username is not a blog
                post author.
        """
        author_settings = (
            user_services.get_user_settings_from_username(author_username))

        if author_settings is None:
            raise self.NotFoundException(
                'User with given username does not exist'
            )

        if not user_services.is_user_blog_post_author(author_settings.user_id):
            raise self.NotFoundException(
                'User with given username is not a blog post author.'
            )


<<<<<<< HEAD
class TopicEditorPageAccessValidationHandler(
    base.BaseHandler[Dict[str, str], Dict[str, str]]
):
    """Validates access to topic editor page."""

    GET_HANDLER_ERROR_RETURN_TYPE = feconf.HANDLER_TYPE_JSON

    URL_PATH_ARGS_SCHEMAS = {
        'topic_id': {
            'schema': {
                'type': 'basestring',
                'validators': [{
                    'id': 'is_regex_matched',
                    'regex_pattern': constants.ENTITY_ID_REGEX
                }]
=======
class CollectionEditorAccessValidationPage(
    base.BaseHandler[Dict[str, str], Dict[str, str]]
):
    """Validates access to collection editor page."""

    URL_PATH_ARGS_SCHEMAS = {
        'collection_id': {
            'schema': {
                'type': 'basestring'
>>>>>>> 319bd8b8
            }
        }
    }
    HANDLER_ARGS_SCHEMAS: Dict[str, Dict[str, str]] = {'GET': {}}

<<<<<<< HEAD
    @acl_decorators.can_view_any_topic_editor
    def get(self, topic_id: str) -> None:
        """Displays the topic editor page.

        Args:
            topic_id: str. The ID of the topic.

        Raises:
            Exception. The topic with the given id doesn't exist.
        """
        topic = topic_fetchers.get_topic_by_id(topic_id, strict=False)

        if topic is None:
            raise self.NotFoundException(
                'The topic with the given id doesn\'t exist.'
            )
=======
    @acl_decorators.can_edit_collection
    def get(self, _: str) -> None:
        """Handles GET requests."""
        pass
>>>>>>> 319bd8b8
<|MERGE_RESOLUTION|>--- conflicted
+++ resolved
@@ -478,7 +478,6 @@
             )
 
 
-<<<<<<< HEAD
 class TopicEditorPageAccessValidationHandler(
     base.BaseHandler[Dict[str, str], Dict[str, str]]
 ):
@@ -494,23 +493,11 @@
                     'id': 'is_regex_matched',
                     'regex_pattern': constants.ENTITY_ID_REGEX
                 }]
-=======
-class CollectionEditorAccessValidationPage(
-    base.BaseHandler[Dict[str, str], Dict[str, str]]
-):
-    """Validates access to collection editor page."""
-
-    URL_PATH_ARGS_SCHEMAS = {
-        'collection_id': {
-            'schema': {
-                'type': 'basestring'
->>>>>>> 319bd8b8
-            }
-        }
-    }
-    HANDLER_ARGS_SCHEMAS: Dict[str, Dict[str, str]] = {'GET': {}}
-
-<<<<<<< HEAD
+            }
+        }
+    }
+    HANDLER_ARGS_SCHEMAS: Dict[str, Dict[str, str]] = {'GET': {}}
+
     @acl_decorators.can_view_any_topic_editor
     def get(self, topic_id: str) -> None:
         """Displays the topic editor page.
@@ -527,9 +514,25 @@
             raise self.NotFoundException(
                 'The topic with the given id doesn\'t exist.'
             )
-=======
+
+
+
+
+class CollectionEditorAccessValidationPage(
+    base.BaseHandler[Dict[str, str], Dict[str, str]]
+):
+    """Validates access to collection editor page."""
+
+    URL_PATH_ARGS_SCHEMAS = {
+        'collection_id': {
+            'schema': {
+                'type': 'basestring'
+            }
+        }
+    }
+    HANDLER_ARGS_SCHEMAS: Dict[str, Dict[str, str]] = {'GET': {}}
+
     @acl_decorators.can_edit_collection
     def get(self, _: str) -> None:
         """Handles GET requests."""
-        pass
->>>>>>> 319bd8b8
+        pass