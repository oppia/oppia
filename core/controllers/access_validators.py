--- conflicted
+++ resolved
@@ -530,7 +530,7 @@
         pass
 
 
-<<<<<<< HEAD
+
 class TopicEditorAccessValidationPage(
     base.BaseHandler[Dict[str, str], Dict[str, str]]):
     """The editor page for a single topic."""
@@ -561,7 +561,7 @@
         if topic is None:
             raise self.NotFoundException(
                 Exception('The topic with the given id doesn\'t exist.'))
-=======
+
 class ReviewTestsPageAccessValidationHandler(
     base.BaseHandler[Dict[str, str], Dict[str, str]]
 ):
@@ -580,4 +580,3 @@
     def get(self, _: str) -> None:
         """Handles GET requests."""
         pass
->>>>>>> b83bd804
