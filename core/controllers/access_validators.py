--- conflicted
+++ resolved
@@ -126,7 +126,6 @@
         pass
 
 
-<<<<<<< HEAD
 class ViewLearnerGroupPageAccessValidationHandler(base.BaseHandler):
     """Validates access to view learner group page."""
 
@@ -158,7 +157,9 @@
             self.user_id, learner_group_id)
 
         if not is_valid_request:
-=======
+            raise self.PageNotFoundException
+
+
 class BlogHomePageAccessValidationHandler(base.BaseHandler):
     """Validates access to blog home page."""
 
@@ -215,5 +216,4 @@
             blog_post_url_fragment)
 
         if not blog_post:
->>>>>>> 701421f8
             raise self.PageNotFoundException