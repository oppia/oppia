# Copyright 2018 The Oppia Authors. All Rights Reserved.
#
# Licensed under the Apache License, Version 2.0 (the "License");
# you may not use this file except in compliance with the License.
# You may obtain a copy of the License at
#
#      http://www.apache.org/licenses/LICENSE-2.0
#
# Unless required by applicable law or agreed to in writing, software
# distributed under the License is distributed on an "AS-IS" BASIS,
# WITHOUT WARRANTIES OR CONDITIONS OF ANY KIND, either express or implied.
# See the License for the specific language governing permissions and
# limitations under the License.

"""Tests for the story editor page."""

from constants import constants
from core.domain import story_services
from core.domain import topic_services
from core.domain import user_services
from core.tests import test_utils
import feconf


class BaseStoryEditorControllerTests(test_utils.GenericTestBase):

    def setUp(self):
        """Completes the sign-up process for the various users."""
        super(BaseStoryEditorControllerTests, self).setUp()
        self.signup(self.ADMIN_EMAIL, self.ADMIN_USERNAME)
        self.signup(self.NEW_USER_EMAIL, self.NEW_USER_USERNAME)

        self.admin_id = self.get_user_id_from_email(self.ADMIN_EMAIL)
        self.new_user_id = self.get_user_id_from_email(self.NEW_USER_EMAIL)

        self.set_admins([self.ADMIN_USERNAME])

        self.admin = user_services.UserActionsInfo(self.admin_id)
        self.story_id = story_services.get_new_story_id()
        self.save_new_story(
            self.story_id, self.admin_id, 'Title', 'Description', 'Notes')
        self.topic_id = topic_services.get_new_topic_id()
        self.save_new_topic(
            self.topic_id, self.admin_id, 'Name', 'Description',
            [self.story_id], [], [], [], 1)


class StoryEditorTests(BaseStoryEditorControllerTests):

    def test_access_story_editor_page(self):
        """Test access to editor pages for the sample story."""

        with self.swap(constants, 'ENABLE_NEW_STRUCTURE_EDITORS', True):
            # Check that non-admins cannot access the editor page.
            self.login(self.NEW_USER_EMAIL)
            self.get_html_response(
                '%s/%s/%s' % (
                    feconf.STORY_EDITOR_URL_PREFIX, self.topic_id,
                    self.story_id), expected_status_int=401)
            self.logout()

            # Check that admins can access and edit in the editor
            # page.
            self.login(self.ADMIN_EMAIL)
            self.get_html_response(
                '%s/%s/%s' % (
                    feconf.STORY_EDITOR_URL_PREFIX, self.topic_id,
                    self.story_id))
            self.logout()

    def test_editable_story_handler_get(self):
        # Check that non-admins cannot access the editable story data.
        with self.swap(constants, 'ENABLE_NEW_STRUCTURE_EDITORS', True):
            self.login(self.NEW_USER_EMAIL)
            self.get_json(
                '%s/%s/%s' % (
                    feconf.STORY_EDITOR_DATA_URL_PREFIX, self.topic_id,
                    self.story_id), expected_status_int=401)
            self.logout()

            # Check that admins can access the editable story data.
            self.login(self.ADMIN_EMAIL)

            json_response = self.get_json(
                '%s/%s/%s' % (
                    feconf.STORY_EDITOR_DATA_URL_PREFIX, self.topic_id,
                    self.story_id))
            self.assertEqual(self.story_id, json_response['story']['id'])
            self.assertEqual('Name', json_response['topic_name'])
            self.logout()

    def test_editable_story_handler_put(self):
        # Check that admins can edit a story.
        change_cmd = {
            'version': 1,
            'commit_message': 'changed description',
            'change_dicts': [{
                'cmd': 'update_story_property',
                'property_name': 'description',
                'old_value': 'Description',
                'new_value': 'New Description'
            }]
        }
        self.login(self.ADMIN_EMAIL)
<<<<<<< HEAD
        with self.swap(constants, 'ENABLE_NEW_STRUCTURES', True):
            response = self.get_html_response(
=======
        with self.swap(constants, 'ENABLE_NEW_STRUCTURE_EDITORS', True):
            response = self.testapp.get(
>>>>>>> d1013317
                '%s/%s/%s' % (
                    feconf.STORY_EDITOR_URL_PREFIX, self.topic_id,
                    self.story_id))
            csrf_token = self.get_csrf_token_from_response(response)

            json_response = self.put_json(
                '%s/%s/%s' % (
                    feconf.STORY_EDITOR_DATA_URL_PREFIX, self.topic_id,
                    self.story_id),
                change_cmd, csrf_token=csrf_token)
            self.assertEqual(self.story_id, json_response['story']['id'])
            self.assertEqual(
                'New Description', json_response['story']['description'])
            self.logout()

            # Check that non-admins cannot edit a story.
            self.put_json(
                '%s/%s/%s' % (
                    feconf.STORY_EDITOR_DATA_URL_PREFIX, self.topic_id,
                    self.story_id),
                change_cmd, csrf_token=csrf_token, expected_status_int=401)

    def test_editable_story_handler_delete(self):
        with self.swap(constants, 'ENABLE_NEW_STRUCTURE_EDITORS', True):
            # Check that admins can delete a story.
            self.login(self.ADMIN_EMAIL)
            self.delete_json(
                '%s/%s/%s' % (
                    feconf.STORY_EDITOR_DATA_URL_PREFIX, self.topic_id,
                    self.story_id), expected_status_int=200)
            self.logout()

            # Check that non-admins cannot delete a story.
            self.login(self.NEW_USER_EMAIL)
            self.delete_json(
                '%s/%s/%s' % (
                    feconf.STORY_EDITOR_DATA_URL_PREFIX, self.topic_id,
                    self.story_id), expected_status_int=401)
            self.logout()<|MERGE_RESOLUTION|>--- conflicted
+++ resolved
@@ -102,13 +102,8 @@
             }]
         }
         self.login(self.ADMIN_EMAIL)
-<<<<<<< HEAD
-        with self.swap(constants, 'ENABLE_NEW_STRUCTURES', True):
+        with self.swap(constants, 'ENABLE_NEW_STRUCTURE_EDITORS', True):
             response = self.get_html_response(
-=======
-        with self.swap(constants, 'ENABLE_NEW_STRUCTURE_EDITORS', True):
-            response = self.testapp.get(
->>>>>>> d1013317
                 '%s/%s/%s' % (
                     feconf.STORY_EDITOR_URL_PREFIX, self.topic_id,
                     self.story_id))
