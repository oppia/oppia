--- conflicted
+++ resolved
@@ -46,51 +46,25 @@
 
 class StoryEditorTests(BaseStoryEditorControllerTests):
 
-    def test_can_not_access_story_editor_page_with_structure_editors_disabled(
-            self):
-        self.login(self.ADMIN_EMAIL)
-
-        with self.swap(constants, 'ENABLE_NEW_STRUCTURE_EDITORS', False):
-            self.get_html_response(
-                '%s/%s/%s' % (
-                    feconf.STORY_EDITOR_URL_PREFIX, self.topic_id,
-                    self.story_id), expected_status_int=404)
-
-        self.logout()
-
     def test_can_not_access_story_editor_page_with_invalid_story_id(self):
         self.login(self.ADMIN_EMAIL)
 
         new_story_id = story_services.get_new_story_id()
 
-        with self.swap(constants, 'ENABLE_NEW_STRUCTURE_EDITORS', True):
-            self.get_html_response(
-                '%s/%s/%s' % (
-                    feconf.STORY_EDITOR_URL_PREFIX, self.topic_id,
-                    new_story_id), expected_status_int=404)
+        self.get_html_response(
+            '%s/%s/%s' % (
+                feconf.STORY_EDITOR_URL_PREFIX, self.topic_id,
+                new_story_id), expected_status_int=404)
 
         # Raises error 404 even when story is saved as the new story id is not
         # associated with the topic.
         self.save_new_story(
             new_story_id, self.admin_id, 'Title', 'Description', 'Notes')
 
-        with self.swap(constants, 'ENABLE_NEW_STRUCTURE_EDITORS', True):
-            self.get_html_response(
-                '%s/%s/%s' % (
-                    feconf.STORY_EDITOR_URL_PREFIX, self.topic_id,
-                    new_story_id), expected_status_int=404)
-
-        self.logout()
-
-    def test_get_can_not_access_story_handler_with_structure_editors_disabled(
-            self):
-        self.login(self.ADMIN_EMAIL)
-
-        with self.swap(constants, 'ENABLE_NEW_STRUCTURE_EDITORS', False):
-            self.get_json(
-                '%s/%s/%s' % (
-                    feconf.STORY_EDITOR_DATA_URL_PREFIX, self.topic_id,
-                    self.story_id), expected_status_int=404)
+        self.get_html_response(
+            '%s/%s/%s' % (
+                feconf.STORY_EDITOR_URL_PREFIX, self.topic_id,
+                new_story_id), expected_status_int=404)
 
         self.logout()
 
@@ -99,26 +73,23 @@
 
         new_story_id = story_services.get_new_story_id()
 
-        with self.swap(constants, 'ENABLE_NEW_STRUCTURE_EDITORS', True):
-            self.get_json(
-                '%s/%s/%s' % (
-                    feconf.STORY_EDITOR_DATA_URL_PREFIX, self.topic_id,
-                    new_story_id), expected_status_int=404)
+        self.get_json(
+            '%s/%s/%s' % (
+                feconf.STORY_EDITOR_DATA_URL_PREFIX, self.topic_id,
+                new_story_id), expected_status_int=404)
 
         # Raises error 404 even when story is saved as the new story id is not
         # associated with the topic.
         self.save_new_story(
             new_story_id, self.admin_id, 'Title', 'Description', 'Notes')
-        with self.swap(constants, 'ENABLE_NEW_STRUCTURE_EDITORS', True):
-            self.get_json(
-                '%s/%s/%s' % (
-                    feconf.STORY_EDITOR_DATA_URL_PREFIX, self.topic_id,
-                    new_story_id), expected_status_int=404)
-
-        self.logout()
-
-    def test_put_can_not_access_story_handler_with_structure_editors_disabled(
-            self):
+        self.get_json(
+            '%s/%s/%s' % (
+                feconf.STORY_EDITOR_DATA_URL_PREFIX, self.topic_id,
+                new_story_id), expected_status_int=404)
+
+        self.logout()
+
+    def test_put_can_not_access_story_handler_with_invalid_story_id(self):
         self.login(self.ADMIN_EMAIL)
 
         change_cmd = {
@@ -131,63 +102,34 @@
                 'new_value': 'New Description'
             }]
         }
-        response = self.get_html_response(
-            '%s/%s/%s' % (
-                feconf.STORY_EDITOR_URL_PREFIX, self.topic_id, self.story_id))
-        csrf_token = self.get_csrf_token_from_response(response)
-
-        with self.swap(constants, 'ENABLE_NEW_STRUCTURE_EDITORS', False):
-            self.put_json(
-                '%s/%s/%s' % (
-                    feconf.STORY_EDITOR_DATA_URL_PREFIX, self.topic_id,
-                    self.story_id),
-                change_cmd, csrf_token=csrf_token, expected_status_int=404)
-
-        self.logout()
-
-    def test_put_can_not_access_story_handler_with_invalid_story_id(self):
-        self.login(self.ADMIN_EMAIL)
-
-        change_cmd = {
-            'version': 1,
-            'commit_message': 'changed description',
-            'change_dicts': [{
-                'cmd': 'update_story_property',
-                'property_name': 'description',
-                'old_value': 'Description',
-                'new_value': 'New Description'
-            }]
-        }
         new_story_id = story_services.get_new_story_id()
-        with self.swap(constants, 'ENABLE_NEW_STRUCTURE_EDITORS', True):
-            response = self.get_html_response(
-                '%s/%s/%s' % (
-                    feconf.STORY_EDITOR_URL_PREFIX, self.topic_id,
-                    self.story_id))
-            csrf_token = self.get_csrf_token_from_response(response)
-
-            self.put_json(
-                '%s/%s/%s' % (
-                    feconf.STORY_EDITOR_DATA_URL_PREFIX, self.topic_id,
-                    new_story_id), change_cmd,
-                csrf_token=csrf_token, expected_status_int=404)
+        response = self.get_html_response(
+            '%s/%s/%s' % (
+                feconf.STORY_EDITOR_URL_PREFIX, self.topic_id,
+                self.story_id))
+        csrf_token = self.get_csrf_token_from_response(response)
+
+        self.put_json(
+            '%s/%s/%s' % (
+                feconf.STORY_EDITOR_DATA_URL_PREFIX, self.topic_id,
+                new_story_id), change_cmd,
+            csrf_token=csrf_token, expected_status_int=404)
 
         # Raises error 404 even when story is saved as the new story id is not
         # associated with the topic.
         self.save_new_story(
             new_story_id, self.admin_id, 'Title', 'Description', 'Notes')
-        with self.swap(constants, 'ENABLE_NEW_STRUCTURE_EDITORS', True):
-            response = self.get_html_response(
-                '%s/%s/%s' % (
-                    feconf.STORY_EDITOR_URL_PREFIX, self.topic_id,
-                    self.story_id))
-            csrf_token = self.get_csrf_token_from_response(response)
-
-            self.put_json(
-                '%s/%s/%s' % (
-                    feconf.STORY_EDITOR_DATA_URL_PREFIX, self.topic_id,
-                    new_story_id),
-                change_cmd, csrf_token=csrf_token, expected_status_int=404)
+        response = self.get_html_response(
+            '%s/%s/%s' % (
+                feconf.STORY_EDITOR_URL_PREFIX, self.topic_id,
+                self.story_id))
+        csrf_token = self.get_csrf_token_from_response(response)
+
+        self.put_json(
+            '%s/%s/%s' % (
+                feconf.STORY_EDITOR_DATA_URL_PREFIX, self.topic_id,
+                new_story_id),
+            change_cmd, csrf_token=csrf_token, expected_status_int=404)
 
         self.logout()
 
@@ -204,45 +146,31 @@
             }]
         }
 
-        with self.swap(constants, 'ENABLE_NEW_STRUCTURE_EDITORS', True):
-            response = self.get_html_response(
-                '%s/%s/%s' % (
-                    feconf.STORY_EDITOR_URL_PREFIX, self.topic_id,
-                    self.story_id))
-            csrf_token = self.get_csrf_token_from_response(response)
-
-            json_response = self.put_json(
-                '%s/%s/%s' % (
-                    feconf.STORY_EDITOR_DATA_URL_PREFIX, self.topic_id,
-                    self.story_id),
-                change_cmd, csrf_token=csrf_token, expected_status_int=500)
-
-            self.assertEqual(
-                json_response['error'],
-                'Expected a commit message but received none.')
-
-        self.logout()
-
-    def test_delete_can_not_access_story_handler_with_structure_editor_disabled(
-            self):
-        self.login(self.ADMIN_EMAIL)
-
-        with self.swap(constants, 'ENABLE_NEW_STRUCTURE_EDITORS', False):
-            self.delete_json(
-                '%s/%s/%s' % (
-                    feconf.STORY_EDITOR_DATA_URL_PREFIX, self.topic_id,
-                    self.story_id), expected_status_int=404)
+        response = self.get_html_response(
+            '%s/%s/%s' % (
+                feconf.STORY_EDITOR_URL_PREFIX, self.topic_id,
+                self.story_id))
+        csrf_token = self.get_csrf_token_from_response(response)
+
+        json_response = self.put_json(
+            '%s/%s/%s' % (
+                feconf.STORY_EDITOR_DATA_URL_PREFIX, self.topic_id,
+                self.story_id),
+            change_cmd, csrf_token=csrf_token, expected_status_int=500)
+
+        self.assertEqual(
+            json_response['error'],
+            'Expected a commit message but received none.')
 
         self.logout()
 
     def test_delete_can_not_access_story_handler_with_invalid_story_id(self):
         self.login(self.ADMIN_EMAIL)
 
-        with self.swap(constants, 'ENABLE_NEW_STRUCTURE_EDITORS', True):
-            self.delete_json(
-                '%s/%s/%s' % (
-                    feconf.STORY_EDITOR_DATA_URL_PREFIX, self.topic_id,
-                    story_services.get_new_story_id()), expected_status_int=404)
+        self.delete_json(
+            '%s/%s/%s' % (
+                feconf.STORY_EDITOR_DATA_URL_PREFIX, self.topic_id,
+                story_services.get_new_story_id()), expected_status_int=404)
 
         self.logout()
 
@@ -322,91 +250,6 @@
             change_cmd, csrf_token=csrf_token, expected_status_int=401)
 
     def test_editable_story_handler_delete(self):
-<<<<<<< HEAD
-        with self.swap(constants, 'ENABLE_NEW_STRUCTURE_EDITORS', True):
-            # Check that admins can delete a story.
-            self.login(self.ADMIN_EMAIL)
-            self.delete_json(
-                '%s/%s/%s' % (
-                    feconf.STORY_EDITOR_DATA_URL_PREFIX, self.topic_id,
-                    self.story_id), expected_status_int=200)
-            self.logout()
-
-            # Check that non-admins cannot delete a story.
-            self.login(self.NEW_USER_EMAIL)
-            self.delete_json(
-                '%s/%s/%s' % (
-                    feconf.STORY_EDITOR_DATA_URL_PREFIX, self.topic_id,
-                    self.story_id), expected_status_int=401)
-            self.logout()
-
-    def test_put_can_not_access_story_handler_with_no_payload_version(self):
-        self.login(self.ADMIN_EMAIL)
-
-        change_cmd = {
-            'version': None,
-            'commit_message': 'changed description',
-            'change_dicts': [{
-                'cmd': 'update_story_property',
-                'property_name': 'description',
-                'old_value': 'Description',
-                'new_value': 'New Description'
-            }]
-        }
-
-        with self.swap(constants, 'ENABLE_NEW_STRUCTURE_EDITORS', True):
-            response = self.get_html_response(
-                '%s/%s/%s' % (
-                    feconf.STORY_EDITOR_URL_PREFIX, self.topic_id,
-                    self.story_id))
-            csrf_token = self.get_csrf_token_from_response(response)
-
-            json_response = self.put_json(
-                '%s/%s/%s' % (
-                    feconf.STORY_EDITOR_DATA_URL_PREFIX, self.topic_id,
-                    self.story_id),
-                change_cmd, csrf_token=csrf_token, expected_status_int=400)
-
-            self.assertEqual(
-                json_response['error'],
-                'Invalid POST request: a version must be specified.')
-
-        self.logout()
-
-    def test_put_can_not_access_story_handler_with_mismatch_of_story_versions(
-            self):
-        self.login(self.ADMIN_EMAIL)
-
-        change_cmd = {
-            'version': 2,
-            'commit_message': 'changed description',
-            'change_dicts': [{
-                'cmd': 'update_story_property',
-                'property_name': 'description',
-                'old_value': 'Description',
-                'new_value': 'New Description'
-            }]
-        }
-
-        with self.swap(constants, 'ENABLE_NEW_STRUCTURE_EDITORS', True):
-            response = self.get_html_response(
-                '%s/%s/%s' % (
-                    feconf.STORY_EDITOR_URL_PREFIX, self.topic_id,
-                    self.story_id))
-            csrf_token = self.get_csrf_token_from_response(response)
-
-            json_response = self.put_json(
-                '%s/%s/%s' % (
-                    feconf.STORY_EDITOR_DATA_URL_PREFIX, self.topic_id,
-                    self.story_id),
-                change_cmd, csrf_token=csrf_token, expected_status_int=400)
-
-            self.assertEqual(
-                json_response['error'],
-                'Trying to update version 1 of story from version 2, '
-                'which is too old. Please reload the page and try again.')
-
-=======
         # Check that admins can delete a story.
         self.login(self.ADMIN_EMAIL)
         self.delete_json(
@@ -421,5 +264,71 @@
             '%s/%s/%s' % (
                 feconf.STORY_EDITOR_DATA_URL_PREFIX, self.topic_id,
                 self.story_id), expected_status_int=401)
->>>>>>> 51f63c98
+
+        self.logout()
+
+    def test_put_can_not_access_story_handler_with_no_payload_version(self):
+        self.login(self.ADMIN_EMAIL)
+
+        change_cmd = {
+            'version': None,
+            'commit_message': 'changed description',
+            'change_dicts': [{
+                'cmd': 'update_story_property',
+                'property_name': 'description',
+                'old_value': 'Description',
+                'new_value': 'New Description'
+            }]
+        }
+
+        response = self.get_html_response(
+            '%s/%s/%s' % (
+                feconf.STORY_EDITOR_URL_PREFIX, self.topic_id,
+                self.story_id))
+        csrf_token = self.get_csrf_token_from_response(response)
+
+        json_response = self.put_json(
+            '%s/%s/%s' % (
+                feconf.STORY_EDITOR_DATA_URL_PREFIX, self.topic_id,
+                self.story_id),
+            change_cmd, csrf_token=csrf_token, expected_status_int=400)
+
+        self.assertEqual(
+            json_response['error'],
+            'Invalid POST request: a version must be specified.')
+
+        self.logout()
+
+    def test_put_can_not_access_story_handler_with_mismatch_of_story_versions(
+            self):
+        self.login(self.ADMIN_EMAIL)
+
+        change_cmd = {
+            'version': 2,
+            'commit_message': 'changed description',
+            'change_dicts': [{
+                'cmd': 'update_story_property',
+                'property_name': 'description',
+                'old_value': 'Description',
+                'new_value': 'New Description'
+            }]
+        }
+
+        response = self.get_html_response(
+            '%s/%s/%s' % (
+                feconf.STORY_EDITOR_URL_PREFIX, self.topic_id,
+                self.story_id))
+        csrf_token = self.get_csrf_token_from_response(response)
+
+        json_response = self.put_json(
+            '%s/%s/%s' % (
+                feconf.STORY_EDITOR_DATA_URL_PREFIX, self.topic_id,
+                self.story_id),
+            change_cmd, csrf_token=csrf_token, expected_status_int=400)
+
+        self.assertEqual(
+            json_response['error'],
+            'Trying to update version 1 of story from version 2, '
+            'which is too old. Please reload the page and try again.')
+
         self.logout()