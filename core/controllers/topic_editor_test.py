--- conflicted
+++ resolved
@@ -64,79 +64,51 @@
 
 class TopicEditorStoryHandlerTests(BaseTopicEditorControllerTests):
 
-    def test_get_can_not_access_handler_with_new_structure_editors_disabled(
-            self):
-        self.login(self.ADMIN_EMAIL)
-
-        with self.swap(constants, 'ENABLE_NEW_STRUCTURE_EDITORS', False):
-            self.get_json(
-                '%s/%s' % (feconf.TOPIC_EDITOR_STORY_URL, self.topic_id),
-                expected_status_int=404)
-
-        self.logout()
-
     def test_handler_updates_story_summary_dicts(self):
         self.login(self.ADMIN_EMAIL)
 
-        with self.swap(constants, 'ENABLE_NEW_STRUCTURE_EDITORS', True):
-            topic_id = topic_services.get_new_topic_id()
-            canonical_story_id = story_services.get_new_story_id()
-            additional_story_id = story_services.get_new_story_id()
-
-            # 'self.topic_id' does not contain any canonical_story_summary_dicts
-            # or additional_story_summary_dicts.
-            response = self.get_json(
-                '%s/%s' % (feconf.TOPIC_EDITOR_STORY_URL, self.topic_id))
-
-            self.assertEqual(response['canonical_story_summary_dicts'], [])
-            self.assertEqual(response['additional_story_summary_dicts'], [])
-
-            self.save_new_story(
-                canonical_story_id, self.admin_id, 'title', 'description',
-                'note')
-            self.save_new_story(
-                additional_story_id, self.admin_id, 'another title',
-                'another description', 'another note')
-            self.save_new_topic(
-                topic_id, self.admin_id, 'New name', 'New description',
-                [canonical_story_id], [additional_story_id], [self.skill_id],
-                [], 1)
-
-            response = self.get_json(
-                '%s/%s' % (feconf.TOPIC_EDITOR_STORY_URL, topic_id))
-            canonical_story_summary_dicts = response[
-                'canonical_story_summary_dicts'][0]
-            additional_story_summary_dicts = response[
-                'additional_story_summary_dicts'][0]
-
-            self.assertEqual(
-                canonical_story_summary_dicts['description'], 'description')
-            self.assertEqual(canonical_story_summary_dicts['title'], 'title')
-            self.assertEqual(
-                canonical_story_summary_dicts['id'], canonical_story_id)
-            self.assertEqual(
-                additional_story_summary_dicts['description'],
-                'another description')
-            self.assertEqual(
-                additional_story_summary_dicts['title'], 'another title')
-            self.assertEqual(
-                additional_story_summary_dicts['id'], additional_story_id)
-
-        self.logout()
-
-    def test_post_can_not_access_handler_with_new_structure_editors_disabled(
-            self):
-        self.login(self.ADMIN_EMAIL)
-
-        response = self.get_html_response(
-            '%s/%s' % (feconf.TOPIC_EDITOR_URL_PREFIX, self.topic_id))
-        csrf_token = self.get_csrf_token_from_response(response)
-
-        with self.swap(constants, 'ENABLE_NEW_STRUCTURE_EDITORS', False):
-            self.post_json(
-                '%s/%s' % (feconf.TOPIC_EDITOR_STORY_URL, self.topic_id),
-                {'title': 'Story title'},
-                csrf_token=csrf_token, expected_status_int=404)
+        topic_id = topic_services.get_new_topic_id()
+        canonical_story_id = story_services.get_new_story_id()
+        additional_story_id = story_services.get_new_story_id()
+
+        # 'self.topic_id' does not contain any canonical_story_summary_dicts
+        # or additional_story_summary_dicts.
+        response = self.get_json(
+            '%s/%s' % (feconf.TOPIC_EDITOR_STORY_URL, self.topic_id))
+
+        self.assertEqual(response['canonical_story_summary_dicts'], [])
+        self.assertEqual(response['additional_story_summary_dicts'], [])
+
+        self.save_new_story(
+            canonical_story_id, self.admin_id, 'title', 'description',
+            'note')
+        self.save_new_story(
+            additional_story_id, self.admin_id, 'another title',
+            'another description', 'another note')
+        self.save_new_topic(
+            topic_id, self.admin_id, 'New name', 'New description',
+            [canonical_story_id], [additional_story_id], [self.skill_id],
+            [], 1)
+
+        response = self.get_json(
+            '%s/%s' % (feconf.TOPIC_EDITOR_STORY_URL, topic_id))
+        canonical_story_summary_dicts = response[
+            'canonical_story_summary_dicts'][0]
+        additional_story_summary_dicts = response[
+            'additional_story_summary_dicts'][0]
+
+        self.assertEqual(
+            canonical_story_summary_dicts['description'], 'description')
+        self.assertEqual(canonical_story_summary_dicts['title'], 'title')
+        self.assertEqual(
+            canonical_story_summary_dicts['id'], canonical_story_id)
+        self.assertEqual(
+            additional_story_summary_dicts['description'],
+            'another description')
+        self.assertEqual(
+            additional_story_summary_dicts['title'], 'another title')
+        self.assertEqual(
+            additional_story_summary_dicts['id'], additional_story_id)
 
         self.logout()
 
@@ -157,17 +129,6 @@
 
 
 class TopicEditorQuestionHandlerTests(BaseTopicEditorControllerTests):
-
-    def test_get_can_not_access_handler_with_new_structure_editors_disabled(
-            self):
-        self.login(self.ADMIN_EMAIL)
-
-        with self.swap(constants, 'ENABLE_NEW_STRUCTURE_EDITORS', False):
-            self.get_json(
-                '%s/%s' % (feconf.TOPIC_EDITOR_QUESTION_URL, self.topic_id),
-                expected_status_int=404)
-
-        self.logout()
 
     def test_get(self):
         # Create 5 questions linked to the same skill.
@@ -233,27 +194,14 @@
 
 class SubtopicPageEditorTests(BaseTopicEditorControllerTests):
 
-    def test_get_can_not_access_handler_with_new_structure_editors_disabled(
-            self):
-        self.login(self.ADMIN_EMAIL)
-
-        with self.swap(constants, 'ENABLE_NEW_STRUCTURE_EDITORS', False):
-            self.get_json(
-                '%s/%s/%s' % (
-                    feconf.SUBTOPIC_PAGE_EDITOR_DATA_URL_PREFIX,
-                    self.topic_id, 1), expected_status_int=404)
-
-        self.logout()
-
     def test_get_can_not_access_handler_with_invalid_topic_id(self):
         self.login(self.ADMIN_EMAIL)
 
-        with self.swap(constants, 'ENABLE_NEW_STRUCTURE_EDITORS', True):
-            self.get_json(
-                '%s/%s/%s' % (
-                    feconf.SUBTOPIC_PAGE_EDITOR_DATA_URL_PREFIX,
-                    self.topic_id, topic_services.get_new_topic_id()),
-                expected_status_int=404)
+        self.get_json(
+            '%s/%s/%s' % (
+                feconf.SUBTOPIC_PAGE_EDITOR_DATA_URL_PREFIX,
+                self.topic_id, topic_services.get_new_topic_id()),
+            expected_status_int=404)
 
         self.logout()
 
@@ -341,26 +289,13 @@
 
 class TopicEditorTests(BaseTopicEditorControllerTests):
 
-    def test_get_can_not_access_topic_page_with_new_structure_editors_disabled(
-            self):
-        self.login(self.ADMIN_EMAIL)
-
-        with self.swap(constants, 'ENABLE_NEW_STRUCTURE_EDITORS', False):
-            self.get_html_response(
-                '%s/%s' % (
-                    feconf.TOPIC_EDITOR_URL_PREFIX, self.topic_id),
-                expected_status_int=404)
-
-        self.logout()
-
     def test_get_can_not_access_topic_page_with_invalid_topic_id(self):
         self.login(self.ADMIN_EMAIL)
 
-        with self.swap(constants, 'ENABLE_NEW_STRUCTURE_EDITORS', True):
-            self.get_html_response(
-                '%s/%s' % (
-                    feconf.TOPIC_EDITOR_URL_PREFIX,
-                    topic_services.get_new_topic_id()), expected_status_int=404)
+        self.get_html_response(
+            '%s/%s' % (
+                feconf.TOPIC_EDITOR_URL_PREFIX,
+                topic_services.get_new_topic_id()), expected_status_int=404)
 
         self.logout()
 
@@ -410,28 +345,16 @@
             json_response['skill_id_to_description_dict'][self.skill_id])
         self.logout()
 
-            # Check that editable topic handler is accessed only when a topic id
-            # passed has an associated topic.
-            self.login(self.ADMIN_EMAIL)
-
-            self.get_json(
-                '%s/%s' % (
-                    feconf.TOPIC_EDITOR_DATA_URL_PREFIX,
-                    topic_services.get_new_topic_id()), expected_status_int=404)
-
-            self.logout()
-
-        # Check that editable topic handler is not accessible when new structure
-        # editors is disabled.
-        with self.swap(constants, 'ENABLE_NEW_STRUCTURE_EDITORS', False):
-            self.login(self.ADMIN_EMAIL)
-
-            self.get_json(
-                '%s/%s' % (
-                    feconf.TOPIC_EDITOR_DATA_URL_PREFIX, self.topic_id),
-                expected_status_int=404)
-
-            self.logout()
+        # Check that editable topic handler is accessed only when a topic id
+        # passed has an associated topic.
+        self.login(self.ADMIN_EMAIL)
+
+        self.get_json(
+            '%s/%s' % (
+                feconf.TOPIC_EDITOR_DATA_URL_PREFIX,
+                topic_services.get_new_topic_id()), expected_status_int=404)
+
+        self.logout()
 
     def test_editable_topic_handler_put(self):
         # Check that admins can edit a topic.
@@ -569,52 +492,39 @@
                 feconf.TOPIC_EDITOR_DATA_URL_PREFIX, self.topic_id),
             change_cmd, csrf_token=csrf_token, expected_status_int=401)
 
-            # Check that topic can not be edited when version is None.
-            self.login(self.ADMIN_EMAIL)
-
-            json_response = self.put_json(
-                '%s/%s' % (
-                    feconf.TOPIC_EDITOR_DATA_URL_PREFIX, self.topic_id),
-                {'version': None}, csrf_token=csrf_token,
-                expected_status_int=400)
-            self.assertEqual(
-                json_response['error'],
-                'Invalid POST request: a version must be specified.')
-
-            self.logout()
-
-            # Check topic can not be edited when payload version differs from
-            # topic version.
-            self.login(self.ADMIN_EMAIL)
-
-            topic_id_1 = topic_services.get_new_topic_id()
-            self.save_new_topic(
-                topic_id_1, self.admin_id, 'Name 1', 'Description 1', [], [],
-                [self.skill_id], [], 1)
-
-            json_response = self.put_json(
-                '%s/%s' % (
-                    feconf.TOPIC_EDITOR_DATA_URL_PREFIX, topic_id_1),
-                {'version': '3'}, csrf_token=csrf_token,
-                expected_status_int=400)
-
-            self.assertEqual(
-                json_response['error'],
-                'Trying to update version 1 of topic from version 3, '
-                'which is too old. Please reload the page and try again.')
-
-            self.logout()
-
-        # Check topic can not be edited when new structure editors is disabled.
-        self.login(self.ADMIN_EMAIL)
-
-        with self.swap(constants, 'ENABLE_NEW_STRUCTURE_EDITORS', False):
-
-            self.put_json(
-                '%s/%s' % (
-                    feconf.TOPIC_EDITOR_DATA_URL_PREFIX, self.topic_id),
-                {}, csrf_token=csrf_token,
-                expected_status_int=404)
+        # Check that topic can not be edited when version is None.
+        self.login(self.ADMIN_EMAIL)
+
+        json_response = self.put_json(
+            '%s/%s' % (
+                feconf.TOPIC_EDITOR_DATA_URL_PREFIX, self.topic_id),
+            {'version': None}, csrf_token=csrf_token,
+            expected_status_int=400)
+        self.assertEqual(
+            json_response['error'],
+            'Invalid POST request: a version must be specified.')
+
+        self.logout()
+
+        # Check topic can not be edited when payload version differs from
+        # topic version.
+        self.login(self.ADMIN_EMAIL)
+
+        topic_id_1 = topic_services.get_new_topic_id()
+        self.save_new_topic(
+            topic_id_1, self.admin_id, 'Name 1', 'Description 1', [], [],
+            [self.skill_id], [], 1)
+
+        json_response = self.put_json(
+            '%s/%s' % (
+                feconf.TOPIC_EDITOR_DATA_URL_PREFIX, topic_id_1),
+            {'version': '3'}, csrf_token=csrf_token,
+            expected_status_int=400)
+
+        self.assertEqual(
+            json_response['error'],
+            'Trying to update version 1 of topic from version 3, '
+            'which is too old. Please reload the page and try again.')
 
         self.logout()
 
@@ -714,26 +624,14 @@
             expected_status_int=401)
         self.logout()
 
-            # Check that topic can not be deleted when the topic id passed does
-            # not have a topic associated with it.
-            self.login(self.ADMIN_EMAIL)
-
-            self.delete_json(
-                '%s/%s' % (
-                    feconf.TOPIC_EDITOR_DATA_URL_PREFIX,
-                    topic_services.get_new_topic_id()), expected_status_int=404)
-
-            self.logout()
-
-        # Check that topic can not be deleted when new structure editors is
-        # disabled.
-        self.login(self.ADMIN_EMAIL)
-
-        with self.swap(constants, 'ENABLE_NEW_STRUCTURE_EDITORS', False):
-            self.delete_json(
-                '%s/%s' % (
-                    feconf.TOPIC_EDITOR_DATA_URL_PREFIX, self.topic_id),
-                expected_status_int=404)
+        # Check that topic can not be deleted when the topic id passed does
+        # not have a topic associated with it.
+        self.login(self.ADMIN_EMAIL)
+
+        self.delete_json(
+            '%s/%s' % (
+                feconf.TOPIC_EDITOR_DATA_URL_PREFIX,
+                topic_services.get_new_topic_id()), expected_status_int=404)
 
         self.logout()
 
@@ -821,14 +719,13 @@
             self):
         self.login(self.ADMIN_EMAIL)
 
-        with self.swap(constants, 'ENABLE_NEW_STRUCTURE_EDITORS', True):
-            json_response = self.get_json(
-                '%s/%s' % (
-                    feconf.TOPIC_RIGHTS_URL_PREFIX,
-                    topic_services.get_new_topic_id()), expected_status_int=400)
-            self.assertEqual(
-                json_response['error'],
-                'Expected a valid topic id to be provided.')
+        json_response = self.get_json(
+            '%s/%s' % (
+                feconf.TOPIC_RIGHTS_URL_PREFIX,
+                topic_services.get_new_topic_id()), expected_status_int=400)
+        self.assertEqual(
+            json_response['error'],
+            'Expected a valid topic id to be provided.')
 
         self.logout()
 
@@ -838,18 +735,17 @@
     def test_get_can_not_access_handler_with_invalid_publish_status(self):
         self.login(self.ADMIN_EMAIL)
 
-        with self.swap(constants, 'ENABLE_NEW_STRUCTURE_EDITORS', True):
-            response = self.get_html_response(
-                '%s/%s' % (feconf.TOPIC_EDITOR_URL_PREFIX, self.topic_id))
-            csrf_token = self.get_csrf_token_from_response(response)
-            response = self.put_json(
-                '%s/%s' % (
-                    feconf.TOPIC_STATUS_URL_PREFIX, self.topic_id),
-                {'publish_status': 'invalid_status'}, csrf_token=csrf_token,
-                expected_status_int=400)
-            self.assertEqual(
-                response['error'],
-                'Publish status should only be true or false.')
+        response = self.get_html_response(
+            '%s/%s' % (feconf.TOPIC_EDITOR_URL_PREFIX, self.topic_id))
+        csrf_token = self.get_csrf_token_from_response(response)
+        response = self.put_json(
+            '%s/%s' % (
+                feconf.TOPIC_STATUS_URL_PREFIX, self.topic_id),
+            {'publish_status': 'invalid_status'}, csrf_token=csrf_token,
+            expected_status_int=400)
+        self.assertEqual(
+            response['error'],
+            'Publish status should only be true or false.')
 
         self.logout()
 
@@ -875,40 +771,6 @@
         self.assertFalse(topic_rights.topic_is_published)
         self.logout()
 
-<<<<<<< HEAD
-            self.put_json(
-                '%s/%s' % (
-                    feconf.TOPIC_STATUS_URL_PREFIX, self.topic_id),
-                {'publish_status': False}, csrf_token=csrf_token)
-            topic_rights = topic_services.get_topic_rights(self.topic_id)
-            self.assertFalse(topic_rights.topic_is_published)
-            self.logout()
-
-            self.login(self.NEW_USER_EMAIL)
-            # Test that other users cannot access topic rights.
-            self.put_json(
-                '%s/%s' % (
-                    feconf.TOPIC_STATUS_URL_PREFIX, self.topic_id),
-                {'publish_status': False}, csrf_token=csrf_token,
-                expected_status_int=401)
-            self.logout()
-
-    def test_get_can_not_access_handler_with_invalid_topic_id(self):
-        self.login(self.ADMIN_EMAIL)
-
-        with self.swap(constants, 'ENABLE_NEW_STRUCTURE_EDITORS', True):
-            response = self.get_html_response(
-                '%s/%s' % (feconf.TOPIC_EDITOR_URL_PREFIX, self.topic_id))
-            csrf_token = self.get_csrf_token_from_response(response)
-
-            new_topic_id = topic_services.get_new_topic_id()
-            self.put_json(
-                '%s/%s' % (
-                    feconf.TOPIC_STATUS_URL_PREFIX, new_topic_id),
-                {'publish_status': True}, csrf_token=csrf_token,
-                expected_status_int=404)
-
-=======
         self.login(self.NEW_USER_EMAIL)
         # Test that other users cannot access topic rights.
         self.put_json(
@@ -916,5 +778,19 @@
                 feconf.TOPIC_STATUS_URL_PREFIX, self.topic_id),
             {'publish_status': False}, csrf_token=csrf_token,
             expected_status_int=401)
->>>>>>> 51f63c98
-        self.logout()+
+        self.logout()
+
+    def test_get_can_not_access_handler_with_invalid_topic_id(self):
+        self.login(self.ADMIN_EMAIL)
+
+        response = self.get_html_response(
+            '%s/%s' % (feconf.TOPIC_EDITOR_URL_PREFIX, self.topic_id))
+        csrf_token = self.get_csrf_token_from_response(response)
+
+        new_topic_id = topic_services.get_new_topic_id()
+        self.put_json(
+            '%s/%s' % (
+                feconf.TOPIC_STATUS_URL_PREFIX, new_topic_id),
+            {'publish_status': True}, csrf_token=csrf_token,
+            expected_status_int=404)