# Copyright 2018 The Oppia Authors. All Rights Reserved.
#
# Licensed under the Apache License, Version 2.0 (the "License");
# you may not use this file except in compliance with the License.
# You may obtain a copy of the License at
#
#      http://www.apache.org/licenses/LICENSE-2.0
#
# Unless required by applicable law or agreed to in writing, software
# distributed under the License is distributed on an "AS-IS" BASIS,
# WITHOUT WARRANTIES OR CONDITIONS OF ANY KIND, either express or implied.
# See the License for the specific language governing permissions and
# limitations under the License.

"""Tests for the topic editor page."""

from __future__ import annotations

import datetime
import os

from core import feconf
from core import utils
from core.constants import constants
<<<<<<< HEAD
=======
from core.domain import classroom_config_domain
from core.domain import classroom_config_services
from core.domain import platform_parameter_list
>>>>>>> ea725093
from core.domain import skill_services
from core.domain import story_domain
from core.domain import story_fetchers
from core.domain import story_services
from core.domain import topic_domain
from core.domain import topic_fetchers
from core.domain import topic_services
from core.domain import user_services
from core.tests import test_utils

from typing import List


class BaseTopicEditorControllerTests(test_utils.GenericTestBase):

    def setUp(self) -> None:
        """Completes the sign-up process for the various users."""
        super().setUp()
        self.signup(self.TOPIC_MANAGER_EMAIL, self.TOPIC_MANAGER_USERNAME)
        self.signup(self.NEW_USER_EMAIL, self.NEW_USER_USERNAME)
        self.signup(self.CURRICULUM_ADMIN_EMAIL, self.CURRICULUM_ADMIN_USERNAME)

        self.admin_id = self.get_user_id_from_email(self.CURRICULUM_ADMIN_EMAIL)
        self.topic_manager_id = self.get_user_id_from_email(
            self.TOPIC_MANAGER_EMAIL)
        self.new_user_id = self.get_user_id_from_email(
            self.NEW_USER_EMAIL)

        self.set_curriculum_admins([self.CURRICULUM_ADMIN_USERNAME])

        self.topic_manager = user_services.get_user_actions_info(
            self.topic_manager_id)
        self.admin = user_services.get_user_actions_info(self.admin_id)
        self.new_user = user_services.get_user_actions_info(self.new_user_id)
        self.skill_id = skill_services.get_new_skill_id()
        self.save_new_skill(
            self.skill_id, self.admin_id, description='Skill Description')
        self.skill_id_2 = skill_services.get_new_skill_id()
        self.save_new_skill(
            self.skill_id_2, self.admin_id, description='Skill Description 2')
        self.topic_id = topic_fetchers.get_new_topic_id()
        self.save_new_topic(
            self.topic_id, self.admin_id, name='Name',
            abbreviated_name='topic-one', url_fragment='topic-one',
            description='Description', canonical_story_ids=[],
            additional_story_ids=[],
            uncategorized_skill_ids=[self.skill_id, self.skill_id_2],
            subtopics=[], next_subtopic_id=1)
        old_value: List[str] = []
        changelist = [topic_domain.TopicChange({
            'cmd': topic_domain.CMD_ADD_SUBTOPIC,
            'title': 'Title',
            'subtopic_id': 1,
            'url_fragment': 'dummy-subtopic'
        }), topic_domain.TopicChange({
            'cmd': topic_domain.CMD_MOVE_SKILL_ID_TO_SUBTOPIC,
            'old_subtopic_id': None,
            'new_subtopic_id': 1,
            'skill_id': self.skill_id
        }), topic_domain.TopicChange({
            'cmd': topic_domain.CMD_UPDATE_TOPIC_PROPERTY,
            'property_name': (
                topic_domain.TOPIC_PROPERTY_SKILL_IDS_FOR_DIAGNOSTIC_TEST),
            'old_value': old_value,
            'new_value': [self.skill_id]
        })]
        topic_services.update_topic_and_subtopic_pages(
            self.admin_id, self.topic_id, changelist, 'Added subtopic.')

        self.set_topic_managers([self.TOPIC_MANAGER_USERNAME], self.topic_id)
        self.login(self.CURRICULUM_ADMIN_EMAIL, is_super_admin=True)
        self.save_new_valid_classroom(
            topic_id_to_prerequisite_topic_ids={
                self.topic_id: []
            }
        )
        self.logout()


class TopicEditorStoryHandlerTests(BaseTopicEditorControllerTests):

    def test_handler_updates_story_summary_dicts(self) -> None:
        self.login(self.CURRICULUM_ADMIN_EMAIL)
        self.save_new_valid_exploration(
            'exp-1', self.admin_id, title='Title 1', end_state_name='End')
        self.publish_exploration(self.admin_id, 'exp-1')
        self.save_new_valid_exploration(
            'exp-2', self.admin_id, title='Title 2', end_state_name='End')
        self.publish_exploration(self.admin_id, 'exp-2')
        self.save_new_valid_exploration(
            'exp-3', self.admin_id, title='Title 3', end_state_name='End')
        self.publish_exploration(self.admin_id, 'exp-3')

        topic_id = topic_fetchers.get_new_topic_id()
        canonical_story_id_1 = story_services.get_new_story_id()
        canonical_story_id_2 = story_services.get_new_story_id()
        canonical_story_id_3 = story_services.get_new_story_id()
        additional_story_id = story_services.get_new_story_id()

        # 'self.topic_id' does not contain any canonical_story_summary_dicts
        # or additional_story_summary_dicts.
        response = self.get_json(
            '%s/%s' % (feconf.TOPIC_EDITOR_STORY_URL, self.topic_id))
        story = story_domain.Story.create_default_story(
            canonical_story_id_1, 'title', 'description', topic_id,
            'url-fragment')
        story.meta_tag_content = 'story meta content'
        node_1: story_domain.StoryNodeDict = {
            'outline': 'outline',
            'exploration_id': 'exp-1',
            'destination_node_ids': [],
            'outline_is_finalized': False,
            'acquired_skill_ids': [],
            'id': 'node_1',
            'title': 'Chapter 1',
            'description': '',
            'prerequisite_skill_ids': [],
            'thumbnail_filename': 'image.svg',
            'thumbnail_bg_color': constants.ALLOWED_THUMBNAIL_BG_COLORS[
                'chapter'][0],
            'thumbnail_size_in_bytes': 21131,
            'status': constants.STORY_NODE_STATUS_PUBLISHED,
            'planned_publication_date_msecs': None,
            'first_publication_date_msecs': 1672684200000,
            'last_modified_msecs': 1672684200000,
            'unpublishing_reason': None
        }
        node_2: story_domain.StoryNodeDict = {
            'outline': 'outline',
            'exploration_id': 'exp-2',
            'destination_node_ids': [],
            'outline_is_finalized': False,
            'acquired_skill_ids': [],
            'id': 'node_2',
            'title': 'Chapter 2',
            'description': '',
            'prerequisite_skill_ids': [],
            'thumbnail_filename': 'image.svg',
            'thumbnail_bg_color': constants.ALLOWED_THUMBNAIL_BG_COLORS[
                'chapter'][0],
            'thumbnail_size_in_bytes': 21131,
            'status': constants.STORY_NODE_STATUS_DRAFT,
            'planned_publication_date_msecs': 1672770600000,
            'first_publication_date_msecs': None,
            'last_modified_msecs': 1672684200000,
            'unpublishing_reason': None
        }
        node_3: story_domain.StoryNodeDict = {
            'outline': 'outline',
            'exploration_id': 'exp-3',
            'destination_node_ids': [],
            'outline_is_finalized': False,
            'acquired_skill_ids': [],
            'id': 'node_3',
            'title': 'Chapter 3',
            'description': '',
            'prerequisite_skill_ids': [],
            'thumbnail_filename': 'image.svg',
            'thumbnail_bg_color': constants.ALLOWED_THUMBNAIL_BG_COLORS[
                'chapter'][0],
            'thumbnail_size_in_bytes': 21131,
            'status': constants.STORY_NODE_STATUS_READY_TO_PUBLISH,
            'planned_publication_date_msecs': 1690655400000,
            'first_publication_date_msecs': None,
            'last_modified_msecs': 1672684200000,
            'unpublishing_reason': None
        }
        story.story_contents.nodes = [
            story_domain.StoryNode.from_dict(node_1),
            story_domain.StoryNode.from_dict(node_2),
            story_domain.StoryNode.from_dict(node_3)
        ]
        story.story_contents.initial_node_id = 'node_1'
        story.story_contents.next_node_id = 'node_4'

        self.assertEqual(response['canonical_story_summary_dicts'], [])
        self.assertEqual(response['additional_story_summary_dicts'], [])

        self.save_new_topic(
            topic_id, self.admin_id, name='New name',
            abbreviated_name='topic-two', url_fragment='topic-two',
            description='New description',
            canonical_story_ids=[canonical_story_id_1, canonical_story_id_2,
                canonical_story_id_3],
            additional_story_ids=[additional_story_id],
            uncategorized_skill_ids=[self.skill_id],
            subtopics=[], next_subtopic_id=1)

        story_services.save_new_story(self.admin_id, story)
        self.save_new_story(
            canonical_story_id_2,
            self.admin_id,
            topic_id,
            title='title 2',
            description='description 2',
            notes='note 2'
        )
        self.save_new_story(
            additional_story_id,
            self.admin_id,
            topic_id,
            title='another title',
            description='another description',
            notes='another note'
        )

        story_summary = story_domain.StorySummary(
            story_id=canonical_story_id_3,
            title='title 3',
            description='description 3',
            language_code='en',
            version=1,
            node_titles=[],
            thumbnail_bg_color=constants.ALLOWED_THUMBNAIL_BG_COLORS[
                'story'][0],
            thumbnail_filename='img.svg',
            url_fragment='url',
            story_model_created_on=datetime.datetime.today(),
            story_model_last_updated=datetime.datetime.today()
        )
        story_services.save_story_summary(story_summary)

        topic_services.publish_story(
            topic_id, canonical_story_id_1, self.admin_id)
        topic_services.publish_story(
            topic_id, canonical_story_id_2, self.admin_id)

        def mock_get_current_time_in_millisecs() -> int:
            return 1690555400000

        with self.swap(
            utils, 'get_current_time_in_millisecs',
            mock_get_current_time_in_millisecs):
            response = self.get_json(
                '%s/%s' % (feconf.TOPIC_EDITOR_STORY_URL, topic_id))
            canonical_story_summary_dict = response[
                'canonical_story_summary_dicts'][0]
            additional_story_summary_dict = response[
                'additional_story_summary_dicts'][0]

            self.assertEqual(
                canonical_story_summary_dict['description'], 'description')
            self.assertEqual(canonical_story_summary_dict['title'], 'title')
            self.assertEqual(
                canonical_story_summary_dict['id'], canonical_story_id_1)
            self.assertEqual(
                canonical_story_summary_dict['story_is_published'], True)
            self.assertEqual(
                canonical_story_summary_dict['total_chapters_count'], 3)
            self.assertEqual(
                canonical_story_summary_dict['published_chapters_count'], 1)
            self.assertEqual(
                canonical_story_summary_dict['upcoming_chapters_count'], 1)
            self.assertEqual(
                canonical_story_summary_dict['overdue_chapters_count'], 1)

            self.assertEqual(
                additional_story_summary_dict['description'],
                'another description')
            self.assertEqual(
                additional_story_summary_dict['title'], 'another title')
            self.assertEqual(
                additional_story_summary_dict['id'], additional_story_id)
            self.assertEqual(
                additional_story_summary_dict['story_is_published'], False)

        self.logout()

    def test_story_creation_with_valid_description(self) -> None:
        self.login(self.CURRICULUM_ADMIN_EMAIL)
        csrf_token = self.get_new_csrf_token()
        payload = {
            'title': 'Story title',
            'description': 'Story Description',
            'filename': 'test_svg.svg',
            'thumbnailBgColor': '#F8BF74',
            'story_url_fragment': 'story-frag-one'
        }

        with utils.open_file(
            os.path.join(feconf.TESTS_DATA_DIR, 'test_svg.svg'), 'rb',
            encoding=None
        ) as f:
            raw_image = f.read()

        json_response = self.post_json(
            '%s/%s' % (feconf.TOPIC_EDITOR_STORY_URL, self.topic_id), payload,
            csrf_token=csrf_token,
            upload_files=[('image', 'unused_filename', raw_image)])

        story_id = json_response['storyId']
        self.assertEqual(len(story_id), 12)
        self.assertIsNotNone(
            story_fetchers.get_story_by_id(story_id, strict=False))
        self.logout()

    def test_story_creation_with_invalid_description(self) -> None:
        self.login(self.CURRICULUM_ADMIN_EMAIL)
        csrf_token = self.get_new_csrf_token()
        payload = {
            'title': 'Story title',
            'description': 'Story Description' * 60,
            'filename': 'test_svg.svg',
            'thumbnailBgColor': '#F8BF74',
            'story_url_fragment': 'story-frag-one'
        }

        with utils.open_file(
            os.path.join(feconf.TESTS_DATA_DIR, 'test_svg.svg'), 'rb',
            encoding=None
        ) as f:
            raw_image = f.read()

        json_response = self.post_json(
            '%s/%s' % (feconf.TOPIC_EDITOR_STORY_URL, self.topic_id), payload,
            csrf_token=csrf_token,
            upload_files=[('image', 'unused_filename', raw_image)],
            expected_status_int=400)

        invalid_description = 'Story Description' * 60
        self.assertIn(
            'Schema validation for \'description\' failed: '
            'Validation failed: has_length_at_most '
            f'({{\'max_value\': {constants.MAX_CHARS_IN_STORY_DESCRIPTION}}}) '
            f'for object {invalid_description}',
            json_response['error'],
        )

        self.logout()

    def test_story_creation_fails_with_invalid_image(self) -> None:
        self.login(self.CURRICULUM_ADMIN_EMAIL)
        csrf_token = self.get_new_csrf_token()
        payload = {
            'title': 'Story title',
            'description': 'Story Description',
            'filename': 'cafe.flac',
            'thumbnailBgColor': '#F8BF74',
            'story_url_fragment': 'story-frag-two'
        }

        with utils.open_file(
            os.path.join(feconf.TESTS_DATA_DIR, 'cafe.flac'), 'rb',
            encoding=None
        ) as f:
            raw_image = f.read()

        json_response = self.post_json(
            '%s/%s' % (feconf.TOPIC_EDITOR_STORY_URL, self.topic_id), payload,
            csrf_token=csrf_token,
            upload_files=[('image', 'unused_filename', raw_image)],
            expected_status_int=400)

        self.assertEqual(
            json_response['error'], 'Image exceeds file size limit of 100 KB.')

    def test_story_creation_fails_with_duplicate_story_url_fragment(
        self
    ) -> None:
        self.login(self.CURRICULUM_ADMIN_EMAIL)
        csrf_token = self.get_new_csrf_token()
        payload = {
            'title': 'Story title',
            'description': 'Story Description',
            'filename': 'test_svg.svg',
            'thumbnailBgColor': '#F8BF74',
            'story_url_fragment': 'original'
        }
        self.save_new_story(
            story_services.get_new_story_id(),
            self.admin_id,
            topic_fetchers.get_new_topic_id(),
            title='title',
            description='description',
            notes='note',
            url_fragment='original'
        )

        with utils.open_file(
            os.path.join(feconf.TESTS_DATA_DIR, 'test_svg.svg'), 'rb',
            encoding=None
        ) as f:
            raw_image = f.read()

        json_response = self.post_json(
            '%s/%s' % (feconf.TOPIC_EDITOR_STORY_URL, self.topic_id), payload,
            csrf_token=csrf_token,
            upload_files=[('image', 'unused_filename', raw_image)],
            expected_status_int=400)

        self.assertEqual(
            json_response['error'],
            'Story url fragment is not unique across the site.')


class SubtopicPageEditorTests(BaseTopicEditorControllerTests):

    def test_get_can_not_access_handler_with_invalid_topic_id(self) -> None:
        self.login(self.CURRICULUM_ADMIN_EMAIL)

        self.get_json(
            '%s/%s/%s' % (
                feconf.SUBTOPIC_PAGE_EDITOR_DATA_URL_PREFIX,
                self.topic_id, topic_fetchers.get_new_topic_id()),
            expected_status_int=404)

        self.logout()

    def test_editable_subtopic_page_get(self) -> None:
        # Check that non-admins and non-topic managers cannot access the
        # editable subtopic data.
        self.login(self.NEW_USER_EMAIL)
        self.get_json(
            '%s/%s/%s' % (
                feconf.SUBTOPIC_PAGE_EDITOR_DATA_URL_PREFIX,
                self.topic_id, 1), expected_status_int=401)
        self.logout()

        # Check that topic managers not assigned to this topic can
        # access its subtopic pages.
        self.login(self.TOPIC_MANAGER_EMAIL)
        json_response = self.get_json(
            '%s/%s/%s' % (
                feconf.SUBTOPIC_PAGE_EDITOR_DATA_URL_PREFIX,
                self.topic_id, 1))
        self.assertEqual({
            'subtitled_html': {
                'html': '',
                'content_id': 'content'
            },
            'recorded_voiceovers': {
                'voiceovers_mapping': {
                    'content': {}
                }
            },
            'written_translations': {
                'translations_mapping': {
                    'content': {}
                }
            }
        }, json_response['subtopic_page']['page_contents'])
        self.logout()

        # Check that topic managers can access the subtopic page.
        self.login(self.TOPIC_MANAGER_EMAIL)
        json_response = self.get_json(
            '%s/%s/%s' % (
                feconf.SUBTOPIC_PAGE_EDITOR_DATA_URL_PREFIX,
                self.topic_id, 1))
        self.assertEqual({
            'subtitled_html': {
                'html': '',
                'content_id': 'content'
            },
            'recorded_voiceovers': {
                'voiceovers_mapping': {
                    'content': {}
                }
            },
            'written_translations': {
                'translations_mapping': {
                    'content': {}
                }
            },
        }, json_response['subtopic_page']['page_contents'])
        self.logout()

        # Check that admins can access the editable subtopic data.
        self.login(self.CURRICULUM_ADMIN_EMAIL)
        json_response = self.get_json(
            '%s/%s/%s' % (
                feconf.SUBTOPIC_PAGE_EDITOR_DATA_URL_PREFIX,
                self.topic_id, 1))
        self.assertEqual({
            'subtitled_html': {
                'html': '',
                'content_id': 'content'
            },
            'recorded_voiceovers': {
                'voiceovers_mapping': {
                    'content': {}
                }
            },
            'written_translations': {
                'translations_mapping': {
                    'content': {}
                }
            }
        }, json_response['subtopic_page']['page_contents'])
        self.logout()


class TopicEditorTests(
        BaseTopicEditorControllerTests, test_utils.EmailTestBase):

    def test_get_can_not_access_topic_page_with_nonexistent_topic_id(
        self
    ) -> None:
        self.login(self.CURRICULUM_ADMIN_EMAIL)

        self.get_html_response(
            '%s/%s' % (
                feconf.TOPIC_EDITOR_URL_PREFIX,
                topic_fetchers.get_new_topic_id()), expected_status_int=404)

        self.logout()

    def test_cannot_access_topic_editor_page_with_invalid_topic_id(
        self
    ) -> None:
        # Check that the editor page can not be accessed with an
        # an invalid topic id.
        self.login(self.NEW_USER_EMAIL)
        self.get_html_response(
            '%s/%s' % (
                feconf.TOPIC_EDITOR_URL_PREFIX, 'invalid_id'),
            expected_status_int=404)
        self.logout()

    def test_access_topic_editor_page(self) -> None:
        """Test access to editor pages for the sample topic."""

        # Check that non-admin and topic_manager cannot access the editor
        # page.
        self.login(self.NEW_USER_EMAIL)
        self.get_html_response(
            '%s/%s' % (
                feconf.TOPIC_EDITOR_URL_PREFIX, self.topic_id),
            expected_status_int=401)
        self.logout()

        # Check that admins can access the editor page.
        self.login(self.CURRICULUM_ADMIN_EMAIL)
        self.get_html_response(
            '%s/%s' % (feconf.TOPIC_EDITOR_URL_PREFIX, self.topic_id))
        self.logout()

        # Check that any topic manager can access the editor page.
        self.login(self.TOPIC_MANAGER_EMAIL)
        self.get_html_response(
            '%s/%s' % (feconf.TOPIC_EDITOR_URL_PREFIX, self.topic_id))
        self.logout()

    @test_utils.set_platform_parameters(
        [(platform_parameter_list.ParamName.SERVER_CAN_SEND_EMAILS, True)]
    )
    def test_editable_topic_handler_get(self) -> None:
        skill_services.delete_skill(self.admin_id, self.skill_id_2)
        # Check that non-admins cannot access the editable topic data.
        self.login(self.NEW_USER_EMAIL)
        self.get_json(
            '%s/%s' % (
                feconf.TOPIC_EDITOR_DATA_URL_PREFIX, self.topic_id),
            expected_status_int=401)
        self.logout()

        # Check that admins can access the editable topic data.
        self.login(self.CURRICULUM_ADMIN_EMAIL)
        messages = self._get_sent_email_messages(
            feconf.ADMIN_EMAIL_ADDRESS)
        self.assertEqual(len(messages), 0)
        json_response = self.get_json(
            '%s/%s' % (
                feconf.TOPIC_EDITOR_DATA_URL_PREFIX, self.topic_id))
        self.assertEqual(self.topic_id, json_response['topic_dict']['id'])
        self.assertTrue(
            self.skill_id in json_response['skill_question_count_dict'])
        self.assertEqual(
            json_response['skill_question_count_dict'][self.skill_id], 0)
        self.assertTrue(
            self.skill_id_2 in json_response['skill_question_count_dict'])
        self.assertEqual(
            json_response['skill_question_count_dict'][self.skill_id_2], 0)
        self.assertEqual(
            'Skill Description',
            json_response['skill_id_to_description_dict'][self.skill_id])

        messages = self._get_sent_email_messages(
            feconf.ADMIN_EMAIL_ADDRESS)
        expected_email_html_body = (
            'The deleted skills: %s are still'
            ' present in topic with id %s' % (
                self.skill_id_2, self.topic_id))
        self.assertEqual(len(messages), 1)
        self.assertIn(expected_email_html_body, messages[0].html)

        self.logout()

        # Check that editable topic handler is accessed only when a topic id
        # passed has an associated topic.
        self.login(self.CURRICULUM_ADMIN_EMAIL)

        self.get_json(
            '%s/%s' % (
                feconf.TOPIC_EDITOR_DATA_URL_PREFIX,
                topic_fetchers.get_new_topic_id()), expected_status_int=404)

        self.logout()

    def test_editable_topic_handler_put_fails_with_long_commit_message(
        self
    ) -> None:
        commit_msg = 'a' * (constants.MAX_COMMIT_MESSAGE_LENGTH + 1)
        change_cmd = {
            'version': 2,
            'commit_message': commit_msg,
            'topic_and_subtopic_page_change_dicts': [{
                'cmd': 'update_topic_property',
                'property_name': 'name',
                'old_value': '',
                'new_value': 0
            }]
        }
        self.login(self.CURRICULUM_ADMIN_EMAIL)
        csrf_token = self.get_new_csrf_token()

        json_response = self.put_json(
            '%s/%s' % (
                feconf.TOPIC_EDITOR_DATA_URL_PREFIX, self.topic_id),
            change_cmd, csrf_token=csrf_token, expected_status_int=400)
        self.assertIn(
            'Schema validation for \'commit_message\' failed: '
            'Validation failed: has_length_at_most '
            f'({{\'max_value\': {constants.MAX_COMMIT_MESSAGE_LENGTH}}}) '
            f'for object {commit_msg}',
            json_response['error'],
        )

    def test_editable_topic_handler_put_raises_error_with_invalid_name(
        self
    ) -> None:
        change_cmd = {
            'version': 2,
            'commit_message': 'Changed name',
            'topic_and_subtopic_page_change_dicts': [{
                'cmd': 'update_topic_property',
                'property_name': 'name',
                'old_value': '',
                'new_value': 0
            }]
        }
        self.login(self.CURRICULUM_ADMIN_EMAIL)
        csrf_token = self.get_new_csrf_token()

        json_response = self.put_json(
            '%s/%s' % (
                feconf.TOPIC_EDITOR_DATA_URL_PREFIX, self.topic_id),
            change_cmd, csrf_token=csrf_token, expected_status_int=400)

        self.assertEqual(json_response['error'], 'Name should be a string.')

    @test_utils.set_platform_parameters(
        [(platform_parameter_list.ParamName.SERVER_CAN_SEND_EMAILS, True)]
    )
    def test_editable_topic_handler_put(self) -> None:
        # Check that admins can edit a topic.
        change_cmd = {
            'version': 2,
            'commit_message': 'Some changes and added a subtopic.',
            'topic_and_subtopic_page_change_dicts': [{
                'cmd': 'update_topic_property',
                'property_name': 'name',
                'old_value': '',
                'new_value': 'A new name'
            }, {
                'cmd': 'update_subtopic_page_property',
                'property_name': 'page_contents_html',
                'old_value': {
                    'html': '',
                    'content_id': 'content'
                },
                'subtopic_id': 1,
                'new_value': {
                    'html': '<p>New Data</p>',
                    'content_id': 'content'
                }
            }, {
                'cmd': 'update_subtopic_property',
                'property_name': 'url_fragment',
                'new_value': 'subtopic-one',
                'old_value': '',
                'subtopic_id': 1
            }, {
                'cmd': 'add_subtopic',
                'subtopic_id': 2,
                'title': 'Title2',
                'url_fragment': 'subtopic-fragment-two'
            }, {
                'cmd': 'update_subtopic_property',
                'property_name': 'url_fragment',
                'new_value': 'subtopic-two',
                'old_value': '',
                'subtopic_id': 2
            }, {
                'cmd': 'update_subtopic_page_property',
                'property_name': 'page_contents_html',
                'old_value': {
                    'html': '',
                    'content_id': 'content'
                },
                'new_value': {
                    'html': '<p>New Value</p>',
                    'content_id': 'content'
                },
                'subtopic_id': 2
            }, {
                'cmd': 'update_subtopic_page_property',
                'property_name': 'page_contents_audio',
                'old_value': {
                    'voiceovers_mapping': {
                        'content': {}
                    }
                },
                'new_value': {
                    'voiceovers_mapping': {
                        'content': {
                            'en': {
                                'filename': 'test.mp3',
                                'file_size_bytes': 100,
                                'needs_update': False,
                                'duration_secs': 0.34342
                            }
                        }
                    }
                },
                'subtopic_id': 2
            }]
        }
        self.login(self.CURRICULUM_ADMIN_EMAIL)
        csrf_token = self.get_new_csrf_token()
        skill_services.delete_skill(self.admin_id, self.skill_id_2)

        messages = self._get_sent_email_messages(
            feconf.ADMIN_EMAIL_ADDRESS)
        self.assertEqual(len(messages), 0)
        json_response = self.put_json(
            '%s/%s' % (
                feconf.TOPIC_EDITOR_DATA_URL_PREFIX, self.topic_id),
            change_cmd, csrf_token=csrf_token)
        self.assertEqual(self.topic_id, json_response['topic_dict']['id'])
        self.assertEqual('A new name', json_response['topic_dict']['name'])
        self.assertEqual(2, len(json_response['topic_dict']['subtopics']))
        self.assertEqual(
            'Skill Description',
            json_response['skill_id_to_description_dict'][self.skill_id])

        messages = self._get_sent_email_messages(
            feconf.ADMIN_EMAIL_ADDRESS)
        expected_email_html_body = (
            'The deleted skills: %s are still'
            ' present in topic with id %s' % (
                self.skill_id_2, self.topic_id))
        self.assertEqual(len(messages), 1)
        self.assertIn(expected_email_html_body, messages[0].html)

        # Test if the corresponding subtopic pages were created.
        json_response = self.get_json(
            '%s/%s/%s' % (
                feconf.SUBTOPIC_PAGE_EDITOR_DATA_URL_PREFIX,
                self.topic_id, 1))
        self.assertEqual({
            'subtitled_html': {
                'html': '<p>New Data</p>',
                'content_id': 'content'
            },
            'recorded_voiceovers': {
                'voiceovers_mapping': {
                    'content': {}
                }
            },
            'written_translations': {
                'translations_mapping': {
                    'content': {}
                }
            }
        }, json_response['subtopic_page']['page_contents'])
        json_response = self.get_json(
            '%s/%s/%s' % (
                feconf.SUBTOPIC_PAGE_EDITOR_DATA_URL_PREFIX,
                self.topic_id, 2))
        self.assertEqual({
            'subtitled_html': {
                'html': '<p>New Value</p>',
                'content_id': 'content'
            },
            'recorded_voiceovers': {
                'voiceovers_mapping': {
                    'content': {
                        'en': {
                            'file_size_bytes': 100,
                            'filename': 'test.mp3',
                            'needs_update': False,
                            'duration_secs': 0.34342
                        }
                    }
                }
            },
            'written_translations': {
                'translations_mapping': {
                    'content': {}
                }
            }
        }, json_response['subtopic_page']['page_contents'])
        self.logout()

        # Test that any topic manager cannot edit the topic.
        self.login(self.TOPIC_MANAGER_EMAIL)
        self.put_json(
            '%s/%s' % (
                feconf.TOPIC_EDITOR_DATA_URL_PREFIX, self.topic_id),
            change_cmd, csrf_token=csrf_token, expected_status_int=401)
        self.logout()

        # Check that non-admins and non-topic managers cannot edit a topic.
        self.put_json(
            '%s/%s' % (
                feconf.TOPIC_EDITOR_DATA_URL_PREFIX, self.topic_id),
            change_cmd, csrf_token=csrf_token, expected_status_int=401)

        # Check that topic can not be edited when version is None.
        self.login(self.CURRICULUM_ADMIN_EMAIL)

        json_response = self.put_json(
            '%s/%s' % (
                feconf.TOPIC_EDITOR_DATA_URL_PREFIX, self.topic_id),
            {
                'version': None,
                'commit_message': 'Some changes and added a subtopic.',
                'topic_and_subtopic_page_change_dicts': [{
                    'cmd': 'update_topic_property',
                    'property_name': 'name',
                    'old_value': '',
                    'new_value': 'A new name'
                }]
            }, csrf_token=csrf_token,
            expected_status_int=400)

        self.assertIn(
            'Missing key in handler args: version.',
            json_response['error'],
        )

        self.logout()

        # Check topic can not be edited when payload version differs from
        # topic version.
        self.login(self.CURRICULUM_ADMIN_EMAIL)

        topic_id_1 = topic_fetchers.get_new_topic_id()
        self.save_new_topic(
            topic_id_1, self.admin_id, name='Name 1',
            abbreviated_name='topic-three', url_fragment='topic-three',
            description='Description 1', canonical_story_ids=[],
            additional_story_ids=[],
            uncategorized_skill_ids=[self.skill_id],
            subtopics=[], next_subtopic_id=1)

        json_response = self.put_json(
            '%s/%s' % (
                feconf.TOPIC_EDITOR_DATA_URL_PREFIX, topic_id_1),
            {
                'version': 3,
                'commit_message': 'Some changes and added a subtopic.',
                'topic_and_subtopic_page_change_dicts': [{
                    'cmd': 'update_topic_property',
                    'property_name': 'name',
                    'old_value': '',
                    'new_value': 'A new name'
                }]
            }, csrf_token=csrf_token,
            expected_status_int=400)

        self.assertEqual(
            json_response['error'],
            'Trying to update version 1 of topic from version 3, '
            'which is too old. Please reload the page and try again.')

        self.logout()

    def test_editable_topic_handler_put_for_assigned_topic_manager(
        self
    ) -> None:
        change_cmd = {
            'version': 2,
            'commit_message': 'Some changes and added a subtopic.',
            'topic_and_subtopic_page_change_dicts': [{
                'cmd': 'update_topic_property',
                'property_name': 'name',
                'old_value': '',
                'new_value': 'A new name'
            }, {
                'cmd': 'update_subtopic_page_property',
                'property_name': 'page_contents_html',
                'old_value': {
                    'html': '',
                    'content_id': 'content'
                },
                'subtopic_id': 1,
                'new_value': {
                    'html': '<p>New Data</p>',
                    'content_id': 'content'
                }
            }, {
                'cmd': 'update_subtopic_property',
                'property_name': 'url_fragment',
                'new_value': 'subtopic-one',
                'old_value': '',
                'subtopic_id': 1
            }, {
                'cmd': 'add_subtopic',
                'subtopic_id': 2,
                'title': 'Title2',
                'url_fragment': 'subtopic-frag-two'
            }, {
                'cmd': 'update_subtopic_property',
                'property_name': 'url_fragment',
                'new_value': 'subtopic-two',
                'old_value': '',
                'subtopic_id': 2
            }, {
                'cmd': 'update_subtopic_page_property',
                'property_name': 'page_contents_html',
                'old_value': {
                    'html': '',
                    'content_id': 'content'
                },
                'new_value': {
                    'html': '<p>New Value</p>',
                    'content_id': 'content'
                },
                'subtopic_id': 2
            }, {
                'cmd': 'update_subtopic_page_property',
                'property_name': 'page_contents_audio',
                'old_value': {
                    'voiceovers_mapping': {
                        'content': {}
                    }
                },
                'new_value': {
                    'voiceovers_mapping': {
                        'content': {
                            'en': {
                                'filename': 'test.mp3',
                                'file_size_bytes': 100,
                                'needs_update': False,
                                'duration_secs': 0.34342
                            }
                        }
                    }
                },
                'subtopic_id': 2
            }]
        }

        self.login(self.TOPIC_MANAGER_EMAIL)
        csrf_token = self.get_new_csrf_token()
        # Check that the topic manager can edit the topic now.
        json_response = self.put_json(
            '%s/%s' % (
                feconf.TOPIC_EDITOR_DATA_URL_PREFIX, self.topic_id),
            change_cmd, csrf_token=csrf_token)
        self.assertEqual(self.topic_id, json_response['topic_dict']['id'])
        self.assertEqual('A new name', json_response['topic_dict']['name'])
        self.assertEqual(2, len(json_response['topic_dict']['subtopics']))
        self.logout()

    def test_guest_can_not_delete_topic(self) -> None:
        response = self.delete_json(
            '%s/%s' % (
                feconf.TOPIC_EDITOR_DATA_URL_PREFIX, self.topic_id),
            expected_status_int=401)
        self.assertEqual(
            response['error'],
            'You must be logged in to access this resource.')

    def test_cannot_delete_invalid_topic(self) -> None:
        # Check that an invalid topic can not be deleted.
        self.login(self.CURRICULUM_ADMIN_EMAIL)
        self.delete_json(
            '%s/%s' % (
                feconf.TOPIC_EDITOR_DATA_URL_PREFIX,
                'invalid_id'), expected_status_int=404)
        self.logout()

    def test_editable_topic_handler_delete(self) -> None:
        # Check that admins can delete a topic.
        self.login(self.CURRICULUM_ADMIN_EMAIL)
        self.delete_json(
            '%s/%s' % (
                feconf.TOPIC_EDITOR_DATA_URL_PREFIX, self.topic_id),
            expected_status_int=200)
        self.logout()

        # Check that non-admins cannot delete a topic.
        self.login(self.NEW_USER_EMAIL)
        self.delete_json(
            '%s/%s' % (
                feconf.TOPIC_EDITOR_DATA_URL_PREFIX, self.topic_id),
            expected_status_int=401)
        self.logout()

        # Check that topic can not be deleted when the topic id passed does
        # not have a topic associated with it.
        self.login(self.CURRICULUM_ADMIN_EMAIL)

        self.delete_json(
            '%s/%s' % (
                feconf.TOPIC_EDITOR_DATA_URL_PREFIX,
                topic_fetchers.get_new_topic_id()), expected_status_int=404)

        self.logout()


class TopicPublishSendMailHandlerTests(
        BaseTopicEditorControllerTests, test_utils.EmailTestBase):

    @test_utils.set_platform_parameters(
        [(platform_parameter_list.ParamName.SERVER_CAN_SEND_EMAILS, True)]
    )
    def test_send_mail(self) -> None:
        self.login(self.CURRICULUM_ADMIN_EMAIL)
        csrf_token = self.get_new_csrf_token()

        self.put_json(
            '%s/%s' % (
                feconf.TOPIC_SEND_MAIL_URL_PREFIX, self.topic_id),
            {'topic_name': 'Topic Name'}, csrf_token=csrf_token)
        messages = self._get_sent_email_messages(
            feconf.ADMIN_EMAIL_ADDRESS)
        expected_email_html_body = (
            'wants to publish topic: Topic Name at URL %s, please review'
            ' and publish if it looks good.'
            % (feconf.TOPIC_EDITOR_URL_PREFIX + '/' + self.topic_id))
        self.assertEqual(len(messages), 1)
        self.assertIn(expected_email_html_body, messages[0].html)


class TopicRightsHandlerTests(BaseTopicEditorControllerTests):

    def test_get_topic_rights(self) -> None:
        """Test the get topic rights functionality."""
        self.login(self.CURRICULUM_ADMIN_EMAIL)
        # Test whether admin can access topic rights.
        json_response = self.get_json(
            '%s/%s' % (
                feconf.TOPIC_RIGHTS_URL_PREFIX, self.topic_id))
        self.assertEqual(json_response['published'], False)
        self.assertEqual(json_response['can_publish_topic'], True)
        self.logout()

        self.login(self.NEW_USER_EMAIL)
        # Test that other users cannot access topic rights.
        self.get_json(
            '%s/%s' % (
                feconf.TOPIC_RIGHTS_URL_PREFIX, self.topic_id),
            expected_status_int=401)
        self.logout()

    def test_can_not_get_topic_rights_when_topic_id_has_no_associated_topic(
        self
    ) -> None:
        self.login(self.CURRICULUM_ADMIN_EMAIL)

        json_response = self.get_json(
            '%s/%s' % (
                feconf.TOPIC_RIGHTS_URL_PREFIX,
                topic_fetchers.get_new_topic_id()), expected_status_int=400)
        self.assertEqual(
            json_response['error'],
            'Expected a valid topic id to be provided.')

        self.logout()


class TopicPublishHandlerTests(BaseTopicEditorControllerTests):

    def test_get_can_not_access_handler_with_invalid_publish_status(
        self
    ) -> None:
        self.login(self.CURRICULUM_ADMIN_EMAIL)
        invalid = 'invalid_status'
        csrf_token = self.get_new_csrf_token()
        response = self.put_json(
            '%s/%s' % (
                feconf.TOPIC_STATUS_URL_PREFIX, self.topic_id),
            {'publish_status': invalid}, csrf_token=csrf_token,
            expected_status_int=400)
        self.assertIn(
            'Schema validation for \'publish_status\' failed: '
            f'Expected bool, received {invalid}',
            response['error'],
        )

        self.logout()

    def test_publish_and_unpublish_topic(self) -> None:
        """Test the publish and unpublish functionality."""
        self.login(self.CURRICULUM_ADMIN_EMAIL)
        csrf_token = self.get_new_csrf_token()
        # Test whether admin can publish and unpublish a topic.
        self.put_json(
            '%s/%s' % (
                feconf.TOPIC_STATUS_URL_PREFIX, self.topic_id),
            {'publish_status': True}, csrf_token=csrf_token)
        topic_rights = topic_fetchers.get_topic_rights(self.topic_id)
        self.assertTrue(topic_rights.topic_is_published)

        self.put_json(
            '%s/%s' % (
                feconf.TOPIC_STATUS_URL_PREFIX, self.topic_id),
            {'publish_status': False}, csrf_token=csrf_token)
        topic_rights = topic_fetchers.get_topic_rights(self.topic_id)
        self.assertFalse(topic_rights.topic_is_published)
        self.logout()

        self.login(self.NEW_USER_EMAIL)
        # Test that other users cannot access topic rights.
        self.put_json(
            '%s/%s' % (
                feconf.TOPIC_STATUS_URL_PREFIX, self.topic_id),
            {'publish_status': False}, csrf_token=csrf_token,
            expected_status_int=401)

        self.logout()

    def test_get_can_not_access_handler_with_invalid_topic_id(
        self
    ) -> None:
        self.login(self.CURRICULUM_ADMIN_EMAIL)

        csrf_token = self.get_new_csrf_token()

        new_topic_id = topic_fetchers.get_new_topic_id()
        self.put_json(
            '%s/%s' % (
                feconf.TOPIC_STATUS_URL_PREFIX, new_topic_id),
            {'publish_status': True}, csrf_token=csrf_token,
            expected_status_int=404)

    def test_cannot_publish_a_published_exploration(self) -> None:
        self.login(self.CURRICULUM_ADMIN_EMAIL)
        csrf_token = self.get_new_csrf_token()
        self.put_json(
            '%s/%s' % (
                feconf.TOPIC_STATUS_URL_PREFIX, self.topic_id),
            {'publish_status': True}, csrf_token=csrf_token)
        topic_rights = topic_fetchers.get_topic_rights(self.topic_id)
        self.assertTrue(topic_rights.topic_is_published)

        response = self.put_json(
            '%s/%s' % (
                feconf.TOPIC_STATUS_URL_PREFIX, self.topic_id),
            {'publish_status': True}, csrf_token=csrf_token,
            expected_status_int=401)
        self.assertEqual(response['error'], 'The topic is already published.')

    def test_cannot_unpublish_an_unpublished_exploration(self) -> None:
        self.login(self.CURRICULUM_ADMIN_EMAIL)
        csrf_token = self.get_new_csrf_token()
        topic_rights = topic_fetchers.get_topic_rights(self.topic_id)
        self.assertFalse(topic_rights.topic_is_published)

        response = self.put_json(
            '%s/%s' % (
                feconf.TOPIC_STATUS_URL_PREFIX, self.topic_id),
            {'publish_status': False}, csrf_token=csrf_token,
            expected_status_int=401)
        self.assertEqual(response['error'], 'The topic is already unpublished.')


class TopicUrlFragmentHandlerTest(BaseTopicEditorControllerTests):
    """Tests for TopicUrlFragmentHandler."""

    def test_topic_url_fragment_handler_when_unique(self) -> None:
        self.login(self.CURRICULUM_ADMIN_EMAIL)

        topic_url_fragment = 'fragment'

        # Topic url fragment does not exist yet.
        json_response = self.get_json(
            '%s/%s' % (
                feconf.TOPIC_URL_FRAGMENT_HANDLER,
                topic_url_fragment))
        self.assertEqual(json_response['topic_url_fragment_exists'], False)

        # Publish the topic.
        self.save_new_topic(
            self.topic_id, self.admin_id, name='Topic Name',
            abbreviated_name='Topic Name',
            url_fragment=topic_url_fragment,
            description='Description', canonical_story_ids=[],
            additional_story_ids=[],
            uncategorized_skill_ids=[self.skill_id, self.skill_id_2],
            subtopics=[], next_subtopic_id=1)

        # Unique topic url fragment does not exist.
        topic_url_fragment = 'topic-fragment'

        json_response = self.get_json(
            '%s/%s' % (
                feconf.TOPIC_URL_FRAGMENT_HANDLER,
                topic_url_fragment))
        self.assertEqual(json_response['topic_url_fragment_exists'], False)

        self.logout()

    def test_topic_url_fragment_handler_when_duplicate(self) -> None:
        self.login(self.CURRICULUM_ADMIN_EMAIL)

        topic_url_fragment = 'fragment'

        # Topic url fragment does not exist yet.
        json_response = self.get_json(
            '%s/%s' % (
                feconf.TOPIC_URL_FRAGMENT_HANDLER,
                topic_url_fragment))
        self.assertEqual(json_response['topic_url_fragment_exists'], False)

        # Publish the topic.
        self.save_new_topic(
            self.topic_id, self.admin_id, name='Topic Name',
            abbreviated_name='Topic Name',
            url_fragment=topic_url_fragment,
            description='Description', canonical_story_ids=[],
            additional_story_ids=[],
            uncategorized_skill_ids=[self.skill_id, self.skill_id_2],
            subtopics=[], next_subtopic_id=1)

        # Topic url fragment exists since we've already published it.
        json_response = self.get_json(
            '%s/%s' % (
                feconf.TOPIC_URL_FRAGMENT_HANDLER,
                topic_url_fragment))
        self.assertEqual(json_response['topic_url_fragment_exists'], True)

        self.logout()


class TopicNameHandlerTest(BaseTopicEditorControllerTests):
    """Tests for TopicNameHandler."""

    def test_topic_name_handler_when_unique(self) -> None:
        self.login(self.CURRICULUM_ADMIN_EMAIL)

        topic_name = 'Topic Name'

        # Topic name does not exist yet.
        json_response = self.get_json(
            '%s/%s' % (feconf.TOPIC_NAME_HANDLER, topic_name))
        self.assertEqual(json_response['topic_name_exists'], False)

        # Publish the topic.
        self.save_new_topic(
            self.topic_id, self.admin_id, name=topic_name,
            abbreviated_name=topic_name, url_fragment='my-topic',
            description='Description', canonical_story_ids=[],
            additional_story_ids=[],
            uncategorized_skill_ids=[self.skill_id, self.skill_id_2],
            subtopics=[], next_subtopic_id=1)

        # Unique topic name does not exists.
        topic_name = 'Unique Topic Name'

        json_response = self.get_json(
            '%s/%s' % (feconf.TOPIC_NAME_HANDLER, topic_name))
        self.assertEqual(json_response['topic_name_exists'], False)

        self.logout()

    def test_topic_name_handler_when_duplicate(self) -> None:
        self.login(self.CURRICULUM_ADMIN_EMAIL)

        topic_name = 'Topic Name'

        # Topic name does not exist yet.
        json_response = self.get_json(
            '%s/%s' % (feconf.TOPIC_NAME_HANDLER, topic_name))
        self.assertEqual(json_response['topic_name_exists'], False)

        # Publish the topic.
        self.save_new_topic(
            self.topic_id, self.admin_id, name=topic_name,
            abbreviated_name=topic_name, url_fragment='my-topic',
            description='Description', canonical_story_ids=[],
            additional_story_ids=[],
            uncategorized_skill_ids=[self.skill_id, self.skill_id_2],
            subtopics=[], next_subtopic_id=1)

        # Topic name exists since we've already published it.
        json_response = self.get_json(
            '%s/%s' % (feconf.TOPIC_NAME_HANDLER, topic_name))
        self.assertEqual(json_response['topic_name_exists'], True)

        self.logout()


class TopicIdToTopicNameHandlerTest(test_utils.GenericTestBase):
    """Tests for TopicIdToTopicNameHandlerTest."""

    def setUp(self) -> None:
        super().setUp()
        self.signup(self.CURRICULUM_ADMIN_EMAIL, self.CURRICULUM_ADMIN_USERNAME)
        self.add_user_role(
            self.CURRICULUM_ADMIN_USERNAME, feconf.ROLE_ID_CURRICULUM_ADMIN)
        self.admin_id = self.get_user_id_from_email(self.CURRICULUM_ADMIN_EMAIL)

        self.topic = topic_domain.Topic.create_default_topic(
            'topic_id', 'Dummy Topic', 'abbrev', 'description', 'fragm')
        self.topic.thumbnail_filename = 'thumbnail.svg'
        self.topic.thumbnail_bg_color = '#C6DCDA'
        self.topic.subtopics = [
            topic_domain.Subtopic(
                1, 'Title', ['skill_id_1'], 'image.svg',
                constants.ALLOWED_THUMBNAIL_BG_COLORS['subtopic'][0], 21131,
                'dummy-subtopic-three')]
        self.topic.next_subtopic_id = 2
        self.topic.skill_ids_for_diagnostic_test = ['skill_id_1']
        topic_services.save_new_topic(self.admin_id, self.topic)

    def test_topic_id_to_topic_name_handler_returns_correctly(self) -> None:
        self.login(self.CURRICULUM_ADMIN_EMAIL)

        url = '%s/?comma_separated_topic_ids=%s' % (
            feconf.TOPIC_ID_TO_TOPIC_NAME, 'topic_id'
        )
        json_response = self.get_json(url)
        self.assertEqual(
            json_response['topic_id_to_topic_name'],
            {'topic_id': 'Dummy Topic'}
        )

        url = '%s/?comma_separated_topic_ids=%s' % (
            feconf.TOPIC_ID_TO_TOPIC_NAME, 'incorrect_topic_id')
        json_response = self.get_json(url, expected_status_int=500)
        self.assertEqual(
            json_response['error'],
            'No corresponding topic models exist for these topic IDs: '
            'incorrect_topic_id.'
        )

        url = '%s/?comma_separated_topic_ids=%s' % (
            feconf.TOPIC_ID_TO_TOPIC_NAME, '')
        json_response = self.get_json(url)
        self.assertEqual(
            json_response['topic_id_to_topic_name'], {})<|MERGE_RESOLUTION|>--- conflicted
+++ resolved
@@ -22,12 +22,9 @@
 from core import feconf
 from core import utils
 from core.constants import constants
-<<<<<<< HEAD
-=======
 from core.domain import classroom_config_domain
 from core.domain import classroom_config_services
 from core.domain import platform_parameter_list
->>>>>>> ea725093
 from core.domain import skill_services
 from core.domain import story_domain
 from core.domain import story_fetchers
