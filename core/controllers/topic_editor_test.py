--- conflicted
+++ resolved
@@ -644,10 +644,6 @@
         # Check that topic can not be deleted when the topic id passed does
         # not have a topic associated with it.
         self.login(self.ADMIN_EMAIL)
-<<<<<<< HEAD
-        csrf_token = self.get_new_csrf_token()
-=======
->>>>>>> 7ad9d06e
 
         self.delete_json(
             '%s/%s' % (
