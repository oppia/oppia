--- conflicted
+++ resolved
@@ -95,58 +95,14 @@
             question_services.create_new_question_skill_link(
                 question_id, self.skill_id, 0.5)
 
-<<<<<<< HEAD
-        with self.swap(constants, 'ENABLE_NEW_STRUCTURE_EDITORS', True):
-            self.login(self.ADMIN_EMAIL)
-            with self.swap(constants, 'NUM_QUESTIONS_PER_PAGE', 1):
-                json_response = self.get_json(
-                    '%s/%s?cursor=' % (
-                        feconf.TOPIC_EDITOR_QUESTION_URL, self.topic_id
-                    ))
-                question_summary_dicts = json_response['question_summary_dicts']
-                self.assertEqual(len(question_summary_dicts), 3)
-                next_start_cursor = json_response['next_start_cursor']
-                json_response = self.get_json(
-                    '%s/%s?cursor=%s' % (
-                        feconf.TOPIC_EDITOR_QUESTION_URL, self.topic_id,
-                        next_start_cursor
-                    ))
-                question_summary_dicts_2 = (
-                    json_response['question_summary_dicts'])
-                self.assertEqual(len(question_summary_dicts_2), 3)
-                self.assertEqual(
-                    question_summary_dicts[0]['skill_descriptions'],
-                    ['Skill Description'])
-                self.assertNotEqual(
-                    question_summary_dicts[0]['summary']['id'],
-                    question_summary_dicts_2[0]['summary']['id'])
-            self.logout()
-
-            self.login(self.TOPIC_MANAGER_EMAIL)
-            self.get_json(
-                '%s/%s?cursor=' % (
-                    feconf.TOPIC_EDITOR_QUESTION_URL, self.topic_id))
-            self.logout()
-
-            topic_services.assign_role(
-                self.admin, self.topic_manager, topic_domain.ROLE_MANAGER,
-                self.topic_id)
-
-            self.login(self.TOPIC_MANAGER_EMAIL)
-=======
         self.login(self.ADMIN_EMAIL)
         with self.swap(constants, 'NUM_QUESTIONS_PER_PAGE', 1):
->>>>>>> b61df430
             json_response = self.get_json(
                 '%s/%s?cursor=' % (
                     feconf.TOPIC_EDITOR_QUESTION_URL, self.topic_id
                 ))
             question_summary_dicts = json_response['question_summary_dicts']
-<<<<<<< HEAD
-            self.assertEqual(len(question_summary_dicts), 6)
-            self.logout()
-=======
-            self.assertEqual(len(question_summary_dicts), 1)
+            self.assertEqual(len(question_summary_dicts), 3)
             next_start_cursor = json_response['next_start_cursor']
             json_response = self.get_json(
                 '%s/%s?cursor=%s' % (
@@ -155,15 +111,33 @@
                 ))
             question_summary_dicts_2 = (
                 json_response['question_summary_dicts'])
-            self.assertEqual(len(question_summary_dicts_2), 1)
+            self.assertEqual(len(question_summary_dicts_2), 3)
             self.assertEqual(
-                question_summary_dicts[0]['skill_description'],
-                'Skill Description')
+                question_summary_dicts[0]['skill_descriptions'],
+                ['Skill Description'])
             self.assertNotEqual(
                 question_summary_dicts[0]['summary']['id'],
                 question_summary_dicts_2[0]['summary']['id'])
         self.logout()
->>>>>>> b61df430
+
+        self.login(self.TOPIC_MANAGER_EMAIL)
+        self.get_json(
+            '%s/%s?cursor=' % (
+                feconf.TOPIC_EDITOR_QUESTION_URL, self.topic_id))
+        self.logout()
+
+        topic_services.assign_role(
+            self.admin, self.topic_manager, topic_domain.ROLE_MANAGER,
+            self.topic_id)
+
+        self.login(self.TOPIC_MANAGER_EMAIL)
+        json_response = self.get_json(
+            '%s/%s?cursor=' % (
+                feconf.TOPIC_EDITOR_QUESTION_URL, self.topic_id
+            ))
+        question_summary_dicts = json_response['question_summary_dicts']
+        self.assertEqual(len(question_summary_dicts), 6)
+        self.logout()
 
         self.login(self.TOPIC_MANAGER_EMAIL)
         self.get_json(
@@ -202,35 +176,34 @@
             question_services.create_new_question_skill_link(
                 question_id, self.skill_id_2, 0.3)
 
-        with self.swap(constants, 'ENABLE_NEW_STRUCTURE_EDITORS', True):
-            self.login(self.ADMIN_EMAIL)
-            with self.swap(constants, 'NUM_QUESTIONS_PER_PAGE', 2):
-                json_response = self.get_json(
-                    '%s/%s?cursor=' % (
-                        feconf.TOPIC_EDITOR_QUESTION_URL, self.topic_id
-                    ))
-                question_summary_dicts = json_response['question_summary_dicts']
-                self.assertEqual(len(question_summary_dicts), 3)
-                next_start_cursor = json_response['next_start_cursor']
-                json_response = self.get_json(
-                    '%s/%s?cursor=%s' % (
-                        feconf.TOPIC_EDITOR_QUESTION_URL, self.topic_id,
-                        next_start_cursor
-                    ))
-                question_summary_dicts_2 = (
-                    json_response['question_summary_dicts'])
-                self.assertEqual(len(question_summary_dicts_2), 1)
-                for i in range(0, 3):
-                    self.assertEqual(
-                        question_summary_dicts[i]['skill_descriptions'],
-                        ['Skill Description 2', 'Skill Description'])
+        self.login(self.ADMIN_EMAIL)
+        with self.swap(constants, 'NUM_QUESTIONS_PER_PAGE', 2):
+            json_response = self.get_json(
+                '%s/%s?cursor=' % (
+                    feconf.TOPIC_EDITOR_QUESTION_URL, self.topic_id
+                ))
+            question_summary_dicts = json_response['question_summary_dicts']
+            self.assertEqual(len(question_summary_dicts), 3)
+            next_start_cursor = json_response['next_start_cursor']
+            json_response = self.get_json(
+                '%s/%s?cursor=%s' % (
+                    feconf.TOPIC_EDITOR_QUESTION_URL, self.topic_id,
+                    next_start_cursor
+                ))
+            question_summary_dicts_2 = (
+                json_response['question_summary_dicts'])
+            self.assertEqual(len(question_summary_dicts_2), 1)
+            for i in range(0, 3):
                 self.assertEqual(
-                    question_summary_dicts_2[0]['skill_descriptions'],
+                    question_summary_dicts[i]['skill_descriptions'],
                     ['Skill Description 2', 'Skill Description'])
-                self.assertNotEqual(
-                    question_summary_dicts[0]['summary']['id'],
-                    question_summary_dicts_2[0]['summary']['id'])
-            self.logout()
+            self.assertEqual(
+                question_summary_dicts_2[0]['skill_descriptions'],
+                ['Skill Description 2', 'Skill Description'])
+            self.assertNotEqual(
+                question_summary_dicts[0]['summary']['id'],
+                question_summary_dicts_2[0]['summary']['id'])
+        self.logout()
 
 
 class SubtopicPageEditorTests(BaseTopicEditorControllerTests):
