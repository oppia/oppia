--- conflicted
+++ resolved
@@ -30,11 +30,6 @@
 from core.domain import exp_services
 from core.domain import summary_services
 from core.domain import user_services
-<<<<<<< HEAD
-import feconf
-import utils
-=======
->>>>>>> f93f7bc6
 
 
 def get_matching_activity_dicts(
