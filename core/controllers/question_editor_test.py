--- conflicted
+++ resolved
@@ -98,14 +98,8 @@
 
     def test_post_with_incorrect_list_of_skill_ids_returns_400(self):
         self.login(self.ADMIN_EMAIL)
-<<<<<<< HEAD
-        response = self.get_html_response(feconf.CREATOR_DASHBOARD_URL)
-        csrf_token = self.get_csrf_token_from_response(response)
+        csrf_token = self.get_new_csrf_token()
         incorrect_skill_ids = [1, 2]
-=======
-        csrf_token = self.get_new_csrf_token()
-        incorrect_skill_id = [1, 2]
->>>>>>> 521a4b06
         self.post_json(
             '%s' % (feconf.NEW_QUESTION_URL), {
                 'skill_ids': incorrect_skill_ids
