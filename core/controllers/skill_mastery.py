# Copyright 2019 The Oppia Authors. All Rights Reserved.
#
# Licensed under the Apache License, Version 2.0 (the "License");
# you may not use this file except in compliance with the License.
# You may obtain a copy of the License at
#
#      http://www.apache.org/licenses/LICENSE-2.0
#
# Unless required by applicable law or agreed to in writing, software
# distributed under the License is distributed on an "AS-IS" BASIS,
# WITHOUT WARRANTIES OR CONDITIONS OF ANY KIND, either express or implied.
# See the License for the specific language governing permissions and
# limitations under the License.

"""Controllers for the skill mastery."""

from __future__ import annotations

from core import feconf
from core import python_utils
from core import utils
from core.controllers import acl_decorators
from core.controllers import base
from core.domain import skill_domain
from core.domain import skill_fetchers
from core.domain import skill_services
from core.domain import topic_fetchers


class SkillMasteryDataHandler(base.BaseHandler):
    """A handler that handles fetching and updating the degrees of user
    skill mastery.
    """

    GET_HANDLER_ERROR_RETURN_TYPE = feconf.HANDLER_TYPE_JSON
    URL_PATH_ARGS_SCHEMAS = {}
    HANDLER_ARGS_SCHEMAS = {
        'GET': {
            'selected_skill_ids': {
                'schema': {
                    'type': 'custom',
                    'obj_type': 'JsonEncodedInString'
                }
            }
        },
        'PUT': {
            'mastery_change_per_skill': {
                'schema': {
                    'type': 'variable_keys_dict',
                    'keys': {
                        'schema': {
                            'type': 'basestring'
                        }
                    },
                    'values': {
                         'schema': {
                             'type': 'float'
                         }
                    }
                }
            }
        }
    }

    @acl_decorators.can_access_learner_dashboard
    def get(self):
        """Handles GET requests."""
        skill_ids = (
            self.normalized_request.get('selected_skill_ids'))

        try:
            for skill_id in skill_ids:
                skill_domain.Skill.require_valid_skill_id(skill_id)
        except utils.ValidationError as validation_error:
            raise self.InvalidInputException(
                'Invalid skill ID %s' % skill_id) from validation_error

        try:
            skill_fetchers.get_multi_skills(skill_ids)
        except Exception as e:
            raise self.PageNotFoundException(e)

        degrees_of_mastery = skill_services.get_multi_user_skill_mastery(
            self.user_id, skill_ids)

        self.values.update({
            'degrees_of_mastery': degrees_of_mastery
        })
        self.render_json(self.values)

    @acl_decorators.can_access_learner_dashboard
    def put(self):
        """Handles PUT requests."""
        mastery_change_per_skill = (
            self.normalized_payload.get('mastery_change_per_skill'))

        skill_ids = list(mastery_change_per_skill.keys())

        current_degrees_of_mastery = (
            skill_services.get_multi_user_skill_mastery(self.user_id, skill_ids)
        )
        new_degrees_of_mastery = {}

        for skill_id in skill_ids:
            try:
                skill_domain.Skill.require_valid_skill_id(skill_id)
            except utils.ValidationError as validation_error:
                raise self.InvalidInputException(
                    'Invalid skill ID %s' % skill_id) from validation_error

<<<<<<< HEAD
            # float(bool) will not raise an error.
            if isinstance(mastery_change_per_skill[skill_id], bool):
                raise self.InvalidInputException(
                    'Expected degree of mastery of skill %s to be a number, '
                    'received %s.'
                    % (skill_id, mastery_change_per_skill[skill_id]))

            try:
                mastery_change_per_skill[skill_id] = (
                    float(mastery_change_per_skill[skill_id]))
            except (TypeError, ValueError) as error:
                raise self.InvalidInputException(
                    'Expected degree of mastery of skill %s to be a number, '
                    'received %s.'
                    % (skill_id, mastery_change_per_skill[skill_id])) from error

=======
>>>>>>> e31e99c5
            if current_degrees_of_mastery[skill_id] is None:
                current_degrees_of_mastery[skill_id] = 0.0
            new_degrees_of_mastery[skill_id] = (
                current_degrees_of_mastery[skill_id] +
                mastery_change_per_skill[skill_id])

            if new_degrees_of_mastery[skill_id] < 0.0:
                new_degrees_of_mastery[skill_id] = 0.0
            elif new_degrees_of_mastery[skill_id] > 1.0:
                new_degrees_of_mastery[skill_id] = 1.0

        try:
            skill_fetchers.get_multi_skills(skill_ids)
        except Exception as e:
            raise self.PageNotFoundException(e)

        skill_services.create_multi_user_skill_mastery(
            self.user_id, new_degrees_of_mastery)

        self.render_json({})


class SubtopicMasteryDataHandler(base.BaseHandler):
    """A handler that handles fetching user subtopic mastery for a topic."""

    GET_HANDLER_ERROR_RETURN_TYPE = feconf.HANDLER_TYPE_JSON
    URL_PATH_ARGS_SCHEMAS = {}
    HANDLER_ARGS_SCHEMAS = {
        'GET': {
            'selected_topic_ids': {
                'schema': {
                    'type': 'custom',
                    'obj_type': 'JsonEncodedInString'
                }
            }
        }
    }

    @acl_decorators.can_access_learner_dashboard
    def get(self):
        """Handles GET requests."""
        topic_ids = self.normalized_request.get('selected_topic_ids')
        topics = topic_fetchers.get_topics_by_ids(topic_ids)
        all_skill_ids = []
        subtopic_mastery_dict = {}

        for ind, topic in enumerate(topics):
            if not topic:
                raise self.InvalidInputException(
                    'Invalid topic ID %s' % topic_ids[ind])
            all_skill_ids.extend(topic.get_all_skill_ids())

        all_skill_ids = list(set(all_skill_ids))
        all_skills_mastery_dict = skill_services.get_multi_user_skill_mastery(
            self.user_id, all_skill_ids)
        for topic in topics:
            subtopic_mastery_dict[topic.id] = {}
            for subtopic in topic.subtopics:
                skill_mastery_dict = {
                    skill_id: mastery
                    for skill_id, mastery in all_skills_mastery_dict.items()
                    if mastery is not None and skill_id in subtopic.skill_ids
                }
                if skill_mastery_dict:
                    # Subtopic mastery is average of skill masteries.
                    subtopic_mastery_dict[topic.id][subtopic.id] = (
                        python_utils.divide(
                            sum(skill_mastery_dict.values()),
                            len(skill_mastery_dict)))

        self.values.update({
            'subtopic_mastery_dict': subtopic_mastery_dict
        })
        self.render_json(self.values)<|MERGE_RESOLUTION|>--- conflicted
+++ resolved
@@ -78,7 +78,7 @@
         try:
             skill_fetchers.get_multi_skills(skill_ids)
         except Exception as e:
-            raise self.PageNotFoundException(e)
+            raise self.PageNotFoundException(e) from e
 
         degrees_of_mastery = skill_services.get_multi_user_skill_mastery(
             self.user_id, skill_ids)
@@ -108,25 +108,6 @@
                 raise self.InvalidInputException(
                     'Invalid skill ID %s' % skill_id) from validation_error
 
-<<<<<<< HEAD
-            # float(bool) will not raise an error.
-            if isinstance(mastery_change_per_skill[skill_id], bool):
-                raise self.InvalidInputException(
-                    'Expected degree of mastery of skill %s to be a number, '
-                    'received %s.'
-                    % (skill_id, mastery_change_per_skill[skill_id]))
-
-            try:
-                mastery_change_per_skill[skill_id] = (
-                    float(mastery_change_per_skill[skill_id]))
-            except (TypeError, ValueError) as error:
-                raise self.InvalidInputException(
-                    'Expected degree of mastery of skill %s to be a number, '
-                    'received %s.'
-                    % (skill_id, mastery_change_per_skill[skill_id])) from error
-
-=======
->>>>>>> e31e99c5
             if current_degrees_of_mastery[skill_id] is None:
                 current_degrees_of_mastery[skill_id] = 0.0
             new_degrees_of_mastery[skill_id] = (
@@ -141,7 +122,7 @@
         try:
             skill_fetchers.get_multi_skills(skill_ids)
         except Exception as e:
-            raise self.PageNotFoundException(e)
+            raise self.PageNotFoundException(e) from e
 
         skill_services.create_multi_user_skill_mastery(
             self.user_id, new_degrees_of_mastery)
