--- conflicted
+++ resolved
@@ -712,18 +712,9 @@
     def get(self):
         """Handles GET requests."""
         try:
-<<<<<<< HEAD
-            exploration = exp_services.get_exploration_by_id(exploration_id)
-        except:
-            raise self.PageNotFoundException
-
-        if not rights_manager.Actor(self.user_id).can_view(
-                feconf.ACTIVITY_TYPE_EXPLORATION, exploration_id):
-=======
             state_dict = json.loads(self.request.get('stringified_state'))
             width = json.loads(self.request.get('stringified_width'))
         except Exception:
->>>>>>> a26682d9
             raise self.PageNotFoundException
 
         self.render_json({
