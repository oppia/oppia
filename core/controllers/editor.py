--- conflicted
+++ resolved
@@ -547,13 +547,8 @@
 
         state_name = utils.unescape_encoded_uri_component(escaped_state_name)
         if state_name not in current_exploration.states:
-<<<<<<< HEAD
-            logging_services.error('Could not find state: %s' % state_name)
-            logging_services.error('Available states: %s' % (
-=======
-            logging.exception('Could not find state: %s' % state_name)
-            logging.exception('Available states: %s' % (
->>>>>>> f012535c
+            logging_services.exception('Could not find state: %s' % state_name)
+            logging_services.exception('Available states: %s' % (
                 list(current_exploration.states.keys())))
             raise self.PageNotFoundException
 
