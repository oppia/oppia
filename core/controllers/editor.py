# coding: utf-8

# Copyright 2014 The Oppia Authors. All Rights Reserved.
#
# Licensed under the Apache License, Version 2.0 (the "License");
# you may not use this file except in compliance with the License.
# You may obtain a copy of the License at
#
#      http://www.apache.org/licenses/LICENSE-2.0
#
# Unless required by applicable law or agreed to in writing, software
# distributed under the License is distributed on an "AS-IS" BASIS,
# WITHOUT WARRANTIES OR CONDITIONS OF ANY KIND, either express or implied.
# See the License for the specific language governing permissions and
# limitations under the License.

"""Controllers for the editor view."""

from __future__ import annotations

import datetime
import logging

from core import feconf
from core import utils
from core.constants import constants
from core.controllers import acl_decorators
from core.controllers import base
from core.controllers import domain_objects_validator as objects_validator
from core.domain import email_manager
from core.domain import exp_domain
from core.domain import exp_fetchers
from core.domain import exp_services
from core.domain import fs_services
from core.domain import image_validation_services
from core.domain import question_services
from core.domain import rights_manager
from core.domain import search_services
from core.domain import state_domain
from core.domain import stats_domain
from core.domain import stats_services
from core.domain import user_services

from typing import Dict, List, Optional, TypedDict


def _require_valid_version(
    version_from_payload: Optional[int], exploration_version: int
) -> None:
    """Check that the payload version matches the given exploration version.

        Args:
            version_from_payload: Optional[int]. The payload version.
            exploration_version: int. The exploration version to compare with.

        Raises:
            InvalidInputException. The version_from_payload does not match
                the exploration_version.
    """
    if version_from_payload != exploration_version:
        raise base.BaseHandler.InvalidInputException(
            'Trying to update version %s of exploration from version %s, '
            'which is too old. Please reload the page and try again.'
            % (exploration_version, version_from_payload))


# Common schemas used in this file.
SCHEMA_FOR_EXPLORATION_ID = {
    'type': 'basestring',
    'validators': [{
        'id': 'is_regex_matched',
        'regex_pattern': constants.ENTITY_ID_REGEX
    }]
}
SCHEMA_FOR_VERSION = {
    'type': 'int',
    'validators': [{
        'id': 'is_at_least',
        # Version must be greater than zero.
        'min_value': 1
    }]
}


class ExplorationPage(base.BaseHandler[Dict[str, str], Dict[str, str]]):
    """The editor page for a single exploration."""

    URL_PATH_ARGS_SCHEMAS = {
        'exploration_id': {
            'schema': SCHEMA_FOR_EXPLORATION_ID
        }
    }
    HANDLER_ARGS_SCHEMAS: Dict[str, Dict[str, str]] = {'GET': {}}

    @acl_decorators.can_play_exploration
<<<<<<< HEAD
    def get(self) -> None:
        """Handles GET requests."""
=======
    def get(self, unused_exploration_id: str) -> None:
        """Renders an exploration editor page.

        Args:
            unused_exploration_id: str. The unused exploration ID.
        """

>>>>>>> 662c6ed8
        self.render_template('exploration-editor-page.mainpage.html')


class ExplorationHandlerNormalizedRequestDict(TypedDict):
    """Dict representation of ExplorationHandler's
    normalized_request dictionary.
    """

    v: Optional[int]
    apply_draft: bool


class ExplorationHandlerNormalizedPayloadDict(TypedDict):
    """Dict representation of ExplorationHandler's
    normalized_payload dictionary.
    """

    version: int
    commit_message: Optional[str]
    change_list: List[exp_domain.ExplorationChange]


class ExplorationHandler(
    base.BaseHandler[
        ExplorationHandlerNormalizedPayloadDict,
        ExplorationHandlerNormalizedRequestDict
    ]
):
    """Page with editor data for a single exploration."""

    GET_HANDLER_ERROR_RETURN_TYPE = feconf.HANDLER_TYPE_JSON
    URL_PATH_ARGS_SCHEMAS = {
        'exploration_id': {
            'schema': SCHEMA_FOR_EXPLORATION_ID
        }
    }
    HANDLER_ARGS_SCHEMAS = {
        'GET': {
            'v': {
                'schema': SCHEMA_FOR_VERSION,
                'default_value': None
            },
            'apply_draft': {
                'schema': {
                    'type': 'bool'
                },
                'default_value': False
            }
        },
        'PUT': {
            'version': {
                'schema': SCHEMA_FOR_VERSION
            },
            'commit_message': {
                'schema': {
                    'type': 'basestring',
                    'validators': [{
                        'id': 'has_length_at_most',
                        'max_value': constants.MAX_COMMIT_MESSAGE_LENGTH
                    }]
                },
                'default_value': None
            },
            'change_list': {
                'schema': {
                    'type': 'list',
                    'items': {
                        'type': 'object_dict',
                        'object_class': exp_domain.ExplorationChange
                    }
                }
            }
        },
        'DELETE': {}
    }

    @acl_decorators.can_play_exploration
    def get(self, exploration_id: str) -> None:
        """Gets the data for the exploration overview page.

        Args:
<<<<<<< HEAD
            exploration_id: str. The ID of the exploration.

        Raises:
            PageNotFoundException. An error occurs while retrieving
                exploration data.
=======
            exploration_id: str. The exploration ID.

        Raises:
            PageNotFoundException. The page cannot be found.
>>>>>>> 662c6ed8
        """
        # 'apply_draft' and 'v'(version) are optional parameters because the
        # exploration history tab also uses this handler, and these parameters
        # are not used by that tab.
        assert self.user_id is not None
        assert self.normalized_request is not None
        version = self.normalized_request.get('v')
        apply_draft = self.normalized_request['apply_draft']

        user_settings = user_services.get_user_settings(
            self.user_id, strict=False
        ) if self.user_id else None
        has_seen_editor_tutorial = False
        has_seen_translation_tutorial = False
        if user_settings is not None:
            if user_settings.last_started_state_editor_tutorial:
                has_seen_editor_tutorial = True
            if user_settings.last_started_state_translation_tutorial:
                has_seen_translation_tutorial = True

        try:
            exploration_data = exp_services.get_user_exploration_data(
                self.user_id, exploration_id, apply_draft=apply_draft,
                version=version)
            exploration_data['show_state_editor_tutorial_on_load'] = bool(
                self.user_id and not has_seen_editor_tutorial)
            exploration_data['show_state_translation_tutorial_on_load'] = bool(
                self.user_id and not has_seen_translation_tutorial)
            # Here we use MyPy ignore because here we are defining a new
            # 'exploration_is_linked_to_story' key on a well defined TypedDict
            # dictionary.
            exploration_data['exploration_is_linked_to_story'] = (  # type: ignore[misc]
                exp_services.get_story_id_linked_to_exploration(
                    exploration_id) is not None)
        except Exception as e:
            raise self.PageNotFoundException from e

        self.values.update(exploration_data)
        self.render_json(self.values)

    @acl_decorators.can_save_exploration
    def put(self, exploration_id: str) -> None:
        """Updates properties of the given exploration.

        Args:
<<<<<<< HEAD
            exploration_id: str. The ID of the exploration.

        Raises:
            InvalidInputException.
            - If version of the exploration being updated is invalid.
            - If the exploration cannot be edited.
            - A validation error during the update process.
=======
            exploration_id: str. The exploration ID.

        Raises:
            InvalidInputException. Error in updating exploration version.
            InvalidInputException. This exploration cannot be edited. Please
                contact the admin.
            InvalidInputException. Invalid input.
>>>>>>> 662c6ed8
        """
        assert self.user_id is not None
        assert self.normalized_payload is not None
        exploration = exp_fetchers.get_exploration_by_id(exploration_id)
        version = self.normalized_payload['version']

        if version > exploration.version:
            raise base.BaseHandler.InvalidInputException(
                'Trying to update version %s of exploration from version %s, '
                'which is not possible. Please reload the page and try again.'
                % (exploration.version, version))
        if not exploration.edits_allowed:
            raise base.BaseHandler.InvalidInputException(
                'This exploration cannot be edited. Please contact the admin.')

        commit_message = self.normalized_payload.get('commit_message')
        change_list = self.normalized_payload['change_list']

        changes_are_mergeable = exp_services.are_changes_mergeable(
            exploration_id, version, change_list)
        exploration_rights = rights_manager.get_exploration_rights(
            exploration_id)
        can_edit = rights_manager.check_can_edit_activity(
            self.user, exploration_rights)
        can_voiceover = rights_manager.check_can_voiceover_activity(
            self.user, exploration_rights)

        try:
            if can_edit and changes_are_mergeable:
                exp_services.update_exploration(
                    self.user_id, exploration_id, change_list, commit_message)
            elif can_voiceover and changes_are_mergeable:
                exp_services.update_exploration(
                    self.user_id, exploration_id, change_list, commit_message,
                    is_by_voice_artist=True)
        except utils.ValidationError as e:
            raise self.InvalidInputException(e)

        exploration_data = exp_services.get_user_exploration_data(
            self.user_id, exploration_id)
        # Here we use MyPy ignore because here we are defining a new
        # 'exploration_is_linked_to_story' key on a well defined TypedDict
        # dictionary.
        exploration_data['exploration_is_linked_to_story'] = (  # type: ignore[misc]
            exp_services.get_story_id_linked_to_exploration(
                exploration_id) is not None)

        self.values.update(exploration_data)
        self.render_json(self.values)

    @acl_decorators.can_delete_exploration
    def delete(self, exploration_id: str) -> None:
        """Deletes the given exploration.
<<<<<<< HEAD
=======

        Args:
            exploration_id: str. The exploration ID.
        """
>>>>>>> 662c6ed8

        Args:
            exploration_id: str. The ID of the exploration.
        """
        assert self.user_id is not None
        log_debug_string = '(%s) %s tried to delete exploration %s' % (
            self.roles, self.user_id, exploration_id)
        logging.debug(log_debug_string)

        is_exploration_cloned = rights_manager.is_exploration_cloned(
            exploration_id)
        exp_services.delete_exploration(
            self.user_id, exploration_id, force_deletion=is_exploration_cloned)

        log_info_string = '(%s) %s deleted exploration %s' % (
            self.roles, self.user_id, exploration_id)
        logging.info(log_info_string)
        self.render_json(self.values)


class UserExplorationPermissionsHandler(
    base.BaseHandler[Dict[str, str], Dict[str, str]]
):
    """Handles user permissions for a particular exploration."""

    GET_HANDLER_ERROR_RETURN_TYPE = feconf.HANDLER_TYPE_JSON
    URL_PATH_ARGS_SCHEMAS = {
        'exploration_id': {
            'schema': SCHEMA_FOR_EXPLORATION_ID
        }
    }
    HANDLER_ARGS_SCHEMAS: Dict[str, Dict[str, str]] = {'GET': {}}

    @acl_decorators.can_play_exploration
    def get(self, exploration_id: str) -> None:
        """Gets the user permissions for an exploration.

        Args:
<<<<<<< HEAD
            exploration_id: str. The ID of the exploration.
=======
            exploration_id: str. The exploration ID.
>>>>>>> 662c6ed8
        """
        exploration_rights = rights_manager.get_exploration_rights(
            exploration_id)
        self.values.update({
            'can_delete': rights_manager.check_can_delete_activity(
                self.user, exploration_rights),
            'can_edit': rights_manager.check_can_edit_activity(
                self.user, exploration_rights),
            'can_modify_roles': (
                rights_manager.check_can_modify_core_activity_roles(
                    self.user, exploration_rights)),
            'can_publish': rights_manager.check_can_publish_activity(
                self.user, exploration_rights),
            'can_release_ownership': (
                rights_manager.check_can_release_ownership(
                    self.user, exploration_rights)),
            'can_voiceover': (
                rights_manager.check_can_voiceover_activity(
                    self.user, exploration_rights)),
            'can_unpublish': rights_manager.check_can_unpublish_activity(
                self.user, exploration_rights),
            'can_manage_voice_artist':
                rights_manager.check_can_manage_voice_artist_in_activity(
                    self.user, exploration_rights),
        })
        self.render_json(self.values)


class ExplorationRightsHandlerNormalizedPayloadDict(TypedDict):
    """Dict representation of ExplorationRightsHandler's
    normalized_payload dictionary.
    """

    version: Optional[int]
    make_community_owned: bool
    new_member_username: Optional[str]
    new_member_role: Optional[str]
    viewable_if_private: Optional[bool]


class ExplorationRightsHandlerNormalizedRequestDict(TypedDict):
    """Dict representation of ExplorationRightsHandler's
    normalized_request dictionary.
    """

    username: str


class ExplorationRightsHandler(
    base.BaseHandler[
        ExplorationRightsHandlerNormalizedPayloadDict,
        ExplorationRightsHandlerNormalizedRequestDict
    ]
):
    """Handles management of exploration editing rights."""

    URL_PATH_ARGS_SCHEMAS = {
        'exploration_id': {
            'schema': SCHEMA_FOR_EXPLORATION_ID
        }
    }
    HANDLER_ARGS_SCHEMAS = {
        'PUT': {
            'version': {
                'schema': SCHEMA_FOR_VERSION
            },
            'make_community_owned': {
                'schema': {
                    'type': 'bool'
                },
                'default_value': False
            },
            'new_member_username': {
                'schema': {
                    'type': 'basestring'
                },
                'default_value': None
            },
            'new_member_role': {
                'schema': {
                    'type': 'basestring',
                    'choices': feconf.ALLOWED_ACTIVITY_ROLES
                },
                'default_value': None
            },
            'viewable_if_private': {
                'schema': {
                    'type': 'bool'
                },
                'default_value': None
            }
        },
        'DELETE': {
            'username': {
                'schema': {
                    'type': 'basestring'
                }
            }
        }
    }

    @acl_decorators.can_modify_exploration_roles
    def put(self, exploration_id: str) -> None:
        """Updates the editing rights for the given exploration.

        Args:
<<<<<<< HEAD
            exploration_id: str. The ID of the exploration.

        Raises:
            InvalidInputException.
            - If the input is invalid.
            - If the user does not have permission.
            - If the specified user cannot be found.
            - If no role is provided for the new member of the exploration.
            - If the user attempts to assign roles to themselves.
            - If there is an error during the ownership release process.
            - If the exploration fails validation.
            - If no change is made to the exploration.
=======
            exploration_id: str. The exploration ID.

        Raises:
            InvalidInputException. Sorry, we could not find the specified
                user.
            InvalidInputException. Please provide a role for the new member.
            InvalidInputException. Users are not allowed to self-assign
                roles.
            InvalidInputException. Invalid input.
            InvalidInputException. No change was made to this exploration.
>>>>>>> 662c6ed8
        """
        assert self.user_id is not None
        assert self.normalized_payload is not None
        exploration = exp_fetchers.get_exploration_by_id(exploration_id)
        version = self.normalized_payload['version']
        _require_valid_version(version, exploration.version)

        make_community_owned = (
            self.normalized_payload['make_community_owned'])
        new_member_username = self.normalized_payload.get('new_member_username')
        new_member_role = self.normalized_payload.get('new_member_role')
        viewable_if_private = self.normalized_payload.get('viewable_if_private')

        if new_member_username:
            new_member_id = user_services.get_user_id_from_username(
                new_member_username)
            if new_member_id is None:
                raise self.InvalidInputException(
                    'Sorry, we could not find the specified user.')
            if new_member_role is None:
                raise self.InvalidInputException(
                    'Please provide a role for the new member of the '
                    'exploration.'
                )
            if new_member_id == self.user_id:
                raise self.InvalidInputException(
                    'Users are not allowed to assign other roles to '
                    'themselves.')
            rights_manager.assign_role_for_exploration(
                self.user, exploration_id, new_member_id, new_member_role)
            email_manager.send_role_notification_email(
                self.user_id, new_member_id, new_member_role, exploration_id,
                exploration.title)

        elif make_community_owned:
            exploration = exp_fetchers.get_exploration_by_id(exploration_id)
            try:
                exploration.validate(strict=True)
            except utils.ValidationError as e:
                raise self.InvalidInputException(e)

            rights_manager.release_ownership_of_exploration(
                self.user, exploration_id)

        elif viewable_if_private is not None:
            rights_manager.set_private_viewability_of_exploration(
                self.user, exploration_id, viewable_if_private)

        else:
            raise self.InvalidInputException(
                'No change was made to this exploration.')

        self.render_json({
            'rights': rights_manager.get_exploration_rights(
                exploration_id).to_dict()
        })

    @acl_decorators.can_modify_exploration_roles
    def delete(self, exploration_id: str) -> None:
        """Deletes user roles from the exploration.

        Args:
<<<<<<< HEAD
            exploration_id: str. The ID of the exploration.

        Raises:
            InvalidInputException. If the specified user is not found or
                if users try to remove their own roles.
=======
            exploration_id: str. The exploration ID.

        Raises:
            InvalidInputException. Sorry, we could not find the specified
                user.
            InvalidInputException. Sorry, users cannot remove their own
                roles.
>>>>>>> 662c6ed8
        """
        assert self.normalized_request is not None
        username = self.normalized_request['username']
        user_id = user_services.get_user_id_from_username(username)
        if user_id is None:
            raise self.InvalidInputException(
                'Sorry, we could not find the specified user.')
        if self.user.user_id == user_id:
            raise self.InvalidInputException(
                'Sorry, users cannot remove their own roles.')

        rights_manager.deassign_role_for_exploration(
            self.user, exploration_id, user_id)
        self.render_json({
            'rights': rights_manager.get_exploration_rights(
                exploration_id).to_dict()
        })


class ExplorationStatusHandlerNormalizedPayloadDict(TypedDict):
    """Dict representation of ExplorationStatusHandler's
    normalized_request dictionary.
    """

    make_public: bool


class ExplorationStatusHandler(
    base.BaseHandler[
        ExplorationStatusHandlerNormalizedPayloadDict,
        Dict[str, str]
    ]
):
    """Handles publishing of an exploration."""

    URL_PATH_ARGS_SCHEMAS = {
        'exploration_id': {
            'schema': SCHEMA_FOR_EXPLORATION_ID
        }
    }
    HANDLER_ARGS_SCHEMAS = {
        'PUT': {
            'make_public': {
                'schema': {
                    'type': 'bool'
                },
                'default_value': False
            }
        }
    }

    def _publish_exploration(self, exploration_id: str) -> None:
        """Publish an exploration.

        Args:
            exploration_id: str. The ID of the exploration.

        Raises:
            InvalidInputException. Given exploration is invalid.
        """
        exploration = exp_fetchers.get_exploration_by_id(exploration_id)
        try:
            exploration.validate(strict=True)
        except utils.ValidationError as e:
            raise self.InvalidInputException(e)

        exp_services.publish_exploration_and_update_user_profiles(
            self.user, exploration_id)
        exp_services.index_explorations_given_ids([exploration_id])

    @acl_decorators.can_publish_exploration
    def put(self, exploration_id: str) -> None:
<<<<<<< HEAD
        """Publishes an exploration_id and updates its rights

        Args:
            exploration_id: str. ID of the exploration.
=======
        """Publishes an exploration.

        Args:
            exploration_id: str. The exploration ID.
>>>>>>> 662c6ed8
        """
        assert self.normalized_payload is not None
        make_public = self.normalized_payload['make_public']

        if make_public:
            self._publish_exploration(exploration_id)

        self.render_json({
            'rights': rights_manager.get_exploration_rights(
                exploration_id).to_dict()
        })


class ExplorationModeratorRightsHandlerNormalizedPayloadDict(TypedDict):
    """Dict representation of ExplorationModeratorRightsHandler's
    normalized_payload dictionary.
    """

    email_body: str
    version: Optional[int]


class ExplorationModeratorRightsHandler(
    base.BaseHandler[
        ExplorationModeratorRightsHandlerNormalizedPayloadDict,
        Dict[str, str]
    ]
):
    """Handles management of exploration rights by moderators."""

    URL_PATH_ARGS_SCHEMAS = {
        'exploration_id': {
            'schema': SCHEMA_FOR_EXPLORATION_ID
        }
    }
    HANDLER_ARGS_SCHEMAS = {
        'PUT': {
            'email_body': {
                'schema': {
                    'type': 'basestring'
                }
            },
            'version': {
                'schema': SCHEMA_FOR_VERSION
            }
        }
    }

    @acl_decorators.can_access_moderator_page
    def put(self, exploration_id: str) -> None:
        """Unpublishes the given exploration, and sends an email to all its
        owners.

        Args:
<<<<<<< HEAD
            exploration_id: str. The ID of the exploration..
=======
            exploration_id: str. The exploration ID.

        Raises:
            InvalidInputException. Moderator actions should include an email
                to the recipient.
>>>>>>> 662c6ed8
        """
        assert self.user_id is not None
        assert self.normalized_payload is not None
        exploration = exp_fetchers.get_exploration_by_id(exploration_id)
        email_body = self.normalized_payload['email_body']
        version = self.normalized_payload['version']
        _require_valid_version(version, exploration.version)

        # If moderator emails can be sent, check that all the prerequisites are
        # satisfied, otherwise do nothing.
        if feconf.REQUIRE_EMAIL_ON_MODERATOR_ACTION:
            if not email_body:
                raise self.InvalidInputException(
                    'Moderator actions should include an email to the '
                    'recipient.')
            email_manager.require_moderator_email_prereqs_are_satisfied()

        # Unpublish exploration.
        rights_manager.unpublish_exploration(self.user, exploration_id)
        search_services.delete_explorations_from_search_index([exploration_id])
        exp_rights = rights_manager.get_exploration_rights(exploration_id)

        # If moderator emails can be sent, send an email to the all owners of
        # the exploration notifying them of the change.
        if feconf.REQUIRE_EMAIL_ON_MODERATOR_ACTION:
            for owner_id in exp_rights.owner_ids:
                email_manager.send_moderator_action_email(
                    self.user_id, owner_id, 'unpublish_exploration',
                    exploration.title, email_body)

        self.render_json({
            'rights': exp_rights.to_dict(),
        })


class UserExplorationEmailsHandlerNormalizedPayloadDict(TypedDict):
    """Dict representation of UserExplorationEmailsHandler's
    normalized_payload dictionary.
    """

    mute: Optional[bool]
    message_type: str


class UserExplorationEmailsHandler(
    base.BaseHandler[
        UserExplorationEmailsHandlerNormalizedPayloadDict,
        Dict[str, str]
    ]
):
    """Handles management of user email notification preferences for this
    exploration.
    """

    URL_PATH_ARGS_SCHEMAS = {
        'exploration_id': {
            'schema': SCHEMA_FOR_EXPLORATION_ID
        }
    }
    HANDLER_ARGS_SCHEMAS = {
        'PUT': {
            'mute': {
                'schema': {
                    'type': 'bool'
                },
                'default_value': None
            },
            'message_type': {
                'schema': {
                    'type': 'basestring',
                    'choices': [
                        feconf.MESSAGE_TYPE_FEEDBACK,
                        feconf.MESSAGE_TYPE_SUGGESTION
                    ]
                }
            }
        }
    }

    @acl_decorators.can_edit_exploration
    def put(self, exploration_id: str) -> None:
        """Updates the email notification preferences for the given exploration.

        Args:
            exploration_id: str. The exploration id.

        Raises:
            InvalidInputException. Invalid message type.
        """
        assert self.user_id is not None
        assert self.normalized_payload is not None
        mute = self.normalized_payload.get('mute')
        message_type = self.normalized_payload['message_type']

        if message_type == feconf.MESSAGE_TYPE_FEEDBACK:
            user_services.set_email_preferences_for_exploration(
                self.user_id, exploration_id, mute_feedback_notifications=mute)
        elif message_type == feconf.MESSAGE_TYPE_SUGGESTION:
            user_services.set_email_preferences_for_exploration(
                self.user_id, exploration_id,
                mute_suggestion_notifications=mute)

        exploration_email_preferences = (
            user_services.get_email_preferences_for_exploration(
                self.user_id, exploration_id))
        self.render_json({
            'email_preferences': exploration_email_preferences.to_dict()
        })


class ExplorationFileDownloaderNormalizedRequestDict(TypedDict):
    """Dict representation of ExplorationFileDownloader's
    normalized_request dictionary.
    """

    v: Optional[int]
    output_format: str


class ExplorationFileDownloader(
    base.BaseHandler[
        Dict[str, str],
        ExplorationFileDownloaderNormalizedRequestDict
    ]
):
    """Downloads an exploration as a zip file, or dict of YAML strings
    representing states.
    """

    GET_HANDLER_ERROR_RETURN_TYPE = feconf.HANDLER_TYPE_DOWNLOADABLE
    URL_PATH_ARGS_SCHEMAS = {
        'exploration_id': {
            'schema': SCHEMA_FOR_EXPLORATION_ID
        }
    }
    HANDLER_ARGS_SCHEMAS = {
        'GET': {
            'v': {
                'schema': SCHEMA_FOR_VERSION,
                'default_value': None
            },
            'output_format': {
                'schema': {
                    'type': 'basestring',
                    'choices': [
                        feconf.OUTPUT_FORMAT_ZIP,
                        feconf.OUTPUT_FORMAT_JSON
                    ]
                },
                'default_value': feconf.OUTPUT_FORMAT_ZIP
            }
        }
    }

    @acl_decorators.can_download_exploration
    def get(self, exploration_id: str) -> None:
<<<<<<< HEAD
        """Handles GET requests.

        Args:
            exploration_id: str. The ID of the exploration.
=======
        """Downloads an exploration.

        Args:
            exploration_id: str. The exploration ID.
>>>>>>> 662c6ed8
        """
        assert self.normalized_request is not None
        exploration = exp_fetchers.get_exploration_by_id(exploration_id)
        version = self.normalized_request.get('v')
        output_format = self.normalized_request['output_format']

        if version is None:
            version = exploration.version

        # If the title of the exploration has changed, we use the new title.
        if not exploration.title:
            init_filename = 'oppia-unpublished_exploration-v%s.zip' % version
        else:
            init_filename = 'oppia-%s-v%s.zip' % (
                exploration.title.replace(' ', ''), version)
        filename = utils.to_ascii(init_filename)

        if output_format == feconf.OUTPUT_FORMAT_ZIP:
            self.render_downloadable_file(
                exp_services.export_to_zip_file(
                    exploration_id, version=version),
                filename, 'text/plain')
        elif output_format == feconf.OUTPUT_FORMAT_JSON:
            self.render_json(exp_services.export_states_to_yaml(
                exploration_id, version=version))


class StateYamlHandlerNormalizedPayloadDict(TypedDict):
    """Dict representation of StateYamlHandler's
    normalized_payload dictionary.
    """

    state_dict: state_domain.StateDict
    width: int


class StateYamlHandler(
    base.BaseHandler[
        StateYamlHandlerNormalizedPayloadDict,
        Dict[str, str]
    ]
):
    """Given a representation of a state, converts it to a YAML string.

    Note that this handler is stateless; it does not make use of the storage
    layer.
    """

    URL_PATH_ARGS_SCHEMAS = {
        'exploration_id': {
            'schema': SCHEMA_FOR_EXPLORATION_ID
        }
    }
    HANDLER_ARGS_SCHEMAS = {
        'POST': {
            'state_dict': {
                'schema': {
                    'type': 'object_dict',
                    'validation_method': objects_validator.validate_state_dict
                }
            },
            'width': {
                'schema': {
                    'type': 'int',
                    'validators': [{
                        'id': 'is_at_least',
                        # Width must be greater than zero.
                        'min_value': 1
                    }]
                }
            }
        }
    }

    @acl_decorators.can_play_exploration
<<<<<<< HEAD
    def post(self) -> None:
        """Handles POST requests."""
=======
    def post(self, unused_exploration_id: str) -> None:
        """Handles POST requests related to playing an exploration.

        Args:
            unused_exploration_id: str. The unused exploration ID.
        """
>>>>>>> 662c6ed8
        assert self.normalized_payload is not None
        state_dict = self.normalized_payload['state_dict']
        width = self.normalized_payload['width']

        self.render_json({
            'yaml': state_domain.State.convert_state_dict_to_yaml(
                state_dict, width),
        })


class ExplorationSnapshotsHandler(
    base.BaseHandler[Dict[str, str], Dict[str, str]]
):
    """Returns the exploration snapshot history."""

    GET_HANDLER_ERROR_RETURN_TYPE = feconf.HANDLER_TYPE_JSON
    URL_PATH_ARGS_SCHEMAS = {
        'exploration_id': {
            'schema': SCHEMA_FOR_EXPLORATION_ID
        }
    }
    HANDLER_ARGS_SCHEMAS: Dict[str, Dict[str, str]] = {'GET': {}}

    @acl_decorators.can_play_exploration
    def get(self, exploration_id: str) -> None:
<<<<<<< HEAD
        """Handles GET requests.

        Args:
            exploration_id: str. The ID of the exploration.
=======
        """Retrieves snapshots metadata of an exploration.

        Args:
            exploration_id: str. The exploration ID.
>>>>>>> 662c6ed8
        """
        snapshots = exp_services.get_exploration_snapshots_metadata(
            exploration_id)

        # Patch `snapshots` to use the editor's display name.
        snapshots_committer_ids = [
            snapshot['committer_id'] for snapshot in snapshots]
        committer_usernames = user_services.get_usernames(
            snapshots_committer_ids,
            strict=True
        )
        for index, snapshot in enumerate(snapshots):
            snapshot['committer_id'] = committer_usernames[index]

        self.render_json({
            'snapshots': snapshots,
        })


class ExplorationCheckRevertValidHandler(
    base.BaseHandler[
        Dict[str, str], Dict[str, str]
    ]
):
    """Checks if an older version of an exploration is valid."""

    GET_HANDLER_ERROR_RETURN_TYPE = feconf.HANDLER_TYPE_JSON
    URL_PATH_ARGS_SCHEMAS = {
        'exploration_id': {
            'schema': SCHEMA_FOR_EXPLORATION_ID
        },
        'version': {
            'schema': SCHEMA_FOR_VERSION
        }
    }
    HANDLER_ARGS_SCHEMAS: Dict[str, Dict[str, str]] = {'GET': {}}

    @acl_decorators.can_edit_exploration
    def get(self, exploration_id: str, version: int) -> None:
<<<<<<< HEAD
        """Handles GET requests.

        Args:
            exploration_id: str. The ID of the exploration.
            version: int. The version of the exploration.
=======
        """Retrieves the validation error information of an exploration.

        Args:
            exploration_id: str. The exploration ID.
            version: int. The version of an exploration.
>>>>>>> 662c6ed8
        """
        info = exp_services.get_exploration_validation_error(
            exploration_id, version)
        self.render_json({'valid': not info, 'details': info})


class ExplorationRevertHandlerNormalizedPayloadDict(TypedDict):
    """Dict representation of ExplorationRevertHandler's
    normalized_request dictionary.
    """

    current_version: int
    revert_to_version: int


class ExplorationRevertHandler(
    base.BaseHandler[
        ExplorationRevertHandlerNormalizedPayloadDict,
        Dict[str, str]
    ]
):
    """Reverts an exploration to an older version."""

    URL_PATH_ARGS_SCHEMAS = {
        'exploration_id': {
            'schema': SCHEMA_FOR_EXPLORATION_ID
        }
    }
    HANDLER_ARGS_SCHEMAS = {
        'POST': {
            'current_version': {
                'schema': SCHEMA_FOR_VERSION
            },
            'revert_to_version': {
                'schema': SCHEMA_FOR_VERSION
            }
        }
    }

    @acl_decorators.can_edit_exploration
    def post(self, exploration_id: str) -> None:
<<<<<<< HEAD
        """Handles POST requests.

        Args:
            exploration_id: str. The ID of the exploration.

        Raises:
            InvalidInputException. If the revert_to_version is greater than
                or equal to the current_version.
=======
        """Reverts an exploration to a previous version.

        Args:
            exploration_id: str. The exploration ID.
>>>>>>> 662c6ed8
        """
        assert self.user_id is not None
        assert self.normalized_payload is not None
        current_version = self.normalized_payload['current_version']
        revert_to_version = self.normalized_payload['revert_to_version']

        if revert_to_version >= current_version:
            raise self.InvalidInputException(
                'Cannot revert to version %s from version %s.' %
                (revert_to_version, current_version))

        exp_services.discard_draft(exploration_id, self.user_id)
        exp_services.revert_exploration(
            self.user_id, exploration_id, current_version, revert_to_version)
        self.render_json({})


class ExplorationStatisticsHandler(
    base.BaseHandler[Dict[str, str], Dict[str, str]]
):
    """Returns statistics for an exploration. This is the handler for the new
    statistics framework.
    """

    GET_HANDLER_ERROR_RETURN_TYPE = feconf.HANDLER_TYPE_JSON
    URL_PATH_ARGS_SCHEMAS = {
        'exploration_id': {
            'schema': SCHEMA_FOR_EXPLORATION_ID
        }
    }
    HANDLER_ARGS_SCHEMAS: Dict[str, Dict[str, str]] = {'GET': {}}

    @acl_decorators.can_view_exploration_stats
    def get(self, exploration_id: str) -> None:
<<<<<<< HEAD
        """Handles GET requests.

        Args:
            exploration_id: str. The ID of the exploration.
=======
        """Retrieves the statistics of an exploration.

        Args:
            exploration_id: str. The exploration ID.
>>>>>>> 662c6ed8
        """
        current_exploration = exp_fetchers.get_exploration_by_id(
            exploration_id)

        self.render_json(stats_services.get_exploration_stats(
            exploration_id, current_exploration.version).to_frontend_dict())


class StateInteractionStatsHandler(
    base.BaseHandler[Dict[str, str], Dict[str, str]]
):
    """Returns detailed learner answer statistics for a state."""

    GET_HANDLER_ERROR_RETURN_TYPE = feconf.HANDLER_TYPE_JSON
    URL_PATH_ARGS_SCHEMAS = {
        'exploration_id': {
            'schema': SCHEMA_FOR_EXPLORATION_ID
        },
        'state_name': {
            'schema': {
                'type': 'basestring'
            }
        }
    }
    HANDLER_ARGS_SCHEMAS: Dict[str, Dict[str, str]] = {'GET': {}}

    @acl_decorators.can_view_exploration_stats
    def get(self, exploration_id: str, state_name: str) -> None:
<<<<<<< HEAD
        """Handles GET requests.

        Args:
            exploration_id: str. The ID of the exploration.
            state_name: str. The state name.

        Raises:
            PageNotFoundException. State name not was not found
                in current exploration states.
=======
        """Retrieves statistics for a specific state of an exploration.

        Args:
            exploration_id: str. The exploration ID.
            state_name: str. The state name.

        Raises:
            PageNotFoundException. The page cannot be found.
>>>>>>> 662c6ed8
        """
        current_exploration = exp_fetchers.get_exploration_by_id(
            exploration_id)

        if state_name not in current_exploration.states:
            logging.exception('Could not find state: %s' % state_name)
            logging.exception('Available states: %s' % (
                list(current_exploration.states.keys())))
            raise self.PageNotFoundException

        # TODO(#11475): Return visualizations info based on Apache Beam job.
        self.render_json({'visualizations_info': []})


class FetchIssuesHandlerNormalizedRequestDict(TypedDict):
    """Dict representation of FetchIssuesHandler's
    normalized_request dictionary.
    """

    exp_version: int


class FetchIssuesHandler(
    base.BaseHandler[Dict[str, str], FetchIssuesHandlerNormalizedRequestDict]
):
    """Handler used for retrieving the list of unresolved issues in an
    exploration. This removes the invalid issues and returns the remaining
    unresolved ones.
    """

    GET_HANDLER_ERROR_RETURN_TYPE = feconf.HANDLER_TYPE_JSON
    URL_PATH_ARGS_SCHEMAS = {
        'exploration_id': {
            'schema': SCHEMA_FOR_EXPLORATION_ID
        }
    }
    HANDLER_ARGS_SCHEMAS = {
        'GET': {
            'exp_version': {
                'schema': SCHEMA_FOR_VERSION
            }
        }
    }

    @acl_decorators.can_view_exploration_stats
    def get(self, exp_id: str) -> None:
<<<<<<< HEAD
        """Handles GET requests.

        Args:
            exp_id: str. The ID of the exploration.

        Raises:
            PageNotFoundException. The exploration issue is invalid.
=======
        """Retrieves exploration issues of an exploration.

        Args:
            exp_id: str. The exploration ID.

        Raises:
            PageNotFoundException. Invalid version for exploration ID.
>>>>>>> 662c6ed8
        """
        assert self.normalized_request is not None
        exp_version = self.normalized_request['exp_version']
        exp_issues = stats_services.get_exp_issues(
            exp_id, exp_version, strict=False
        )
        if exp_issues is None:
            raise self.PageNotFoundException(
                'Invalid version %s for exploration ID %s'
                % (exp_version, exp_id))
        unresolved_issues = []
        for issue in exp_issues.unresolved_issues:
            if issue.is_valid:
                unresolved_issues.append(issue)
        exp_issues.unresolved_issues = unresolved_issues
        exp_issues_dict = exp_issues.to_dict()
        self.render_json(exp_issues_dict)


class FetchPlaythroughHandler(
    base.BaseHandler[Dict[str, str], Dict[str, str]]
):
    """Handler used for retrieving a playthrough."""

    GET_HANDLER_ERROR_RETURN_TYPE = feconf.HANDLER_TYPE_JSON
    URL_PATH_ARGS_SCHEMAS = {
        'exploration_id': {
            'schema': SCHEMA_FOR_EXPLORATION_ID
        },
        'playthrough_id': {
            'schema': {
                'type': 'basestring'
            }
        }
    }
    HANDLER_ARGS_SCHEMAS: Dict[str, Dict[str, str]] = {'GET': {}}

    @acl_decorators.can_view_exploration_stats
<<<<<<< HEAD
    def get(self, playthrough_id: str) -> None:
        """Handles GET requests.

        Args:
            playthrough_id: str. The ID of the playthrough.

        Raises:
            PageNotFoundException. The playthrough is invalid.
=======
    def get(self, unused_exploration_id: str, playthrough_id: str) -> None:
        """Retrieves a playthrough by its ID.

        Args:
            unused_exploration_id: str. The unused exploration ID.
            playthrough_id: str. The playthrough ID.

        Raises:
            PageNotFoundException. Invalid playthrough ID.
>>>>>>> 662c6ed8
        """
        playthrough = stats_services.get_playthrough_by_id(playthrough_id)
        if playthrough is None:
            raise self.PageNotFoundException(
                'Invalid playthrough ID %s' % (playthrough_id))
        self.render_json(playthrough.to_dict())


class ResolveIssueHandlerNormalizedPayloadDict(TypedDict):
    """Dict representation of ResolveIssueHandler's
    normalized_payload dictionary.
    """

    exp_issue_object: Optional[stats_domain.ExplorationIssue]
    exp_version: int


class ResolveIssueHandler(
    base.BaseHandler[
        ResolveIssueHandlerNormalizedPayloadDict,
        Dict[str, str]
    ]
):
    """Handler used for resolving an issue. Currently, when an issue is
    resolved, the issue is removed from the unresolved issues list in the
    ExplorationIssuesModel instance, and all corresponding playthrough
    instances are deleted.
    """

    URL_PATH_ARGS_SCHEMAS = {
        'exploration_id': {
            'schema': SCHEMA_FOR_EXPLORATION_ID
        }
    }
    HANDLER_ARGS_SCHEMAS = {
        'POST': {
            'exp_issue_dict': {
                'schema': {
                    'type': 'object_dict',
                    'object_class': stats_domain.ExplorationIssue,
                    'new_key_for_argument': 'exp_issue_object'
                },
                'default_value': None
            },
            'exp_version': {
                'schema': SCHEMA_FOR_VERSION
            }
        }
    }

    @acl_decorators.can_edit_exploration
    def post(self, exp_id: str) -> None:
<<<<<<< HEAD
        """Handles POST requests.

        Args:
            exp_id: str. The ID of the exploration.

        Raises:
            PageNotFoundException. Invalid exploration ID or
                exploration issue not valid.
=======
        """Removes an issue from the list of unresolved issues.

        Args:
            exp_id: str. The exploration ID.

        Raises:
            PageNotFoundException. Invalid exploration ID.
            PageNotFoundException. Exploration issue does not exist in the
                list of issues for the exploration.
>>>>>>> 662c6ed8
        """
        assert self.normalized_payload is not None
        exp_issue_object = self.normalized_payload.get('exp_issue_object')
        exp_version = self.normalized_payload['exp_version']

        exp_issues = stats_services.get_exp_issues(
            exp_id, exp_version, strict=False
        )
        if exp_issues is None:
            raise self.PageNotFoundException(
                'Invalid exploration ID %s' % (exp_id))

        # Check that the passed in issue actually exists in the exploration
        # issues instance.
        issue_to_remove = None
        for issue in exp_issues.unresolved_issues:
            if issue == exp_issue_object:
                issue_to_remove = issue
                break

        if not issue_to_remove:
            raise self.PageNotFoundException(
                'Exploration issue does not exist in the list of issues for '
                'the exploration with ID %s' % exp_id)

        # Remove the issue from the unresolved issues list.
        exp_issues.unresolved_issues.remove(issue_to_remove)

        # Update the exploration issues instance and delete the playthrough
        # instances.
        stats_services.delete_playthroughs_multi(
            issue_to_remove.playthrough_ids)
        stats_services.save_exp_issues_model(exp_issues)

        self.render_json({})


class ImageUploadHandlerNormalizedPayloadDict(TypedDict):
    """Dict representation of ImageUploadHandler's
    normalized_payload dictionary.
    """

    filename: str
    filename_prefix: str


class ImageUploadHandlerNormalizedRequestDict(TypedDict):
    """Dict representation of ImageUploadHandler's
    normalized_request dictionary.
    """

    image: bytes


class ImageUploadHandler(
    base.BaseHandler[
        ImageUploadHandlerNormalizedPayloadDict,
        ImageUploadHandlerNormalizedRequestDict
    ]
):
    """Handles image uploads."""

    _decorator = None
    URL_PATH_ARGS_SCHEMAS = {
        'entity_type': {
            'schema': {
                'type': 'basestring'
            }
        },
        'entity_id': {
            'schema': {
                'type': 'basestring'
            }
        }
    }
    HANDLER_ARGS_SCHEMAS = {
        'POST': {
            'image': {
                'schema': {
                    'type': 'basestring'
                }
            },
            'filename': {
                'schema': {
                    'type': 'basestring',
                    'validators': [{
                        'id': 'is_regex_matched',
                        'regex_pattern': r'\w+[.]\w+'
                    }]
                }
            },
            'filename_prefix': {
                'schema': {
                    'type': 'basestring',
                    'choices': ['thumbnail', 'image']
                },
                'default_value': constants.ASSET_TYPE_IMAGE
            }
        }
    }

    @acl_decorators.can_edit_entity
    def post(self, entity_type: str, entity_id: str) -> None:
        """Saves an image uploaded by a content creator.
<<<<<<< HEAD
=======

        Args:
            entity_type: str. The entity type.
            entity_id: str. The ID of the entity.

        Raises:
            InvalidInputException. A file with the name already exists.
                Please choose a different name.
        """
>>>>>>> 662c6ed8

        Args:
            entity_type: str. The entity type.
            entity_id: str. The ID of the entity.

        Raises:
            InvalidInputException. If there is an invalid input or
                an existing file with the same name.
        """
        assert self.normalized_payload is not None
        assert self.normalized_request is not None
        raw = self.normalized_request['image']
        filename = self.normalized_payload['filename']
        filename_prefix = self.normalized_payload['filename_prefix']

        try:
            file_format = image_validation_services.validate_image_and_filename(
                raw, filename, entity_type)
        except utils.ValidationError as e:
            raise self.InvalidInputException(e)

        fs = fs_services.GcsFileSystem(entity_type, entity_id)
        filepath = '%s/%s' % (
            filename_prefix, filename)

        if fs.isfile(filepath):
            raise self.InvalidInputException(
                'A file with the name %s already exists. Please choose a '
                'different name.' % filename)
        image_is_compressible = (
            file_format in feconf.COMPRESSIBLE_IMAGE_FORMATS)
        fs_services.save_original_and_compressed_versions_of_image(
            filename, entity_type, entity_id, raw, filename_prefix,
            image_is_compressible)

        self.render_json({'filename': filename})


class StartedTutorialEventHandler(
    base.BaseHandler[Dict[str, str], Dict[str, str]]
):
    """Records that this user has started the state editor tutorial."""

    URL_PATH_ARGS_SCHEMAS = {
        'exploration_id': {
            'schema': SCHEMA_FOR_EXPLORATION_ID
        }
    }
    HANDLER_ARGS_SCHEMAS: Dict[str, Dict[str, str]] = {'POST': {}}

    @acl_decorators.can_play_exploration
    def post(self) -> None:
        """Handles GET requests."""
        assert self.user_id is not None
        user_services.record_user_started_state_editor_tutorial(self.user_id)
        self.render_json({})


class EditorAutosaveHandler(ExplorationHandler):
    """Handles requests from the editor for draft autosave."""

    URL_PATH_ARGS_SCHEMAS = {
        'exploration_id': {
            'schema': SCHEMA_FOR_EXPLORATION_ID
        }
    }
    HANDLER_ARGS_SCHEMAS = {
        'PUT': {
            'version': {
                'schema': SCHEMA_FOR_VERSION
            },
            'change_list': {
                'schema': {
                    'type': 'list',
                    'items': {
                        'type': 'object_dict',
                        'object_class': exp_domain.ExplorationChange
                    }
                }
            }
        },
        'POST': {},
        # Below two methods are not defined in handler class but they must be
        # present in schema since these two are inherited from its parent class.
        'GET': {
            'v': {
                'schema': SCHEMA_FOR_VERSION,
                'default_value': None
            },
            'apply_draft': {
                'schema': {
                    'type': 'bool'
                },
                'default_value': False
            }
        },
        'DELETE': {}
    }

    @acl_decorators.can_save_exploration
    def put(self, exploration_id: str) -> None:
        """Handles PUT requests for draft updation.

        Args:
<<<<<<< HEAD
            exploration_id: str. The ID of the exploration.

        Raises:
            InvalidInputException. If the draft change lists fails
                non-strict validation.
        """
=======
            exploration_id: str. The exploration ID.

        Raises:
            InvalidInputException. Raise this Exception if the draft change
                list fails non-strict validation.
        """
        # Raise an Exception if the draft change list fails non-strict
        # validation.
>>>>>>> 662c6ed8
        assert self.user_id is not None
        assert self.normalized_payload is not None
        change_list = self.normalized_payload['change_list']
        version = self.normalized_payload['version']
        exploration_rights = rights_manager.get_exploration_rights(
            exploration_id)
        can_edit = rights_manager.check_can_edit_activity(
            self.user, exploration_rights)
        can_voiceover = rights_manager.check_can_voiceover_activity(
            self.user, exploration_rights)

        try:
            if can_edit:
                exp_services.create_or_update_draft(
                    exploration_id, self.user_id, change_list, version,
                    datetime.datetime.utcnow())
            elif can_voiceover:
                exp_services.create_or_update_draft(
                    exploration_id, self.user_id, change_list, version,
                    datetime.datetime.utcnow(), is_by_voice_artist=True)
        except utils.ValidationError as e:
            # We leave any pre-existing draft changes in the datastore.
            raise self.InvalidInputException(e)

        exp_user_data = exp_services.get_user_exploration_data(
            self.user_id, exploration_id)
        # If the draft_change_list_id is False, have the user discard the draft
        # changes. We save the draft to the datastore even if the changes are
        # not mergeable, so that it is available for recovery later.
        self.render_json({
            'draft_change_list_id': exp_user_data['draft_change_list_id'],
            'is_version_of_draft_valid': exp_services.is_version_of_draft_valid(
                exploration_id, version),
            'changes_are_mergeable': exp_services.are_changes_mergeable(
                exploration_id, version, change_list)})

    @acl_decorators.can_save_exploration
    def post(self, exploration_id: str) -> None:
        """Handles POST request for discarding draft changes.

        Args:
<<<<<<< HEAD
            exploration_id: str. The ID of the exploration.
=======
            exploration_id: str. The exploration ID.
>>>>>>> 662c6ed8
        """
        assert self.user_id is not None
        exp_services.discard_draft(exploration_id, self.user_id)
        self.render_json({})


class StateAnswerStatisticsHandler(
    base.BaseHandler[Dict[str, str], Dict[str, str]]
):
    """Returns basic learner answer statistics for a state."""

    GET_HANDLER_ERROR_RETURN_TYPE = feconf.HANDLER_TYPE_JSON
    URL_PATH_ARGS_SCHEMAS = {
        'exploration_id': {
            'schema': SCHEMA_FOR_EXPLORATION_ID
        }
    }
    HANDLER_ARGS_SCHEMAS: Dict[str, Dict[str, str]] = {'GET': {}}

    @acl_decorators.can_view_exploration_stats
<<<<<<< HEAD
    def get(self) -> None:
        """Handles GET requests."""
=======
    def get(self, unused_exploration_id: str) -> None:
        """Handles GET requests.

        Args:
            unused_exploration_id: str. The unused exploration ID.
        """
>>>>>>> 662c6ed8
        # TODO(#11475): Return visualizations info based on Apache Beam job.
        self.render_json({'answers': {}, 'interaction_ids': {}})


class TopUnresolvedAnswersHandler(
    base.BaseHandler[Dict[str, str], Dict[str, str]]
):
    """Returns a list of top N unresolved answers."""

    GET_HANDLER_ERROR_RETURN_TYPE = feconf.HANDLER_TYPE_JSON
    URL_PATH_ARGS_SCHEMAS = {
        'exploration_id': {
            'schema': SCHEMA_FOR_EXPLORATION_ID
        }
    }
    HANDLER_ARGS_SCHEMAS: Dict[str, Dict[str, str]] = {'GET': {}}

    @acl_decorators.can_edit_exploration
<<<<<<< HEAD
    def get(self) -> None:
        """Handles GET requests for unresolved answers."""
=======
    def get(self, unused_exploration_id: str) -> None:
        """Handles GET requests for unresolved answers.

        Args:
            unused_exploration_id: str. The unused exploration ID.
        """
>>>>>>> 662c6ed8
        # TODO(#11475): Return visualizations info based on Apache Beam job.
        self.render_json({'unresolved_answers': []})


class ExplorationEditsAllowedHandlerNormalizedPayloadDict(TypedDict):
    """Dict representation of ExplorationEditsAllowedHandler's
    normalized_payload dictionary.
    """

    edits_are_allowed: bool


class ExplorationEditsAllowedHandler(
    base.BaseHandler[
        ExplorationEditsAllowedHandlerNormalizedPayloadDict,
        Dict[str, str]
    ]
):
    """Toggles whether exploration can be edited."""

    GET_HANDLER_ERROR_RETURN_TYPE = feconf.HANDLER_TYPE_JSON
    URL_PATH_ARGS_SCHEMAS = {
        'exploration_id': {
            'schema': SCHEMA_FOR_EXPLORATION_ID
        }
    }
    HANDLER_ARGS_SCHEMAS = {
        'PUT': {
            'edits_are_allowed': {
                'schema': {
                    'type': 'bool',
                }
            }
        }
    }

    @acl_decorators.can_access_admin_page
    def put(self, exploration_id: str) -> None:
        """Handles PUT request to set whether exploration can be edited.

        Args:
            exploration_id: str. The ID of the exploration.
        """
        assert self.normalized_payload is not None
        exp_services.set_exploration_edits_allowed(
            exploration_id,
            self.normalized_payload['edits_are_allowed']
        )
        self.render_json({})


class LearnerAnswerInfoHandlerNormalizedRequestDict(TypedDict):
    """Dict representation of LearnerAnswerInfoHandler's
    normalized_request dictionary.
    """

    state_name: str
    learner_answer_info_id: str


class LearnerAnswerInfoHandler(
    base.BaseHandler[
        Dict[str, str],
        LearnerAnswerInfoHandlerNormalizedRequestDict
    ]
):
    """Handles the learner answer info for an exploration state."""

    GET_HANDLER_ERROR_RETURN_TYPE = feconf.HANDLER_TYPE_JSON
    URL_PATH_ARGS_SCHEMAS = {
        'entity_type': {
            'schema': {
                'type': 'basestring',
                'choices': [
                    feconf.ENTITY_TYPE_EXPLORATION,
                    feconf.ENTITY_TYPE_QUESTION
                ]
            }
        },
        'entity_id': {
            'schema': SCHEMA_FOR_EXPLORATION_ID
        }
    }
    HANDLER_ARGS_SCHEMAS = {
        'GET': {},
        'DELETE': {
            'state_name': {
                'schema': {
                    'type': 'basestring'
                },
                'default_value': None
            },
            'learner_answer_info_id': {
                'schema': {
                    'type': 'basestring'
                }
            }
        }
    }

    @acl_decorators.can_play_entity
    def get(self, entity_type: str, entity_id: str) -> None:
        """Handles the GET requests for learner answer info for an
        exploration state.

        Args:
            entity_type: str. The entity type.
            entity_id: str. The ID of the entity.
<<<<<<< HEAD
=======

        Raises:
            PageNotFoundException. The page cannot be found.
>>>>>>> 662c6ed8
        """
        if not constants.ENABLE_SOLICIT_ANSWER_DETAILS_FEATURE:
            raise self.PageNotFoundException

        learner_answer_info_data = []
        learner_answer_info_data_dict = {}

        if entity_type == feconf.ENTITY_TYPE_EXPLORATION:
            exp = exp_fetchers.get_exploration_by_id(entity_id)
            for state_name in exp.states:
                state_reference = (
                    stats_services.get_state_reference_for_exploration(
                        entity_id, state_name))
                learner_answer_details = (
                    stats_services.get_learner_answer_details(
                        feconf.ENTITY_TYPE_EXPLORATION, state_reference))
                if learner_answer_details is not None:
                    learner_answer_info_data.append({
                        'state_name': state_name,
                        'interaction_id': learner_answer_details.interaction_id,
                        'customization_args': exp.states[state_name].interaction
                                              .to_dict()['customization_args'],
                        'learner_answer_info_dicts': [
                            learner_answer_info.to_dict() for
                            learner_answer_info in
                            learner_answer_details.learner_answer_info_list]
                    })
        elif entity_type == feconf.ENTITY_TYPE_QUESTION:
            question = question_services.get_question_by_id(entity_id)
            state_reference = stats_services.get_state_reference_for_question(
                entity_id)
            learner_answer_details = stats_services.get_learner_answer_details(
                feconf.ENTITY_TYPE_QUESTION, state_reference)
            if learner_answer_details is not None:
                learner_answer_info_dicts = [
                    learner_answer_info.to_dict() for learner_answer_info in
                    learner_answer_details.learner_answer_info_list]
                learner_answer_info_data_dict = {
                    'interaction_id': learner_answer_details.interaction_id,
                    'customization_args': (
                        question.question_state_data.interaction.to_dict()[
                            'customization_args']
                        ),
                    'learner_answer_info_dicts': learner_answer_info_dicts
                }

        self.render_json({
            'learner_answer_info_data': (
                learner_answer_info_data_dict
                if entity_type == feconf.ENTITY_TYPE_QUESTION else
                learner_answer_info_data
            )
        })

    @acl_decorators.can_edit_entity
    def delete(self, entity_type: str, entity_id: str) -> None:
        """Deletes the learner answer info by the given id.
<<<<<<< HEAD

        Args:
            entity_type: str. The entity type.
            entity_id: str. The ID of the entity.

        Raises:
            PageNotFoundException. The feature for soliciting answer
                details is not enabled.
            InvalidInputException. If state_name is None.
=======

        Args:
            entity_type: str. The entity type.
            entity_id: str. The ID of the entity.

        Raises:
            PageNotFoundException. The page cannot be found.
            InvalidInputException. Invalid input.
>>>>>>> 662c6ed8
        """
        assert self.normalized_request is not None
        if not constants.ENABLE_SOLICIT_ANSWER_DETAILS_FEATURE:
            raise self.PageNotFoundException

        if entity_type == feconf.ENTITY_TYPE_EXPLORATION:
            state_name = self.normalized_request.get('state_name')
            if not state_name:
                raise self.InvalidInputException
            state_reference = (
                stats_services.get_state_reference_for_exploration(
                    entity_id, state_name))
        elif entity_type == feconf.ENTITY_TYPE_QUESTION:
            state_reference = (
                stats_services.get_state_reference_for_question(
                    entity_id))
        learner_answer_info_id = (
            self.normalized_request['learner_answer_info_id'])

        stats_services.delete_learner_answer_info(
            entity_type, state_reference, learner_answer_info_id)
        self.render_json({})<|MERGE_RESOLUTION|>--- conflicted
+++ resolved
@@ -93,18 +93,9 @@
     HANDLER_ARGS_SCHEMAS: Dict[str, Dict[str, str]] = {'GET': {}}
 
     @acl_decorators.can_play_exploration
-<<<<<<< HEAD
     def get(self) -> None:
         """Handles GET requests."""
-=======
-    def get(self, unused_exploration_id: str) -> None:
-        """Renders an exploration editor page.
-
-        Args:
-            unused_exploration_id: str. The unused exploration ID.
-        """
-
->>>>>>> 662c6ed8
+      
         self.render_template('exploration-editor-page.mainpage.html')
 
 
@@ -186,18 +177,10 @@
         """Gets the data for the exploration overview page.
 
         Args:
-<<<<<<< HEAD
-            exploration_id: str. The ID of the exploration.
-
-        Raises:
-            PageNotFoundException. An error occurs while retrieving
-                exploration data.
-=======
             exploration_id: str. The exploration ID.
 
         Raises:
             PageNotFoundException. The page cannot be found.
->>>>>>> 662c6ed8
         """
         # 'apply_draft' and 'v'(version) are optional parameters because the
         # exploration history tab also uses this handler, and these parameters
@@ -243,7 +226,6 @@
         """Updates properties of the given exploration.
 
         Args:
-<<<<<<< HEAD
             exploration_id: str. The ID of the exploration.
 
         Raises:
@@ -251,15 +233,6 @@
             - If version of the exploration being updated is invalid.
             - If the exploration cannot be edited.
             - A validation error during the update process.
-=======
-            exploration_id: str. The exploration ID.
-
-        Raises:
-            InvalidInputException. Error in updating exploration version.
-            InvalidInputException. This exploration cannot be edited. Please
-                contact the admin.
-            InvalidInputException. Invalid input.
->>>>>>> 662c6ed8
         """
         assert self.user_id is not None
         assert self.normalized_payload is not None
@@ -313,16 +286,9 @@
     @acl_decorators.can_delete_exploration
     def delete(self, exploration_id: str) -> None:
         """Deletes the given exploration.
-<<<<<<< HEAD
-=======
-
+        
         Args:
             exploration_id: str. The exploration ID.
-        """
->>>>>>> 662c6ed8
-
-        Args:
-            exploration_id: str. The ID of the exploration.
         """
         assert self.user_id is not None
         log_debug_string = '(%s) %s tried to delete exploration %s' % (
@@ -358,11 +324,7 @@
         """Gets the user permissions for an exploration.
 
         Args:
-<<<<<<< HEAD
             exploration_id: str. The ID of the exploration.
-=======
-            exploration_id: str. The exploration ID.
->>>>>>> 662c6ed8
         """
         exploration_rights = rights_manager.get_exploration_rights(
             exploration_id)
@@ -469,7 +431,6 @@
         """Updates the editing rights for the given exploration.
 
         Args:
-<<<<<<< HEAD
             exploration_id: str. The ID of the exploration.
 
         Raises:
@@ -482,18 +443,6 @@
             - If there is an error during the ownership release process.
             - If the exploration fails validation.
             - If no change is made to the exploration.
-=======
-            exploration_id: str. The exploration ID.
-
-        Raises:
-            InvalidInputException. Sorry, we could not find the specified
-                user.
-            InvalidInputException. Please provide a role for the new member.
-            InvalidInputException. Users are not allowed to self-assign
-                roles.
-            InvalidInputException. Invalid input.
-            InvalidInputException. No change was made to this exploration.
->>>>>>> 662c6ed8
         """
         assert self.user_id is not None
         assert self.normalized_payload is not None
@@ -556,21 +505,11 @@
         """Deletes user roles from the exploration.
 
         Args:
-<<<<<<< HEAD
             exploration_id: str. The ID of the exploration.
 
         Raises:
             InvalidInputException. If the specified user is not found or
                 if users try to remove their own roles.
-=======
-            exploration_id: str. The exploration ID.
-
-        Raises:
-            InvalidInputException. Sorry, we could not find the specified
-                user.
-            InvalidInputException. Sorry, users cannot remove their own
-                roles.
->>>>>>> 662c6ed8
         """
         assert self.normalized_request is not None
         username = self.normalized_request['username']
@@ -643,17 +582,10 @@
 
     @acl_decorators.can_publish_exploration
     def put(self, exploration_id: str) -> None:
-<<<<<<< HEAD
         """Publishes an exploration_id and updates its rights
 
         Args:
             exploration_id: str. ID of the exploration.
-=======
-        """Publishes an exploration.
-
-        Args:
-            exploration_id: str. The exploration ID.
->>>>>>> 662c6ed8
         """
         assert self.normalized_payload is not None
         make_public = self.normalized_payload['make_public']
@@ -708,15 +640,11 @@
         owners.
 
         Args:
-<<<<<<< HEAD
-            exploration_id: str. The ID of the exploration..
-=======
             exploration_id: str. The exploration ID.
 
         Raises:
             InvalidInputException. Moderator actions should include an email
                 to the recipient.
->>>>>>> 662c6ed8
         """
         assert self.user_id is not None
         assert self.normalized_payload is not None
@@ -873,17 +801,10 @@
 
     @acl_decorators.can_download_exploration
     def get(self, exploration_id: str) -> None:
-<<<<<<< HEAD
-        """Handles GET requests.
-
-        Args:
-            exploration_id: str. The ID of the exploration.
-=======
         """Downloads an exploration.
 
         Args:
             exploration_id: str. The exploration ID.
->>>>>>> 662c6ed8
         """
         assert self.normalized_request is not None
         exploration = exp_fetchers.get_exploration_by_id(exploration_id)
@@ -959,17 +880,9 @@
     }
 
     @acl_decorators.can_play_exploration
-<<<<<<< HEAD
     def post(self) -> None:
         """Handles POST requests."""
-=======
-    def post(self, unused_exploration_id: str) -> None:
-        """Handles POST requests related to playing an exploration.
-
-        Args:
-            unused_exploration_id: str. The unused exploration ID.
-        """
->>>>>>> 662c6ed8
+      
         assert self.normalized_payload is not None
         state_dict = self.normalized_payload['state_dict']
         width = self.normalized_payload['width']
@@ -995,17 +908,10 @@
 
     @acl_decorators.can_play_exploration
     def get(self, exploration_id: str) -> None:
-<<<<<<< HEAD
-        """Handles GET requests.
-
-        Args:
-            exploration_id: str. The ID of the exploration.
-=======
         """Retrieves snapshots metadata of an exploration.
 
         Args:
             exploration_id: str. The exploration ID.
->>>>>>> 662c6ed8
         """
         snapshots = exp_services.get_exploration_snapshots_metadata(
             exploration_id)
@@ -1045,19 +951,11 @@
 
     @acl_decorators.can_edit_exploration
     def get(self, exploration_id: str, version: int) -> None:
-<<<<<<< HEAD
-        """Handles GET requests.
-
-        Args:
-            exploration_id: str. The ID of the exploration.
-            version: int. The version of the exploration.
-=======
         """Retrieves the validation error information of an exploration.
 
         Args:
             exploration_id: str. The exploration ID.
             version: int. The version of an exploration.
->>>>>>> 662c6ed8
         """
         info = exp_services.get_exploration_validation_error(
             exploration_id, version)
@@ -1099,7 +997,6 @@
 
     @acl_decorators.can_edit_exploration
     def post(self, exploration_id: str) -> None:
-<<<<<<< HEAD
         """Handles POST requests.
 
         Args:
@@ -1108,12 +1005,6 @@
         Raises:
             InvalidInputException. If the revert_to_version is greater than
                 or equal to the current_version.
-=======
-        """Reverts an exploration to a previous version.
-
-        Args:
-            exploration_id: str. The exploration ID.
->>>>>>> 662c6ed8
         """
         assert self.user_id is not None
         assert self.normalized_payload is not None
@@ -1148,17 +1039,10 @@
 
     @acl_decorators.can_view_exploration_stats
     def get(self, exploration_id: str) -> None:
-<<<<<<< HEAD
-        """Handles GET requests.
-
-        Args:
-            exploration_id: str. The ID of the exploration.
-=======
         """Retrieves the statistics of an exploration.
 
         Args:
             exploration_id: str. The exploration ID.
->>>>>>> 662c6ed8
         """
         current_exploration = exp_fetchers.get_exploration_by_id(
             exploration_id)
@@ -1187,17 +1071,6 @@
 
     @acl_decorators.can_view_exploration_stats
     def get(self, exploration_id: str, state_name: str) -> None:
-<<<<<<< HEAD
-        """Handles GET requests.
-
-        Args:
-            exploration_id: str. The ID of the exploration.
-            state_name: str. The state name.
-
-        Raises:
-            PageNotFoundException. State name not was not found
-                in current exploration states.
-=======
         """Retrieves statistics for a specific state of an exploration.
 
         Args:
@@ -1206,7 +1079,6 @@
 
         Raises:
             PageNotFoundException. The page cannot be found.
->>>>>>> 662c6ed8
         """
         current_exploration = exp_fetchers.get_exploration_by_id(
             exploration_id)
@@ -1253,15 +1125,6 @@
 
     @acl_decorators.can_view_exploration_stats
     def get(self, exp_id: str) -> None:
-<<<<<<< HEAD
-        """Handles GET requests.
-
-        Args:
-            exp_id: str. The ID of the exploration.
-
-        Raises:
-            PageNotFoundException. The exploration issue is invalid.
-=======
         """Retrieves exploration issues of an exploration.
 
         Args:
@@ -1269,7 +1132,6 @@
 
         Raises:
             PageNotFoundException. Invalid version for exploration ID.
->>>>>>> 662c6ed8
         """
         assert self.normalized_request is not None
         exp_version = self.normalized_request['exp_version']
@@ -1308,7 +1170,6 @@
     HANDLER_ARGS_SCHEMAS: Dict[str, Dict[str, str]] = {'GET': {}}
 
     @acl_decorators.can_view_exploration_stats
-<<<<<<< HEAD
     def get(self, playthrough_id: str) -> None:
         """Handles GET requests.
 
@@ -1317,17 +1178,6 @@
 
         Raises:
             PageNotFoundException. The playthrough is invalid.
-=======
-    def get(self, unused_exploration_id: str, playthrough_id: str) -> None:
-        """Retrieves a playthrough by its ID.
-
-        Args:
-            unused_exploration_id: str. The unused exploration ID.
-            playthrough_id: str. The playthrough ID.
-
-        Raises:
-            PageNotFoundException. Invalid playthrough ID.
->>>>>>> 662c6ed8
         """
         playthrough = stats_services.get_playthrough_by_id(playthrough_id)
         if playthrough is None:
@@ -1380,16 +1230,6 @@
 
     @acl_decorators.can_edit_exploration
     def post(self, exp_id: str) -> None:
-<<<<<<< HEAD
-        """Handles POST requests.
-
-        Args:
-            exp_id: str. The ID of the exploration.
-
-        Raises:
-            PageNotFoundException. Invalid exploration ID or
-                exploration issue not valid.
-=======
         """Removes an issue from the list of unresolved issues.
 
         Args:
@@ -1399,7 +1239,6 @@
             PageNotFoundException. Invalid exploration ID.
             PageNotFoundException. Exploration issue does not exist in the
                 list of issues for the exploration.
->>>>>>> 662c6ed8
         """
         assert self.normalized_payload is not None
         exp_issue_object = self.normalized_payload.get('exp_issue_object')
@@ -1504,19 +1343,7 @@
     @acl_decorators.can_edit_entity
     def post(self, entity_type: str, entity_id: str) -> None:
         """Saves an image uploaded by a content creator.
-<<<<<<< HEAD
-=======
-
-        Args:
-            entity_type: str. The entity type.
-            entity_id: str. The ID of the entity.
-
-        Raises:
-            InvalidInputException. A file with the name already exists.
-                Please choose a different name.
-        """
->>>>>>> 662c6ed8
-
+        
         Args:
             entity_type: str. The entity type.
             entity_id: str. The ID of the entity.
@@ -1620,14 +1447,6 @@
         """Handles PUT requests for draft updation.
 
         Args:
-<<<<<<< HEAD
-            exploration_id: str. The ID of the exploration.
-
-        Raises:
-            InvalidInputException. If the draft change lists fails
-                non-strict validation.
-        """
-=======
             exploration_id: str. The exploration ID.
 
         Raises:
@@ -1636,7 +1455,6 @@
         """
         # Raise an Exception if the draft change list fails non-strict
         # validation.
->>>>>>> 662c6ed8
         assert self.user_id is not None
         assert self.normalized_payload is not None
         change_list = self.normalized_payload['change_list']
@@ -1678,11 +1496,7 @@
         """Handles POST request for discarding draft changes.
 
         Args:
-<<<<<<< HEAD
             exploration_id: str. The ID of the exploration.
-=======
-            exploration_id: str. The exploration ID.
->>>>>>> 662c6ed8
         """
         assert self.user_id is not None
         exp_services.discard_draft(exploration_id, self.user_id)
@@ -1703,17 +1517,8 @@
     HANDLER_ARGS_SCHEMAS: Dict[str, Dict[str, str]] = {'GET': {}}
 
     @acl_decorators.can_view_exploration_stats
-<<<<<<< HEAD
     def get(self) -> None:
         """Handles GET requests."""
-=======
-    def get(self, unused_exploration_id: str) -> None:
-        """Handles GET requests.
-
-        Args:
-            unused_exploration_id: str. The unused exploration ID.
-        """
->>>>>>> 662c6ed8
         # TODO(#11475): Return visualizations info based on Apache Beam job.
         self.render_json({'answers': {}, 'interaction_ids': {}})
 
@@ -1732,17 +1537,8 @@
     HANDLER_ARGS_SCHEMAS: Dict[str, Dict[str, str]] = {'GET': {}}
 
     @acl_decorators.can_edit_exploration
-<<<<<<< HEAD
     def get(self) -> None:
         """Handles GET requests for unresolved answers."""
-=======
-    def get(self, unused_exploration_id: str) -> None:
-        """Handles GET requests for unresolved answers.
-
-        Args:
-            unused_exploration_id: str. The unused exploration ID.
-        """
->>>>>>> 662c6ed8
         # TODO(#11475): Return visualizations info based on Apache Beam job.
         self.render_json({'unresolved_answers': []})
 
@@ -1851,12 +1647,9 @@
         Args:
             entity_type: str. The entity type.
             entity_id: str. The ID of the entity.
-<<<<<<< HEAD
-=======
-
+            
         Raises:
             PageNotFoundException. The page cannot be found.
->>>>>>> 662c6ed8
         """
         if not constants.ENABLE_SOLICIT_ANSWER_DETAILS_FEATURE:
             raise self.PageNotFoundException
@@ -1914,8 +1707,7 @@
     @acl_decorators.can_edit_entity
     def delete(self, entity_type: str, entity_id: str) -> None:
         """Deletes the learner answer info by the given id.
-<<<<<<< HEAD
-
+        
         Args:
             entity_type: str. The entity type.
             entity_id: str. The ID of the entity.
@@ -1924,16 +1716,6 @@
             PageNotFoundException. The feature for soliciting answer
                 details is not enabled.
             InvalidInputException. If state_name is None.
-=======
-
-        Args:
-            entity_type: str. The entity type.
-            entity_id: str. The ID of the entity.
-
-        Raises:
-            PageNotFoundException. The page cannot be found.
-            InvalidInputException. Invalid input.
->>>>>>> 662c6ed8
         """
         assert self.normalized_request is not None
         if not constants.ENABLE_SOLICIT_ANSWER_DETAILS_FEATURE:
