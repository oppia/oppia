--- conflicted
+++ resolved
@@ -109,11 +109,7 @@
                 self.user_id and not has_seen_editor_tutorial)
             exploration_data['show_state_translation_tutorial_on_load'] = (
                 self.user_id and not has_seen_translation_tutorial)
-<<<<<<< HEAD
-            exploration_data['context'] = (
-=======
             exploration_data['exploration_is_linked_to_story'] = bool(
->>>>>>> b825d5af
                 exp_services.get_story_id_linked_to_exploration(exploration_id))
         except:
             raise self.PageNotFoundException
