--- conflicted
+++ resolved
@@ -58,31 +58,4 @@
         Args:
             topic: str. Topic of page to be redirected to.
         """
-        self.redirect('/math/%s' % topic)
-
-
-<<<<<<< HEAD
-class TopicLandingPage(base.BaseHandler):
-    """Page showing the topic landing page."""
-=======
-class StewardsLandingPage(base.BaseHandler):
-    """Page showing the landing page for stewards (parents, teachers,
-    volunteers, or NGOs).
-    """
->>>>>>> c89776f4
-
-    URL_PATH_ARGS_SCHEMAS = {}
-    HANDLER_ARGS_SCHEMAS = {
-        'GET': {}
-    }
-
-    @acl_decorators.open_access
-    def get(self):
-        """Handles GET requests."""
-<<<<<<< HEAD
-
-        self.render_template('topic-landing-page.mainpage.html')
-=======
-        self.render_template(
-            'stewards-landing-page.mainpage.html')
->>>>>>> c89776f4
+        self.redirect('/math/%s' % topic)