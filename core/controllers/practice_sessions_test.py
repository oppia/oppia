--- conflicted
+++ resolved
@@ -137,11 +137,7 @@
         with self.swap(constants, 'ENABLE_NEW_STRUCTURE_PLAYERS', True):
             # Adding invalid subtopic IDs as well, which should get ignored.
             json_response = self.get_json(
-<<<<<<< HEAD
-                '%s/%s?selected_subtopic_ids=1,2' % (
-=======
                 '%s/%s?selected_subtopic_ids=1,2,3,4' % (
->>>>>>> 99d73e70
                     feconf.PRACTICE_SESSION_DATA_URL_PREFIX,
                     'public_topic_name'))
             self.assertEqual(json_response['topic_name'], 'public_topic_name')
