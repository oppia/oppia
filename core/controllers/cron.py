--- conflicted
+++ resolved
@@ -177,7 +177,7 @@
                     question_admin_ids,
                     info_about_suggestions_waiting_too_long_for_review)
             )
-<<<<<<< HEAD
+        return self.render_json({})
 
 
 class CronAppFeedbackReportsScrubberHandlerPage(base.BaseHandler):
@@ -194,7 +194,4 @@
         before tthe date this services is called.
         """
         app_feedback_report_services.scrub_all_unscrubbed_expiring_reports(
-            feconf.APP_FEEDBACK_REPORT_SCRUBBER_BOT_ID)
-=======
-        return self.render_json({})
->>>>>>> 49336efb
+            feconf.APP_FEEDBACK_REPORT_SCRUBBER_BOT_ID)