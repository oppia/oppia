# Copyright 2014 The Oppia Authors. All Rights Reserved.
#
# Licensed under the Apache License, Version 2.0 (the "License");
# you may not use this file except in compliance with the License.
# You may obtain a copy of the License at
#
#      http://www.apache.org/licenses/LICENSE-2.0
#
# Unless required by applicable law or agreed to in writing, software
# distributed under the License is distributed on an "AS-IS" BASIS,
# WITHOUT WARRANTIES OR CONDITIONS OF ANY KIND, either express or implied.
# See the License for the specific language governing permissions and
# limitations under the License.

"""Controllers for the cron jobs."""

from __future__ import absolute_import  # pylint: disable=import-only-modules
from __future__ import unicode_literals  # pylint: disable=import-only-modules

import logging

from core import jobs
from core.controllers import acl_decorators
from core.controllers import base
from core.domain import activity_jobs_one_off
from core.domain import app_feedback_report_services
from core.domain import config_domain
from core.domain import cron_services
from core.domain import email_manager
from core.domain import recommendations_jobs_one_off
from core.domain import suggestion_jobs_one_off
from core.domain import suggestion_services
from core.domain import taskqueue_services
from core.domain import user_jobs_one_off
from core.domain import user_services
import feconf
import utils

TWENTY_FIVE_HOURS_IN_MSECS = 25 * 60 * 60 * 1000
MAX_JOBS_TO_REPORT_ON = 50


class JobStatusMailerHandler(base.BaseHandler):
    """Handler for mailing admin about job failures."""

    URL_PATH_ARGS_SCHEMAS = {}
    HANDLER_ARGS_SCHEMAS = {'GET': {}}

    @acl_decorators.can_perform_cron_tasks
    def get(self):
        """Handles GET requests."""
        # TODO(sll): Get the 50 most recent failed shards, not all of them.
        failed_jobs = cron_services.get_stuck_jobs(TWENTY_FIVE_HOURS_IN_MSECS)
        if failed_jobs:
            email_subject = 'MapReduce failure alert'
            email_message = (
                '%s jobs have failed in the past 25 hours. More information '
                '(about at most %s jobs; to see more, please check the logs):'
            ) % (len(failed_jobs), MAX_JOBS_TO_REPORT_ON)

            for job in failed_jobs[:MAX_JOBS_TO_REPORT_ON]:
                email_message += '\n'
                email_message += '-----------------------------------'
                email_message += '\n'
                email_message += (
                    'Job with mapreduce ID %s (key name %s) failed. '
                    'More info:\n\n'
                    '  counters_map: %s\n'
                    '  shard_retries: %s\n'
                    '  slice_retries: %s\n'
                    '  last_update_time: %s\n'
                    '  last_work_item: %s\n'
                ) % (
                    job.mapreduce_id, job.key().name(), job.counters_map,
                    job.retries, job.slice_retries, job.update_time,
                    job.last_work_item
                )
        else:
            email_subject = 'MapReduce status report'
            email_message = 'All MapReduce jobs are running fine.'

        email_manager.send_mail_to_admin(email_subject, email_message)


class CronDashboardStatsHandler(base.BaseHandler):
    """Handler for appending dashboard stats to a list."""

    URL_PATH_ARGS_SCHEMAS = {}
    HANDLER_ARGS_SCHEMAS = {'GET': {}}

    @acl_decorators.can_perform_cron_tasks
    def get(self):
        """Handles GET requests."""
        user_jobs_one_off.DashboardStatsOneOffJob.enqueue(
            user_jobs_one_off.DashboardStatsOneOffJob.create_new())


class CronUserDeletionHandler(base.BaseHandler):
    """Handler for running the user deletion one off job."""

    URL_PATH_ARGS_SCHEMAS = {}
    HANDLER_ARGS_SCHEMAS = {'GET': {}}

    @acl_decorators.can_perform_cron_tasks
    def get(self):
        """Handles GET requests."""
        taskqueue_services.defer(
            taskqueue_services.FUNCTION_ID_DELETE_USERS_PENDING_TO_BE_DELETED,
            taskqueue_services.QUEUE_NAME_ONE_OFF_JOBS)


class CronFullyCompleteUserDeletionHandler(base.BaseHandler):
    """Handler for running the fully complete user deletion one off job."""

    URL_PATH_ARGS_SCHEMAS = {}
    HANDLER_ARGS_SCHEMAS = {'GET': {}}

    @acl_decorators.can_perform_cron_tasks
    def get(self):
        """Handles GET requests."""
        taskqueue_services.defer(
            taskqueue_services.FUNCTION_ID_CHECK_COMPLETION_OF_USER_DELETION,
            taskqueue_services.QUEUE_NAME_ONE_OFF_JOBS)


class CronExplorationRecommendationsHandler(base.BaseHandler):
    """Handler for computing exploration recommendations."""

    URL_PATH_ARGS_SCHEMAS = {}
    HANDLER_ARGS_SCHEMAS = {'GET': {}}

    @acl_decorators.can_perform_cron_tasks
    def get(self):
        """Handles GET requests."""
        job_class = (
            recommendations_jobs_one_off.ExplorationRecommendationsOneOffJob)
        job_class.enqueue(job_class.create_new())


class CronActivitySearchRankHandler(base.BaseHandler):
    """Handler for computing activity search ranks."""

    URL_PATH_ARGS_SCHEMAS = {}
    HANDLER_ARGS_SCHEMAS = {'GET': {}}

    @acl_decorators.can_perform_cron_tasks
    def get(self):
        """Handles GET requests."""
        activity_jobs_one_off.IndexAllActivitiesJobManager.enqueue(
            activity_jobs_one_off.IndexAllActivitiesJobManager.create_new())


class CronMapreduceCleanupHandler(base.BaseHandler):
    """Handler for cleaning up data items of completed map/reduce jobs."""

    URL_PATH_ARGS_SCHEMAS = {}
    HANDLER_ARGS_SCHEMAS = {'GET': {}}

    @acl_decorators.can_perform_cron_tasks
    def get(self):
        """Clean up intermediate data items for completed M/R jobs that
        started more than MAX_MAPREDUCE_METADATA_RETENTION_MSECS milliseconds
        ago.

        Map/reduce runs leave around a large number of rows in several
        tables.  This data is useful to have around for a while:
        - it helps diagnose any problems with jobs that may be occurring
        - it shows where resource usage is occurring
        However, after a few days, this information is less relevant, and
        should be cleaned up.
        """
        # Only consider jobs that started at most 1 week before recency_msec.
        # The latest start time that a job scheduled for cleanup may have.
        max_start_time_msec = (
            utils.get_current_time_in_millisecs() -
            jobs.MAX_MAPREDUCE_METADATA_RETENTION_MSECS
        )

        jobs.cleanup_old_jobs_pipelines()

        if jobs.do_unfinished_jobs_exist(
                cron_services.MapReduceStateModelsCleanupManager.__name__):
            logging.warning('A previous cleanup job is still running.')
        else:
            cron_services.MapReduceStateModelsCleanupManager.enqueue(
                cron_services.MapReduceStateModelsCleanupManager.create_new(),
                additional_job_params={
                    jobs.MAPPER_PARAM_MAX_START_TIME_MSEC: max_start_time_msec
                })
            logging.warning(
                'Deletion jobs for auxiliary MapReduce entities kicked off.')

        if jobs.do_unfinished_jobs_exist(
                cron_services.JobModelsCleanupManager.__name__):
            logging.warning(
                'A previous JobModels cleanup job is still running.')
        else:
            cron_services.JobModelsCleanupManager.enqueue(
                cron_services.JobModelsCleanupManager.create_new())
            logging.warning('Deletion jobs for JobModels entities kicked off.')


class CronModelsCleanupHandler(base.BaseHandler):
    """Handler for cleaning up models that are marked as deleted and marking
    specific types of models as deleted.
    """

    URL_PATH_ARGS_SCHEMAS = {}
    HANDLER_ARGS_SCHEMAS = {'GET': {}}

    @acl_decorators.can_perform_cron_tasks
    def get(self):
        """Cron handler that hard-deletes all models that were marked as deleted
        (have deleted field set to True) more than some period of time ago.
        Also, for some types of models (that we shouldn't keep for long time)
        mark them as deleted if they were last updated more than some period
        of time ago.

        The time periods are specified in the cron_services as a constant.
        """
        cron_services.delete_models_marked_as_deleted()
        cron_services.mark_outdated_models_as_deleted()


class CronMailReviewersContributorDashboardSuggestionsHandler(
        base.BaseHandler):
    """Handler for mailing reviewers suggestions on the Contributor
    Dashboard that need review.
    """

    URL_PATH_ARGS_SCHEMAS = {}
    HANDLER_ARGS_SCHEMAS = {'GET': {}}

    @acl_decorators.can_perform_cron_tasks
    def get(self):
        """Sends each reviewer an email with up to
        suggestion_services.MAX_NUMBER_OF_SUGGESTIONS_TO_EMAIL_REVIEWER
        suggestions that have been waiting the longest for review, based on
        their reviewing permissions.
        """
        # Only execute this job if it's possible to send the emails and there
        # are reviewers to notify.
        if not feconf.CAN_SEND_EMAILS:
            return
        if not (config_domain
                .CONTRIBUTOR_DASHBOARD_REVIEWER_EMAILS_IS_ENABLED.value):
            return
        reviewer_ids = user_services.get_reviewer_user_ids_to_notify()
        if not reviewer_ids:
            return
        reviewers_suggestion_email_infos = (
            suggestion_services
            .get_suggestions_waiting_for_review_info_to_notify_reviewers(
                reviewer_ids))
        email_manager.send_mail_to_notify_contributor_dashboard_reviewers(
            reviewer_ids, reviewers_suggestion_email_infos)


class CronMailAdminContributorDashboardBottlenecksHandler(
        base.BaseHandler):
    """Handler for mailing admins if there are bottlenecks that are causing a
    longer reviewer turnaround time on the Contributor Dashboard.
    """

    URL_PATH_ARGS_SCHEMAS = {}
    HANDLER_ARGS_SCHEMAS = {'GET': {}}

    @acl_decorators.can_perform_cron_tasks
    def get(self):
        """Sends each admin up to two emails: an email to alert the admins that
        there are suggestion types that need more reviewers and/or an email
        to alert the admins that specific suggestions have been waiting too long
        to get reviewed.
        """
        if not feconf.CAN_SEND_EMAILS:
            return

        if (
                config_domain
                .ENABLE_ADMIN_NOTIFICATIONS_FOR_REVIEWER_SHORTAGE.value):
            admin_ids = user_services.get_user_ids_by_role(
                feconf.ROLE_ID_ADMIN)
            suggestion_types_needing_reviewers = (
                suggestion_services
                .get_suggestion_types_that_need_reviewers()
            )
            email_manager.send_mail_to_notify_admins_that_reviewers_are_needed(
                admin_ids, suggestion_types_needing_reviewers)
        if (
                config_domain
                .ENABLE_ADMIN_NOTIFICATIONS_FOR_SUGGESTIONS_NEEDING_REVIEW
                .value):
            admin_ids = user_services.get_user_ids_by_role(
                feconf.ROLE_ID_ADMIN)
            info_about_suggestions_waiting_too_long_for_review = (
                suggestion_services
                .get_info_about_suggestions_waiting_too_long_for_review()
            )
            (
                email_manager
                .send_mail_to_notify_admins_suggestions_waiting_long(
                    admin_ids,
                    info_about_suggestions_waiting_too_long_for_review)
            )


<<<<<<< HEAD
class CronAppFeedbackReportsScrubberHandler(base.BaseHandler):
    """Handler for scrubbing app feedback reports that are expiring."""
=======
class CronTranslationContributionStatsHandler(base.BaseHandler):
    """Handler for running the translation contribution stats populate job."""
>>>>>>> 0a43ea01

    URL_PATH_ARGS_SCHEMAS = {}
    HANDLER_ARGS_SCHEMAS = {'GET': {}}

    @acl_decorators.can_perform_cron_tasks
    def get(self):
<<<<<<< HEAD
        """Handles GET requests to scrub reports. This cron handler scrubs all
        app feedback report models that are expiring; expired reports have a
        created_on field at least feconf.APP_FEEDBACK_REPORT_MAX_NUMBER_OF_DAYS
        before tthe date this services is called.
        """
        app_feedback_report_services.scrub_all_unscrubbed_expiring_reports(
            feconf.APP_FEEDBACK_REPORT_SCRUBBER_BOT_ID)
=======
        """Handles GET requests."""
        (
            suggestion_jobs_one_off
            .PopulateTranslationContributionStatsOneOffJob.enqueue(
                suggestion_jobs_one_off
                .PopulateTranslationContributionStatsOneOffJob.create_new())
        )
>>>>>>> 0a43ea01
<|MERGE_RESOLUTION|>--- conflicted
+++ resolved
@@ -304,20 +304,14 @@
             )
 
 
-<<<<<<< HEAD
 class CronAppFeedbackReportsScrubberHandler(base.BaseHandler):
     """Handler for scrubbing app feedback reports that are expiring."""
-=======
-class CronTranslationContributionStatsHandler(base.BaseHandler):
-    """Handler for running the translation contribution stats populate job."""
->>>>>>> 0a43ea01
-
-    URL_PATH_ARGS_SCHEMAS = {}
-    HANDLER_ARGS_SCHEMAS = {'GET': {}}
-
-    @acl_decorators.can_perform_cron_tasks
-    def get(self):
-<<<<<<< HEAD
+
+    URL_PATH_ARGS_SCHEMAS = {}
+    HANDLER_ARGS_SCHEMAS = {'GET': {}}
+
+    @acl_decorators.can_perform_cron_tasks
+    def get(self):
         """Handles GET requests to scrub reports. This cron handler scrubs all
         app feedback report models that are expiring; expired reports have a
         created_on field at least feconf.APP_FEEDBACK_REPORT_MAX_NUMBER_OF_DAYS
@@ -325,12 +319,20 @@
         """
         app_feedback_report_services.scrub_all_unscrubbed_expiring_reports(
             feconf.APP_FEEDBACK_REPORT_SCRUBBER_BOT_ID)
-=======
+
+
+class CronTranslationContributionStatsHandler(base.BaseHandler):
+    """Handler for running the translation contribution stats populate job."""
+
+    URL_PATH_ARGS_SCHEMAS = {}
+    HANDLER_ARGS_SCHEMAS = {'GET': {}}
+
+    @acl_decorators.can_perform_cron_tasks
+    def get(self):
         """Handles GET requests."""
         (
             suggestion_jobs_one_off
             .PopulateTranslationContributionStatsOneOffJob.enqueue(
                 suggestion_jobs_one_off
                 .PopulateTranslationContributionStatsOneOffJob.create_new())
-        )
->>>>>>> 0a43ea01
+        )