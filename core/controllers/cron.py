--- conflicted
+++ resolved
@@ -19,11 +19,7 @@
 
 from core.controllers import acl_decorators
 from core.controllers import base
-<<<<<<< HEAD
-from core.domain import activity_jobs_one_off
 from core.domain import app_feedback_report_services
-=======
->>>>>>> e4cab49d
 from core.domain import config_domain
 from core.domain import cron_services
 from core.domain import email_manager
@@ -136,7 +132,6 @@
                 .send_mail_to_notify_admins_suggestions_waiting_long(
                     admin_ids,
                     info_about_suggestions_waiting_too_long_for_review)
-<<<<<<< HEAD
             )
 
 
@@ -154,24 +149,4 @@
         before tthe date this services is called.
         """
         app_feedback_report_services.scrub_all_unscrubbed_expiring_reports(
-            feconf.APP_FEEDBACK_REPORT_SCRUBBER_BOT_ID)
-
-
-class CronTranslationContributionStatsHandler(base.BaseHandler):
-    """Handler for running the translation contribution stats populate job."""
-
-    URL_PATH_ARGS_SCHEMAS = {}
-    HANDLER_ARGS_SCHEMAS = {'GET': {}}
-
-    @acl_decorators.can_perform_cron_tasks
-    def get(self):
-        """Handles GET requests."""
-        (
-            suggestion_jobs_one_off
-            .PopulateTranslationContributionStatsOneOffJob.enqueue(
-                suggestion_jobs_one_off
-                .PopulateTranslationContributionStatsOneOffJob.create_new())
-        )
-=======
-            )
->>>>>>> e4cab49d
+            feconf.APP_FEEDBACK_REPORT_SCRUBBER_BOT_ID)