# Copyright 2018 The Oppia Authors. All Rights Reserved.
#
# Licensed under the Apache License, Version 2.0 (the "License");
# you may not use this file except in compliance with the License.
# You may obtain a copy of the License at
#
#      http://www.apache.org/licenses/LICENSE-2.0
#
# Unless required by applicable law or agreed to in writing, software
# distributed under the License is distributed on an "AS-IS" BASIS,
# WITHOUT WARRANTIES OR CONDITIONS OF ANY KIND, either express or implied.
# See the License for the specific language governing permissions and
# limitations under the License.

"""Controllers for the questions editor, from where questions are edited
and are created.
"""

from __future__ import absolute_import  # pylint: disable=import-only-modules
from __future__ import unicode_literals  # pylint: disable=import-only-modules


from constants import constants
from core.controllers import acl_decorators
from core.controllers import base
from core.domain import fs_services
from core.domain import html_cleaner
from core.domain import image_validation_services
from core.domain import question_domain
from core.domain import question_services
from core.domain import skill_domain
from core.domain import skill_fetchers
from core.platform import models
import feconf
import utils

logging_services = models.Registry.import_cloud_logging_services()


class QuestionCreationHandler(base.BaseHandler):
    """A handler that creates the question model given a question dict."""

    @acl_decorators.can_manage_question_skill_status
    def post(self):
        """Handles POST requests."""
        skill_ids = self.payload.get('skill_ids')

        if not skill_ids:
            raise self.InvalidInputException(
                'skill_ids parameter isn\'t present in the payload')

        if len(skill_ids) > constants.MAX_SKILLS_PER_QUESTION:
            raise self.InvalidInputException(
                'More than %d QuestionSkillLinks for one question '
                'is not supported.' % constants.MAX_SKILLS_PER_QUESTION)
        try:
            for skill_id in skill_ids:
                skill_domain.Skill.require_valid_skill_id(skill_id)
        except Exception as e:
            raise self.InvalidInputException('Skill ID(s) aren\'t valid: ', e)

        try:
            skill_fetchers.get_multi_skills(skill_ids)
        except Exception as e:
            raise self.PageNotFoundException(e)

        question_dict = self.payload.get('question_dict')
        if (
                (question_dict['id'] is not None) or
                ('question_state_data' not in question_dict) or
                ('language_code' not in question_dict) or
                (question_dict['version'] != 0)):
            raise self.InvalidInputException(
                'Question Data should contain id, state data, language code, ' +
                'and its version should be set as 0')

        question_dict['question_state_data_schema_version'] = (
            feconf.CURRENT_STATE_SCHEMA_VERSION)
        question_dict['id'] = question_services.get_new_question_id()
        question_dict['linked_skill_ids'] = skill_ids

        try:
            question = question_domain.Question.from_dict(question_dict)
        except Exception as e:
            raise self.InvalidInputException(
                'Question structure is invalid:', e)

        skill_difficulties = self.payload.get('skill_difficulties')

        if not skill_difficulties:
            raise self.InvalidInputException(
                'skill_difficulties not present in the payload')
        if len(skill_ids) != len(skill_difficulties):
            raise self.InvalidInputException(
                'Skill difficulties don\'t match up with skill IDs')

        try:
            skill_difficulties = [
                float(difficulty) for difficulty in skill_difficulties]
        except (ValueError, TypeError):
            raise self.InvalidInputException(
                'Skill difficulties must be a float value')

        if any((
                difficulty < 0 or difficulty > 1)
               for difficulty in skill_difficulties):
            raise self.InvalidInputException(
                'Skill difficulties must be between 0 and 1')

        question_services.add_question(self.user_id, question)
        question_services.link_multiple_skills_for_question(
            self.user_id,
            question.id,
            skill_ids,
            skill_difficulties)
        html_list = question.question_state_data.get_all_html_content_strings()
        filenames = (
            html_cleaner.get_image_filenames_from_html_strings(html_list))
        image_validation_error_message_suffix = (
            'Please go to the question editor for question with id %s and edit '
            'the image.' % question.id)
        for filename in filenames:
            image = self.request.get(filename)
            if not image:
<<<<<<< HEAD
                logging_services.error(
=======
                logging.exception(
>>>>>>> f012535c
                    'Image not provided for file with name %s when the question'
                    ' with id %s was created.' % (filename, question.id))
                raise self.InvalidInputException(
                    'No image data provided for file with name %s. %s'
                    % (filename, image_validation_error_message_suffix))
            try:
                file_format = (
                    image_validation_services.validate_image_and_filename(
                        image, filename))
            except utils.ValidationError as e:
                e = '%s %s' % (e, image_validation_error_message_suffix)
                raise self.InvalidInputException(e)
            image_is_compressible = (
                file_format in feconf.COMPRESSIBLE_IMAGE_FORMATS)
            fs_services.save_original_and_compressed_versions_of_image(
                filename, feconf.ENTITY_TYPE_QUESTION, question.id, image,
                'image', image_is_compressible)

        self.values.update({
            'question_id': question.id
        })
        self.render_json(self.values)


class QuestionSkillLinkHandler(base.BaseHandler):
    """A handler for linking and unlinking questions to or from a skill."""

    @acl_decorators.can_manage_question_skill_status
    def put(self, question_id):
        """Updates the QuestionSkillLink models with respect to the given
        question.
        """
        skill_ids_task_list = self.payload.get('skill_ids_task_list')
        if skill_ids_task_list is None:
            raise self.InvalidInputException(
                'Missing fields \'skill_ids_task_list\'in payload')

        for task_dict in skill_ids_task_list:
            if not 'id' in task_dict:
                raise self.InvalidInputException(
                    'Missing skill ID.')
            if task_dict['task'] == 'remove':
                question_services.delete_question_skill_link(
                    self.user_id, question_id, task_dict['id'])
            elif task_dict['task'] == 'add':
                question_services.create_new_question_skill_link(
                    self.user_id, question_id, task_dict['id'],
                    task_dict['difficulty'])
            elif task_dict['task'] == 'update_difficulty':
                question_services.update_question_skill_link_difficulty(
                    question_id, task_dict['id'],
                    float(task_dict['difficulty']))
            else:
                raise self.InvalidInputException('Invalid task.')

        self.render_json(self.values)


class EditableQuestionDataHandler(base.BaseHandler):
    """A data handler for questions which supports writing."""

    GET_HANDLER_ERROR_RETURN_TYPE = feconf.HANDLER_TYPE_JSON

    @acl_decorators.can_view_question_editor
    def get(self, question_id):
        """Gets the data for the question overview page."""
        question = question_services.get_question_by_id(
            question_id, strict=False)

        associated_skill_dicts = [
            skill.to_dict() for skill in skill_fetchers.get_multi_skills(
                question.linked_skill_ids)]

        self.values.update({
            'question_dict': question.to_dict(),
            'associated_skill_dicts': associated_skill_dicts
        })
        self.render_json(self.values)

    @acl_decorators.can_edit_question
    def put(self, question_id):
        """Updates properties of the given question."""
        commit_message = self.payload.get('commit_message')

        if not commit_message:
            raise self.PageNotFoundException

        if (commit_message is not None and
                len(commit_message) > constants.MAX_COMMIT_MESSAGE_LENGTH):
            raise self.InvalidInputException(
                'Commit messages must be at most %s characters long.'
                % constants.MAX_COMMIT_MESSAGE_LENGTH)

        if not self.payload.get('change_list'):
            raise self.PageNotFoundException
        change_list = [
            question_domain.QuestionChange(change)
            for change in self.payload.get('change_list')
        ]

        for change in change_list:
            if (
                    change.cmd ==
                    question_domain.CMD_CREATE_NEW_FULLY_SPECIFIED_QUESTION):
                raise self.InvalidInputException

        question_services.update_question(
            self.user_id, question_id, change_list,
            commit_message)

        question_dict = question_services.get_question_by_id(
            question_id).to_dict()
        self.render_json({
            'question_dict': question_dict
        })

    @acl_decorators.can_delete_question
    def delete(self, question_id):
        """Handles Delete requests."""
        question = question_services.get_question_by_id(
            question_id, strict=False)
        if question is None:
            raise self.PageNotFoundException(
                'The question with the given id doesn\'t exist.')
        question_services.delete_question(self.user_id, question_id)
        self.render_json(self.values)<|MERGE_RESOLUTION|>--- conflicted
+++ resolved
@@ -122,11 +122,7 @@
         for filename in filenames:
             image = self.request.get(filename)
             if not image:
-<<<<<<< HEAD
-                logging_services.error(
-=======
-                logging.exception(
->>>>>>> f012535c
+                logging_services.exception(
                     'Image not provided for file with name %s when the question'
                     ' with id %s was created.' % (filename, question.id))
                 raise self.InvalidInputException(
