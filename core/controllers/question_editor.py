# Copyright 2018 The Oppia Authors. All Rights Reserved.
#
# Licensed under the Apache License, Version 2.0 (the "License");
# you may not use this file except in compliance with the License.
# You may obtain a copy of the License at
#
#      http://www.apache.org/licenses/LICENSE-2.0
#
# Unless required by applicable law or agreed to in writing, software
# distributed under the License is distributed on an "AS-IS" BASIS,
# WITHOUT WARRANTIES OR CONDITIONS OF ANY KIND, either express or implied.
# See the License for the specific language governing permissions and
# limitations under the License.

"""Controllers for the questions editor, from where questions are edited
and are created.
"""

from constants import constants
from core.controllers import acl_decorators
from core.controllers import base
from core.domain import question_domain
from core.domain import question_services
from core.domain import skill_domain
from core.domain import skill_services
import feconf


class QuestionCreationHandler(base.BaseHandler):
    """A handler that creates the question model given a question dict."""

    @acl_decorators.can_manage_question_skill_status
    def post(self):
        """Handles POST requests."""
        skill_ids = self.payload.get('skill_ids')

        if not skill_ids:
            raise self.InvalidInputException(
                'skill_ids parameter isn\'t present in the payload')

        if len(skill_ids) > constants.MAX_SKILLS_PER_QUESTION:
            raise self.InvalidInputException(
                'More than %d QuestionSkillLinks for one question '
                'is not supported.' % constants.MAX_SKILLS_PER_QUESTION)
        try:
            for skill_id in skill_ids:
                skill_domain.Skill.require_valid_skill_id(skill_id)
        except Exception as e:
            raise self.InvalidInputException('Skill ID(s) aren\'t valid: ', e)

        try:
            skill_services.get_multi_skills(skill_ids)
        except Exception as e:
            raise self.PageNotFoundException(e)

        question_dict = self.payload.get('question_dict')
        if (
                (question_dict['id'] is not None) or
                ('question_state_data' not in question_dict) or
                ('language_code' not in question_dict) or
                (question_dict['version'] != 1)):
            raise self.InvalidInputException(
                'Question Data should contain id, state data, language code, ' +
                'and its version should be set as 1')

        question_dict['question_state_data_schema_version'] = (
            feconf.CURRENT_STATE_SCHEMA_VERSION)
        question_dict['id'] = question_services.get_new_question_id()
        question_dict['linked_skill_ids'] = skill_ids

        try:
            question = question_domain.Question.from_dict(question_dict)
        except Exception as e:
            raise self.InvalidInputException(
                'Question structure is invalid:', e)

        skill_difficulties = self.payload.get('skill_difficulties')

        if not skill_difficulties:
            raise self.InvalidInputException(
                'skill_difficulties not present in the payload')
        if len(skill_ids) != len(skill_difficulties):
            raise self.InvalidInputException(
                'Skill difficulties don\'t match up with skill IDs')

        try:
            skill_difficulties = [
                float(difficulty) for difficulty in skill_difficulties]
        except (ValueError, TypeError):
            raise self.InvalidInputException(
                'Skill difficulties must be a float value')

        if any((
                difficulty < 0 or difficulty > 1)
               for difficulty in skill_difficulties):
            raise self.InvalidInputException(
                'Skill difficulties must be between 0 and 1')

        question_services.add_question(self.user_id, question)
<<<<<<< HEAD
        # TODO(@vinitamurthi): Replace DEFAULT_SKILL_DIFFICULTY
        # with a value passed from the frontend.
=======
>>>>>>> 1ada9c90
        question_services.link_multiple_skills_for_question(
            self.user_id,
            question.id,
            skill_ids,
            skill_difficulties)

        self.values.update({
            'question_id': question.id
        })
        self.render_json(self.values)


class QuestionSkillLinkHandler(base.BaseHandler):
    """A handler for linking and unlinking questions to or from a skill."""

    @acl_decorators.can_manage_question_skill_status
    def post(self, question_id, skill_id):
        """Links a question to a skill."""
        skill_domain.Skill.require_valid_skill_id(skill_id)
        skill = skill_services.get_skill_by_id(skill_id, strict=False)
        if skill is None:
            raise self.PageNotFoundException(
                'The skill with the given id doesn\'t exist.')

        # TODO(@vinitamurthi): Replace DEFAULT_SKILL_DIFFICULTY
        # with a value passed from the frontend.
        question_services.create_new_question_skill_link(
            self.user_id, question_id, skill_id,
            constants.DEFAULT_SKILL_DIFFICULTY)
        self.render_json(self.values)

    @acl_decorators.can_manage_question_skill_status
    def delete(self, question_id, skill_id):
        """Unlinks a question from a skill."""
        question_services.delete_question_skill_link(
            self.user_id, question_id, skill_id)
        self.render_json(self.values)


class EditableQuestionDataHandler(base.BaseHandler):
    """A data handler for questions which supports writing."""

    GET_HANDLER_ERROR_RETURN_TYPE = feconf.HANDLER_TYPE_JSON

    @acl_decorators.can_view_question_editor
    def get(self, question_id):
        """Gets the data for the question overview page."""
        question = question_services.get_question_by_id(
            question_id, strict=False)

        if question is None:
            raise self.PageNotFoundException(
                'The question with the given id doesn\'t exist.')

        associated_skill_dicts = [
            skill.to_dict() for skill in skill_services.get_multi_skills(
                question.linked_skill_ids)]

        self.values.update({
            'question_dict': question.to_dict(),
            'associated_skill_dicts': associated_skill_dicts
        })
        self.render_json(self.values)

    @acl_decorators.can_edit_question
    def put(self, question_id):
        """Updates properties of the given question."""
        commit_message = self.payload.get('commit_message')

        if not commit_message:
            raise self.PageNotFoundException
        if not self.payload.get('change_list'):
            raise self.PageNotFoundException
        change_list = [
            question_domain.QuestionChange(change)
            for change in self.payload.get('change_list')
        ]

        for change in change_list:
            if (
                    change.cmd ==
                    question_domain.CMD_CREATE_NEW_FULLY_SPECIFIED_QUESTION):
                raise self.InvalidInputException

        question_services.update_question(
            self.user_id, question_id, change_list,
            commit_message)

        question_dict = question_services.get_question_by_id(
            question_id).to_dict()
        self.render_json({
            'question_dict': question_dict
        })

    @acl_decorators.can_delete_question
    def delete(self, question_id):
        """Handles Delete requests."""
        question = question_services.get_question_by_id(
            question_id, strict=False)
        if question is None:
            raise self.PageNotFoundException(
                'The question with the given id doesn\'t exist.')
        question_services.delete_question(self.user_id, question_id)
        self.render_json(self.values)<|MERGE_RESOLUTION|>--- conflicted
+++ resolved
@@ -97,11 +97,6 @@
                 'Skill difficulties must be between 0 and 1')
 
         question_services.add_question(self.user_id, question)
-<<<<<<< HEAD
-        # TODO(@vinitamurthi): Replace DEFAULT_SKILL_DIFFICULTY
-        # with a value passed from the frontend.
-=======
->>>>>>> 1ada9c90
         question_services.link_multiple_skills_for_question(
             self.user_id,
             question.id,
