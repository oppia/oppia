--- conflicted
+++ resolved
@@ -72,21 +72,10 @@
     @acl_decorators.can_manage_question_skill_status
     def post(self, question_id, skill_ids):
         """Links a question to a skill."""
-<<<<<<< HEAD
-        if not constants.ENABLE_NEW_STRUCTURE_EDITORS:
-            raise self.PageNotFoundException
-
         try:
             skill_ids = json.loads(skill_ids)
         except Exception:
             raise self.PageNotFoundException
-=======
-        skill_domain.Skill.require_valid_skill_id(skill_id)
-        skill = skill_services.get_skill_by_id(skill_id, strict=False)
-        if skill is None:
-            raise self.PageNotFoundException(
-                'The skill with the given id doesn\'t exist.')
->>>>>>> b61df430
 
         if (not isinstance(skill_ids, list) or not all([
                 isinstance(skill_id, basestring) for skill_id in skill_ids])):
