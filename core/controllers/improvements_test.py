--- conflicted
+++ resolved
@@ -617,16 +617,10 @@
 
     def test_custom_high_bounce_rate_creation_threshold(self):
         self.set_config_property(
-<<<<<<< HEAD
             (
                 config_domain
                 .HIGH_BOUNCE_RATE_TASK_STATE_BOUNCE_RATE_CREATION_THRESHOLD),
-            new_config_value=0.35)
-=======
-            (config_domain
-             .HIGH_BOUNCE_RATE_TASK_STATE_BOUNCE_RATE_CREATION_THRESHOLD),
             0.35)
->>>>>>> 7aa80c49
 
         with self.login_context(self.OWNER_EMAIL):
             json_response = self.get_json(self.get_url())
@@ -638,16 +632,10 @@
 
     def test_custom_high_bounce_rate_obsoletion_threshold(self):
         self.set_config_property(
-<<<<<<< HEAD
             (
                 config_domain
                 .HIGH_BOUNCE_RATE_TASK_STATE_BOUNCE_RATE_OBSOLETION_THRESHOLD),
-            new_config_value=0.05)
-=======
-            (config_domain
-             .HIGH_BOUNCE_RATE_TASK_STATE_BOUNCE_RATE_OBSOLETION_THRESHOLD),
             0.05)
->>>>>>> 7aa80c49
 
         with self.login_context(self.OWNER_EMAIL):
             json_response = self.get_json(self.get_url())
