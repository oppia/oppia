# coding: utf-8
#
# Copyright 2020 The Oppia Authors. All Rights Reserved.
#
# Licensed under the Apache License, Version 2.0 (the "License");
# you may not use this file except in compliance with the License.
# You may obtain a copy of the License at
#
#      http://www.apache.org/licenses/LICENSE-2.0
#
# Unless required by applicable law or agreed to in writing, software
# distributed under the License is distributed on an "AS-IS" BASIS,
# WITHOUT WARRANTIES OR CONDITIONS OF ANY KIND, either express or implied.
# See the License for the specific language governing permissions and
# limitations under the License.

"""Tests for the improvements controllers."""

from __future__ import absolute_import  # pylint: disable=import-only-modules
from __future__ import unicode_literals  # pylint: disable=import-only-modules

import datetime

from core.domain import config_domain
from core.domain import exp_services
from core.domain import improvements_domain
from core.domain import improvements_services
from core.platform import models
from core.tests import test_utils
import feconf
import python_utils

(improvements_models,) = (
    models.Registry.import_models([models.NAMES.improvements]))


class ImprovementsTestBase(test_utils.GenericTestBase):
    """Base class with helper methods related to building improvement tasks."""

    EXP_ID = 'eid'
    MOCK_DATE = datetime.datetime(2020, 6, 22)

    def _new_obsolete_task(
            self, state_name=feconf.DEFAULT_INIT_STATE_NAME,
            task_type=improvements_models.TASK_TYPE_HIGH_BOUNCE_RATE,
            exploration_version=1):
        """Constructs a new default obsolete task with the provided values.

        Args:
            state_name: str. The name of the state the task should target.
            task_type: str. The type of the task.
            exploration_version: int. The version of the exploration the task
                should target.

        Returns:
            improvements_domain.TaskEntry. A new obsolete task entry.
        """
        return improvements_domain.TaskEntry(
            entity_type=improvements_models.TASK_ENTITY_TYPE_EXPLORATION,
            entity_id=self.EXP_ID,
            entity_version=exploration_version,
            task_type=task_type,
            target_type=improvements_models.TASK_TARGET_TYPE_STATE,
            target_id=state_name,
            issue_description='issue description',
            status=improvements_models.TASK_STATUS_OBSOLETE,
            resolver_id=None,
            resolved_on=None)

    def _new_open_task(
            self, state_name=feconf.DEFAULT_INIT_STATE_NAME,
            task_type=improvements_models.TASK_TYPE_HIGH_BOUNCE_RATE,
            exploration_version=1):
        """Constructs a new default open task with the provided values.

        Args:
            state_name: str. The name of the state the task should target.
            task_type: str. The type of the task.
            exploration_version: int. The version of the exploration the task
                should target.

        Returns:
            improvements_domain.TaskEntry. A new open task entry.
        """
        return improvements_domain.TaskEntry(
            entity_type=improvements_models.TASK_ENTITY_TYPE_EXPLORATION,
            entity_id=self.EXP_ID,
            entity_version=exploration_version,
            task_type=task_type,
            target_type=improvements_models.TASK_TARGET_TYPE_STATE,
            target_id=state_name,
            issue_description='issue description',
            status=improvements_models.TASK_STATUS_OPEN,
            resolver_id=None,
            resolved_on=None)

    def _new_resolved_task(
            self, state_name=feconf.DEFAULT_INIT_STATE_NAME,
            task_type=improvements_models.TASK_TYPE_HIGH_BOUNCE_RATE,
            exploration_version=1, resolved_on=MOCK_DATE):
        """Constructs a new default resolved task with the provided values.

        Args:
            state_name: str. The name of the state the task should target.
            task_type: str. The type of the task.
            exploration_version: int. The version of the exploration the task
                should target.
            resolved_on: datetime.datetime. Time at which the task was resolved.

        Returns:
            improvements_domain.TaskEntry. A new resolved task entry.
        """
        return improvements_domain.TaskEntry(
            entity_type=improvements_models.TASK_ENTITY_TYPE_EXPLORATION,
            entity_id=self.EXP_ID,
            entity_version=exploration_version,
            task_type=task_type,
            target_type=improvements_models.TASK_TARGET_TYPE_STATE,
            target_id=state_name,
            issue_description='issue description',
            status=improvements_models.TASK_STATUS_RESOLVED,
            resolver_id=self.owner_id,
            resolved_on=resolved_on)


class ExplorationImprovementsHandlerTests(ImprovementsTestBase):

    def setUp(self):
        super(ExplorationImprovementsHandlerTests, self).setUp()
        self.signup(self.VIEWER_EMAIL, self.VIEWER_USERNAME)
        self.viewer_id = self.get_user_id_from_email(self.VIEWER_EMAIL)
        self.signup(self.OWNER_EMAIL, self.OWNER_USERNAME)
        self.owner_id = self.get_user_id_from_email(self.OWNER_EMAIL)
        self.exp = self.save_new_valid_exploration(self.EXP_ID, self.owner_id)

    def get_url(self, exp_id=None):
        """Returns the URL corresponding to the handler.

        Args:
            exp_id: str. The exploration id to fetch. Uses self's EXP_ID
                constant by default.

        Returns:
            str. The URL of the handler.
        """
        return '%s/%s/%s' % (
            feconf.IMPROVEMENTS_URL_PREFIX,
            improvements_models.TASK_ENTITY_TYPE_EXPLORATION,
            self.EXP_ID if exp_id is None else exp_id)

    def test_get_with_invalid_exploration_returns_invalid_input_page(self):
        with self.login_context(self.OWNER_EMAIL):
            self.get_json(
                self.get_url(exp_id='bad_exp_id'), expected_status_int=404)

    def test_get_with_non_creator_returns_401_error(self):
        with self.login_context(self.VIEWER_EMAIL):
            self.get_json(self.get_url(), expected_status_int=401)

    def test_get_when_no_tasks_exist_returns_response_with_empty_fields(self):
        with self.login_context(self.OWNER_EMAIL):
            self.assertEqual(self.get_json(self.get_url()), {
                'open_tasks': [],
                'resolved_task_types_by_state_name': {},
            })

    def test_get_returns_open_tasks(self):
        task_entries = [
            self._new_open_task(state_name=name) for name in ['A', 'B', 'C']]
        improvements_services.put_tasks(task_entries)

        with self.login_context(self.OWNER_EMAIL):
            self.assertEqual(self.get_json(self.get_url()), {
                'open_tasks': [t.to_dict() for t in task_entries],
                'resolved_task_types_by_state_name': {},
            })

    def test_get_returns_resolved_tasks(self):
        task_entries = [
            self._new_resolved_task(
                state_name=name,
                task_type=improvements_models.TASK_TYPE_HIGH_BOUNCE_RATE)
            for name in ['A', 'B', 'C']]
        improvements_services.put_tasks(task_entries)

        with self.login_context(self.OWNER_EMAIL):
            self.assertEqual(self.get_json(self.get_url()), {
                'open_tasks': [],
                'resolved_task_types_by_state_name': {
                    'A': ['high_bounce_rate'],
                    'B': ['high_bounce_rate'],
                    'C': ['high_bounce_rate'],
                },
            })

    def test_post_with_non_creator_returns_401_error(self):
        with self.login_context(self.VIEWER_EMAIL):
            self.post_json(self.get_url(), {
                'task_entries': [{
                    'entity_version': 1,
                    'task_type': 'high_bounce_rate',
                    'target_id': 'Introduction',
                    'issue_description': 'issue description',
                    'status': 'open',
                }]
            }, csrf_token=self.get_new_csrf_token(), expected_status_int=401)

    def test_post_invalid_exploration_returns_invalid_input_page(self):
        with self.login_context(self.OWNER_EMAIL):
            self.post_json(self.get_url(exp_id='bad_exp_id'), {
                'task_entries': [{
                    'entity_version': 1,
                    'task_type': 'high_bounce_rate',
                    'target_id': 'Introduction',
                    'issue_description': 'issue description',
                    'status': 'open',
                }]
            }, csrf_token=self.get_new_csrf_token(), expected_status_int=404)

    def test_post_without_csrf_token_returns_401_error(self):
        with self.login_context(self.OWNER_EMAIL):
            self.post_json(self.get_url(), {
                'task_entries': [{
                    'entity_version': self.exp.version,
                    'task_type': improvements_models.TASK_TYPE_HIGH_BOUNCE_RATE,
                    'target_id': feconf.DEFAULT_INIT_STATE_NAME,
                    'issue_description': 'issue description',
                    'status': improvements_models.TASK_STATUS_OPEN,
                }]
            }, csrf_token=None, expected_status_int=401)

    def test_post_with_missing_task_entries_returns_401_error(self):
        with self.login_context(self.OWNER_EMAIL):
            self.post_json(self.get_url(), {
            }, csrf_token=self.get_new_csrf_token(), expected_status_int=400)

    def test_post_with_missing_entity_version_returns_401_error(self):
        with self.login_context(self.OWNER_EMAIL):
            self.post_json(self.get_url(), {
                'task_entries': [{
                    # 'entity_version': 1.
                    'task_type': 'high_bounce_rate',
                    'target_id': 'Introduction',
                    'issue_description': 'issue description',
                    'status': 'open',
                }]
            }, csrf_token=self.get_new_csrf_token(), expected_status_int=400)

    def test_post_with_missing_task_type_returns_401_error(self):
        with self.login_context(self.OWNER_EMAIL):
            self.post_json(self.get_url(), {
                'task_entries': [{
                    'entity_version': 1,
                    # 'task_type': 'high_bounce_rate'.
                    'target_id': 'Introduction',
                    'issue_description': 'issue description',
                    'status': 'open',
                }]
            }, csrf_token=self.get_new_csrf_token(), expected_status_int=400)

    def test_post_with_missing_target_id_returns_401_error(self):
        with self.login_context(self.OWNER_EMAIL):
            self.post_json(self.get_url(), {
                'task_entries': [{
                    'entity_version': 1,
                    'task_type': 'high_bounce_rate',
                    # 'target_id': 'Introduction'.
                    'issue_description': 'issue description',
                    'status': 'open',
                }]
            }, csrf_token=self.get_new_csrf_token(), expected_status_int=400)

    def test_post_with_missing_issue_description_is_allowed(self):
        with self.login_context(self.OWNER_EMAIL):
            self.post_json(self.get_url(), {
                'task_entries': [{
                    'entity_version': 1,
                    'task_type': 'high_bounce_rate',
                    'target_id': 'Introduction',
                    # 'issue_description': 'issue description'.
                    'status': 'open',
                }]
            }, csrf_token=self.get_new_csrf_token())

        task_entry_model = improvements_models.TaskEntryModel.get_by_id(
            improvements_models.TaskEntryModel.generate_task_id(
                improvements_models.TASK_ENTITY_TYPE_EXPLORATION,
                self.exp.id,
                self.exp.version,
                improvements_models.TASK_TYPE_HIGH_BOUNCE_RATE,
                improvements_models.TASK_TARGET_TYPE_STATE,
                feconf.DEFAULT_INIT_STATE_NAME))

        self.assertIsNotNone(task_entry_model)
        self.assertIsNone(task_entry_model.issue_description)

    def test_post_with_missing_status_returns_401_error(self):
        with self.login_context(self.OWNER_EMAIL):
            self.post_json(self.get_url(), {
                'task_entries': [{
                    'entity_version': 1,
                    'task_type': 'high_bounce_rate',
                    'target_id': 'Introduction',
                    'issue_description': 'issue description',
                    # 'status': 'open'.
                }]
            }, csrf_token=self.get_new_csrf_token(), expected_status_int=400)

    def test_post_can_create_new_open_task_in_storage(self):
        with self.login_context(self.OWNER_EMAIL):
            self.post_json(self.get_url(), {
                'task_entries': [{
                    'entity_version': self.exp.version,
                    'task_type': improvements_models.TASK_TYPE_HIGH_BOUNCE_RATE,
                    'target_id': feconf.DEFAULT_INIT_STATE_NAME,
                    'issue_description': 'issue description',
                    'status': improvements_models.TASK_STATUS_OPEN,
                }]
            }, csrf_token=self.get_new_csrf_token())

        task_id = improvements_models.TaskEntryModel.generate_task_id(
            improvements_models.TASK_ENTITY_TYPE_EXPLORATION,
            self.exp.id,
            self.exp.version,
            improvements_models.TASK_TYPE_HIGH_BOUNCE_RATE,
            improvements_models.TASK_TARGET_TYPE_STATE,
            feconf.DEFAULT_INIT_STATE_NAME)
        task_entry_model = improvements_models.TaskEntryModel.get_by_id(task_id)

        self.assertIsNotNone(task_entry_model)
        self.assertEqual(task_entry_model.id, task_id)
        self.assertEqual(
            task_entry_model.entity_type,
            improvements_models.TASK_ENTITY_TYPE_EXPLORATION)
        self.assertEqual(task_entry_model.entity_id, self.exp.id)
        self.assertEqual(task_entry_model.entity_version, self.exp.version)
        self.assertEqual(
            task_entry_model.task_type,
            improvements_models.TASK_TYPE_HIGH_BOUNCE_RATE)
        self.assertEqual(
            task_entry_model.target_type,
            improvements_models.TASK_TARGET_TYPE_STATE)
        self.assertEqual(
            task_entry_model.target_id, feconf.DEFAULT_INIT_STATE_NAME)
        self.assertEqual(
            task_entry_model.issue_description, 'issue description')
        self.assertEqual(
            task_entry_model.status, improvements_models.TASK_STATUS_OPEN)
        self.assertIsNone(task_entry_model.resolver_id)
        self.assertIsNone(task_entry_model.resolved_on)

    def test_post_can_create_new_obsolete_task_in_storage(self):
        with self.login_context(self.OWNER_EMAIL):
            self.post_json(self.get_url(), {
                'task_entries': [{
                    'entity_version': self.exp.version,
                    'task_type': improvements_models.TASK_TYPE_HIGH_BOUNCE_RATE,
                    'target_id': feconf.DEFAULT_INIT_STATE_NAME,
                    'issue_description': 'issue description',
                    'status': improvements_models.TASK_STATUS_OBSOLETE,
                }]
            }, csrf_token=self.get_new_csrf_token())

        task_id = improvements_models.TaskEntryModel.generate_task_id(
            improvements_models.TASK_ENTITY_TYPE_EXPLORATION,
            self.exp.id,
            self.exp.version,
            improvements_models.TASK_TYPE_HIGH_BOUNCE_RATE,
            improvements_models.TASK_TARGET_TYPE_STATE,
            feconf.DEFAULT_INIT_STATE_NAME)
        task_entry_model = improvements_models.TaskEntryModel.get_by_id(task_id)

        self.assertIsNotNone(task_entry_model)
        self.assertEqual(task_entry_model.id, task_id)
        self.assertEqual(
            task_entry_model.entity_type,
            improvements_models.TASK_ENTITY_TYPE_EXPLORATION)
        self.assertEqual(task_entry_model.entity_id, self.exp.id)
        self.assertEqual(task_entry_model.entity_version, self.exp.version)
        self.assertEqual(
            task_entry_model.task_type,
            improvements_models.TASK_TYPE_HIGH_BOUNCE_RATE)
        self.assertEqual(
            task_entry_model.target_type,
            improvements_models.TASK_TARGET_TYPE_STATE)
        self.assertEqual(
            task_entry_model.target_id, feconf.DEFAULT_INIT_STATE_NAME)
        self.assertEqual(
            task_entry_model.issue_description, 'issue description')
        self.assertEqual(
            task_entry_model.status, improvements_models.TASK_STATUS_OBSOLETE)
        self.assertIsNone(task_entry_model.resolver_id)
        self.assertIsNone(task_entry_model.resolved_on)

    def test_post_can_create_new_resolved_task_in_storage_with_utcnow(self):
        login_context = self.login_context(self.OWNER_EMAIL)
        mock_datetime_utcnow = self.mock_datetime_utcnow(self.MOCK_DATE)
        with login_context, mock_datetime_utcnow:
            self.post_json(self.get_url(), {
                'task_entries': [{
                    'entity_version': self.exp.version,
                    'task_type': improvements_models.TASK_TYPE_HIGH_BOUNCE_RATE,
                    'target_id': feconf.DEFAULT_INIT_STATE_NAME,
                    'issue_description': 'issue description',
                    'status': improvements_models.TASK_STATUS_RESOLVED,
                }]
            }, csrf_token=self.get_new_csrf_token())

        task_id = improvements_models.TaskEntryModel.generate_task_id(
            improvements_models.TASK_ENTITY_TYPE_EXPLORATION,
            self.exp.id,
            self.exp.version,
            improvements_models.TASK_TYPE_HIGH_BOUNCE_RATE,
            improvements_models.TASK_TARGET_TYPE_STATE,
            feconf.DEFAULT_INIT_STATE_NAME)
        task_entry_model = improvements_models.TaskEntryModel.get_by_id(task_id)

        self.assertIsNotNone(task_entry_model)
        self.assertEqual(task_entry_model.id, task_id)
        self.assertEqual(
            task_entry_model.entity_type,
            improvements_models.TASK_ENTITY_TYPE_EXPLORATION)
        self.assertEqual(task_entry_model.entity_id, self.exp.id)
        self.assertEqual(task_entry_model.entity_version, self.exp.version)
        self.assertEqual(
            task_entry_model.task_type,
            improvements_models.TASK_TYPE_HIGH_BOUNCE_RATE)
        self.assertEqual(
            task_entry_model.target_type,
            improvements_models.TASK_TARGET_TYPE_STATE)
        self.assertEqual(
            task_entry_model.target_id, feconf.DEFAULT_INIT_STATE_NAME)
        self.assertEqual(
            task_entry_model.issue_description, 'issue description')
        self.assertEqual(
            task_entry_model.status, improvements_models.TASK_STATUS_RESOLVED)
        self.assertEqual(task_entry_model.resolver_id, self.owner_id)
        self.assertEqual(task_entry_model.resolved_on, self.MOCK_DATE)


class ExplorationImprovementsHistoryHandlerTests(ImprovementsTestBase):

    def setUp(self):
        super(ExplorationImprovementsHistoryHandlerTests, self).setUp()
        self.signup(self.VIEWER_EMAIL, self.VIEWER_USERNAME)
        self.viewer_id = self.get_user_id_from_email(self.VIEWER_EMAIL)
        self.signup(self.OWNER_EMAIL, self.OWNER_USERNAME)
        self.owner_id = self.get_user_id_from_email(self.OWNER_EMAIL)
        self.exp = self.save_new_valid_exploration(self.EXP_ID, self.owner_id)

    def get_url(self, exp_id=None, cursor=None):
        """Returns the URL corresponding to the handler.

        Args:
            exp_id: str. The exploration id to fetch. Uses self's EXP_ID
                constant by default.
            cursor: str or None. Starting point for the search. When None, the
                starting point is the very beginning of the history results
                (i.e. starting from the most recently resolved task entry).

        Returns:
            str. The URL of the handler.
        """
        url = '%s/%s/%s' % (
            feconf.IMPROVEMENTS_HISTORY_URL_PREFIX,
            improvements_models.TASK_ENTITY_TYPE_EXPLORATION,
            self.EXP_ID if exp_id is None else exp_id)
        if cursor is not None:
            url = '%s?cursor=%s' % (url, cursor)
        return url

    def test_get_with_invalid_exploration_returns_invalid_input_page(self):
        with self.login_context(self.OWNER_EMAIL):
            self.get_json(
                self.get_url(exp_id='bad_exp_id'), expected_status_int=404)

    def test_get_with_non_creator_returns_401_error(self):
        with self.login_context(self.VIEWER_EMAIL):
            self.get_json(self.get_url(), expected_status_int=401)

    def test_get_with_invalid_cursor_returns_500_error(self):
        with self.login_context(self.OWNER_EMAIL):
            self.get_json(self.get_url(cursor=234), expected_status_int=500)

    def test_get_when_no_tasks_exist_returns_response_with_empty_fields(self):
        with self.login_context(self.OWNER_EMAIL):
            self.assertEqual(self.get_json(self.get_url()), {
                'results': [],
                'cursor': None,
                'more': False,
            })

    def test_get_with_cursor_as_none_returns_first_page(self):
        task_entries = [
            self._new_resolved_task(
                state_name='State %d' % i,
                resolved_on=self.MOCK_DATE + datetime.timedelta(minutes=i * 5))
            for i in python_utils.RANGE(1, 26)]
        improvements_services.put_tasks(task_entries)
        with self.login_context(self.OWNER_EMAIL):
            json_response = self.get_json(self.get_url(cursor=None))
        self.assertEqual(
            [t['target_id'] for t in json_response['results']], [
                'State 25', 'State 24', 'State 23', 'State 22', 'State 21',
                'State 20', 'State 19', 'State 18', 'State 17', 'State 16',
            ])
        self.assertIsNotNone(json_response['cursor'])
        self.assertTrue(json_response['more'])

    def test_get_can_build_full_task_list_after_enough_fetches(self):
        task_entries = [
            self._new_resolved_task(
                state_name='State %d' % i,
                resolved_on=self.MOCK_DATE + datetime.timedelta(minutes=i * 5))
            for i in python_utils.RANGE(1, 26)]
        improvements_services.put_tasks(task_entries)

        with self.login_context(self.OWNER_EMAIL):
            all_results, cursor, more = [], None, True
            while more:
                json_response = self.get_json(self.get_url(cursor=cursor))
                all_results.extend(json_response['results'])
                cursor = json_response['cursor']
                more = json_response['more']
        self.assertEqual(
            [t['target_id'] for t in all_results], [
                'State 25', 'State 24', 'State 23', 'State 22', 'State 21',
                'State 20', 'State 19', 'State 18', 'State 17', 'State 16',
                'State 15', 'State 14', 'State 13', 'State 12', 'State 11',
                'State 10', 'State 9', 'State 8', 'State 7', 'State 6',
                'State 5', 'State 4', 'State 3', 'State 2', 'State 1',
            ])


class ExplorationImprovementsConfigHandlerTests(test_utils.GenericTestBase):

    EXP_ID = 'eid'

    def setUp(self):
        super(ExplorationImprovementsConfigHandlerTests, self).setUp()
        self.signup(self.VIEWER_EMAIL, self.VIEWER_USERNAME)
        self.viewer_id = self.get_user_id_from_email(self.VIEWER_EMAIL)
        self.signup(self.OWNER_EMAIL, self.OWNER_USERNAME)
        self.owner_id = self.get_user_id_from_email(self.OWNER_EMAIL)
        self.exp = self.save_new_valid_exploration(self.EXP_ID, self.owner_id)

    def get_url(self, exp_id=None):
        """Returns the URL corresponding to the handler.

        Args:
            exp_id: str. The exploration id to fetch. Uses self's EXP_ID
                constant by default.

        Returns:
            str. The URL of the handler.
        """
        return '%s/%s/%s' % (
            feconf.IMPROVEMENTS_CONFIG_URL_PREFIX,
            improvements_models.TASK_ENTITY_TYPE_EXPLORATION,
            self.EXP_ID if exp_id is None else exp_id)

    def test_get_for_public_exploration_as_non_owning_user_fails(self):
        self.publish_exploration(self.owner_id, self.EXP_ID)
        with self.login_context(self.VIEWER_EMAIL):
            self.get_json(self.get_url(), expected_status_int=401)

    def test_get_for_private_exploration_as_non_owning_user_fails(self):
        # Fail to call `publish_exploration`.
        with self.login_context(self.VIEWER_EMAIL):
            self.get_json(self.get_url(), expected_status_int=401)

    def test_get_for_non_existing_exploration_fails(self):
        with self.login_context(self.OWNER_EMAIL):
            self.get_json(
                self.get_url(exp_id='bad_exp_id'), expected_status_int=404)

    def test_get_returns_exploration_id(self):
        self.set_config_property(
            config_domain.IS_IMPROVEMENTS_TAB_ENABLED, False)

        with self.login_context(self.OWNER_EMAIL):
            json_response = self.get_json(self.get_url())

        self.assertEqual(json_response['exploration_id'], self.EXP_ID)

    def test_get_returns_exploration_version(self):
        with self.login_context(self.OWNER_EMAIL):
            json_response = self.get_json(self.get_url())

        self.assertEqual(json_response['exploration_version'], 1)

        # Update to version 2.
        exp_services.update_exploration(self.owner_id, self.EXP_ID, None, '')

        with self.login_context(self.OWNER_EMAIL):
            json_response = self.get_json(self.get_url())

        self.assertEqual(json_response['exploration_version'], 2)

    def test_improvements_tab_disabled(self):
        self.set_config_property(
            config_domain.IS_IMPROVEMENTS_TAB_ENABLED, False)

        with self.login_context(self.OWNER_EMAIL):
            json_response = self.get_json(self.get_url())

        self.assertFalse(json_response['is_improvements_tab_enabled'])

    def test_improvements_tab_enabled(self):
        self.set_config_property(
            config_domain.IS_IMPROVEMENTS_TAB_ENABLED, True)

        with self.login_context(self.OWNER_EMAIL):
            json_response = self.get_json(self.get_url())

        self.assertTrue(json_response['is_improvements_tab_enabled'])

    def test_custom_high_bounce_rate_creation_threshold(self):
<<<<<<< HEAD
        self.set_config_property(
            (config_domain
             .HIGH_BOUNCE_RATE_TASK_STATE_BOUNCE_RATE_CREATION_THRESHOLD),
            0.35)
=======
        self.set_config_property((
            config_domain
            .HIGH_BOUNCE_RATE_TASK_STATE_BOUNCE_RATE_CREATION_THRESHOLD), 0.35)
>>>>>>> 6b2d604d

        with self.login_context(self.OWNER_EMAIL):
            json_response = self.get_json(self.get_url())

        self.assertAlmostEqual(
            json_response[
                'high_bounce_rate_task_state_bounce_rate_creation_threshold'],
            0.35)

    def test_custom_high_bounce_rate_obsoletion_threshold(self):
        self.set_config_property(
<<<<<<< HEAD
            (config_domain
             .HIGH_BOUNCE_RATE_TASK_STATE_BOUNCE_RATE_OBSOLETION_THRESHOLD),
=======
            (
                config_domain
                .HIGH_BOUNCE_RATE_TASK_STATE_BOUNCE_RATE_OBSOLETION_THRESHOLD),
>>>>>>> 6b2d604d
            0.05)

        with self.login_context(self.OWNER_EMAIL):
            json_response = self.get_json(self.get_url())

        self.assertAlmostEqual(
            json_response[
                'high_bounce_rate_task_state_bounce_rate_obsoletion_threshold'],
            0.05)

    def test_custom_high_bounce_rate_task_minimum_exploration_starts(self):
        self.set_config_property(
            config_domain.HIGH_BOUNCE_RATE_TASK_MINIMUM_EXPLORATION_STARTS,
            20)

        with self.login_context(self.OWNER_EMAIL):
            json_response = self.get_json(self.get_url())

        self.assertAlmostEqual(
            json_response['high_bounce_rate_task_minimum_exploration_starts'],
            20)<|MERGE_RESOLUTION|>--- conflicted
+++ resolved
@@ -616,16 +616,9 @@
         self.assertTrue(json_response['is_improvements_tab_enabled'])
 
     def test_custom_high_bounce_rate_creation_threshold(self):
-<<<<<<< HEAD
-        self.set_config_property(
-            (config_domain
-             .HIGH_BOUNCE_RATE_TASK_STATE_BOUNCE_RATE_CREATION_THRESHOLD),
-            0.35)
-=======
         self.set_config_property((
             config_domain
             .HIGH_BOUNCE_RATE_TASK_STATE_BOUNCE_RATE_CREATION_THRESHOLD), 0.35)
->>>>>>> 6b2d604d
 
         with self.login_context(self.OWNER_EMAIL):
             json_response = self.get_json(self.get_url())
@@ -637,14 +630,9 @@
 
     def test_custom_high_bounce_rate_obsoletion_threshold(self):
         self.set_config_property(
-<<<<<<< HEAD
-            (config_domain
-             .HIGH_BOUNCE_RATE_TASK_STATE_BOUNCE_RATE_OBSOLETION_THRESHOLD),
-=======
             (
                 config_domain
                 .HIGH_BOUNCE_RATE_TASK_STATE_BOUNCE_RATE_OBSOLETION_THRESHOLD),
->>>>>>> 6b2d604d
             0.05)
 
         with self.login_context(self.OWNER_EMAIL):
