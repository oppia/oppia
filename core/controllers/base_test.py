--- conflicted
+++ resolved
@@ -48,11 +48,7 @@
 import python_utils
 import utils
 
-<<<<<<< HEAD
 import contextlib2
-=======
-from mapreduce import main as mapreduce_main
->>>>>>> b881a437
 import webapp2
 import webtest
 
