--- conflicted
+++ resolved
@@ -413,15 +413,9 @@
             import feconf  # pylint: disable-all
 
     def test_valid_pillow_path(self):
-<<<<<<< HEAD
-        # We need to re-import main here to make it look like a
-        # local variable so that we can again re-import main later.
-        import main
-=======
         # We need to re-import appengine_config here to make it look like a
         # local variable so that we can again re-import appengine_config later.
         import appengine_config
->>>>>>> 94de1728
         assert_raises_regexp_context_manager = self.assertRaisesRegexp(
             Exception, 'Invalid path for oppia_tools library: invalid_path')
 
@@ -484,15 +478,9 @@
             import main  # pylint: disable-all
 
     def test_valid_third_party_library_path(self):
-<<<<<<< HEAD
-        # We need to re-import main here to make it look like a
-        # local variable so that we can again re-import main later.
-        import main
-=======
         # We need to re-import appengine_config here to make it look like a
         # local variable so that we can again re-import appengine_config later.
         import appengine_config
->>>>>>> 94de1728
         assert_raises_regexp_context_manager = self.assertRaisesRegexp(
             Exception, 'Invalid path for third_party library: invalid_path')
 
