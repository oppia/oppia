--- conflicted
+++ resolved
@@ -370,12 +370,9 @@
             '/mock_iframed', expected_status_int=500)
 
         self.assertIn(
-<<<<<<< HEAD
-            b'Uh-oh! The Oppia exploration you requested may have been removed '
-            b'or deleted.', response.body)
-=======
-            '<oppia-error-iframed-page-root></oppia-error-iframed-page-root>', response.body)
->>>>>>> 23be0d97
+            'b<oppia-error-iframed-page-root></oppia-error-iframed-page-root>',
+            response.body
+        )
 
     def test_dev_mode_cannot_be_true_on_production(self):
         # We need to delete the existing module else the re-importing
