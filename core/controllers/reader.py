--- conflicted
+++ resolved
@@ -285,26 +285,12 @@
                 }
 
         pretest_question_dicts = []
-<<<<<<< HEAD
-=======
         next_cursor = None
->>>>>>> a3386161
         if story_id:
             story = story_services.get_story_by_id(story_id, strict=False)
             if story is None:
                 raise self.InvalidInputException
 
-<<<<<<< HEAD
-            if (
-                    story.get_prerequisite_skill_ids_for_exp_id(exploration_id)
-                    is None):
-                raise self.InvalidInputException
-
-            pretest_questions = (
-                question_services.get_questions_by_skill_ids(
-                    feconf.NUM_PRETEST_QUESTIONS,
-                    story.get_prerequisite_skill_ids_for_exp_id(exploration_id))
-=======
             if not story.has_exploration(exploration_id):
                 raise self.InvalidInputException
 
@@ -313,7 +299,6 @@
                     feconf.NUM_PRETEST_QUESTIONS,
                     story.get_prerequisite_skill_ids_for_exp_id(exploration_id),
                     '')
->>>>>>> a3386161
             )
             pretest_question_dicts = [
                 question.to_dict() for question in pretest_questions
@@ -326,10 +311,7 @@
             'exploration': exploration.to_player_dict(),
             'exploration_id': exploration_id,
             'pretest_question_dicts': pretest_question_dicts,
-<<<<<<< HEAD
-=======
             'next_cursor_for_pretests': next_cursor,
->>>>>>> a3386161
             'is_logged_in': bool(self.user_id),
             'session_id': utils.generate_new_session_id(),
             'version': exploration.version,
