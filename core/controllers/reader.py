# Copyright 2014 The Oppia Authors. All Rights Reserved.
#
# Licensed under the Apache License, Version 2.0 (the "License");
# you may not use this file except in compliance with the License.
# You may obtain a copy of the License at
#
#      http://www.apache.org/licenses/LICENSE-2.0
#
# Unless required by applicable law or agreed to in writing, software
# distributed under the License is distributed on an "AS-IS" BASIS,
# WITHOUT WARRANTIES OR CONDITIONS OF ANY KIND, either express or implied.
# See the License for the specific language governing permissions and
# limitations under the License.

"""Controllers for the Oppia exploration learner view."""

import json
import logging
import random

import jinja2

from constants import constants
from core.controllers import base
from core.domain import acl_decorators
from core.domain import classifier_services
from core.domain import collection_services
from core.domain import config_domain
from core.domain import dependency_registry
from core.domain import event_services
from core.domain import exp_domain
from core.domain import exp_services
from core.domain import feedback_services
from core.domain import gadget_registry
from core.domain import interaction_registry
from core.domain import learner_progress_services
from core.domain import moderator_services
from core.domain import rating_services
from core.domain import recommendations_services
from core.domain import rights_manager
from core.domain import rte_component_registry
from core.domain import summary_services
from core.domain import user_services
import feconf
import utils

MAX_SYSTEM_RECOMMENDATIONS = 4

DEFAULT_TWITTER_SHARE_MESSAGE_PLAYER = config_domain.ConfigProperty(
    'default_twitter_share_message_player', {
        'type': 'unicode',
    },
    'Default text for the Twitter share message for the learner view',
    default_value=(
        'Check out this interactive lesson from Oppia - a free, open-source '
        'learning platform!'))


def _get_exploration_player_data(
        exploration_id, version, collection_id, can_edit):
    try:
        exploration = exp_services.get_exploration_by_id(
            exploration_id, version=version)
    except Exception:
        raise Exception

    collection_title = None
    if collection_id:
        try:
            collection = collection_services.get_collection_by_id(
                collection_id)
            collection_title = collection.title
        except Exception:
            raise Exception

    version = exploration.version

    # TODO(sll): Cache these computations.
    gadget_types = exploration.get_gadget_types()
    interaction_ids = exploration.get_interaction_ids()
    dependency_ids = (
        interaction_registry.Registry.get_deduplicated_dependency_ids(
            interaction_ids))
    dependencies_html, additional_angular_modules = (
        dependency_registry.Registry.get_deps_html_and_angular_modules(
            dependency_ids))

    gadget_templates = (
        gadget_registry.Registry.get_gadget_html(gadget_types))
    interaction_templates = (
        rte_component_registry.Registry.get_html_for_all_components() +
        interaction_registry.Registry.get_interaction_html(
            interaction_ids))

    return {
        'GADGET_SPECS': gadget_registry.Registry.get_all_specs(),
        'INTERACTION_SPECS': interaction_registry.Registry.get_all_specs(),
        'DEFAULT_TWITTER_SHARE_MESSAGE_PLAYER': (
            DEFAULT_TWITTER_SHARE_MESSAGE_PLAYER.value),
        'additional_angular_modules': additional_angular_modules,
        'can_edit': can_edit,
        'dependencies_html': jinja2.utils.Markup(
            dependencies_html),
        'exploration_title': exploration.title,
        'exploration_version': version,
        'collection_id': collection_id,
        'collection_title': collection_title,
        'gadget_templates': jinja2.utils.Markup(gadget_templates),
        'interaction_templates': jinja2.utils.Markup(
            interaction_templates),
        'is_private': rights_manager.is_exploration_private(
            exploration_id),
        # Note that this overwrites the value in base.py.
        'meta_name': exploration.title,
        # Note that this overwrites the value in base.py.
        'meta_description': utils.capitalize_string(exploration.objective),
        'nav_mode': feconf.NAV_MODE_EXPLORE,
    }


class ExplorationPageEmbed(base.BaseHandler):
    """Page describing a single embedded exploration."""

    @acl_decorators.can_play_exploration
    def get(self, exploration_id):
        """Handles GET requests."""
        version_str = self.request.get('v')
        version = int(version_str) if version_str else None
        exploration_rights = rights_manager.get_exploration_rights(
            exploration_id, strict=False)

        # Note: this is an optional argument and will be None when the
        # exploration is being played outside the context of a collection.
        collection_id = self.request.get('collection_id')
        can_edit = rights_manager.check_can_edit_activity(
            self.user_id, self.actions, constants.ACTIVITY_TYPE_EXPLORATION,
            exploration_rights)

        # This check is needed in order to show the correct page when a 404
        # error is raised. The self.request.get('iframed') part of the check is
        # needed for backwards compatibility with older versions of the
        # embedding script.
        if (feconf.EXPLORATION_URL_EMBED_PREFIX in self.request.uri or
                self.request.get('iframed')):
            self.values['iframed'] = True
        try:
            # If the exploration does not exist, a 404 error is raised.
            exploration_data_values = _get_exploration_player_data(
                exploration_id, version, collection_id, can_edit)
        except Exception:
            raise self.PageNotFoundException

        self.values.update(exploration_data_values)
        self.values['iframed'] = True
        self.render_template(
            'pages/exploration_player/exploration_player.html',
            iframe_restriction=None)


class ExplorationPage(base.BaseHandler):
    """Page describing a single exploration."""

    @acl_decorators.can_play_exploration
    def get(self, exploration_id):
        """Handles GET requests."""
        version_str = self.request.get('v')
        version = int(version_str) if version_str else None
        exploration_rights = rights_manager.get_exploration_rights(
            exploration_id, strict=False)

        if self.request.get('iframed'):
            redirect_url = '/embed/exploration/%s' % exploration_id
            if version_str:
                redirect_url += '?v=%s' % version_str
            self.redirect(redirect_url)
            return

        # Note: this is an optional argument and will be None when the
        # exploration is being played outside the context of a collection.
        collection_id = self.request.get('collection_id')
        can_edit = rights_manager.check_can_edit_activity(
            self.user_id, self.actions, constants.ACTIVITY_TYPE_EXPLORATION,
            exploration_rights)

        try:
            # If the exploration does not exist, a 404 error is raised.
            exploration_data_values = _get_exploration_player_data(
                exploration_id, version, collection_id, can_edit)
        except Exception:
            raise self.PageNotFoundException

        self.values.update(exploration_data_values)
        self.values['iframed'] = False
        self.render_template(
            'pages/exploration_player/exploration_player.html')


class ExplorationHandler(base.BaseHandler):
    """Provides the initial data for a single exploration."""

    GET_HANDLER_ERROR_RETURN_TYPE = feconf.HANDLER_TYPE_JSON

    @acl_decorators.can_play_exploration
    def get(self, exploration_id):
        """Populates the data on the individual exploration page."""
        version = self.request.get('v')
        version = int(version) if version else None

        try:
            exploration = exp_services.get_exploration_by_id(
                exploration_id, version=version)
        except Exception as e:
            raise self.PageNotFoundException(e)

        exploration_rights = rights_manager.get_exploration_rights(
            exploration_id, strict=False)
<<<<<<< HEAD
        user_settings = user_services.get_user_settings(self.user_id)
=======

        # Retrieve all classifiers for the exploration.
        state_classifier_mapping = {}
        classifier_training_jobs = (
            classifier_services.get_classifier_training_jobs(
                exploration_id, exploration.version, exploration.states))
        for index, state_name in enumerate(exploration.states):
            if classifier_training_jobs[index] is not None:
                classifier_data = classifier_training_jobs[
                    index].classifier_data
                algorithm_id = classifier_training_jobs[index].algorithm_id
                data_schema_version = (
                    classifier_training_jobs[index].data_schema_version)
                state_classifier_mapping[state_name] = {
                    'algorithm_id': algorithm_id,
                    'classifier_data': classifier_data,
                    'data_schema_version': data_schema_version
                }

>>>>>>> c07aeab7
        self.values.update({
            'can_edit': (
                rights_manager.check_can_edit_activity(
                    self.user_id, self.actions,
                    constants.ACTIVITY_TYPE_EXPLORATION, exploration_rights)),
            'exploration': exploration.to_player_dict(),
            'exploration_id': exploration_id,
            'is_logged_in': bool(self.user_id),
            'session_id': utils.generate_new_session_id(),
            'version': exploration.version,
<<<<<<< HEAD
            'preferred_audio_language_code':
                user_settings.preferred_audio_language_code
=======
            'state_classifier_mapping': state_classifier_mapping
>>>>>>> c07aeab7
        })
        self.render_json(self.values)


class AnswerSubmittedEventHandler(base.BaseHandler):
    """Tracks a learner submitting an answer."""

    REQUIRE_PAYLOAD_CSRF_CHECK = False

    @acl_decorators.can_play_exploration
    def post(self, exploration_id):
        old_state_name = self.payload.get('old_state_name')
        # The reader's answer.
        answer = self.payload.get('answer')
        # Parameters associated with the learner.
        params = self.payload.get('params', {})
        # The version of the exploration.
        version = self.payload.get('version')
        session_id = self.payload.get('session_id')
        client_time_spent_in_secs = self.payload.get(
            'client_time_spent_in_secs')
        # The answer group and rule spec indexes, which will be used to get
        # the rule spec string.
        answer_group_index = self.payload.get('answer_group_index')
        rule_spec_index = self.payload.get('rule_spec_index')
        classification_categorization = self.payload.get(
            'classification_categorization')

        exploration = exp_services.get_exploration_by_id(
            exploration_id, version=version)

        old_interaction = exploration.states[old_state_name].interaction

        old_interaction_instance = (
            interaction_registry.Registry.get_interaction_by_id(
                old_interaction.id))

        normalized_answer = old_interaction_instance.normalize_answer(answer)

        event_services.AnswerSubmissionEventHandler.record(
            exploration_id, version, old_state_name,
            exploration.states[old_state_name].interaction.id,
            answer_group_index, rule_spec_index, classification_categorization,
            session_id, client_time_spent_in_secs, params, normalized_answer)
        self.render_json({})


class StateHitEventHandler(base.BaseHandler):
    """Tracks a learner hitting a new state."""

    REQUIRE_PAYLOAD_CSRF_CHECK = False

    @acl_decorators.can_play_exploration
    def post(self, exploration_id):
        """Handles POST requests."""
        new_state_name = self.payload.get('new_state_name')
        exploration_version = self.payload.get('exploration_version')
        session_id = self.payload.get('session_id')
        # TODO(sll): why do we not record the value of this anywhere?
        client_time_spent_in_secs = self.payload.get(  # pylint: disable=unused-variable
            'client_time_spent_in_secs')
        old_params = self.payload.get('old_params')

        # Record the state hit, if it is not the END state.
        if new_state_name is not None:
            event_services.StateHitEventHandler.record(
                exploration_id, exploration_version, new_state_name,
                session_id, old_params, feconf.PLAY_TYPE_NORMAL)
        else:
            logging.error('Unexpected StateHit event for the END state.')


class ClassifyHandler(base.BaseHandler):
    """Stateless handler that performs a classify() operation server-side and
    returns the corresponding classification result, which is a dict containing
    three keys:
        'outcome': A dict representing the outcome of the answer group matched.
        'answer_group_index': The index of the matched answer group.
        'rule_spec_index': The index of the matched rule spec in the matched
            answer group.
    """

    REQUIRE_PAYLOAD_CSRF_CHECK = False

    @acl_decorators.can_play_exploration
    def post(self, unused_exploration_id):
        """Handle POST requests.

        Note: unused_exploration_id is needed because
            @acl_decorators.can_play_exploration needs 2 arguments.
        """
        # A domain object representing the old state.
        old_state = exp_domain.State.from_dict(self.payload.get('old_state'))
        # The learner's raw answer.
        answer = self.payload.get('answer')
        # The learner's parameter values.
        params = self.payload.get('params')
        params['answer'] = answer
        result = classifier_services.classify(old_state, answer)
        self.render_json(result)


class ReaderFeedbackHandler(base.BaseHandler):
    """Submits feedback from the reader."""

    REQUIRE_PAYLOAD_CSRF_CHECK = False

    @acl_decorators.can_play_exploration
    def post(self, exploration_id):
        """Handles POST requests."""
        state_name = self.payload.get('state_name')
        subject = self.payload.get('subject', 'Feedback from a learner')
        feedback = self.payload.get('feedback')
        include_author = self.payload.get('include_author')

        feedback_services.create_thread(
            exploration_id,
            state_name,
            self.user_id if include_author else None,
            subject,
            feedback)
        self.render_json(self.values)


class ExplorationStartEventHandler(base.BaseHandler):
    """Tracks a learner starting an exploration."""

    REQUIRE_PAYLOAD_CSRF_CHECK = False

    @acl_decorators.can_play_exploration
    def post(self, exploration_id):
        """Handles POST requests."""
        event_services.StartExplorationEventHandler.record(
            exploration_id, self.payload.get('version'),
            self.payload.get('state_name'),
            self.payload.get('session_id'),
            self.payload.get('params'),
            feconf.PLAY_TYPE_NORMAL)


class ExplorationCompleteEventHandler(base.BaseHandler):
    """Tracks a learner completing an exploration.

    The state name recorded should be a state with a terminal interaction.
    """

    REQUIRE_PAYLOAD_CSRF_CHECK = False

    @acl_decorators.can_play_exploration
    def post(self, exploration_id):
        """Handles POST requests."""

        # This will be None if the exploration is not being played within the
        # context of a collection.
        collection_id = self.payload.get('collection_id')
        user_id = self.user_id

        event_services.CompleteExplorationEventHandler.record(
            exploration_id,
            self.payload.get('version'),
            self.payload.get('state_name'),
            self.payload.get('session_id'),
            self.payload.get('client_time_spent_in_secs'),
            self.payload.get('params'),
            feconf.PLAY_TYPE_NORMAL)

        if user_id:
            learner_progress_services.mark_exploration_as_completed(
                user_id, exploration_id)

        if user_id and collection_id:
            collection_services.record_played_exploration_in_collection_context(
                user_id, collection_id, exploration_id)
            collections_left_to_complete = (
                collection_services.get_next_exploration_ids_to_complete_by_user( # pylint: disable=line-too-long
                    user_id, collection_id))

            if not collections_left_to_complete:
                learner_progress_services.mark_collection_as_completed(
                    user_id, collection_id)
            else:
                learner_progress_services.mark_collection_as_incomplete(
                    user_id, collection_id)

        self.render_json(self.values)


class ExplorationMaybeLeaveHandler(base.BaseHandler):
    """Tracks a learner leaving an exploration without completing it.

    The state name recorded should be a state with a non-terminal interaction.
    """

    REQUIRE_PAYLOAD_CSRF_CHECK = False

    @acl_decorators.can_play_exploration
    def post(self, exploration_id):
        """Handles POST requests."""
        version = self.payload.get('version')
        state_name = self.payload.get('state_name')
        user_id = self.user_id
        collection_id = self.payload.get('collection_id')

        if user_id:
            learner_progress_services.mark_exploration_as_incomplete(
                user_id, exploration_id, state_name, version)

        if user_id and collection_id:
            learner_progress_services.mark_collection_as_incomplete(
                user_id, collection_id)

        event_services.MaybeLeaveExplorationEventHandler.record(
            exploration_id,
            version,
            state_name,
            self.payload.get('session_id'),
            self.payload.get('client_time_spent_in_secs'),
            self.payload.get('params'),
            feconf.PLAY_TYPE_NORMAL)
        self.render_json(self.values)


class LearnerIncompleteActivityHandler(base.BaseHandler):
    """Handles operations related to the activities in the incomplete list of
    the user.
    """
    @acl_decorators.can_access_learner_dashboard
    def delete(self, activity_type, activity_id):
        if activity_type == constants.ACTIVITY_TYPE_EXPLORATION:
            learner_progress_services.remove_exp_from_incomplete_list(
                self.user_id, activity_id)
        elif activity_type == constants.ACTIVITY_TYPE_COLLECTION:
            learner_progress_services.remove_collection_from_incomplete_list(
                self.user_id, activity_id)

        self.render_json(self.values)


class RatingHandler(base.BaseHandler):
    """Records the rating of an exploration submitted by a user.

    Note that this represents ratings submitted on completion of the
    exploration.
    """

    GET_HANDLER_ERROR_RETURN_TYPE = feconf.HANDLER_TYPE_JSON

    @acl_decorators.can_play_exploration
    def get(self, exploration_id):
        """Handles GET requests."""
        self.values.update({
            'overall_ratings':
                rating_services.get_overall_ratings_for_exploration(
                    exploration_id),
            'user_rating': (
                rating_services.get_user_specific_rating_for_exploration(
                    self.user_id, exploration_id) if self.user_id else None)
        })
        self.render_json(self.values)

    @acl_decorators.can_rate_exploration
    def put(self, exploration_id):
        """Handles PUT requests for submitting ratings at the end of an
        exploration.
        """
        user_rating = self.payload.get('user_rating')
        rating_services.assign_rating_to_exploration(
            self.user_id, exploration_id, user_rating)
        self.render_json({})


class RecommendationsHandler(base.BaseHandler):
    """Provides recommendations to be displayed at the end of explorations.
    Which explorations are provided depends on whether the exploration was
    played within the context of a collection and whether the user is logged in.
    If both are true, then the explorations are suggested from the collection,
    if there are upcoming explorations for the learner to complete.
    """

    GET_HANDLER_ERROR_RETURN_TYPE = feconf.HANDLER_TYPE_JSON

    @acl_decorators.can_play_exploration
    def get(self, exploration_id):
        """Handles GET requests."""
        collection_id = self.request.get('collection_id')
        include_system_recommendations = self.request.get(
            'include_system_recommendations')
        try:
            author_recommended_exp_ids = json.loads(self.request.get(
                'stringified_author_recommended_ids'))
        except Exception:
            raise self.PageNotFoundException

        auto_recommended_exp_ids = []
        if self.user_id and collection_id:
            next_exp_ids_in_collection = (
                collection_services.get_next_exploration_ids_to_complete_by_user(  # pylint: disable=line-too-long
                    self.user_id, collection_id))
            auto_recommended_exp_ids = list(
                set(next_exp_ids_in_collection) -
                set(author_recommended_exp_ids))
        else:
            next_exp_ids_in_collection = []
            if collection_id:
                collection = collection_services.get_collection_by_id(
                    collection_id)
                next_exp_ids_in_collection = (
                    collection.get_next_exploration_ids_in_sequence(
                        exploration_id))
            if next_exp_ids_in_collection:
                auto_recommended_exp_ids = list(
                    set(next_exp_ids_in_collection) -
                    set(author_recommended_exp_ids))
            elif include_system_recommendations:
                system_chosen_exp_ids = (
                    recommendations_services.get_exploration_recommendations(
                        exploration_id))
                filtered_exp_ids = list(
                    set(system_chosen_exp_ids) -
                    set(author_recommended_exp_ids))
                auto_recommended_exp_ids = random.sample(
                    filtered_exp_ids,
                    min(MAX_SYSTEM_RECOMMENDATIONS, len(filtered_exp_ids)))

        self.values.update({
            'summaries': (
                summary_services.get_displayable_exp_summary_dicts_matching_ids(
                    author_recommended_exp_ids + auto_recommended_exp_ids)),
        })
        self.render_json(self.values)


class FlagExplorationHandler(base.BaseHandler):
    """Handles operations relating to learner flagging of explorations."""

    @acl_decorators.can_flag_exploration
    def post(self, exploration_id):
        moderator_services.enqueue_flag_exploration_email_task(
            exploration_id,
            self.payload.get('report_text'),
            self.user_id)
        self.render_json(self.values)<|MERGE_RESOLUTION|>--- conflicted
+++ resolved
@@ -214,9 +214,7 @@
 
         exploration_rights = rights_manager.get_exploration_rights(
             exploration_id, strict=False)
-<<<<<<< HEAD
         user_settings = user_services.get_user_settings(self.user_id)
-=======
 
         # Retrieve all classifiers for the exploration.
         state_classifier_mapping = {}
@@ -236,7 +234,6 @@
                     'data_schema_version': data_schema_version
                 }
 
->>>>>>> c07aeab7
         self.values.update({
             'can_edit': (
                 rights_manager.check_can_edit_activity(
@@ -247,12 +244,9 @@
             'is_logged_in': bool(self.user_id),
             'session_id': utils.generate_new_session_id(),
             'version': exploration.version,
-<<<<<<< HEAD
             'preferred_audio_language_code':
                 user_settings.preferred_audio_language_code
-=======
             'state_classifier_mapping': state_classifier_mapping
->>>>>>> c07aeab7
         })
         self.render_json(self.values)
 
