# Copyright 2014 The Oppia Authors. All Rights Reserved.
#
# Licensed under the Apache License, Version 2.0 (the "License");
# you may not use this file except in compliance with the License.
# You may obtain a copy of the License at
#
#      http://www.apache.org/licenses/LICENSE-2.0
#
# Unless required by applicable law or agreed to in writing, software
# distributed under the License is distributed on an "AS-IS" BASIS,
# WITHOUT WARRANTIES OR CONDITIONS OF ANY KIND, either express or implied.
# See the License for the specific language governing permissions and
# limitations under the License.

"""Controllers for the Oppia exploration learner view."""

import json
import logging
import random

import jinja2

from core.controllers import base
from core.domain import classifier_services
from core.domain import collection_services
from core.domain import config_domain
from core.domain import dependency_registry
from core.domain import event_services
from core.domain import exp_domain
from core.domain import exp_services
from core.domain import feedback_services
from core.domain import gadget_registry
from core.domain import interaction_registry
from core.domain import learner_progress_services
from core.domain import moderator_services
from core.domain import rating_services
from core.domain import recommendations_services
from core.domain import rights_manager
from core.domain import rte_component_registry
from core.domain import summary_services
import feconf
import utils

MAX_SYSTEM_RECOMMENDATIONS = 4

DEFAULT_TWITTER_SHARE_MESSAGE_PLAYER = config_domain.ConfigProperty(
    'default_twitter_share_message_player', {
        'type': 'unicode',
    },
    'Default text for the Twitter share message for the learner view',
    default_value=(
        'Check out this interactive lesson from Oppia - a free, open-source '
        'learning platform!'))


def require_playable(handler):
    """Decorator that checks if the learner can play the given exploration."""
    def test_can_play(self, exploration_id, **kwargs):
        """Tests if the learner can play the exploration.

        Args:
            exploration_id: str. The ID of the exploration to test.
            kwargs: Any other keyword args.

        Returns:
            handler. The relevant response handler if the learner is allowed to
                play the exploration.

        Raises:
            PageNotFoundException: The learner cannot play the exploration.
        """
        if exploration_id in feconf.DISABLED_EXPLORATION_IDS:
            self.render_template(
                'pages/error/disabled_exploration.html',
                iframe_restriction=None)
            return

        # This check is needed in order to show the correct page when a 404
        # error is raised. The self.request.get('iframed') part of the check is
        # needed for backwards compatibility with older versions of the
        # embedding script.
        if (feconf.EXPLORATION_URL_EMBED_PREFIX in self.request.uri or
                self.request.get('iframed')):
            self.values['iframed'] = True

        # Checks whether the learner can play this activity.
        if rights_manager.Actor(self.user_id).can_play(
                feconf.ACTIVITY_TYPE_EXPLORATION, exploration_id):
            return handler(self, exploration_id, **kwargs)
        else:
            raise self.PageNotFoundException

    return test_can_play


def _get_exploration_player_data(
        exploration_id, version, collection_id, can_edit):
    """Gets exploration metadata which is returned as a dictionary.

    Args:
        exploration_id: str. The ID of the exploration to get metadata for.
        version: int or None. If specified, the version of the exploration to
            get metadata for. However, if the exploration is being played
            outside the context of a collection, the value should be None.
        collection_id: str. The id of the collection which the exploration
            belongs to.
        can_edit: bool. Whether the exploration is editable by the learner.

    Returns:
        dict. A dictionary with metadata pertaining to the exploration
            such as GADGET_SPECS, can_edit, title, version etc.

    Raises:
        Exception: The given exploration cannot be fetched.
    """
    try:
        exploration = exp_services.get_exploration_by_id(
            exploration_id, version=version)
    except Exception:
        raise Exception

    collection_title = None
    if collection_id:
        try:
            collection = collection_services.get_collection_by_id(
                collection_id)
            collection_title = collection.title
        except Exception:
            raise Exception

    version = exploration.version

    # TODO(sll): Cache these computations.
    gadget_types = exploration.get_gadget_types()
    interaction_ids = exploration.get_interaction_ids()
    dependency_ids = (
        interaction_registry.Registry.get_deduplicated_dependency_ids(
            interaction_ids))
    dependencies_html, additional_angular_modules = (
        dependency_registry.Registry.get_deps_html_and_angular_modules(
            dependency_ids))

    gadget_templates = (
        gadget_registry.Registry.get_gadget_html(gadget_types))
    interaction_templates = (
        rte_component_registry.Registry.get_html_for_all_components() +
        interaction_registry.Registry.get_interaction_html(
            interaction_ids))

    return {
        'GADGET_SPECS': gadget_registry.Registry.get_all_specs(),
        'INTERACTION_SPECS': interaction_registry.Registry.get_all_specs(),
        'DEFAULT_TWITTER_SHARE_MESSAGE_PLAYER': (
            DEFAULT_TWITTER_SHARE_MESSAGE_PLAYER.value),
        'additional_angular_modules': additional_angular_modules,
        'can_edit': can_edit,
        'dependencies_html': jinja2.utils.Markup(
            dependencies_html),
        'exploration_title': exploration.title,
        'exploration_version': version,
        'collection_id': collection_id,
        'collection_title': collection_title,
        'gadget_templates': jinja2.utils.Markup(gadget_templates),
        'interaction_templates': jinja2.utils.Markup(
            interaction_templates),
        'is_private': rights_manager.is_exploration_private(
            exploration_id),
        # Note that this overwrites the value in base.py.
        'meta_name': exploration.title,
        # Note that this overwrites the value in base.py.
        'meta_description': utils.capitalize_string(exploration.objective),
        'nav_mode': feconf.NAV_MODE_EXPLORE,
    }


class ExplorationPageEmbed(base.BaseHandler):
    """Page describing a single embedded exploration."""

    @require_playable
    def get(self, exploration_id):
        """Handles GET requests.

        Args:
            exploration_id: str. The ID of the exploration requested by the
                learner.

        Raises:
            PageNotFoundException: The exploration data cannot be retrieved.
        """
        version_str = self.request.get('v')
        version = int(version_str) if version_str else None

        # Note: this is an optional argument and will be None when the
        # exploration is being played outside the context of a collection.
        collection_id = self.request.get('collection_id')
        can_edit = (
            bool(self.username) and
            self.username not in config_domain.BANNED_USERNAMES.value and
            rights_manager.Actor(self.user_id).can_edit(
                feconf.ACTIVITY_TYPE_EXPLORATION, exploration_id))

        try:
            exploration_data_values = _get_exploration_player_data(
                exploration_id, version, collection_id, can_edit)
        except Exception:
            raise self.PageNotFoundException

        self.values.update(exploration_data_values)
        self.values['iframed'] = True
        self.render_template(
            'pages/exploration_player/exploration_player.html',
            iframe_restriction=None)


class ExplorationPage(base.BaseHandler):
    """Page describing a single exploration."""

    @require_playable
    def get(self, exploration_id):
        """Handles GET requests.

        Args:
            exploration_id: str. The ID of the exploration requested by the
              learner.

        Raises:
            PageNotFoundException: The exploration data cannot be retrieved.
        """
        version_str = self.request.get('v')
        version = int(version_str) if version_str else None

        if self.request.get('iframed'):
            redirect_url = '/embed/exploration/%s' % exploration_id
            if version_str:
                redirect_url += '?v=%s' % version_str
            self.redirect(redirect_url)
            return

        # Note: this is an optional argument and will be None when the
        # exploration is being played outside the context of a collection.
        collection_id = self.request.get('collection_id')
        can_edit = (
            bool(self.username) and
            self.username not in config_domain.BANNED_USERNAMES.value and
            rights_manager.Actor(self.user_id).can_edit(
                feconf.ACTIVITY_TYPE_EXPLORATION, exploration_id))

        try:
            exploration_data_values = _get_exploration_player_data(
                exploration_id, version, collection_id, can_edit)
        except Exception:
            raise self.PageNotFoundException

        self.values.update(exploration_data_values)
        self.values['iframed'] = False
        self.render_template(
            'pages/exploration_player/exploration_player.html')


class ExplorationHandler(base.BaseHandler):
    """Provides the initial data for a single exploration."""

    GET_HANDLER_ERROR_RETURN_TYPE = feconf.HANDLER_TYPE_JSON

    def get(self, exploration_id):
        """Populates the data on the individual exploration page.

        Args:
            exploration_id: str. The ID of the exploration requested by the
              learner.

        Raises:
            PageNotFoundException: The exploration does not exist or is not
              available.
        """
        version = self.request.get('v')
        version = int(version) if version else None

        try:
            exploration = exp_services.get_exploration_by_id(
                exploration_id, version=version)
        except Exception as e:
            raise self.PageNotFoundException(e)

        self.values.update({
            'can_edit': (
                self.user_id and
                rights_manager.Actor(self.user_id).can_edit(
                    feconf.ACTIVITY_TYPE_EXPLORATION, exploration_id)),
            'exploration': exploration.to_player_dict(),
            'exploration_id': exploration_id,
            'is_logged_in': bool(self.user_id),
            'session_id': utils.generate_new_session_id(),
            'version': exploration.version
        })
        self.render_json(self.values)


class AnswerSubmittedEventHandler(base.BaseHandler):
    """Tracks a learner submitting an answer."""

    REQUIRE_PAYLOAD_CSRF_CHECK = False

    @require_playable
    def post(self, exploration_id):
        """Handles learner answer POST requests.

        Args:
            exploration_id: str. The ID of the exploration the learner
                has posted an answer to.
        """
        old_state_name = self.payload.get('old_state_name')
        answer = self.payload.get('answer')
        # Parameters associated with the learner.
        params = self.payload.get('params', {})
        # The version of the exploration.
        version = self.payload.get('version')
        session_id = self.payload.get('session_id')
        client_time_spent_in_secs = self.payload.get(
            'client_time_spent_in_secs')
        # The answer group and rule spec indexes, which will be used to get
        # the rule spec string.
        answer_group_index = self.payload.get('answer_group_index')
        rule_spec_index = self.payload.get('rule_spec_index')
        classification_categorization = self.payload.get(
            'classification_categorization')

        exploration = exp_services.get_exploration_by_id(
            exploration_id, version=version)

        old_interaction = exploration.states[old_state_name].interaction

        old_interaction_instance = (
            interaction_registry.Registry.get_interaction_by_id(
                old_interaction.id))

        normalized_answer = old_interaction_instance.normalize_answer(answer)

        event_services.AnswerSubmissionEventHandler.record(
            exploration_id, version, old_state_name,
            exploration.states[old_state_name].interaction.id,
            answer_group_index, rule_spec_index, classification_categorization,
            session_id, client_time_spent_in_secs, params, normalized_answer)
        self.render_json({})


class StateHitEventHandler(base.BaseHandler):
    """Tracks a learner hitting a new state."""

    REQUIRE_PAYLOAD_CSRF_CHECK = False

    @require_playable
    def post(self, exploration_id):
        """Handles POST requests. Records that a learner has hit new a state in
         the exploration.

        Args:
            exploration_id: str. The ID of the exploration.
        """
        new_state_name = self.payload.get('new_state_name')
        exploration_version = self.payload.get('exploration_version')
        session_id = self.payload.get('session_id')
        # TODO(sll): why do we not record the value of this anywhere?
        client_time_spent_in_secs = self.payload.get(  # pylint: disable=unused-variable
            'client_time_spent_in_secs')
        old_params = self.payload.get('old_params')

        # Record the state hit, if it is not the END state.
        if new_state_name is not None:
            event_services.StateHitEventHandler.record(
                exploration_id, exploration_version, new_state_name,
                session_id, old_params, feconf.PLAY_TYPE_NORMAL)
        else:
            logging.error('Unexpected StateHit event for the END state.')


class ClassifyHandler(base.BaseHandler):
    """Stateless handler that performs a classify() operation server-side."""

    REQUIRE_PAYLOAD_CSRF_CHECK = False

    @require_playable
    def post(self, unused_exploration_id):
        """Handle POST requests.

        Args:
            unused_exploration_id: str. Although this is not used, it is passed
                in because it is needed by the require_playable decorator.

        Returns:
            dict. A classification result, which is a dictionary containing
                three keys.
                'outcome': dict. A dict representing the outcome of the answer
                    group matched.
                'answer_group_index': int. An index into the answer groups list
                    indicating which one was selected as the group which this
                    answer belongs to. This is equal to the number of answer
                    groups if the default outcome was matched.
                'rule_spec_index': int. An index into the rule specs list of
                    the matched answer group which was selected that indicates
                    which rule spec was matched. This is equal to 0 if the
                    default outcome is selected.
        """
        # FIXME: Document 'outcome' dict keys.
        # A domain object representing the old state.
        old_state = exp_domain.State.from_dict(self.payload.get('old_state'))
        # The learner's raw answer.
        answer = self.payload.get('answer')
        # The learner's parameter values.
        params = self.payload.get('params')
        params['answer'] = answer
        result = classifier_services.classify(old_state, answer)
        self.render_json(result)


class ReaderFeedbackHandler(base.BaseHandler):
    """Submits feedback from the reader."""

    REQUIRE_PAYLOAD_CSRF_CHECK = False

    @require_playable
    def post(self, exploration_id):
        """Handles POST requests. Records the feedback submitted by a learner
        to an exploration.

        Args:
            exploration_id: str. The ID of the exploration the learner has
                submitted feedback to.
        """
        state_name = self.payload.get('state_name')
        subject = self.payload.get('subject', 'Feedback from a learner')
        feedback = self.payload.get('feedback')
        include_author = self.payload.get('include_author')

        feedback_services.create_thread(
            exploration_id,
            state_name,
            self.user_id if include_author else None,
            subject,
            feedback)
        self.render_json(self.values)


class ExplorationStartEventHandler(base.BaseHandler):
    """Tracks a learner starting an exploration."""

    REQUIRE_PAYLOAD_CSRF_CHECK = False

    @require_playable
    def post(self, exploration_id):
        """Handles POST requests.

        Args:
            exploration_id: str. The ID of the exploration the learner has just
                started.
        """
        event_services.StartExplorationEventHandler.record(
            exploration_id, self.payload.get('version'),
            self.payload.get('state_name'),
            self.payload.get('session_id'),
            self.payload.get('params'),
            feconf.PLAY_TYPE_NORMAL)


class ExplorationCompleteEventHandler(base.BaseHandler):
    """Tracks a learner completing an exploration.
    The state name recorded should be a state with a terminal interaction.
    """

    REQUIRE_PAYLOAD_CSRF_CHECK = False

    @require_playable
    def post(self, exploration_id):
        """Handles POST requests.

        Args:
            exploration_id: str. The ID of the exploration the learner has
                finished.
        """
        # This will be None if the exploration is not being played within the
        # context of a collection.
        collection_id = self.payload.get('collection_id')
        user_id = self.user_id

        event_services.CompleteExplorationEventHandler.record(
            exploration_id,
            self.payload.get('version'),
            self.payload.get('state_name'),
            self.payload.get('session_id'),
            self.payload.get('client_time_spent_in_secs'),
            self.payload.get('params'),
            feconf.PLAY_TYPE_NORMAL)

        if user_id:
            learner_progress_services.mark_exploration_as_completed(
                user_id, exploration_id)

        if user_id and collection_id:
            collection_services.record_played_exploration_in_collection_context(
                user_id, collection_id, exploration_id)
            collections_left_to_complete = (
                collection_services.get_next_exploration_ids_to_complete_by_user( # pylint: disable=line-too-long
                    user_id, collection_id))

            if not collections_left_to_complete:
                learner_progress_services.mark_collection_as_completed(
                    user_id, collection_id)
            else:
                learner_progress_services.mark_collection_as_incomplete(
                    user_id, collection_id)

        self.render_json(self.values)


class ExplorationMaybeLeaveHandler(base.BaseHandler):
    """Tracks a learner leaving an exploration without completing it.
    The state name recorded should be a state with a non-terminal interaction.
    """

    REQUIRE_PAYLOAD_CSRF_CHECK = False

    @require_playable
    def post(self, exploration_id):
<<<<<<< HEAD
        """Handles POST requests.

        Args:
            exploration_id: str. The ID of the exploration the learner has
                left without finishing.
        """
=======
        """Handles POST requests."""
        version = self.payload.get('version')
        state_name = self.payload.get('state_name')
        user_id = self.user_id
        collection_id = self.payload.get('collection_id')

        if user_id:
            learner_progress_services.mark_exploration_as_incomplete(
                user_id, exploration_id, state_name, version)

        if user_id and collection_id:
            learner_progress_services.mark_collection_as_incomplete(
                user_id, collection_id)

>>>>>>> 93e5639a
        event_services.MaybeLeaveExplorationEventHandler.record(
            exploration_id,
            version,
            state_name,
            self.payload.get('session_id'),
            self.payload.get('client_time_spent_in_secs'),
            self.payload.get('params'),
            feconf.PLAY_TYPE_NORMAL)
        self.render_json(self.values)


class RemoveExpFromIncompleteListHandler(base.BaseHandler):
    """Handles operations related to removing an exploration from the partially
    completed list of a user.
    """

    @base.require_user
    def post(self):
        """Handles POST requests."""
        exploration_id = self.payload.get('exploration_id')
        learner_progress_services.remove_exp_from_incomplete_list(
            self.user_id, exploration_id)
        self.render_json(self.values)


class RemoveCollectionFromIncompleteListHandler(base.BaseHandler):
    """Handles operations related to removing a collection from the partially
    completed list of a user.
    """

    @base.require_user
    def post(self):
        """Handles POST requests."""
        collection_id = self.payload.get('collection_id')
        learner_progress_services.remove_collection_from_incomplete_list(
            self.user_id, collection_id)
        self.render_json(self.values)


class RatingHandler(base.BaseHandler):
    """Records the rating of an exploration submitted by a learner.

    Note that this represents ratings submitted on completion of the
    exploration.
    """

    GET_HANDLER_ERROR_RETURN_TYPE = feconf.HANDLER_TYPE_JSON

    @require_playable
    def get(self, exploration_id):
        """Handles GET requests.

        Args:
            exploration_id: str. The ID of the exploration the learner wants to
                get the rating of.
        """
        self.values.update({
            'overall_ratings':
                rating_services.get_overall_ratings_for_exploration(
                    exploration_id),
            'user_rating': (
                rating_services.get_user_specific_rating_for_exploration(
                    self.user_id, exploration_id) if self.user_id else None)
        })
        self.render_json(self.values)

    @base.require_user
    def put(self, exploration_id):
        """Handles PUT requests for submitting ratings at the end of an
        exploration.

        Args:
            exploration_id: str. The ID of the exploration the learner is
                rating.
        """
        user_rating = self.payload.get('user_rating')
        rating_services.assign_rating_to_exploration(
            self.user_id, exploration_id, user_rating)
        self.render_json({})


class RecommendationsHandler(base.BaseHandler):
    """Provides recommendations to be displayed at the end of explorations.
    Which explorations are provided depends on whether the exploration was
    played within the context of a collection and whether the learner is logged
    in. If both are true, then the explorations are suggested from the
    collection, if there are upcoming explorations for the learner to complete.
    """

    GET_HANDLER_ERROR_RETURN_TYPE = feconf.HANDLER_TYPE_JSON

    @require_playable
    def get(self, exploration_id):
        """Handles GET requests.

        Args:
            exploration_id: str. The ID of the exploration the learner wants
                to get other recommendations for.
        """
        collection_id = self.request.get('collection_id')
        include_system_recommendations = self.request.get(
            'include_system_recommendations')
        try:
            author_recommended_exp_ids = json.loads(self.request.get(
                'stringified_author_recommended_ids'))
        except Exception:
            raise self.PageNotFoundException

        auto_recommended_exp_ids = []
        if self.user_id and collection_id:
            next_exp_ids_in_collection = (
                collection_services.get_next_exploration_ids_to_complete_by_user(  # pylint: disable=line-too-long
                    self.user_id, collection_id))
            auto_recommended_exp_ids = list(
                set(next_exp_ids_in_collection) -
                set(author_recommended_exp_ids))
        else:
            next_exp_ids_in_collection = []
            if collection_id:
                collection = collection_services.get_collection_by_id(
                    collection_id)
                next_exp_ids_in_collection = (
                    collection.get_next_exploration_ids_in_sequence(
                        exploration_id))
            if next_exp_ids_in_collection:
                auto_recommended_exp_ids = list(
                    set(next_exp_ids_in_collection) -
                    set(author_recommended_exp_ids))
            elif include_system_recommendations:
                system_chosen_exp_ids = (
                    recommendations_services.get_exploration_recommendations(
                        exploration_id))
                filtered_exp_ids = list(
                    set(system_chosen_exp_ids) -
                    set(author_recommended_exp_ids))
                auto_recommended_exp_ids = random.sample(
                    filtered_exp_ids,
                    min(MAX_SYSTEM_RECOMMENDATIONS, len(filtered_exp_ids)))

        self.values.update({
            'summaries': (
                summary_services.get_displayable_exp_summary_dicts_matching_ids(
                    author_recommended_exp_ids + auto_recommended_exp_ids)),
        })
        self.render_json(self.values)


class FlagExplorationHandler(base.BaseHandler):
    """Handles operations relating to learner flagging of explorations."""

    @base.require_user
    def post(self, exploration_id):
        """Handles POST requests.

        Args:
            exploration_id: str. The ID of the exploration the learner
                has flagged.
        """
        moderator_services.enqueue_flag_exploration_email_task(
            exploration_id,
            self.payload.get('report_text'),
            self.user_id)
        self.render_json(self.values)<|MERGE_RESOLUTION|>--- conflicted
+++ resolved
@@ -521,15 +521,11 @@
 
     @require_playable
     def post(self, exploration_id):
-<<<<<<< HEAD
         """Handles POST requests.
-
+        
         Args:
             exploration_id: str. The ID of the exploration the learner has
-                left without finishing.
-        """
-=======
-        """Handles POST requests."""
+                left without finishing."""
         version = self.payload.get('version')
         state_name = self.payload.get('state_name')
         user_id = self.user_id
@@ -541,9 +537,7 @@
 
         if user_id and collection_id:
             learner_progress_services.mark_collection_as_incomplete(
-                user_id, collection_id)
-
->>>>>>> 93e5639a
+                user_id, collec
         event_services.MaybeLeaveExplorationEventHandler.record(
             exploration_id,
             version,
