--- conflicted
+++ resolved
@@ -283,7 +283,7 @@
             self.put_json(
                 self.url, {'version': 1}, csrf_token=csrf_token,
                 expected_status_int=401)
-<<<<<<< HEAD
+
         self.logout()
 
 
@@ -313,7 +313,5 @@
             question_summary_dicts['skill_description'], 'Description')
         self.assertEqual(
             question_summary_dicts['summary']['id'], question_id)
-=======
->>>>>>> 9b5d43d1
 
         self.logout()