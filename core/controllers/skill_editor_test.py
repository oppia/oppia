--- conflicted
+++ resolved
@@ -14,11 +14,7 @@
 
 """Tests for the skill editor page."""
 
-<<<<<<< HEAD
-from core.domain import role_services
-=======
 from constants import constants
->>>>>>> 8f3d11c1
 from core.domain import skill_services
 from core.domain import topic_services
 from core.domain import user_services
@@ -93,25 +89,12 @@
             self.assertEqual(response.status_int, 200)
             self.logout()
 
-<<<<<<< HEAD
     def test_skill_editor_page_fails(self):
         self.login(self.ADMIN_EMAIL)
         # Check GET returns 404 when new strutures' pages are not enabled.
         with self.swap(feconf, 'ENABLE_NEW_STRUCTURES', False):
             response = self.testapp.get(self.url, expect_errors=True)
             self.assertEqual(response.status_int, 404)
-=======
-    def test_editable_skill_handler_get(self):
-        # Check that non-admins cannot access the editable skill data.
-        with self.swap(constants, 'ENABLE_NEW_STRUCTURES', True):
-            self.login(self.NEW_USER_EMAIL)
-            response = self.testapp.get(
-                '%s/%s' % (
-                    feconf.SKILL_EDITOR_DATA_URL_PREFIX, self.skill_id),
-                expect_errors=True)
-            self.assertEqual(response.status_int, 401)
-            self.logout()
->>>>>>> 8f3d11c1
 
         # Check GET returns 404 when cannot get skill by id.
         feconf_swap = self.swap(feconf, 'ENABLE_NEW_STRUCTURES', True)
@@ -178,7 +161,6 @@
 
     def test_editable_skill_handler_get_succeeds(self):
         self.login(self.ADMIN_EMAIL)
-<<<<<<< HEAD
         with self.swap(feconf, 'ENABLE_NEW_STRUCTURES', True):
             # Check that admins can access the editable skill data.
             json_response = self.get_json(self.url)
@@ -199,13 +181,6 @@
             response = self.testapp.get(self.url, expect_errors=True)
             self.assertEqual(response.status_int, 404)
         self.logout()
-=======
-        with self.swap(constants, 'ENABLE_NEW_STRUCTURES', True):
-            response = self.testapp.get(
-                '%s/%s' % (
-                    feconf.SKILL_EDITOR_URL_PREFIX, self.skill_id))
-            csrf_token = self.get_csrf_token_from_response(response)
->>>>>>> 8f3d11c1
 
     def test_editable_skill_handler_put_succeeds(self):
         self.login(self.ADMIN_EMAIL)
@@ -242,14 +217,9 @@
                               expect_errors=True, expected_status_int=400)
         self.logout()
 
-<<<<<<< HEAD
     def test_editable_skill_handler_delete_succeeds(self):
         self.login(self.ADMIN_EMAIL)
         with self.swap(feconf, 'ENABLE_NEW_STRUCTURES', True):
-=======
-    def test_editable_skill_handler_delete(self):
-        with self.swap(constants, 'ENABLE_NEW_STRUCTURES', True):
->>>>>>> 8f3d11c1
             # Check that admins can delete a skill.
             self.delete_json(self.url)
         self.logout()
