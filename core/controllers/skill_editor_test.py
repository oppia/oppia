# Copyright 2018 The Oppia Authors. All Rights Reserved.
#
# Licensed under the Apache License, Version 2.0 (the "License");
# you may not use this file except in compliance with the License.
# You may obtain a copy of the License at
#
#      http://www.apache.org/licenses/LICENSE-2.0
#
# Unless required by applicable law or agreed to in writing, software
# distributed under the License is distributed on an "AS-IS" BASIS,
# WITHOUT WARRANTIES OR CONDITIONS OF ANY KIND, either express or implied.
# See the License for the specific language governing permissions and
# limitations under the License.

"""Tests for the skill editor page."""

from core.domain import role_services
from core.domain import skill_services
from core.domain import topic_services
from core.domain import user_services
from core.platform import models
from core.tests import test_utils
import feconf
import utils

(skill_models,) = models.Registry.import_models([models.NAMES.skill])
memcache_services = models.Registry.import_memcache_services()


class BaseSkillEditorControllerTests(test_utils.GenericTestBase):

    def setUp(self):
        """Completes the sign-up process for the various users."""
        super(BaseSkillEditorControllerTests, self).setUp()
        self.signup(self.ADMIN_EMAIL, self.ADMIN_USERNAME)
        self.signup(self.NEW_USER_EMAIL, self.NEW_USER_USERNAME)

        self.admin_id = self.get_user_id_from_email(self.ADMIN_EMAIL)
        self.new_user_id = self.get_user_id_from_email(self.NEW_USER_EMAIL)

        self.set_admins([self.ADMIN_USERNAME])

        self.admin = user_services.UserActionsInfo(self.admin_id)
        self.skill_id = skill_services.get_new_skill_id()
        self.save_new_skill(self.skill_id, self.admin_id, 'Description')
        self.topic_id = topic_services.get_new_topic_id()
        self.save_new_topic(
            self.topic_id, self.admin_id, 'Name', 'Description',
            [], [], [self.skill_id], [], 1)

    def _get_csrf_token_for_put(self):
        """Gets the csrf token."""
        csrf_token = None
        url_prefix = feconf.SKILL_EDITOR_URL_PREFIX
        response = self.get_html_response(
            '%s/%s' % (url_prefix, self.skill_id))
        csrf_token = self.get_csrf_token_from_response(response)
        return csrf_token

    def _delete_skill_model_and_memcache(self, user_id, skill_id):
        """Deletes skill model and memcache corresponding to the given skill
        id.
        """
        skill_model = skill_models.SkillModel.get(skill_id)
        skill_model.delete(user_id, 'Delete skill model.')
        skill_memcache_key = skill_services._get_skill_memcache_key(skill_id) # pylint: disable=protected-access
        memcache_services.delete(skill_memcache_key)

    def _mock_update_skill_raise_exception(
            self, unused_committer_id, unused_skill_id, unused_change_list,
            unused_commit_message):
        """Mocks skill updates. Always fails by raising a validation error."""
        raise utils.ValidationError()

    def _mock_get_skill_rights(self, unused_skill_id, **unused_kwargs):
        """Mocks get_skill_rights. Returns None."""
        return None

    def _mock_publish_skill_raise_exception(
            self, unused_skill_id, unused_committer_id):
        """Mocks publishing skills. Always fails by raising an exception."""
        raise Exception()


class SkillEditorTest(BaseSkillEditorControllerTests):
    """Tests for SkillEditorPage."""

    def setUp(self):
        super(SkillEditorTest, self).setUp()
        self.url = '%s/%s' % (feconf.SKILL_EDITOR_URL_PREFIX, self.skill_id)

    def test_access_skill_editor_page(self):
        """Test access to editor pages for the sample skill."""

        # Check that non-admins cannot access the editor page.
        self.login(self.NEW_USER_EMAIL)
        self.get_html_response(
            self.url, expected_status_int=401)
        self.logout()

        # Check that admins can access and edit in the editor page.
        self.login(self.ADMIN_EMAIL)
        self.get_html_response(self.url)
        self.logout()

    def test_skill_editor_page_fails(self):
        self.login(self.ADMIN_EMAIL)

        # Check GET returns 404 when cannot get skill by id.
        self._delete_skill_model_and_memcache(self.admin_id, self.skill_id)
        self.get_html_response(self.url, expected_status_int=404)
        self.logout()


class SkillRightsHandlerTest(BaseSkillEditorControllerTests):
    """Tests for SkillRightsHandler."""

    def setUp(self):
        super(SkillRightsHandlerTest, self).setUp()
        self.url = '%s/%s' % (feconf.SKILL_RIGHTS_URL_PREFIX, self.skill_id)

    def test_skill_rights_handler_succeeds(self):
        self.login(self.ADMIN_EMAIL)
        # Check that admins can access and edit in the editor page.
        self.get_json(self.url)
        # Check GET returns JSON object with can_edit_skill_description set
        # to False if the user is not allowed to edit the skill description.
        def mock_get_all_actions(*_args):
            actions = list(self.admin.actions)
            actions.remove(role_services.ACTION_EDIT_SKILL_DESCRIPTION)
            return actions
        with self.swap(role_services, 'get_all_actions', mock_get_all_actions):
            json_response = self.get_json(self.url)
            self.assertEqual(json_response['can_edit_skill_description'], False)
        self.logout()

    def test_skill_rights_handler_fails(self):
        self.login(self.ADMIN_EMAIL)
        # Check GET returns 404 when the returned skill rights is None.
        skill_services_swap = self.swap(
            skill_services, 'get_skill_rights', self._mock_get_skill_rights)
        with skill_services_swap:
            self.get_json(self.url, expected_status_int=404)
        self.logout()


class EditableSkillDataHandlerTest(BaseSkillEditorControllerTests):
    """Tests for EditableSkillDataHandler."""

    def setUp(self):
        super(EditableSkillDataHandlerTest, self).setUp()
        self.url = '%s/%s' % (
            feconf.SKILL_EDITOR_DATA_URL_PREFIX, self.skill_id)
        self.put_payload = {
            'version': 1,
            'commit_message': 'changed description',
            'change_dicts': [{
                'cmd': 'update_skill_property',
                'property_name': 'description',
                'old_value': 'Description',
                'new_value': 'New Description'
            }]
        }

    def test_guest_can_not_delete_skill(self):
        self.get_json(self.url, expected_status_int=401)

    def test_new_user_can_not_delete_skill(self):
        self.login(self.NEW_USER_EMAIL)
        self.get_json(self.url, expected_status_int=401)
        self.logout()

    def test_editable_skill_handler_get_succeeds(self):
        self.login(self.ADMIN_EMAIL)
        # Check that admins can access the editable skill data.
        json_response = self.get_json(self.url)
        self.assertEqual(self.skill_id, json_response['skill']['id'])
        self.logout()

    def test_editable_skill_handler_get_fails(self):
        self.login(self.ADMIN_EMAIL)
        # Check GET returns 404 when cannot get skill by id.
        self._delete_skill_model_and_memcache(self.admin_id, self.skill_id)
        self.get_json(self.url, expected_status_int=404)
        self.logout()

    def test_editable_skill_handler_put_succeeds(self):
        self.login(self.ADMIN_EMAIL)
        csrf_token = self._get_csrf_token_for_put()
        # Check that admins can edit a skill.
        json_response = self.put_json(
            self.url, self.put_payload, csrf_token=csrf_token)
        self.assertEqual(self.skill_id, json_response['skill']['id'])
        self.assertEqual(
            'New Description', json_response['skill']['description'])
        self.logout()

    def test_editable_skill_handler_put_fails(self):
        self.login(self.ADMIN_EMAIL)
        csrf_token = self._get_csrf_token_for_put()
        # Check PUT returns 400 when an exception is raised updating the
        # skill.
        update_skill_swap = self.swap(
            skill_services, 'update_skill',
            self._mock_update_skill_raise_exception)
        with update_skill_swap:
            self.put_json(
                self.url, self.put_payload, csrf_token=csrf_token,
                expected_status_int=400)
        # Check PUT returns 404 when cannot get skill by id.
        self._delete_skill_model_and_memcache(self.admin_id, self.skill_id)
        self.put_json(
            self.url, {}, csrf_token=csrf_token, expected_status_int=404)
        self.logout()

    def test_editable_skill_handler_delete_succeeds(self):
        self.login(self.ADMIN_EMAIL)
        # Check that admins can delete a skill.
        self.delete_json(self.url)
        self.logout()

    def test_editable_skill_handler_delete_fails(self):
        self.login(self.ADMIN_EMAIL)
        # Check DELETE returns 500 when the skill still has associated
        # questions.
        skill_has_questions_swap = self.swap(
            skill_services, 'skill_has_associated_questions', lambda x: True)
        with skill_has_questions_swap:
            self.delete_json(self.url, expected_status_int=500)
        self.logout()


class SkillPublishHandlerTest(BaseSkillEditorControllerTests):
    """Tests for SkillPublishHandler."""

    def setUp(self):
        super(SkillPublishHandlerTest, self).setUp()
        self.url = '%s/%s' % (feconf.SKILL_PUBLISH_URL_PREFIX, self.skill_id)

    def test_skill_publish_handler_succeeds(self):
        self.login(self.ADMIN_EMAIL)
        # Check that an admin can publish a skill.
        csrf_token = self._get_csrf_token_for_put()
        self.put_json(self.url, {'version': 1}, csrf_token=csrf_token)
        self.logout()

    def test_skill_publish_handler_fails(self):

        self.login(self.ADMIN_EMAIL)
        csrf_token = self._get_csrf_token_for_put()
        # Check that a skill cannot be published when the payload has no
        # version.
        self.put_json(
            self.url, {}, csrf_token=csrf_token,
            expected_status_int=400)
        # Check that a skill cannot be published when the payload's version
        # is different from the skill's version.
        self.put_json(
            self.url, {'version': -1}, csrf_token=csrf_token,
            expected_status_int=400)
        # Check that a non-existing skill cannot be published.
        url = '%s/non-existing-id' % (feconf.SKILL_PUBLISH_URL_PREFIX)
        self.put_json(
            url, {'version': 1}, csrf_token=csrf_token,
            expected_status_int=500)

        # Check that the status is 401 when call to publish_skill raises an
        # exception.
        skill_services_swap = self.swap(
            skill_services, 'publish_skill',
            self._mock_publish_skill_raise_exception)
        with skill_services_swap:
            csrf_token = self._get_csrf_token_for_put()
            self.put_json(
<<<<<<< HEAD
                url, {'version': 1}, csrf_token=csrf_token,
                expected_status_int=404)

            # Check that the status is 401 when call to publish_skill raises an
            # exception.
            skill_services_swap = self.swap(
                skill_services, 'publish_skill',
                self._mock_publish_skill_raise_exception)
            with skill_services_swap:
                csrf_token = self._get_csrf_token_for_put()
                self.put_json(
                    self.url, {'version': 1}, csrf_token=csrf_token,
                    expected_status_int=401)
=======
                self.url, {'version': 1}, csrf_token=csrf_token,
                expected_status_int=401)
>>>>>>> 51f63c98
        self.logout()<|MERGE_RESOLUTION|>--- conflicted
+++ resolved
@@ -261,8 +261,7 @@
         # Check that a non-existing skill cannot be published.
         url = '%s/non-existing-id' % (feconf.SKILL_PUBLISH_URL_PREFIX)
         self.put_json(
-            url, {'version': 1}, csrf_token=csrf_token,
-            expected_status_int=500)
+            url, {'version': 1}, csrf_token=csrf_token, expected_status_int=404)
 
         # Check that the status is 401 when call to publish_skill raises an
         # exception.
@@ -272,22 +271,7 @@
         with skill_services_swap:
             csrf_token = self._get_csrf_token_for_put()
             self.put_json(
-<<<<<<< HEAD
-                url, {'version': 1}, csrf_token=csrf_token,
-                expected_status_int=404)
-
-            # Check that the status is 401 when call to publish_skill raises an
-            # exception.
-            skill_services_swap = self.swap(
-                skill_services, 'publish_skill',
-                self._mock_publish_skill_raise_exception)
-            with skill_services_swap:
-                csrf_token = self._get_csrf_token_for_put()
-                self.put_json(
-                    self.url, {'version': 1}, csrf_token=csrf_token,
-                    expected_status_int=401)
-=======
                 self.url, {'version': 1}, csrf_token=csrf_token,
                 expected_status_int=401)
->>>>>>> 51f63c98
+
         self.logout()