# Copyright 2022 The Oppia Authors. All Rights Reserved.
#
# Licensed under the Apache License, Version 2.0 (the "License");
# you may not use this file except in compliance with the License.
# You may obtain a copy of the License at
#
#      http://www.apache.org/licenses/LICENSE-2.0
#
# Unless required by applicable law or agreed to in writing, software
# distributed under the License is distributed on an "AS-IS" BASIS,
# WITHOUT WARRANTIES OR CONDITIONS OF ANY KIND, either express or implied.
# See the License for the specific language governing permissions and
# limitations under the License.

"""Tests for the learner groups."""

from __future__ import annotations

import json

from core import feature_flag_list
from core import feconf
from core.constants import constants
from core.domain import learner_group_fetchers
from core.domain import learner_group_services
from core.domain import skill_services
from core.domain import story_domain
from core.domain import story_fetchers
from core.domain import story_services
from core.domain import topic_domain
from core.domain import topic_fetchers
from core.domain import topic_services
from core.domain import user_services
from core.tests import test_utils

from typing import Final


class CreateLearnerGroupHandlerTests(test_utils.GenericTestBase):

    USER1_EMAIL: Final = 'user1@example.com'
    USER1_USERNAME: Final = 'user1'
    USER2_EMAIL: Final = 'user2@example.com'
    USER2_USERNAME: Final = 'user2'

    def setUp(self) -> None:
        super().setUp()
        self.signup(self.NEW_USER_EMAIL, self.NEW_USER_USERNAME)
        self.signup(self.USER1_EMAIL, self.USER1_USERNAME)
        self.signup(self.USER2_EMAIL, self.USER2_USERNAME)

        self.facilitator_id = self.get_user_id_from_email(self.NEW_USER_EMAIL)

    def test_create_new_learner_group(self) -> None:
        self.login(self.NEW_USER_EMAIL)
        csrf_token = self.get_new_csrf_token()

        payload = {
            'group_title': 'Learner Group Title',
            'group_description': 'Learner Group Description',
            'invited_learner_usernames':
                [self.USER1_USERNAME, self.USER2_USERNAME],
            'subtopic_page_ids': ['subtopic_id_1', 'subtopic_id_2'],
            'story_ids': ['story_id_1', 'story_id_2']
        }
        response = self.post_json(
            '/create_learner_group_handler', payload, csrf_token=csrf_token)

        self.assertIsNotNone(response['id'])
        self.assertEqual(response['title'], 'Learner Group Title')
        self.assertEqual(response['description'], 'Learner Group Description')
        self.assertEqual(
            response['invited_learner_usernames'],
            [self.USER1_USERNAME, self.USER2_USERNAME])
        self.assertEqual(response['learner_usernames'], [])

        learner_group = learner_group_fetchers.get_learner_group_by_id(
            response['id'])

        self.assertIsNotNone(learner_group)

        self.logout()


class LearnerGroupHandlerTests(test_utils.GenericTestBase):

    USER1_EMAIL: Final = 'user1@example.com'
    USER1_USERNAME: Final = 'user1'
    USER2_EMAIL: Final = 'user2@example.com'
    USER2_USERNAME: Final = 'user2'
    learner_group_id = None

    def setUp(self) -> None:
        super().setUp()
        self.signup(self.NEW_USER_EMAIL, self.NEW_USER_USERNAME)
        self.signup(self.USER1_EMAIL, self.USER1_USERNAME)
        self.signup(self.USER2_EMAIL, self.USER2_USERNAME)

        self.user_id_1 = self.get_user_id_from_email(self.USER1_EMAIL)
        self.user_id_2 = self.get_user_id_from_email(self.USER2_EMAIL)
        self.facilitator_id = self.get_user_id_from_email(self.NEW_USER_EMAIL)

        self.learner_group_id = (
            learner_group_fetchers.get_new_learner_group_id()
        )

        self.learner_group = learner_group_services.create_learner_group(
            self.learner_group_id, 'Learner Group Title', 'Description',
            [self.facilitator_id], [self.user_id_1],
            ['subtopic_id_1'], ['story_id_1'])

    def test_update_learner_group_as_facilitator(self) -> None:
        self.login(self.NEW_USER_EMAIL)
        csrf_token = self.get_new_csrf_token()

        payload = {
            'group_title': 'Updated Learner Group Title',
            'group_description': 'Learner Group Description',
            'learner_usernames': [],
            'invited_learner_usernames':
                [self.USER2_USERNAME],
            'subtopic_page_ids': ['subtopic_id_1', 'subtopic_id_2'],
            'story_ids': ['story_id_1', 'story_id_2']
        }
        response = self.put_json(
            '/update_learner_group_handler/%s' % (self.learner_group_id),
            payload, csrf_token=csrf_token)

        self.assertEqual(response['id'], self.learner_group_id)
        self.assertEqual(response['title'], 'Updated Learner Group Title')
        self.assertEqual(response['description'], 'Learner Group Description')
        self.assertEqual(
            response['invited_learner_usernames'], [self.USER2_USERNAME])
        self.assertEqual(response['learner_usernames'], [])
        self.assertEqual(
            response['subtopic_page_ids'], ['subtopic_id_1', 'subtopic_id_2'])
        self.assertEqual(response['story_ids'], ['story_id_1', 'story_id_2'])

        # Test bad learner group id.
        self.put_json(
            '/update_learner_group_handler/%s' % ('bad_learner_group_id'),
            payload, csrf_token=csrf_token, expected_status_int=400)

        self.logout()

    def test_update_learner_group_as_invalid_facilitator(self) -> None:
        self.login(self.USER1_EMAIL)
        csrf_token = self.get_new_csrf_token()

        payload = {
            'group_title': 'Updated Learner Group Title',
            'group_description': 'Learner Group Description',
            'learner_usernames': [],
            'invited_learner_usernames':
                [self.USER2_USERNAME],
            'subtopic_page_ids': ['subtopic_id_1', 'subtopic_id_2'],
            'story_ids': ['story_id_1', 'story_id_2']
        }
        response = self.put_json(
            '/update_learner_group_handler/%s' % (self.learner_group_id),
            payload, csrf_token=csrf_token, expected_status_int=401)

        self.assertEqual(
            response['error'],
            'You are not a facilitator of this learner group.')

        self.logout()

    def test_delete_learner_group_as_facilitator(self) -> None:
        self.login(self.NEW_USER_EMAIL)

        response = self.delete_json(
            '/delete_learner_group_handler/%s' % (self.learner_group_id))

        self.assertEqual(response['success'], True)

        # Test bad learner group id.
        self.delete_json(
            '/delete_learner_group_handler/%s' % ('bad_learner_group_id'),
            expected_status_int=400)

        self.logout()

    def test_delete_learner_group_as_invalid_facilitator(self) -> None:
        self.login(self.USER1_EMAIL)

        response = self.delete_json(
            '/delete_learner_group_handler/%s' % (self.learner_group_id),
            expected_status_int=401)

        self.assertEqual(
            response['error'], 'You do not have the rights to delete this '
            'learner group as you are not its facilitator.')

        self.logout()


class FacilitatorDashboardHandlerTests(test_utils.GenericTestBase):

    def setUp(self) -> None:
        super().setUp()
        self.signup(self.NEW_USER_EMAIL, self.NEW_USER_USERNAME)

        self.facilitator_id = self.get_user_id_from_email(self.NEW_USER_EMAIL)

    def test_get_teacher_dashboard_view(self) -> None:
        self.login(self.NEW_USER_EMAIL)

        # There are no learner groups created by new user yet.
        response = self.get_json('%s' % (feconf.FACILITATOR_DASHBOARD_HANDLER))

        self.assertEqual(response['learner_groups_list'], [])

        # Create a learner group.
        learner_group_id = (
            learner_group_fetchers.get_new_learner_group_id()
        )

        learner_group = learner_group_services.create_learner_group(
            learner_group_id, 'Learner Group Title', 'Description',
            [self.facilitator_id], [], ['subtopic_id_1'], ['story_id_1'])

        response = self.get_json('%s' % (feconf.FACILITATOR_DASHBOARD_HANDLER))

        self.assertEqual(len(response['learner_groups_list']), 1)
        self.assertEqual(
            response['learner_groups_list'][0]['id'], learner_group.group_id)

        self.logout()


class LearnerGroupSearchSyllabusHandlerTests(test_utils.GenericTestBase):

    learner_group_id = None
    LEARNER_ID: Final = 'learner_user_1'
    TOPIC_ID_0: Final = 'topic_id_0'
    TOPIC_ID_1: Final = 'topic_id_1'
    STORY_ID_0: Final = 'story_id_0'
    STORY_ID_1: Final = 'story_id_1'

    def setUp(self) -> None:
        super().setUp()
        self.signup(self.NEW_USER_EMAIL, self.NEW_USER_USERNAME)
        self.signup(
            self.CURRICULUM_ADMIN_EMAIL, self.CURRICULUM_ADMIN_USERNAME)

        self.facilitator_id = self.get_user_id_from_email(self.NEW_USER_EMAIL)
        self.admin_id = self.get_user_id_from_email(
            self.CURRICULUM_ADMIN_EMAIL)
        self.set_curriculum_admins([self.CURRICULUM_ADMIN_USERNAME])

        self.learner_group_id = (
            learner_group_fetchers.get_new_learner_group_id()
        )

        learner_group_services.create_learner_group(
            self.learner_group_id, 'Learner Group Name', 'Description',
            [self.facilitator_id], [self.LEARNER_ID], ['subtopic_id_1'],
            ['story_id_1'])

        # Set up topics, subtopics and stories for learner group syllabus.
        topic = topic_domain.Topic.create_default_topic(
            self.TOPIC_ID_0, 'Place Values', 'abbrev', 'description', 'fragm')
        topic.thumbnail_filename = 'thumbnail.svg'
        topic.thumbnail_bg_color = '#C6DCDA'
        topic.subtopics = [
            topic_domain.Subtopic(
                1, 'Naming Numbers', ['skill_id_1'], 'image.svg',
                constants.ALLOWED_THUMBNAIL_BG_COLORS['subtopic'][0], 21131,
                'dummy-subtopic-url')]
        topic.next_subtopic_id = 2
        topic.skill_ids_for_diagnostic_test = ['skill_id_1']
        topic_services.save_new_topic(self.admin_id, topic)
        self.save_new_story(
            self.STORY_ID_0, self.admin_id, self.TOPIC_ID_0,
            'Story test 0')
        topic_services.add_canonical_story(
            self.admin_id, self.TOPIC_ID_0, self.STORY_ID_0)

        # Publish the topic and its stories.
        topic_services.publish_topic(self.TOPIC_ID_0, self.admin_id)
        topic_services.publish_story(
            self.TOPIC_ID_0, self.STORY_ID_0, self.admin_id)

        # Create another topic.
        topic = topic_domain.Topic.create_default_topic(
            self.TOPIC_ID_1, 'Negative Numbers', 'abbrev-one',
            'description 1', 'fragm')
        topic.thumbnail_filename = 'thumbnail.svg'
        topic.thumbnail_bg_color = '#C6DCDA'
        topic.subtopics = [
            topic_domain.Subtopic(
                1, 'Intro to negative numbers', ['skill_id_1'], 'image.svg',
                constants.ALLOWED_THUMBNAIL_BG_COLORS['subtopic'][0], 21131,
                'dummy-subtopic-url-one')]
        topic.next_subtopic_id = 2
        topic.skill_ids_for_diagnostic_test = ['skill_id_1']

        topic_services.save_new_topic(self.admin_id, topic)
        self.save_new_story(
            self.STORY_ID_1, self.admin_id, self.TOPIC_ID_1,
            'Story test 1')
        topic_services.add_canonical_story(
            self.admin_id, self.TOPIC_ID_1, self.STORY_ID_1)

        # Publish the topic and its stories.
        topic_services.publish_topic(self.TOPIC_ID_1, self.admin_id)
        topic_services.publish_story(
            self.TOPIC_ID_1, self.STORY_ID_1, self.admin_id)

    def test_filter_learner_group_syllabus(self) -> None:
        self.login(self.NEW_USER_EMAIL)

        params = {
            'learner_group_id': self.learner_group_id,
            'search_keyword': 'Place',
            'search_category': 'All',
            'search_language_code': constants.DEFAULT_LANGUAGE_CODE,
        }

        response = self.get_json(
            '/learner_group_search_syllabus_handler',
            params=params
        )

        self.assertEqual(response['learner_group_id'], self.learner_group_id)
        story_summary_dicts = response['story_summary_dicts']
        self.assertEqual(len(story_summary_dicts), 1)
        self.assertEqual(story_summary_dicts[0]['id'], self.STORY_ID_0)
        self.assertEqual(story_summary_dicts[0]['title'], 'Story test 0')
        self.assertEqual(story_summary_dicts[0]['topic_name'], 'Place Values')

        subtopic_summary_dicts = response['subtopic_summary_dicts']
        self.assertEqual(len(subtopic_summary_dicts), 1)
        self.assertEqual(subtopic_summary_dicts[0]['subtopic_id'], 1)
        self.assertEqual(
            subtopic_summary_dicts[0]['subtopic_title'], 'Naming Numbers')
        self.assertEqual(
            subtopic_summary_dicts[0]['parent_topic_id'], self.TOPIC_ID_0)

        self.logout()


class ViewLearnerGroupInfoHandlerTests(test_utils.GenericTestBase):

    USER1_EMAIL: Final = 'user1@example.com'
    USER1_USERNAME: Final = 'user1'
    USER2_EMAIL: Final = 'user2@example.com'
    USER2_USERNAME: Final = 'user2'
    learner_group_id = None

    def setUp(self) -> None:
        super().setUp()
        self.signup(self.NEW_USER_EMAIL, self.NEW_USER_USERNAME)
        self.signup(self.USER1_EMAIL, self.USER1_USERNAME)
        self.signup(self.USER2_EMAIL, self.USER2_USERNAME)

        self.user_id_1 = self.get_user_id_from_email(self.USER1_EMAIL)
        self.facilitator_id = self.get_user_id_from_email(self.NEW_USER_EMAIL)

        self.learner_group_id = (
            learner_group_fetchers.get_new_learner_group_id()
        )

        self.learner_group = learner_group_services.create_learner_group(
            self.learner_group_id, 'Learner Group Title', 'Description',
            [self.facilitator_id], [self.user_id_1],
            ['subtopic_id_1'], ['story_id_1'])

    def test_facilitators_view_details_as_facilitator(self) -> None:
        self.login(self.NEW_USER_EMAIL)

        response = self.get_json(
            '/view_learner_group_info_handler/%s' % (
                self.learner_group_id))

        self.assertEqual(response['id'], self.learner_group_id)
        self.assertEqual(response['title'], self.learner_group.title)
        self.assertEqual(
            response['description'], self.learner_group.description)
        self.assertEqual(
            response['facilitator_usernames'], [self.NEW_USER_USERNAME])
        self.assertEqual(response['learner_usernames'], [])
        self.assertEqual(
            response['invited_learner_usernames'], [self.USER1_USERNAME])
        self.assertEqual(response['subtopic_page_ids'], ['subtopic_id_1'])
        self.assertEqual(response['story_ids'], ['story_id_1'])

        self.logout()

    def test_facilitators_view_details_as_invalid_facilitator(self) -> None:
        self.login(self.USER2_EMAIL)

        self.get_json(
            '/view_learner_group_info_handler/%s' % (
                self.learner_group_id), expected_status_int=401)

        self.logout()


class LearnerGroupLearnerProgressHandlerTests(test_utils.GenericTestBase):

    LEARNER_1_EMAIL: Final = 'user1@example.com'
    LEARNER_1_USERNAME: Final = 'user1'
    LEARNER_2_EMAIL: Final = 'user2@example.com'
    LEARNER_2_USERNAME: Final = 'user2'
    TOPIC_ID_1: Final = 'topic_id_1'
    STORY_ID_1: Final = 'story_id_1'
    SUBTOPIC_PAGE_ID_1: Final = TOPIC_ID_1 + ':1'
    STORY_URL_FRAGMENT: Final = 'title-one'
    STORY_URL_FRAGMENT_TWO: Final = 'story-two'
    NODE_ID_1: Final = 'node_1'
    NODE_ID_2: Final = 'node_2'
    NODE_ID_3: Final = 'node_3'
    EXP_ID_0: Final = '0'
    EXP_ID_1: Final = '1'
    EXP_ID_7: Final = '7'
    DEGREE_OF_MASTERY_1: Final = 0.5
    DEGREE_OF_MASTERY_2: Final = 0.0

    def setUp(self) -> None:
        super().setUp()
        self.signup(self.NEW_USER_EMAIL, self.NEW_USER_USERNAME)
        self.signup(
            self.CURRICULUM_ADMIN_EMAIL, self.CURRICULUM_ADMIN_USERNAME)
        self.signup(self.LEARNER_1_EMAIL, self.LEARNER_1_USERNAME)
        self.signup(self.LEARNER_2_EMAIL, self.LEARNER_2_USERNAME)

        self.LEARNER_ID_1 = self.get_user_id_from_email(self.LEARNER_1_EMAIL)
        self.LEARNER_ID_2 = self.get_user_id_from_email(self.LEARNER_2_EMAIL)
        self.facilitator_id = self.get_user_id_from_email(self.NEW_USER_EMAIL)
        self.admin_id = self.get_user_id_from_email(
            self.CURRICULUM_ADMIN_EMAIL)
        self.set_curriculum_admins([self.CURRICULUM_ADMIN_USERNAME])
        self.admin = user_services.get_user_actions_info(self.admin_id)

        self.learner_group_id = (
            learner_group_fetchers.get_new_learner_group_id()
        )

        learner_group_services.create_learner_group(
            self.learner_group_id, 'Learner Group Name', 'Description',
            [self.facilitator_id], [self.LEARNER_ID_1, self.LEARNER_ID_2],
            [self.SUBTOPIC_PAGE_ID_1], [self.STORY_ID_1])

        # Set up topics, subtopics and stories for learner group syllabus.
        self.save_new_valid_exploration(
            self.EXP_ID_0, self.admin_id, title='Title 1',
            end_state_name='End')
        self.save_new_valid_exploration(
            self.EXP_ID_1, self.admin_id, title='Title 2',
            end_state_name='End')
        self.save_new_valid_exploration(
            self.EXP_ID_7, self.admin_id, title='Title 3',
            end_state_name='End')
        self.publish_exploration(self.admin_id, self.EXP_ID_0)
        self.publish_exploration(self.admin_id, self.EXP_ID_1)
        self.publish_exploration(self.admin_id, self.EXP_ID_7)

        story = story_domain.Story.create_default_story(
            self.STORY_ID_1, 'Title', 'Description', self.TOPIC_ID_1,
            self.STORY_URL_FRAGMENT)
        story.meta_tag_content = 'story meta content'

        self.node_1: story_domain.StoryNodeDict = {
            'id': self.NODE_ID_1,
            'title': 'Title 1',
            'description': 'Description 1',
            'thumbnail_filename': 'image_1.svg',
            'thumbnail_bg_color': constants.ALLOWED_THUMBNAIL_BG_COLORS[
                'chapter'][0],
            'thumbnail_size_in_bytes': 21131,
            'destination_node_ids': ['node_3'],
            'acquired_skill_ids': [],
            'prerequisite_skill_ids': [],
            'outline': '',
            'outline_is_finalized': False,
            'exploration_id': self.EXP_ID_1,
            'status': 'Published',
            'planned_publication_date_msecs': 100,
            'last_modified_msecs': 100,
            'first_publication_date_msecs': 200,
            'unpublishing_reason': None
        }
        self.node_2: story_domain.StoryNodeDict = {
            'id': self.NODE_ID_2,
            'title': 'Title 2',
            'description': 'Description 2',
            'thumbnail_filename': 'image_2.svg',
            'thumbnail_bg_color': constants.ALLOWED_THUMBNAIL_BG_COLORS[
                'chapter'][0],
            'thumbnail_size_in_bytes': 21131,
            'destination_node_ids': ['node_1'],
            'acquired_skill_ids': [],
            'prerequisite_skill_ids': [],
            'outline': '',
            'outline_is_finalized': False,
            'exploration_id': self.EXP_ID_0,
            'status': 'Published',
            'planned_publication_date_msecs': 100,
            'last_modified_msecs': 100,
            'first_publication_date_msecs': 200,
            'unpublishing_reason': None
        }
        self.node_3: story_domain.StoryNodeDict = {
            'id': self.NODE_ID_3,
            'title': 'Title 3',
            'description': 'Description 3',
            'thumbnail_filename': 'image_3.svg',
            'thumbnail_bg_color': constants.ALLOWED_THUMBNAIL_BG_COLORS[
                'chapter'][0],
            'thumbnail_size_in_bytes': 21131,
            'destination_node_ids': [],
            'acquired_skill_ids': [],
            'prerequisite_skill_ids': [],
            'outline': '',
            'outline_is_finalized': False,
            'exploration_id': self.EXP_ID_7,
            'status': 'Published',
            'planned_publication_date_msecs': 100,
            'last_modified_msecs': 100,
            'first_publication_date_msecs': 200,
            'unpublishing_reason': None
        }
        story.story_contents.nodes = [
            story_domain.StoryNode.from_dict(self.node_1),
            story_domain.StoryNode.from_dict(self.node_2),
            story_domain.StoryNode.from_dict(self.node_3)
        ]
        self.nodes = story.story_contents.nodes
        story.story_contents.initial_node_id = 'node_2'
        story.story_contents.next_node_id = 'node_4'
        story_services.save_new_story(self.admin_id, story)
        self.subtopic_1 = topic_domain.Subtopic.create_default_subtopic(
            1, 'Subtopic Title 1', 'sub-one-frag')
        self.subtopic_2 = topic_domain.Subtopic.create_default_subtopic(
            2, 'Subtopic Title 2', 'sub-two-frag')
        self.SKILL_ID_1 = skill_services.get_new_skill_id()
        self.SKILL_ID_2 = skill_services.get_new_skill_id()
        self.subtopic_1.skill_ids = [self.SKILL_ID_1]
        self.subtopic_2.skill_ids = [self.SKILL_ID_2]
        self.save_new_topic(
            self.TOPIC_ID_1, 'user', name='Topic',
            description='A new topic', canonical_story_ids=[story.id],
            additional_story_ids=[], uncategorized_skill_ids=[],
            subtopics=[self.subtopic_1, self.subtopic_2], next_subtopic_id=3)
        topic_services.publish_topic(self.TOPIC_ID_1, self.admin_id)
        topic_services.publish_story(
            self.TOPIC_ID_1, self.STORY_ID_1, self.admin_id)

        # Add the invited learners to the learner group.
        learner_group_services.add_learner_to_learner_group(
            self.learner_group_id, self.LEARNER_ID_1, True)

        learner_group_services.add_learner_to_learner_group(
            self.learner_group_id, self.LEARNER_ID_2, False)

        # Add some progress for the learners.
        story_services.record_completed_node_in_story_context(
            self.LEARNER_ID_1, self.STORY_ID_1, self.NODE_ID_1)
        story_services.record_completed_node_in_story_context(
            self.LEARNER_ID_1, self.STORY_ID_1, self.NODE_ID_2)
        story_services.record_completed_node_in_story_context(
            self.LEARNER_ID_2, self.STORY_ID_1, self.NODE_ID_3)

        self.SKILL_IDS = [self.SKILL_ID_1, self.SKILL_ID_2]
        skill_services.create_user_skill_mastery(
            self.LEARNER_ID_1, self.SKILL_ID_1, self.DEGREE_OF_MASTERY_1)
        skill_services.create_user_skill_mastery(
            self.LEARNER_ID_2, self.SKILL_ID_2, self.DEGREE_OF_MASTERY_2)

    def test_get_progress_of_learners(self) -> None:
        self.login(self.NEW_USER_EMAIL)

        params = {
            'learner_usernames': json.dumps([
                self.LEARNER_1_USERNAME, self.LEARNER_2_USERNAME])
        }

        response = self.get_json(
            '/learner_group_user_progress_handler/%s' % (
                self.learner_group_id), params=params)

        learners_prog = response
        learner1_stories_prog = learners_prog[0]['stories_progress']
        learner2_stories_prog = learners_prog[1]['stories_progress']
        learner1_subtopics_prog = learners_prog[0]['subtopic_pages_progress']
        learner2_subtopics_prog = learners_prog[1]['subtopic_pages_progress']
        story_summary = story_fetchers.get_story_summaries_by_ids(
            [self.STORY_ID_1])[0]
        story = story_fetchers.get_story_by_id(self.STORY_ID_1)
        story_prog_summary = story_summary.to_dict()
        expected_story_prog_summary = {
            'id': story_prog_summary['id'],
            'title': story_prog_summary['title'],
            'description': story_prog_summary['description'],
            'language_code': story_prog_summary['language_code'],
            'version': story_prog_summary['version'],
            'node_titles': story_prog_summary['node_titles'],
            'thumbnail_filename': story_prog_summary['thumbnail_filename'],
            'thumbnail_bg_color': story_prog_summary['thumbnail_bg_color'],
            'url_fragment': story_prog_summary['url_fragment'],
            'story_model_created_on': (
                story_prog_summary['story_model_created_on']),
            'story_model_last_updated': (
                story_prog_summary['story_model_last_updated']),
            'story_is_published': True,
            'completed_node_titles': ['Title 1', 'Title 2'],
            'topic_name': 'Topic',
            'topic_url_fragment': 'topic',
            'classroom_url_fragment': 'staging',
            'all_node_dicts': [
                node.to_dict() for node in story.story_contents.nodes]
        }

        expected_learner1_subtopics_prog = [{
            'subtopic_id': 1,
            'subtopic_title': 'Subtopic Title 1',
            'parent_topic_id': self.TOPIC_ID_1,
            'parent_topic_name': 'Topic',
            'thumbnail_filename': self.subtopic_1.thumbnail_filename,
            'thumbnail_bg_color': self.subtopic_1.thumbnail_bg_color,
            'subtopic_mastery': self.DEGREE_OF_MASTERY_1,
            'parent_topic_url_fragment': 'topic',
            'classroom_url_fragment': 'staging'
        }]

        self.assertEqual(len(learners_prog), 2)
        self.assertEqual(learners_prog[0]['username'], self.LEARNER_1_USERNAME)
        self.assertEqual(learners_prog[1]['username'], self.LEARNER_2_USERNAME)
        self.assertEqual(
            learners_prog[0]['progress_sharing_is_turned_on'], True)
        self.assertEqual(
            learners_prog[1]['progress_sharing_is_turned_on'], False)
        self.assertEqual(len(learner1_stories_prog), 1)
        self.assertEqual(learner1_stories_prog[0], expected_story_prog_summary)
        self.assertEqual(len(learner2_stories_prog), 0)
        self.assertEqual(len(learner1_subtopics_prog), 1)
        self.assertEqual(
            learner1_subtopics_prog, expected_learner1_subtopics_prog)
        self.assertEqual(len(learner2_subtopics_prog), 0)

    def test_get_progress_of_learners_with_invalid_group_id(self) -> None:
        self.login(self.NEW_USER_EMAIL)

        params = {
            'learner_usernames': json.dumps([
                self.LEARNER_1_USERNAME, self.LEARNER_2_USERNAME])
        }

        self.get_json(
            '/learner_group_user_progress_handler/%s' % (
                'invalidId'), params=params, expected_status_int=400)

        self.logout()


class LearnerGroupLearnerSpecificProgressHandlerTests(
    test_utils.GenericTestBase
):
    """Tests fetching of learner specific progress of a learner group."""

    LEARNER_1_EMAIL: Final = 'user1@example.com'
    LEARNER_1_USERNAME: Final = 'user1'
    TOPIC_ID_1: Final = 'topic_id_1'
    STORY_ID_1: Final = 'story_id_1'
    SUBTOPIC_PAGE_ID_1: Final = TOPIC_ID_1 + ':1'
    STORY_URL_FRAGMENT: Final = 'title-one'
    STORY_URL_FRAGMENT_TWO: Final = 'story-two'
    NODE_ID_1: Final = 'node_1'
    NODE_ID_2: Final = 'node_2'
    EXP_ID_0: Final = '0'
    EXP_ID_1: Final = '1'
    DEGREE_OF_MASTERY_1: Final = 0.5

    def setUp(self) -> None:
        super().setUp()
        self.signup(self.NEW_USER_EMAIL, self.NEW_USER_USERNAME)
        self.signup(
            self.CURRICULUM_ADMIN_EMAIL, self.CURRICULUM_ADMIN_USERNAME)
        self.signup(self.LEARNER_1_EMAIL, self.LEARNER_1_USERNAME)

        self.LEARNER_ID_1 = self.get_user_id_from_email(self.LEARNER_1_EMAIL)
        self.facilitator_id = self.get_user_id_from_email(self.NEW_USER_EMAIL)
        self.admin_id = self.get_user_id_from_email(
            self.CURRICULUM_ADMIN_EMAIL)
        self.set_curriculum_admins([self.CURRICULUM_ADMIN_USERNAME])
        self.admin = user_services.get_user_actions_info(self.admin_id)

        self.learner_group_id = (
            learner_group_fetchers.get_new_learner_group_id()
        )
        learner_group_services.create_learner_group(
            self.learner_group_id, 'Learner Group Name', 'Description',
            [self.facilitator_id], [self.LEARNER_ID_1],
            [self.SUBTOPIC_PAGE_ID_1], [self.STORY_ID_1])

        # Set up topics, subtopics and stories for learner group syllabus.
        self.save_new_valid_exploration(
            self.EXP_ID_0, self.admin_id, title='Title 1',
            end_state_name='End')
        self.save_new_valid_exploration(
            self.EXP_ID_1, self.admin_id, title='Title 2',
            end_state_name='End')
        self.publish_exploration(self.admin_id, self.EXP_ID_0)
        self.publish_exploration(self.admin_id, self.EXP_ID_1)

        story = story_domain.Story.create_default_story(
            self.STORY_ID_1, 'Title', 'Description', self.TOPIC_ID_1,
            self.STORY_URL_FRAGMENT)
        story.meta_tag_content = 'story meta content'

        self.node_1: story_domain.StoryNodeDict = {
            'id': self.NODE_ID_1,
            'title': 'Title 1',
            'description': 'Description 1',
            'thumbnail_filename': 'image_1.svg',
            'thumbnail_bg_color': constants.ALLOWED_THUMBNAIL_BG_COLORS[
                'chapter'][0],
            'thumbnail_size_in_bytes': 21131,
            'destination_node_ids': [],
            'acquired_skill_ids': [],
            'prerequisite_skill_ids': [],
            'outline': '',
            'outline_is_finalized': False,
            'exploration_id': self.EXP_ID_1,
            'status': 'Published',
            'planned_publication_date_msecs': 100,
            'last_modified_msecs': 100,
            'first_publication_date_msecs': 200,
            'unpublishing_reason': None
        }
        self.node_2: story_domain.StoryNodeDict = {
            'id': self.NODE_ID_2,
            'title': 'Title 2',
            'description': 'Description 2',
            'thumbnail_filename': 'image_2.svg',
            'thumbnail_bg_color': constants.ALLOWED_THUMBNAIL_BG_COLORS[
                'chapter'][0],
            'thumbnail_size_in_bytes': 21131,
            'destination_node_ids': ['node_1'],
            'acquired_skill_ids': [],
            'prerequisite_skill_ids': [],
            'outline': '',
            'outline_is_finalized': False,
            'exploration_id': self.EXP_ID_0,
            'status': 'Published',
            'planned_publication_date_msecs': 100,
            'last_modified_msecs': 100,
            'first_publication_date_msecs': 200,
            'unpublishing_reason': None
        }
        story.story_contents.nodes = [
            story_domain.StoryNode.from_dict(self.node_1),
            story_domain.StoryNode.from_dict(self.node_2)
        ]
        self.nodes = story.story_contents.nodes
        story.story_contents.initial_node_id = 'node_2'
        story.story_contents.next_node_id = 'node_4'
        story_services.save_new_story(self.admin_id, story)
        self.subtopic_1 = topic_domain.Subtopic.create_default_subtopic(
            1, 'Subtopic Title 1', 'sub-one-frag')
        self.subtopic_2 = topic_domain.Subtopic.create_default_subtopic(
            2, 'Subtopic Title 2', 'sub-two-frag')
        self.SKILL_ID_1 = skill_services.get_new_skill_id()
        self.SKILL_ID_2 = skill_services.get_new_skill_id()
        self.subtopic_1.skill_ids = [self.SKILL_ID_1]
        self.subtopic_2.skill_ids = [self.SKILL_ID_2]
        self.save_new_topic(
            self.TOPIC_ID_1, 'user', name='Topic',
            description='A new topic', canonical_story_ids=[story.id],
            additional_story_ids=[], uncategorized_skill_ids=[],
            subtopics=[self.subtopic_1, self.subtopic_2], next_subtopic_id=3)
        topic_services.publish_topic(self.TOPIC_ID_1, self.admin_id)
        topic_services.publish_story(
            self.TOPIC_ID_1, self.STORY_ID_1, self.admin_id)

        # Add the invited learner to the learner group.
        learner_group_services.add_learner_to_learner_group(
            self.learner_group_id, self.LEARNER_ID_1, True)

        # Add some progress for the learner.
        story_services.record_completed_node_in_story_context(
            self.LEARNER_ID_1, self.STORY_ID_1, self.NODE_ID_1)
        story_services.record_completed_node_in_story_context(
            self.LEARNER_ID_1, self.STORY_ID_1, self.NODE_ID_2)

        self.SKILL_IDS = [self.SKILL_ID_1, self.SKILL_ID_2]
        skill_services.create_user_skill_mastery(
            self.LEARNER_ID_1, self.SKILL_ID_1, self.DEGREE_OF_MASTERY_1)

    def test_get_progress_of_learner(self) -> None:
        self.login(self.LEARNER_1_EMAIL)

        response = self.get_json(
            '/learner_group_learner_specific_progress_handler/%s' % (
                self.learner_group_id))

        learner_prog = response
        learner1_stories_prog = learner_prog['stories_progress']
        learner1_subtopics_prog = learner_prog['subtopic_pages_progress']
        story_summary = story_fetchers.get_story_summaries_by_ids(
            [self.STORY_ID_1])[0]
        story = story_fetchers.get_story_by_id(self.STORY_ID_1)
        story_prog_summary = story_summary.to_dict()
        expected_story_prog_summary = {
            'id': story_prog_summary['id'],
            'title': story_prog_summary['title'],
            'description': story_prog_summary['description'],
            'language_code': story_prog_summary['language_code'],
            'version': story_prog_summary['version'],
            'node_titles': story_prog_summary['node_titles'],
            'thumbnail_filename': story_prog_summary['thumbnail_filename'],
            'thumbnail_bg_color': story_prog_summary['thumbnail_bg_color'],
            'url_fragment': story_prog_summary['url_fragment'],
            'story_model_created_on': (
                story_prog_summary['story_model_created_on']),
            'story_model_last_updated': (
                story_prog_summary['story_model_last_updated']),
            'story_is_published': True,
            'completed_node_titles': ['Title 1', 'Title 2'],
            'topic_name': 'Topic',
            'topic_url_fragment': 'topic',
            'classroom_url_fragment': 'staging',
            'all_node_dicts': [
                node.to_dict() for node in story.story_contents.nodes]
        }

        expected_learner1_subtopics_prog = [{
            'subtopic_id': 1,
            'subtopic_title': 'Subtopic Title 1',
            'parent_topic_id': self.TOPIC_ID_1,
            'parent_topic_name': 'Topic',
            'thumbnail_filename': self.subtopic_1.thumbnail_filename,
            'thumbnail_bg_color': self.subtopic_1.thumbnail_bg_color,
            'subtopic_mastery': self.DEGREE_OF_MASTERY_1,
            'parent_topic_url_fragment': 'topic',
            'classroom_url_fragment': 'staging'
        }]

        self.assertEqual(learner_prog['username'], self.LEARNER_1_USERNAME)
        self.assertEqual(
            learner_prog['progress_sharing_is_turned_on'], True)
        self.assertEqual(len(learner1_stories_prog), 1)
        self.assertEqual(learner1_stories_prog[0], expected_story_prog_summary)
        self.assertEqual(
            learner1_subtopics_prog, expected_learner1_subtopics_prog)

    def test_get_progress_of_learners_with_invalid_group_id(self) -> None:
        self.login(self.LEARNER_1_EMAIL)

        self.get_json(
            '/learner_group_learner_specific_progress_handler/%s' % (
                'invalidId'), expected_status_int=400)

        self.logout()


class CreateLearnerGroupPageTests(test_utils.GenericTestBase):
    """Checks the access and rendering of the create learner group page."""

    def setUp(self) -> None:
        super().setUp()
        self.signup(self.NEW_USER_EMAIL, self.NEW_USER_USERNAME)
        self.login(self.NEW_USER_EMAIL)

    def test_page_with_disabled_learner_groups_leads_to_404(self) -> None:
        self.get_html_response(
            feconf.CREATE_LEARNER_GROUP_PAGE_URL, expected_status_int=404)
        self.logout()

    @test_utils.enable_feature_flags(
        [feature_flag_list.FeatureNames.LEARNER_GROUPS_ARE_ENABLED])
    def test_page_with_enabled_learner_groups_loads_correctly(self) -> None:
        response = self.get_html_response(
            feconf.CREATE_LEARNER_GROUP_PAGE_URL)
        response.mustcontain(
            '<oppia-create-learner-group-page>'
            '</oppia-create-learner-group-page>')
        self.logout()


class FacilitatorDashboardPageTests(test_utils.GenericTestBase):
    """Checks the access and rendering of the facilitator dashboard page."""

    def setUp(self) -> None:
        super().setUp()
        self.signup(self.NEW_USER_EMAIL, self.NEW_USER_USERNAME)
        self.login(self.NEW_USER_EMAIL)

    def test_page_with_disabled_learner_groups_leads_to_404(self) -> None:
        self.get_html_response(
            feconf.FACILITATOR_DASHBOARD_PAGE_URL, expected_status_int=404)
        self.logout()

    @test_utils.enable_feature_flags(
        [feature_flag_list.FeatureNames.LEARNER_GROUPS_ARE_ENABLED])
    def test_page_with_enabled_learner_groups_loads_correctly(self) -> None:
        response = self.get_html_response(
            feconf.FACILITATOR_DASHBOARD_PAGE_URL)
        response.mustcontain(
            '<oppia-facilitator-dashboard-page>'
            '</oppia-facilitator-dashboard-page>')
        self.logout()


class LearnerGroupSearchLearnerHandlerTests(test_utils.GenericTestBase):
    """Tests searching a given user to invite to the learner group"""

    def setUp(self) -> None:
        super().setUp()
        self.signup(self.OWNER_EMAIL, self.OWNER_USERNAME)
        self.owner_id = self.get_user_id_from_email(self.OWNER_EMAIL)
        self.signup(self.NEW_USER_EMAIL, self.NEW_USER_USERNAME)
        self.new_user_id = self.get_user_id_from_email(self.NEW_USER_EMAIL)
        self.login(self.OWNER_EMAIL)

    def test_searching_invalid_user(self) -> None:
        params = {
            'username': 'invalid_username',
            'learner_group_id': 'groupId'
        }
        response = self.get_json(
            '/learner_group_search_learner_handler', params=params
        )

        self.assertEqual(response['username'], 'invalid_username')
        self.assertEqual(
            response['error'],
            'User with username invalid_username does not exist.'
        )
        self.logout()

    def test_searching_user_to_add_being_the_owner(self) -> None:
        params = {
            'username': self.OWNER_USERNAME,
            'learner_group_id': 'groupId'
        }
        response = self.get_json(
            '/learner_group_search_learner_handler', params=params
        )

        self.assertEqual(response['username'], self.OWNER_USERNAME)
        self.assertEqual(
            response['error'],
            'You cannot invite yourself to the group'
        )
        self.logout()

    def test_searching_an_already_invited_user(self) -> None:
        learner_group_services.create_learner_group(
            'groupId', 'Group Title', 'Group Description',
            [self.owner_id], [self.new_user_id], ['subtopic1'], [])
        params = {
            'username': self.NEW_USER_USERNAME,
            'learner_group_id': 'groupId'
        }
        response = self.get_json(
            '/learner_group_search_learner_handler', params=params
        )

        self.assertEqual(response['username'], self.NEW_USER_USERNAME)
        self.assertEqual(
            response['error'],
            'User with username %s has been already invited to join the '
            'group' % self.NEW_USER_USERNAME
        )
        self.logout()

    def test_searching_a_valid_user_to_invite(self) -> None:
        learner_group_services.create_learner_group(
            'groupId', 'Group Title', 'Group Description',
            [self.owner_id], [], ['subtopic1'], [])
        params = {
            'username': self.NEW_USER_USERNAME,
            'learner_group_id': 'groupId'
        }
        response = self.get_json(
            '/learner_group_search_learner_handler', params=params
        )

        user_settings = user_services.get_user_settings_from_username(
            self.NEW_USER_USERNAME)
        assert user_settings is not None
        self.assertEqual(response['username'], user_settings.username)
        self.assertEqual(response['error'], '')
        self.logout()


<<<<<<< HEAD
class EditLearnerGroupPageTests(test_utils.GenericTestBase):
    """Checks the access and rendering of the edit learner page."""

    LEARNER_ID: Final = 'learner_user_1'

    def setUp(self) -> None:
        super().setUp()
        self.signup(self.OWNER_EMAIL, self.OWNER_USERNAME)
        self.FACILITATOR_ID = self.get_user_id_from_email(self.OWNER_EMAIL)
        self.signup(self.NEW_USER_EMAIL, self.NEW_USER_USERNAME)
        self.login(self.OWNER_EMAIL)
        self.learner_group_id = (
            learner_group_fetchers.get_new_learner_group_id()
        )
        self.learner_group = learner_group_services.create_learner_group(
            self.learner_group_id, 'Learner Group Name', 'Description',
            [self.FACILITATOR_ID], [self.LEARNER_ID], ['subtopic_id_1'],
            ['story_id_1'])

    def test_page_with_disabled_learner_groups_leads_to_404(self) -> None:
        self.get_html_response(
            '/edit-learner-group/%s' % self.learner_group_id,
            expected_status_int=404)
        self.logout()

    @test_utils.enable_feature_flags(
        [feature_flag_list.FeatureNames.LEARNER_GROUPS_ARE_ENABLED])
    def test_page_with_enabled_learner_groups_loads_correctly_for_facilitator(
        self
    ) -> None:
        response = self.get_html_response(
            '/edit-learner-group/%s' % self.learner_group_id)
        response.mustcontain(
            '<oppia-edit-learner-group-page>'
            '</oppia-edit-learner-group-page>')
        self.logout()

    @test_utils.enable_feature_flags(
        [feature_flag_list.FeatureNames.LEARNER_GROUPS_ARE_ENABLED])
    def test_page_with_enabled_learner_groups_leads_to_404_for_non_facilitators(
        self
    ) -> None:
        self.logout()
        self.login(self.NEW_USER_EMAIL)
        self.get_html_response(
            '/edit-learner-group/%s' % self.learner_group_id,
            expected_status_int=404)
        self.logout()


=======
>>>>>>> b0542af6
class LearnerGroupLearnerInvitationHandlerTests(test_utils.GenericTestBase):
    """Checks learner successfully accepting or declining a learner group
    invitation.
    """

    def setUp(self) -> None:
        super().setUp()
        self.signup(self.OWNER_EMAIL, self.OWNER_USERNAME)
        self.FACILITATOR_ID = self.get_user_id_from_email(self.OWNER_EMAIL)
        self.signup(self.NEW_USER_EMAIL, self.NEW_USER_USERNAME)
        self.LEARNER_ID = self.get_user_id_from_email(self.NEW_USER_EMAIL)
        self.learner_group_id = (
            learner_group_fetchers.get_new_learner_group_id()
        )
        self.learner_group = learner_group_services.create_learner_group(
            self.learner_group_id, 'Learner Group Name', 'Description',
            [self.FACILITATOR_ID], [self.LEARNER_ID], ['subtopic_id_1'],
            ['story_id_1'])

    def test_invitation_accepted_by_the_learner(self) -> None:
        self.login(self.NEW_USER_EMAIL)
        csrf_token = self.get_new_csrf_token()

        payload = {
            'learner_username': self.NEW_USER_USERNAME,
            'is_invitation_accepted': 'true',
            'progress_sharing_permission': 'true'
        }
        response = self.put_json(
            '/learner_group_learner_invitation_handler/%s' % (
                self.learner_group_id),
            payload, csrf_token=csrf_token)

        self.assertEqual(response['id'], self.learner_group_id)
        self.assertEqual(
            response['learner_usernames'], [self.NEW_USER_USERNAME])
        self.assertEqual(response['invited_learner_usernames'], [])

    def test_cannot_invite_learner_with_invalid_learner_username(self) -> None:
        self.login(self.NEW_USER_EMAIL)
        csrf_token = self.get_new_csrf_token()

        payload = {
            'learner_username': 'Invalid_user_name',
            'is_invitation_accepted': 'true',
            'progress_sharing_permission': 'true'
        }
        response = self.put_json(
            '/learner_group_learner_invitation_handler/%s' % (
                self.learner_group_id),
            payload,
            csrf_token=csrf_token,
            expected_status_int=500
        )
        self.assertEqual(
            response['error'],
            'No learner user_id found for the given learner username: '
            'Invalid_user_name'
        )

    def test_invitation_declined_by_the_learner(self) -> None:
        self.login(self.NEW_USER_EMAIL)
        csrf_token = self.get_new_csrf_token()

        payload = {
            'learner_username': self.NEW_USER_USERNAME,
            'is_invitation_accepted': 'false',
            'progress_sharing_permission': 'false'
        }
        response = self.put_json(
            '/learner_group_learner_invitation_handler/%s' % (
                self.learner_group_id),
            payload, csrf_token=csrf_token)

        self.assertEqual(response['id'], self.learner_group_id)
        self.assertEqual(response['learner_usernames'], [])
        self.assertEqual(response['invited_learner_usernames'], [])


class LearnerGroupLearnersInfoHandlerTests(test_utils.GenericTestBase):
    """Checks fetching info of joined and invited to join learners of a
    learner group
    """

    LEARNER_EMAIL: Final = 'some.learner@user.com'
    LEARNER_USERNAME: Final = 'somelearner'

    def setUp(self) -> None:
        super().setUp()
        self.signup(self.OWNER_EMAIL, self.OWNER_USERNAME)
        self.FACILITATOR_ID = self.get_user_id_from_email(self.OWNER_EMAIL)
        self.signup(self.NEW_USER_EMAIL, self.NEW_USER_USERNAME)
        self.LEARNER_ID_1 = self.get_user_id_from_email(self.NEW_USER_EMAIL)
        self.signup(self.LEARNER_EMAIL, self.LEARNER_USERNAME)
        self.LEARNER_ID_2 = self.get_user_id_from_email(self.LEARNER_EMAIL)

        self.learner_group_id = (
            learner_group_fetchers.get_new_learner_group_id()
        )
        self.learner_group = learner_group_services.create_learner_group(
            self.learner_group_id, 'Learner Group Name', 'Description',
            [self.FACILITATOR_ID], [self.LEARNER_ID_1, self.LEARNER_ID_2],
            ['subtopic_id_1'], ['story_id_1'])
        learner_group_services.add_learner_to_learner_group(
            self.learner_group_id, self.LEARNER_ID_1, False)

    def test_getting_info_of_learners_and_invities(self) -> None:
        self.login(self.OWNER_EMAIL)
        response = self.get_json(
            '/learner_group_learners_info_handler/%s' % self.learner_group_id
        )

        learner_info = [{
            'username': self.NEW_USER_USERNAME
        }]
        invited_learner_info = [{
            'username': self.LEARNER_USERNAME
        }]
        self.assertEqual(response['learners_info'], learner_info)
        self.assertEqual(
            response['invited_learners_info'], invited_learner_info)

        self.logout()

    def test_getting_info_of_learners_as_invalid_facilitator(self) -> None:
        self.login(self.NEW_USER_EMAIL)

        response = self.get_json(
            '/learner_group_learners_info_handler/%s' % self.learner_group_id,
            expected_status_int=401
        )
        self.assertEqual(
            response['error'],
            'You are not a facilitator of this learner group.')

        self.logout()


class LearnerGroupSyllabusHandlerTests(test_utils.GenericTestBase):
    """Checks learner group syllabus being fetched correctly"""

    LEARNER_ID: Final = 'learner_user_1'
    TOPIC_ID: Final = 'topic_id_1'
    STORY_ID: Final = 'story_id_1'
    SUBTOPIC_PAGE_ID: Final = 'topic_id_1:1'

    def setUp(self) -> None:
        super().setUp()
        self.signup(self.NEW_USER_EMAIL, self.NEW_USER_USERNAME)
        self.signup(
            self.CURRICULUM_ADMIN_EMAIL, self.CURRICULUM_ADMIN_USERNAME)

        self.facilitator_id = self.get_user_id_from_email(self.NEW_USER_EMAIL)
        self.admin_id = self.get_user_id_from_email(
            self.CURRICULUM_ADMIN_EMAIL)
        self.set_curriculum_admins([self.CURRICULUM_ADMIN_USERNAME])

        self.learner_group_id = (
            learner_group_fetchers.get_new_learner_group_id()
        )

        learner_group_services.create_learner_group(
            self.learner_group_id, 'Learner Group Name', 'Description',
            [self.facilitator_id], [self.LEARNER_ID], [self.SUBTOPIC_PAGE_ID],
            [self.STORY_ID])

        # Set up topics, subtopics and stories for learner group syllabus.
        topic = topic_domain.Topic.create_default_topic(
            self.TOPIC_ID, 'Place Values', 'abbrev', 'description', 'fragm')
        topic.thumbnail_filename = 'thumbnail.svg'
        topic.thumbnail_bg_color = '#C6DCDA'
        topic.subtopics = [
            topic_domain.Subtopic(
                1, 'Naming Numbers', ['skill_id_1'], 'image.svg',
                constants.ALLOWED_THUMBNAIL_BG_COLORS['subtopic'][0], 21131,
                'dummy-subtopic-url')]
        topic.next_subtopic_id = 2
        topic.skill_ids_for_diagnostic_test = ['skill_id_1']
        topic_services.save_new_topic(self.admin_id, topic)
        self.save_new_story(
            self.STORY_ID, self.admin_id, self.TOPIC_ID,
            'Story test')
        topic_services.add_canonical_story(
            self.admin_id, self.TOPIC_ID, self.STORY_ID)

        # Publish the topic and its stories.
        topic_services.publish_topic(self.TOPIC_ID, self.admin_id)
        topic_services.publish_story(
            self.TOPIC_ID, self.STORY_ID, self.admin_id)

    def test_get_learner_group_syllabus(self) -> None:
        self.login(self.NEW_USER_EMAIL)
        response = self.get_json(
            '/learner_group_syllabus_handler/%s' % self.learner_group_id
        )

        self.assertEqual(response['learner_group_id'], self.learner_group_id)

        story_summary_dicts = response['story_summary_dicts']
        self.assertEqual(len(story_summary_dicts), 1)
        self.assertEqual(story_summary_dicts[0]['id'], self.STORY_ID)
        self.assertEqual(story_summary_dicts[0]['title'], 'Story test')
        self.assertEqual(story_summary_dicts[0]['topic_name'], 'Place Values')

        subtopic_summary_dicts = response['subtopic_summary_dicts']
        self.assertEqual(len(subtopic_summary_dicts), 1)
        self.assertEqual(subtopic_summary_dicts[0]['subtopic_id'], 1)
        self.assertEqual(
            subtopic_summary_dicts[0]['subtopic_title'], 'Naming Numbers')
        self.assertEqual(
            subtopic_summary_dicts[0]['parent_topic_name'], 'Place Values')
        self.assertEqual(
            subtopic_summary_dicts[0]['thumbnail_filename'], 'image.svg')
        self.assertEqual(
            subtopic_summary_dicts[0]['parent_topic_id'], self.TOPIC_ID)
        self.assertIsNone(subtopic_summary_dicts[0]['subtopic_mastery'])

        self.logout()

    def test_get_learner_group_syllabus_for_invalid_group(self) -> None:
        self.login(self.NEW_USER_EMAIL)

        self.get_json(
            '/learner_group_syllabus_handler/invalidId', expected_status_int=400
        )

        self.logout()


class LearnerStoriesChaptersProgressHandlerTests(test_utils.GenericTestBase):
    """Tests for Learner Stories Chapters Progress Handler."""

    NODE_ID_1: Final = story_domain.NODE_ID_PREFIX + '1'
    NODE_ID_2: Final = story_domain.NODE_ID_PREFIX + '2'

    def setUp(self) -> None:
        super().setUp()
        self.signup(self.NEW_USER_EMAIL, self.NEW_USER_USERNAME)
        self.USER_ID = self.get_user_id_from_email(self.NEW_USER_EMAIL)

        self.story_id = story_services.get_new_story_id()
        self.TOPIC_ID = topic_fetchers.get_new_topic_id()
        self.save_new_topic(
            self.TOPIC_ID, self.USER_ID, name='Topic',
            description='A new topic', canonical_story_ids=[],
            additional_story_ids=[], uncategorized_skill_ids=[],
            subtopics=[], next_subtopic_id=0)
        self.save_new_story(
            self.story_id, self.USER_ID, self.TOPIC_ID, url_fragment='story-one'
        )
        topic_services.add_canonical_story(
            self.USER_ID, self.TOPIC_ID, self.story_id)
        changelist = [
            story_domain.StoryChange({
                'cmd': story_domain.CMD_ADD_STORY_NODE,
                'node_id': self.NODE_ID_1,
                'title': 'Title 1'
            })
        ]
        story_services.update_story(
            self.USER_ID, self.story_id, changelist,
            'Added node.')
        self.story = story_fetchers.get_story_by_id(self.story_id)

        self.exp_id_1 = 'expid1'
        self.save_new_valid_exploration(self.exp_id_1, self.USER_ID)

        change_list = [
            story_domain.StoryChange({
                'cmd': story_domain.CMD_UPDATE_STORY_NODE_PROPERTY,
                'property_name': (
                    story_domain.STORY_NODE_PROPERTY_EXPLORATION_ID),
                'node_id': story_domain.NODE_ID_PREFIX + '1',
                'old_value': None,
                'new_value': self.exp_id_1
            })
        ]
        story_services.update_story(
            self.USER_ID, self.story_id, change_list,
            'Added a node.')

    def test_get_learner_stories_chapters_progress(self) -> None:
        self.login(self.NEW_USER_EMAIL)

        user_services.update_learner_checkpoint_progress(
            self.USER_ID, self.exp_id_1, 'Introduction', 1)

        params = {
            'story_ids': json.dumps([self.story_id])
        }
        response = self.get_json(
            '/user_progress_in_stories_chapters_handler/%s' % (
                self.NEW_USER_USERNAME), params=params)

        self.assertEqual(len(response), 1)
        self.assertEqual(response[0]['exploration_id'], self.exp_id_1)
        self.assertEqual(response[0]['visited_checkpoints_count'], 1)
        self.assertEqual(response[0]['total_checkpoints_count'], 1)

        self.logout()

    def test_cannot_fetch_learner_stories_progress_with_invalid_username(
        self
    ) -> None:
        self.login(self.NEW_USER_EMAIL)

        user_services.update_learner_checkpoint_progress(
            self.USER_ID, self.exp_id_1, 'Introduction', 1)

        params = {
            'story_ids': json.dumps([self.story_id])
        }
        response = self.get_json(
            '/user_progress_in_stories_chapters_handler/%s' % (
                'Invalid_username'),
                params=params,
                expected_status_int=500
        )
        self.assertEqual(
            response['error'],
            'No learner user_id found for the given learner username: '
            'Invalid_username'
        )


class LearnerGroupsFeatureStatusHandlerTests(test_utils.GenericTestBase):
    """Unit test for LearnerGroupsFeatureStatusHandler."""

    @test_utils.enable_feature_flags(
        [feature_flag_list.FeatureNames.LEARNER_GROUPS_ARE_ENABLED])
    def test_get_request_returns_true_when_learner_groups_featuer_flag_enabled(
        self) -> None:
        response = self.get_json('/learner_groups_feature_status_handler')
        self.assertEqual(
            response, {
                'feature_is_enabled': True,
            })

    def test_get_request_returns_false_when_learner_groups_featuer_flag_disable(
        self) -> None:
        response = self.get_json('/learner_groups_feature_status_handler')
        self.assertEqual(
            response, {
                'feature_is_enabled': False,
            })


class LearnerDashboardLearnerGroupsHandlerTests(test_utils.GenericTestBase):
    """Checks fetching of learner groups for the learner dashboard."""

    def setUp(self) -> None:
        super().setUp()
        self.signup(self.NEW_USER_EMAIL, self.NEW_USER_USERNAME)
        self.signup(
            self.CURRICULUM_ADMIN_EMAIL, self.CURRICULUM_ADMIN_USERNAME)

        self.facilitator_id = self.get_user_id_from_email(
            self.CURRICULUM_ADMIN_EMAIL)
        self.learner_id = self.get_user_id_from_email(self.NEW_USER_EMAIL)

    def test_get_learner_dashboard_learner_groups_view(self) -> None:
        self.login(self.NEW_USER_EMAIL)

        # User has not joined any learner group and has not been invited to join
        # any learner groups.
        response = self.get_json(
            '%s' % (feconf.LEARNER_DASHBOARD_LEARNER_GROUPS_HANDLER))

        self.assertEqual(response['learner_groups_joined'], [])
        self.assertEqual(response['invited_to_learner_groups'], [])

        # Create a learner group.
        learner_group_id = (
            learner_group_fetchers.get_new_learner_group_id()
        )

        learner_group = learner_group_services.create_learner_group(
            learner_group_id, 'Learner Group Title', 'Description',
            [self.facilitator_id], [self.learner_id],
            ['subtopic_id_1'], ['story_id_1'])

        response = self.get_json(
            '%s' % (feconf.LEARNER_DASHBOARD_LEARNER_GROUPS_HANDLER))

        self.assertEqual(len(response['invited_to_learner_groups']), 1)
        self.assertEqual(len(response['learner_groups_joined']), 0)
        self.assertEqual(
            response['invited_to_learner_groups'][0]['id'],
            learner_group.group_id)

        # User accepts the invitation to join the learner group.
        learner_group_services.add_learner_to_learner_group(
            learner_group_id, self.learner_id, False)

        response = self.get_json(
            '%s' % (feconf.LEARNER_DASHBOARD_LEARNER_GROUPS_HANDLER))

        self.assertEqual(len(response['invited_to_learner_groups']), 0)
        self.assertEqual(len(response['learner_groups_joined']), 1)
        self.assertEqual(
            response['learner_groups_joined'][0]['id'],
            learner_group.group_id)

        self.logout()


class ExitLearnerGroupHandlerTests(test_utils.GenericTestBase):
    """Checks the exit learner group handler."""

    def setUp(self) -> None:
        super().setUp()
        self.signup(self.NEW_USER_EMAIL, self.NEW_USER_USERNAME)
        self.signup(
            self.CURRICULUM_ADMIN_EMAIL, self.CURRICULUM_ADMIN_USERNAME)

        self.facilitator_id = self.get_user_id_from_email(
            self.CURRICULUM_ADMIN_EMAIL)
        self.learner_id = self.get_user_id_from_email(self.NEW_USER_EMAIL)

    def test_exit_learner_group(self) -> None:
        self.login(self.NEW_USER_EMAIL)
        csrf_token = self.get_new_csrf_token()

        learner_group_id = (
            learner_group_fetchers.get_new_learner_group_id()
        )
        learner_group_services.create_learner_group(
            learner_group_id, 'Learner Group Title', 'Description',
            [self.facilitator_id], [self.learner_id],
            ['subtopic_id_1'], ['story_id_1'])

        # User accepts the invitation to join the learner group.
        learner_group_services.add_learner_to_learner_group(
            learner_group_id, self.learner_id, False)

        payload = {
            'learner_username': self.NEW_USER_USERNAME
        }
        response = self.put_json(
            '/exit_learner_group_handler/%s' % (learner_group_id),
            payload, csrf_token=csrf_token)

        self.assertEqual(response['id'], learner_group_id)
        self.assertEqual(response['learner_usernames'], [])

        self.logout()

    def test_cannot_exit_learner_group_with_invalid_username(self) -> None:
        self.login(self.NEW_USER_EMAIL)
        csrf_token = self.get_new_csrf_token()

        learner_group_id = (
            learner_group_fetchers.get_new_learner_group_id()
        )
        learner_group_services.create_learner_group(
            learner_group_id, 'Learner Group Title', 'Description',
            [self.facilitator_id], [self.learner_id],
            ['subtopic_id_1'], ['story_id_1'])

        # User accepts the invitation to join the learner group.
        learner_group_services.add_learner_to_learner_group(
            learner_group_id, self.learner_id, False)

        payload = {
            'learner_username': 'Invalid_username'
        }
        response = self.put_json(
            '/exit_learner_group_handler/%s' % (learner_group_id),
            payload,
            csrf_token=csrf_token,
            expected_status_int=500)
        self.assertEqual(
            response['error'],
            'No learner user_id found for the given learner username: '
            'Invalid_username'
        )


class LearnerGroupProgressSharingPermissionHandlerTests(
    test_utils.GenericTestBase
):
    """Checks fetching and updating of progress sharing permission."""

    def setUp(self) -> None:
        super().setUp()
        self.signup(self.NEW_USER_EMAIL, self.NEW_USER_USERNAME)
        self.signup(
            self.CURRICULUM_ADMIN_EMAIL, self.CURRICULUM_ADMIN_USERNAME)

        self.facilitator_id = self.get_user_id_from_email(
            self.CURRICULUM_ADMIN_EMAIL)
        self.learner_id = self.get_user_id_from_email(self.NEW_USER_EMAIL)

        self.learner_group_id = (
            learner_group_fetchers.get_new_learner_group_id()
        )
        learner_group_services.create_learner_group(
            self.learner_group_id, 'Learner Group Title', 'Description',
            [self.facilitator_id], [self.learner_id],
            ['subtopic_id_1'], ['story_id_1'])

    def test_get_progress_sharing_permission(self) -> None:
        self.login(self.NEW_USER_EMAIL)

        learner_group_services.add_learner_to_learner_group(
            self.learner_group_id, self.learner_id, False)

        response = self.get_json(
            '/learner_group_progress_sharing_permission_handler/%s' % (
                self.learner_group_id))

        self.assertEqual(response['progress_sharing_permission'], False)

        self.logout()

    def test_update_progress_sharing_permission(self) -> None:
        self.login(self.NEW_USER_EMAIL)
        csrf_token = self.get_new_csrf_token()

        learner_group_services.add_learner_to_learner_group(
            self.learner_group_id, self.learner_id, False)

        payload = {
            'progress_sharing_permission': 'true'
        }
        response = self.put_json(
            '/learner_group_progress_sharing_permission_handler/%s' % (
                self.learner_group_id),
            payload, csrf_token=csrf_token)

        self.assertEqual(response['progress_sharing_permission'], True)

        self.logout()<|MERGE_RESOLUTION|>--- conflicted
+++ resolved
@@ -987,59 +987,6 @@
         self.logout()
 
 
-<<<<<<< HEAD
-class EditLearnerGroupPageTests(test_utils.GenericTestBase):
-    """Checks the access and rendering of the edit learner page."""
-
-    LEARNER_ID: Final = 'learner_user_1'
-
-    def setUp(self) -> None:
-        super().setUp()
-        self.signup(self.OWNER_EMAIL, self.OWNER_USERNAME)
-        self.FACILITATOR_ID = self.get_user_id_from_email(self.OWNER_EMAIL)
-        self.signup(self.NEW_USER_EMAIL, self.NEW_USER_USERNAME)
-        self.login(self.OWNER_EMAIL)
-        self.learner_group_id = (
-            learner_group_fetchers.get_new_learner_group_id()
-        )
-        self.learner_group = learner_group_services.create_learner_group(
-            self.learner_group_id, 'Learner Group Name', 'Description',
-            [self.FACILITATOR_ID], [self.LEARNER_ID], ['subtopic_id_1'],
-            ['story_id_1'])
-
-    def test_page_with_disabled_learner_groups_leads_to_404(self) -> None:
-        self.get_html_response(
-            '/edit-learner-group/%s' % self.learner_group_id,
-            expected_status_int=404)
-        self.logout()
-
-    @test_utils.enable_feature_flags(
-        [feature_flag_list.FeatureNames.LEARNER_GROUPS_ARE_ENABLED])
-    def test_page_with_enabled_learner_groups_loads_correctly_for_facilitator(
-        self
-    ) -> None:
-        response = self.get_html_response(
-            '/edit-learner-group/%s' % self.learner_group_id)
-        response.mustcontain(
-            '<oppia-edit-learner-group-page>'
-            '</oppia-edit-learner-group-page>')
-        self.logout()
-
-    @test_utils.enable_feature_flags(
-        [feature_flag_list.FeatureNames.LEARNER_GROUPS_ARE_ENABLED])
-    def test_page_with_enabled_learner_groups_leads_to_404_for_non_facilitators(
-        self
-    ) -> None:
-        self.logout()
-        self.login(self.NEW_USER_EMAIL)
-        self.get_html_response(
-            '/edit-learner-group/%s' % self.learner_group_id,
-            expected_status_int=404)
-        self.logout()
-
-
-=======
->>>>>>> b0542af6
 class LearnerGroupLearnerInvitationHandlerTests(test_utils.GenericTestBase):
     """Checks learner successfully accepting or declining a learner group
     invitation.
