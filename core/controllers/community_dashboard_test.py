--- conflicted
+++ resolved
@@ -131,11 +131,7 @@
             'topic_name': 'topic',
             'story_title': 'title 0',
             'chapter_title': 'Node1',
-<<<<<<< HEAD
             'content_count': 2,
-=======
-            'content_count': 4,
->>>>>>> c28bbc0e
             'translation_counts': {}
         }
 
@@ -144,11 +140,7 @@
             'topic_name': 'topic',
             'story_title': 'title 1',
             'chapter_title': 'Node1',
-<<<<<<< HEAD
             'content_count': 2,
-=======
-            'content_count': 4,
->>>>>>> c28bbc0e
             'translation_counts': {}
         }
 
