# Copyright 2018 The Oppia Authors. All Rights Reserved.
#
# Licensed under the Apache License, Version 2.0 (the "License");
# you may not use this file except in compliance with the License.
# You may obtain a copy of the License at
#
#      http://www.apache.org/licenses/LICENSE-2.0
#
# Unless required by applicable law or agreed to in writing, software
# distributed under the License is distributed on an "AS-IS" BASIS,
# WITHOUT WARRANTIES OR CONDITIONS OF ANY KIND, either express or implied.
# See the License for the specific language governing permissions and
# limitations under the License.

"""Controllers for the topics and skills dashboard, from where topics and skills
are created.
"""

from __future__ import annotations

import base64

from core import android_validation_constants
from core import feconf
from core import utils
from core.constants import constants
from core.controllers import acl_decorators
from core.controllers import base
from core.controllers import domain_objects_validator
from core.domain import config_domain
from core.domain import fs_services
from core.domain import image_validation_services
from core.domain import question_services
from core.domain import role_services
from core.domain import skill_domain
from core.domain import skill_fetchers
from core.domain import skill_services
from core.domain import state_domain
from core.domain import topic_domain
from core.domain import topic_fetchers
from core.domain import topic_services

from typing import Dict, List, Optional, TypedDict, Union


class FrontendTopicSummaryDict(topic_domain.TopicSummaryDict):
    """Dictionary that represents TopicSummary domain object for frontend."""

    is_published: bool
    can_edit_topic: bool
    classroom: Optional[str]


class TopicsAndSkillsDashboardPage(
    base.BaseHandler[Dict[str, str], Dict[str, str]]
):
    """Page showing the topics and skills dashboard."""

    URL_PATH_ARGS_SCHEMAS: Dict[str, str] = {}
    HANDLER_ARGS_SCHEMAS: Dict[str, Dict[str, str]] = {'GET': {}}

    @acl_decorators.can_access_topics_and_skills_dashboard
    def get(self) -> None:
        """Handles GET requests."""
        self.render_template(
            'topics-and-skills-dashboard-page.mainpage.html')


class TopicsAndSkillsDashboardPageDataHandler(
    base.BaseHandler[Dict[str, str], Dict[str, str]]
):
    """Provides data for the user's topics and skills dashboard page."""

    GET_HANDLER_ERROR_RETURN_TYPE = feconf.HANDLER_TYPE_JSON
    URL_PATH_ARGS_SCHEMAS: Dict[str, str] = {}
    HANDLER_ARGS_SCHEMAS: Dict[str, Dict[str, str]] = {'GET': {}}

    @acl_decorators.can_access_topics_and_skills_dashboard
    def get(self) -> None:
        """Retrieves data for the topics and skills dashboard."""
        topic_summaries = topic_fetchers.get_all_topic_summaries()
        # Here we use MyPy ignore because we are explicitly changing
        # the type from the list of 'TopicSummaryDict' to the list of
        # 'FrontendTopicSummaryDict', and this is done because below we
        # are adding new keys that are not defined on the 'TopicSummaryDict'.
        topic_summary_dicts: List[FrontendTopicSummaryDict] = [
            summary.to_dict() for summary in topic_summaries]  # type: ignore[misc]

        skill_summaries = skill_services.get_all_skill_summaries()
        skill_summary_dicts = [
            summary.to_dict() for summary in skill_summaries]

        skill_ids_assigned_to_some_topic = (
            topic_fetchers.get_all_skill_ids_assigned_to_some_topic())
        merged_skill_ids = (
            skill_services.get_merged_skill_ids())
        topic_rights_dict = topic_fetchers.get_all_topic_rights()
        for topic_summary in topic_summary_dicts:
            if topic_rights_dict[topic_summary['id']]:
                topic_rights = topic_rights_dict[topic_summary['id']]
                if topic_rights:
                    topic_summary['is_published'] = (
                        topic_rights.topic_is_published)
                    topic_summary['can_edit_topic'] = (
                        topic_services.check_can_edit_topic(
                            self.user, topic_rights)
                    )

        all_classrooms_dict = config_domain.CLASSROOM_PAGES_DATA.value
        all_classroom_names = [
            classroom['name'] for classroom in all_classrooms_dict]

        topic_classroom_dict = {}
        for classroom in all_classrooms_dict:
            for topic_id in classroom['topic_ids']:
                topic_classroom_dict[topic_id] = classroom['name']

        for topic_summary_dict in topic_summary_dicts:
            topic_summary_dict['classroom'] = topic_classroom_dict.get(
                topic_summary_dict['id'], None)

        mergeable_skill_summary_dicts = []

        untriaged_skill_summaries = (
            skill_services.get_untriaged_skill_summaries(
                skill_summaries, skill_ids_assigned_to_some_topic,
                merged_skill_ids))

        categorized_skills = (
            skill_services.get_categorized_skill_ids_and_descriptions())

        for skill_summary_dict in skill_summary_dicts:
            skill_id = skill_summary_dict['id']
            if (skill_id in skill_ids_assigned_to_some_topic) and (
                    skill_id not in merged_skill_ids):
                mergeable_skill_summary_dicts.append(skill_summary_dict)

        can_delete_topic = (
            role_services.ACTION_DELETE_TOPIC in self.user.actions)

        can_create_topic = (
            role_services.ACTION_CREATE_NEW_TOPIC in self.user.actions)

        can_delete_skill = (
            role_services.ACTION_DELETE_ANY_SKILL in self.user.actions)

        can_create_skill = (
            role_services.ACTION_CREATE_NEW_SKILL in self.user.actions)

        self.values.update({
            'untriaged_skill_summary_dicts': [
                skill_summary.to_dict()
                for skill_summary in untriaged_skill_summaries
            ],
            'mergeable_skill_summary_dicts': mergeable_skill_summary_dicts,
            'topic_summary_dicts': topic_summary_dicts,
            'total_skill_count': len(skill_summary_dicts),
            'all_classroom_names': all_classroom_names,
            'can_delete_topic': can_delete_topic,
            'can_create_topic': can_create_topic,
            'can_delete_skill': can_delete_skill,
            'can_create_skill': can_create_skill,
            'categorized_skills_dict': categorized_skills.to_dict()
        })
        self.render_json(self.values)


class CategorizedAndUntriagedSkillsDataHandler(
    base.BaseHandler[Dict[str, str], Dict[str, str]]
):
    """Provides information about categorized skills and untriaged skill
    summaries for the exploration editor page's skill editor component."""

    GET_HANDLER_ERROR_RETURN_TYPE = feconf.HANDLER_TYPE_JSON
    URL_PATH_ARGS_SCHEMAS: Dict[str, str] = {}
    HANDLER_ARGS_SCHEMAS: Dict[str, Dict[str, str]] = {'GET': {}}

    @acl_decorators.open_access
    def get(self) -> None:
        """Handles GET requests."""
        skill_summaries = skill_services.get_all_skill_summaries()
        skill_ids_assigned_to_some_topic = (
            topic_fetchers.get_all_skill_ids_assigned_to_some_topic())
        merged_skill_ids = skill_services.get_merged_skill_ids()

        untriaged_skill_summaries = (
            skill_services.get_untriaged_skill_summaries(
                skill_summaries, skill_ids_assigned_to_some_topic,
                merged_skill_ids))
        untriaged_short_skill_summaries = [
            skill_domain.ShortSkillSummary.from_skill_summary(skill_summary)
            for skill_summary in untriaged_skill_summaries]

        categorized_skills = (
            skill_services.get_categorized_skill_ids_and_descriptions())

        self.values.update({
            'untriaged_skill_summary_dicts': [
                short_skill_summary.to_dict()
                for short_skill_summary in untriaged_short_skill_summaries
            ],
            'categorized_skills_dict': categorized_skills.to_dict()
        })
        self.render_json(self.values)


class TopicAssignmentsHandler(
    base.BaseHandler[Dict[str, str], Dict[str, str]]
):
    """Provides information about which topics contain the given skill."""

    GET_HANDLER_ERROR_RETURN_TYPE = feconf.HANDLER_TYPE_JSON
    URL_PATH_ARGS_SCHEMAS = {
        'skill_id': {
            'schema': {
                'type': 'basestring',
                'validators': [{
                    'id': 'is_regex_matched',
                    'regex_pattern': constants.ENTITY_ID_REGEX
                }]
            }
        }
    }
    HANDLER_ARGS_SCHEMAS: Dict[str, Dict[str, str]] = {'GET': {}}

    @acl_decorators.can_access_topics_and_skills_dashboard
    def get(self, skill_id: str) -> None:
<<<<<<< HEAD
        """Handles GET requests.
        ARGS:
            skill_id. str. The ID of the skill.
=======
        """Retrieves topic assignments.

        Args:
            skill_id: str. The skill ID.
>>>>>>> 662c6ed8
        """
        topic_assignments = skill_services.get_all_topic_assignments_for_skill(
            skill_id)
        topic_assignment_dicts = [
            topic_assignment.to_dict()
            for topic_assignment in topic_assignments]

        self.render_json({
            'topic_assignment_dicts': topic_assignment_dicts
        })


class SkillsDashboardPageDataHandlerNormalizedPayloadDict(TypedDict):
    """Dict representation of SkillsDashboardPageDataHandler's
    normalized_payload dictionary.
    """

    classroom_name: str
    next_cursor: Optional[str]
    keywords: List[str]
    num_skills_to_fetch: int
    sort: str
    status: str


class SkillsDashboardPageDataHandler(
    base.BaseHandler[
        SkillsDashboardPageDataHandlerNormalizedPayloadDict,
        Dict[str, str]
    ]
):
    """Provides data for the user's skills dashboard page."""

    GET_HANDLER_ERROR_RETURN_TYPE = feconf.HANDLER_TYPE_JSON
    URL_PATH_ARGS_SCHEMAS: Dict[str, str] = {}
    HANDLER_ARGS_SCHEMAS = {
        'POST': {
            'classroom_name': {
                'schema': {
                    'type': 'basestring'
                }
            },
            'next_cursor': {
                'schema': {
                    'type': 'basestring'
                },
                'default_value': None
            },
            'keywords': {
                'schema': {
                    'type': 'list',
                    'items': {
                        'type': 'basestring'
                    }
                }
            },
            'num_skills_to_fetch': {
                'schema': {
                    'type': 'int',
                    'validators': [{
                        'id': 'is_at_least',
                        'min_value': 1
                    }]
                }
            },
            'sort': {
                'schema': {
                    'type': 'basestring'
                },
                'choices': constants.TOPIC_SKILL_DASHBOARD_SORT_OPTIONS
            },
            'status': {
                'schema': {
                    'type': 'basestring'
                },
                'choices': constants.SKILL_STATUS_OPTIONS
            }
        }
    }

    @acl_decorators.can_access_topics_and_skills_dashboard
    def post(self) -> None:
        """Filters and fetches skill summaries."""
        assert self.normalized_payload is not None
        classroom_name = self.normalized_payload['classroom_name']
        urlsafe_start_cursor = self.normalized_payload.get('next_cursor')
        keywords = self.normalized_payload['keywords']
        num_skills_to_fetch = self.normalized_payload['num_skills_to_fetch']
        sort_by = self.normalized_payload['sort']
        status = self.normalized_payload['status']

        skill_summaries, next_cursor, more = (
            skill_services.get_filtered_skill_summaries(
                num_skills_to_fetch, status, classroom_name,
                keywords, sort_by, urlsafe_start_cursor))

        skill_summary_dicts = [summary.to_dict() for summary in skill_summaries]

        self.render_json({
            'skill_summary_dicts': skill_summary_dicts,
            'next_cursor': next_cursor,
            'more': more,
        })


class NewTopicHandlerNormalizedPayloadDict(TypedDict):
    """Dict representation of NewTopicHandler's
    normalized_payload dictionary.
    """

    name: str
    url_fragment: str
    description: str
    filename: str
    thumbnailBgColor: str
    page_title_fragment: str


class NewTopicHandlerNormalizedRequestDict(TypedDict):
    """Dict representation of NewTopicHandler's
    normalized_request dictionary.
    """

    image: bytes


class NewTopicHandler(
    base.BaseHandler[
        NewTopicHandlerNormalizedPayloadDict,
        NewTopicHandlerNormalizedRequestDict
    ]
):
    """Creates a new topic."""

    GET_HANDLER_ERROR_RETURN_TYPE = feconf.HANDLER_TYPE_JSON
    URL_PATH_ARGS_SCHEMAS: Dict[str, str] = {}
    HANDLER_ARGS_SCHEMAS = {
        'POST': {
            'name': {
                'schema': {
                    'type': 'basestring',
                    'validators': [{
                        'id': 'has_length_at_most',
                        'max_value': android_validation_constants
                            .MAX_CHARS_IN_TOPIC_NAME
                    }, {
                        'id': 'is_nonempty',
                    }]
                }
            },
            'url_fragment': constants.SCHEMA_FOR_TOPIC_URL_FRAGMENTS,
            'description': {
                'schema': {
                    'type': 'basestring',
                    'validators': [{
                        'id': 'has_length_at_most',
                        'max_value': android_validation_constants
                            .MAX_CHARS_IN_TOPIC_DESCRIPTION
                    }]
                }
            },
            'filename': {
                'schema': {
                    'type': 'basestring',
                    'validators': [{
                        'id': 'is_regex_matched',
                        'regex_pattern': r'[-\w]+[.]\w+'
                    }]
                }
            },
            'thumbnailBgColor': {
                'schema': {
                    'type': 'basestring',
                    'choices': constants.ALLOWED_THUMBNAIL_BG_COLORS['topic']
                }
            },
            'image': {
                'schema': {
                    'type': 'basestring'
                }
            },
            'page_title_fragment': {
                'schema': {
                    'type': 'basestring',
                    'validators': [{
                        'id': 'has_length_at_most',
                        'max_value': (
                            constants.MAX_CHARS_IN_PAGE_TITLE_FRAGMENT_FOR_WEB
                        )
                    }, {
                        'id': 'has_length_at_least',
                        'min_value': (
                            constants.MIN_CHARS_IN_PAGE_TITLE_FRAGMENT_FOR_WEB
                        )
                    }]
                }
            }
        }
    }

    @acl_decorators.can_create_topic
    def post(self) -> None:
<<<<<<< HEAD
        """Handles POST requests.

        Raises:
            InvalidInputException. If there are validation errors
                during image validation.
        """
=======
        """Creates a new topic."""
>>>>>>> 662c6ed8
        assert self.user_id is not None
        assert self.normalized_payload is not None
        assert self.normalized_request is not None
        name = self.normalized_payload['name']
        url_fragment = self.normalized_payload['url_fragment']
        description = self.normalized_payload['description']
        thumbnail_filename = self.normalized_payload['filename']
        thumbnail_bg_color = self.normalized_payload['thumbnailBgColor']
        raw_image = self.normalized_request['image']
        page_title_frag = self.normalized_payload['page_title_fragment']

        new_topic_id = topic_fetchers.get_new_topic_id()
        topic = topic_domain.Topic.create_default_topic(
            new_topic_id, name, url_fragment, description, page_title_frag)
        topic_services.save_new_topic(self.user_id, topic)

        try:
            file_format = image_validation_services.validate_image_and_filename(
                raw_image, thumbnail_filename)
        except utils.ValidationError as e:
            raise self.InvalidInputException(e)

        entity_id = new_topic_id
        filename_prefix = 'thumbnail'

        image_is_compressible = (
            file_format in feconf.COMPRESSIBLE_IMAGE_FORMATS)
        fs_services.save_original_and_compressed_versions_of_image(
            thumbnail_filename, feconf.ENTITY_TYPE_TOPIC, entity_id, raw_image,
            filename_prefix, image_is_compressible)

        topic_services.update_topic_and_subtopic_pages(
            self.user_id, new_topic_id, [topic_domain.TopicChange({
                'cmd': 'update_topic_property',
                'property_name': 'thumbnail_filename',
                'old_value': None,
                'new_value': thumbnail_filename
            }), topic_domain.TopicChange({
                'cmd': 'update_topic_property',
                'property_name': 'thumbnail_bg_color',
                'old_value': None,
                'new_value': thumbnail_bg_color
            }), ], 'Add topic thumbnail.')

        self.render_json({
            'topicId': new_topic_id
        })


class NewSkillHandlerNormalizedPayloadDict(TypedDict):
    """Dict representation of NewSkillHandler's
    normalized_payload dictionary.
    """

    description: str
    linked_topic_ids: List[str]
    explanation_dict: state_domain.SubtitledHtml
    rubrics: List[skill_domain.Rubric]
    files: Dict[str, Union[str, bytes]]


class NewSkillHandler(
    base.BaseHandler[
        NewSkillHandlerNormalizedPayloadDict,
        Dict[str, str]
    ]
):
    """Creates a new skill."""

    GET_HANDLER_ERROR_RETURN_TYPE = feconf.HANDLER_TYPE_JSON
    URL_PATH_ARGS_SCHEMAS: Dict[str, str] = {}
    HANDLER_ARGS_SCHEMAS = {
        'POST': {
            'description': {
                'schema': {
                    'type': 'basestring',
                    'validators': [{
                        'id': 'has_length_at_most',
                        'max_value': android_validation_constants
                            .MAX_CHARS_IN_SKILL_DESCRIPTION
                    }]
                }
            },
            'linked_topic_ids': {
                'schema': {
                    'type': 'list',
                    'items': {
                        'type': 'basestring',
                        'validators': [{
                            'id': 'is_regex_matched',
                            'regex_pattern': constants.ENTITY_ID_REGEX
                        }]
                    }
                }
            },
            'explanation_dict': {
                'schema': {
                    'type': 'object_dict',
                    'object_class': state_domain.SubtitledHtml
                }
            },
            'rubrics': {
                'schema': {
                    'type': 'list',
                    'items': {
                        'type': 'object_dict',
                        'object_class': skill_domain.Rubric
                    }
                }
            },
            'files': {
                'schema': {
                    'type': 'object_dict',
                    'validation_method': (
                        domain_objects_validator.
                            validate_suggestion_images
                    )
                }
            }
        }
    }

    @acl_decorators.can_create_skill
    def post(self) -> None:
<<<<<<< HEAD
        """Handles POST requests.

        Raises:
            InvalidInputException. Topic is None or duplicate skill description.
        """
=======
        """Creates a new skill."""
>>>>>>> 662c6ed8
        assert self.user_id is not None
        assert self.normalized_payload is not None
        description = self.normalized_payload['description']
        linked_topic_ids = self.normalized_payload['linked_topic_ids']
        explanation_dict = self.normalized_payload['explanation_dict']
        rubrics = self.normalized_payload['rubrics']
        files = self.normalized_payload['files']

        new_skill_id = skill_services.get_new_skill_id()
        if linked_topic_ids is not None:
            topics = topic_fetchers.get_topics_by_ids(linked_topic_ids)
            for topic in topics:
                if topic is None:
                    raise self.InvalidInputException
                topic_services.add_uncategorized_skill(
                    self.user_id, topic.id, new_skill_id)

        if skill_services.does_skill_with_description_exist(description):
            raise self.InvalidInputException(
                'Skill description should not be a duplicate.')

        skill = skill_domain.Skill.create_default_skill(
            new_skill_id, description, rubrics)

        skill.update_explanation(explanation_dict)

        image_filenames = skill_services.get_image_filenames_from_skill(skill)

        skill_services.save_new_skill(self.user_id, skill)

        for filename in image_filenames:
            base64_image = files[filename]
            bytes_image = (
                base64_image if isinstance(base64_image, bytes)
                else base64.decodebytes(base64_image.encode('utf-8'))
            )
            file_format = (
                image_validation_services.validate_image_and_filename(
                    bytes_image, filename))
            image_is_compressible = (
                file_format in feconf.COMPRESSIBLE_IMAGE_FORMATS)
            fs_services.save_original_and_compressed_versions_of_image(
                filename, feconf.ENTITY_TYPE_SKILL, skill.id, bytes_image,
                'image', image_is_compressible)

        self.render_json({
            'skillId': new_skill_id
        })


class MergeSkillHandlerNormalizedPayloadDict(TypedDict):
    """Dict representation of MergeSkillHandler's
    normalized_payload dictionary.
    """

    old_skill_id: str
    new_skill_id: str


class MergeSkillHandler(
    base.BaseHandler[
        MergeSkillHandlerNormalizedPayloadDict,
        Dict[str, str]
    ]
):
    """Handles merging of the skills."""

    GET_HANDLER_ERROR_RETURN_TYPE = feconf.HANDLER_TYPE_JSON
    URL_PATH_ARGS_SCHEMAS: Dict[str, str] = {}
    HANDLER_ARGS_SCHEMAS = {
        'POST': {
            'old_skill_id': {
                'schema': {
                    'type': 'basestring',
                    'validators': [{
                        'id': 'is_regex_matched',
                        'regex_pattern': constants.ENTITY_ID_REGEX
                    }]
                }
            },
            'new_skill_id': {
                'schema': {
                    'type': 'basestring',
                    'validators': [{
                        'id': 'is_regex_matched',
                        'regex_pattern': constants.ENTITY_ID_REGEX
                    }]
                }
            }
        }
    }

    @acl_decorators.can_access_topics_and_skills_dashboard
    def post(self) -> None:
<<<<<<< HEAD
        """Handles POST request."""
=======
        """Merges skills."""
>>>>>>> 662c6ed8
        assert self.user_id is not None
        assert self.normalized_payload is not None
        old_skill_id = self.normalized_payload['old_skill_id']
        new_skill_id = self.normalized_payload['new_skill_id']
        skill_fetchers.get_skill_by_id(new_skill_id, strict=True)
        old_skill = skill_fetchers.get_skill_by_id(old_skill_id, strict=True)

        skill_services.replace_skill_id_in_all_topics(
            self.user_id, old_skill_id, new_skill_id)
        question_services.replace_skill_id_for_all_questions(
            old_skill_id, old_skill.description, new_skill_id)
        changelist = [
            skill_domain.SkillChange({
                'cmd': skill_domain.CMD_UPDATE_SKILL_PROPERTY,
                'property_name': (
                    skill_domain.SKILL_PROPERTY_SUPERSEDING_SKILL_ID),
                'old_value': old_skill.superseding_skill_id,
                'new_value': new_skill_id
            })
        ]
        skill_services.update_skill(
            self.user_id, old_skill_id, changelist,
            'Marking the skill as having being merged successfully.')
        skill_services.delete_skill(self.user_id, old_skill_id)
        self.render_json({
            'merged_into_skill': new_skill_id
        })


def normalize_comma_separated_topic_ids(
    comma_separated_topic_ids: str
) -> List[str]:
    """Normalizes a string of comma-separated topic IDs into a list of
    topic IDs.

    Args:
        comma_separated_topic_ids: str. Comma separated topic IDs.

    Returns:
        list(str). A list of topic IDs.
    """
    if not comma_separated_topic_ids:
        return []
    return list(comma_separated_topic_ids.split(','))


class TopicIdToDiagnosticTestSkillIdsHandlerNormalizedRequestDict(TypedDict):
    """Dict representation of TopicIdToDiagnosticTestSkillIdsHandler's
    normalized_request dictionary.
    """

    comma_separated_topic_ids: List[str]


class TopicIdToDiagnosticTestSkillIdsHandler(
    base.BaseHandler[
        Dict[str, str],
        TopicIdToDiagnosticTestSkillIdsHandlerNormalizedRequestDict
    ]
):
    """Handler class to get topic ID to diagnostic test skill IDs dict."""

    GET_HANDLER_ERROR_RETURN_TYPE = feconf.HANDLER_TYPE_JSON
    URL_PATH_ARGS_SCHEMAS: Dict[str, str] = {}
    HANDLER_ARGS_SCHEMAS = {
        'GET': {
            'comma_separated_topic_ids': {
                'schema': {
                    'type': 'object_dict',
                    'validation_method': normalize_comma_separated_topic_ids
                }
            }
        }
    }

    @acl_decorators.open_access
    def get(self) -> None:
<<<<<<< HEAD
        """Handles Get requests."""
=======
        """Retrieves diagnostic test skill IDs."""
>>>>>>> 662c6ed8
        assert self.normalized_request is not None
        topic_ids = self.normalized_request[
            'comma_separated_topic_ids']
        self.values.update({
            'topic_id_to_diagnostic_test_skill_ids': (
                topic_services.get_topic_id_to_diagnostic_test_skill_ids(
                    topic_ids))
        })
        self.render_json(self.values)<|MERGE_RESOLUTION|>--- conflicted
+++ resolved
@@ -225,16 +225,10 @@
 
     @acl_decorators.can_access_topics_and_skills_dashboard
     def get(self, skill_id: str) -> None:
-<<<<<<< HEAD
-        """Handles GET requests.
-        ARGS:
-            skill_id. str. The ID of the skill.
-=======
         """Retrieves topic assignments.
 
         Args:
             skill_id: str. The skill ID.
->>>>>>> 662c6ed8
         """
         topic_assignments = skill_services.get_all_topic_assignments_for_skill(
             skill_id)
@@ -437,16 +431,13 @@
 
     @acl_decorators.can_create_topic
     def post(self) -> None:
-<<<<<<< HEAD
         """Handles POST requests.
 
         Raises:
             InvalidInputException. If there are validation errors
                 during image validation.
         """
-=======
-        """Creates a new topic."""
->>>>>>> 662c6ed8
+        
         assert self.user_id is not None
         assert self.normalized_payload is not None
         assert self.normalized_request is not None
@@ -571,15 +562,12 @@
 
     @acl_decorators.can_create_skill
     def post(self) -> None:
-<<<<<<< HEAD
         """Handles POST requests.
 
         Raises:
             InvalidInputException. Topic is None or duplicate skill description.
         """
-=======
-        """Creates a new skill."""
->>>>>>> 662c6ed8
+
         assert self.user_id is not None
         assert self.normalized_payload is not None
         description = self.normalized_payload['description']
@@ -674,11 +662,8 @@
 
     @acl_decorators.can_access_topics_and_skills_dashboard
     def post(self) -> None:
-<<<<<<< HEAD
-        """Handles POST request."""
-=======
         """Merges skills."""
->>>>>>> 662c6ed8
+
         assert self.user_id is not None
         assert self.normalized_payload is not None
         old_skill_id = self.normalized_payload['old_skill_id']
@@ -756,11 +741,8 @@
 
     @acl_decorators.open_access
     def get(self) -> None:
-<<<<<<< HEAD
-        """Handles Get requests."""
-=======
         """Retrieves diagnostic test skill IDs."""
->>>>>>> 662c6ed8
+
         assert self.normalized_request is not None
         topic_ids = self.normalized_request[
             'comma_separated_topic_ids']
