# Copyright 2018 The Oppia Authors. All Rights Reserved.
#
# Licensed under the Apache License, Version 2.0 (the "License");
# you may not use this file except in compliance with the License.
# You may obtain a copy of the License at
#
#      http://www.apache.org/licenses/LICENSE-2.0
#
# Unless required by applicable law or agreed to in writing, software
# distributed under the License is distributed on an "AS-IS" BASIS,
# WITHOUT WARRANTIES OR CONDITIONS OF ANY KIND, either express or implied.
# See the License for the specific language governing permissions and
# limitations under the License.

"""Controllers for the topics and skills dashboard, from where topics and skills
are created.
"""

from constants import constants
from core.controllers import acl_decorators
from core.controllers import base
from core.domain import question_services
from core.domain import role_services
from core.domain import skill_domain
from core.domain import skill_services
from core.domain import topic_domain
from core.domain import topic_services
import feconf


class TopicsAndSkillsDashboardPage(base.BaseHandler):
    """Page showing the topics and skills dashboard."""

    @acl_decorators.can_access_topics_and_skills_dashboard
    def get(self):
        if not constants.ENABLE_NEW_STRUCTURE_EDITORS:
            raise self.PageNotFoundException

<<<<<<< HEAD
        self.render_template(
            'pages/topics-and-skills-dashboard-page/'
            'topics-and-skills-dashboard-page.mainpage.html')
=======
        self.render_template('dist/topics_and_skills_dashboard.html')
>>>>>>> bce009cd


class TopicsAndSkillsDashboardPageDataHandler(base.BaseHandler):
    """Provides data for the user's topics and skills dashboard page."""

    GET_HANDLER_ERROR_RETURN_TYPE = feconf.HANDLER_TYPE_JSON

    @acl_decorators.can_access_topics_and_skills_dashboard
    def get(self):
        """Handles GET requests."""

        topic_summaries = topic_services.get_all_topic_summaries()
        topic_summary_dicts = [
            summary.to_dict() for summary in topic_summaries]

        skill_summaries = skill_services.get_all_skill_summaries()
        skill_summary_dicts = [
            summary.to_dict() for summary in skill_summaries]

        skill_ids_assigned_to_some_topic = (
            topic_services.get_all_skill_ids_assigned_to_some_topic())
        merged_skill_ids = (
            skill_services.get_merged_skill_ids())
        topic_rights_dict = topic_services.get_all_topic_rights()
        for topic_summary in topic_summary_dicts:
            if topic_rights_dict[topic_summary['id']]:
                topic_rights = topic_rights_dict[topic_summary['id']]
                if topic_rights:
                    topic_summary['is_published'] = (
                        topic_rights.topic_is_published)
                    topic_summary['can_edit_topic'] = (
                        topic_services.check_can_edit_topic(
                            self.user, topic_rights)
                    )

        skill_ids_for_private_skills_by_user = [
            skill_rights.id for skill_rights in (
                skill_services.get_unpublished_skill_rights_by_creator(
                    self.user_id))]

        skill_ids_for_unpublished_skills = [
            skill_rights.id for skill_rights in (
                skill_services.get_all_unpublished_skill_rights())]

        untriaged_skill_summary_dicts = []
        mergeable_skill_summary_dicts = []
        for skill_summary_dict in skill_summary_dicts:
            skill_id = skill_summary_dict['id']
            if (skill_id not in skill_ids_assigned_to_some_topic) and (
                    skill_id not in skill_ids_for_unpublished_skills) and (
                        skill_id not in merged_skill_ids):
                untriaged_skill_summary_dicts.append(skill_summary_dict)
            if (skill_id in skill_ids_assigned_to_some_topic) and (
                    skill_id not in skill_ids_for_unpublished_skills) and (
                        skill_id not in merged_skill_ids):
                mergeable_skill_summary_dicts.append(skill_summary_dict)

        unpublished_skill_summary_dicts = [
            summary.to_dict() for summary in (
                skill_services.get_multi_skill_summaries(
                    skill_ids_for_private_skills_by_user))]

        can_delete_topic = (
            role_services.ACTION_DELETE_TOPIC in self.user.actions)

        can_create_topic = (
            role_services.ACTION_CREATE_NEW_TOPIC in self.user.actions)

        can_delete_skill = (
            role_services.ACTION_DELETE_ANY_SKILL in self.user.actions)

        can_create_skill = (
            role_services.ACTION_CREATE_NEW_SKILL in self.user.actions)

        self.values.update({
            'untriaged_skill_summary_dicts': untriaged_skill_summary_dicts,
            'mergeable_skill_summary_dicts': mergeable_skill_summary_dicts,
            'unpublished_skill_summary_dicts': unpublished_skill_summary_dicts,
            'topic_summary_dicts': topic_summary_dicts,
            'can_delete_topic': can_delete_topic,
            'can_create_topic': can_create_topic,
            'can_delete_skill': can_delete_skill,
            'can_create_skill': can_create_skill
        })
        self.render_json(self.values)


class NewTopicHandler(base.BaseHandler):
    """Creates a new topic."""

    @acl_decorators.can_create_topic
    def post(self):
        """Handles POST requests."""
        if not constants.ENABLE_NEW_STRUCTURE_EDITORS:
            raise self.PageNotFoundException
        name = self.payload.get('name')

        topic_domain.Topic.require_valid_name(name)
        new_topic_id = topic_services.get_new_topic_id()
        topic = topic_domain.Topic.create_default_topic(new_topic_id, name)
        topic_services.save_new_topic(self.user_id, topic)

        self.render_json({
            'topicId': new_topic_id
        })


class NewSkillHandler(base.BaseHandler):
    """Creates a new skill."""

    @acl_decorators.can_create_skill
    def post(self):
        if not constants.ENABLE_NEW_STRUCTURE_EDITORS:
            raise self.PageNotFoundException

        description = self.payload.get('description')
        linked_topic_ids = self.payload.get('linked_topic_ids')
        new_skill_id = skill_services.get_new_skill_id()
        if linked_topic_ids is not None:
            topics = topic_services.get_topics_by_ids(linked_topic_ids)
            for topic in topics:
                if topic is None:
                    raise self.InvalidInputException
                topic_services.add_uncategorized_skill(
                    self.user_id, topic.id, new_skill_id)

        skill_domain.Skill.require_valid_description(description)

        skill = skill_domain.Skill.create_default_skill(
            new_skill_id, description)
        skill_services.save_new_skill(self.user_id, skill)

        self.render_json({
            'skillId': new_skill_id
        })


class MergeSkillHandler(base.BaseHandler):
    """Handles merging of the skills."""

    GET_HANDLER_ERROR_RETURN_TYPE = feconf.HANDLER_TYPE_JSON

    @acl_decorators.can_access_topics_and_skills_dashboard
    def post(self):
        """Handles the POST request."""
        if not constants.ENABLE_NEW_STRUCTURE_EDITORS:
            raise self.PageNotFoundException
        old_skill_id = self.payload.get('old_skill_id')
        new_skill_id = self.payload.get('new_skill_id')
        new_skill = skill_services.get_skill_by_id(new_skill_id, strict=False)
        if new_skill is None:
            raise self.PageNotFoundException(
                Exception('The new skill with the given id doesn\'t exist.'))
        old_skill = skill_services.get_skill_by_id(old_skill_id, strict=False)
        if old_skill is None:
            raise self.PageNotFoundException(
                Exception('The old skill with the given id doesn\'t exist.'))
        question_services.update_skill_ids_of_questions(
            old_skill_id, old_skill.description, new_skill_id)
        changelist = [
            skill_domain.SkillChange({
                'cmd': skill_domain.CMD_UPDATE_SKILL_PROPERTY,
                'property_name': (
                    skill_domain.SKILL_PROPERTY_SUPERSEDING_SKILL_ID),
                'old_value': old_skill.superseding_skill_id,
                'new_value': new_skill_id
            }),
            skill_domain.SkillChange({
                'cmd': skill_domain.CMD_UPDATE_SKILL_PROPERTY,
                'property_name': (
                    skill_domain.SKILL_PROPERTY_ALL_QUESTIONS_MERGED),
                'old_value': False,
                'new_value': True
            })
        ]
        skill_services.update_skill(
            self.user_id, old_skill_id, changelist,
            'Marking the skill as having being merged successfully.')
        self.render_json({
            'merged_into_skill': new_skill_id
        })<|MERGE_RESOLUTION|>--- conflicted
+++ resolved
@@ -36,13 +36,7 @@
         if not constants.ENABLE_NEW_STRUCTURE_EDITORS:
             raise self.PageNotFoundException
 
-<<<<<<< HEAD
-        self.render_template(
-            'pages/topics-and-skills-dashboard-page/'
-            'topics-and-skills-dashboard-page.mainpage.html')
-=======
-        self.render_template('dist/topics_and_skills_dashboard.html')
->>>>>>> bce009cd
+        self.render_template('dist/topics-and-skills-dashboard-page.mainpage.html')
 
 
 class TopicsAndSkillsDashboardPageDataHandler(base.BaseHandler):
