--- conflicted
+++ resolved
@@ -266,8 +266,6 @@
 
         try:
             topic_domain.Topic.require_valid_name(name)
-<<<<<<< HEAD
-=======
         except:
             raise self.InvalidInputException(
                 'Invalid topic name, received %s.' % name)
@@ -277,7 +275,6 @@
         topic_services.save_new_topic(self.user_id, topic)
 
         try:
->>>>>>> d216b93e
             file_format = image_validation_services.validate_image_and_filename(
                 raw_image, thumbnail_filename)
         except utils.ValidationError as e:
