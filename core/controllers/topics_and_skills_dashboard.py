# Copyright 2018 The Oppia Authors. All Rights Reserved.
#
# Licensed under the Apache License, Version 2.0 (the "License");
# you may not use this file except in compliance with the License.
# You may obtain a copy of the License at
#
#      http://www.apache.org/licenses/LICENSE-2.0
#
# Unless required by applicable law or agreed to in writing, software
# distributed under the License is distributed on an "AS-IS" BASIS,
# WITHOUT WARRANTIES OR CONDITIONS OF ANY KIND, either express or implied.
# See the License for the specific language governing permissions and
# limitations under the License.

"""Controllers for the topics and skills dashboard, from where topics and skills
are created.
"""

from core.controllers import base
from core.domain import acl_decorators
from core.domain import role_services
from core.domain import skill_domain
from core.domain import skill_services
from core.domain import topic_domain
from core.domain import topic_services
import feconf


class TopicsAndSkillsDashboardPage(base.BaseHandler):
    """Page showing the topics and skills dashboard."""

    @acl_decorators.can_access_topics_and_skills_dashboard
    def get(self):

        if not feconf.ENABLE_NEW_STRUCTURES:
            raise self.PageNotFoundException

        self.values.update({
            'nav_mode': feconf.NAV_MODE_TOPICS_AND_SKILLS_DASHBOARD
        })
        self.render_template(
            'pages/topics_and_skills_dashboard/'
            'topics_and_skills_dashboard.html', redirect_url_on_logout='/')


class TopicsAndSkillsDashboardPageDataHandler(base.BaseHandler):
    """Provides data for the user's topics and skills dashboard page."""

    GET_HANDLER_ERROR_RETURN_TYPE = feconf.HANDLER_TYPE_JSON

    @acl_decorators.can_access_topics_and_skills_dashboard
    def get(self):
        """Handles GET requests."""

        topic_summaries = topic_services.get_all_topic_summaries()
        topic_summary_dicts = [
            summary.to_dict() for summary in topic_summaries]

        skill_summaries = skill_services.get_all_skill_summaries()
        skill_summary_dicts = [
            summary.to_dict() for summary in skill_summaries]

        topic_rights_dict = topic_services.get_all_topic_rights()
        for topic_summary in topic_summary_dicts:
            topic_rights = topic_rights_dict[topic_summary['id']]
            if topic_rights:
<<<<<<< HEAD
                topic_summary[
                    'is_published'] = topic_rights.topic_is_published

        can_delete_topic = (
            role_services.ACTION_DELETE_TOPIC in self.user.actions)

        can_create_topic = (
            role_services.ACTION_CREATE_NEW_TOPIC in self.user.actions)
=======
                topic_summary['topic_is_published'] = (
                    topic_rights.topic_is_published)
>>>>>>> 53f4aa21

        self.values.update({
            'skill_summary_dicts': skill_summary_dicts,
            'topic_summary_dicts': topic_summary_dicts,
            'can_delete_topic': can_delete_topic,
            'can_create_topic': can_create_topic
        })
        self.render_json(self.values)


class NewTopicHandler(base.BaseHandler):
    """Creates a new topic."""

    @acl_decorators.can_create_topic
    def post(self):
        """Handles POST requests."""
        if not feconf.ENABLE_NEW_STRUCTURES:
            raise self.PageNotFoundException
        name = self.payload.get('name')

        topic_domain.Topic.require_valid_name(name)
        new_topic_id = topic_services.get_new_topic_id()
        topic = topic_domain.Topic.create_default_topic(new_topic_id, name)
        topic_services.save_new_topic(self.user_id, topic)

        self.render_json({
            'topicId': new_topic_id
        })


class NewSkillHandler(base.BaseHandler):
    """Creates a new skill."""

    @acl_decorators.can_create_skill
    def post(self):
        if not feconf.ENABLE_NEW_STRUCTURES:
            raise self.PageNotFoundException
        topic_id = self.payload.get('topic_id')

        if topic_id is not None:
            topic = topic_services.get_topic_by_id(topic_id, strict=False)
            if topic is None:
                raise self.InvalidInputException

        description = self.payload.get('description')

        skill_domain.Skill.require_valid_description(description)

        new_skill_id = skill_services.get_new_skill_id()
        skill = skill_domain.Skill.create_default_skill(
            new_skill_id, description)
        skill_services.save_new_skill(self.user_id, skill)

        if topic_id is not None:
            topic_services.add_uncategorized_skill(
                self.user_id, topic_id, new_skill_id)

        self.render_json({
            'skillId': new_skill_id
        })<|MERGE_RESOLUTION|>--- conflicted
+++ resolved
@@ -64,19 +64,14 @@
         for topic_summary in topic_summary_dicts:
             topic_rights = topic_rights_dict[topic_summary['id']]
             if topic_rights:
-<<<<<<< HEAD
-                topic_summary[
-                    'is_published'] = topic_rights.topic_is_published
+                topic_summary['is_published'] = (
+                    topic_rights.topic_is_published)
 
         can_delete_topic = (
             role_services.ACTION_DELETE_TOPIC in self.user.actions)
 
         can_create_topic = (
             role_services.ACTION_CREATE_NEW_TOPIC in self.user.actions)
-=======
-                topic_summary['topic_is_published'] = (
-                    topic_rights.topic_is_published)
->>>>>>> 53f4aa21
 
         self.values.update({
             'skill_summary_dicts': skill_summary_dicts,
