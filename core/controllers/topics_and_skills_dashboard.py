--- conflicted
+++ resolved
@@ -32,14 +32,8 @@
 
     @acl_decorators.can_access_topics_and_skills_dashboard
     def get(self):
-<<<<<<< HEAD
-        if not constants.ENABLE_NEW_STRUCTURE_EDITORS:
-            raise self.PageNotFoundException
-
-        self.render_template('dist/topics-and-skills-dashboard-page.mainpage.html')
-=======
-        self.render_template('dist/topics_and_skills_dashboard.html')
->>>>>>> 51f63c98
+        self.render_template(
+            'dist/topics-and-skills-dashboard-page.mainpage.html')
 
 
 class TopicsAndSkillsDashboardPageDataHandler(base.BaseHandler):
