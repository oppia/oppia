# Copyright 2021 The Oppia Authors. All Rights Reserved.
#
# Licensed under the Apache License, Version 2.0 (the "License");
# you may not use this file except in compliance with the License.
# You may obtain a copy of the License at
#
#      http://www.apache.org/licenses/LICENSE-2.0
#
# Unless required by applicable law or agreed to in writing, software
# distributed under the License is distributed on an "AS-IS" BASIS,
# WITHOUT WARRANTIES OR CONDITIONS OF ANY KIND, either express or implied.
# See the License for the specific language governing permissions and
# limitations under the License.

"""Controllers for the blog dashboard page"""

from __future__ import annotations

from core import feconf
from core import utils
from core.constants import constants
from core.controllers import acl_decorators
from core.controllers import base
from core.controllers import domain_objects_validator as validation_method
from core.domain import blog_domain
from core.domain import blog_services
from core.domain import config_domain
from core.domain import fs_services
from core.domain import image_validation_services
from core.domain import user_services

from typing import Dict, List, Optional, TypedDict


class BlogCardSummaryDict(TypedDict):
    """Type for the dict representation of blog_card_summary_dict."""

    id: str
    title: str
    summary: str
    url_fragment: str
    tags: List[str]
    thumbnail_filename: Optional[str]
    last_updated: Optional[str]
    published_on: Optional[str]


def _get_blog_card_summary_dicts_for_dashboard(
    summaries: List[blog_domain.BlogPostSummary]
) -> List[BlogCardSummaryDict]:
    """Creates summary dicts for use in blog dashboard.

    Args:
        summaries: list(BlogPostSummary). List of blog post summary
            domain objects.

    Returns:
        list(BlogCardSummaryDict). The list of blog post summary dicts.
    """
    summary_dicts: List[BlogCardSummaryDict] = []
    for summary in summaries:
        summary_dict = summary.to_dict()
        summary_dicts.append({
            'id': summary_dict['id'],
            'title': summary_dict['title'],
            'summary': summary_dict['summary'],
            'url_fragment': summary_dict['url_fragment'],
            'tags': summary_dict['tags'],
            'thumbnail_filename': summary_dict['thumbnail_filename'],
            'last_updated': summary_dict['last_updated'],
            'published_on': summary_dict['published_on'],
        })
    return summary_dicts


class BlogDashboardPage(
    base.BaseHandler[Dict[str, str], Dict[str, str]]
):
    """Blog Dashboard Page Handler to render the frontend template."""

    URL_PATH_ARGS_SCHEMAS: Dict[str, str] = {}
    HANDLER_ARGS_SCHEMAS: Dict[str, Dict[str, str]] = {'GET': {}}

    @acl_decorators.can_access_blog_dashboard
    def get(self) -> None:
        """Handles GET requests."""

        self.render_template('blog-dashboard-page.mainpage.html')


class BlogDashboardDataHandler(
    base.BaseHandler[Dict[str, str], Dict[str, str]]
):
    """Provides user data for the blog dashboard."""

    GET_HANDLER_ERROR_RETURN_TYPE = feconf.HANDLER_TYPE_JSON
    URL_PATH_ARGS_SCHEMAS: Dict[str, str] = {}
    HANDLER_ARGS_SCHEMAS: Dict[str, Dict[str, str]] = {
        'GET': {},
        'POST': {},
        'PUT': {
            'displayed_author_name': {
                'schema': {
                    'type': 'basestring',
                },
                'validators': [{
                    'id': 'has_length_at_most',
                    'max_value': constants.MAX_AUTHOR_NAME_LENGTH
                }]
            },
            'author_bio': {
                'schema': {
                    'type': 'basestring',
                },
                'validators': [{
                    'id': 'has_length_at_most',
                    'max_value': constants.MAX_CHARS_IN_AUTHOR_BIO
                }]
            },
        },
    }

    @acl_decorators.can_access_blog_dashboard
    def get(self) -> None:
        """Handles GET requests."""
        assert self.user_id is not None
        user_settings = user_services.get_user_settings(self.user_id)
        author_details = (
            blog_services.get_blog_author_details(self.user_id).to_dict())
        no_of_published_blog_posts = 0
        published_post_summary_dicts = []
        no_of_draft_blog_posts = 0
        draft_blog_post_summary_dicts = []
        published_post_summaries = (
            blog_services.get_blog_post_summary_models_list_by_user_id(
                self.user_id, True))
        if published_post_summaries:
            no_of_published_blog_posts = len(published_post_summaries)
            published_post_summary_dicts = (
                _get_blog_card_summary_dicts_for_dashboard(
                    published_post_summaries))

        draft_blog_post_summaries = (
            blog_services.get_blog_post_summary_models_list_by_user_id(
                self.user_id, False))
        if draft_blog_post_summaries:
            no_of_draft_blog_posts = len(draft_blog_post_summaries)
            draft_blog_post_summary_dicts = (
                _get_blog_card_summary_dicts_for_dashboard(
                    draft_blog_post_summaries))
        self.values.update({
            'author_details': author_details,
            'profile_picture_data_url': user_settings.profile_picture_data_url,
            'no_of_published_blog_posts': no_of_published_blog_posts,
            'no_of_draft_blog_posts': no_of_draft_blog_posts,
            'published_blog_post_summary_dicts': published_post_summary_dicts,
            'draft_blog_post_summary_dicts': draft_blog_post_summary_dicts
        })

        self.render_json(self.values)

    @acl_decorators.can_access_blog_dashboard
    def post(self) -> None:
        """Handles POST requests to create a new blog post draft."""
        assert self.user_id is not None
        new_blog_post = blog_services.create_new_blog_post(self.user_id)
        self.render_json({'blog_post_id': new_blog_post.id})

    @acl_decorators.can_access_blog_dashboard
    def put(self) -> None:
        """Updates author details of the user."""
        displayed_author_name = self.normalized_payload.get(
            'displayed_author_name')
        author_bio = self.normalized_payload.get('author_bio')
        blog_services.update_blog_author_details(
            self.user_id, displayed_author_name, author_bio
        )
        author_details = (
            blog_services.get_blog_author_details(self.user_id).to_dict())

        self.values.update({
            'author_details': author_details,
        })
        self.render_json(self.values)


class BlogPostHandlerNormalizedPayloadDict(TypedDict):
    """Dict representation of BlogPostHandler's normalized_payload
    dictionary.
    """

    change_dict: blog_services.BlogPostChangeDict
    new_publish_status: str
    thumbnail_filename: str


class BlogPostHandlerNormalizedRequestDict(TypedDict):
    """Dict representation of BlogPostHandler's normalized_request
    dictionary.
    """

    image: bytes


class BlogPostHandler(
    base.BaseHandler[
        BlogPostHandlerNormalizedPayloadDict,
        BlogPostHandlerNormalizedRequestDict
    ]
):
    """Handler for blog dashboard editor"""

    GET_HANDLER_ERROR_RETURN_TYPE = feconf.HANDLER_TYPE_JSON
    URL_PATH_ARGS_SCHEMAS = {
        'blog_post_id': {
            'schema': {
                'type': 'basestring'
            }
        }
    }
    HANDLER_ARGS_SCHEMAS = {
        'GET': {},
        'PUT': {
            'new_publish_status': {
                'schema': {
                    'type': 'bool',
                }
            },
            'change_dict': {
                'schema': {
                    'type': 'object_dict',
                    'validation_method': (
                        validation_method.validate_change_dict_for_blog_post),
                }
            },
        },
        'POST': {
            'thumbnail_filename': {
                'schema': {
                    'type': 'basestring'
                }
            },
            'image': {
                'schema': {
                    'type': 'basestring'
                }
            },
        },
        'DELETE': {}
    }

    @acl_decorators.can_access_blog_dashboard
    def get(self, blog_post_id: str) -> None:
        """Populates the data on the blog dashboard editor page."""
        blog_domain.BlogPost.require_valid_blog_post_id(blog_post_id)
        blog_post = (
            blog_services.get_blog_post_by_id(blog_post_id, strict=False))
        if blog_post is None:
            raise self.PageNotFoundException(
                'The blog post with the given id or url doesn\'t exist.')
<<<<<<< HEAD
        user_settings = user_services.get_users_settings(
            [blog_post.author_id], strict=True, include_marked_deleted=True)
        username = user_settings[0].username
=======
>>>>>>> a8cfc9cc

        user_settings = user_services.get_user_settings(
            blog_post.author_id, strict=False)
        if user_settings:
            profile_picture_data_url = user_settings.profile_picture_data_url
        else:
            profile_picture_data_url = None

        author_details = blog_services.get_blog_author_details(
            blog_post.author_id)
        max_no_of_tags = config_domain.Registry.get_config_property(
            'max_number_of_tags_assigned_to_blog_post', strict=True).value
        list_of_default_tags = config_domain.Registry.get_config_property(
            'list_of_default_tags_for_blog_post', strict=True).value

        blog_post_dict = blog_post.to_dict()
<<<<<<< HEAD
        blog_post_dict_for_dashboard = {
            'id': blog_post_dict['id'],
            'title': blog_post_dict['title'],
            'author_username': username,
            'content': blog_post_dict['content'],
            'url_fragment': blog_post_dict['url_fragment'],
            'tags': blog_post_dict['tags'],
            'thumbnail_filename': blog_post_dict['thumbnail_filename'],
            'last_updated': blog_post_dict['last_updated'],
            'published_on': blog_post_dict['published_on'],
        }

        self.values.update({
            'blog_post_dict': blog_post_dict_for_dashboard,
            'username': username,
            'profile_picture_data_url': (
                user_settings[0].profile_picture_data_url),
=======
        del blog_post_dict['author_id']
        blog_post_dict['displayed_author_name'] = (
            author_details.displayed_author_name)

        self.values.update({
            'blog_post_dict': blog_post_dict,
            'displayed_author_name': author_details.displayed_author_name,
            'profile_picture_data_url': profile_picture_data_url,
>>>>>>> a8cfc9cc
            'max_no_of_tags': max_no_of_tags,
            'list_of_default_tags': list_of_default_tags
        })

        self.render_json(self.values)

    @acl_decorators.can_edit_blog_post
    def put(self, blog_post_id: str) -> None:
        """Updates properties of the given blog post."""
        assert self.normalized_payload is not None
        blog_domain.BlogPost.require_valid_blog_post_id(blog_post_id)
        blog_post_rights = (
            blog_services.get_blog_post_rights(blog_post_id, strict=True))
        blog_post_currently_published = blog_post_rights.blog_post_is_published
        change_dict = self.normalized_payload['change_dict']

        blog_services.update_blog_post(blog_post_id, change_dict)
        new_publish_status = self.normalized_payload['new_publish_status']
        if new_publish_status:
            blog_services.publish_blog_post(blog_post_id)
        elif blog_post_currently_published:
            blog_services.unpublish_blog_post(blog_post_id)

        blog_post_dict = (
            blog_services.get_blog_post_by_id(blog_post_id).to_dict())

        self.values.update({
            'blog_post': blog_post_dict
        })
        self.render_json(self.values)

    @acl_decorators.can_edit_blog_post
    def post(self, blog_post_id: str) -> None:
        """Stores thumbnail of the blog post in the datastore."""
        assert self.normalized_request is not None
        assert self.normalized_payload is not None
        blog_domain.BlogPost.require_valid_blog_post_id(blog_post_id)
        raw_image = self.normalized_request['image']
        thumbnail_filename = self.normalized_payload['thumbnail_filename']
        try:
            file_format = image_validation_services.validate_image_and_filename(
                raw_image, thumbnail_filename, feconf.ENTITY_TYPE_BLOG_POST)
        except utils.ValidationError as e:
            raise self.InvalidInputException(e)

        entity_id = blog_post_id
        filename_prefix = 'thumbnail'

        image_is_compressible = (
            file_format in feconf.COMPRESSIBLE_IMAGE_FORMATS)
        fs_services.save_original_and_compressed_versions_of_image(
            thumbnail_filename, feconf.ENTITY_TYPE_BLOG_POST, entity_id,
            raw_image, filename_prefix, image_is_compressible)

        self.render_json(self.values)

    @acl_decorators.can_delete_blog_post
    def delete(self, blog_post_id: str) -> None:
        """Handles Delete requests."""
        blog_domain.BlogPost.require_valid_blog_post_id(blog_post_id)
        blog_services.delete_blog_post(blog_post_id)
        self.render_json(self.values)<|MERGE_RESOLUTION|>--- conflicted
+++ resolved
@@ -95,7 +95,7 @@
 
     GET_HANDLER_ERROR_RETURN_TYPE = feconf.HANDLER_TYPE_JSON
     URL_PATH_ARGS_SCHEMAS: Dict[str, str] = {}
-    HANDLER_ARGS_SCHEMAS: Dict[str, Dict[str, str]] = {
+    HANDLER_ARGS_SCHEMAS = {
         'GET': {},
         'POST': {},
         'PUT': {
@@ -169,9 +169,11 @@
     @acl_decorators.can_access_blog_dashboard
     def put(self) -> None:
         """Updates author details of the user."""
-        displayed_author_name = self.normalized_payload.get(
-            'displayed_author_name')
-        author_bio = self.normalized_payload.get('author_bio')
+        assert self.user_id is not None
+        assert self.normalized_payload is not None
+        displayed_author_name = self.normalized_payload[
+            'displayed_author_name']
+        author_bio = self.normalized_payload['author_bio']
         blog_services.update_blog_author_details(
             self.user_id, displayed_author_name, author_bio
         )
@@ -258,12 +260,6 @@
         if blog_post is None:
             raise self.PageNotFoundException(
                 'The blog post with the given id or url doesn\'t exist.')
-<<<<<<< HEAD
-        user_settings = user_services.get_users_settings(
-            [blog_post.author_id], strict=True, include_marked_deleted=True)
-        username = user_settings[0].username
-=======
->>>>>>> a8cfc9cc
 
         user_settings = user_services.get_user_settings(
             blog_post.author_id, strict=False)
@@ -280,11 +276,10 @@
             'list_of_default_tags_for_blog_post', strict=True).value
 
         blog_post_dict = blog_post.to_dict()
-<<<<<<< HEAD
         blog_post_dict_for_dashboard = {
             'id': blog_post_dict['id'],
             'title': blog_post_dict['title'],
-            'author_username': username,
+            'displayed_author_name': author_details.displayed_author_name,
             'content': blog_post_dict['content'],
             'url_fragment': blog_post_dict['url_fragment'],
             'tags': blog_post_dict['tags'],
@@ -292,22 +287,10 @@
             'last_updated': blog_post_dict['last_updated'],
             'published_on': blog_post_dict['published_on'],
         }
-
         self.values.update({
             'blog_post_dict': blog_post_dict_for_dashboard,
-            'username': username,
-            'profile_picture_data_url': (
-                user_settings[0].profile_picture_data_url),
-=======
-        del blog_post_dict['author_id']
-        blog_post_dict['displayed_author_name'] = (
-            author_details.displayed_author_name)
-
-        self.values.update({
-            'blog_post_dict': blog_post_dict,
             'displayed_author_name': author_details.displayed_author_name,
             'profile_picture_data_url': profile_picture_data_url,
->>>>>>> a8cfc9cc
             'max_no_of_tags': max_no_of_tags,
             'list_of_default_tags': list_of_default_tags
         })
