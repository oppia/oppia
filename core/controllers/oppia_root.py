--- conflicted
+++ resolved
@@ -20,12 +20,7 @@
 from core.controllers import acl_decorators
 from core.controllers import base
 
-<<<<<<< HEAD
-from typing import Any, Dict # isort:skip
-=======
-from typing import Dict # pylint: disable=unused-import
-from typing import Text # pylint: disable=unused-import
->>>>>>> 74469289
+from typing import Dict
 
 
 class OppiaRootPage(base.BaseHandler):
@@ -33,23 +28,8 @@
        with angular router.
     """
 
-<<<<<<< HEAD
-    # Using Dict[str, Any] because this class inherits this attribute
-    # from core.controllers.base.BaseModel.
-    URL_PATH_ARGS_SCHEMAS: Dict[str, Any] = {}
-    # Using Dict[str, Any] because this class inherits this attribute
-    # from core.controllers.base.BaseModel.
-    HANDLER_ARGS_SCHEMAS: Dict[str, Any] = {
-        'GET': {}
-    }
-
     @acl_decorators.open_access # type: ignore[misc]
-    def get(self) -> None:
-=======
-    @acl_decorators.open_access # type: ignore[misc]
-    def get(self, **kwargs): # pylint: disable=unused-argument
-        # type: (Dict[Text, Text]) -> None
->>>>>>> 74469289
+    def get(self, **kwargs: (Dict[str, str]) -> None: # pylint: disable=unused-argument
         """Handles GET requests."""
         self.render_template( # type: ignore[no-untyped-call]
             'oppia-root.mainpage.html')