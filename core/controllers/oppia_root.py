--- conflicted
+++ resolved
@@ -53,11 +53,8 @@
     @acl_decorators.open_access
     def get(self, **kwargs: Dict[str, str]) -> None:
         """Handles GET requests."""
-<<<<<<< HEAD
         if self.request.cookies.get('dir') == 'rtl':
-            self.render_template('lightweight-oppia-root.mainpage.html') # type: ignore[no-untyped-call]
-            return
-        self.render_template('index.html', template_is_aot_compiled=True) # type: ignore[no-untyped-call]
-=======
-        self.render_template('lightweight-oppia-root.mainpage.html')
->>>>>>> ebe441e7
+            self.render_template('lightweight-oppia-root.mainpage.html')
+        if self.request.params.get('dir') == 'rtl':
+            self.render_template('lightweight-oppia-root.mainpage.html')
+        self.render_template('index.html', template_is_aot_compiled=True)