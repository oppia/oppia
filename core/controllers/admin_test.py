# Copyright 2014 The Oppia Authors. All Rights Reserved.
#
# Licensed under the Apache License, Version 2.0 (the "License");
# you may not use this file except in compliance with the License.
# You may obtain a copy of the License at
#
#      http://www.apache.org/licenses/LICENSE-2.0
#
# Unless required by applicable law or agreed to in writing, software
# distributed under the License is distributed on an "AS-IS" BASIS,
# WITHOUT WARRANTIES OR CONDITIONS OF ANY KIND, either express or implied.
# See the License for the specific language governing permissions and
# limitations under the License.

"""Tests for the admin page."""

from __future__ import annotations

import datetime
import enum
import logging

from core import feconf
from core import utils
from core.constants import constants
from core.domain import blog_services
from core.domain import classroom_config_services
from core.domain import collection_services
from core.domain import config_domain
from core.domain import config_services
from core.domain import exp_domain
from core.domain import exp_services
from core.domain import fs_services
from core.domain import opportunity_services
from core.domain import platform_feature_services
from core.domain import platform_parameter_domain
from core.domain import platform_parameter_registry
from core.domain import question_fetchers
from core.domain import recommendations_services
from core.domain import rights_manager
from core.domain import search_services
from core.domain import skill_services
from core.domain import stats_domain
from core.domain import stats_services
from core.domain import story_domain
from core.domain import story_fetchers
from core.domain import story_services
from core.domain import topic_domain
from core.domain import topic_fetchers
from core.domain import topic_services
from core.domain import user_services
from core.domain import wipeout_service
from core.platform import models
from core.platform.auth import firebase_auth_services
from core.tests import test_utils

MYPY = False
if MYPY: # pragma: no cover
    from mypy_imports import audit_models
    from mypy_imports import blog_models
    from mypy_imports import exp_models
    from mypy_imports import opportunity_models
    from mypy_imports import user_models

(
    audit_models, blog_models, exp_models, opportunity_models,
    user_models
) = models.Registry.import_models([
    models.Names.AUDIT, models.Names.BLOG, models.Names.EXPLORATION,
    models.Names.OPPORTUNITY, models.Names.USER
])

BOTH_MODERATOR_AND_ADMIN_EMAIL = 'moderator.and.admin@example.com'
BOTH_MODERATOR_AND_ADMIN_USERNAME = 'moderatorandadm1n'


class ParamNames(enum.Enum):
    """Enum for parameter names."""

    TEST_FEATURE_1 = 'test_feature_1'


FeatureStages = platform_parameter_domain.FeatureStages


class AdminIntegrationTest(test_utils.GenericTestBase):
    """Server integration tests for operations on the admin page."""

    def setUp(self) -> None:
        """Complete the signup process for self.CURRICULUM_ADMIN_EMAIL."""
        super().setUp()
        self.signup(feconf.ADMIN_EMAIL_ADDRESS, 'testsuper')
        self.signup(self.CURRICULUM_ADMIN_EMAIL, self.CURRICULUM_ADMIN_USERNAME)
        self.signup(self.EDITOR_EMAIL, self.EDITOR_USERNAME)
        self.admin_id = self.get_user_id_from_email(self.CURRICULUM_ADMIN_EMAIL)
        self.prod_mode_swap = self.swap(constants, 'DEV_MODE', False)

    def test_admin_page_rights(self) -> None:
        """Test access rights to the admin page."""

        self.get_html_response('/admin', expected_status_int=302)

        # Login as a non-admin.
        self.login(self.EDITOR_EMAIL)
        self.get_html_response('/admin', expected_status_int=401)
        self.logout()

        # Login as an admin.
        self.login(self.CURRICULUM_ADMIN_EMAIL, is_super_admin=True)
        self.get_html_response('/admin')
        self.logout()

    def test_promo_bar_configuration_not_present_to_admin(self) -> None:
        """Test that promo bar configuration is not presentd in admin page."""
        self.login(self.CURRICULUM_ADMIN_EMAIL, is_super_admin=True)

        response_dict = self.get_json('/adminhandler')
        response_config_properties = response_dict['config_properties']

        self.assertIn(
            'featured_translation_languages', response_config_properties)

        self.assertNotIn('promo_bar_enabled', response_config_properties)
        self.assertNotIn('promo_bar_message', response_config_properties)

    def test_change_configuration_property(self) -> None:
        """Test that configuration properties can be changed."""

        self.login(self.CURRICULUM_ADMIN_EMAIL, is_super_admin=True)
        csrf_token = self.get_new_csrf_token()
        new_config_value = False

        response_dict = self.get_json('/adminhandler')
        response_config_properties = response_dict['config_properties']
        self.assertDictContainsSubset({
            'value': False,
        }, response_config_properties[
            config_domain.IS_IMPROVEMENTS_TAB_ENABLED.name])

        payload = {
            'action': 'save_config_properties',
            'new_config_property_values': {
                config_domain.IS_IMPROVEMENTS_TAB_ENABLED.name: (
                    new_config_value),
            }
        }
        self.post_json('/adminhandler', payload, csrf_token=csrf_token)

        response_dict = self.get_json('/adminhandler')
        response_config_properties = response_dict['config_properties']
        self.assertDictContainsSubset({
            'value': new_config_value,
        }, response_config_properties[
            config_domain.IS_IMPROVEMENTS_TAB_ENABLED.name])

        self.logout()

    def test_cannot_reload_exploration_in_production_mode(self) -> None:
        self.login(self.CURRICULUM_ADMIN_EMAIL, is_super_admin=True)
        csrf_token = self.get_new_csrf_token()

        assert_raises_regexp_context_manager = self.assertRaisesRegex(
            Exception, 'Cannot reload an exploration in production.')
        with assert_raises_regexp_context_manager, self.prod_mode_swap:
            self.post_json(
                '/adminhandler', {
                    'action': 'reload_exploration',
                    'exploration_id': '3'
                }, csrf_token=csrf_token)

        self.logout()

    def test_without_exp_id_reload_exp_action_is_not_performed(self) -> None:
        self.login(self.CURRICULUM_ADMIN_EMAIL, is_super_admin=True)
        csrf_token = self.get_new_csrf_token()

        assert_raises_regexp_context_manager = self.assertRaisesRegex(
            Exception,
            'The \'exploration_id\' must be provided when the action '
            'is reload_exploration.'
        )
        with assert_raises_regexp_context_manager, self.prod_mode_swap:
            self.post_json(
                '/adminhandler', {
                    'action': 'reload_exploration',
                    'exploration_id': None
                }, csrf_token=csrf_token)

        self.logout()

    def test_without_collection_id_reload_collection_action_is_not_performed(
        self
    ) -> None:
        self.login(self.CURRICULUM_ADMIN_EMAIL, is_super_admin=True)
        csrf_token = self.get_new_csrf_token()

        assert_raises_regexp_context_manager = self.assertRaisesRegex(
            Exception,
            'The \'collection_id\' must be provided when the action '
            'is reload_collection.'
        )
        with assert_raises_regexp_context_manager, self.prod_mode_swap:
            self.post_json(
                '/adminhandler', {
                    'action': 'reload_collection',
                    'collection_id': None
                }, csrf_token=csrf_token)

        self.logout()

    def test_without_num_dummy_exps_generate_dummy_exp_action_is_not_performed(
        self
    ) -> None:
        self.login(self.CURRICULUM_ADMIN_EMAIL, is_super_admin=True)
        csrf_token = self.get_new_csrf_token()

        assert_raises_regexp_context_manager = self.assertRaisesRegex(
            Exception,
            'The \'num_dummy_exps_to_generate\' must be provided when the '
            'action is generate_dummy_explorations.'
        )
        with assert_raises_regexp_context_manager, self.prod_mode_swap:
            self.post_json(
                '/adminhandler', {
                    'action': 'generate_dummy_explorations',
                    'num_dummy_exps_to_generate': None,
                    'num_dummy_exps_to_publish': None
                }, csrf_token=csrf_token)

        self.logout()

    def test_without_num_dummy_exps_to_publish_action_is_not_performed(
        self
    ) -> None:
        self.login(self.CURRICULUM_ADMIN_EMAIL, is_super_admin=True)
        csrf_token = self.get_new_csrf_token()

        assert_raises_regexp_context_manager = self.assertRaisesRegex(
            Exception,
            'The \'num_dummy_exps_to_publish\' must be provided when the '
            'action is generate_dummy_explorations.'
        )
        with assert_raises_regexp_context_manager, self.prod_mode_swap:
            self.post_json(
                '/adminhandler', {
                    'action': 'generate_dummy_explorations',
                    'num_dummy_exps_to_generate': 5,
                    'num_dummy_exps_to_publish': None
                }, csrf_token=csrf_token)

        self.logout()

    def test_without_new_config_property_values_action_is_not_performed(
        self
    ) -> None:
        self.login(self.CURRICULUM_ADMIN_EMAIL, is_super_admin=True)
        csrf_token = self.get_new_csrf_token()

        assert_raises_regexp_context_manager = self.assertRaisesRegex(
            Exception,
            'The \'new_config_property_values\' must be provided when the '
            'action is save_config_properties.'
        )
        with assert_raises_regexp_context_manager, self.prod_mode_swap:
            self.post_json(
                '/adminhandler', {
                    'action': 'save_config_properties',
                    'new_config_property_values': None
                }, csrf_token=csrf_token)

        self.logout()

    def test_without_config_property_id_action_is_not_performed(
        self
    ) -> None:
        self.login(self.CURRICULUM_ADMIN_EMAIL, is_super_admin=True)
        csrf_token = self.get_new_csrf_token()

        assert_raises_regexp_context_manager = self.assertRaisesRegex(
            Exception,
            'The \'config_property_id\' must be provided when the action '
            'is revert_config_property.'
        )
        with assert_raises_regexp_context_manager, self.prod_mode_swap:
            self.post_json(
                '/adminhandler', {
                    'action': 'revert_config_property',
                    'config_property_id': None
                }, csrf_token=csrf_token)

        self.logout()

    def test_without_data_action_upload_topic_similarities_is_not_performed(
        self
    ) -> None:
        self.login(self.CURRICULUM_ADMIN_EMAIL, is_super_admin=True)
        csrf_token = self.get_new_csrf_token()

        assert_raises_regexp_context_manager = self.assertRaisesRegex(
            Exception,
            'The \'data\' must be provided when the action is '
            'upload_topic_similarities.'
        )
        with assert_raises_regexp_context_manager, self.prod_mode_swap:
            self.post_json(
                '/adminhandler', {
                    'action': 'upload_topic_similarities',
                    'data': None
                }, csrf_token=csrf_token)

        self.logout()

    def test_without_topic_id_action_regenerate_topic_is_not_performed(
        self
    ) -> None:
        self.login(self.CURRICULUM_ADMIN_EMAIL, is_super_admin=True)
        csrf_token = self.get_new_csrf_token()

        assert_raises_regexp_context_manager = self.assertRaisesRegex(
            Exception,
            'The \'topic_id\' must be provided when the action is '
            'regenerate_topic_related_opportunities.'
        )
        with assert_raises_regexp_context_manager, self.prod_mode_swap:
            self.post_json(
                '/adminhandler', {
                    'action': 'regenerate_topic_related_opportunities',
                    'topic_id': None
                }, csrf_token=csrf_token)

        self.logout()

    def test_without_exp_id_action_rollback_exploration_is_not_performed(
        self
    ) -> None:
        self.login(self.CURRICULUM_ADMIN_EMAIL, is_super_admin=True)
        csrf_token = self.get_new_csrf_token()

        assert_raises_regexp_context_manager = self.assertRaisesRegex(
            Exception,
            'The \'exp_id\' must be provided when the action is '
            'rollback_exploration_to_safe_state.'
        )
        with assert_raises_regexp_context_manager, self.prod_mode_swap:
            self.post_json(
                '/adminhandler', {
                    'action': 'rollback_exploration_to_safe_state',
                    'exp_id': None
                }, csrf_token=csrf_token)

        self.logout()

    def test_without_feature_name_action_update_feature_flag_is_not_performed(
        self
    ) -> None:
        self.login(self.CURRICULUM_ADMIN_EMAIL, is_super_admin=True)
        csrf_token = self.get_new_csrf_token()

        assert_raises_regexp_context_manager = self.assertRaisesRegex(
            Exception,
            'The \'feature_name\' must be provided when the action is '
            'update_feature_flag_rules.'
        )
        with assert_raises_regexp_context_manager, self.prod_mode_swap:
            self.post_json(
                '/adminhandler', {
                    'action': 'update_feature_flag_rules',
                    'feature_name': None
                }, csrf_token=csrf_token)

        self.logout()

    def test_without_new_rules_action_update_feature_flag_is_not_performed(
        self
    ) -> None:
        self.login(self.CURRICULUM_ADMIN_EMAIL, is_super_admin=True)
        csrf_token = self.get_new_csrf_token()

        assert_raises_regexp_context_manager = self.assertRaisesRegex(
            Exception,
            'The \'new_rules\' must be provided when the action is '
            'update_feature_flag_rules.'
        )
        with assert_raises_regexp_context_manager, self.prod_mode_swap:
            self.post_json(
                '/adminhandler', {
                    'action': 'update_feature_flag_rules',
                    'feature_name': 'new_feature',
                    'new_rules': None
                }, csrf_token=csrf_token)

        self.logout()

    def test_without_commit_message_action_update_feature_flag_is_not_performed(
        self
    ) -> None:
        new_rule_dicts = [
            {
                'filters': [
                    {
                        'type': 'server_mode',
                        'conditions': [['=', 'dev']]
                    }
                ],
                'value_when_matched': True
            }
        ]

        self.login(self.CURRICULUM_ADMIN_EMAIL, is_super_admin=True)
        csrf_token = self.get_new_csrf_token()

        assert_raises_regexp_context_manager = self.assertRaisesRegex(
            Exception,
            'The \'commit_message\' must be provided when the action is '
            'update_feature_flag_rules.'
        )
        with assert_raises_regexp_context_manager, self.prod_mode_swap:
            self.post_json(
                '/adminhandler', {
                    'action': 'update_feature_flag_rules',
                    'feature_name': 'new_feature',
                    'new_rules': new_rule_dicts,
                    'commit_message': None
                }, csrf_token=csrf_token)

        self.logout()

    def test_cannot_load_new_structures_data_in_production_mode(self) -> None:
        self.login(self.CURRICULUM_ADMIN_EMAIL, is_super_admin=True)
        csrf_token = self.get_new_csrf_token()

        assert_raises_regexp_context_manager = self.assertRaisesRegex(
            Exception, 'Cannot load new structures data in production.')
        with assert_raises_regexp_context_manager, self.prod_mode_swap:
            self.post_json(
                '/adminhandler', {
                    'action': 'generate_dummy_new_structures_data'
                }, csrf_token=csrf_token)
        self.logout()

    def test_non_admins_cannot_load_new_structures_data(self) -> None:
        self.login(self.CURRICULUM_ADMIN_EMAIL, is_super_admin=True)
        csrf_token = self.get_new_csrf_token()
        assert_raises_regexp = self.assertRaisesRegex(
            Exception, 'User does not have enough rights to generate data.')
        with assert_raises_regexp:
            self.post_json(
                '/adminhandler', {
                    'action': 'generate_dummy_new_structures_data'
                }, csrf_token=csrf_token)
        self.logout()

    def test_cannot_generate_dummy_skill_data_in_production_mode(self) -> None:
        self.login(self.CURRICULUM_ADMIN_EMAIL, is_super_admin=True)
        csrf_token = self.get_new_csrf_token()

        assert_raises_regexp_context_manager = self.assertRaisesRegex(
            Exception, 'Cannot generate dummy skills in production.')
        with assert_raises_regexp_context_manager, self.prod_mode_swap:
            self.post_json(
                '/adminhandler', {
                    'action': 'generate_dummy_new_skill_data'
                }, csrf_token=csrf_token)
        self.logout()

    def test_cannot_generate_classroom_data_in_production_mode(self) -> None:
        self.login(self.CURRICULUM_ADMIN_EMAIL, is_super_admin=True)
        csrf_token = self.get_new_csrf_token()

        assert_raises_regexp_context_manager = self.assertRaisesRegex(
            Exception, 'Cannot generate dummy classroom in production.')
        with assert_raises_regexp_context_manager, self.prod_mode_swap:
            self.post_json(
                '/adminhandler', {
                    'action': 'generate_dummy_classroom'
                }, csrf_token=csrf_token)
        self.logout()

    def test_non_admins_cannot_generate_dummy_skill_data(self) -> None:
        self.login(self.CURRICULUM_ADMIN_EMAIL, is_super_admin=True)
        csrf_token = self.get_new_csrf_token()
        assert_raises_regexp = self.assertRaisesRegex(
            Exception, 'User does not have enough rights to generate data.')
        with assert_raises_regexp:
            self.post_json(
                '/adminhandler', {
                    'action': 'generate_dummy_new_skill_data'
                }, csrf_token=csrf_token)
        self.logout()

    def test_non_admins_cannot_generate_dummy_classroom_data(self) -> None:
        self.login(self.CURRICULUM_ADMIN_EMAIL, is_super_admin=True)
        csrf_token = self.get_new_csrf_token()
        assert_raises_regexp = self.assertRaisesRegex(
            Exception, 'User does not have enough rights to generate data.')
        with assert_raises_regexp:
            self.post_json(
                '/adminhandler', {
                    'action': 'generate_dummy_classroom'
                }, csrf_token=csrf_token)
        self.logout()

    def test_cannot_reload_collection_in_production_mode(self) -> None:
        self.login(self.CURRICULUM_ADMIN_EMAIL, is_super_admin=True)
        csrf_token = self.get_new_csrf_token()

        assert_raises_regexp_context_manager = self.assertRaisesRegex(
            Exception, 'Cannot reload a collection in production.')
        with assert_raises_regexp_context_manager, self.prod_mode_swap:
            self.post_json(
                '/adminhandler', {
                    'action': 'reload_collection',
                    'collection_id': '2'
                }, csrf_token=csrf_token)

        self.logout()

    def test_reload_collection(self) -> None:
        observed_log_messages = []

        def _mock_logging_function(msg: str, *args: str) -> None:
            """Mocks logging.info()."""
            observed_log_messages.append(msg % args)

        self.login(self.CURRICULUM_ADMIN_EMAIL, is_super_admin=True)
        csrf_token = self.get_new_csrf_token()

        collection_services.load_demo('0')
        collection_rights = rights_manager.get_collection_rights('0')

        self.assertFalse(collection_rights.community_owned)

        with self.swap(logging, 'info', _mock_logging_function):
            self.post_json(
                '/adminhandler', {
                    'action': 'reload_collection',
                    'collection_id': '0'
                }, csrf_token=csrf_token)

        collection_rights = rights_manager.get_collection_rights('0')

        self.assertTrue(collection_rights.community_owned)
        self.assertEqual(
            observed_log_messages,
            [
                '[ADMIN] %s reloaded collection 0' % self.admin_id,
                'Collection with id 0 was loaded.'
            ]
        )

        self.logout()

    def test_load_new_structures_data(self) -> None:
        self.set_curriculum_admins([self.CURRICULUM_ADMIN_USERNAME])
        self.login(self.CURRICULUM_ADMIN_EMAIL, is_super_admin=True)
        csrf_token = self.get_new_csrf_token()
        self.post_json(
            '/adminhandler', {
                'action': 'generate_dummy_new_structures_data'
            }, csrf_token=csrf_token)
        topic_summaries = topic_fetchers.get_all_topic_summaries()
        self.assertEqual(len(topic_summaries), 2)
        for summary in topic_summaries:
            if summary.name == 'Dummy Topic 1':
                topic_id = summary.id
        story_id = (
            topic_fetchers.get_topic_by_id(
                topic_id).canonical_story_references[0].story_id)
        self.assertIsNotNone(
            story_fetchers.get_story_by_id(story_id, strict=False))
        skill_summaries = skill_services.get_all_skill_summaries()
        self.assertEqual(len(skill_summaries), 3)
        questions, _ = (
            question_fetchers.get_questions_and_skill_descriptions_by_skill_ids(
                10, [
                    skill_summaries[0].id, skill_summaries[1].id,
                    skill_summaries[2].id], 0)
        )
        self.assertEqual(len(questions), 3)
        # Testing that there are 3 hindi translation opportunities
        # available on the Contributor Dashboard. Hindi was picked arbitrarily,
        # any language code other than english (what the dummy explorations
        # were written in) can be tested here.
        translation_opportunities, _, _ = (
            opportunity_services.get_translation_opportunities('hi', '', None))
        self.assertEqual(len(translation_opportunities), 3)
        self.logout()

    def test_generate_dummy_skill_and_questions_data(self) -> None:
        self.set_curriculum_admins([self.CURRICULUM_ADMIN_USERNAME])
        self.login(self.CURRICULUM_ADMIN_EMAIL, is_super_admin=True)
        csrf_token = self.get_new_csrf_token()
        self.post_json(
            '/adminhandler', {
                'action': 'generate_dummy_new_skill_data'
            }, csrf_token=csrf_token)
        skill_summaries = skill_services.get_all_skill_summaries()
        self.assertEqual(len(skill_summaries), 1)
        questions, _ = (
            question_fetchers.get_questions_and_skill_descriptions_by_skill_ids(
                20, [skill_summaries[0].id], 0)
        )
        self.assertEqual(len(questions), 15)
        self.logout()

    def test_generate_dummy_classroom_data(self) -> None:
        self.set_curriculum_admins([self.CURRICULUM_ADMIN_USERNAME])
        self.login(self.CURRICULUM_ADMIN_EMAIL, is_super_admin=True)
        csrf_token = self.get_new_csrf_token()
        self.post_json(
            '/adminhandler', {
                'action': 'generate_dummy_classroom'
            }, csrf_token=csrf_token)
        classrooms = classroom_config_services.get_all_classrooms()
        self.assertEqual(len(classrooms), 1)
        self.logout()

    def test_regenerate_topic_related_opportunities_action(self) -> None:
        self.signup(self.OWNER_EMAIL, self.OWNER_USERNAME)

        owner_id = self.get_user_id_from_email(self.OWNER_EMAIL)
        self.set_curriculum_admins([self.CURRICULUM_ADMIN_USERNAME])

        topic_id = 'topic'
        story_id = 'story'
        self.save_new_valid_exploration(
            '0', owner_id, title='title', end_state_name='End State',
            correctness_feedback_enabled=True)
        self.publish_exploration(owner_id, '0')

        topic = topic_domain.Topic.create_default_topic(
            topic_id, 'topic', 'abbrev', 'description', 'fragm')
        topic.thumbnail_filename = 'thumbnail.svg'
        topic.thumbnail_bg_color = '#C6DCDA'
        topic.subtopics = [
            topic_domain.Subtopic(
                1, 'Title', ['skill_id_1'], 'image.svg',
                constants.ALLOWED_THUMBNAIL_BG_COLORS['subtopic'][0], 21131,
                'dummy-subtopic-three')]
        topic.next_subtopic_id = 2
        topic.skill_ids_for_diagnostic_test = ['skill_id_1']
        topic_services.save_new_topic(owner_id, topic)
        topic_services.publish_topic(topic_id, self.admin_id)

        story = story_domain.Story.create_default_story(
            story_id, 'A story', 'Description', topic_id, 'story')
        story_services.save_new_story(owner_id, story)
        topic_services.add_canonical_story(
            owner_id, topic_id, story_id)
        topic_services.publish_story(topic_id, story_id, self.admin_id)
        story_services.update_story(
            owner_id, story_id, [story_domain.StoryChange({
                'cmd': 'add_story_node',
                'node_id': 'node_1',
                'title': 'Node1',
            }), story_domain.StoryChange({
                'cmd': 'update_story_node_property',
                'property_name': 'exploration_id',
                'node_id': 'node_1',
                'old_value': None,
                'new_value': '0'
            })], 'Changes.')

        all_opportunity_models = list(
            opportunity_models.ExplorationOpportunitySummaryModel.get_all())

        self.assertEqual(len(all_opportunity_models), 1)

        old_creation_time = all_opportunity_models[0].created_on

        self.login(self.CURRICULUM_ADMIN_EMAIL, is_super_admin=True)
        csrf_token = self.get_new_csrf_token()

        result = self.post_json(
            '/adminhandler', {
                'action': 'regenerate_topic_related_opportunities',
                'topic_id': 'topic'
            }, csrf_token=csrf_token)

        self.assertEqual(
            result, {
                'opportunities_count': 1
            })

        all_opportunity_models = list(
            opportunity_models.ExplorationOpportunitySummaryModel.get_all())

        self.assertEqual(len(all_opportunity_models), 1)

        new_creation_time = all_opportunity_models[0].created_on

        self.assertLess(old_creation_time, new_creation_time)

    def test_rollback_exploration_to_safe_state_action(self) -> None:
        self.signup(self.OWNER_EMAIL, self.OWNER_USERNAME)

        owner_id = self.get_user_id_from_email(self.OWNER_EMAIL)
        self.set_curriculum_admins([self.CURRICULUM_ADMIN_USERNAME])

        self.save_new_valid_exploration(
            '0', owner_id, title='title', end_state_name='End State',
            correctness_feedback_enabled=True)
        exp_services.update_exploration(
            owner_id, '0', [exp_domain.ExplorationChange({
            'new_value': {
                'content_id': 'content',
                'html': 'content 1'
            },
            'state_name': 'Introduction',
            'old_value': {
                'content_id': 'content',
                'html': ''
            },
            'cmd': 'edit_state_property',
            'property_name': 'content'
            })], 'Update 1')
        exp_services.update_exploration(
            owner_id, '0', [exp_domain.ExplorationChange({
            'new_value': {
                'content_id': 'content',
                'html': 'content 1'
            },
            'state_name': 'Introduction',
            'old_value': {
                'content_id': 'content',
                'html': ''
            },
            'cmd': 'edit_state_property',
            'property_name': 'content'
            })], 'Update 2')
        exp_services.update_exploration(
            owner_id, '0', [exp_domain.ExplorationChange({
            'new_value': {
                'content_id': 'content',
                'html': 'content 1'
            },
            'state_name': 'Introduction',
            'old_value': {
                'content_id': 'content',
                'html': ''
            },
            'cmd': 'edit_state_property',
            'property_name': 'content'
            })], 'Update 3')
        exp_services.update_exploration(
            owner_id, '0', [exp_domain.ExplorationChange({
            'new_value': {
                'content_id': 'content',
                'html': 'content 1'
            },
            'state_name': 'Introduction',
            'old_value': {
                'content_id': 'content',
                'html': ''
            },
            'cmd': 'edit_state_property',
            'property_name': 'content'
            })], 'Update 4')

        self.login(self.CURRICULUM_ADMIN_EMAIL, is_super_admin=True)
        csrf_token = self.get_new_csrf_token()

        result = self.post_json(
            '/adminhandler', {
                'action': 'rollback_exploration_to_safe_state',
                'exp_id': '0'
            }, csrf_token=csrf_token)

        self.assertEqual(
            result, {
                'version': 5
            })

        snapshot_content_model = (
            exp_models.ExplorationSnapshotContentModel.get(
                '0-5', strict=True))
        snapshot_content_model.delete()
        snapshot_metadata_model = (
            exp_models.ExplorationSnapshotMetadataModel.get(
                '0-4', strict=True))
        snapshot_metadata_model.delete()

        result = self.post_json(
            '/adminhandler', {
                'action': 'rollback_exploration_to_safe_state',
                'exp_id': '0'
            }, csrf_token=csrf_token)

        self.assertEqual(
            result, {
                'version': 3
            })

    def test_admin_topics_csv_download_handler(self) -> None:
        self.login(self.CURRICULUM_ADMIN_EMAIL, is_super_admin=True)
        response = self.get_custom_response(
            '/admintopicscsvdownloadhandler', 'text/csv')

        self.assertEqual(
            response.headers['Content-Disposition'],
            'attachment; filename=topic_similarities.csv')

        self.assertIn(
            b'Architecture,Art,Biology,Business,Chemistry,Computing,Economics,'
            b'Education,Engineering,Environment,Geography,Government,Hobbies,'
            b'Languages,Law,Life Skills,Mathematics,Medicine,Music,Philosophy,'
            b'Physics,Programming,Psychology,Puzzles,Reading,Religion,Sport,'
            b'Statistics,Welcome',
            response.body)

        self.logout()

    def test_revert_config_property(self) -> None:
        observed_log_messages = []

        def _mock_logging_function(msg: str, *args: str) -> None:
            """Mocks logging.info()."""
            observed_log_messages.append(msg % args)

        self.login(self.CURRICULUM_ADMIN_EMAIL, is_super_admin=True)
        csrf_token = self.get_new_csrf_token()

        config_services.set_property(self.admin_id, 'promo_bar_enabled', True)
        self.assertTrue(config_domain.PROMO_BAR_ENABLED.value)

        with self.swap(logging, 'info', _mock_logging_function):
            self.post_json(
                '/adminhandler', {
                    'action': 'revert_config_property',
                    'config_property_id': 'promo_bar_enabled'
                }, csrf_token=csrf_token)

        self.assertFalse(config_domain.PROMO_BAR_ENABLED.value)
        self.assertEqual(
            observed_log_messages,
            ['[ADMIN] %s reverted config property: promo_bar_enabled'
             % self.admin_id])

        self.logout()

    def test_upload_topic_similarities(self) -> None:
        self.login(self.CURRICULUM_ADMIN_EMAIL, is_super_admin=True)
        csrf_token = self.get_new_csrf_token()

        self.assertEqual(recommendations_services.get_topic_similarity(
            'Art', 'Biology'), 0.1)
        self.assertEqual(recommendations_services.get_topic_similarity(
            'Art', 'Art'), feconf.SAME_TOPIC_SIMILARITY)
        self.assertEqual(recommendations_services.get_topic_similarity(
            'Topic 1', 'Topic 2'), feconf.DEFAULT_TOPIC_SIMILARITY)
        self.assertEqual(recommendations_services.get_topic_similarity(
            'Topic', 'Topic'), feconf.SAME_TOPIC_SIMILARITY)

        topic_similarities_data = (
            'Art,Biology,Chemistry\n'
            '1.0,0.2,0.1\n'
            '0.2,1.0,0.8\n'
            '0.1,0.8,1.0'
        )

        self.post_json(
            '/adminhandler', {
                'action': 'upload_topic_similarities',
                'data': topic_similarities_data
            }, csrf_token=csrf_token)

        self.assertEqual(recommendations_services.get_topic_similarity(
            'Art', 'Biology'), 0.2)

        self.logout()

    def test_get_handler_includes_all_feature_flags(self) -> None:
        self.login(self.CURRICULUM_ADMIN_EMAIL, is_super_admin=True)
        feature = platform_parameter_registry.Registry.create_feature_flag(
            ParamNames.TEST_FEATURE_1, 'feature for test.', FeatureStages.DEV)

        feature_list_ctx = self.swap(
            platform_feature_services, 'ALL_FEATURES_LIST',
            [ParamNames.TEST_FEATURE_1])
        feature_set_ctx = self.swap(
            platform_feature_services, 'ALL_FEATURES_NAMES_SET',
            set([feature.name]))
        with feature_list_ctx, feature_set_ctx:
            response_dict = self.get_json('/adminhandler')
            self.assertEqual(
                response_dict['feature_flags'], [feature.to_dict()])

        platform_parameter_registry.Registry.parameter_registry.pop(
            feature.name)
        self.logout()

    def test_post_with_flag_changes_updates_feature_flags(self) -> None:
        self.login(self.CURRICULUM_ADMIN_EMAIL, is_super_admin=True)
        csrf_token = self.get_new_csrf_token()

        feature = platform_parameter_registry.Registry.create_feature_flag(
            ParamNames.TEST_FEATURE_1, 'feature for test.', FeatureStages.DEV)
        new_rule_dicts = [
            {
                'filters': [
                    {
                        'type': 'server_mode',
                        'conditions': [['=', 'dev']]
                    }
                ],
                'value_when_matched': True
            }
        ]

        feature_list_ctx = self.swap(
            platform_feature_services, 'ALL_FEATURES_LIST',
            [ParamNames.TEST_FEATURE_1])
        feature_set_ctx = self.swap(
            platform_feature_services, 'ALL_FEATURES_NAMES_SET',
            set([feature.name]))
        with feature_list_ctx, feature_set_ctx:
            self.post_json(
                '/adminhandler', {
                    'action': 'update_feature_flag_rules',
                    'feature_name': feature.name,
                    'new_rules': new_rule_dicts,
                    'commit_message': 'test update feature',
                }, csrf_token=csrf_token)

            rule_dicts = [
                rule.to_dict() for rule
                in platform_parameter_registry.Registry.get_platform_parameter(
                    feature.name).rules
            ]
            self.assertEqual(rule_dicts, new_rule_dicts)

        platform_parameter_registry.Registry.parameter_registry.pop(
            feature.name)
        self.logout()

    def test_post_flag_changes_correctly_updates_flags_returned_by_getter(
        self
    ) -> None:
        self.login(self.CURRICULUM_ADMIN_EMAIL, is_super_admin=True)
        csrf_token = self.get_new_csrf_token()

        feature = platform_parameter_registry.Registry.create_feature_flag(
            ParamNames.TEST_FEATURE_1, 'feature for test.', FeatureStages.DEV)
        new_rule_dicts = [
            {
                'filters': [
                    {
                        'type': 'server_mode',
                        'conditions': [['=', 'dev']]
                    }
                ],
                'value_when_matched': True
            }
        ]

        feature_list_ctx = self.swap(
            platform_feature_services, 'ALL_FEATURES_LIST',
            [ParamNames.TEST_FEATURE_1])
        feature_set_ctx = self.swap(
            platform_feature_services, 'ALL_FEATURES_NAMES_SET',
            set([feature.name]))
        with feature_list_ctx, feature_set_ctx:
            response_dict = self.get_json('/adminhandler')
            self.assertEqual(
                response_dict['feature_flags'], [feature.to_dict()])

            self.post_json(
                '/adminhandler', {
                    'action': 'update_feature_flag_rules',
                    'feature_name': feature.name,
                    'new_rules': new_rule_dicts,
                    'commit_message': 'test update feature',
                }, csrf_token=csrf_token)

            response_dict = self.get_json('/adminhandler')
            rules = response_dict['feature_flags'][0]['rules']
            self.assertEqual(rules, new_rule_dicts)

        platform_parameter_registry.Registry.parameter_registry.pop(
            feature.name)
        self.logout()

    def test_update_flag_rules_with_invalid_rules_returns_400(self) -> None:
        self.login(self.CURRICULUM_ADMIN_EMAIL, is_super_admin=True)
        csrf_token = self.get_new_csrf_token()

        feature = platform_parameter_registry.Registry.create_feature_flag(
            ParamNames.TEST_FEATURE_1, 'feature for test.', FeatureStages.DEV)
        new_rule_dicts = [
            {
                'filters': [
                    {
                        'type': 'server_mode',
                        'conditions': [['=', 'prod']]
                    }
                ],
                'value_when_matched': True
            }
        ]

        feature_list_ctx = self.swap(
            platform_feature_services, 'ALL_FEATURES_LIST',
            [ParamNames.TEST_FEATURE_1])
        feature_set_ctx = self.swap(
            platform_feature_services, 'ALL_FEATURES_NAMES_SET',
            set([feature.name]))
        with feature_list_ctx, feature_set_ctx:
            response = self.post_json(
                '/adminhandler', {
                    'action': 'update_feature_flag_rules',
                    'feature_name': feature.name,
                    'new_rules': new_rule_dicts,
                    'commit_message': 'test update feature',
                },
                csrf_token=csrf_token,
                expected_status_int=400
            )
            self.assertEqual(
                response['error'],
                'Feature in dev stage cannot be enabled in test or production '
                'environments.')

        platform_parameter_registry.Registry.parameter_registry.pop(
            feature.name)
        self.logout()

    def test_update_flag_rules_with_unknown_feature_name_returns_400(
        self
    ) -> None:
        self.login(self.CURRICULUM_ADMIN_EMAIL, is_super_admin=True)
        csrf_token = self.get_new_csrf_token()

        new_rule_dicts = [
            {
                'filters': [
                    {
                        'type': 'server_mode',
                        'conditions': [['=', 'dev']]
                    }
                ],
                'value_when_matched': True
            }
        ]

        feature_list_ctx = self.swap(
            platform_feature_services, 'ALL_FEATURES_LIST', [])
        feature_set_ctx = self.swap(
            platform_feature_services, 'ALL_FEATURES_NAMES_SET', set([]))
        with feature_list_ctx, feature_set_ctx:
            response = self.post_json(
                '/adminhandler', {
                    'action': 'update_feature_flag_rules',
                    'feature_name': 'test_feature_1',
                    'new_rules': new_rule_dicts,
                    'commit_message': 'test update feature',
                },
                csrf_token=csrf_token,
                expected_status_int=400
            )
            self.assertEqual(
                response['error'],
                'Unknown feature flag: test_feature_1.')

        self.logout()

    def test_update_flag_rules_with_feature_name_of_non_string_type_returns_400(
        self
    ) -> None:
        self.login(self.CURRICULUM_ADMIN_EMAIL, is_super_admin=True)
        csrf_token = self.get_new_csrf_token()

        response = self.post_json(
            '/adminhandler', {
                'action': 'update_feature_flag_rules',
                'feature_name': 123,
                'new_rules': [],
                'commit_message': 'test update feature',
            },
            csrf_token=csrf_token,
            expected_status_int=400
        )
        error_msg = (
            'Schema validation for \'feature_name\' failed: Expected '
            'string, received 123')
        self.assertEqual(response['error'], error_msg)

        self.logout()

    def test_update_flag_rules_with_message_of_non_string_type_returns_400(
        self
    ) -> None:
        self.login(self.CURRICULUM_ADMIN_EMAIL, is_super_admin=True)
        csrf_token = self.get_new_csrf_token()

        response = self.post_json(
            '/adminhandler', {
                'action': 'update_feature_flag_rules',
                'feature_name': 'feature_name',
                'new_rules': [],
                'commit_message': 123,
            },
            csrf_token=csrf_token,
            expected_status_int=400
        )
        error_msg = (
            'Schema validation for \'commit_message\' failed: Expected '
            'string, received 123')
        self.assertEqual(response['error'], error_msg)

        self.logout()

    def test_update_flag_rules_with_rules_of_non_list_type_returns_400(
        self
    ) -> None:
        self.login(self.CURRICULUM_ADMIN_EMAIL, is_super_admin=True)
        csrf_token = self.get_new_csrf_token()

        response = self.post_json(
            '/adminhandler', {
                'action': 'update_feature_flag_rules',
                'feature_name': 'feature_name',
                'new_rules': {},
                'commit_message': 'test update feature',
            },
            csrf_token=csrf_token,
            expected_status_int=400
        )
        error_msg = (
            'Schema validation for \'new_rules\' failed: Expected list, '
            'received {}')
        self.assertEqual(response['error'], error_msg)

        self.logout()

    def test_update_flag_rules_with_rules_of_non_list_of_dict_type_returns_400(
        self
    ) -> None:
        self.login(self.CURRICULUM_ADMIN_EMAIL, is_super_admin=True)
        csrf_token = self.get_new_csrf_token()

        error_msg = (
            'Schema validation for \'new_rules\' failed: \'int\' '
            'object is not subscriptable')
        response = self.post_json(
            '/adminhandler', {
                'action': 'update_feature_flag_rules',
                'feature_name': 'feature_name',
                'new_rules': [1, 2],
                'commit_message': 'test update feature',
            },
            csrf_token=csrf_token,
            expected_status_int=400
        )
        self.assertEqual(response['error'], error_msg)

        self.logout()

    def test_update_flag_rules_with_unexpected_exception_returns_500(
        self
    ) -> None:
        self.login(self.CURRICULUM_ADMIN_EMAIL, is_super_admin=True)
        csrf_token = self.get_new_csrf_token()

        feature = platform_parameter_registry.Registry.create_feature_flag(
            ParamNames.TEST_FEATURE_1, 'feature for test.', FeatureStages.DEV)
        new_rule_dicts = [
            {
                'filters': [
                    {
                        'type': 'server_mode',
                        'conditions': [['=', 'dev']]
                    }
                ],
                'value_when_matched': True
            }
        ]

        feature_list_ctx = self.swap(
            platform_feature_services, 'ALL_FEATURES_LIST',
            [ParamNames.TEST_FEATURE_1])
        feature_set_ctx = self.swap(
            platform_feature_services, 'ALL_FEATURES_NAMES_SET',
            set([feature.name]))
        # Here we use MyPy ignore because we are assigning a None value
        # where instance of 'PlatformParameter' is expected, and this is
        # done to Replace the stored instance with None in order to
        # trigger the unexpected exception during update.
        platform_parameter_registry.Registry.parameter_registry[
            feature.name] = None  # type: ignore[assignment]
        with feature_list_ctx, feature_set_ctx:
            response = self.post_json(
                '/adminhandler', {
                    'action': 'update_feature_flag_rules',
                    'feature_name': feature.name,
                    'new_rules': new_rule_dicts,
                    'commit_message': 'test update feature',
                },
                csrf_token=csrf_token,
                expected_status_int=500
            )
            self.assertEqual(
                response['error'],
                '\'NoneType\' object has no attribute \'serialize\'')

        platform_parameter_registry.Registry.parameter_registry.pop(
            feature.name)
        self.logout()

    def test_grant_super_admin_privileges(self) -> None:
        self.login(feconf.ADMIN_EMAIL_ADDRESS, is_super_admin=True)

        grant_super_admin_privileges_stub = self.swap_with_call_counter(
            firebase_auth_services, 'grant_super_admin_privileges')

        with grant_super_admin_privileges_stub as call_counter:
            response = self.put_json(
                '/adminsuperadminhandler',
                {'username': self.CURRICULUM_ADMIN_USERNAME},
                csrf_token=self.get_new_csrf_token(),
                expected_status_int=200)

        self.assertEqual(call_counter.times_called, 1)
        self.assertNotIn('error', response)

    def test_grant_super_admin_privileges_requires_system_default_admin(
        self
    ) -> None:
        self.login(self.CURRICULUM_ADMIN_EMAIL, is_super_admin=True)

        grant_super_admin_privileges_stub = self.swap_with_call_counter(
            firebase_auth_services, 'grant_super_admin_privileges')

        with grant_super_admin_privileges_stub as call_counter:
            response = self.put_json(
                '/adminsuperadminhandler',
                {'username': self.CURRICULUM_ADMIN_USERNAME},
                csrf_token=self.get_new_csrf_token(),
                expected_status_int=401)

        self.assertEqual(call_counter.times_called, 0)
        self.assertEqual(
            response['error'],
            'Only the default system admin can manage super admins')

    def test_grant_super_admin_privileges_fails_without_username(self) -> None:
        self.login(feconf.ADMIN_EMAIL_ADDRESS, is_super_admin=True)

        response = self.put_json(
            '/adminsuperadminhandler', {}, csrf_token=self.get_new_csrf_token(),
            expected_status_int=400)

        error_msg = 'Missing key in handler args: username.'
        self.assertEqual(response['error'], error_msg)

    def test_grant_super_admin_privileges_fails_with_invalid_username(
        self
    ) -> None:
        self.login(feconf.ADMIN_EMAIL_ADDRESS, is_super_admin=True)

        response = self.put_json(
            '/adminsuperadminhandler', {'username': 'fakeusername'},
            csrf_token=self.get_new_csrf_token(), expected_status_int=400)

        self.assertEqual(response['error'], 'No such user exists')

    def test_revoke_super_admin_privileges(self) -> None:
        self.login(feconf.ADMIN_EMAIL_ADDRESS, is_super_admin=True)

        revoke_super_admin_privileges_stub = self.swap_with_call_counter(
            firebase_auth_services, 'revoke_super_admin_privileges')

        with revoke_super_admin_privileges_stub as call_counter:
            response = self.delete_json(
                '/adminsuperadminhandler',
                params={'username': self.CURRICULUM_ADMIN_USERNAME},
                expected_status_int=200)

        self.assertEqual(call_counter.times_called, 1)
        self.assertNotIn('error', response)

    def test_revoke_super_admin_privileges_requires_system_default_admin(
        self
    ) -> None:
        self.login(self.CURRICULUM_ADMIN_EMAIL, is_super_admin=True)

        revoke_super_admin_privileges_stub = self.swap_with_call_counter(
            firebase_auth_services, 'revoke_super_admin_privileges')

        with revoke_super_admin_privileges_stub as call_counter:
            response = self.delete_json(
                '/adminsuperadminhandler',
                params={'username': self.CURRICULUM_ADMIN_USERNAME},
                expected_status_int=401)

        self.assertEqual(call_counter.times_called, 0)
        self.assertEqual(
            response['error'],
            'Only the default system admin can manage super admins')

    def test_revoke_super_admin_privileges_fails_without_username(self) -> None:
        self.login(feconf.ADMIN_EMAIL_ADDRESS, is_super_admin=True)

        response = self.delete_json(
            '/adminsuperadminhandler', params={}, expected_status_int=400)

        error_msg = 'Missing key in handler args: username.'
        self.assertEqual(response['error'], error_msg)

    def test_revoke_super_admin_privileges_fails_with_invalid_username(
        self
    ) -> None:
        self.login(feconf.ADMIN_EMAIL_ADDRESS, is_super_admin=True)

        response = self.delete_json(
            '/adminsuperadminhandler',
            params={'username': 'fakeusername'}, expected_status_int=400)

        self.assertEqual(response['error'], 'No such user exists')

    def test_revoke_super_admin_privileges_fails_for_default_admin(
        self
    ) -> None:
        self.login(feconf.ADMIN_EMAIL_ADDRESS, is_super_admin=True)

        response = self.delete_json(
            '/adminsuperadminhandler', params={'username': 'testsuper'},
            expected_status_int=400)

        self.assertEqual(
            response['error'],
            'Cannot revoke privileges from the default super admin account')


class GenerateDummyExplorationsTest(test_utils.GenericTestBase):
    """Test the conditions for generation of dummy explorations."""

    def setUp(self) -> None:
        super().setUp()
        self.signup(self.CURRICULUM_ADMIN_EMAIL, self.CURRICULUM_ADMIN_USERNAME)

    def test_generate_count_greater_than_publish_count(self) -> None:
        self.login(self.CURRICULUM_ADMIN_EMAIL, is_super_admin=True)
        csrf_token = self.get_new_csrf_token()
        self.post_json(
            '/adminhandler', {
                'action': 'generate_dummy_explorations',
                'num_dummy_exps_to_generate': 10,
                'num_dummy_exps_to_publish': 3
            }, csrf_token=csrf_token)
        generated_exps = exp_services.get_all_exploration_summaries()
        published_exps = exp_services.get_recently_published_exp_summaries(5)
        self.assertEqual(len(generated_exps), 10)
        self.assertEqual(len(published_exps), 3)

    def test_generate_count_equal_to_publish_count(self) -> None:
        self.login(self.CURRICULUM_ADMIN_EMAIL, is_super_admin=True)
        csrf_token = self.get_new_csrf_token()
        self.post_json(
            '/adminhandler', {
                'action': 'generate_dummy_explorations',
                'num_dummy_exps_to_generate': 2,
                'num_dummy_exps_to_publish': 2
            }, csrf_token=csrf_token)
        generated_exps = exp_services.get_all_exploration_summaries()
        published_exps = exp_services.get_recently_published_exp_summaries(5)
        self.assertEqual(len(generated_exps), 2)
        self.assertEqual(len(published_exps), 2)

    def test_generate_count_less_than_publish_count(self) -> None:
        self.login(self.CURRICULUM_ADMIN_EMAIL, is_super_admin=True)
        csrf_token = self.get_new_csrf_token()
        generated_exps_response = self.post_json(
            '/adminhandler', {
                'action': 'generate_dummy_explorations',
                'num_dummy_exps_to_generate': 2,
                'num_dummy_exps_to_publish': 5
            },
            csrf_token=csrf_token, expected_status_int=400)
        self.assertEqual(generated_exps_response['status_code'], 400)
        generated_exps = exp_services.get_all_exploration_summaries()
        published_exps = exp_services.get_recently_published_exp_summaries(5)
        self.assertEqual(len(generated_exps), 0)
        self.assertEqual(len(published_exps), 0)

    def test_handler_raises_error_with_non_int_num_dummy_exps_to_generate(
        self
    ) -> None:
        self.login(self.CURRICULUM_ADMIN_EMAIL, is_super_admin=True)
        csrf_token = self.get_new_csrf_token()

        response = self.post_json(
            '/adminhandler', {
                'action': 'generate_dummy_explorations',
                'num_dummy_exps_to_publish': 1,
                'num_dummy_exps_to_generate': 'invalid_type'
            }, csrf_token=csrf_token, expected_status_int=400)

        error_msg = (
            'Schema validation for \'num_dummy_exps_to_generate\' failed: '
            'Could not convert str to int: invalid_type')
        self.assertEqual(response['error'], error_msg)
        generated_exps = exp_services.get_all_exploration_summaries()
        published_exps = exp_services.get_recently_published_exp_summaries(5)
        self.assertEqual(generated_exps, {})
        self.assertEqual(published_exps, {})

        self.logout()

    def test_handler_raises_error_with_non_int_num_dummy_exps_to_publish(
        self
    ) -> None:
        self.login(self.CURRICULUM_ADMIN_EMAIL, is_super_admin=True)
        csrf_token = self.get_new_csrf_token()

        response = self.post_json(
            '/adminhandler', {
                'action': 'generate_dummy_explorations',
                'num_dummy_exps_to_publish': 'invalid_type',
                'num_dummy_exps_to_generate': 1
            }, csrf_token=csrf_token, expected_status_int=400)

        error_msg = (
            'Schema validation for \'num_dummy_exps_to_publish\' failed: '
            'Could not convert str to int: invalid_type')
        self.assertEqual(response['error'], error_msg)
        generated_exps = exp_services.get_all_exploration_summaries()
        published_exps = exp_services.get_recently_published_exp_summaries(5)
        self.assertEqual(generated_exps, {})
        self.assertEqual(published_exps, {})

        self.logout()

    def test_cannot_generate_dummy_explorations_in_prod_mode(self) -> None:
        self.login(self.CURRICULUM_ADMIN_EMAIL, is_super_admin=True)
        csrf_token = self.get_new_csrf_token()

        prod_mode_swap = self.swap(constants, 'DEV_MODE', False)
        assert_raises_regexp_context_manager = self.assertRaisesRegex(
            Exception, 'Cannot generate dummy explorations in production.')

        with assert_raises_regexp_context_manager, prod_mode_swap:
            self.post_json(
                '/adminhandler', {
                    'action': 'generate_dummy_explorations',
                    'num_dummy_exps_to_generate': 10,
                    'num_dummy_exps_to_publish': 3
                }, csrf_token=csrf_token)

        generated_exps = exp_services.get_all_exploration_summaries()
        published_exps = exp_services.get_recently_published_exp_summaries(5)
        self.assertEqual(generated_exps, {})
        self.assertEqual(published_exps, {})

        self.logout()


class AdminRoleHandlerTest(test_utils.GenericTestBase):
    """Checks the user role handling on the admin page."""

    def setUp(self) -> None:
        """Complete the signup process for self.CURRICULUM_ADMIN_EMAIL."""
        super().setUp()
        self.signup(self.CURRICULUM_ADMIN_EMAIL, self.CURRICULUM_ADMIN_USERNAME)
        self.set_curriculum_admins([self.CURRICULUM_ADMIN_USERNAME])
        self.admin_id = self.get_user_id_from_email(self.CURRICULUM_ADMIN_EMAIL)

    def test_view_and_update_role(self) -> None:
        user_email = 'user1@example.com'
        username = 'user1'

        self.signup(user_email, username)

        self.login(self.CURRICULUM_ADMIN_EMAIL, is_super_admin=True)
        # Check normal user has expected roles. Viewing by username.
        response_dict = self.get_json(
            feconf.ADMIN_ROLE_HANDLER_URL,
            params={'filter_criterion': 'username', 'username': 'user1'})
        self.assertEqual(
            response_dict, {
                'roles': [feconf.ROLE_ID_FULL_USER],
                'banned': False,
                'managed_topic_ids': []
            })

        # Check role correctly gets updated.
        csrf_token = self.get_new_csrf_token()
        response_dict = self.put_json(
            feconf.ADMIN_ROLE_HANDLER_URL,
            {'role': feconf.ROLE_ID_MODERATOR, 'username': username},
            csrf_token=csrf_token,
            expected_status_int=200)
        self.assertEqual(response_dict, {})

        # Viewing by role.
        response_dict = self.get_json(
            feconf.ADMIN_ROLE_HANDLER_URL,
            params={
                'filter_criterion': 'role',
                'role': feconf.ROLE_ID_MODERATOR
            })
        self.assertEqual(response_dict, {
            'usernames': ['user1']
        })
        self.logout()

    def test_if_filter_criterion_is_username_and_username_is_not_provided(
        self
    ) -> None:

        self.login(self.CURRICULUM_ADMIN_EMAIL, is_super_admin=True)
        with self.assertRaisesRegex(
            Exception,
            'The username must be provided when the filter criterion '
            'is \'username\'.'
        ):
            self.get_json(
                feconf.ADMIN_ROLE_HANDLER_URL,
                params={'filter_criterion': 'username'}
            )

    def test_if_filter_criterion_is_role_and_role_is_not_provided(
        self
    ) -> None:

        self.login(self.CURRICULUM_ADMIN_EMAIL, is_super_admin=True)
        with self.assertRaisesRegex(
            Exception,
            'The role must be provided when the filter criterion is \'role\'.'
        ):
            self.get_json(
                feconf.ADMIN_ROLE_HANDLER_URL,
                params={'filter_criterion': 'role'}
            )

    def test_invalid_username_in_filter_criterion_and_update_role(self) -> None:
        username = 'myinvaliduser'

        self.login(self.CURRICULUM_ADMIN_EMAIL, is_super_admin=True)

        # Trying to view role of non-existent user.
        self.get_json(
            feconf.ADMIN_ROLE_HANDLER_URL,
            params={'filter_criterion': 'username', 'username': username},
            expected_status_int=400)

        # Trying to update role of non-existent user.
        csrf_token = self.get_new_csrf_token()
        self.put_json(
            feconf.ADMIN_ROLE_HANDLER_URL,
            {'role': feconf.ROLE_ID_MODERATOR, 'username': username},
            csrf_token=csrf_token,
            expected_status_int=400)

    def test_removing_role_with_invalid_username(self) -> None:
        username = 'invaliduser'

        self.login(self.CURRICULUM_ADMIN_EMAIL, is_super_admin=True)

        response = self.delete_json(
            feconf.ADMIN_ROLE_HANDLER_URL,
            params={'role': feconf.ROLE_ID_TOPIC_MANAGER, 'username': username},
            expected_status_int=400)

        self.assertEqual(
            response['error'], 'User with given username does not exist.')

    def test_cannot_view_role_with_invalid_view_filter_criterion(self) -> None:
        self.login(self.CURRICULUM_ADMIN_EMAIL, is_super_admin=True)
        response = self.get_json(
            feconf.ADMIN_ROLE_HANDLER_URL,
            params={'filter_criterion': 'invalid', 'username': 'user1'},
            expected_status_int=400)
        error_msg = (
            'Schema validation for \'filter_criterion\' failed: Received '
            'invalid which is not in the allowed range of choices: '
            '[\'role\', \'username\']')
        self.assertEqual(response['error'], error_msg)

    def test_replacing_user_role_from_topic_manager_to_moderator(self) -> None:
        user_email = 'user1@example.com'
        username = 'user1'

        self.signup(user_email, username)

        topic_id = topic_fetchers.get_new_topic_id()
        subtopic_1 = topic_domain.Subtopic.create_default_subtopic(
            1, 'Subtopic Title 1', 'url-frag-one')
        subtopic_1.skill_ids = ['skill_id_1']
        subtopic_1.url_fragment = 'sub-one-frag'
        self.save_new_topic(
            topic_id, self.admin_id, name='Name',
            description='Description', canonical_story_ids=[],
            additional_story_ids=[], uncategorized_skill_ids=[],
            subtopics=[subtopic_1], next_subtopic_id=2)
        self.set_topic_managers([username], topic_id)

        self.login(self.CURRICULUM_ADMIN_EMAIL, is_super_admin=True)

        response_dict = self.get_json(
            feconf.ADMIN_ROLE_HANDLER_URL,
            params={'filter_criterion': 'username', 'username': username})
        self.assertEqual(
            response_dict, {
                'roles': [
                    feconf.ROLE_ID_FULL_USER, feconf.ROLE_ID_TOPIC_MANAGER],
                'banned': False,
                'managed_topic_ids': [topic_id]
            })

        csrf_token = self.get_new_csrf_token()
        self.put_json(
            '/topicmanagerrolehandler', {
                'action': 'deassign',
                'username': username,
                'topic_id': topic_id
            }, csrf_token=csrf_token)

        csrf_token = self.get_new_csrf_token()
        response_dict = self.put_json(
            feconf.ADMIN_ROLE_HANDLER_URL,
            {'role': feconf.ROLE_ID_MODERATOR, 'username': username},
            csrf_token=csrf_token)

        self.assertEqual(response_dict, {})

        response_dict = self.get_json(
            feconf.ADMIN_ROLE_HANDLER_URL,
            params={'filter_criterion': 'username', 'username': username})

        self.assertEqual(response_dict, {
            'roles': [feconf.ROLE_ID_FULL_USER, feconf.ROLE_ID_MODERATOR],
            'banned': False,
            'managed_topic_ids': []
        })

        self.logout()

    def test_removing_moderator_role_from_user_roles(self) -> None:
        user_email = 'user1@example.com'
        username = 'user1'

        self.signup(user_email, username)
        self.get_user_id_from_email(self.CURRICULUM_ADMIN_EMAIL)
        self.login(self.CURRICULUM_ADMIN_EMAIL, is_super_admin=True)

        csrf_token = self.get_new_csrf_token()
        response_dict = self.put_json(
            feconf.ADMIN_ROLE_HANDLER_URL,
            {'role': feconf.ROLE_ID_MODERATOR, 'username': username},
            csrf_token=csrf_token)

        response_dict = self.get_json(
            feconf.ADMIN_ROLE_HANDLER_URL,
            params={'filter_criterion': 'username', 'username': username})

        self.assertEqual(
            response_dict, {
                'roles': [feconf.ROLE_ID_FULL_USER, feconf.ROLE_ID_MODERATOR],
                'banned': False,
                'managed_topic_ids': []
            })

        self.delete_json(
            feconf.ADMIN_ROLE_HANDLER_URL,
            params={'role': feconf.ROLE_ID_MODERATOR, 'username': username},
            expected_status_int=200)

        response_dict = self.get_json(
            feconf.ADMIN_ROLE_HANDLER_URL,
            params={'filter_criterion': 'username', 'username': username})
        self.assertEqual(
            response_dict, {
                'roles': [feconf.ROLE_ID_FULL_USER],
                'banned': False,
                'managed_topic_ids': []
            })
        self.logout()

    def test_general_role_handler_does_not_support_assigning_topic_manager(
        self
    ) -> None:
        user_email = 'user1@example.com'
        username = 'user1'
        self.signup(user_email, username)

        self.login(self.CURRICULUM_ADMIN_EMAIL, is_super_admin=True)
        csrf_token = self.get_new_csrf_token()
        response = self.put_json(
            feconf.ADMIN_ROLE_HANDLER_URL, {
                'role': feconf.ROLE_ID_TOPIC_MANAGER,
                'username': username
            }, csrf_token=csrf_token, expected_status_int=400)

        self.assertEqual(
            response['error'], 'Unsupported role for this handler.')

    def test_general_role_handler_supports_unassigning_topic_manager(
        self
    ) -> None:
        user_email = 'user1@example.com'
        username = 'user1'

        self.signup(user_email, username)
        topic_id = topic_fetchers.get_new_topic_id()
        self.save_new_topic(
            topic_id, self.admin_id, name='Name',
            abbreviated_name='abbrev', url_fragment='url-fragment',
            description='Description', canonical_story_ids=[],
            additional_story_ids=[], uncategorized_skill_ids=[],
            subtopics=[], next_subtopic_id=1)

        self.login(self.SUPER_ADMIN_EMAIL, is_super_admin=True)
        csrf_token = self.get_new_csrf_token()
        self.put_json(
            '/topicmanagerrolehandler', {
                'action': 'assign',
                'username': username,
                'topic_id': topic_id
            }, csrf_token=csrf_token)

        response_dict = self.get_json(
            feconf.ADMIN_ROLE_HANDLER_URL,
            params={'filter_criterion': 'username', 'username': username})

        self.assertEqual(
            response_dict, {
                'roles': [
                    feconf.ROLE_ID_FULL_USER, feconf.ROLE_ID_TOPIC_MANAGER],
                'banned': False,
                'managed_topic_ids': [topic_id]
            })

        self.delete_json(
            feconf.ADMIN_ROLE_HANDLER_URL,
            params={'username': username, 'role': feconf.ROLE_ID_TOPIC_MANAGER})

        response_dict = self.get_json(
            feconf.ADMIN_ROLE_HANDLER_URL,
            params={'filter_criterion': 'username', 'username': username})

        self.assertEqual(
            response_dict, {
                'roles': [feconf.ROLE_ID_FULL_USER],
                'banned': False,
                'managed_topic_ids': []
            })


class TopicManagerRoleHandlerTest(test_utils.GenericTestBase):
    """Tests for TopicManagerRoleHandler."""

    def setUp(self) -> None:
        super().setUp()
        self.admin_id = self.get_user_id_from_email(self.SUPER_ADMIN_EMAIL)

    def test_handler_with_invalid_username(self) -> None:
        username = 'invaliduser'
        topic_id = topic_fetchers.get_new_topic_id()
        self.save_new_topic(
            topic_id, self.admin_id, name='Name',
            abbreviated_name='abbrev', url_fragment='url-fragment',
            description='Description', canonical_story_ids=[],
            additional_story_ids=[], uncategorized_skill_ids=[],
            subtopics=[], next_subtopic_id=1)

        self.login(self.SUPER_ADMIN_EMAIL, is_super_admin=True)
        csrf_token = self.get_new_csrf_token()
        response = self.put_json(
            '/topicmanagerrolehandler', {
                'action': 'assign',
                'username': username,
                'topic_id': topic_id
            }, csrf_token=csrf_token, expected_status_int=400)

        self.assertEqual(
            response['error'], 'User with given username does not exist.')

    def test_adding_topic_manager_role_to_user(self) -> None:
        user_email = 'user1@example.com'
        username = 'user1'

        self.signup(user_email, username)

        topic_id = topic_fetchers.get_new_topic_id()
        self.save_new_topic(
            topic_id, self.admin_id, name='Name',
            abbreviated_name='abbrev', url_fragment='url-fragment',
            description='Description', canonical_story_ids=[],
            additional_story_ids=[], uncategorized_skill_ids=[],
            subtopics=[], next_subtopic_id=1)

        self.login(self.SUPER_ADMIN_EMAIL, is_super_admin=True)

        response_dict = self.get_json(
            feconf.ADMIN_ROLE_HANDLER_URL,
            params={'filter_criterion': 'username', 'username': username})

        self.assertEqual(
            response_dict, {
                'roles': [feconf.ROLE_ID_FULL_USER],
                'banned': False,
                'managed_topic_ids': []
            })

        # Check role correctly gets updated.
        csrf_token = self.get_new_csrf_token()
        response_dict = self.put_json(
            '/topicmanagerrolehandler', {
                'action': 'assign',
                'username': username,
                'topic_id': topic_id
            }, csrf_token=csrf_token)

        self.assertEqual(response_dict, {})

        response_dict = self.get_json(
            feconf.ADMIN_ROLE_HANDLER_URL,
            params={'filter_criterion': 'username', 'username': username})
        self.assertEqual(
            response_dict, {
                'roles': [
                    feconf.ROLE_ID_FULL_USER, feconf.ROLE_ID_TOPIC_MANAGER],
                'banned': False,
                'managed_topic_ids': [topic_id]
            })
        self.logout()

    def test_adding_new_topic_manager_to_a_topic(self) -> None:
        user_email = 'user1@example.com'
        username = 'user1'
        self.signup(user_email, username)

        topic_id = topic_fetchers.get_new_topic_id()
        self.save_new_topic(
            topic_id, self.admin_id, name='Name',
            abbreviated_name='abbrev', url_fragment='url-fragment',
            description='Description', canonical_story_ids=[],
            additional_story_ids=[], uncategorized_skill_ids=[],
            subtopics=[], next_subtopic_id=1)

        self.login(self.SUPER_ADMIN_EMAIL, is_super_admin=True)

        csrf_token = self.get_new_csrf_token()
        response_dict = self.put_json(
            '/topicmanagerrolehandler', {
                'action': 'assign',
                'username': username,
                'topic_id': topic_id
            }, csrf_token=csrf_token)

        self.assertEqual(response_dict, {})

        response_dict = self.get_json(
            feconf.ADMIN_ROLE_HANDLER_URL,
            params={'filter_criterion': 'username', 'username': username})
        self.assertEqual(
            response_dict, {
                'roles': [
                    feconf.ROLE_ID_FULL_USER, feconf.ROLE_ID_TOPIC_MANAGER],
                'banned': False,
                'managed_topic_ids': [topic_id]
            })

        new_topic_id = topic_fetchers.get_new_topic_id()
        self.save_new_topic(
            new_topic_id, self.admin_id, name='New topic',
            abbreviated_name='new-abbrev', url_fragment='new-url-fragment',
            description='New description', canonical_story_ids=[],
            additional_story_ids=[], uncategorized_skill_ids=[],
            subtopics=[], next_subtopic_id=1)

        csrf_token = self.get_new_csrf_token()
        response_dict = self.put_json(
            '/topicmanagerrolehandler', {
                'action': 'assign',
                'username': username,
                'topic_id': new_topic_id
            }, csrf_token=csrf_token)

        self.assertEqual(response_dict, {})

        response_dict = self.get_json(
            feconf.ADMIN_ROLE_HANDLER_URL,
            params={'filter_criterion': 'username', 'username': username})
        self.assertFalse(response_dict['banned'])
        self.assertItemsEqual(
            response_dict['roles'],
            [feconf.ROLE_ID_FULL_USER, feconf.ROLE_ID_TOPIC_MANAGER])
        self.assertItemsEqual(
            response_dict['managed_topic_ids'], [new_topic_id, topic_id])

        self.logout()


class BannedUsersHandlerTest(test_utils.GenericTestBase):
    """Tests for BannedUsersHandler."""

    def setUp(self) -> None:
        super().setUp()
        self.admin_id = self.get_user_id_from_email(self.SUPER_ADMIN_EMAIL)

    def test_mark_a_user_ban(self) -> None:
        user_email = 'user1@example.com'
        username = 'user1'
        self.signup(user_email, username)

        self.login(self.SUPER_ADMIN_EMAIL, is_super_admin=True)
        response_dict = self.get_json(
            feconf.ADMIN_ROLE_HANDLER_URL,
            params={'filter_criterion': 'username', 'username': username})

        self.assertEqual(
            response_dict, {
                'roles': [feconf.ROLE_ID_FULL_USER],
                'banned': False,
                'managed_topic_ids': []
            })

        csrf_token = self.get_new_csrf_token()
        response_dict = self.put_json(
            '/bannedusershandler', {
                'username': username
            }, csrf_token=csrf_token)

        self.assertEqual(response_dict, {})

        response_dict = self.get_json(
            feconf.ADMIN_ROLE_HANDLER_URL,
            params={'filter_criterion': 'username', 'username': username})

        self.assertEqual(
            response_dict, {
                'roles': [],
                'banned': True,
                'managed_topic_ids': []
            })

    def test_banning_topic_manager_should_remove_user_from_topics(
        self
    ) -> None:
        user_email = 'user1@example.com'
        username = 'user1'
        self.signup(user_email, username)

        topic_id = topic_fetchers.get_new_topic_id()
        self.save_new_topic(
            topic_id, self.admin_id, name='Name',
            abbreviated_name='abbrev', url_fragment='url-fragment',
            description='Description', canonical_story_ids=[],
            additional_story_ids=[], uncategorized_skill_ids=[],
            subtopics=[], next_subtopic_id=1)

        self.login(self.SUPER_ADMIN_EMAIL, is_super_admin=True)

        csrf_token = self.get_new_csrf_token()
        response_dict = self.put_json(
            '/topicmanagerrolehandler', {
                'action': 'assign',
                'username': username,
                'topic_id': topic_id
            }, csrf_token=csrf_token)

        response_dict = self.get_json(
            feconf.ADMIN_ROLE_HANDLER_URL,
            params={'filter_criterion': 'username', 'username': username})

        self.assertEqual(
            response_dict, {
                'roles': [
                    feconf.ROLE_ID_FULL_USER, feconf.ROLE_ID_TOPIC_MANAGER],
                'banned': False,
                'managed_topic_ids': [topic_id]
            })

        csrf_token = self.get_new_csrf_token()
        self.put_json(
            '/bannedusershandler', {
                'username': username
            }, csrf_token=csrf_token)

        response_dict = self.get_json(
            feconf.ADMIN_ROLE_HANDLER_URL,
            params={'filter_criterion': 'username', 'username': username})

        self.assertEqual(
            response_dict, {
                'roles': [],
                'banned': True,
                'managed_topic_ids': []
            })

    def test_ban_user_with_invalid_username(self) -> None:
        self.login(self.SUPER_ADMIN_EMAIL, is_super_admin=True)
        csrf_token = self.get_new_csrf_token()
        response_dict = self.put_json(
            '/bannedusershandler', {
                'username': 'invalidUsername'
            }, csrf_token=csrf_token, expected_status_int=400)

        self.assertEqual(
            response_dict['error'], 'User with given username does not exist.')

    def test_unmark_a_banned_user(self) -> None:
        user_email = 'user1@example.com'
        username = 'user1'
        self.signup(user_email, username)

        self.login(self.SUPER_ADMIN_EMAIL, is_super_admin=True)
        csrf_token = self.get_new_csrf_token()
        self.put_json(
            '/bannedusershandler', {
                'username': username
            }, csrf_token=csrf_token)

        response_dict = self.get_json(
            feconf.ADMIN_ROLE_HANDLER_URL,
            params={'filter_criterion': 'username', 'username': username})

        self.assertEqual(
            response_dict, {
                'roles': [],
                'banned': True,
                'managed_topic_ids': []
            })

        self.delete_json('/bannedusershandler', params={'username': username})

        response_dict = self.get_json(
            feconf.ADMIN_ROLE_HANDLER_URL,
            params={'filter_criterion': 'username', 'username': username})

        self.assertEqual(
            response_dict, {
                'roles': [feconf.ROLE_ID_FULL_USER],
                'banned': False,
                'managed_topic_ids': []
            })

    def test_unban_user_with_invalid_username(self) -> None:
        self.login(self.SUPER_ADMIN_EMAIL, is_super_admin=True)
        response_dict = self.delete_json(
            '/bannedusershandler',
            params={'username': 'invalidUsername'},
            expected_status_int=400)

        self.assertEqual(
            response_dict['error'], 'User with given username does not exist.')


class DataExtractionQueryHandlerTests(test_utils.GenericTestBase):
    """Tests for data extraction handler."""

    EXP_ID = 'exp'

    def setUp(self) -> None:
        """Complete the signup process for self.CURRICULUM_ADMIN_EMAIL."""
        super().setUp()
        self.signup(self.CURRICULUM_ADMIN_EMAIL, self.CURRICULUM_ADMIN_USERNAME)
        self.signup(self.EDITOR_EMAIL, self.EDITOR_USERNAME)
        self.editor_id = self.get_user_id_from_email(self.EDITOR_EMAIL)
        self.exploration = self.save_new_valid_exploration(
            self.EXP_ID, self.editor_id, end_state_name='End')

        stats_services.record_answer(
            self.EXP_ID, self.exploration.version,
            self.exploration.init_state_name, 'TextInput',
            stats_domain.SubmittedAnswer(
                'first answer', 'TextInput', 0,
                0, exp_domain.EXPLICIT_CLASSIFICATION, {},
                'a_session_id_val', 1.0))

        stats_services.record_answer(
            self.EXP_ID, self.exploration.version,
            self.exploration.init_state_name, 'TextInput',
            stats_domain.SubmittedAnswer(
                'second answer', 'TextInput', 0,
                0, exp_domain.EXPLICIT_CLASSIFICATION, {},
                'a_session_id_val', 1.0))

    def test_data_extraction_handler(self) -> None:
        self.login(self.CURRICULUM_ADMIN_EMAIL, is_super_admin=True)

        # Test that it returns all answers when 'num_answers' is 0.
        payload = {
            'exp_id': self.EXP_ID,
            'exp_version': self.exploration.version,
            'state_name': self.exploration.init_state_name,
            'num_answers': 0
        }

        response = self.get_json(
            '/explorationdataextractionhandler', params=payload)
        extracted_answers = response['data']
        self.assertEqual(len(extracted_answers), 2)
        self.assertEqual(extracted_answers[0]['answer'], 'first answer')
        self.assertEqual(extracted_answers[1]['answer'], 'second answer')

        # Make sure that it returns only 'num_answers' number of answers.
        payload = {
            'exp_id': self.EXP_ID,
            'exp_version': self.exploration.version,
            'state_name': self.exploration.init_state_name,
            'num_answers': 1
        }

        response = self.get_json(
            '/explorationdataextractionhandler', params=payload)
        extracted_answers = response['data']
        self.assertEqual(len(extracted_answers), 1)
        self.assertEqual(extracted_answers[0]['answer'], 'first answer')

    def test_raises_error_if_no_state_answer_exists_while_data_extraction(
        self
    ) -> None:
        self.login(self.CURRICULUM_ADMIN_EMAIL, is_super_admin=True)
        payload = {
            'exp_id': self.EXP_ID,
            'exp_version': self.exploration.version,
            'state_name': self.exploration.init_state_name,
            'num_answers': 0
        }

        swap_state_answers = self.swap_to_always_return(
            stats_services, 'get_state_answers', None
        )
        with swap_state_answers:
            response = self.get_json(
                '/explorationdataextractionhandler',
                params=payload,
                expected_status_int=500
            )
        self.assertEqual(
            response['error'],
            'No state answer exists for the given exp_id: exp, '
            'exp_version: 1 and state_name: Introduction'
        )

    def test_handler_when_exp_version_is_not_int_throws_exception(self) -> None:
        self.login(self.CURRICULUM_ADMIN_EMAIL, is_super_admin=True)

        # Test that it returns all answers when 'num_answers' is 0.
        payload = {
            'exp_id': self.EXP_ID,
            'exp_version': 'a',
            'state_name': self.exploration.init_state_name,
            'num_answers': 0
        }

        error_msg = (
            'Schema validation for \'exp_version\' failed: '
            'Could not convert str to int: a')
        response = self.get_json(
            '/explorationdataextractionhandler',
            params=payload,
            expected_status_int=400)
        self.assertEqual(response['error'], error_msg)

    def test_that_handler_raises_exception(self) -> None:
        self.login(self.CURRICULUM_ADMIN_EMAIL, is_super_admin=True)
        payload = {
            'exp_id': self.EXP_ID,
            'exp_version': self.exploration.version,
            'state_name': 'state name',
            'num_answers': 0
        }

        response = self.get_json(
            '/explorationdataextractionhandler', params=payload,
            expected_status_int=400)

        self.assertEqual(
            response['error'],
            'Exploration \'exp\' does not have \'state name\' state.')

    def test_handler_raises_error_with_invalid_exploration_id(self) -> None:
        self.login(self.CURRICULUM_ADMIN_EMAIL, is_super_admin=True)
        payload = {
            'exp_id': 'invalid_exp_id',
            'state_name': 'state name',
            'exp_version': 1,
            'num_answers': 0
        }

        response = self.get_json(
            '/explorationdataextractionhandler', params=payload,
            expected_status_int=400)

        self.assertEqual(
            response['error'],
            'Entity for exploration with id invalid_exp_id and version 1 not '
            'found.')

    def test_handler_raises_error_with_invalid_exploration_version(
        self
    ) -> None:
        self.login(self.CURRICULUM_ADMIN_EMAIL, is_super_admin=True)
        payload = {
            'exp_id': self.EXP_ID,
            'state_name': 'state name',
            'exp_version': 10,
            'num_answers': 0
        }

        response = self.get_json(
            '/explorationdataextractionhandler', params=payload,
            expected_status_int=400)

        self.assertEqual(
            response['error'],
            'Entity for exploration with id %s and version 10 not found.'
            % self.EXP_ID)


class ClearSearchIndexTest(test_utils.GenericTestBase):
    """Tests that search index gets cleared."""

    def test_clear_search_index(self) -> None:
        exp_services.load_demo('0')
        result_explorations = search_services.search_explorations(
            'Welcome', [], [], 2)[0]
        self.assertEqual(result_explorations, ['0'])
        collection_services.load_demo('0')
        result_collections = search_services.search_collections(
            'Welcome', [], [], 2)[0]
        self.assertEqual(result_collections, ['0'])
        self.signup(self.CURRICULUM_ADMIN_EMAIL, self.CURRICULUM_ADMIN_USERNAME)
        self.login(self.CURRICULUM_ADMIN_EMAIL, is_super_admin=True)
        user_id_a = self.get_user_id_from_email(
            self.CURRICULUM_ADMIN_EMAIL
        )
        blog_post = blog_services.create_new_blog_post(user_id_a)
        change_dict: blog_services.BlogPostChangeDict = {
            'title': 'Welcome to Oppia',
            'thumbnail_filename': 'thumbnail.svg',
            'content': 'Hello Blog Authors',
            'tags': ['Math', 'Science']
        }
        blog_services.update_blog_post(blog_post.id, change_dict)
        blog_services.publish_blog_post(blog_post.id)

        csrf_token = self.get_new_csrf_token()
        generated_exps_response = self.post_json(
            '/adminhandler', {
                'action': 'clear_search_index'
            },
            csrf_token=csrf_token)
        self.assertEqual(generated_exps_response, {})
        result_explorations = search_services.search_explorations(
            'Welcome', [], [], 2)[0]
        self.assertEqual(result_explorations, [])
        result_collections = search_services.search_collections(
            'Welcome', [], [], 2)[0]
        self.assertEqual(result_collections, [])
        result_blog_posts = (
            search_services.search_blog_post_summaries('Welcome', [], 2)[0]
        )
        self.assertEqual(result_blog_posts, [])


class SendDummyMailTest(test_utils.GenericTestBase):
    """"Tests for sending test mails to admin."""

    def setUp(self) -> None:
        super().setUp()
        self.signup(self.CURRICULUM_ADMIN_EMAIL, self.CURRICULUM_ADMIN_USERNAME)

    def test_send_dummy_mail(self) -> None:
        self.login(self.CURRICULUM_ADMIN_EMAIL, is_super_admin=True)
        csrf_token = self.get_new_csrf_token()

        with self.swap(feconf, 'CAN_SEND_EMAILS', True):
            generated_response = self.post_json(
                '/senddummymailtoadminhandler', {},
                csrf_token=csrf_token, expected_status_int=200)
            self.assertEqual(generated_response, {})

        with self.swap(feconf, 'CAN_SEND_EMAILS', False):
            generated_response = self.post_json(
                '/senddummymailtoadminhandler', {},
                csrf_token=csrf_token, expected_status_int=400)
            self.assertEqual(
                generated_response['error'], 'This app cannot send emails.')


class UpdateUsernameHandlerTest(test_utils.GenericTestBase):
    """Tests for updating usernames."""

    OLD_USERNAME = 'oldUsername'
    NEW_USERNAME = 'newUsername'

    def setUp(self) -> None:
        super().setUp()
        self.signup(self.CURRICULUM_ADMIN_EMAIL, self.OLD_USERNAME)
        self.login(self.CURRICULUM_ADMIN_EMAIL, is_super_admin=True)

    def test_update_username_with_none_new_username(self) -> None:
        csrf_token = self.get_new_csrf_token()

        response = self.put_json(
            '/updateusernamehandler',
            {
                'old_username': self.OLD_USERNAME,
                'new_username': None},
            csrf_token=csrf_token,
            expected_status_int=400)
        error_msg = 'Missing key in handler args: new_username.'
        self.assertEqual(response['error'], error_msg)

    def test_update_username_with_none_old_username(self) -> None:
        csrf_token = self.get_new_csrf_token()

        response = self.put_json(
            '/updateusernamehandler',
            {
                'old_username': None,
                'new_username': self.NEW_USERNAME},
            csrf_token=csrf_token,
            expected_status_int=400)
        error_msg = 'Missing key in handler args: old_username.'
        self.assertEqual(response['error'], error_msg)

    def test_update_username_with_non_string_new_username(self) -> None:
        csrf_token = self.get_new_csrf_token()

        response = self.put_json(
            '/updateusernamehandler',
            {
                'old_username': self.OLD_USERNAME,
                'new_username': 123},
            csrf_token=csrf_token,
            expected_status_int=400)
        self.assertEqual(
            response['error'], 'Schema validation for \'new_username\' failed:'
            ' Expected string, received 123')

    def test_update_username_with_non_string_old_username(self) -> None:
        csrf_token = self.get_new_csrf_token()

        response = self.put_json(
            '/updateusernamehandler',
            {
                'old_username': 123,
                'new_username': self.NEW_USERNAME},
            csrf_token=csrf_token,
            expected_status_int=400)
        error_msg = (
            'Schema validation for \'old_username\' failed: Expected'
            ' string, received 123')
        self.assertEqual(response['error'], error_msg)

    def test_update_username_with_long_new_username(self) -> None:
        long_username = 'a' * (constants.MAX_USERNAME_LENGTH + 1)
        csrf_token = self.get_new_csrf_token()

        response = self.put_json(
            '/updateusernamehandler',
            {
                'old_username': self.OLD_USERNAME,
                'new_username': long_username},
            csrf_token=csrf_token,
            expected_status_int=400)
        error_msg = (
            'Schema validation for \'new_username\' failed: Validation failed'
            ': has_length_at_most ({\'max_value\': %s}) for object %s'
            % (constants.MAX_USERNAME_LENGTH, long_username))
        self.assertEqual(response['error'], error_msg)

    def test_update_username_with_nonexistent_old_username(self) -> None:
        non_existent_username = 'invalid'
        csrf_token = self.get_new_csrf_token()

        response = self.put_json(
            '/updateusernamehandler',
            {
                'old_username': non_existent_username,
                'new_username': self.NEW_USERNAME},
            csrf_token=csrf_token,
            expected_status_int=400)
        self.assertEqual(response['error'], 'Invalid username: invalid')

    def test_update_username_with_new_username_already_taken(self) -> None:
        csrf_token = self.get_new_csrf_token()

        response = self.put_json(
            '/updateusernamehandler',
            {
                'old_username': self.OLD_USERNAME,
                'new_username': self.OLD_USERNAME},
            csrf_token=csrf_token,
            expected_status_int=400)
        self.assertEqual(response['error'], 'Username already taken.')

    def test_update_username(self) -> None:
        user_id = self.get_user_id_from_email(self.CURRICULUM_ADMIN_EMAIL)
        csrf_token = self.get_new_csrf_token()

        self.put_json(
            '/updateusernamehandler',
            {
                'old_username': self.OLD_USERNAME,
                'new_username': self.NEW_USERNAME},
            csrf_token=csrf_token)
        self.assertEqual(user_services.get_username(user_id), self.NEW_USERNAME)

    def test_update_username_creates_audit_model(self) -> None:
        user_id = self.get_user_id_from_email(self.CURRICULUM_ADMIN_EMAIL)
        csrf_token = self.get_new_csrf_token()

        creation_time_in_millisecs = utils.get_current_time_in_millisecs()
        mock_get_current_time_in_millisecs = lambda: creation_time_in_millisecs
        # Since the UsernameChangeAuditModel's ID is formed from the user ID and
        # a millisecond timestamp we need to make sure that
        # get_current_time_in_millisecs returns the same value as we have saved
        # into current_time_in_millisecs. If we don't force the same value via
        # swap flakes can occur, since as the time flows the saved milliseconds
        # can differ from the milliseconds saved into the
        # UsernameChangeAuditModel's ID.
        with self.swap(
            utils, 'get_current_time_in_millisecs',
            mock_get_current_time_in_millisecs):
            self.put_json(
                '/updateusernamehandler',
                {
                    'old_username': self.OLD_USERNAME,
                    'new_username': self.NEW_USERNAME},
                csrf_token=csrf_token)

        self.assertTrue(
            audit_models.UsernameChangeAuditModel.has_reference_to_user_id(
                user_id))

        model_id = '%s.%d' % (user_id, creation_time_in_millisecs)
        username_change_audit_model = (
            audit_models.UsernameChangeAuditModel.get(model_id))

        self.assertEqual(username_change_audit_model.committer_id, user_id)
        self.assertEqual(
            username_change_audit_model.old_username, self.OLD_USERNAME)
        self.assertEqual(
            username_change_audit_model.new_username, self.NEW_USERNAME)

    def test_profile_picture_is_missing_raises_error(self) -> None:
<<<<<<< HEAD
        old_fs = fs_services.GcsFileSystem(
            feconf.ENTITY_TYPE_USER, self.OLD_USERNAME)
        old_fs.delete('profile_picture.png')
        old_fs.delete('profile_picture.webp')
        csrf_token = self.get_new_csrf_token()

        response = self.put_json(
            '/updateusernamehandler',
            {
                'old_username': self.OLD_USERNAME,
                'new_username': self.NEW_USERNAME},
            csrf_token=csrf_token)

        self.assertEqual(response['error'], '')
=======
        def _mock_generation(_: str) -> None:
            """Mock generate_initial_profile_picture to return None."""
        with self.swap(
            user_services,
            'generate_initial_profile_picture',
            _mock_generation
        ):
            self.signup(self.BLOG_ADMIN_EMAIL, self.EDITOR_USERNAME)
            csrf_token = self.get_new_csrf_token()

            response = self.put_json(
                '/updateusernamehandler',
                {
                    'old_username': self.EDITOR_USERNAME,
                    'new_username': self.NEW_USERNAME},
                csrf_token=csrf_token,
                expected_status_int=302)

            self.assertEqual(response, '')
>>>>>>> a0458602


class NumberOfDeletionRequestsHandlerTest(test_utils.GenericTestBase):
    """Tests NumberOfDeletionRequestsHandler."""

    def setUp(self) -> None:
        super().setUp()
        self.signup(self.CURRICULUM_ADMIN_EMAIL, self.CURRICULUM_ADMIN_USERNAME)
        self.login(self.CURRICULUM_ADMIN_EMAIL, is_super_admin=True)

    def test_get_with_no_deletion_request_returns_zero(self) -> None:
        response = self.get_json('/numberofdeletionrequestshandler')
        self.assertEqual(response['number_of_pending_deletion_models'], 0)

    def test_get_with_two_deletion_request_returns_two(self) -> None:
        user_models.PendingDeletionRequestModel(
            id='id1', email='id1@email.com').put()
        user_models.PendingDeletionRequestModel(
            id='id2', email='id2@email.com').put()

        response = self.get_json('/numberofdeletionrequestshandler')
        self.assertEqual(response['number_of_pending_deletion_models'], 2)


class VerifyUserModelsDeletedHandlerTest(test_utils.GenericTestBase):
    """Tests VerifyUserModelsDeletedHandler."""

    def setUp(self) -> None:
        super().setUp()
        self.signup(self.CURRICULUM_ADMIN_EMAIL, self.CURRICULUM_ADMIN_USERNAME)
        self.login(self.CURRICULUM_ADMIN_EMAIL, is_super_admin=True)
        self.admin_user_id = (
            self.get_user_id_from_email(self.CURRICULUM_ADMIN_EMAIL))

    def test_get_without_user_id_raises_error(self) -> None:
        self.get_json(
            '/verifyusermodelsdeletedhandler', expected_status_int=400)

    def test_get_with_nonexistent_user_id_returns_true(self) -> None:
        response = self.get_json(
            '/verifyusermodelsdeletedhandler', params={'user_id': 'aaa'})
        self.assertFalse(response['related_models_exist'])

    def test_get_with_existing_user_id_returns_true(self) -> None:
        response = self.get_json(
            '/verifyusermodelsdeletedhandler',
            params={'user_id': self.admin_user_id}
        )
        self.assertTrue(response['related_models_exist'])


class DeleteUserHandlerTest(test_utils.GenericTestBase):
    """Tests DeleteUserHandler."""

    def setUp(self) -> None:
        super().setUp()
        self.signup(self.NEW_USER_EMAIL, self.NEW_USER_USERNAME)
        self.new_user_id = self.get_user_id_from_email(self.NEW_USER_EMAIL)
        self.signup(feconf.SYSTEM_EMAIL_ADDRESS, self.CURRICULUM_ADMIN_USERNAME)
        self.login(feconf.SYSTEM_EMAIL_ADDRESS, is_super_admin=True)
        self.admin_user_id = self.get_user_id_from_email(
            feconf.SYSTEM_EMAIL_ADDRESS)

    def test_delete_without_user_id_raises_error(self) -> None:
        self.delete_json(
            '/deleteuserhandler',
            params={'username': 'someusername'},
            expected_status_int=400)

    def test_delete_without_username_raises_error(self) -> None:
        self.delete_json(
            '/deleteuserhandler',
            params={'user_id': 'aa'},
            expected_status_int=400)

    def test_delete_with_wrong_username_raises_error(self) -> None:
        self.delete_json(
            '/deleteuserhandler',
            params={
                'username': 'someusername',
                'user_id': 'aa'
            },
            expected_status_int=400)

    def test_delete_with_differing_user_id_and_username_raises_error(
        self
    ) -> None:
        self.delete_json(
            '/deleteuserhandler',
            params={
                'username': self.NEW_USER_USERNAME,
                'user_id': self.admin_user_id
            },
            expected_status_int=400)

    def test_delete_with_correct_user_id_andusername_returns_true(
        self
    ) -> None:
        response = self.delete_json(
            '/deleteuserhandler',
            params={
                'username': self.NEW_USER_USERNAME,
                'user_id': self.new_user_id
            })
        self.assertTrue(response['success'])
        self.assertIsNotNone(
            wipeout_service.get_pending_deletion_request(self.new_user_id))


class UpdateBlogPostHandlerTest(test_utils.GenericTestBase):
    """Tests UpdateBlogPostHandler."""

    def setUp(self) -> None:
        super().setUp()
        self.signup(self.NEW_USER_EMAIL, self.NEW_USER_USERNAME)
        self.new_user_id = self.get_user_id_from_email(self.NEW_USER_EMAIL)
        self.signup(feconf.SYSTEM_EMAIL_ADDRESS, self.CURRICULUM_ADMIN_USERNAME)
        self.admin_user_id = self.get_user_id_from_email(
            feconf.SYSTEM_EMAIL_ADDRESS)
        self.signup(
            self.BLOG_ADMIN_EMAIL, self.BLOG_ADMIN_USERNAME)
        self.add_user_role(
            self.BLOG_ADMIN_USERNAME, feconf.ROLE_ID_BLOG_ADMIN)
        self.blog_admin_id = (
            self.get_user_id_from_email(self.BLOG_ADMIN_EMAIL))

        self.blog_post = blog_services.create_new_blog_post(self.blog_admin_id)
        model = (
            blog_models.BlogPostModel.get_by_id(self.blog_post.id))
        model.title = 'sample title'
        model.tags = ['news']
        model.thumbnail_filename = 'image.png'
        model.content = 'hello bloggers'
        model.url_fragment = 'sample'
        model.published_on = datetime.datetime.utcnow()
        model.update_timestamps()
        model.put()

        self.login(feconf.SYSTEM_EMAIL_ADDRESS, is_super_admin=True)

    def test_update_blog_post_without_blog_post_id_raises_error(self) -> None:
        csrf_token = self.get_new_csrf_token()

        self.put_json(
            '/updateblogpostdatahandler',
            {
                'author_username': 'someusername',
                'published_on': '05/09/2000'
            },
            csrf_token=csrf_token,
            expected_status_int=400)

    def test_update_blog_post_without_author_username_raises_error(
        self
    ) -> None:
        csrf_token = self.get_new_csrf_token()

        self.put_json(
            '/updateblogpostdatahandler',
            {
                'blog_post_id': 'sampleid',
                'published_on': '05/09/2000'
            },
            csrf_token=csrf_token,
            expected_status_int=400)

    def test_update_blog_post_without_published_on_raises_error(self) -> None:
        csrf_token = self.get_new_csrf_token()

        self.put_json(
            '/updateblogpostdatahandler',
            {
                'blog_post_id': 'sampleid',
                'author_username': 'someusername'
            },
            csrf_token=csrf_token,
            expected_status_int=400)

    def test_update_blog_post_with_wrong_username_raises_error(self) -> None:
        csrf_token = self.get_new_csrf_token()

        response = self.put_json(
            '/updateblogpostdatahandler',
            {
                'blog_post_id': self.blog_post.id,
                'author_username': 'someusername',
                'published_on': '05/09/2000'
            },
            csrf_token=csrf_token,
            expected_status_int=400)

        error_msg = ('Invalid username: someusername')
        self.assertEqual(response['error'], error_msg)

    def test_update_blog_post_with_wrong_blog_post_id_raises_error(
        self
    ) -> None:
        csrf_token = self.get_new_csrf_token()
        self.signup(self.BLOG_EDITOR_EMAIL, self.BLOG_EDITOR_USERNAME)
        self.add_user_role(
            self.BLOG_EDITOR_USERNAME, feconf.ROLE_ID_BLOG_POST_EDITOR)
        self.login(feconf.SYSTEM_EMAIL_ADDRESS, is_super_admin=True)

        self.put_json(
            '/updateblogpostdatahandler',
            {
                'blog_post_id': 'sampleid1234',
                'author_username': self.BLOG_EDITOR_USERNAME,
                'published_on': '05/09/2000'
            },
            csrf_token=csrf_token,
            expected_status_int=404)

    def test_update_blog_post_with_user_without_enough_rights(self) -> None:
        csrf_token = self.get_new_csrf_token()

        response = self.put_json(
            '/updateblogpostdatahandler',
            {
                'blog_post_id': self.blog_post.id,
                'author_username': self.NEW_USER_USERNAME,
                'published_on': '05/09/2000'
            },
            csrf_token=csrf_token,
            expected_status_int=400)

        error_msg = ('User does not have enough rights to be blog post author.')
        self.assertEqual(response['error'], error_msg)

    def test_update_blog_post_with_invalid_date_format(self) -> None:
        csrf_token = self.get_new_csrf_token()
        self.signup(self.BLOG_EDITOR_EMAIL, self.BLOG_EDITOR_USERNAME)
        self.add_user_role(
            self.BLOG_EDITOR_USERNAME, feconf.ROLE_ID_BLOG_POST_EDITOR)
        self.login(feconf.SYSTEM_EMAIL_ADDRESS, is_super_admin=True)

        response = self.put_json(
            '/updateblogpostdatahandler',
            {
                'blog_post_id': self.blog_post.id,
                'author_username': self.BLOG_EDITOR_USERNAME,
                'published_on': '05/09/20000'
            },
            csrf_token=csrf_token,
            expected_status_int=500)

        error_msg = (
            'time data \'05/09/20000, 00:00:00:00\' does not match' +
            ' format \'%m/%d/%Y, %H:%M:%S:%f\'')
        self.assertEqual(response['error'], error_msg)

    def test_update_blog_post_with_correct_params(self) -> None:
        csrf_token = self.get_new_csrf_token()
        self.signup(self.BLOG_EDITOR_EMAIL, self.BLOG_EDITOR_USERNAME)
        self.add_user_role(
            self.BLOG_EDITOR_USERNAME, feconf.ROLE_ID_BLOG_POST_EDITOR)
        self.login(feconf.SYSTEM_EMAIL_ADDRESS, is_super_admin=True)

        self.put_json(
            '/updateblogpostdatahandler',
            {
                'blog_post_id': self.blog_post.id,
                'author_username': self.BLOG_EDITOR_USERNAME,
                'published_on': '05/09/2000'
            },
            csrf_token=csrf_token)<|MERGE_RESOLUTION|>--- conflicted
+++ resolved
@@ -30,7 +30,6 @@
 from core.domain import config_services
 from core.domain import exp_domain
 from core.domain import exp_services
-from core.domain import fs_services
 from core.domain import opportunity_services
 from core.domain import platform_feature_services
 from core.domain import platform_parameter_domain
@@ -2440,22 +2439,6 @@
             username_change_audit_model.new_username, self.NEW_USERNAME)
 
     def test_profile_picture_is_missing_raises_error(self) -> None:
-<<<<<<< HEAD
-        old_fs = fs_services.GcsFileSystem(
-            feconf.ENTITY_TYPE_USER, self.OLD_USERNAME)
-        old_fs.delete('profile_picture.png')
-        old_fs.delete('profile_picture.webp')
-        csrf_token = self.get_new_csrf_token()
-
-        response = self.put_json(
-            '/updateusernamehandler',
-            {
-                'old_username': self.OLD_USERNAME,
-                'new_username': self.NEW_USERNAME},
-            csrf_token=csrf_token)
-
-        self.assertEqual(response['error'], '')
-=======
         def _mock_generation(_: str) -> None:
             """Mock generate_initial_profile_picture to return None."""
         with self.swap(
@@ -2475,7 +2458,6 @@
                 expected_status_int=302)
 
             self.assertEqual(response, '')
->>>>>>> a0458602
 
 
 class NumberOfDeletionRequestsHandlerTest(test_utils.GenericTestBase):
