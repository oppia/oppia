--- conflicted
+++ resolved
@@ -2441,27 +2441,6 @@
             username_change_audit_model.new_username, self.NEW_USERNAME)
 
     def test_profile_picture_is_missing_raises_error(self) -> None:
-<<<<<<< HEAD
-        def _mock_generation(_: str) -> None:
-            """Mock generate_initial_profile_picture to return None."""
-        with self.swap(
-            user_services,
-            'generate_initial_profile_picture',
-            _mock_generation
-        ):
-            self.signup(self.BLOG_ADMIN_EMAIL, self.EDITOR_USERNAME)
-            csrf_token = self.get_new_csrf_token()
-
-            response = self.put_json(
-                '/updateusernamehandler',
-                {
-                    'old_username': self.EDITOR_USERNAME,
-                    'new_username': self.NEW_USERNAME},
-                csrf_token=csrf_token,
-                expected_status_int=302)
-
-            self.assertEqual(response, '')
-=======
         csrf_token = self.get_new_csrf_token()
         old_fs = fs_services.GcsFileSystem(
             feconf.ENTITY_TYPE_USER, self.EDITOR_USERNAME)
@@ -2493,7 +2472,6 @@
         self.assertEqual(response['error'], (
             'The user with username %s does not have a profile '
             'picture with webp extension.' % self.EDITOR_USERNAME))
->>>>>>> d710dea4
 
 
 class NumberOfDeletionRequestsHandlerTest(test_utils.GenericTestBase):
