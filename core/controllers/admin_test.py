# Copyright 2014 The Oppia Authors. All Rights Reserved.
#
# Licensed under the Apache License, Version 2.0 (the "License");
# you may not use this file except in compliance with the License.
# You may obtain a copy of the License at
#
#      http://www.apache.org/licenses/LICENSE-2.0
#
# Unless required by applicable law or agreed to in writing, software
# distributed under the License is distributed on an "AS-IS" BASIS,
# WITHOUT WARRANTIES OR CONDITIONS OF ANY KIND, either express or implied.
# See the License for the specific language governing permissions and
# limitations under the License.

"""Tests for the admin page."""

from __future__ import annotations

import datetime
import enum
import logging

from core import feature_flag_list
from core import feconf
from core import utils
from core.constants import constants
from core.domain import blog_services
from core.domain import caching_services
from core.domain import classroom_config_services
from core.domain import collection_services
from core.domain import exp_domain
from core.domain import exp_services
from core.domain import fs_services
from core.domain import opportunity_services
from core.domain import platform_parameter_domain
from core.domain import platform_parameter_list
from core.domain import platform_parameter_registry
from core.domain import platform_parameter_services
from core.domain import question_fetchers
from core.domain import recommendations_services
from core.domain import rights_manager
from core.domain import search_services
from core.domain import skill_services
from core.domain import stats_domain
from core.domain import stats_services
from core.domain import story_domain
from core.domain import story_fetchers
from core.domain import story_services
from core.domain import topic_domain
from core.domain import topic_fetchers
from core.domain import topic_services
from core.domain import user_services
from core.domain import wipeout_service
from core.platform import models
from core.platform.auth import firebase_auth_services
from core.tests import test_utils

MYPY = False
if MYPY: # pragma: no cover
    from mypy_imports import audit_models
    from mypy_imports import blog_models
    from mypy_imports import exp_models
    from mypy_imports import opportunity_models
    from mypy_imports import user_models

(
    audit_models, blog_models, exp_models, opportunity_models,
    user_models
) = models.Registry.import_models([
    models.Names.AUDIT, models.Names.BLOG, models.Names.EXPLORATION,
    models.Names.OPPORTUNITY, models.Names.USER
])

BOTH_MODERATOR_AND_ADMIN_EMAIL = 'moderator.and.admin@example.com'
BOTH_MODERATOR_AND_ADMIN_USERNAME = 'moderatorandadm1n'


class ParamName(enum.Enum):
    """Enum for parameter names."""

    TEST_PARAMETER_1 = 'test_param_1'


class AdminIntegrationTest(test_utils.GenericTestBase):
    """Server integration tests for operations on the admin page."""

    def setUp(self) -> None:
        """Complete the signup process for self.CURRICULUM_ADMIN_EMAIL."""
        super().setUp()
<<<<<<< HEAD
        self.admin_email_address = (
            platform_parameter_services.get_platform_parameter_value(
                platform_parameter_list.ParamName.ADMIN_EMAIL_ADDRESS.value))
        assert isinstance(self.admin_email_address, str)
        self.signup(self.admin_email_address, 'testsuper')
=======

        self.original_parameter_registry = (
            platform_parameter_registry.Registry.parameter_registry.copy())
        platform_parameter_registry.Registry.parameter_registry.clear()
        caching_services.delete_multi(
            caching_services.CACHE_NAMESPACE_PLATFORM_PARAMETER, None,
            ['test_param_1'])

        self.signup(feconf.ADMIN_EMAIL_ADDRESS, 'testsuper')
>>>>>>> ea725093
        self.signup(self.CURRICULUM_ADMIN_EMAIL, self.CURRICULUM_ADMIN_USERNAME)
        self.signup(self.EDITOR_EMAIL, self.EDITOR_USERNAME)
        self.admin_id = self.get_user_id_from_email(self.CURRICULUM_ADMIN_EMAIL)
        self.prod_mode_swap = self.swap(constants, 'DEV_MODE', False)

    def tearDown(self) -> None:
        super().tearDown()
        platform_parameter_registry.Registry.parameter_registry = (
            self.original_parameter_registry)

    def test_admin_get(self) -> None:
        """Test `/admin` returns a 200 response."""
        self.get_html_response('/admin', expected_status_int=200)

    def _create_dummy_param(
        self) -> platform_parameter_domain.PlatformParameter:
        """Creates dummy platform parameter."""
        # Here we use MyPy ignore because we use dummy platform parameter
        # names for our tests and create_platform_parameter only accepts
        # platform parameter name of type platform_parameter_list.ParamName.
        return platform_parameter_registry.Registry.create_platform_parameter(
            ParamName.TEST_PARAMETER_1, # type: ignore[arg-type]
            'Param for test.',
            platform_parameter_domain.DataTypes.BOOL)

    def test_cannot_reload_exploration_in_production_mode(self) -> None:
        self.login(self.CURRICULUM_ADMIN_EMAIL, is_super_admin=True)
        csrf_token = self.get_new_csrf_token()

        assert_raises_regexp_context_manager = self.assertRaisesRegex(
            Exception, 'Cannot reload an exploration in production.')
        with assert_raises_regexp_context_manager, self.prod_mode_swap:
            self.post_json(
                '/adminhandler', {
                    'action': 'reload_exploration',
                    'exploration_id': '3'
                }, csrf_token=csrf_token)

        self.logout()

    def test_without_exp_id_reload_exp_action_is_not_performed(self) -> None:
        self.login(self.CURRICULUM_ADMIN_EMAIL, is_super_admin=True)
        csrf_token = self.get_new_csrf_token()

        assert_raises_regexp_context_manager = self.assertRaisesRegex(
            Exception,
            'The \'exploration_id\' must be provided when the action '
            'is reload_exploration.'
        )
        with assert_raises_regexp_context_manager, self.prod_mode_swap:
            self.post_json(
                '/adminhandler', {
                    'action': 'reload_exploration',
                    'exploration_id': None
                }, csrf_token=csrf_token)

        self.logout()

    def test_without_collection_id_reload_collection_action_is_not_performed(
        self
    ) -> None:
        self.login(self.CURRICULUM_ADMIN_EMAIL, is_super_admin=True)
        csrf_token = self.get_new_csrf_token()

        assert_raises_regexp_context_manager = self.assertRaisesRegex(
            Exception,
            'The \'collection_id\' must be provided when the action '
            'is reload_collection.'
        )
        with assert_raises_regexp_context_manager, self.prod_mode_swap:
            self.post_json(
                '/adminhandler', {
                    'action': 'reload_collection',
                    'collection_id': None
                }, csrf_token=csrf_token)

        self.logout()

    def test_without_blog_post_title_generate_dummy_blog_post_is_not_performed(
        self
    ) -> None:
        self.set_curriculum_admins([self.CURRICULUM_ADMIN_USERNAME])
        self.login(self.CURRICULUM_ADMIN_EMAIL, is_super_admin=True)
        csrf_token = self.get_new_csrf_token()

        assert_raises_regexp_context_manager = self.assertRaisesRegex(
            Exception,
            'The \'blog_post_title\' must be provided when the action '
            'is generate_dummy_blog_post.'
        )
        with assert_raises_regexp_context_manager, self.prod_mode_swap:
            self.post_json(
                '/adminhandler', {
                    'action': 'generate_dummy_blog_post',
                    'blog_post_title': None
                }, csrf_token=csrf_token)
        self.logout()

    def test_without_num_dummy_exps_generate_dummy_exp_action_is_not_performed(
        self
    ) -> None:
        self.login(self.CURRICULUM_ADMIN_EMAIL, is_super_admin=True)
        csrf_token = self.get_new_csrf_token()

        assert_raises_regexp_context_manager = self.assertRaisesRegex(
            Exception,
            'The \'num_dummy_exps_to_generate\' must be provided when the '
            'action is generate_dummy_explorations.'
        )
        with assert_raises_regexp_context_manager, self.prod_mode_swap:
            self.post_json(
                '/adminhandler', {
                    'action': 'generate_dummy_explorations',
                    'num_dummy_exps_to_generate': None,
                    'num_dummy_exps_to_publish': None
                }, csrf_token=csrf_token)

        self.logout()

    def test_without_num_dummy_exps_to_publish_action_is_not_performed(
        self
    ) -> None:
        self.login(self.CURRICULUM_ADMIN_EMAIL, is_super_admin=True)
        csrf_token = self.get_new_csrf_token()

        assert_raises_regexp_context_manager = self.assertRaisesRegex(
            Exception,
            'The \'num_dummy_exps_to_publish\' must be provided when the '
            'action is generate_dummy_explorations.'
        )
        with assert_raises_regexp_context_manager, self.prod_mode_swap:
            self.post_json(
                '/adminhandler', {
                    'action': 'generate_dummy_explorations',
                    'num_dummy_exps_to_generate': 5,
                    'num_dummy_exps_to_publish': None
                }, csrf_token=csrf_token)

        self.logout()

    def test_without_data_action_upload_topic_similarities_is_not_performed(
        self
    ) -> None:
        self.login(self.CURRICULUM_ADMIN_EMAIL, is_super_admin=True)
        csrf_token = self.get_new_csrf_token()

        assert_raises_regexp_context_manager = self.assertRaisesRegex(
            Exception,
            'The \'data\' must be provided when the action is '
            'upload_topic_similarities.'
        )
        with assert_raises_regexp_context_manager, self.prod_mode_swap:
            self.post_json(
                '/adminhandler', {
                    'action': 'upload_topic_similarities',
                    'data': None
                }, csrf_token=csrf_token)

        self.logout()

    def test_without_topic_id_action_regenerate_topic_is_not_performed(
        self
    ) -> None:
        self.login(self.CURRICULUM_ADMIN_EMAIL, is_super_admin=True)
        csrf_token = self.get_new_csrf_token()

        assert_raises_regexp_context_manager = self.assertRaisesRegex(
            Exception,
            'The \'topic_id\' must be provided when the action is '
            'regenerate_topic_related_opportunities.'
        )
        with assert_raises_regexp_context_manager, self.prod_mode_swap:
            self.post_json(
                '/adminhandler', {
                    'action': 'regenerate_topic_related_opportunities',
                    'topic_id': None
                }, csrf_token=csrf_token)

        self.logout()

    def test_without_exp_id_action_rollback_exploration_is_not_performed(
        self
    ) -> None:
        self.login(self.CURRICULUM_ADMIN_EMAIL, is_super_admin=True)
        csrf_token = self.get_new_csrf_token()

        assert_raises_regexp_context_manager = self.assertRaisesRegex(
            Exception,
            'The \'exp_id\' must be provided when the action is '
            'rollback_exploration_to_safe_state.'
        )
        with assert_raises_regexp_context_manager, self.prod_mode_swap:
            self.post_json(
                '/adminhandler', {
                    'action': 'rollback_exploration_to_safe_state',
                    'exp_id': None
                }, csrf_token=csrf_token)

        self.logout()

    def test_without_param_name_action_update_platform_param_is_not_performed(
        self
    ) -> None:
        self.login(self.CURRICULUM_ADMIN_EMAIL, is_super_admin=True)
        csrf_token = self.get_new_csrf_token()

        assert_raises_regexp_context_manager = self.assertRaisesRegex(
            Exception,
            'The \'platform_param_name\' must be provided when the action is '
            'update_platform_parameter_rules.'
        )
        with assert_raises_regexp_context_manager, self.prod_mode_swap:
            self.post_json(
                '/adminhandler', {
                    'action': 'update_platform_parameter_rules',
                    'platform_param_name': None
                }, csrf_token=csrf_token)

        self.logout()

    def test_without_new_rules_action_update_param_is_not_performed(
        self
    ) -> None:
        self.login(self.CURRICULUM_ADMIN_EMAIL, is_super_admin=True)
        csrf_token = self.get_new_csrf_token()

        assert_raises_regexp_context_manager = self.assertRaisesRegex(
            Exception,
            'The \'new_rules\' must be provided when the action is '
            'update_platform_parameter_rules.'
        )
        with assert_raises_regexp_context_manager, self.prod_mode_swap:
            self.post_json(
                '/adminhandler', {
                    'action': 'update_platform_parameter_rules',
                    'platform_param_name': 'new_feature',
                    'new_rules': None
                }, csrf_token=csrf_token)

        self.logout()

    def test_without_commit_message_action_update_param_is_not_performed(
        self
    ) -> None:
        new_rule_dicts = [
            {
                'filters': [
                    {
                        'type': 'platform_type',
                        'conditions': [['=', 'Web']]
                    }
                ],
                'value_when_matched': True
            }
        ]

        self.login(self.CURRICULUM_ADMIN_EMAIL, is_super_admin=True)
        csrf_token = self.get_new_csrf_token()

        assert_raises_regexp_context_manager = self.assertRaisesRegex(
            Exception,
            'The \'commit_message\' must be provided when the action is '
            'update_platform_parameter_rules.'
        )
        with assert_raises_regexp_context_manager, self.prod_mode_swap:
            self.post_json(
                '/adminhandler', {
                    'action': 'update_platform_parameter_rules',
                    'platform_param_name': 'new_feature',
                    'new_rules': new_rule_dicts,
                    'commit_message': None
                }, csrf_token=csrf_token)

        self.logout()

    def test_cannot_load_new_structures_data_in_production_mode(self) -> None:
        self.login(self.CURRICULUM_ADMIN_EMAIL, is_super_admin=True)
        csrf_token = self.get_new_csrf_token()

        assert_raises_regexp_context_manager = self.assertRaisesRegex(
            Exception, 'Cannot load new structures data in production.')
        with assert_raises_regexp_context_manager, self.prod_mode_swap:
            self.post_json(
                '/adminhandler', {
                    'action': 'generate_dummy_new_structures_data'
                }, csrf_token=csrf_token)
        self.logout()

    def test_non_admins_cannot_load_new_structures_data(self) -> None:
        self.login(self.CURRICULUM_ADMIN_EMAIL, is_super_admin=True)
        csrf_token = self.get_new_csrf_token()
        assert_raises_regexp = self.assertRaisesRegex(
            Exception, 'User does not have enough rights to generate data.')
        with assert_raises_regexp:
            self.post_json(
                '/adminhandler', {
                    'action': 'generate_dummy_new_structures_data'
                }, csrf_token=csrf_token)
        self.logout()

    def test_cannot_generate_dummy_skill_data_in_production_mode(self) -> None:
        self.login(self.CURRICULUM_ADMIN_EMAIL, is_super_admin=True)
        csrf_token = self.get_new_csrf_token()

        assert_raises_regexp_context_manager = self.assertRaisesRegex(
            Exception, 'Cannot generate dummy skills in production.')
        with assert_raises_regexp_context_manager, self.prod_mode_swap:
            self.post_json(
                '/adminhandler', {
                    'action': 'generate_dummy_new_skill_data'
                }, csrf_token=csrf_token)
        self.logout()

    def test_cannot_generate_classroom_data_in_production_mode(self) -> None:
        self.login(self.CURRICULUM_ADMIN_EMAIL, is_super_admin=True)
        csrf_token = self.get_new_csrf_token()

        assert_raises_regexp_context_manager = self.assertRaisesRegex(
            Exception, 'Cannot generate dummy classroom in production.')
        with assert_raises_regexp_context_manager, self.prod_mode_swap:
            self.post_json(
                '/adminhandler', {
                    'action': 'generate_dummy_classroom'
                }, csrf_token=csrf_token)
        self.logout()

    def test_non_admins_cannot_generate_dummy_skill_data(self) -> None:
        self.login(self.CURRICULUM_ADMIN_EMAIL, is_super_admin=True)
        csrf_token = self.get_new_csrf_token()
        assert_raises_regexp = self.assertRaisesRegex(
            Exception, 'User does not have enough rights to generate data.')
        with assert_raises_regexp:
            self.post_json(
                '/adminhandler', {
                    'action': 'generate_dummy_new_skill_data'
                }, csrf_token=csrf_token)
        self.logout()

    def test_non_admins_cannot_generate_dummy_classroom_data(self) -> None:
        self.login(self.CURRICULUM_ADMIN_EMAIL, is_super_admin=True)
        csrf_token = self.get_new_csrf_token()
        assert_raises_regexp = self.assertRaisesRegex(
            Exception, 'User does not have enough rights to generate data.')
        with assert_raises_regexp:
            self.post_json(
                '/adminhandler', {
                    'action': 'generate_dummy_classroom'
                }, csrf_token=csrf_token)
        self.logout()

    def test_cannot_reload_collection_in_production_mode(self) -> None:
        self.login(self.CURRICULUM_ADMIN_EMAIL, is_super_admin=True)
        csrf_token = self.get_new_csrf_token()

        assert_raises_regexp_context_manager = self.assertRaisesRegex(
            Exception, 'Cannot reload a collection in production.')
        with assert_raises_regexp_context_manager, self.prod_mode_swap:
            self.post_json(
                '/adminhandler', {
                    'action': 'reload_collection',
                    'collection_id': '2'
                }, csrf_token=csrf_token)

        self.logout()

    def test_reload_collection(self) -> None:
        observed_log_messages = []

        def _mock_logging_function(msg: str, *args: str) -> None:
            """Mocks logging.info()."""
            observed_log_messages.append(msg % args)

        self.login(self.CURRICULUM_ADMIN_EMAIL, is_super_admin=True)
        csrf_token = self.get_new_csrf_token()

        collection_services.load_demo('0')
        collection_rights = rights_manager.get_collection_rights('0')

        self.assertFalse(collection_rights.community_owned)

        with self.swap(logging, 'info', _mock_logging_function):
            self.post_json(
                '/adminhandler', {
                    'action': 'reload_collection',
                    'collection_id': '0'
                }, csrf_token=csrf_token)

        collection_rights = rights_manager.get_collection_rights('0')

        self.assertTrue(collection_rights.community_owned)
        self.assertEqual(
            observed_log_messages,
            [
                '[ADMIN] %s reloaded collection 0' % self.admin_id,
                'Collection with id 0 was loaded.'
            ]
        )

        self.logout()

    def test_load_new_structures_data(self) -> None:
        self.set_curriculum_admins([self.CURRICULUM_ADMIN_USERNAME])
        self.login(self.CURRICULUM_ADMIN_EMAIL, is_super_admin=True)
        csrf_token = self.get_new_csrf_token()
        self.post_json(
            '/adminhandler', {
                'action': 'generate_dummy_new_structures_data'
            }, csrf_token=csrf_token)
        topic_summaries = topic_fetchers.get_all_topic_summaries()
        self.assertEqual(len(topic_summaries), 1)
        story_id = topic_fetchers.get_topic_by_id(
            topic_summaries[0].id).canonical_story_references[0].story_id
        self.assertIsNotNone(
            story_fetchers.get_story_by_id(story_id, strict=False))
        skill_summaries = skill_services.get_all_skill_summaries()
        self.assertEqual(len(skill_summaries), 3)
        questions, _ = (
            question_fetchers.get_questions_and_skill_descriptions_by_skill_ids(
                10, [
                    skill_summaries[0].id, skill_summaries[1].id,
                    skill_summaries[2].id], 0)
        )
        self.assertEqual(len(questions), 5)
        # Testing that there are 3 hindi translation opportunities
        # available on the Contributor Dashboard. Hindi was picked arbitrarily,
        # any language code other than english (what the dummy explorations
        # were written in) can be tested here.
        translation_opportunities, _, _ = (
            opportunity_services.get_translation_opportunities('hi', '', None))
        self.assertEqual(len(translation_opportunities), 3)
        self.logout()

    def test_generate_dummy_skill_and_questions_data(self) -> None:
        self.set_curriculum_admins([self.CURRICULUM_ADMIN_USERNAME])
        self.login(self.CURRICULUM_ADMIN_EMAIL, is_super_admin=True)
        csrf_token = self.get_new_csrf_token()
        self.post_json(
            '/adminhandler', {
                'action': 'generate_dummy_new_skill_data'
            }, csrf_token=csrf_token)
        skill_summaries = skill_services.get_all_skill_summaries()
        self.assertEqual(len(skill_summaries), 1)
        questions, _ = (
            question_fetchers.get_questions_and_skill_descriptions_by_skill_ids(
                20, [skill_summaries[0].id], 0)
        )
        self.assertEqual(len(questions), 15)
        self.logout()

    def test_generate_dummy_classroom_data(self) -> None:
        self.set_curriculum_admins([self.CURRICULUM_ADMIN_USERNAME])
        self.login(self.CURRICULUM_ADMIN_EMAIL, is_super_admin=True)
        csrf_token = self.get_new_csrf_token()
        self.post_json(
            '/adminhandler', {
                'action': 'generate_dummy_classroom'
            }, csrf_token=csrf_token)
        classrooms = classroom_config_services.get_all_classrooms()
        self.assertEqual(len(classrooms), 1)
        self.logout()

    @test_utils.enable_feature_flags([
        feature_flag_list.FeatureNames
        .SERIAL_CHAPTER_LAUNCH_CURRICULUM_ADMIN_VIEW
    ])
    def test_regenerate_topic_related_opportunities_action(self) -> None:
        self.signup(self.OWNER_EMAIL, self.OWNER_USERNAME)

        owner_id = self.get_user_id_from_email(self.OWNER_EMAIL)
        self.set_curriculum_admins([self.CURRICULUM_ADMIN_USERNAME])

        topic_id = 'topic'
        story_id = 'story'
        self.save_new_valid_exploration(
            '0', owner_id, title='title', end_state_name='End State')
        self.publish_exploration(owner_id, '0')

        topic = topic_domain.Topic.create_default_topic(
            topic_id, 'topic', 'abbrev', 'description', 'fragm')
        topic.thumbnail_filename = 'thumbnail.svg'
        topic.thumbnail_bg_color = '#C6DCDA'
        topic.subtopics = [
            topic_domain.Subtopic(
                1, 'Title', ['skill_id_1'], 'image.svg',
                constants.ALLOWED_THUMBNAIL_BG_COLORS['subtopic'][0], 21131,
                'dummy-subtopic-three')]
        topic.next_subtopic_id = 2
        topic.skill_ids_for_diagnostic_test = ['skill_id_1']
        topic_services.save_new_topic(owner_id, topic)
        topic_services.publish_topic(topic_id, self.admin_id)

        story = story_domain.Story.create_default_story(
            story_id, 'A story', 'Description', topic_id, 'story')
        story_services.save_new_story(owner_id, story)
        topic_services.add_canonical_story(
            owner_id, topic_id, story_id)

        topic_services.publish_story(topic_id, story_id, self.admin_id)
        story_services.update_story(
            owner_id, story_id, [story_domain.StoryChange({
                'cmd': 'add_story_node',
                'node_id': 'node_1',
                'title': 'Node1',
            }), story_domain.StoryChange({
                'cmd': 'update_story_node_property',
                'property_name': 'exploration_id',
                'node_id': 'node_1',
                'old_value': None,
                'new_value': '0'
            })], 'Changes.')

        all_opportunity_models = list(
            opportunity_models.ExplorationOpportunitySummaryModel.get_all())

        self.assertEqual(len(all_opportunity_models), 1)

        old_creation_time = all_opportunity_models[0].created_on

        self.login(self.CURRICULUM_ADMIN_EMAIL, is_super_admin=True)
        csrf_token = self.get_new_csrf_token()

        result = self.post_json(
            '/adminhandler', {
                'action': 'regenerate_topic_related_opportunities',
                'topic_id': 'topic'
            }, csrf_token=csrf_token)

        self.assertEqual(
            result, {
                'opportunities_count': 1
            })

        all_opportunity_models = list(
            opportunity_models.ExplorationOpportunitySummaryModel.get_all())

        self.assertEqual(len(all_opportunity_models), 1)

        new_creation_time = all_opportunity_models[0].created_on

        self.assertLess(old_creation_time, new_creation_time)

    def test_rollback_exploration_to_safe_state_action(self) -> None:
        self.signup(self.OWNER_EMAIL, self.OWNER_USERNAME)

        owner_id = self.get_user_id_from_email(self.OWNER_EMAIL)
        self.set_curriculum_admins([self.CURRICULUM_ADMIN_USERNAME])

        self.save_new_valid_exploration(
            '0', owner_id, title='title', end_state_name='End State')
        exp_services.update_exploration(
            owner_id, '0', [exp_domain.ExplorationChange({
            'new_value': {
                'content_id': 'content_0',
                'html': 'content 1'
            },
            'state_name': 'Introduction',
            'old_value': {
                'content_id': 'content_0',
                'html': ''
            },
            'cmd': 'edit_state_property',
            'property_name': 'content'
            })], 'Update 1')
        exp_services.update_exploration(
            owner_id, '0', [exp_domain.ExplorationChange({
            'new_value': {
                'content_id': 'content_0',
                'html': 'content 1'
            },
            'state_name': 'Introduction',
            'old_value': {
                'content_id': 'content_0',
                'html': ''
            },
            'cmd': 'edit_state_property',
            'property_name': 'content'
            })], 'Update 2')
        exp_services.update_exploration(
            owner_id, '0', [exp_domain.ExplorationChange({
            'new_value': {
                'content_id': 'content_0',
                'html': 'content 1'
            },
            'state_name': 'Introduction',
            'old_value': {
                'content_id': 'content_0',
                'html': ''
            },
            'cmd': 'edit_state_property',
            'property_name': 'content'
            })], 'Update 3')
        exp_services.update_exploration(
            owner_id, '0', [exp_domain.ExplorationChange({
            'new_value': {
                'content_id': 'content_0',
                'html': 'content 1'
            },
            'state_name': 'Introduction',
            'old_value': {
                'content_id': 'content_0',
                'html': ''
            },
            'cmd': 'edit_state_property',
            'property_name': 'content'
            })], 'Update 4')

        self.login(self.CURRICULUM_ADMIN_EMAIL, is_super_admin=True)
        csrf_token = self.get_new_csrf_token()

        result = self.post_json(
            '/adminhandler', {
                'action': 'rollback_exploration_to_safe_state',
                'exp_id': '0'
            }, csrf_token=csrf_token)

        self.assertEqual(
            result, {
                'version': 5
            })

        snapshot_content_model = (
            exp_models.ExplorationSnapshotContentModel.get(
                '0-5', strict=True))
        snapshot_content_model.delete()
        snapshot_metadata_model = (
            exp_models.ExplorationSnapshotMetadataModel.get(
                '0-4', strict=True))
        snapshot_metadata_model.delete()

        result = self.post_json(
            '/adminhandler', {
                'action': 'rollback_exploration_to_safe_state',
                'exp_id': '0'
            }, csrf_token=csrf_token)

        self.assertEqual(
            result, {
                'version': 3
            })

    def test_admin_topics_csv_download_handler(self) -> None:
        self.login(self.CURRICULUM_ADMIN_EMAIL, is_super_admin=True)
        response = self.get_custom_response(
            '/admintopicscsvdownloadhandler', 'text/csv')

        self.assertEqual(
            response.headers['Content-Disposition'],
            'attachment; filename=topic_similarities.csv')

        self.assertIn(
            b'Architecture,Art,Biology,Business,Chemistry,Computing,Economics,'
            b'Education,Engineering,Environment,Geography,Government,Hobbies,'
            b'Languages,Law,Life Skills,Mathematics,Medicine,Music,Philosophy,'
            b'Physics,Programming,Psychology,Puzzles,Reading,Religion,Sport,'
            b'Statistics,Welcome',
            response.body)

        self.logout()

    def test_upload_topic_similarities(self) -> None:
        self.login(self.CURRICULUM_ADMIN_EMAIL, is_super_admin=True)
        csrf_token = self.get_new_csrf_token()

        self.assertEqual(recommendations_services.get_topic_similarity(
            'Art', 'Biology'), 0.1)
        self.assertEqual(recommendations_services.get_topic_similarity(
            'Art', 'Art'), feconf.SAME_TOPIC_SIMILARITY)
        self.assertEqual(recommendations_services.get_topic_similarity(
            'Topic 1', 'Topic 2'), feconf.DEFAULT_TOPIC_SIMILARITY)
        self.assertEqual(recommendations_services.get_topic_similarity(
            'Topic', 'Topic'), feconf.SAME_TOPIC_SIMILARITY)

        topic_similarities_data = (
            'Art,Biology,Chemistry\n'
            '1.0,0.2,0.1\n'
            '0.2,1.0,0.8\n'
            '0.1,0.8,1.0'
        )

        self.post_json(
            '/adminhandler', {
                'action': 'upload_topic_similarities',
                'data': topic_similarities_data
            }, csrf_token=csrf_token)

        self.assertEqual(recommendations_services.get_topic_similarity(
            'Art', 'Biology'), 0.2)

        self.logout()

    def test_get_handler_includes_all_platform_params(self) -> None:
        self.login(self.CURRICULUM_ADMIN_EMAIL, is_super_admin=True)
        param = self._create_dummy_param()

        swap_platform_parameter_value = self.swap_to_always_return(
            platform_parameter_services,
            'get_platform_parameter_value',
            'system@example.com'
        )
        with self.swap(
            platform_parameter_list,
            'ALL_PLATFORM_PARAMS_LIST',
            [ParamName.TEST_PARAMETER_1]
        ), swap_platform_parameter_value:
            response_dict = self.get_json('/adminhandler')
        self.assertEqual(
            response_dict['platform_params_dicts'], [param.to_dict()])

        platform_parameter_registry.Registry.parameter_registry.pop(
            param.name)
        self.logout()

    def test_post_with_rules_changes_updates_platform_params(self) -> None:
        self.login(self.CURRICULUM_ADMIN_EMAIL, is_super_admin=True)
        csrf_token = self.get_new_csrf_token()

        param = self._create_dummy_param()
        new_rule_dicts = [
            {
                'filters': [
                    {
                        'type': 'platform_type',
                        'conditions': [['=', 'Web']]
                    }
                ],
                'value_when_matched': True
            }
        ]

        swap_platform_parameter_value = self.swap_to_always_return(
            platform_parameter_services,
            'get_platform_parameter_value',
            'system@example.com'
        )
        with self.swap(
            platform_parameter_list,
            'ALL_PLATFORM_PARAMS_LIST',
            [ParamName.TEST_PARAMETER_1]
        ), swap_platform_parameter_value:
            self.post_json(
                '/adminhandler', {
                    'action': 'update_platform_parameter_rules',
                    'platform_param_name': param.name,
                    'new_rules': new_rule_dicts,
                    'commit_message': 'test update param',
                    'default_value': {'value': False}
                }, csrf_token=csrf_token)

        rule_dicts = [
            rule.to_dict() for rule
            in platform_parameter_registry.Registry.get_platform_parameter(
                param.name).rules
        ]
        self.assertEqual(rule_dicts, new_rule_dicts)

        platform_parameter_registry.Registry.parameter_registry.pop(
            param.name)
        self.logout()

    def test_post_rules_changes_correctly_updates_params_returned_by_getter(
        self
    ) -> None:
        self.login(self.CURRICULUM_ADMIN_EMAIL, is_super_admin=True)
        csrf_token = self.get_new_csrf_token()

        param = self._create_dummy_param()
        new_rule_dicts = [
            {
                'filters': [
                    {
                        'type': 'platform_type',
                        'conditions': [['=', 'Web']]
                    }
                ],
                'value_when_matched': True
            }
        ]

        swap_platform_parameter_value = self.swap_to_always_return(
            platform_parameter_services,
            'get_platform_parameter_value',
            'system@example.com'
        )
        with self.swap(
            platform_parameter_list,
            'ALL_PLATFORM_PARAMS_LIST',
            [ParamName.TEST_PARAMETER_1]
        ), swap_platform_parameter_value:
            response_dict = self.get_json('/adminhandler')
            self.assertEqual(
                response_dict['platform_params_dicts'], [param.to_dict()])

            self.post_json(
                '/adminhandler', {
                    'action': 'update_platform_parameter_rules',
                    'platform_param_name': param.name,
                    'new_rules': new_rule_dicts,
                    'commit_message': 'test update param',
                    'default_value': {'value': False}
                }, csrf_token=csrf_token)

            response_dict = self.get_json('/adminhandler')
            rules = response_dict['platform_params_dicts'][0]['rules']
            self.assertEqual(rules, new_rule_dicts)

        platform_parameter_registry.Registry.parameter_registry.pop(
            param.name)
        self.logout()

    def test_update_parameter_rules_with_unknown_param_name_raises_error(
        self
    ) -> None:
        self.login(self.CURRICULUM_ADMIN_EMAIL, is_super_admin=True)
        csrf_token = self.get_new_csrf_token()

        new_rule_dicts = [
            {
                'filters': [
                    {
                        'type': 'platform_type',
                        'conditions': [['=', 'Web']]
                    }
                ],
                'value_when_matched': True
            }
        ]

        swap_platform_parameter_value = self.swap_to_always_return(
            platform_parameter_services,
            'get_platform_parameter_value',
            'system@example.com'
        )
        with self.swap(
            platform_parameter_list,
            'ALL_PLATFORM_PARAMS_LIST',
            [ParamName.TEST_PARAMETER_1]
        ), swap_platform_parameter_value:
            response = self.post_json(
                '/adminhandler', {
                    'action': 'update_platform_parameter_rules',
                    'platform_param_name': 'unknown_param',
                    'new_rules': new_rule_dicts,
                    'commit_message': 'test update param',
                    'default_value': {'value': False}
                },
                csrf_token=csrf_token,
                expected_status_int=500
            )
        self.assertEqual(
            response['error'],
            'Platform parameter not found: unknown_param.')

        self.logout()

    def test_update_parameter_rules_with_unknown_data_type_returns_400(
        self
    ) -> None:
        self.login(self.CURRICULUM_ADMIN_EMAIL, is_super_admin=True)
        csrf_token = self.get_new_csrf_token()

        param = self._create_dummy_param()
        new_rule_dicts = [
            {
                'filters': [
                    {
                        'type': 'platform_type',
                        'conditions': [['=', 'Web']]
                    }
                ],
                'value_when_matched': 'unknown'
            }
        ]

        response = self.post_json(
            '/adminhandler', {
                'action': 'update_platform_parameter_rules',
                'platform_param_name': param.name,
                'new_rules': new_rule_dicts,
                'commit_message': 'test update param',
                'default_value': {'value': False}
            },
            csrf_token=csrf_token,
            expected_status_int=400
        )
        self.assertEqual(
            response['error'],
            'Expected bool, received \'unknown\' in value_when_matched.')

        self.logout()

    def test_update_param_rules_with_param_name_of_non_string_type_returns_400(
        self
    ) -> None:
        self.login(self.CURRICULUM_ADMIN_EMAIL, is_super_admin=True)
        csrf_token = self.get_new_csrf_token()

        response = self.post_json(
            '/adminhandler', {
                'action': 'update_platform_parameter_rules',
                'platform_param_name': 123,
                'new_rules': [],
                'commit_message': 'test update param',
            },
            csrf_token=csrf_token,
            expected_status_int=400
        )
        error_msg = (
            'At \'http://localhost/adminhandler\' these errors are happening:\n'
            'Schema validation for \'platform_param_name\' failed: Expected '
            'string, received 123')
        self.assertEqual(response['error'], error_msg)

        self.logout()

    def test_update_param_rules_with_message_of_non_string_type_returns_400(
        self
    ) -> None:
        self.login(self.CURRICULUM_ADMIN_EMAIL, is_super_admin=True)
        csrf_token = self.get_new_csrf_token()

        response = self.post_json(
            '/adminhandler', {
                'action': 'update_platform_parameter_rules',
                'platform_param_name': 'param_name',
                'new_rules': [],
                'commit_message': 123,
            },
            csrf_token=csrf_token,
            expected_status_int=400
        )
        error_msg = (
            'At \'http://localhost/adminhandler\' these errors are happening:\n'
            'Schema validation for \'commit_message\' failed: Expected '
            'string, received 123')
        self.assertEqual(response['error'], error_msg)

        self.logout()

    def test_update_param_rules_with_rules_of_non_list_type_returns_400(
        self
    ) -> None:
        self.login(self.CURRICULUM_ADMIN_EMAIL, is_super_admin=True)
        csrf_token = self.get_new_csrf_token()

        response = self.post_json(
            '/adminhandler', {
                'action': 'update_platform_parameter_rules',
                'platform_param_name': 'param_name',
                'new_rules': {},
                'commit_message': 'test update param',
            },
            csrf_token=csrf_token,
            expected_status_int=400
        )
        error_msg = (
            'At \'http://localhost/adminhandler\' these errors are happening:\n'
            'Schema validation for \'new_rules\' failed: Expected list, '
            'received {}')
        self.assertEqual(response['error'], error_msg)

        self.logout()

    def test_update_param_rules_with_rules_of_non_list_of_dict_type_returns_400(
        self
    ) -> None:
        self.login(self.CURRICULUM_ADMIN_EMAIL, is_super_admin=True)
        csrf_token = self.get_new_csrf_token()

        error_msg = (
            'At \'http://localhost/adminhandler\' these errors are happening:\n'
            'Schema validation for \'new_rules\' failed: \'int\' '
            'object is not subscriptable')
        response = self.post_json(
            '/adminhandler', {
                'action': 'update_platform_parameter_rules',
                'platform_param_name': 'param_name',
                'new_rules': [1, 2],
                'commit_message': 'test update param',
            },
            csrf_token=csrf_token,
            expected_status_int=400
        )
        self.assertEqual(response['error'], error_msg)

        self.logout()

    def test_update_param_rules_with_unexpected_exception_returns_500(
        self
    ) -> None:
        self.login(self.CURRICULUM_ADMIN_EMAIL, is_super_admin=True)
        csrf_token = self.get_new_csrf_token()

        param = self._create_dummy_param()
        new_rule_dicts = [
            {
                'filters': [
                    {
                        'type': 'platform_type',
                        'conditions': [['=', 'Web']]
                    }
                ],
                'value_when_matched': True
            }
        ]

        # Here we use MyPy ignore because we are assigning a None value
        # where instance of 'PlatformParameter' is expected, and this is
        # done to Replace the stored instance with None in order to
        # trigger the unexpected exception during update.
        platform_parameter_registry.Registry.parameter_registry[
            param.name] = None  # type: ignore[assignment]
        response = self.post_json(
            '/adminhandler', {
                'action': 'update_platform_parameter_rules',
                'platform_param_name': param.name,
                'new_rules': new_rule_dicts,
                'commit_message': 'test update param',
                'default_value': {'value': False}
            },
            csrf_token=csrf_token,
            expected_status_int=500
        )
        self.assertEqual(
            response['error'],
            '\'NoneType\' object has no attribute \'serialize\'')

        platform_parameter_registry.Registry.parameter_registry.pop(
            param.name)
        self.logout()

    def test_grant_super_admin_privileges(self) -> None:
        assert isinstance(self.admin_email_address, str)
        self.login(self.admin_email_address, is_super_admin=True)

        grant_super_admin_privileges_stub = self.swap_with_call_counter(
            firebase_auth_services, 'grant_super_admin_privileges')

        with grant_super_admin_privileges_stub as call_counter:
            response = self.put_json(
                '/adminsuperadminhandler',
                {'username': self.CURRICULUM_ADMIN_USERNAME},
                csrf_token=self.get_new_csrf_token(),
                expected_status_int=200)

        self.assertEqual(call_counter.times_called, 1)
        self.assertNotIn('error', response)

    def test_grant_super_admin_privileges_requires_system_default_admin(
        self
    ) -> None:
        self.login(self.CURRICULUM_ADMIN_EMAIL, is_super_admin=True)

        grant_super_admin_privileges_stub = self.swap_with_call_counter(
            firebase_auth_services, 'grant_super_admin_privileges')

        with grant_super_admin_privileges_stub as call_counter:
            response = self.put_json(
                '/adminsuperadminhandler',
                {'username': self.CURRICULUM_ADMIN_USERNAME},
                csrf_token=self.get_new_csrf_token(),
                expected_status_int=401)

        self.assertEqual(call_counter.times_called, 0)
        self.assertEqual(
            response['error'],
            'Only the default system admin can manage super admins')

    def test_grant_super_admin_privileges_fails_without_username(self) -> None:
        assert isinstance(self.admin_email_address, str)
        self.login(self.admin_email_address, is_super_admin=True)

        response = self.put_json(
            '/adminsuperadminhandler', {}, csrf_token=self.get_new_csrf_token(),
            expected_status_int=400)

        error_msg = (
            'At \'http://localhost/adminsuperadminhandler\' '
            'these errors are happening:\n'
            'Missing key in handler args: username.'
        )
        self.assertEqual(response['error'], error_msg)

    def test_grant_super_admin_privileges_fails_with_invalid_username(
        self
    ) -> None:
        assert isinstance(self.admin_email_address, str)
        self.login(self.admin_email_address, is_super_admin=True)

        self.put_json(
            '/adminsuperadminhandler', {'username': 'fakeusername'},
            csrf_token=self.get_new_csrf_token(), expected_status_int=404)

    def test_revoke_super_admin_privileges(self) -> None:
        assert isinstance(self.admin_email_address, str)

        self.login(self.admin_email_address, is_super_admin=True)

        revoke_super_admin_privileges_stub = self.swap_with_call_counter(
            firebase_auth_services, 'revoke_super_admin_privileges')

        with revoke_super_admin_privileges_stub as call_counter:
            response = self.delete_json(
                '/adminsuperadminhandler',
                params={'username': self.CURRICULUM_ADMIN_USERNAME},
                expected_status_int=200)

        self.assertEqual(call_counter.times_called, 1)
        self.assertNotIn('error', response)

    def test_revoke_super_admin_privileges_requires_system_default_admin(
        self
    ) -> None:
        self.login(self.CURRICULUM_ADMIN_EMAIL, is_super_admin=True)

        revoke_super_admin_privileges_stub = self.swap_with_call_counter(
            firebase_auth_services, 'revoke_super_admin_privileges')

        with revoke_super_admin_privileges_stub as call_counter:
            response = self.delete_json(
                '/adminsuperadminhandler',
                params={'username': self.CURRICULUM_ADMIN_USERNAME},
                expected_status_int=401)

        self.assertEqual(call_counter.times_called, 0)
        self.assertEqual(
            response['error'],
            'Only the default system admin can manage super admins')

    def test_revoke_super_admin_privileges_fails_without_username(self) -> None:
        assert isinstance(self.admin_email_address, str)
        self.login(self.admin_email_address, is_super_admin=True)

        response = self.delete_json(
            '/adminsuperadminhandler', params={}, expected_status_int=400)

        error_msg = (
            'At \'http://localhost/adminsuperadminhandler\' '
            'these errors are happening:\n'
            'Missing key in handler args: username.'
        )
        self.assertEqual(response['error'], error_msg)

    def test_revoke_super_admin_privileges_fails_with_invalid_username(
        self
    ) -> None:
        assert isinstance(self.admin_email_address, str)
        self.login(self.admin_email_address, is_super_admin=True)

        self.delete_json(
            '/adminsuperadminhandler',
            params={'username': 'fakeusername'}, expected_status_int=404)

    def test_revoke_super_admin_privileges_fails_for_default_admin(
        self
    ) -> None:
        assert isinstance(self.admin_email_address, str)
        self.login(self.admin_email_address, is_super_admin=True)

        response = self.delete_json(
            '/adminsuperadminhandler', params={'username': 'testsuper'},
            expected_status_int=400)

        self.assertEqual(
            response['error'],
            'Cannot revoke privileges from the default super admin account')


class GenerateDummyExplorationsTest(test_utils.GenericTestBase):
    """Test the conditions for generation of dummy explorations."""

    def setUp(self) -> None:
        super().setUp()
        self.signup(self.CURRICULUM_ADMIN_EMAIL, self.CURRICULUM_ADMIN_USERNAME)

    def test_generate_count_greater_than_publish_count(self) -> None:
        self.login(self.CURRICULUM_ADMIN_EMAIL, is_super_admin=True)
        csrf_token = self.get_new_csrf_token()
        self.post_json(
            '/adminhandler', {
                'action': 'generate_dummy_explorations',
                'num_dummy_exps_to_generate': 10,
                'num_dummy_exps_to_publish': 3
            }, csrf_token=csrf_token)
        generated_exps = exp_services.get_all_exploration_summaries()
        published_exps = exp_services.get_recently_published_exp_summaries(5)
        self.assertEqual(len(generated_exps), 10)
        self.assertEqual(len(published_exps), 3)

    def test_generate_count_equal_to_publish_count(self) -> None:
        self.login(self.CURRICULUM_ADMIN_EMAIL, is_super_admin=True)
        csrf_token = self.get_new_csrf_token()
        self.post_json(
            '/adminhandler', {
                'action': 'generate_dummy_explorations',
                'num_dummy_exps_to_generate': 2,
                'num_dummy_exps_to_publish': 2
            }, csrf_token=csrf_token)
        generated_exps = exp_services.get_all_exploration_summaries()
        published_exps = exp_services.get_recently_published_exp_summaries(5)
        self.assertEqual(len(generated_exps), 2)
        self.assertEqual(len(published_exps), 2)

    def test_generate_count_less_than_publish_count(self) -> None:
        self.login(self.CURRICULUM_ADMIN_EMAIL, is_super_admin=True)
        csrf_token = self.get_new_csrf_token()
        generated_exps_response = self.post_json(
            '/adminhandler', {
                'action': 'generate_dummy_explorations',
                'num_dummy_exps_to_generate': 2,
                'num_dummy_exps_to_publish': 5
            },
            csrf_token=csrf_token, expected_status_int=400)
        self.assertEqual(generated_exps_response['status_code'], 400)
        generated_exps = exp_services.get_all_exploration_summaries()
        published_exps = exp_services.get_recently_published_exp_summaries(5)
        self.assertEqual(len(generated_exps), 0)
        self.assertEqual(len(published_exps), 0)

    def test_handler_raises_error_with_non_int_num_dummy_exps_to_generate(
        self
    ) -> None:
        self.login(self.CURRICULUM_ADMIN_EMAIL, is_super_admin=True)
        csrf_token = self.get_new_csrf_token()

        response = self.post_json(
            '/adminhandler', {
                'action': 'generate_dummy_explorations',
                'num_dummy_exps_to_publish': 1,
                'num_dummy_exps_to_generate': 'invalid_type'
            }, csrf_token=csrf_token, expected_status_int=400)

        error_msg = (
            'At \'http://localhost/adminhandler\' these errors are happening:\n'
            'Schema validation for \'num_dummy_exps_to_generate\' failed: '
            'Could not convert str to int: invalid_type')
        self.assertEqual(response['error'], error_msg)
        generated_exps = exp_services.get_all_exploration_summaries()
        published_exps = exp_services.get_recently_published_exp_summaries(5)
        self.assertEqual(generated_exps, {})
        self.assertEqual(published_exps, {})

        self.logout()

    def test_handler_raises_error_with_non_int_num_dummy_exps_to_publish(
        self
    ) -> None:
        self.login(self.CURRICULUM_ADMIN_EMAIL, is_super_admin=True)
        csrf_token = self.get_new_csrf_token()

        response = self.post_json(
            '/adminhandler', {
                'action': 'generate_dummy_explorations',
                'num_dummy_exps_to_publish': 'invalid_type',
                'num_dummy_exps_to_generate': 1
            }, csrf_token=csrf_token, expected_status_int=400)

        error_msg = (
            'At \'http://localhost/adminhandler\' these errors are happening:\n'
            'Schema validation for \'num_dummy_exps_to_publish\' failed: '
            'Could not convert str to int: invalid_type')
        self.assertEqual(response['error'], error_msg)
        generated_exps = exp_services.get_all_exploration_summaries()
        published_exps = exp_services.get_recently_published_exp_summaries(5)
        self.assertEqual(generated_exps, {})
        self.assertEqual(published_exps, {})

        self.logout()

    def test_cannot_generate_dummy_explorations_in_prod_mode(self) -> None:
        self.login(self.CURRICULUM_ADMIN_EMAIL, is_super_admin=True)
        csrf_token = self.get_new_csrf_token()

        prod_mode_swap = self.swap(constants, 'DEV_MODE', False)
        assert_raises_regexp_context_manager = self.assertRaisesRegex(
            Exception, 'Cannot generate dummy explorations in production.')

        with assert_raises_regexp_context_manager, prod_mode_swap:
            self.post_json(
                '/adminhandler', {
                    'action': 'generate_dummy_explorations',
                    'num_dummy_exps_to_generate': 10,
                    'num_dummy_exps_to_publish': 3
                }, csrf_token=csrf_token)

        generated_exps = exp_services.get_all_exploration_summaries()
        published_exps = exp_services.get_recently_published_exp_summaries(5)
        self.assertEqual(generated_exps, {})
        self.assertEqual(published_exps, {})

        self.logout()


class AdminRoleHandlerTest(test_utils.GenericTestBase):
    """Checks the user role handling on the admin page."""

    def setUp(self) -> None:
        """Complete the signup process for self.CURRICULUM_ADMIN_EMAIL."""
        super().setUp()
        self.signup(self.CURRICULUM_ADMIN_EMAIL, self.CURRICULUM_ADMIN_USERNAME)
        self.set_curriculum_admins([self.CURRICULUM_ADMIN_USERNAME])
        self.admin_id = self.get_user_id_from_email(self.CURRICULUM_ADMIN_EMAIL)

    def test_view_and_update_role(self) -> None:
        user_email = 'user1@example.com'
        username = 'user1'

        self.signup(user_email, username)

        self.login(self.CURRICULUM_ADMIN_EMAIL, is_super_admin=True)
        # Check normal user has expected roles. Viewing by username.
        response_dict = self.get_json(
            feconf.ADMIN_ROLE_HANDLER_URL,
            params={'filter_criterion': 'username', 'username': 'user1'})
        self.assertEqual(
            response_dict, {
                'roles': [feconf.ROLE_ID_FULL_USER],
                'banned': False,
                'managed_topic_ids': [],
                'coordinated_language_ids': []
            })

        # Check role correctly gets updated.
        csrf_token = self.get_new_csrf_token()
        response_dict = self.put_json(
            feconf.ADMIN_ROLE_HANDLER_URL,
            {'role': feconf.ROLE_ID_MODERATOR, 'username': username},
            csrf_token=csrf_token,
            expected_status_int=200)
        self.assertEqual(response_dict, {})

        # Viewing by role.
        response_dict = self.get_json(
            feconf.ADMIN_ROLE_HANDLER_URL,
            params={
                'filter_criterion': 'role',
                'role': feconf.ROLE_ID_MODERATOR
            })
        self.assertEqual(response_dict, {
            'usernames': ['user1']
        })
        self.logout()

    def test_if_filter_criterion_is_username_and_username_is_not_provided(
        self
    ) -> None:

        self.login(self.CURRICULUM_ADMIN_EMAIL, is_super_admin=True)
        with self.assertRaisesRegex(
            Exception,
            'The username must be provided when the filter criterion '
            'is \'username\'.'
        ):
            self.get_json(
                feconf.ADMIN_ROLE_HANDLER_URL,
                params={'filter_criterion': 'username'}
            )

    def test_if_filter_criterion_is_role_and_role_is_not_provided(
        self
    ) -> None:

        self.login(self.CURRICULUM_ADMIN_EMAIL, is_super_admin=True)
        with self.assertRaisesRegex(
            Exception,
            'The role must be provided when the filter criterion is \'role\'.'
        ):
            self.get_json(
                feconf.ADMIN_ROLE_HANDLER_URL,
                params={'filter_criterion': 'role'}
            )

    def test_invalid_username_in_filter_criterion_and_update_role(self) -> None:
        username = 'myinvaliduser'

        self.login(self.CURRICULUM_ADMIN_EMAIL, is_super_admin=True)

        # Trying to view role of non-existent user.
        self.get_json(
            feconf.ADMIN_ROLE_HANDLER_URL,
            params={'filter_criterion': 'username', 'username': username},
            expected_status_int=404)

        # Trying to update role of non-existent user.
        csrf_token = self.get_new_csrf_token()
        self.put_json(
            feconf.ADMIN_ROLE_HANDLER_URL,
            {'role': feconf.ROLE_ID_MODERATOR, 'username': username},
            csrf_token=csrf_token,
            expected_status_int=404)

    def test_removing_role_with_invalid_username(self) -> None:
        username = 'invaliduser'

        self.login(self.CURRICULUM_ADMIN_EMAIL, is_super_admin=True)

        self.delete_json(
            feconf.ADMIN_ROLE_HANDLER_URL,
            params={'role': feconf.ROLE_ID_TOPIC_MANAGER, 'username': username},
            expected_status_int=404)

    def test_cannot_view_role_with_invalid_view_filter_criterion(self) -> None:
        self.login(self.CURRICULUM_ADMIN_EMAIL, is_super_admin=True)
        response = self.get_json(
            feconf.ADMIN_ROLE_HANDLER_URL,
            params={'filter_criterion': 'invalid', 'username': 'user1'},
            expected_status_int=400)
        error_msg = (
            'At \'http://localhost/adminrolehandler?'
            'filter_criterion=invalid&username=user1\' '
            'these errors are happening:\n'
            'Schema validation for \'filter_criterion\' failed: Received '
            'invalid which is not in the allowed range of choices: '
            '[\'role\', \'username\']')
        self.assertEqual(response['error'], error_msg)

    def test_replacing_user_role_from_topic_manager_to_moderator(self) -> None:
        user_email = 'user1@example.com'
        username = 'user1'

        self.signup(user_email, username)

        topic_id = topic_fetchers.get_new_topic_id()
        subtopic_1 = topic_domain.Subtopic.create_default_subtopic(
            1, 'Subtopic Title 1', 'url-frag-one')
        subtopic_1.skill_ids = ['skill_id_1']
        subtopic_1.url_fragment = 'sub-one-frag'
        self.save_new_topic(
            topic_id, self.admin_id, name='Name',
            description='Description', canonical_story_ids=[],
            additional_story_ids=[], uncategorized_skill_ids=[],
            subtopics=[subtopic_1], next_subtopic_id=2)
        self.set_topic_managers([username], topic_id)

        self.login(self.CURRICULUM_ADMIN_EMAIL, is_super_admin=True)

        response_dict = self.get_json(
            feconf.ADMIN_ROLE_HANDLER_URL,
            params={'filter_criterion': 'username', 'username': username})
        self.assertEqual(
            response_dict, {
                'roles': [
                    feconf.ROLE_ID_FULL_USER, feconf.ROLE_ID_TOPIC_MANAGER],
                'banned': False,
                'managed_topic_ids': [topic_id],
                'coordinated_language_ids': []
            })

        csrf_token = self.get_new_csrf_token()
        self.put_json(
            '/topicmanagerrolehandler', {
                'action': 'deassign',
                'username': username,
                'topic_id': topic_id
            }, csrf_token=csrf_token)

        csrf_token = self.get_new_csrf_token()
        response_dict = self.put_json(
            feconf.ADMIN_ROLE_HANDLER_URL,
            {'role': feconf.ROLE_ID_MODERATOR, 'username': username},
            csrf_token=csrf_token)

        self.assertEqual(response_dict, {})

        response_dict = self.get_json(
            feconf.ADMIN_ROLE_HANDLER_URL,
            params={'filter_criterion': 'username', 'username': username})

        self.assertEqual(response_dict, {
            'roles': [feconf.ROLE_ID_FULL_USER, feconf.ROLE_ID_MODERATOR],
            'banned': False,
            'managed_topic_ids': [],
            'coordinated_language_ids': []
        })

        self.logout()

    def test_removing_moderator_role_from_user_roles(self) -> None:
        user_email = 'user1@example.com'
        username = 'user1'

        self.signup(user_email, username)
        self.get_user_id_from_email(self.CURRICULUM_ADMIN_EMAIL)
        self.login(self.CURRICULUM_ADMIN_EMAIL, is_super_admin=True)

        csrf_token = self.get_new_csrf_token()
        response_dict = self.put_json(
            feconf.ADMIN_ROLE_HANDLER_URL,
            {'role': feconf.ROLE_ID_MODERATOR, 'username': username},
            csrf_token=csrf_token)

        response_dict = self.get_json(
            feconf.ADMIN_ROLE_HANDLER_URL,
            params={'filter_criterion': 'username', 'username': username})

        self.assertEqual(
            response_dict, {
                'roles': [feconf.ROLE_ID_FULL_USER, feconf.ROLE_ID_MODERATOR],
                'banned': False,
                'managed_topic_ids': [],
                'coordinated_language_ids': []
            })

        self.delete_json(
            feconf.ADMIN_ROLE_HANDLER_URL,
            params={'role': feconf.ROLE_ID_MODERATOR, 'username': username},
            expected_status_int=200)

        response_dict = self.get_json(
            feconf.ADMIN_ROLE_HANDLER_URL,
            params={'filter_criterion': 'username', 'username': username})
        self.assertEqual(
            response_dict, {
                'roles': [feconf.ROLE_ID_FULL_USER],
                'banned': False,
                'managed_topic_ids': [],
                'coordinated_language_ids': []
            })
        self.logout()

    def test_general_role_handler_does_not_support_assigning_topic_manager(
        self
    ) -> None:
        user_email = 'user1@example.com'
        username = 'user1'
        self.signup(user_email, username)

        self.login(self.CURRICULUM_ADMIN_EMAIL, is_super_admin=True)
        csrf_token = self.get_new_csrf_token()
        response = self.put_json(
            feconf.ADMIN_ROLE_HANDLER_URL, {
                'role': feconf.ROLE_ID_TOPIC_MANAGER,
                'username': username
            }, csrf_token=csrf_token, expected_status_int=400)

        self.assertEqual(
            response['error'], 'Unsupported role for this handler.')

    def test_general_role_handler_supports_unassigning_topic_manager(
        self
    ) -> None:
        user_email = 'user1@example.com'
        username = 'user1'

        self.signup(user_email, username)
        topic_id = topic_fetchers.get_new_topic_id()
        self.save_new_topic(
            topic_id, self.admin_id, name='Name',
            abbreviated_name='abbrev', url_fragment='url-fragment',
            description='Description', canonical_story_ids=[],
            additional_story_ids=[], uncategorized_skill_ids=[],
            subtopics=[], next_subtopic_id=1)

        self.login(self.SUPER_ADMIN_EMAIL, is_super_admin=True)
        csrf_token = self.get_new_csrf_token()
        self.put_json(
            '/topicmanagerrolehandler', {
                'action': 'assign',
                'username': username,
                'topic_id': topic_id
            }, csrf_token=csrf_token)

        response_dict = self.get_json(
            feconf.ADMIN_ROLE_HANDLER_URL,
            params={'filter_criterion': 'username', 'username': username})

        self.assertEqual(
            response_dict, {
                'roles': [
                    feconf.ROLE_ID_FULL_USER, feconf.ROLE_ID_TOPIC_MANAGER],
                'banned': False,
                'managed_topic_ids': [topic_id],
                'coordinated_language_ids': []
            })

        self.delete_json(
            feconf.ADMIN_ROLE_HANDLER_URL,
            params={'username': username, 'role': feconf.ROLE_ID_TOPIC_MANAGER})

        response_dict = self.get_json(
            feconf.ADMIN_ROLE_HANDLER_URL,
            params={'filter_criterion': 'username', 'username': username})

        self.assertEqual(
            response_dict, {
                'roles': [feconf.ROLE_ID_FULL_USER],
                'banned': False,
                'managed_topic_ids': [],
                'coordinated_language_ids': []
            })


class RegenerateTopicSummariesHandlerTest(test_utils.GenericTestBase):
    """Tests for RegenerateTopicSummariesHandler."""

    def setUp(self) -> None:
        super().setUp()
        self.admin_id = self.get_user_id_from_email(self.SUPER_ADMIN_EMAIL)

    def test_regenerate_topic_summaries(self) -> None:
        topic_id_1 = topic_fetchers.get_new_topic_id()
        self.save_new_topic(
            topic_id_1, self.admin_id, name='Topic 1',
            abbreviated_name='T1', url_fragment='url-frag-one',
            description='Description', canonical_story_ids=[],
            additional_story_ids=[], uncategorized_skill_ids=[],
            subtopics=[], next_subtopic_id=1)

        topic_id_2 = topic_fetchers.get_new_topic_id()
        self.save_new_topic(
            topic_id_2, self.admin_id, name='Topic 2',
            abbreviated_name='T2', url_fragment='url-frag-two',
            description='Description', canonical_story_ids=[],
            additional_story_ids=[], uncategorized_skill_ids=[],
            subtopics=[], next_subtopic_id=1)

        self.login(self.SUPER_ADMIN_EMAIL, is_super_admin=True)
        csrf_token = self.get_new_csrf_token()

        # Order of function calls in expected_args should not
        # matter for this test.
        with self.swap_with_checks(
                topic_services, 'generate_topic_summary',
                topic_services.generate_topic_summary,
                expected_args=[(topic_id_1,), (topic_id_2,)]):
            self.put_json(
                feconf.REGENERATE_TOPIC_SUMMARIES_URL, {},
                csrf_token=csrf_token, expected_status_int=200)


class TopicManagerRoleHandlerTest(test_utils.GenericTestBase):
    """Tests for TopicManagerRoleHandler."""

    def setUp(self) -> None:
        super().setUp()
        self.admin_id = self.get_user_id_from_email(self.SUPER_ADMIN_EMAIL)

    def test_handler_with_invalid_username(self) -> None:
        username = 'invaliduser'
        topic_id = topic_fetchers.get_new_topic_id()
        self.save_new_topic(
            topic_id, self.admin_id, name='Name',
            abbreviated_name='abbrev', url_fragment='url-fragment',
            description='Description', canonical_story_ids=[],
            additional_story_ids=[], uncategorized_skill_ids=[],
            subtopics=[], next_subtopic_id=1)

        self.login(self.SUPER_ADMIN_EMAIL, is_super_admin=True)
        csrf_token = self.get_new_csrf_token()
        self.put_json(
            '/topicmanagerrolehandler', {
                'action': 'assign',
                'username': username,
                'topic_id': topic_id
            }, csrf_token=csrf_token, expected_status_int=404)

    def test_adding_topic_manager_role_to_user(self) -> None:
        user_email = 'user1@example.com'
        username = 'user1'

        self.signup(user_email, username)

        topic_id = topic_fetchers.get_new_topic_id()
        self.save_new_topic(
            topic_id, self.admin_id, name='Name',
            abbreviated_name='abbrev', url_fragment='url-fragment',
            description='Description', canonical_story_ids=[],
            additional_story_ids=[], uncategorized_skill_ids=[],
            subtopics=[], next_subtopic_id=1)

        self.login(self.SUPER_ADMIN_EMAIL, is_super_admin=True)

        response_dict = self.get_json(
            feconf.ADMIN_ROLE_HANDLER_URL,
            params={'filter_criterion': 'username', 'username': username})

        self.assertEqual(
            response_dict, {
                'roles': [feconf.ROLE_ID_FULL_USER],
                'banned': False,
                'managed_topic_ids': [],
                'coordinated_language_ids': []
            })

        # Check role correctly gets updated.
        csrf_token = self.get_new_csrf_token()
        response_dict = self.put_json(
            '/topicmanagerrolehandler', {
                'action': 'assign',
                'username': username,
                'topic_id': topic_id
            }, csrf_token=csrf_token)

        self.assertEqual(response_dict, {})

        response_dict = self.get_json(
            feconf.ADMIN_ROLE_HANDLER_URL,
            params={'filter_criterion': 'username', 'username': username})
        self.assertEqual(
            response_dict, {
                'roles': [
                    feconf.ROLE_ID_FULL_USER, feconf.ROLE_ID_TOPIC_MANAGER],
                'banned': False,
                'managed_topic_ids': [topic_id],
                'coordinated_language_ids': []
            })
        self.logout()

    def test_adding_new_topic_manager_to_a_topic(self) -> None:
        user_email = 'user1@example.com'
        username = 'user1'
        self.signup(user_email, username)

        topic_id = topic_fetchers.get_new_topic_id()
        self.save_new_topic(
            topic_id, self.admin_id, name='Name',
            abbreviated_name='abbrev', url_fragment='url-fragment',
            description='Description', canonical_story_ids=[],
            additional_story_ids=[], uncategorized_skill_ids=[],
            subtopics=[], next_subtopic_id=1)

        self.login(self.SUPER_ADMIN_EMAIL, is_super_admin=True)

        csrf_token = self.get_new_csrf_token()
        response_dict = self.put_json(
            '/topicmanagerrolehandler', {
                'action': 'assign',
                'username': username,
                'topic_id': topic_id
            }, csrf_token=csrf_token)

        self.assertEqual(response_dict, {})

        response_dict = self.get_json(
            feconf.ADMIN_ROLE_HANDLER_URL,
            params={'filter_criterion': 'username', 'username': username})
        self.assertEqual(
            response_dict, {
                'roles': [
                    feconf.ROLE_ID_FULL_USER, feconf.ROLE_ID_TOPIC_MANAGER],
                'banned': False,
                'managed_topic_ids': [topic_id],
                'coordinated_language_ids': []
            })

        new_topic_id = topic_fetchers.get_new_topic_id()
        self.save_new_topic(
            new_topic_id, self.admin_id, name='New topic',
            abbreviated_name='new-abbrev', url_fragment='new-url-fragment',
            description='New description', canonical_story_ids=[],
            additional_story_ids=[], uncategorized_skill_ids=[],
            subtopics=[], next_subtopic_id=1)

        csrf_token = self.get_new_csrf_token()
        response_dict = self.put_json(
            '/topicmanagerrolehandler', {
                'action': 'assign',
                'username': username,
                'topic_id': new_topic_id
            }, csrf_token=csrf_token)

        self.assertEqual(response_dict, {})

        response_dict = self.get_json(
            feconf.ADMIN_ROLE_HANDLER_URL,
            params={'filter_criterion': 'username', 'username': username})
        self.assertFalse(response_dict['banned'])
        self.assertItemsEqual(
            response_dict['roles'],
            [feconf.ROLE_ID_FULL_USER, feconf.ROLE_ID_TOPIC_MANAGER])
        self.assertItemsEqual(
            response_dict['managed_topic_ids'], [new_topic_id, topic_id])

        self.logout()


class TranslationCoordinatorRoleHandlerTest(test_utils.GenericTestBase):
    """Tests for TranslationCoordinatorRoleHandler."""

    def setUp(self) -> None:
        super().setUp()
        self.admin_id = self.get_user_id_from_email(self.SUPER_ADMIN_EMAIL)

    def test_handler_with_invalid_username(self) -> None:
        username = 'invaliduser'

        self.login(self.SUPER_ADMIN_EMAIL, is_super_admin=True)
        csrf_token = self.get_new_csrf_token()
        self.put_json(
            '/translationcoordinatorrolehandler', {
                'action': 'assign',
                'username': username,
                'language_id': 'en'
            }, csrf_token=csrf_token, expected_status_int=404)

    def test_adding_translation_coordinator_role_to_language(self) -> None:
        user_email = 'user1@example.com'
        username = 'user1'
        self.signup(user_email, username)
        self.login(self.SUPER_ADMIN_EMAIL, is_super_admin=True)

        response_dict = self.get_json(
            feconf.ADMIN_ROLE_HANDLER_URL,
            params={'filter_criterion': 'username', 'username': username})

        self.assertEqual(
            response_dict, {
                'roles': [feconf.ROLE_ID_FULL_USER],
                'banned': False,
                'managed_topic_ids': [],
                'coordinated_language_ids': []
            })

        # Check role correctly gets updated.
        csrf_token = self.get_new_csrf_token()
        response_dict = self.put_json(
            '/translationcoordinatorrolehandler', {
                'action': 'assign',
                'username': username,
                'language_id': 'en'
            }, csrf_token=csrf_token)

        self.assertEqual(response_dict, {})

        response_dict = self.get_json(
            feconf.ADMIN_ROLE_HANDLER_URL,
            params={'filter_criterion': 'username', 'username': username})
        self.assertEqual(
            response_dict, {
                'roles': [
                    feconf.ROLE_ID_FULL_USER,
                    feconf.ROLE_ID_TRANSLATION_COORDINATOR],
                'banned': False,
                'managed_topic_ids': [],
                'coordinated_language_ids': ['en']
            })
        self.logout()

    def test_assigning_two_languages_to_translation_coordinator(self) -> None:
        user_email = 'user1@example.com'
        username = 'user1'
        self.signup(user_email, username)
        self.login(self.SUPER_ADMIN_EMAIL, is_super_admin=True)

        response_dict = self.get_json(
            feconf.ADMIN_ROLE_HANDLER_URL,
            params={'filter_criterion': 'username', 'username': username})

        self.assertEqual(
            response_dict, {
                'roles': [feconf.ROLE_ID_FULL_USER],
                'banned': False,
                'managed_topic_ids': [],
                'coordinated_language_ids': []
            })

        # Check role correctly gets updated.
        csrf_token = self.get_new_csrf_token()
        response_dict = self.put_json(
            '/translationcoordinatorrolehandler', {
                'action': 'assign',
                'username': username,
                'language_id': 'en'
            }, csrf_token=csrf_token)

        self.assertEqual(response_dict, {})

        response_dict = self.get_json(
            feconf.ADMIN_ROLE_HANDLER_URL,
            params={'filter_criterion': 'username', 'username': username})
        self.assertEqual(
            response_dict, {
                'roles': [
                    feconf.ROLE_ID_FULL_USER,
                    feconf.ROLE_ID_TRANSLATION_COORDINATOR],
                'banned': False,
                'managed_topic_ids': [],
                'coordinated_language_ids': ['en']
            })

        csrf_token = self.get_new_csrf_token()
        response_dict = self.put_json(
            '/translationcoordinatorrolehandler', {
                'action': 'assign',
                'username': username,
                'language_id': 'hi'
            }, csrf_token=csrf_token)

        self.assertEqual(response_dict, {})

        response_dict = self.get_json(
            feconf.ADMIN_ROLE_HANDLER_URL,
            params={'filter_criterion': 'username', 'username': username})
        self.assertEqual(
            response_dict, {
                'roles': [
                    feconf.ROLE_ID_FULL_USER,
                    feconf.ROLE_ID_TRANSLATION_COORDINATOR],
                'banned': False,
                'managed_topic_ids': [],
                'coordinated_language_ids': ['en', 'hi']
            })
        self.logout()

    def test_deassigning_language_from_coordinator(self) -> None:
        user_email = 'user1@example.com'
        username = 'user1'
        self.signup(user_email, username)
        self.login(self.SUPER_ADMIN_EMAIL, is_super_admin=True)

        response_dict = self.get_json(
            feconf.ADMIN_ROLE_HANDLER_URL,
            params={'filter_criterion': 'username', 'username': username})

        self.assertEqual(
            response_dict, {
                'roles': [feconf.ROLE_ID_FULL_USER],
                'banned': False,
                'managed_topic_ids': [],
                'coordinated_language_ids': []
            })

        # Check role correctly gets updated.
        csrf_token = self.get_new_csrf_token()
        response_dict = self.put_json(
            '/translationcoordinatorrolehandler', {
                'action': 'assign',
                'username': username,
                'language_id': 'en'
            }, csrf_token=csrf_token)

        self.assertEqual(response_dict, {})

        response_dict = self.get_json(
            feconf.ADMIN_ROLE_HANDLER_URL,
            params={'filter_criterion': 'username', 'username': username})
        self.assertEqual(
            response_dict, {
                'roles': [
                    feconf.ROLE_ID_FULL_USER,
                    feconf.ROLE_ID_TRANSLATION_COORDINATOR],
                'banned': False,
                'managed_topic_ids': [],
                'coordinated_language_ids': ['en']
            })

        # Check role correctly gets updated.
        csrf_token = self.get_new_csrf_token()
        response_dict = self.put_json(
            '/translationcoordinatorrolehandler', {
                'action': 'deassign',
                'username': username,
                'language_id': 'en'
            }, csrf_token=csrf_token)

        self.assertEqual(response_dict, {})

        self.delete_json(
            feconf.ADMIN_ROLE_HANDLER_URL,
            params={
                'role': feconf.ROLE_ID_TRANSLATION_COORDINATOR,
                'username': username},
            expected_status_int=200)

        response_dict = self.get_json(
            feconf.ADMIN_ROLE_HANDLER_URL,
            params={'filter_criterion': 'username', 'username': username})
        self.assertEqual(
            response_dict, {
                'roles': [
                    feconf.ROLE_ID_FULL_USER],
                'banned': False,
                'managed_topic_ids': [],
                'coordinated_language_ids': []
            })
        self.logout()

    def test_removing_translation_coordinator_role(self) -> None:
        user_email = 'user1@example.com'
        username = 'user1'
        self.signup(user_email, username)
        self.login(self.SUPER_ADMIN_EMAIL, is_super_admin=True)

        response_dict = self.get_json(
            feconf.ADMIN_ROLE_HANDLER_URL,
            params={'filter_criterion': 'username', 'username': username})

        self.assertEqual(
            response_dict, {
                'roles': [feconf.ROLE_ID_FULL_USER],
                'banned': False,
                'managed_topic_ids': [],
                'coordinated_language_ids': []
            })

        # Check role correctly gets updated.
        csrf_token = self.get_new_csrf_token()
        response_dict = self.put_json(
            '/translationcoordinatorrolehandler', {
                'action': 'assign',
                'username': username,
                'language_id': 'en'
            }, csrf_token=csrf_token)

        self.assertEqual(response_dict, {})

        response_dict = self.get_json(
            feconf.ADMIN_ROLE_HANDLER_URL,
            params={'filter_criterion': 'username', 'username': username})
        self.assertEqual(
            response_dict, {
                'roles': [
                    feconf.ROLE_ID_FULL_USER,
                    feconf.ROLE_ID_TRANSLATION_COORDINATOR],
                'banned': False,
                'managed_topic_ids': [],
                'coordinated_language_ids': ['en']
            })

        self.delete_json(
            feconf.ADMIN_ROLE_HANDLER_URL,
            params={
                'username': username,
                'role': feconf.ROLE_ID_TRANSLATION_COORDINATOR})

        response_dict = self.get_json(
            feconf.ADMIN_ROLE_HANDLER_URL,
            params={'filter_criterion': 'username', 'username': username})
        self.assertEqual(
            response_dict, {
                'roles': [
                    feconf.ROLE_ID_FULL_USER],
                'banned': False,
                'managed_topic_ids': [],
                'coordinated_language_ids': []
            })
        self.logout()


class BannedUsersHandlerTest(test_utils.GenericTestBase):
    """Tests for BannedUsersHandler."""

    def setUp(self) -> None:
        super().setUp()
        self.admin_id = self.get_user_id_from_email(self.SUPER_ADMIN_EMAIL)

    def test_mark_a_user_ban(self) -> None:
        user_email = 'user1@example.com'
        username = 'user1'
        self.signup(user_email, username)

        self.login(self.SUPER_ADMIN_EMAIL, is_super_admin=True)
        response_dict = self.get_json(
            feconf.ADMIN_ROLE_HANDLER_URL,
            params={'filter_criterion': 'username', 'username': username})

        self.assertEqual(
            response_dict, {
                'roles': [feconf.ROLE_ID_FULL_USER],
                'banned': False,
                'managed_topic_ids': [],
                'coordinated_language_ids': []
            })

        csrf_token = self.get_new_csrf_token()
        response_dict = self.put_json(
            '/bannedusershandler', {
                'username': username
            }, csrf_token=csrf_token)

        self.assertEqual(response_dict, {})

        response_dict = self.get_json(
            feconf.ADMIN_ROLE_HANDLER_URL,
            params={'filter_criterion': 'username', 'username': username})

        self.assertEqual(
            response_dict, {
                'roles': [],
                'banned': True,
                'managed_topic_ids': [],
                'coordinated_language_ids': []
            })

    def test_banning_topic_manager_should_remove_user_from_topics(
        self
    ) -> None:
        user_email = 'user1@example.com'
        username = 'user1'
        self.signup(user_email, username)

        topic_id = topic_fetchers.get_new_topic_id()
        self.save_new_topic(
            topic_id, self.admin_id, name='Name',
            abbreviated_name='abbrev', url_fragment='url-fragment',
            description='Description', canonical_story_ids=[],
            additional_story_ids=[], uncategorized_skill_ids=[],
            subtopics=[], next_subtopic_id=1)

        self.login(self.SUPER_ADMIN_EMAIL, is_super_admin=True)

        csrf_token = self.get_new_csrf_token()
        response_dict = self.put_json(
            '/topicmanagerrolehandler', {
                'action': 'assign',
                'username': username,
                'topic_id': topic_id
            }, csrf_token=csrf_token)

        response_dict = self.get_json(
            feconf.ADMIN_ROLE_HANDLER_URL,
            params={'filter_criterion': 'username', 'username': username})

        self.assertEqual(
            response_dict, {
                'roles': [
                    feconf.ROLE_ID_FULL_USER, feconf.ROLE_ID_TOPIC_MANAGER],
                'banned': False,
                'managed_topic_ids': [topic_id],
                'coordinated_language_ids': []
            })

        csrf_token = self.get_new_csrf_token()
        self.put_json(
            '/bannedusershandler', {
                'username': username
            }, csrf_token=csrf_token)

        response_dict = self.get_json(
            feconf.ADMIN_ROLE_HANDLER_URL,
            params={'filter_criterion': 'username', 'username': username})

        self.assertEqual(
            response_dict, {
                'roles': [],
                'banned': True,
                'managed_topic_ids': [],
                'coordinated_language_ids': []
            })

    def test_ban_user_with_invalid_username(self) -> None:
        self.login(self.SUPER_ADMIN_EMAIL, is_super_admin=True)
        csrf_token = self.get_new_csrf_token()
        self.put_json(
            '/bannedusershandler', {
                'username': 'invalidUsername'
            }, csrf_token=csrf_token, expected_status_int=404)

    def test_unmark_a_banned_user(self) -> None:
        user_email = 'user1@example.com'
        username = 'user1'
        self.signup(user_email, username)

        self.login(self.SUPER_ADMIN_EMAIL, is_super_admin=True)
        csrf_token = self.get_new_csrf_token()
        self.put_json(
            '/bannedusershandler', {
                'username': username
            }, csrf_token=csrf_token)

        response_dict = self.get_json(
            feconf.ADMIN_ROLE_HANDLER_URL,
            params={'filter_criterion': 'username', 'username': username})

        self.assertEqual(
            response_dict, {
                'roles': [],
                'banned': True,
                'managed_topic_ids': [],
                'coordinated_language_ids': []
            })

        self.delete_json('/bannedusershandler', params={'username': username})

        response_dict = self.get_json(
            feconf.ADMIN_ROLE_HANDLER_URL,
            params={'filter_criterion': 'username', 'username': username})

        self.assertEqual(
            response_dict, {
                'roles': [feconf.ROLE_ID_FULL_USER],
                'banned': False,
                'managed_topic_ids': [],
                'coordinated_language_ids': []
            })

    def test_unban_user_with_invalid_username(self) -> None:
        self.login(self.SUPER_ADMIN_EMAIL, is_super_admin=True)
        self.delete_json(
            '/bannedusershandler',
            params={'username': 'invalidUsername'},
            expected_status_int=404)


class DataExtractionQueryHandlerTests(test_utils.GenericTestBase):
    """Tests for data extraction handler."""

    EXP_ID = 'exp'

    def setUp(self) -> None:
        """Complete the signup process for self.CURRICULUM_ADMIN_EMAIL."""
        super().setUp()
        self.signup(self.CURRICULUM_ADMIN_EMAIL, self.CURRICULUM_ADMIN_USERNAME)
        self.signup(self.EDITOR_EMAIL, self.EDITOR_USERNAME)
        self.editor_id = self.get_user_id_from_email(self.EDITOR_EMAIL)
        self.exploration = self.save_new_valid_exploration(
            self.EXP_ID, self.editor_id, end_state_name='End')

        stats_services.record_answer(
            self.EXP_ID, self.exploration.version,
            self.exploration.init_state_name, 'TextInput',
            stats_domain.SubmittedAnswer(
                'first answer', 'TextInput', 0,
                0, exp_domain.EXPLICIT_CLASSIFICATION, {},
                'a_session_id_val', 1.0))

        stats_services.record_answer(
            self.EXP_ID, self.exploration.version,
            self.exploration.init_state_name, 'TextInput',
            stats_domain.SubmittedAnswer(
                'second answer', 'TextInput', 0,
                0, exp_domain.EXPLICIT_CLASSIFICATION, {},
                'a_session_id_val', 1.0))

    def test_data_extraction_handler(self) -> None:
        self.login(self.CURRICULUM_ADMIN_EMAIL, is_super_admin=True)

        # Test that it returns all answers when 'num_answers' is 0.
        payload = {
            'exp_id': self.EXP_ID,
            'exp_version': self.exploration.version,
            'state_name': self.exploration.init_state_name,
            'num_answers': 0
        }

        response = self.get_json(
            '/explorationdataextractionhandler', params=payload)
        extracted_answers = response['data']
        self.assertEqual(len(extracted_answers), 2)
        self.assertEqual(extracted_answers[0]['answer'], 'first answer')
        self.assertEqual(extracted_answers[1]['answer'], 'second answer')

        # Make sure that it returns only 'num_answers' number of answers.
        payload = {
            'exp_id': self.EXP_ID,
            'exp_version': self.exploration.version,
            'state_name': self.exploration.init_state_name,
            'num_answers': 1
        }

        response = self.get_json(
            '/explorationdataextractionhandler', params=payload)
        extracted_answers = response['data']
        self.assertEqual(len(extracted_answers), 1)
        self.assertEqual(extracted_answers[0]['answer'], 'first answer')

    def test_raises_error_if_no_state_answer_exists_while_data_extraction(
        self
    ) -> None:
        self.login(self.CURRICULUM_ADMIN_EMAIL, is_super_admin=True)
        payload = {
            'exp_id': self.EXP_ID,
            'exp_version': self.exploration.version,
            'state_name': self.exploration.init_state_name,
            'num_answers': 0
        }

        swap_state_answers = self.swap_to_always_return(
            stats_services, 'get_state_answers', None
        )
        with swap_state_answers:
            response = self.get_json(
                '/explorationdataextractionhandler',
                params=payload,
                expected_status_int=500
            )
        self.assertEqual(
            response['error'],
            'No state answer exists for the given exp_id: exp, '
            'exp_version: 1 and state_name: Introduction'
        )

    def test_handler_when_exp_version_is_not_int_throws_exception(self) -> None:
        self.login(self.CURRICULUM_ADMIN_EMAIL, is_super_admin=True)

        # Test that it returns all answers when 'num_answers' is 0.
        payload = {
            'exp_id': self.EXP_ID,
            'exp_version': 'a',
            'state_name': self.exploration.init_state_name,
            'num_answers': 0
        }

        error_msg = (
            'At \'http://localhost/explorationdataextractionhandler?'
            'exp_id=exp&exp_version=a&state_name=Introduction&num_answers=0\' '
            'these errors are happening:\n'
            'Schema validation for \'exp_version\' failed: '
            'Could not convert str to int: a')
        response = self.get_json(
            '/explorationdataextractionhandler',
            params=payload,
            expected_status_int=400)
        self.assertEqual(response['error'], error_msg)

    def test_that_handler_raises_exception(self) -> None:
        self.login(self.CURRICULUM_ADMIN_EMAIL, is_super_admin=True)
        payload = {
            'exp_id': self.EXP_ID,
            'exp_version': self.exploration.version,
            'state_name': 'state name',
            'num_answers': 0
        }

        response = self.get_json(
            '/explorationdataextractionhandler', params=payload,
            expected_status_int=400)

        self.assertEqual(
            response['error'],
            'Exploration \'exp\' does not have \'state name\' state.')

    def test_handler_raises_error_with_invalid_exploration_id(self) -> None:
        self.login(self.CURRICULUM_ADMIN_EMAIL, is_super_admin=True)
        payload = {
            'exp_id': 'invalid_exp_id',
            'state_name': 'state name',
            'exp_version': 1,
            'num_answers': 0
        }

        self.get_json(
            '/explorationdataextractionhandler', params=payload,
            expected_status_int=404)

    def test_handler_raises_error_with_invalid_exploration_version(
        self
    ) -> None:
        self.login(self.CURRICULUM_ADMIN_EMAIL, is_super_admin=True)
        payload = {
            'exp_id': self.EXP_ID,
            'state_name': 'state name',
            'exp_version': 10,
            'num_answers': 0
        }

        self.get_json(
            '/explorationdataextractionhandler', params=payload,
            expected_status_int=404)


class ClearSearchIndexTest(test_utils.GenericTestBase):
    """Tests that search index gets cleared."""

    def test_clear_search_index(self) -> None:
        exp_services.load_demo('0')
        result_explorations = search_services.search_explorations(
            'Welcome', [], [], 2)[0]
        self.assertEqual(result_explorations, ['0'])
        collection_services.load_demo('0')
        result_collections = search_services.search_collections(
            'Welcome', [], [], 2)[0]
        self.assertEqual(result_collections, ['0'])
        self.signup(self.CURRICULUM_ADMIN_EMAIL, self.CURRICULUM_ADMIN_USERNAME)
        self.login(self.CURRICULUM_ADMIN_EMAIL, is_super_admin=True)
        user_id_a = self.get_user_id_from_email(
            self.CURRICULUM_ADMIN_EMAIL
        )
        blog_post = blog_services.create_new_blog_post(user_id_a)
        change_dict: blog_services.BlogPostChangeDict = {
            'title': 'Welcome to Oppia',
            'thumbnail_filename': 'thumbnail.svg',
            'content': 'Hello Blog Authors',
            'tags': ['Math', 'Science']
        }
        blog_services.update_blog_post(blog_post.id, change_dict)
        blog_services.publish_blog_post(blog_post.id)

        csrf_token = self.get_new_csrf_token()
        generated_exps_response = self.post_json(
            '/adminhandler', {
                'action': 'clear_search_index'
            },
            csrf_token=csrf_token)
        self.assertEqual(generated_exps_response, {})
        result_explorations = search_services.search_explorations(
            'Welcome', [], [], 2)[0]
        self.assertEqual(result_explorations, [])
        result_collections = search_services.search_collections(
            'Welcome', [], [], 2)[0]
        self.assertEqual(result_collections, [])
        result_blog_posts = (
            search_services.search_blog_post_summaries('Welcome', [], 2)[0]
        )
        self.assertEqual(result_blog_posts, [])


class SendDummyMailTest(test_utils.GenericTestBase):
    """"Tests for sending test mails to admin."""

    def setUp(self) -> None:
        super().setUp()
        self.signup(self.CURRICULUM_ADMIN_EMAIL, self.CURRICULUM_ADMIN_USERNAME)

    @test_utils.set_platform_parameters(
        [(platform_parameter_list.ParamName.SERVER_CAN_SEND_EMAILS, True)]
    )
    def test_can_send_dummy_mail(self) -> None:
        self.login(self.CURRICULUM_ADMIN_EMAIL, is_super_admin=True)
        csrf_token = self.get_new_csrf_token()
        generated_response = self.post_json(
            '/senddummymailtoadminhandler', {},
            csrf_token=csrf_token, expected_status_int=200)
        self.assertEqual(generated_response, {})

    def test_cannot_send_dummy_mail(self) -> None:
        self.login(self.CURRICULUM_ADMIN_EMAIL, is_super_admin=True)
        csrf_token = self.get_new_csrf_token()
        generated_response = self.post_json(
            '/senddummymailtoadminhandler', {},
            csrf_token=csrf_token, expected_status_int=400)
        self.assertEqual(
            generated_response['error'], 'This app cannot send emails.')


class UpdateUsernameHandlerTest(test_utils.GenericTestBase):
    """Tests for updating usernames."""

    OLD_USERNAME = 'oldUsername'
    NEW_USERNAME = 'newUsername'

    def setUp(self) -> None:
        super().setUp()
        self.signup(self.EDITOR_EMAIL, self.EDITOR_USERNAME)
        self.signup(self.CURRICULUM_ADMIN_EMAIL, self.OLD_USERNAME)
        self.login(self.CURRICULUM_ADMIN_EMAIL, is_super_admin=True)

    def test_update_username_with_none_new_username(self) -> None:
        csrf_token = self.get_new_csrf_token()

        response = self.put_json(
            '/updateusernamehandler',
            {
                'old_username': self.OLD_USERNAME,
                'new_username': None},
            csrf_token=csrf_token,
            expected_status_int=400)
        error_msg = (
            'At \'http://localhost/updateusernamehandler\' '
            'these errors are happening:\n'
            'Missing key in handler args: new_username.'
        )
        self.assertEqual(response['error'], error_msg)

    def test_update_username_with_none_old_username(self) -> None:
        csrf_token = self.get_new_csrf_token()

        response = self.put_json(
            '/updateusernamehandler',
            {
                'old_username': None,
                'new_username': self.NEW_USERNAME},
            csrf_token=csrf_token,
            expected_status_int=400)
        error_msg = (
            'At \'http://localhost/updateusernamehandler\' '
            'these errors are happening:\n'
            'Missing key in handler args: old_username.'
        )
        self.assertEqual(response['error'], error_msg)

    def test_update_username_with_non_string_new_username(self) -> None:
        csrf_token = self.get_new_csrf_token()

        response = self.put_json(
            '/updateusernamehandler',
            {
                'old_username': self.OLD_USERNAME,
                'new_username': 123},
            csrf_token=csrf_token,
            expected_status_int=400)
        self.assertEqual(
            response['error'],
            'At \'http://localhost/updateusernamehandler\' '
            'these errors are happening:\n'
            'Schema validation for \'new_username\' failed:'
            ' Expected string, received 123')

    def test_update_username_with_non_string_old_username(self) -> None:
        csrf_token = self.get_new_csrf_token()

        response = self.put_json(
            '/updateusernamehandler',
            {
                'old_username': 123,
                'new_username': self.NEW_USERNAME},
            csrf_token=csrf_token,
            expected_status_int=400)
        error_msg = (
            'At \'http://localhost/updateusernamehandler\' '
            'these errors are happening:\n'
            'Schema validation for \'old_username\' failed: Expected'
            ' string, received 123')
        self.assertEqual(response['error'], error_msg)

    def test_update_username_with_long_new_username(self) -> None:
        long_username = 'a' * (constants.MAX_USERNAME_LENGTH + 1)
        csrf_token = self.get_new_csrf_token()

        response = self.put_json(
            '/updateusernamehandler',
            {
                'old_username': self.OLD_USERNAME,
                'new_username': long_username},
            csrf_token=csrf_token,
            expected_status_int=400)
        error_msg = (
            'At \'http://localhost/updateusernamehandler\' '
            'these errors are happening:\n'
            'Schema validation for \'new_username\' failed: Validation failed'
            ': has_length_at_most ({\'max_value\': %s}) for object %s'
            % (constants.MAX_USERNAME_LENGTH, long_username))
        self.assertEqual(response['error'], error_msg)

    def test_update_username_with_nonexistent_old_username(self) -> None:
        non_existent_username = 'invalid'
        csrf_token = self.get_new_csrf_token()

        self.put_json(
            '/updateusernamehandler',
            {
                'old_username': non_existent_username,
                'new_username': self.NEW_USERNAME},
            csrf_token=csrf_token,
            expected_status_int=404)

    def test_update_username_with_new_username_already_taken(self) -> None:
        csrf_token = self.get_new_csrf_token()

        response = self.put_json(
            '/updateusernamehandler',
            {
                'old_username': self.OLD_USERNAME,
                'new_username': self.OLD_USERNAME},
            csrf_token=csrf_token,
            expected_status_int=400)
        self.assertEqual(response['error'], 'Username already taken.')

    def test_update_username(self) -> None:
        user_id = self.get_user_id_from_email(self.CURRICULUM_ADMIN_EMAIL)
        csrf_token = self.get_new_csrf_token()
        old_fs = fs_services.GcsFileSystem(
            feconf.ENTITY_TYPE_USER, self.OLD_USERNAME)
        image_with_old_username = old_fs.get('profile_picture.png')

        self.put_json(
            '/updateusernamehandler',
            {
                'old_username': self.OLD_USERNAME,
                'new_username': self.NEW_USERNAME},
            csrf_token=csrf_token)
        self.assertEqual(user_services.get_username(user_id), self.NEW_USERNAME)

        new_fs = fs_services.GcsFileSystem(
            feconf.ENTITY_TYPE_USER, self.NEW_USERNAME)
        image_with_new_username = new_fs.get('profile_picture.png')

        self.assertEqual(image_with_old_username, image_with_new_username)

    def test_update_username_creates_audit_model(self) -> None:
        user_id = self.get_user_id_from_email(self.CURRICULUM_ADMIN_EMAIL)
        csrf_token = self.get_new_csrf_token()

        creation_time_in_millisecs = utils.get_current_time_in_millisecs()
        mock_get_current_time_in_millisecs = lambda: creation_time_in_millisecs
        # Since the UsernameChangeAuditModel's ID is formed from the user ID and
        # a millisecond timestamp we need to make sure that
        # get_current_time_in_millisecs returns the same value as we have saved
        # into current_time_in_millisecs. If we don't force the same value via
        # swap flakes can occur, since as the time flows the saved milliseconds
        # can differ from the milliseconds saved into the
        # UsernameChangeAuditModel's ID.
        with self.swap(
            utils, 'get_current_time_in_millisecs',
            mock_get_current_time_in_millisecs):
            self.put_json(
                '/updateusernamehandler',
                {
                    'old_username': self.OLD_USERNAME,
                    'new_username': self.NEW_USERNAME},
                csrf_token=csrf_token)

        self.assertTrue(
            audit_models.UsernameChangeAuditModel.has_reference_to_user_id(
                user_id))

        model_id = '%s.%d' % (user_id, creation_time_in_millisecs)
        username_change_audit_model = (
            audit_models.UsernameChangeAuditModel.get(model_id))

        self.assertEqual(username_change_audit_model.committer_id, user_id)
        self.assertEqual(
            username_change_audit_model.old_username, self.OLD_USERNAME)
        self.assertEqual(
            username_change_audit_model.new_username, self.NEW_USERNAME)

    def test_profile_picture_is_missing_raises_error(self) -> None:
        csrf_token = self.get_new_csrf_token()
        old_fs = fs_services.GcsFileSystem(
            feconf.ENTITY_TYPE_USER, self.EDITOR_USERNAME)
        image_png = old_fs.get('profile_picture.png')
        old_fs.delete('profile_picture.png')
        self.put_json(
            '/updateusernamehandler',
            {
                'old_username': self.EDITOR_USERNAME,
                'new_username': self.NEW_USERNAME},
                csrf_token=csrf_token,
                expected_status_int=404)

        old_fs.commit(
            'profile_picture.png', image_png, mimetype='image/png')

        old_fs.delete('profile_picture.webp')
        self.put_json(
            '/updateusernamehandler',
            {
                'old_username': self.EDITOR_USERNAME,
                'new_username': self.NEW_USERNAME},
                csrf_token=csrf_token,
                expected_status_int=404)


class NumberOfDeletionRequestsHandlerTest(test_utils.GenericTestBase):
    """Tests NumberOfDeletionRequestsHandler."""

    def setUp(self) -> None:
        super().setUp()
        self.signup(self.CURRICULUM_ADMIN_EMAIL, self.CURRICULUM_ADMIN_USERNAME)
        self.login(self.CURRICULUM_ADMIN_EMAIL, is_super_admin=True)

    def test_get_with_no_deletion_request_returns_zero(self) -> None:
        response = self.get_json('/numberofdeletionrequestshandler')
        self.assertEqual(response['number_of_pending_deletion_models'], 0)

    def test_get_with_two_deletion_request_returns_two(self) -> None:
        user_models.PendingDeletionRequestModel(
            id='id1', email='id1@email.com').put()
        user_models.PendingDeletionRequestModel(
            id='id2', email='id2@email.com').put()

        response = self.get_json('/numberofdeletionrequestshandler')
        self.assertEqual(response['number_of_pending_deletion_models'], 2)


class VerifyUserModelsDeletedHandlerTest(test_utils.GenericTestBase):
    """Tests VerifyUserModelsDeletedHandler."""

    def setUp(self) -> None:
        super().setUp()
        self.signup(self.CURRICULUM_ADMIN_EMAIL, self.CURRICULUM_ADMIN_USERNAME)
        self.login(self.CURRICULUM_ADMIN_EMAIL, is_super_admin=True)
        self.admin_user_id = (
            self.get_user_id_from_email(self.CURRICULUM_ADMIN_EMAIL))

    def test_get_without_user_id_raises_error(self) -> None:
        self.get_json(
            '/verifyusermodelsdeletedhandler', expected_status_int=400)

    def test_get_with_nonexistent_user_id_returns_true(self) -> None:
        response = self.get_json(
            '/verifyusermodelsdeletedhandler', params={'user_id': 'aaa'})
        self.assertFalse(response['related_models_exist'])

    def test_get_with_existing_user_id_returns_true(self) -> None:
        response = self.get_json(
            '/verifyusermodelsdeletedhandler',
            params={'user_id': self.admin_user_id}
        )
        self.assertTrue(response['related_models_exist'])


class DeleteUserHandlerTest(test_utils.GenericTestBase):
    """Tests DeleteUserHandler."""

    def setUp(self) -> None:
        super().setUp()
        self.signup(self.NEW_USER_EMAIL, self.NEW_USER_USERNAME)
        self.new_user_id = self.get_user_id_from_email(self.NEW_USER_EMAIL)
        system_email_address = (
            platform_parameter_services.get_platform_parameter_value(
                platform_parameter_list.ParamName.SYSTEM_EMAIL_ADDRESS.value))
        assert isinstance(system_email_address, str)
        self.signup(system_email_address, self.CURRICULUM_ADMIN_USERNAME)
        self.login(system_email_address, is_super_admin=True)
        self.admin_user_id = self.get_user_id_from_email(
            system_email_address)

    def test_delete_without_user_id_raises_error(self) -> None:
        self.delete_json(
            '/deleteuserhandler',
            params={'username': 'someusername'},
            expected_status_int=400)

    def test_delete_without_username_raises_error(self) -> None:
        self.delete_json(
            '/deleteuserhandler',
            params={'user_id': 'aa'},
            expected_status_int=400)

    def test_delete_with_wrong_username_raises_error(self) -> None:
        self.delete_json(
            '/deleteuserhandler',
            params={
                'username': 'someusername',
                'user_id': 'aa'
            },
            expected_status_int=404)

    def test_delete_with_differing_user_id_and_username_raises_error(
        self
    ) -> None:
        self.delete_json(
            '/deleteuserhandler',
            params={
                'username': self.NEW_USER_USERNAME,
                'user_id': self.admin_user_id
            },
            expected_status_int=400)

    def test_delete_with_correct_user_id_andusername_returns_true(
        self
    ) -> None:
        response = self.delete_json(
            '/deleteuserhandler',
            params={
                'username': self.NEW_USER_USERNAME,
                'user_id': self.new_user_id
            })
        self.assertTrue(response['success'])
        self.assertIsNotNone(
            wipeout_service.get_pending_deletion_request(self.new_user_id))


class UpdateBlogPostHandlerTest(test_utils.GenericTestBase):
    """Tests UpdateBlogPostHandler."""

    def setUp(self) -> None:
        super().setUp()
        self.signup(self.NEW_USER_EMAIL, self.NEW_USER_USERNAME)
        self.new_user_id = self.get_user_id_from_email(self.NEW_USER_EMAIL)
        self.system_email_address = (
            platform_parameter_services.get_platform_parameter_value(
                platform_parameter_list.ParamName.SYSTEM_EMAIL_ADDRESS.value))
        assert isinstance(self.system_email_address, str)
        self.signup(self.system_email_address, self.CURRICULUM_ADMIN_USERNAME)
        self.admin_user_id = self.get_user_id_from_email(
            self.system_email_address)
        self.signup(
            self.BLOG_ADMIN_EMAIL, self.BLOG_ADMIN_USERNAME)
        self.add_user_role(
            self.BLOG_ADMIN_USERNAME, feconf.ROLE_ID_BLOG_ADMIN)
        self.blog_admin_id = (
            self.get_user_id_from_email(self.BLOG_ADMIN_EMAIL))

        self.blog_post = blog_services.create_new_blog_post(self.blog_admin_id)
        model = (
            blog_models.BlogPostModel.get_by_id(self.blog_post.id))
        model.title = 'sample title'
        model.tags = ['news']
        model.thumbnail_filename = 'image.png'
        model.content = 'hello bloggers'
        model.url_fragment = 'sample'
        model.published_on = datetime.datetime.utcnow()
        model.update_timestamps()
        model.put()

        self.login(self.system_email_address, is_super_admin=True)

    def test_update_blog_post_without_blog_post_id_raises_error(self) -> None:
        csrf_token = self.get_new_csrf_token()

        self.put_json(
            '/updateblogpostdatahandler',
            {
                'author_username': 'someusername',
                'published_on': '05/09/2000'
            },
            csrf_token=csrf_token,
            expected_status_int=400)

    def test_update_blog_post_without_author_username_raises_error(
        self
    ) -> None:
        csrf_token = self.get_new_csrf_token()

        self.put_json(
            '/updateblogpostdatahandler',
            {
                'blog_post_id': 'sampleid',
                'published_on': '05/09/2000'
            },
            csrf_token=csrf_token,
            expected_status_int=400)

    def test_update_blog_post_without_published_on_raises_error(self) -> None:
        csrf_token = self.get_new_csrf_token()

        self.put_json(
            '/updateblogpostdatahandler',
            {
                'blog_post_id': 'sampleid',
                'author_username': 'someusername'
            },
            csrf_token=csrf_token,
            expected_status_int=400)

    def test_update_blog_post_with_wrong_username_raises_error(self) -> None:
        csrf_token = self.get_new_csrf_token()

        self.put_json(
            '/updateblogpostdatahandler',
            {
                'blog_post_id': self.blog_post.id,
                'author_username': 'someusername',
                'published_on': '05/09/2000'
            },
            csrf_token=csrf_token,
            expected_status_int=404)

    def test_update_blog_post_with_wrong_blog_post_id_raises_error(
        self
    ) -> None:
        csrf_token = self.get_new_csrf_token()
        self.signup(self.BLOG_EDITOR_EMAIL, self.BLOG_EDITOR_USERNAME)
        self.add_user_role(
            self.BLOG_EDITOR_USERNAME, feconf.ROLE_ID_BLOG_POST_EDITOR)
        assert isinstance(self.system_email_address, str)
        self.login(self.system_email_address, is_super_admin=True)

        self.put_json(
            '/updateblogpostdatahandler',
            {
                'blog_post_id': 'sampleid1234',
                'author_username': self.BLOG_EDITOR_USERNAME,
                'published_on': '05/09/2000'
            },
            csrf_token=csrf_token,
            expected_status_int=404)

    def test_update_blog_post_with_user_without_enough_rights(self) -> None:
        csrf_token = self.get_new_csrf_token()

        response = self.put_json(
            '/updateblogpostdatahandler',
            {
                'blog_post_id': self.blog_post.id,
                'author_username': self.NEW_USER_USERNAME,
                'published_on': '05/09/2000'
            },
            csrf_token=csrf_token,
            expected_status_int=401)

        error_msg = 'User does not have enough rights to be blog post author.'
        self.assertEqual(response['error'], error_msg)

    def test_update_blog_post_with_invalid_date_format(self) -> None:
        csrf_token = self.get_new_csrf_token()
        self.signup(self.BLOG_EDITOR_EMAIL, self.BLOG_EDITOR_USERNAME)
        self.add_user_role(
            self.BLOG_EDITOR_USERNAME, feconf.ROLE_ID_BLOG_POST_EDITOR)
        assert isinstance(self.system_email_address, str)
        self.login(self.system_email_address, is_super_admin=True)

        response = self.put_json(
            '/updateblogpostdatahandler',
            {
                'blog_post_id': self.blog_post.id,
                'author_username': self.BLOG_EDITOR_USERNAME,
                'published_on': '05/09/20000'
            },
            csrf_token=csrf_token,
            expected_status_int=500)

        error_msg = (
            'time data \'05/09/20000, 00:00:00:00\' does not match' +
            ' format \'%m/%d/%Y, %H:%M:%S:%f\'')
        self.assertEqual(response['error'], error_msg)

    def test_update_blog_post_with_correct_params(self) -> None:
        csrf_token = self.get_new_csrf_token()
        self.signup(self.BLOG_EDITOR_EMAIL, self.BLOG_EDITOR_USERNAME)
        self.add_user_role(
            self.BLOG_EDITOR_USERNAME, feconf.ROLE_ID_BLOG_POST_EDITOR)
        assert isinstance(self.system_email_address, str)
        self.login(self.system_email_address, is_super_admin=True)

        self.put_json(
            '/updateblogpostdatahandler',
            {
                'blog_post_id': self.blog_post.id,
                'author_username': self.BLOG_EDITOR_USERNAME,
                'published_on': '05/09/2000'
            },
            csrf_token=csrf_token)


class GenerateDummyBlogPostTest(test_utils.GenericTestBase):
    """Tests the generation of dummy blog post data."""

    def setUp(self) -> None:
        super().setUp()
        self.signup(self.CURRICULUM_ADMIN_EMAIL, self.CURRICULUM_ADMIN_USERNAME)

    def test_cannot_generate_dummy_blog_post_in_prod_mode(self) -> None:
        self.login(self.CURRICULUM_ADMIN_EMAIL, is_super_admin=True)
        csrf_token = self.get_new_csrf_token()

        prod_mode_swap = self.swap(constants, 'DEV_MODE', False)
        assert_raises_regexp_context_manager = self.assertRaisesRegex(
            Exception, 'Cannot load new blog post in production mode.')

        with assert_raises_regexp_context_manager, prod_mode_swap:
            self.post_json(
                '/adminhandler', {
                    'action': 'generate_dummy_blog_post',
                    'blog_post_title': 'Education',
                }, csrf_token=csrf_token)

        blog_post_count = (
            blog_services.get_total_number_of_published_blog_post_summaries()
        )
        self.assertEqual(blog_post_count, 0)
        self.logout()

    def test_generate_dummy_blog_post(self) -> None:
        self.login(self.CURRICULUM_ADMIN_EMAIL, is_super_admin=True)
        csrf_token = self.get_new_csrf_token()
        self.post_json(
            '/adminhandler', {
                'action': 'generate_dummy_blog_post',
                'blog_post_title': 'Education',
            }, csrf_token=csrf_token)
        blog_post_count = (
            blog_services.get_total_number_of_published_blog_post_summaries()
        )
        self.assertEqual(blog_post_count, 1)

        self.post_json(
            '/adminhandler', {
                'action': 'generate_dummy_blog_post',
                'blog_post_title': 'Blog with different font formatting',
            }, csrf_token=csrf_token)
        blog_post_count = (
            blog_services.get_total_number_of_published_blog_post_summaries()
        )
        self.assertEqual(blog_post_count, 2)

        self.post_json(
            '/adminhandler', {
                'action': 'generate_dummy_blog_post',
                'blog_post_title': 'Leading The Arabic Translations Team',
            }, csrf_token=csrf_token)
        blog_post_count = (
            blog_services.get_total_number_of_published_blog_post_summaries()
        )
        self.assertEqual(blog_post_count, 3)
        self.logout()

    def test_handler_raises_error_with_invalid_blog_post_title(self) -> None:
        self.login(self.CURRICULUM_ADMIN_EMAIL, is_super_admin=True)
        csrf_token = self.get_new_csrf_token()
        invalid_blog_post_title = 'blog_title'
        response = self.post_json(
            '/adminhandler', {
                'action': 'generate_dummy_blog_post',
                'blog_post_title': invalid_blog_post_title,
            }, csrf_token=csrf_token, expected_status_int=400)

        error_msg = (
            'At \'http://localhost/adminhandler\' these errors are happening:\n'
            'Schema validation for \'blog_post_title\' failed: Received %s '
            'which is not in the allowed range of choices: [\'Leading The '
            'Arabic Translations Team\', \'Education\', \'Blog with different'
            ' font formatting\']' % invalid_blog_post_title)
        self.assertEqual(response['error'], error_msg)
        blog_post_count = (
            blog_services.get_total_number_of_published_blog_post_summaries()
        )
        self.assertEqual(blog_post_count, 0)
        self.logout()


class IntereactionByExplorationIdHandlerTests(test_utils.GenericTestBase):
    """Tests for interaction by exploration handler."""

    EXP_ID_1 = 'exp1'

    def setUp(self) -> None:
        """Complete the signup process for self.ADMIN_EMAIL."""
        super().setUp()
        self.admin_email_address = (
            platform_parameter_services.get_platform_parameter_value(
                platform_parameter_list.ParamName.ADMIN_EMAIL_ADDRESS.value))
        assert isinstance(self.admin_email_address, str)
        self.signup(self.admin_email_address, 'testsuper')
        self.signup(self.EDITOR_EMAIL, self.EDITOR_USERNAME)
        self.editor_id = self.get_user_id_from_email(self.EDITOR_EMAIL)
        self.exploration1 = self.save_new_valid_exploration(
            self.EXP_ID_1, self.editor_id, end_state_name='End')

    def test_interactions_by_exploration_id_handler(self) -> None:
        assert isinstance(self.admin_email_address, str)
        self.login(self.admin_email_address, is_super_admin=True)

        payload = {
            'exp_id': self.EXP_ID_1
        }

        response = self.get_json(
            '/interactions', params=payload)
        interaction_ids = response['interaction_ids']
        self.assertEqual(
            sorted(interaction_ids), ['EndExploration', 'TextInput'])

    def test_handler_with_invalid_exploration_id_raise_error(self) -> None:
        assert isinstance(self.admin_email_address, str)
        self.login(self.admin_email_address, is_super_admin=True)

        payload = {
            'exp_id': 'invalid'
        }

        self.get_json(
            '/interactions', params=payload,
            expected_status_int=404)

    def test_handler_with_without_exploration_id_in_payload_raise_error(self) -> None: # pylint: disable=line-too-long
        assert isinstance(self.admin_email_address, str)
        self.login(self.admin_email_address, is_super_admin=True)
        response = self.get_json(
            '/interactions', params={},
            expected_status_int=400)
        self.assertEqual(
            response['error'],
            'At \'http://localhost/interactions\' these errors are happening:\n'
            'Missing key in handler args: exp_id.'
        )<|MERGE_RESOLUTION|>--- conflicted
+++ resolved
@@ -87,13 +87,11 @@
     def setUp(self) -> None:
         """Complete the signup process for self.CURRICULUM_ADMIN_EMAIL."""
         super().setUp()
-<<<<<<< HEAD
+
         self.admin_email_address = (
             platform_parameter_services.get_platform_parameter_value(
                 platform_parameter_list.ParamName.ADMIN_EMAIL_ADDRESS.value))
         assert isinstance(self.admin_email_address, str)
-        self.signup(self.admin_email_address, 'testsuper')
-=======
 
         self.original_parameter_registry = (
             platform_parameter_registry.Registry.parameter_registry.copy())
@@ -102,8 +100,7 @@
             caching_services.CACHE_NAMESPACE_PLATFORM_PARAMETER, None,
             ['test_param_1'])
 
-        self.signup(feconf.ADMIN_EMAIL_ADDRESS, 'testsuper')
->>>>>>> ea725093
+        self.signup(self.admin_email_address, 'testsuper')
         self.signup(self.CURRICULUM_ADMIN_EMAIL, self.CURRICULUM_ADMIN_USERNAME)
         self.signup(self.EDITOR_EMAIL, self.EDITOR_USERNAME)
         self.admin_id = self.get_user_id_from_email(self.CURRICULUM_ADMIN_EMAIL)
@@ -794,20 +791,21 @@
 
         self.logout()
 
+    @test_utils.set_platform_parameters(
+        [(
+            platform_parameter_list.ParamName.SYSTEM_EMAIL_ADDRESS, 
+            'system@example.com'
+        )]
+    )
     def test_get_handler_includes_all_platform_params(self) -> None:
         self.login(self.CURRICULUM_ADMIN_EMAIL, is_super_admin=True)
         param = self._create_dummy_param()
 
-        swap_platform_parameter_value = self.swap_to_always_return(
-            platform_parameter_services,
-            'get_platform_parameter_value',
-            'system@example.com'
-        )
         with self.swap(
             platform_parameter_list,
             'ALL_PLATFORM_PARAMS_LIST',
             [ParamName.TEST_PARAMETER_1]
-        ), swap_platform_parameter_value:
+        ):
             response_dict = self.get_json('/adminhandler')
         self.assertEqual(
             response_dict['platform_params_dicts'], [param.to_dict()])
@@ -816,6 +814,12 @@
             param.name)
         self.logout()
 
+    @test_utils.set_platform_parameters(
+        [(
+            platform_parameter_list.ParamName.SYSTEM_EMAIL_ADDRESS, 
+            'system@example.com'
+        )]
+    )
     def test_post_with_rules_changes_updates_platform_params(self) -> None:
         self.login(self.CURRICULUM_ADMIN_EMAIL, is_super_admin=True)
         csrf_token = self.get_new_csrf_token()
@@ -833,16 +837,11 @@
             }
         ]
 
-        swap_platform_parameter_value = self.swap_to_always_return(
-            platform_parameter_services,
-            'get_platform_parameter_value',
-            'system@example.com'
-        )
         with self.swap(
             platform_parameter_list,
             'ALL_PLATFORM_PARAMS_LIST',
             [ParamName.TEST_PARAMETER_1]
-        ), swap_platform_parameter_value:
+        ):
             self.post_json(
                 '/adminhandler', {
                     'action': 'update_platform_parameter_rules',
@@ -863,6 +862,12 @@
             param.name)
         self.logout()
 
+    @test_utils.set_platform_parameters(
+        [(
+            platform_parameter_list.ParamName.SYSTEM_EMAIL_ADDRESS, 
+            'system@example.com'
+        )]
+    )
     def test_post_rules_changes_correctly_updates_params_returned_by_getter(
         self
     ) -> None:
@@ -882,16 +887,11 @@
             }
         ]
 
-        swap_platform_parameter_value = self.swap_to_always_return(
-            platform_parameter_services,
-            'get_platform_parameter_value',
-            'system@example.com'
-        )
         with self.swap(
             platform_parameter_list,
             'ALL_PLATFORM_PARAMS_LIST',
             [ParamName.TEST_PARAMETER_1]
-        ), swap_platform_parameter_value:
+        ):
             response_dict = self.get_json('/adminhandler')
             self.assertEqual(
                 response_dict['platform_params_dicts'], [param.to_dict()])
@@ -913,6 +913,12 @@
             param.name)
         self.logout()
 
+    @test_utils.set_platform_parameters(
+        [(
+            platform_parameter_list.ParamName.SYSTEM_EMAIL_ADDRESS, 
+            'system@example.com'
+        )]
+    )
     def test_update_parameter_rules_with_unknown_param_name_raises_error(
         self
     ) -> None:
@@ -931,16 +937,11 @@
             }
         ]
 
-        swap_platform_parameter_value = self.swap_to_always_return(
-            platform_parameter_services,
-            'get_platform_parameter_value',
-            'system@example.com'
-        )
         with self.swap(
             platform_parameter_list,
             'ALL_PLATFORM_PARAMS_LIST',
             [ParamName.TEST_PARAMETER_1]
-        ), swap_platform_parameter_value:
+        ):
             response = self.post_json(
                 '/adminhandler', {
                     'action': 'update_platform_parameter_rules',
@@ -2508,7 +2509,18 @@
         self.signup(self.CURRICULUM_ADMIN_EMAIL, self.CURRICULUM_ADMIN_USERNAME)
 
     @test_utils.set_platform_parameters(
-        [(platform_parameter_list.ParamName.SERVER_CAN_SEND_EMAILS, True)]
+        [
+            (platform_parameter_list.ParamName.SERVER_CAN_SEND_EMAILS, True),
+            (
+                platform_parameter_list.ParamName.ADMIN_EMAIL_ADDRESS,
+                'testadmin@example.com'
+            ),
+            (
+                platform_parameter_list.ParamName.SYSTEM_EMAIL_ADDRESS,
+                'system@example.com'
+            ),
+            (platform_parameter_list.ParamName.SYSTEM_EMAIL_NAME, '.')
+        ]
     )
     def test_can_send_dummy_mail(self) -> None:
         self.login(self.CURRICULUM_ADMIN_EMAIL, is_super_admin=True)
