--- conflicted
+++ resolved
@@ -20,11 +20,10 @@
 from core.domain import stats_domain
 from core.domain import stats_services
 from core.tests import test_utils
-<<<<<<< HEAD
 from core.domain import exp_services
-=======
+
 import feconf
->>>>>>> b6eec3f5
+
 
 
 BOTH_MODERATOR_AND_ADMIN_EMAIL = 'moderator.and.admin@example.com'
@@ -109,7 +108,7 @@
         self.assertIn(new_config_value, response.body)
 
 
-<<<<<<< HEAD
+
 class GenerateDummyExplorationsTest(test_utils.GenericTestBase):
     """ Test the conditions for generation of dummy explorations."""
 
@@ -162,7 +161,7 @@
         published_exps = exp_services.get_recently_published_exp_summaries(5)
         self.assertEqual(len(generated_exps), 0)
         self.assertEqual(len(published_exps), 0)
-=======
+
 class AdminRoleHandlerTest(test_utils.GenericTestBase):
     """Checks the user role handling on the admin page."""
 
@@ -344,4 +343,3 @@
             '/.well-known/acme-challenge/unknown_challenge',
             expect_errors=True)
         self.assertEqual(response.status_code, 404)
->>>>>>> b6eec3f5
