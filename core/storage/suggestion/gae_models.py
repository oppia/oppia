# Copyright 2018 The Oppia Authors. All Rights Reserved.
#
# Licensed under the Apache License, Version 2.0 (the "License");
# you may not use this file except in compliance with the License.
# You may obtain a copy of the License at
#
#      http://www.apache.org/licenses/LICENSE-2.0
#
# Unless required by applicable law or agreed to in writing, software
# distributed under the License is distributed on an "AS-IS" BASIS,
# WITHOUT WARRANTIES OR CONDITIONS OF ANY KIND, either express or implied.
# See the License for the specific language governing permissions and
# limitations under the License.

"""Models for Oppia suggestions."""

import datetime

from core.platform import models
import feconf

from google.appengine.ext import ndb

(base_models,) = models.Registry.import_models([models.NAMES.base_model])

# Constants defining types of entities to which suggestions can be created.
TARGET_TYPE_EXPLORATION = 'exploration'
TARGET_TYPE_QUESTION = 'question'
TARGET_TYPE_SKILL = 'skill'
TARGET_TYPE_TOPIC = 'topic'

TARGET_TYPE_CHOICES = [
    TARGET_TYPE_EXPLORATION,
    TARGET_TYPE_QUESTION,
    TARGET_TYPE_SKILL,
    TARGET_TYPE_TOPIC
]

# Constants defining the different possible statuses of a suggestion.
STATUS_ACCEPTED = 'accepted'
STATUS_IN_REVIEW = 'review'
STATUS_REJECTED = 'rejected'

STATUS_CHOICES = [
    STATUS_ACCEPTED,
    STATUS_IN_REVIEW,
    STATUS_REJECTED
]

# Constants defining various suggestion types.
SUGGESTION_TYPE_EDIT_STATE_CONTENT = 'edit_exploration_state_content'
SUGGESTION_TYPE_ADD_QUESTION = 'add_question'

SUGGESTION_TYPE_CHOICES = [
    SUGGESTION_TYPE_EDIT_STATE_CONTENT,
    SUGGESTION_TYPE_ADD_QUESTION
]

# Defines what is the minimum role required to review suggestions
# of a particular type.
SUGGESTION_MINIMUM_ROLE_FOR_REVIEW = {
    SUGGESTION_TYPE_EDIT_STATE_CONTENT: feconf.ROLE_ID_EXPLORATION_EDITOR
}

# Constants defining various contribution types.
SCORE_TYPE_CONTENT = 'content'
SCORE_TYPE_TRANSLATION = 'translation'
SCORE_TYPE_QUESTION = 'question'

SCORE_TYPE_CHOICES = [
    SCORE_TYPE_CONTENT,
    SCORE_TYPE_TRANSLATION,
    SCORE_TYPE_QUESTION
]

# The delimiter to be used in score category field.
SCORE_CATEGORY_DELIMITER = '.'

ALLOWED_QUERY_FIELDS = ['suggestion_type', 'target_type', 'target_id',
                        'status', 'author_id', 'final_reviewer_id',
                        'score_category']

# Threshold number of days after which suggestion will be accepted.
THRESHOLD_DAYS_BEFORE_ACCEPT = 7

# Threshold time after which suggestion is considered stale and auto-accepted.
THRESHOLD_TIME_BEFORE_ACCEPT_IN_MSECS = (
    THRESHOLD_DAYS_BEFORE_ACCEPT * 24 * 60 * 60 * 1000)

# The default message to be shown when accepting stale suggestions.
DEFAULT_SUGGESTION_ACCEPT_MESSAGE = ('Automatically accepting suggestion after'
                                     ' %d days' % THRESHOLD_DAYS_BEFORE_ACCEPT)

<<<<<<< HEAD
# The amount to increase the score of the author by after successfuly getting an
# accepted suggestion.
INCREMENT_SCORE_OF_AUTHOR_BY = 1
=======
# Action types for incoming requests to the suggestion action handlers.
ACTION_TYPE_ACCEPT = 'accept'
ACTION_TYPE_REJECT = 'reject'
>>>>>>> a80bd6dd


class GeneralSuggestionModel(base_models.BaseModel):
    """Model to store suggestions made by Oppia users.

    The ID of the suggestions are created is the same as the ID of the thread
    linked to the suggestion.
    """

    # The type of suggestion.
    suggestion_type = ndb.StringProperty(
        required=True, indexed=True, choices=SUGGESTION_TYPE_CHOICES)
    # The type of the target entity which the suggestion is linked to.
    target_type = ndb.StringProperty(
        required=True, indexed=True, choices=TARGET_TYPE_CHOICES)
    # The ID of the target entity being suggested to.
    target_id = ndb.StringProperty(required=True, indexed=True)
    # The version number of the target entity at the time of creation of the
    # suggestion.
    target_version_at_submission = ndb.IntegerProperty(
        required=True, indexed=True)
    # Status of the suggestion.
    status = ndb.StringProperty(
        required=True, indexed=True, choices=STATUS_CHOICES)
    # The ID of the author of the suggestion.
    author_id = ndb.StringProperty(required=True, indexed=True)
    # The ID of the reviewer who accepted/rejected the suggestion.
    final_reviewer_id = ndb.StringProperty(indexed=True)
    # The change command linked to the suggestion. Contains the details of the
    # change.
    change_cmd = ndb.JsonProperty(required=True)
    # The category to score the suggestor in. This field will contain 2 values
    # separated by a ., the first will be a value from SCORE_TYPE_CHOICES and
    # the second will be the subcategory of the suggestion.
    score_category = ndb.StringProperty(required=True, indexed=True)

    @classmethod
    def create(
            cls, suggestion_type, target_type, target_id,
            target_version_at_submission, status, author_id,
            final_reviewer_id, change_cmd, score_category,
            thread_id):
        """Creates a new SuggestionModel entry.

        Args:
            suggestion_type: str. The type of the suggestion.
            target_type: str. The type of target entity being edited.
            target_id: str. The ID of the target entity being edited.
            target_version_at_submission: int. The version number of the target
                entity at the time of creation of the suggestion.
            status: str. The status of the suggestion.
            author_id: str. The ID of the user who submitted the suggestion.
            final_reviewer_id: str. The ID of the reviewer who has
                accepted/rejected the suggestion.
            change_cmd: dict. The actual content of the suggestion.
            score_category: str. The scoring category for the suggestion.
            thread_id: str. The ID of the feedback thread linked to the
                suggestion.

        Raises:
            Exception: There is already a suggestion with the given id.
        """
        instance_id = thread_id

        if cls.get_by_id(instance_id):
            raise Exception('There is already a suggestion with the given'
                            ' id: %s' % instance_id)

        cls(id=instance_id, suggestion_type=suggestion_type,
            target_type=target_type, target_id=target_id,
            target_version_at_submission=target_version_at_submission,
            status=status, author_id=author_id,
            final_reviewer_id=final_reviewer_id, change_cmd=change_cmd,
            score_category=score_category).put()

    @classmethod
    def query_suggestions(cls, query_fields_and_values):
        """Queries for suggestions.

        Args:
            query_fields_and_values: list(tuple(str, str)). A list of queries.
                The first element in each tuple is the field to be queried, and
                the second element is the corresponding value to query for.

        Returns:
            list(SuggestionModel). A list of suggestions that match the given
            query values, up to a maximum of feconf.DEFAULT_QUERY_LIMIT
            suggestions.
        """
        query = cls.query()
        for (field, value) in query_fields_and_values:
            if field not in ALLOWED_QUERY_FIELDS:
                raise Exception('Not allowed to query on field %s' % field)
            query = query.filter(getattr(cls, field) == value)

        return query.fetch(feconf.DEFAULT_QUERY_LIMIT)

    @classmethod
    def get_all_stale_suggestions(cls):
        """Gets all suggestions which were last updated before the threshold
        time.

        Returns:
            list(SuggestionModel). A list of suggestions that are stale.
        """
        threshold_time = (
            datetime.datetime.utcnow() - datetime.timedelta(
                0, 0, 0, THRESHOLD_TIME_BEFORE_ACCEPT_IN_MSECS))
        return cls.get_all().filter(cls.status == STATUS_IN_REVIEW).filter(
            cls.last_updated < threshold_time).fetch()

    @classmethod
    def get_all_score_categories(cls):
        """Gets all the score categories for which suggestions have been
        created.

        Returns:
            list(str). A list of all the score categories.
        """
        query_set = cls.query(projection=['score_category'], distinct=True)
        return [data.score_category for data in query_set]


class ReviewerRotationTrackingModel(base_models.BaseModel):
    """Model to keep track of the position in the reviewer rotation. This model
    is keyed by the score category.
    """

    # The ID of the user whose turn is just completed in the rotation.
    current_position_in_rotation = ndb.StringProperty(
        required=True, indexed=False)

    @classmethod
    def create(cls, score_category, user_id):
        """Creates a new ReviewerRotationTrackingModel instance.

        Args:
            score_category: str. The score category.
            user_id: str. The ID of the user who completed their turn in the
                rotation for the given category.

        Raises:
            Exception: There is already an instance with the given id.
        """
        if cls.get_by_id(score_category):
            raise Exception(
                'There already exists an instance with the given id: %s' % (
                    score_category))
        cls(id=score_category, current_position_in_rotation=user_id).put()

    @classmethod
    def update_position_in_rotation(cls, score_category, user_id):
        """Updates current position in rotation for the given score_category.

        Args:
            score_category: str. The score category.
            user_id: str. The ID of the user who completed their turn in the
                rotation for the given category.
        """
        instance = cls.get_by_id(score_category)

        if not instance:
            cls.create(score_category, user_id)
        else:
            instance.current_position_in_rotation = user_id
            instance.put()<|MERGE_RESOLUTION|>--- conflicted
+++ resolved
@@ -91,15 +91,13 @@
 DEFAULT_SUGGESTION_ACCEPT_MESSAGE = ('Automatically accepting suggestion after'
                                      ' %d days' % THRESHOLD_DAYS_BEFORE_ACCEPT)
 
-<<<<<<< HEAD
 # The amount to increase the score of the author by after successfuly getting an
 # accepted suggestion.
 INCREMENT_SCORE_OF_AUTHOR_BY = 1
-=======
+
 # Action types for incoming requests to the suggestion action handlers.
 ACTION_TYPE_ACCEPT = 'accept'
 ACTION_TYPE_REJECT = 'reject'
->>>>>>> a80bd6dd
 
 
 class GeneralSuggestionModel(base_models.BaseModel):
