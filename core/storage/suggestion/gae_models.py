# Copyright 2018 The Oppia Authors. All Rights Reserved.
#
# Licensed under the Apache License, Version 2.0 (the "License");
# you may not use this file except in compliance with the License.
# You may obtain a copy of the License at
#
#      http://www.apache.org/licenses/LICENSE-2.0
#
# Unless required by applicable law or agreed to in writing, software
# distributed under the License is distributed on an "AS-IS" BASIS,
# WITHOUT WARRANTIES OR CONDITIONS OF ANY KIND, either express or implied.
# See the License for the specific language governing permissions and
# limitations under the License.

"""Models for Oppia suggestions."""
from __future__ import absolute_import  # pylint: disable=import-only-modules
from __future__ import unicode_literals  # pylint: disable=import-only-modules

import datetime

from core.platform import models
import feconf

from google.appengine.ext import ndb

(base_models,) = models.Registry.import_models([models.NAMES.base_model])

# Constants defining types of entities to which suggestions can be created.
TARGET_TYPE_EXPLORATION = 'exploration'
TARGET_TYPE_QUESTION = 'question'
TARGET_TYPE_SKILL = 'skill'
TARGET_TYPE_TOPIC = 'topic'

TARGET_TYPE_CHOICES = [
    TARGET_TYPE_EXPLORATION,
    TARGET_TYPE_QUESTION,
    TARGET_TYPE_SKILL,
    TARGET_TYPE_TOPIC
]

# Constants defining the different possible statuses of a suggestion.
STATUS_ACCEPTED = 'accepted'
STATUS_IN_REVIEW = 'review'
STATUS_REJECTED = 'rejected'

STATUS_CHOICES = [
    STATUS_ACCEPTED,
    STATUS_IN_REVIEW,
    STATUS_REJECTED
]

# Constants defining various suggestion types.
SUGGESTION_TYPE_EDIT_STATE_CONTENT = 'edit_exploration_state_content'
SUGGESTION_TYPE_TRANSLATE_CONTENT = 'translate_content'
SUGGESTION_TYPE_ADD_QUESTION = 'add_question'

SUGGESTION_TYPE_CHOICES = [
    SUGGESTION_TYPE_EDIT_STATE_CONTENT,
    SUGGESTION_TYPE_TRANSLATE_CONTENT,
    SUGGESTION_TYPE_ADD_QUESTION
]

# Defines what is the minimum role required to review suggestions
# of a particular type.
SUGGESTION_MINIMUM_ROLE_FOR_REVIEW = {
    SUGGESTION_TYPE_EDIT_STATE_CONTENT: feconf.ROLE_ID_EXPLORATION_EDITOR
}

# Constants defining various contribution types.
SCORE_TYPE_CONTENT = 'content'
SCORE_TYPE_TRANSLATION = 'translation'
SCORE_TYPE_QUESTION = 'question'

SCORE_TYPE_CHOICES = [
    SCORE_TYPE_CONTENT,
    SCORE_TYPE_TRANSLATION,
    SCORE_TYPE_QUESTION
]

# The delimiter to be used in score category field.
SCORE_CATEGORY_DELIMITER = '.'

ALLOWED_QUERY_FIELDS = ['suggestion_type', 'target_type', 'target_id',
                        'status', 'author_id', 'final_reviewer_id',
                        'score_category']

# Threshold number of days after which suggestion will be accepted.
THRESHOLD_DAYS_BEFORE_ACCEPT = 7

# Threshold time after which suggestion is considered stale and auto-accepted.
THRESHOLD_TIME_BEFORE_ACCEPT_IN_MSECS = (
    THRESHOLD_DAYS_BEFORE_ACCEPT * 24 * 60 * 60 * 1000)

# The default message to be shown when accepting stale suggestions.
DEFAULT_SUGGESTION_ACCEPT_MESSAGE = ('Automatically accepting suggestion after'
                                     ' %d days' % THRESHOLD_DAYS_BEFORE_ACCEPT)

# The amount to increase the score of the author by after successfuly getting an
# accepted suggestion.
INCREMENT_SCORE_OF_AUTHOR_BY = 1

# Action types for incoming requests to the suggestion action handlers.
ACTION_TYPE_ACCEPT = 'accept'
ACTION_TYPE_REJECT = 'reject'


class GeneralSuggestionModel(base_models.BaseModel):
    """Model to store suggestions made by Oppia users.

    The ID of the suggestions are created is the same as the ID of the thread
    linked to the suggestion.
    """

    # The type of suggestion.
    suggestion_type = ndb.StringProperty(
        required=True, indexed=True, choices=SUGGESTION_TYPE_CHOICES)
    # The type of the target entity which the suggestion is linked to.
    target_type = ndb.StringProperty(
        required=True, indexed=True, choices=TARGET_TYPE_CHOICES)
    # The ID of the target entity being suggested to.
    target_id = ndb.StringProperty(required=True, indexed=True)
    # The version number of the target entity at the time of creation of the
    # suggestion.
    target_version_at_submission = ndb.IntegerProperty(
        required=True, indexed=True)
    # Status of the suggestion.
    status = ndb.StringProperty(
        required=True, indexed=True, choices=STATUS_CHOICES)
    # The ID of the author of the suggestion.
    author_id = ndb.StringProperty(required=True, indexed=True)
    # The ID of the reviewer who accepted/rejected the suggestion.
    final_reviewer_id = ndb.StringProperty(indexed=True)
    # The change command linked to the suggestion. Contains the details of the
    # change.
    change_cmd = ndb.JsonProperty(required=True)
    # The category to score the suggestor in. This field will contain 2 values
    # separated by a ., the first will be a value from SCORE_TYPE_CHOICES and
    # the second will be the subcategory of the suggestion.
    score_category = ndb.StringProperty(required=True, indexed=True)

    @staticmethod
    def get_deletion_policy():
        """General suggestion needs to be pseudonymized for the user."""
        return base_models.DELETION_POLICY.LOCALLY_PSEUDONYMIZE

    @classmethod
    def has_reference_to_user_id(cls, user_id):
        """Check whether GeneralSuggestionModel exists for the user.

        Args:
            user_id: str. The ID of the user whose data should be checked.

        Returns:
            bool. Whether any models refer to the given user ID.
        """
        return cls.query(
            ndb.OR(cls.author_id == user_id, cls.final_reviewer_id == user_id)
        ).get() is not None

    @classmethod
    def create(
            cls, suggestion_type, target_type, target_id,
            target_version_at_submission, status, author_id,
            final_reviewer_id, change_cmd, score_category,
            thread_id):
        """Creates a new SuggestionModel entry.

        Args:
            suggestion_type: str. The type of the suggestion.
            target_type: str. The type of target entity being edited.
            target_id: str. The ID of the target entity being edited.
            target_version_at_submission: int. The version number of the target
                entity at the time of creation of the suggestion.
            status: str. The status of the suggestion.
            author_id: str. The ID of the user who submitted the suggestion.
            final_reviewer_id: str. The ID of the reviewer who has
                accepted/rejected the suggestion.
            change_cmd: dict. The actual content of the suggestion.
            score_category: str. The scoring category for the suggestion.
            thread_id: str. The ID of the feedback thread linked to the
                suggestion.

        Raises:
            Exception: There is already a suggestion with the given id.
        """
        instance_id = thread_id

        if cls.get_by_id(instance_id):
            raise Exception('There is already a suggestion with the given'
                            ' id: %s' % instance_id)

        cls(id=instance_id, suggestion_type=suggestion_type,
            target_type=target_type, target_id=target_id,
            target_version_at_submission=target_version_at_submission,
            status=status, author_id=author_id,
            final_reviewer_id=final_reviewer_id, change_cmd=change_cmd,
            score_category=score_category).put()

    @classmethod
    def query_suggestions(cls, query_fields_and_values):
        """Queries for suggestions.

        Args:
            query_fields_and_values: list(tuple(str, str)). A list of queries.
                The first element in each tuple is the field to be queried, and
                the second element is the corresponding value to query for.

        Returns:
            list(SuggestionModel). A list of suggestions that match the given
            query values, up to a maximum of feconf.DEFAULT_QUERY_LIMIT
            suggestions.
        """
        query = cls.query()
        for (field, value) in query_fields_and_values:
            if field not in ALLOWED_QUERY_FIELDS:
                raise Exception('Not allowed to query on field %s' % field)
            query = query.filter(getattr(cls, field) == value)

        return query.fetch(feconf.DEFAULT_QUERY_LIMIT)

    @classmethod
    def get_all_stale_suggestions(cls):
        """Gets all suggestions which were last updated before the threshold
        time.

        Returns:
            list(SuggestionModel). A list of suggestions that are stale.
        """
        threshold_time = (
            datetime.datetime.utcnow() - datetime.timedelta(
                0, 0, 0, THRESHOLD_TIME_BEFORE_ACCEPT_IN_MSECS))
        return cls.get_all().filter(cls.status == STATUS_IN_REVIEW).filter(
            cls.last_updated < threshold_time).fetch()

    @classmethod
    def get_in_review_suggestions_in_score_categories(
            cls, score_categories, user_id):
        """Gets all suggestions which are in review in the given
        score_categories.

        Args:
            score_categories: list(str). list of score categories to query for.
            user_id: list(str). The id of the user trying to make this query.
                As a user cannot review their own suggestions, suggestions
                authored by the user will be excluded.

        Returns:
            list(SuggestionModel). A list of suggestions that are in the given
                score categories, which are in review, but not created by the
                given user.
        """
        if len(score_categories) == 0:
            raise Exception('Received empty list of score categories')

        return cls.get_all().filter(cls.status == STATUS_IN_REVIEW).filter(
            cls.score_category.IN(score_categories)).filter(
                cls.author_id != user_id).fetch(
                    feconf.DEFAULT_QUERY_LIMIT)

    @classmethod
    def get_in_review_suggestions_of_suggestion_type(
            cls, suggestion_type, user_id):
        """Gets all suggestions of suggestion_type which are in review.

        Args:
            suggestion_type: str. The type of suggestion to query for.
            user_id: str. The id of the user trying to make this query.
                As a user cannot review their own suggestions, suggestions
                authored by the user will be excluded.

        Returns:
            list(SuggestionModel). A list of suggestions that are of the given
                type, which are in review, but not created by the given user.
        """
        return cls.get_all().filter(cls.status == STATUS_IN_REVIEW).filter(
            cls.suggestion_type == suggestion_type).filter(
                cls.author_id != user_id).fetch(feconf.DEFAULT_QUERY_LIMIT)

    @classmethod
    def get_user_created_suggestions_of_suggestion_type(
            cls, suggestion_type, user_id):
        """Gets all suggestions of suggestion_type which the user has created.

        Args:
            suggestion_type: str. The type of suggestion to query for.
            user_id: str. The id of the user trying to make this query.

        Returns:
            list(SuggestionModel). A list of suggestions that are of the given
                type, which the given user has created.
        """
        return cls.get_all().filter(cls.status == STATUS_IN_REVIEW).filter(
            cls.suggestion_type == suggestion_type).filter(
                cls.author_id == user_id).fetch(feconf.DEFAULT_QUERY_LIMIT)

    @classmethod
    def get_all_score_categories(cls):
        """Gets all the score categories for which suggestions have been
        created.

        Returns:
            list(str). A list of all the score categories.
        """
        query_set = cls.query(projection=['score_category'], distinct=True)
        return [data.score_category for data in query_set]

    @classmethod
    def export_data(cls, user_id):
        """Exports the data from GeneralSuggestionModel
        into dict format for Takeout.

        Args:
            user_id: str. The ID of the user whose data should be exported.

        Returns:
            dict. Dictionary of the data from GeneralSuggestionModel.
        """

        user_data = dict()
        suggestion_models = (
            cls.get_all()
            .filter(cls.author_id == user_id).fetch())

        for suggestion_model in suggestion_models:
            user_data[suggestion_model.id] = {
                'suggestion_type': suggestion_model.suggestion_type,
                'target_type': suggestion_model.target_type,
                'target_id': suggestion_model.target_id,
                'target_version_at_submission': (
                    suggestion_model
                    .target_version_at_submission),
                'status': suggestion_model.status,
                'change_cmd': suggestion_model.change_cmd,
            }

<<<<<<< HEAD
        return user_data


class ReviewerRotationTrackingModel(base_models.BaseModel):
    """Model to keep track of the position in the reviewer rotation. This model
    is keyed by the score category.
    """

    # The ID of the user whose turn is just completed in the rotation.
    current_position_in_rotation = ndb.StringProperty(
        required=True, indexed=False)

    @staticmethod
    def get_deletion_policy():
        """Reviewer rotation tracking is going to be reworked. Thus, using
        not applicable for now.
        """
        return base_models.DELETION_POLICY.NOT_APPLICABLE

    @classmethod
    def create(cls, score_category, user_id):
        """Creates a new ReviewerRotationTrackingModel instance.

        Args:
            score_category: str. The score category.
            user_id: str. The ID of the user who completed their turn in the
                rotation for the given category.

        Raises:
            Exception: There is already an instance with the given id.
        """
        if cls.get_by_id(score_category):
            raise Exception(
                'There already exists an instance with the given id: %s' % (
                    score_category))
        cls(id=score_category, current_position_in_rotation=user_id).put()

    @classmethod
    def update_position_in_rotation(cls, score_category, user_id):
        """Updates current position in rotation for the given score_category.

        Args:
            score_category: str. The score category.
            user_id: str. The ID of the user who completed their turn in the
                rotation for the given category.
        """
        instance = cls.get_by_id(score_category)

        if instance is None:
            cls.create(score_category, user_id)
        else:
            instance.current_position_in_rotation = user_id
            instance.put()


class GeneralVoiceoverApplicationModel(base_models.BaseModel):
    """A general model for voiceover application of an entity.

    The ID of the voiceover application will be a random hashed value.
    """
    # The type of entity to which the user will be assigned as a voice artist
    # once the application will get approved.
    target_type = ndb.StringProperty(required=True, indexed=True)
    # The ID of the entity to which the application belongs.
    target_id = ndb.StringProperty(required=True, indexed=True)
    # The language code for the voiceover audio.
    language_code = ndb.StringProperty(required=True, indexed=True)
    # The status of the application. One of: accepted, rejected, in-review.
    status = ndb.StringProperty(
        required=True, indexed=True, choices=STATUS_CHOICES)
    # The HTML content written in the given language_code.
    # This will typically be a snapshot of the content of the initial card of
    # the target.
    content = ndb.TextProperty(required=True)
    # The filename of the voiceover audio. The filename will have
    # datetime-randomId(length 6)-language_code.mp3 pattern.
    filename = ndb.StringProperty(required=True, indexed=True)
    # The ID of the author of the voiceover application.
    author_id = ndb.StringProperty(required=True, indexed=True)
    # The ID of the reviewer who accepted/rejected the voiceover application.
    final_reviewer_id = ndb.StringProperty(indexed=True)
    # The plain text message submitted by the reviewer while rejecting the
    # application.
    rejection_message = ndb.TextProperty()

    @staticmethod
    def get_deletion_policy():
        """General voiceover application needs to be pseudonymized for the
        user.
        """
        return base_models.DELETION_POLICY.LOCALLY_PSEUDONYMIZE

    @classmethod
    def has_reference_to_user_id(cls, user_id):
        """Check whether GeneralVoiceoverApplicationModel exists for the user.
        Args:
            user_id: str. The ID of the user whose data should be checked.
        Returns:
            bool. Whether any models refer to the given user ID.
        """
        return cls.query(
            ndb.OR(cls.author_id == user_id, cls.final_reviewer_id == user_id)
        ).get() is not None

    @classmethod
    def get_user_voiceover_applications(cls, author_id, status=None):
        """Returns a list of voiceover application submitted by the given user.

        Args:
            author_id: str. The id of the user created the voiceover
                application.
            status: str|None. The status of the voiceover application.
                If the status is None, the query will fetch all the
                voiceover applications.

        Returns:
            list(GeneralVoiceoverApplicationModel). The list of voiceover
                application submitted by the given user.
        """
        if status in STATUS_CHOICES:
            return cls.query(ndb.AND(
                cls.author_id == author_id, cls.status == status)).fetch()
        else:
            return cls.query(cls.author_id == author_id).fetch()

    @classmethod
    def get_reviewable_voiceover_applications(cls, user_id):
        """Returns a list of voiceover application which a given user can
        review.

        Args:
            user_id: str. The id of the user trying to make this query.
                As a user cannot review their own voiceover application, so the
                voiceover application created by the user will be excluded.

        Returns:
            list(GeneralVoiceoverApplicationModel). The list of voiceover
                application which the given user can review.
        """
        return cls.query(ndb.AND(
            cls.author_id != user_id,
            cls.status == STATUS_IN_REVIEW)).fetch()
=======
        return user_data
>>>>>>> 087af5a2
<|MERGE_RESOLUTION|>--- conflicted
+++ resolved
@@ -333,60 +333,7 @@
                 'change_cmd': suggestion_model.change_cmd,
             }
 
-<<<<<<< HEAD
         return user_data
-
-
-class ReviewerRotationTrackingModel(base_models.BaseModel):
-    """Model to keep track of the position in the reviewer rotation. This model
-    is keyed by the score category.
-    """
-
-    # The ID of the user whose turn is just completed in the rotation.
-    current_position_in_rotation = ndb.StringProperty(
-        required=True, indexed=False)
-
-    @staticmethod
-    def get_deletion_policy():
-        """Reviewer rotation tracking is going to be reworked. Thus, using
-        not applicable for now.
-        """
-        return base_models.DELETION_POLICY.NOT_APPLICABLE
-
-    @classmethod
-    def create(cls, score_category, user_id):
-        """Creates a new ReviewerRotationTrackingModel instance.
-
-        Args:
-            score_category: str. The score category.
-            user_id: str. The ID of the user who completed their turn in the
-                rotation for the given category.
-
-        Raises:
-            Exception: There is already an instance with the given id.
-        """
-        if cls.get_by_id(score_category):
-            raise Exception(
-                'There already exists an instance with the given id: %s' % (
-                    score_category))
-        cls(id=score_category, current_position_in_rotation=user_id).put()
-
-    @classmethod
-    def update_position_in_rotation(cls, score_category, user_id):
-        """Updates current position in rotation for the given score_category.
-
-        Args:
-            score_category: str. The score category.
-            user_id: str. The ID of the user who completed their turn in the
-                rotation for the given category.
-        """
-        instance = cls.get_by_id(score_category)
-
-        if instance is None:
-            cls.create(score_category, user_id)
-        else:
-            instance.current_position_in_rotation = user_id
-            instance.put()
 
 
 class GeneralVoiceoverApplicationModel(base_models.BaseModel):
@@ -475,7 +422,4 @@
         """
         return cls.query(ndb.AND(
             cls.author_id != user_id,
-            cls.status == STATUS_IN_REVIEW)).fetch()
-=======
-        return user_data
->>>>>>> 087af5a2
+            cls.status == STATUS_IN_REVIEW)).fetch()