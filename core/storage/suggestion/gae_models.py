--- conflicted
+++ resolved
@@ -71,8 +71,8 @@
 SCORE_CATEGORY_DELIMITER = '.'
 
 ALLOWED_QUERY_FIELDS = ['suggestion_type', 'target_type', 'target_id',
-                        'status', 'author_id', 'assigned_reviewer_id',
-                        'final_reviewer_id', 'score_category']
+                        'status', 'author_id', 'final_reviewer_id',
+                        'score_category']
 
 
 class GeneralSuggestionModel(base_models.BaseModel):
@@ -162,60 +162,10 @@
             query values, up to a maximum of feconf.DEFAULT_QUERY_LIMIT
             suggestions.
         """
-<<<<<<< HEAD
         query = cls.query()
         for (field, value) in query_fields_and_values:
             if field not in ALLOWED_QUERY_FIELDS:
                 raise Exception('Not allowed to query on field %s' % field)
             query = query.filter(getattr(cls, field) == value)
 
-        return query.fetch(feconf.DEFAULT_QUERY_LIMIT)
-=======
-        return cls.get_all().filter(
-            cls.author_id == author_id).fetch(feconf.DEFAULT_QUERY_LIMIT)
-
-    @classmethod
-    def get_suggestions_reviewed_by(cls, final_reviewer_id):
-        """Gets all suggestions that have been reviewed by the given user.
-
-        Args:
-            final_reviewer_id: str. The ID of the reviewer of the suggestion.
-
-        Returns:
-            list(SuggestionModel). A list of suggestions reviewed by the given
-                user, up to a maximum of feconf.DEFAULT_QUERY_LIMIT
-                suggestions.
-        """
-        return cls.get_all().filter(
-            cls.final_reviewer_id == final_reviewer_id).fetch(
-                feconf.DEFAULT_QUERY_LIMIT)
-
-    @classmethod
-    def get_suggestions_by_status(cls, status):
-        """Gets all suggestions with the given status.
-
-        Args:
-            status: str. The status of the suggestion.
-
-        Returns:
-            list(SuggestionModel) or None. A list of suggestions with the given
-            status, up to a maximum of feconf.DEFAULT_QUERY_LIMIT suggestions.
-        """
-        return cls.get_all().filter(
-            cls.status == status).fetch(feconf.DEFAULT_QUERY_LIMIT)
-
-    @classmethod
-    def get_suggestions_by_target_id(cls, target_type, target_id):
-        """Gets all suggestions to the target with the given ID.
-
-        Args:
-            target_type: str. The type of target.
-            target_id: str. The ID of the target.
-
-        Returns:
-            list(SuggestionModel). A list of suggestions to the target with the
-            given id, up to a maximum of feconf.DEFAULT_QUERY_LIMIT suggestions.
-        """
-        return cls.get_all().filter(cls.target_type == target_type).filter(
-            cls.target_id == target_id).fetch(feconf.DEFAULT_QUERY_LIMIT)
->>>>>>> 555635aa
+        return query.fetch(feconf.DEFAULT_QUERY_LIMIT)