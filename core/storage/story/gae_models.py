--- conflicted
+++ resolved
@@ -141,20 +141,11 @@
         """Model doesn't contain any data directly corresponding to a user."""
         return base_models.DELETION_POLICY.NOT_APPLICABLE
 
-<<<<<<< HEAD
-    # TODO(#13523): Change 'commit_cmds' to TypedDict/Domain Object
-    # to remove Any used below.
-=======
->>>>>>> 940969c1
     # We have ignored [override] here because the signature of this method
     # doesn't match with VersionedModel.compute_models_to_commit(). Because
     # argument `commit_message` of super class can accept Optional[str] but
     # this method can only accept str.
-<<<<<<< HEAD
-    def compute_models_to_commit( # type: ignore[override]
-=======
     def compute_models_to_commit(  # type: ignore[override]
->>>>>>> 940969c1
         self,
         committer_id: str,
         commit_type: str,
