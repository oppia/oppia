--- conflicted
+++ resolved
@@ -163,11 +163,7 @@
         self,
         committer_id: str,
         commit_type: str,
-<<<<<<< HEAD
-        commit_message: str,
-=======
         commit_message: Optional[str],
->>>>>>> 621ae5e4
         commit_cmds: base_models.AllowedCommitCmdsListType,
         # We expect Mapping because we want to allow models that inherit
         # from BaseModel as the values, if we used Dict this wouldn't
