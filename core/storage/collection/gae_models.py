--- conflicted
+++ resolved
@@ -275,16 +275,12 @@
         return base_models.DELETION_POLICY.KEEP_IF_PUBLIC
 
     @staticmethod
-<<<<<<< HEAD
-    def convert_to_valid_dict(model_dict):
-=======
     def get_export_policy():
         """Model contains user data."""
         return base_models.EXPORT_POLICY.CONTAINS_USER_DATA
 
     @staticmethod
-    def transform_dict_to_valid(model_dict):
->>>>>>> 589728b8
+    def convert_to_valid_dict(model_dict):
         """Replace invalid fields and values in the CollectionRightsModel dict.
 
         Some old CollectionRightsSnapshotContentModels can contain fields
