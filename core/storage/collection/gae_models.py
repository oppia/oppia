--- conflicted
+++ resolved
@@ -329,7 +329,6 @@
             model_dict['voice_artist_ids'] = model_dict['translator_ids']
             model_dict['translator_ids'] = []
 
-<<<<<<< HEAD
         # We need to remove pseudonymous IDs from all the fields that contain
         # user IDs.
         model_dict['owner_ids'] = [
@@ -350,8 +349,6 @@
             if not utils.is_pseudonymous_id(viewer_id)
         ]
 
-=======
->>>>>>> 700b7838
         return model_dict
 
     def _reconstitute(self, snapshot_dict):
