# coding: utf-8
#
# Copyright 2014 The Oppia Authors. All Rights Reserved.
#
# Licensed under the Apache License, Version 2.0 (the "License");
# you may not use this file except in compliance with the License.
# You may obtain a copy of the License at
#
#      http://www.apache.org/licenses/LICENSE-2.0
#
# Unless required by applicable law or agreed to in writing, software
# distributed under the License is distributed on an "AS-IS" BASIS,
# WITHOUT WARRANTIES OR CONDITIONS OF ANY KIND, either express or implied.
# See the License for the specific language governing permissions and
# limitations under the License.

"""Models for Oppia users."""
from __future__ import absolute_import  # pylint: disable=import-only-modules
from __future__ import unicode_literals  # pylint: disable=import-only-modules

from core.platform import models

from google.appengine.datastore import datastore_query
from google.appengine.ext import ndb

(base_models,) = models.Registry.import_models([models.NAMES.base_model])


class ExplorationOpportunitySummaryModel(base_models.BaseModel):
    """Summary of translation and voiceover opportunities in an exploration.

    The id of each instance is the id of the corresponding exploration.
    """
    topic_id = ndb.StringProperty(required=True, indexed=True)
    topic_name = ndb.StringProperty(required=True, indexed=True)
    story_id = ndb.StringProperty(required=True, indexed=True)
    story_title = ndb.StringProperty(required=True, indexed=True)
    chapter_title = ndb.StringProperty(required=True, indexed=True)
    content_count = ndb.IntegerProperty(required=True, indexed=True)
    incomplete_translation_language_codes = ndb.StringProperty(
        repeated=True, indexed=True)
    translation_counts = ndb.JsonProperty(default={}, indexed=False)
    assigned_voice_artist_in_language_codes = ndb.StringProperty(
        repeated=True, indexed=True)
    need_voice_artist_in_language_codes = ndb.StringProperty(
        repeated=True, indexed=True)

    @staticmethod
    def get_deletion_policy():
        """Exploration opporturnity summary is deleted only if the corresponding
        exploration is not public.
        """
        return base_models.DELETION_POLICY.KEEP_IF_PUBLIC

    @classmethod
    def get_all_translation_opportunities(
            cls, page_size, urlsafe_start_cursor, language_code):
        """Returns a list of opportunities available for translation in a
        specific language.

        Args:
            page_size: int. The maximum number of entities to be returned.
            urlsafe_start_cursor: str or None. If provided, the list of
                returned entities starts from this datastore cursor.
                Otherwise, the returned entities start from the beginning
                of the full list of entities.
            language_code: str. The language for which translation opportunities
                are to be fetched.

        Returns:
            3-tuple of (results, cursor, more) as described in fetch_page() at:
            https://developers.google.com/appengine/docs/python/ndb/queryclass,
            where:
                results: list(ExplorationOpportunitySummaryModel)|None. A list
                    of query results.
                cursor: str or None. A query cursor pointing to the next
                    batch of results. If there are no more results, this might
                    be None.
                more: bool. If True, there are (probably) more results after
                    this batch. If False, there are no further results after
                    this batch.
        """
        if urlsafe_start_cursor:
            start_cursor = datastore_query.Cursor(urlsafe=urlsafe_start_cursor)
        else:
            start_cursor = datastore_query.Cursor()

        results, cursor, more = cls.query(
            cls.incomplete_translation_language_codes == language_code).order(
                cls.incomplete_translation_language_codes).fetch_page(
                    page_size, start_cursor=start_cursor)
        return (results, (cursor.urlsafe() if cursor else None), more)

    @classmethod
    def get_all_voiceover_opportunities(
            cls, page_size, urlsafe_start_cursor, language_code):
        """Returns a list of opportunities available for voiceover in a
        specific language.

        Args:
            page_size: int. The maximum number of entities to be returned.
            urlsafe_start_cursor: str or None. If provided, the list of
                returned entities starts from this datastore cursor.
                Otherwise, the returned entities start from the beginning
                of the full list of entities.
            language_code: str. The language for which voiceover opportunities
                to be fetched.

        Returns:
            3-tuple of (results, cursor, more) as described in fetch_page() at:
            https://developers.google.com/appengine/docs/python/ndb/queryclass,
            where:
                results: list(ExplorationOpportunitySummaryModel)|None. A list
                    of query results.
                cursor: str or None. A query cursor pointing to the next
                    batch of results. If there are no more results, this might
                    be None.
                more: bool. If True, there are (probably) more results after
                    this batch. If False, there are no further results after
                    this batch.
        """
        if urlsafe_start_cursor:
            start_cursor = datastore_query.Cursor(urlsafe=urlsafe_start_cursor)
        else:
            start_cursor = None

        results, cursor, more = cls.query(
            cls.need_voice_artist_in_language_codes == language_code).order(
                cls.created_on).fetch_page(page_size, start_cursor=start_cursor)
        return (results, (cursor.urlsafe() if cursor else None), more)

    @classmethod
    def get_by_topic(cls, topic_id):
        """Returns all the models corresponding to the specific topic.

        Returns:
            list(ExplorationOpportunitySummaryModel)|None. A list of
            ExplorationOpportunitySummaryModel having given topic_id.
        """
        return cls.query(cls.topic_id == topic_id).fetch()

    @classmethod
    def delete_all(cls):
        """Deletes all entities of this class."""
        keys = cls.query().fetch(keys_only=True)
        ndb.delete_multi(keys)


class SkillOpportunityModel(base_models.BaseModel):
    """Model for opportunities to add questions to skills.

<<<<<<< HEAD
=======
    The id of each instance is the id of the corresponding skill.

>>>>>>> 2be6e042
    A new instance of this model is created each time a SkillModel is created.
    When a SkillModel's skill description changes, the corresponding instance
    of this model is also updated.
    """
    # The description of the opportunity's skill.
    skill_description = ndb.StringProperty(required=True, indexed=True)
    # The number of questions associated with this opportunity's skill.
    question_count = ndb.IntegerProperty(required=True, indexed=True)

<<<<<<< HEAD
=======
    @staticmethod
    def get_deletion_policy():
        """Skill opportunity is deleted only if the corresponding skill is not
        public.
        """
        return base_models.DELETION_POLICY.KEEP_IF_PUBLIC

>>>>>>> 2be6e042
    @classmethod
    def get_skill_opportunities(cls, page_size, urlsafe_start_cursor):
        """Returns a list of skill opportunities available for adding questions.

        Args:
            page_size: int. The maximum number of entities to be returned.
            urlsafe_start_cursor: str or None. If provided, the list of
                returned entities starts from this datastore cursor.
                Otherwise, the returned entities start from the beginning
                of the full list of entities.

        Returns:
            3-tuple of (results, cursor, more) as described in fetch_page() at:
            https://developers.google.com/appengine/docs/python/ndb/queryclass,
            where:
                results: list(SkillOpportunityModel)|None. A list
                    of query results.
                cursor: str or None. A query cursor pointing to the next
                    batch of results. If there are no more results, this might
                    be None.
                more: bool. If True, there are (probably) more results after
                    this batch. If False, there are no further results after
                    this batch.
        """
        if urlsafe_start_cursor:
            start_cursor = datastore_query.Cursor(urlsafe=urlsafe_start_cursor)
        else:
            start_cursor = None

        results, cursor, more = cls.get_all().order(
            cls.created_on).fetch_page(page_size, start_cursor=start_cursor)
        return (results, (cursor.urlsafe() if cursor else None), more)<|MERGE_RESOLUTION|>--- conflicted
+++ resolved
@@ -149,11 +149,8 @@
 class SkillOpportunityModel(base_models.BaseModel):
     """Model for opportunities to add questions to skills.
 
-<<<<<<< HEAD
-=======
     The id of each instance is the id of the corresponding skill.
 
->>>>>>> 2be6e042
     A new instance of this model is created each time a SkillModel is created.
     When a SkillModel's skill description changes, the corresponding instance
     of this model is also updated.
@@ -163,8 +160,6 @@
     # The number of questions associated with this opportunity's skill.
     question_count = ndb.IntegerProperty(required=True, indexed=True)
 
-<<<<<<< HEAD
-=======
     @staticmethod
     def get_deletion_policy():
         """Skill opportunity is deleted only if the corresponding skill is not
@@ -172,7 +167,6 @@
         """
         return base_models.DELETION_POLICY.KEEP_IF_PUBLIC
 
->>>>>>> 2be6e042
     @classmethod
     def get_skill_opportunities(cls, page_size, urlsafe_start_cursor):
         """Returns a list of skill opportunities available for adding questions.
