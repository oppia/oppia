--- conflicted
+++ resolved
@@ -126,7 +126,6 @@
         else:
             start_cursor = datastore_services.make_cursor()
 
-<<<<<<< HEAD
         language_query = cls.query(
             cls.incomplete_translation_language_codes == language_code
         ).order(cls.incomplete_translation_language_codes)
@@ -140,19 +139,10 @@
         more_results = len(plus_one_query_models) == page_size + 1
         # The urlsafe returns bytes and we need to decode them to string.
         return (
-            results,
+            cast(List[ExplorationOpportunitySummaryModel], results),
             (cursor.urlsafe().decode('utf-8') if cursor else None),
             more_results
         )
-=======
-        results, cursor, more = cls.query(
-            cls.incomplete_translation_language_codes == language_code).order(
-                cls.incomplete_translation_language_codes).fetch_page(
-                    page_size, start_cursor=start_cursor)
-        return (
-            cast(List[ExplorationOpportunitySummaryModel], results),
-            (cursor.urlsafe() if cursor else None), more)
->>>>>>> 0991eb6f
 
     @classmethod
     def get_all_voiceover_opportunities(
@@ -193,7 +183,6 @@
         else:
             start_cursor = None
 
-<<<<<<< HEAD
         language_created_on_query = cls.query(
             cls.language_codes_needing_voice_artists == language_code
         ).order(cls.created_on)
@@ -209,18 +198,10 @@
         more_results = len(plus_one_query_models) == page_size + 1
         # The urlsafe returns bytes and we need to decode them to string.
         return (
-            results,
+            cast(List[ExplorationOpportunitySummaryModel], results),
             (cursor.urlsafe().decode('utf-8') if cursor else None),
             more_results
         )
-=======
-        results, cursor, more = cls.query(
-            cls.language_codes_needing_voice_artists == language_code).order(
-                cls.created_on).fetch_page(page_size, start_cursor=start_cursor)
-        return (
-            cast(List[ExplorationOpportunitySummaryModel], results),
-            (cursor.urlsafe() if cursor else None), more)
->>>>>>> 0991eb6f
 
     @classmethod
     def get_by_topic(cls, topic_id):
@@ -318,7 +299,6 @@
         else:
             start_cursor = None
 
-<<<<<<< HEAD
         created_on_query = cls.get_all().order(cls.created_on)
         query_models, cursor, _ = (
             created_on_query.fetch_page(page_size, start_cursor=start_cursor))
@@ -329,17 +309,10 @@
         more_results = len(plus_one_query_models) == page_size + 1
         # The urlsafe returns bytes and we need to decode them to string.
         return (
-            query_models,
+            cast(List[SkillOpportunityModel], query_models),
             (cursor.urlsafe().decode('utf-8') if cursor else None),
             more_results
         )
-=======
-        results, cursor, more = cls.get_all().order(
-            cls.created_on).fetch_page(page_size, start_cursor=start_cursor)
-        return (
-            cast(List[SkillOpportunityModel], results),
-            (cursor.urlsafe() if cursor else None), more)
->>>>>>> 0991eb6f
 
     @classmethod
     def delete_all(cls):
