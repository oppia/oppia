# coding: utf-8
#
# Copyright 2014 The Oppia Authors. All Rights Reserved.
#
# Licensed under the Apache License, Version 2.0 (the "License");
# you may not use this file except in compliance with the License.
# You may obtain a copy of the License at
#
#      http://www.apache.org/licenses/LICENSE-2.0
#
# Unless required by applicable law or agreed to in writing, software
# distributed under the License is distributed on an "AS-IS" BASIS,
# WITHOUT WARRANTIES OR CONDITIONS OF ANY KIND, either express or implied.
# See the License for the specific language governing permissions and
# limitations under the License.

"""Models for Oppia users."""

from __future__ import absolute_import
from __future__ import unicode_literals

from core.platform import models

from typing import Dict, List, Optional, Text, Tuple, cast # isort:skip # pylint: disable=unused-import

MYPY = False
if MYPY: # pragma: no cover
<<<<<<< HEAD
    from mypy_imports import base_models, datastore_services
=======
    from mypy_imports import base_models
    from mypy_imports import datastore_services
>>>>>>> 9edfb2c8

(base_models,) = models.Registry.import_models([models.NAMES.base_model])

datastore_services = models.Registry.import_datastore_services()


class ExplorationOpportunitySummaryModel(base_models.BaseModel):
    """Summary of translation and voiceover opportunities in an exploration.

    The id of each instance is the id of the corresponding exploration.
    """

    topic_id = datastore_services.StringProperty(required=True, indexed=True)
    topic_name = datastore_services.StringProperty(required=True, indexed=True)
    story_id = datastore_services.StringProperty(required=True, indexed=True)
    story_title = datastore_services.StringProperty(required=True, indexed=True)
    chapter_title = (
        datastore_services.StringProperty(required=True, indexed=True))
    content_count = (
        datastore_services.IntegerProperty(required=True, indexed=True))
    incomplete_translation_language_codes = datastore_services.StringProperty(
        repeated=True, indexed=True)
    translation_counts = (
        datastore_services.JsonProperty(default={}, indexed=False))
    language_codes_with_assigned_voice_artists = (
        datastore_services.StringProperty(repeated=True, indexed=True))
    language_codes_needing_voice_artists = datastore_services.StringProperty(
        repeated=True, indexed=True)

    @staticmethod
    def get_deletion_policy():
        # type: () -> base_models.DELETION_POLICY
        """Model doesn't contain any data directly corresponding to a user."""
        return base_models.DELETION_POLICY.NOT_APPLICABLE

    @staticmethod
    def get_model_association_to_user():
        # type: () -> base_models.MODEL_ASSOCIATION_TO_USER
        """Model does not contain user data."""
        return base_models.MODEL_ASSOCIATION_TO_USER.NOT_CORRESPONDING_TO_USER

    @classmethod
    def get_export_policy(cls):
        # type: () -> Dict[Text, base_models.EXPORT_POLICY]
        """Model doesn't contain any data directly corresponding to a user."""
        return dict(super(cls, cls).get_export_policy(), **{
            'topic_id': base_models.EXPORT_POLICY.NOT_APPLICABLE,
            'topic_name': base_models.EXPORT_POLICY.NOT_APPLICABLE,
            'story_id': base_models.EXPORT_POLICY.NOT_APPLICABLE,
            'story_title': base_models.EXPORT_POLICY.NOT_APPLICABLE,
            'chapter_title': base_models.EXPORT_POLICY.NOT_APPLICABLE,
            'content_count': base_models.EXPORT_POLICY.NOT_APPLICABLE,
            'incomplete_translation_language_codes':
                base_models.EXPORT_POLICY.NOT_APPLICABLE,
            'translation_counts': base_models.EXPORT_POLICY.NOT_APPLICABLE,
            'language_codes_with_assigned_voice_artists':
                base_models.EXPORT_POLICY.NOT_APPLICABLE,
            'language_codes_needing_voice_artists':
                base_models.EXPORT_POLICY.NOT_APPLICABLE
        })

    @classmethod
    def get_all_translation_opportunities(
<<<<<<< HEAD
            cls, page_size, urlsafe_start_cursor, language_code):
        # type: (int, Optional[Text], Text) -> Tuple[Optional[List[ExplorationOpportunitySummaryModel]], Optional[Text], bool]
=======
            cls,
            page_size, # type: int
            urlsafe_start_cursor, # type: Optional[Text]
            language_code # type: Text
    ):
        # type: (...) -> Tuple[List[ExplorationOpportunitySummaryModel], Optional[Text], bool]
>>>>>>> 9edfb2c8
        """Returns a list of opportunities available for translation in a
        specific language.

        Args:
            page_size: int. The maximum number of entities to be returned.
            urlsafe_start_cursor: str or None. If provided, the list of
                returned entities starts from this datastore cursor.
                Otherwise, the returned entities start from the beginning
                of the full list of entities.
            language_code: str. The language for which translation opportunities
                are to be fetched.

        Returns:
            3-tuple of (results, cursor, more). As described in fetch_page() at:
            https://developers.google.com/appengine/docs/python/ndb/queryclass,
            where:
                results: list(ExplorationOpportunitySummaryModel). A list
                    of query results.
                cursor: str or None. A query cursor pointing to the next
                    batch of results. If there are no more results, this might
                    be None.
                more: bool. If True, there are (probably) more results after
                    this batch. If False, there are no further results after
                    this batch.
        """
        if urlsafe_start_cursor:
            start_cursor = datastore_services.make_cursor(
                urlsafe_cursor=urlsafe_start_cursor)
        else:
            start_cursor = datastore_services.make_cursor()

<<<<<<< HEAD
        results, cursor, more = cls.query(
            cls.incomplete_translation_language_codes == language_code).order(
                cls.incomplete_translation_language_codes).fetch_page(
                    page_size, start_cursor=start_cursor)
        return (
            cast(Optional[List[ExplorationOpportunitySummaryModel]], results),
            (cursor.urlsafe() if cursor else None), more)

    @classmethod
    def get_all_voiceover_opportunities(
            cls, page_size, urlsafe_start_cursor, language_code):
        # type: (int, Optional[Text], Text) -> Tuple[Optional[List[ExplorationOpportunitySummaryModel]], Optional[Text], bool]
=======
        language_query = cls.query(
            cls.incomplete_translation_language_codes == language_code
        ).order(cls.incomplete_translation_language_codes)

        results, cursor, _ = (
            language_query.fetch_page(page_size, start_cursor=start_cursor))
        # TODO(#13462): Refactor this so that we don't do the lookup.
        # Do a forward lookup so that we can know if there are more values.
        plus_one_query_models, _, _ = (
            language_query.fetch_page(page_size + 1, start_cursor=start_cursor))
        more_results = len(plus_one_query_models) == page_size + 1
        # The urlsafe returns bytes and we need to decode them to string.
        return (
            cast(List[ExplorationOpportunitySummaryModel], results),
            (cursor.urlsafe().decode('utf-8') if cursor else None),
            more_results
        )

    @classmethod
    def get_all_voiceover_opportunities(
            cls,
            page_size, # type: int
            urlsafe_start_cursor, # type: Optional[Text]
            language_code # type: Text
    ):
        # type: (...) -> Tuple[List[ExplorationOpportunitySummaryModel], Optional[Text], bool]
>>>>>>> 9edfb2c8
        """Returns a list of opportunities available for voiceover in a
        specific language.

        Args:
            page_size: int. The maximum number of entities to be returned.
            urlsafe_start_cursor: str or None. If provided, the list of
                returned entities starts from this datastore cursor.
                Otherwise, the returned entities start from the beginning
                of the full list of entities.
            language_code: str. The language for which voiceover opportunities
                to be fetched.

        Returns:
            3-tuple of (results, cursor, more). As described in fetch_page() at:
            https://developers.google.com/appengine/docs/python/ndb/queryclass,
            where:
                results: list(ExplorationOpportunitySummaryModel). A list
                    of query results.
                cursor: str or None. A query cursor pointing to the next
                    batch of results. If there are no more results, this might
                    be None.
                more: bool. If True, there are (probably) more results after
                    this batch. If False, there are no further results after
                    this batch.
        """
        if urlsafe_start_cursor:
            start_cursor = datastore_services.make_cursor(
                urlsafe_cursor=urlsafe_start_cursor)
        else:
            start_cursor = None

<<<<<<< HEAD
        results, cursor, more = cls.query(
            cls.language_codes_needing_voice_artists == language_code).order(
                cls.created_on).fetch_page(page_size, start_cursor=start_cursor)
        return (
            cast(Optional[List[ExplorationOpportunitySummaryModel]], results),
            (cursor.urlsafe() if cursor else None), more)

    @classmethod
    def get_by_topic(cls, topic_id):
        # type: (Text) -> Optional[List[ExplorationOpportunitySummaryModel]]
=======
        language_created_on_query = cls.query(
            cls.language_codes_needing_voice_artists == language_code
        ).order(cls.created_on)

        results, cursor, _ = (
            language_created_on_query.fetch_page(
                page_size, start_cursor=start_cursor))
        # TODO(#13462): Refactor this so that we don't do the lookup.
        # Do a forward lookup so that we can know if there are more values.
        plus_one_query_models, _, _ = (
            language_created_on_query.fetch_page(
                page_size + 1, start_cursor=start_cursor))
        more_results = len(plus_one_query_models) == page_size + 1
        # The urlsafe returns bytes and we need to decode them to string.
        return (
            cast(List[ExplorationOpportunitySummaryModel], results),
            (cursor.urlsafe().decode('utf-8') if cursor else None),
            more_results
        )

    @classmethod
    def get_by_topic(cls, topic_id):
        # type: (Text) -> List[ExplorationOpportunitySummaryModel]
>>>>>>> 9edfb2c8
        """Returns all the models corresponding to the specific topic.

        Returns:
            list(ExplorationOpportunitySummaryModel). A list of
            ExplorationOpportunitySummaryModel having given topic_id.
        """
<<<<<<< HEAD
        results = cls.query(cls.topic_id == topic_id).fetch()
        return cast(Optional[List[ExplorationOpportunitySummaryModel]], results)
=======
        return cast(
            List[ExplorationOpportunitySummaryModel],
            cls.query(cls.topic_id == topic_id).fetch())
>>>>>>> 9edfb2c8

    @classmethod
    def delete_all(cls):
        # type: () -> None
        """Deletes all entities of this class."""
<<<<<<< HEAD
        keys = cls.query().fetch(keys_only=True)
        datastore_services.delete_multi(
            cast(List[datastore_services.Key], keys))
=======
        keys = cast(
            List[datastore_services.Key],
            cls.query().fetch(keys_only=True))
        datastore_services.delete_multi(keys)
>>>>>>> 9edfb2c8


class SkillOpportunityModel(base_models.BaseModel):
    """Model for opportunities to add questions to skills.

    The id of each instance is the id of the corresponding skill.

    A new instance of this model is created each time a SkillModel is created.
    When a SkillModel's skill description changes, the corresponding instance
    of this model is also updated.
    """

    # The description of the opportunity's skill.
    skill_description = (
        datastore_services.StringProperty(required=True, indexed=True))
    # The number of questions associated with this opportunity's skill.
    question_count = (
        datastore_services.IntegerProperty(required=True, indexed=True))

    @staticmethod
    def get_deletion_policy():
        # type: () -> base_models.DELETION_POLICY
        """Model doesn't contain any data directly corresponding to a user."""
        return base_models.DELETION_POLICY.NOT_APPLICABLE

    @staticmethod
    def get_model_association_to_user():
        # type: () -> base_models.MODEL_ASSOCIATION_TO_USER
        """Model does not contain user data."""
        return base_models.MODEL_ASSOCIATION_TO_USER.NOT_CORRESPONDING_TO_USER

    @classmethod
    def get_export_policy(cls):
        # type: () -> Dict[Text, base_models.EXPORT_POLICY]
        """Model doesn't contain any data directly corresponding to a user."""
        return dict(super(cls, cls).get_export_policy(), **{
            'skill_description': base_models.EXPORT_POLICY.NOT_APPLICABLE,
            'question_count': base_models.EXPORT_POLICY.NOT_APPLICABLE
        })

    @classmethod
<<<<<<< HEAD
    def get_skill_opportunities(cls, page_size, urlsafe_start_cursor):
        # type: (int, Optional[Text]) -> Tuple[Optional[List[SkillOpportunityModel]], Optional[Text], bool]
=======
    def get_skill_opportunities(
            cls,
            page_size, # type: int
            urlsafe_start_cursor # type: Optional[Text]
    ):
        # type: (...) -> Tuple[List[SkillOpportunityModel], Optional[Text], bool]
>>>>>>> 9edfb2c8
        """Returns a list of skill opportunities available for adding questions.

        Args:
            page_size: int. The maximum number of entities to be returned.
            urlsafe_start_cursor: str or None. If provided, the list of
                returned entities starts from this datastore cursor.
                Otherwise, the returned entities start from the beginning
                of the full list of entities.

        Returns:
            3-tuple of (results, cursor, more). As described in fetch_page() at:
            https://developers.google.com/appengine/docs/python/ndb/queryclass,
            where:
                results: list(SkillOpportunityModel). A list
                    of query results.
                cursor: str or None. A query cursor pointing to the next
                    batch of results. If there are no more results, this might
                    be None.
                more: bool. If True, there are (probably) more results after
                    this batch. If False, there are no further results after
                    this batch.
        """
        if urlsafe_start_cursor:
            start_cursor = datastore_services.make_cursor(
                urlsafe_cursor=urlsafe_start_cursor)
        else:
            start_cursor = None

<<<<<<< HEAD
        results, cursor, more = cls.get_all().order(
            cls.created_on).fetch_page(page_size, start_cursor=start_cursor)
        return (
            cast(Optional[List[SkillOpportunityModel]], results),
            (cursor.urlsafe() if cursor else None), more)
=======
        created_on_query = cls.get_all().order(cls.created_on)
        query_models, cursor, _ = (
            created_on_query.fetch_page(page_size, start_cursor=start_cursor))
        # TODO(#13462): Refactor this so that we don't do the lookup.
        # Do a forward lookup so that we can know if there are more values.
        plus_one_query_models, _, _ = (
            created_on_query.fetch_page(page_size + 1, start_cursor=cursor))
        more_results = len(plus_one_query_models) == page_size + 1
        # The urlsafe returns bytes and we need to decode them to string.
        return (
            cast(List[SkillOpportunityModel], query_models),
            (cursor.urlsafe().decode('utf-8') if cursor else None),
            more_results
        )
>>>>>>> 9edfb2c8

    @classmethod
    def delete_all(cls):
        # type: () -> None
        """Deletes all entities of this class."""
<<<<<<< HEAD
        keys = cls.query().fetch(keys_only=True)
        datastore_services.delete_multi(
            cast(List[datastore_services.Key], keys))
=======
        keys = cast(
            List[datastore_services.Key],
            cls.query().fetch(keys_only=True))
        datastore_services.delete_multi(keys)
>>>>>>> 9edfb2c8
<|MERGE_RESOLUTION|>--- conflicted
+++ resolved
@@ -25,12 +25,8 @@
 
 MYPY = False
 if MYPY: # pragma: no cover
-<<<<<<< HEAD
-    from mypy_imports import base_models, datastore_services
-=======
     from mypy_imports import base_models
     from mypy_imports import datastore_services
->>>>>>> 9edfb2c8
 
 (base_models,) = models.Registry.import_models([models.NAMES.base_model])
 
@@ -94,17 +90,12 @@
 
     @classmethod
     def get_all_translation_opportunities(
-<<<<<<< HEAD
-            cls, page_size, urlsafe_start_cursor, language_code):
-        # type: (int, Optional[Text], Text) -> Tuple[Optional[List[ExplorationOpportunitySummaryModel]], Optional[Text], bool]
-=======
             cls,
             page_size, # type: int
             urlsafe_start_cursor, # type: Optional[Text]
             language_code # type: Text
     ):
         # type: (...) -> Tuple[List[ExplorationOpportunitySummaryModel], Optional[Text], bool]
->>>>>>> 9edfb2c8
         """Returns a list of opportunities available for translation in a
         specific language.
 
@@ -136,20 +127,6 @@
         else:
             start_cursor = datastore_services.make_cursor()
 
-<<<<<<< HEAD
-        results, cursor, more = cls.query(
-            cls.incomplete_translation_language_codes == language_code).order(
-                cls.incomplete_translation_language_codes).fetch_page(
-                    page_size, start_cursor=start_cursor)
-        return (
-            cast(Optional[List[ExplorationOpportunitySummaryModel]], results),
-            (cursor.urlsafe() if cursor else None), more)
-
-    @classmethod
-    def get_all_voiceover_opportunities(
-            cls, page_size, urlsafe_start_cursor, language_code):
-        # type: (int, Optional[Text], Text) -> Tuple[Optional[List[ExplorationOpportunitySummaryModel]], Optional[Text], bool]
-=======
         language_query = cls.query(
             cls.incomplete_translation_language_codes == language_code
         ).order(cls.incomplete_translation_language_codes)
@@ -176,7 +153,6 @@
             language_code # type: Text
     ):
         # type: (...) -> Tuple[List[ExplorationOpportunitySummaryModel], Optional[Text], bool]
->>>>>>> 9edfb2c8
         """Returns a list of opportunities available for voiceover in a
         specific language.
 
@@ -208,18 +184,6 @@
         else:
             start_cursor = None
 
-<<<<<<< HEAD
-        results, cursor, more = cls.query(
-            cls.language_codes_needing_voice_artists == language_code).order(
-                cls.created_on).fetch_page(page_size, start_cursor=start_cursor)
-        return (
-            cast(Optional[List[ExplorationOpportunitySummaryModel]], results),
-            (cursor.urlsafe() if cursor else None), more)
-
-    @classmethod
-    def get_by_topic(cls, topic_id):
-        # type: (Text) -> Optional[List[ExplorationOpportunitySummaryModel]]
-=======
         language_created_on_query = cls.query(
             cls.language_codes_needing_voice_artists == language_code
         ).order(cls.created_on)
@@ -243,36 +207,24 @@
     @classmethod
     def get_by_topic(cls, topic_id):
         # type: (Text) -> List[ExplorationOpportunitySummaryModel]
->>>>>>> 9edfb2c8
         """Returns all the models corresponding to the specific topic.
 
         Returns:
             list(ExplorationOpportunitySummaryModel). A list of
             ExplorationOpportunitySummaryModel having given topic_id.
         """
-<<<<<<< HEAD
-        results = cls.query(cls.topic_id == topic_id).fetch()
-        return cast(Optional[List[ExplorationOpportunitySummaryModel]], results)
-=======
         return cast(
             List[ExplorationOpportunitySummaryModel],
             cls.query(cls.topic_id == topic_id).fetch())
->>>>>>> 9edfb2c8
 
     @classmethod
     def delete_all(cls):
         # type: () -> None
         """Deletes all entities of this class."""
-<<<<<<< HEAD
-        keys = cls.query().fetch(keys_only=True)
-        datastore_services.delete_multi(
-            cast(List[datastore_services.Key], keys))
-=======
         keys = cast(
             List[datastore_services.Key],
             cls.query().fetch(keys_only=True))
         datastore_services.delete_multi(keys)
->>>>>>> 9edfb2c8
 
 
 class SkillOpportunityModel(base_models.BaseModel):
@@ -314,17 +266,12 @@
         })
 
     @classmethod
-<<<<<<< HEAD
-    def get_skill_opportunities(cls, page_size, urlsafe_start_cursor):
-        # type: (int, Optional[Text]) -> Tuple[Optional[List[SkillOpportunityModel]], Optional[Text], bool]
-=======
     def get_skill_opportunities(
             cls,
             page_size, # type: int
             urlsafe_start_cursor # type: Optional[Text]
     ):
         # type: (...) -> Tuple[List[SkillOpportunityModel], Optional[Text], bool]
->>>>>>> 9edfb2c8
         """Returns a list of skill opportunities available for adding questions.
 
         Args:
@@ -353,13 +300,6 @@
         else:
             start_cursor = None
 
-<<<<<<< HEAD
-        results, cursor, more = cls.get_all().order(
-            cls.created_on).fetch_page(page_size, start_cursor=start_cursor)
-        return (
-            cast(Optional[List[SkillOpportunityModel]], results),
-            (cursor.urlsafe() if cursor else None), more)
-=======
         created_on_query = cls.get_all().order(cls.created_on)
         query_models, cursor, _ = (
             created_on_query.fetch_page(page_size, start_cursor=start_cursor))
@@ -374,19 +314,12 @@
             (cursor.urlsafe().decode('utf-8') if cursor else None),
             more_results
         )
->>>>>>> 9edfb2c8
 
     @classmethod
     def delete_all(cls):
         # type: () -> None
         """Deletes all entities of this class."""
-<<<<<<< HEAD
-        keys = cls.query().fetch(keys_only=True)
-        datastore_services.delete_multi(
-            cast(List[datastore_services.Key], keys))
-=======
         keys = cast(
             List[datastore_services.Key],
             cls.query().fetch(keys_only=True))
-        datastore_services.delete_multi(keys)
->>>>>>> 9edfb2c8
+        datastore_services.delete_multi(keys)