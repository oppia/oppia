# coding: utf-8
#
# Copyright 2014 The Oppia Authors. All Rights Reserved.
#
# Licensed under the Apache License, Version 2.0 (the "License");
# you may not use this file except in compliance with the License.
# You may obtain a copy of the License at
#
#      http://www.apache.org/licenses/LICENSE-2.0
#
# Unless required by applicable law or agreed to in writing, software
# distributed under the License is distributed on an "AS-IS" BASIS,
# WITHOUT WARRANTIES OR CONDITIONS OF ANY KIND, either express or implied.
# See the License for the specific language governing permissions and
# limitations under the License.

"""Tests for core.storage.opportunity.gae_models."""
from __future__ import absolute_import  # pylint: disable=import-only-modules
from __future__ import unicode_literals  # pylint: disable=import-only-modules

from core.platform import models
from core.tests import test_utils
import python_utils

(base_models, opportunity_models) = models.Registry.import_models(
    [models.NAMES.base_model, models.NAMES.opportunity])


class ExplorationOpportunitySummaryModelUnitTest(test_utils.GenericTestBase):
    """Test the ExplorationOpportunitySummaryModel class."""

    def test_get_deletion_policy(self):
        self.assertEqual(
            opportunity_models.ExplorationOpportunitySummaryModel
            .get_deletion_policy(),
            base_models.DELETION_POLICY.KEEP_IF_PUBLIC)

    def setUp(self):
        super(ExplorationOpportunitySummaryModelUnitTest, self).setUp()

        opportunity_models.ExplorationOpportunitySummaryModel(
            id='opportunity_id1',
            topic_id='topic_id1',
            topic_name='A topic',
            story_id='story_id1',
            story_title='A story title',
            chapter_title='A chapter title',
            content_count=20,
            incomplete_translation_language_codes=['hi', 'ar'],
            translation_counts={},
            need_voice_artist_in_language_codes=['en'],
            assigned_voice_artist_in_language_codes=[]
        ).put()
        opportunity_models.ExplorationOpportunitySummaryModel(
            id='opportunity_id2',
            topic_id='topic_id2',
            topic_name='A new topic',
            story_id='story_id2',
            story_title='A new story title',
            chapter_title='A new chapter title',
            content_count=120,
            incomplete_translation_language_codes=['hi'],
            translation_counts={},
            need_voice_artist_in_language_codes=['en'],
            assigned_voice_artist_in_language_codes=[]
        ).put()

    def test_get_all_translation_opportunities(self):
        results, cursor, more = (
            opportunity_models.ExplorationOpportunitySummaryModel
            .get_all_translation_opportunities(5, None, 'hi'))
        self.assertEqual(len(results), 2)
        self.assertEqual(results[0].id, 'opportunity_id1')
        self.assertEqual(results[1].id, 'opportunity_id2')
        self.assertFalse(more)
        self.assertTrue(isinstance(cursor, python_utils.BASESTRING))

    def test_get_all_translation_opportunities_pagination(self):
        results, cursor, more = (
            opportunity_models.ExplorationOpportunitySummaryModel
            .get_all_translation_opportunities(1, None, 'hi'))
        self.assertEqual(len(results), 1)
        self.assertEqual(results[0].id, 'opportunity_id1')
        self.assertTrue(more)
        self.assertTrue(isinstance(cursor, python_utils.BASESTRING))

        results, new_cursor, more = (
            opportunity_models.ExplorationOpportunitySummaryModel
            .get_all_translation_opportunities(1, cursor, 'hi'))
        self.assertEqual(len(results), 1)
        self.assertEqual(results[0].id, 'opportunity_id2')
        self.assertFalse(more)
        self.assertTrue(isinstance(new_cursor, python_utils.BASESTRING))

    def test_get_all_voiceover_opportunities(self):
        results, cursor, more = (
            opportunity_models.ExplorationOpportunitySummaryModel
            .get_all_voiceover_opportunities(5, None, 'en'))
        self.assertEqual(len(results), 2)
        self.assertEqual(results[0].id, 'opportunity_id1')
        self.assertEqual(results[1].id, 'opportunity_id2')
        self.assertFalse(more)
        self.assertTrue(isinstance(cursor, python_utils.BASESTRING))

    def test_get_all_voiceover_opportunities_pagination(self):
        results, cursor, more = (
            opportunity_models.ExplorationOpportunitySummaryModel
            .get_all_voiceover_opportunities(1, None, 'en'))
        self.assertEqual(len(results), 1)
        self.assertEqual(results[0].id, 'opportunity_id1')
        self.assertTrue(more)
        self.assertTrue(isinstance(cursor, python_utils.BASESTRING))

        results, new_cursor, more = (
            opportunity_models.ExplorationOpportunitySummaryModel
            .get_all_voiceover_opportunities(1, cursor, 'en'))
        self.assertEqual(len(results), 1)
        self.assertEqual(results[0].id, 'opportunity_id2')
        self.assertFalse(more)
        self.assertTrue(isinstance(new_cursor, python_utils.BASESTRING))

    def test_get_by_topic(self):
        model_list = (
            opportunity_models.ExplorationOpportunitySummaryModel
            .get_by_topic('topic_id1'))
        self.assertEqual(len(model_list), 1)
        self.assertEqual(model_list[0].id, 'opportunity_id1')

        model_list = (
            opportunity_models.ExplorationOpportunitySummaryModel
            .get_by_topic('topic_id2'))
        self.assertEqual(len(model_list), 1)
        self.assertEqual(model_list[0].id, 'opportunity_id2')

    def test_get_by_topic_for_non_existing_topic(self):
        model_list = (
            opportunity_models.ExplorationOpportunitySummaryModel
            .get_by_topic('non_existing_topic_id'))
        self.assertEqual(len(model_list), 0)

    def test_delete_all(self):
        results, _, more = (
            opportunity_models.ExplorationOpportunitySummaryModel
            .get_all_translation_opportunities(1, None, 'hi'))
        self.assertEqual(len(results), 1)
        self.assertTrue(more)

        opportunity_models.ExplorationOpportunitySummaryModel.delete_all()

        results, _, more = (
            opportunity_models.ExplorationOpportunitySummaryModel
            .get_all_translation_opportunities(1, None, 'hi'))
        self.assertEqual(len(results), 0)
        self.assertFalse(more)


class SkillOpportunityModelTest(test_utils.GenericTestBase):
    """Tests for the SkillOpportunityModel class."""

    def setUp(self):
        super(SkillOpportunityModelTest, self).setUp()

        opportunity_models.SkillOpportunityModel(
            id='opportunity_id1',
            skill_description='A skill description',
            question_count=20,
        ).put()
        opportunity_models.SkillOpportunityModel(
            id='opportunity_id2',
            skill_description='A skill description',
            question_count=30,
        ).put()

<<<<<<< HEAD
=======
    def test_get_deletion_policy(self):
        self.assertEqual(
            opportunity_models.SkillOpportunityModel.get_deletion_policy(),
            base_models.DELETION_POLICY.KEEP_IF_PUBLIC)

>>>>>>> 2be6e042
    def test_get_skill_opportunities(self):
        results, cursor, more = (
            opportunity_models.SkillOpportunityModel
            .get_skill_opportunities(5, None))
        self.assertEqual(len(results), 2)
        self.assertEqual(results[0].id, 'opportunity_id1')
        self.assertEqual(results[1].id, 'opportunity_id2')
        self.assertFalse(more)
        self.assertTrue(isinstance(cursor, python_utils.BASESTRING))

    def test_get_skill_opportunities_pagination(self):
        results, cursor, more = (
            opportunity_models.SkillOpportunityModel
            .get_skill_opportunities(1, None))
        self.assertEqual(len(results), 1)
        self.assertEqual(results[0].id, 'opportunity_id1')
        self.assertTrue(more)
        self.assertTrue(isinstance(cursor, python_utils.BASESTRING))

        results, cursor, more = (
            opportunity_models.SkillOpportunityModel
            .get_skill_opportunities(1, cursor))
        self.assertEqual(len(results), 1)
        self.assertEqual(results[0].id, 'opportunity_id2')
        self.assertFalse(more)
        self.assertTrue(isinstance(cursor, python_utils.BASESTRING))<|MERGE_RESOLUTION|>--- conflicted
+++ resolved
@@ -171,14 +171,11 @@
             question_count=30,
         ).put()
 
-<<<<<<< HEAD
-=======
     def test_get_deletion_policy(self):
         self.assertEqual(
             opportunity_models.SkillOpportunityModel.get_deletion_policy(),
             base_models.DELETION_POLICY.KEEP_IF_PUBLIC)
 
->>>>>>> 2be6e042
     def test_get_skill_opportunities(self):
         results, cursor, more = (
             opportunity_models.SkillOpportunityModel
