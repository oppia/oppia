# coding: utf-8
#
# Copyright 2020 The Oppia Authors. All Rights Reserved.
#
# Licensed under the Apache License, Version 2.0 (the "License");
# you may not use this file except in compliance with the License.
# You may obtain a copy of the License at
#
#      http://www.apache.org/licenses/LICENSE-2.0
#
# Unless required by applicable law or agreed to in writing, software
# distributed under the License is distributed on an "AS-IS" BASIS,
# WITHOUT WARRANTIES OR CONDITIONS OF ANY KIND, either express or implied.
# See the License for the specific language governing permissions and
# limitations under the License.

"""Models for managing user authentication."""

from __future__ import absolute_import
from __future__ import unicode_literals

from core.platform import models
import feconf

from typing import Dict, List, Optional, Text, cast # isort:skip # pylint: disable=unused-import

MYPY = False
if MYPY: # pragma: no cover
    from mypy_imports import base_models
    from mypy_imports import datastore_services
    from mypy_imports import user_models

base_models, user_models = models.Registry.import_models(
    [models.NAMES.base_model, models.NAMES.user])
datastore_services = models.Registry.import_datastore_services()

ONLY_FIREBASE_SEED_MODEL_ID = '1'


class UserAuthDetailsModel(base_models.BaseModel):
    """Stores the authentication details for a particular user.

    Instances of this class are keyed by user id.
    """

    # Authentication identifier from Google AppEngine (GAE). Exists only for
    # full users. None for profile users.
    gae_id = datastore_services.StringProperty(indexed=True)
    # Authentication identifier from the Firebase authentication server.
    firebase_auth_id = datastore_services.StringProperty(indexed=True)
    # For profile users, the user ID of the full user associated with them.
    # None for full users. Required for profiles because gae_id/firebase_auth_id
    # attribute is None for them, hence this attribute stores their association
    # with a full user who do have a gae_id/firebase_auth_id.
    parent_user_id = (
        datastore_services.StringProperty(indexed=True, default=None))

    @staticmethod
    def get_deletion_policy():
        # type: () -> base_models.DELETION_POLICY
        """Model contains data to delete corresponding to a user: id, gae_id,
        firebase_auth_id, and parent_user_id fields.
        """
        return base_models.DELETION_POLICY.DELETE_AT_END

    @staticmethod
    def get_model_association_to_user():
        # type: () -> base_models.MODEL_ASSOCIATION_TO_USER
        """Currently, the model holds authentication details relevant only for
        backend. Currently the only relevant user data is the username of the
        parent.
        """
        return base_models.MODEL_ASSOCIATION_TO_USER.ONE_INSTANCE_PER_USER

    @staticmethod
    def get_field_names_for_takeout():
        # type: () -> Dict[Text, Text]
        """We do not want to export the internal user id for the parent, so we
        export the username instead.
        """
        return {
            'parent_user_id': 'parent_username'
        }

    @classmethod
    def get_export_policy(cls):
        # type: () -> Dict[Text, base_models.EXPORT_POLICY]
        """Model doesn't contain any data directly corresponding to a user.
        Currently, the model holds authentication details relevant only for
        backend, and no exportable user data. It may contain user data in the
        future.
        """
        return dict(super(cls, cls).get_export_policy(), **{
            'gae_id': base_models.EXPORT_POLICY.NOT_APPLICABLE,
            'firebase_auth_id': base_models.EXPORT_POLICY.NOT_APPLICABLE,
            'parent_user_id': base_models.EXPORT_POLICY.EXPORTED
        })

    @classmethod
    def export_data(cls, user_id):
        # type: (Text) -> Dict[Text, Text]
        """Exports the username of the parent."""
        user_auth_model = cls.get(user_id, strict=False)
        if user_auth_model and user_auth_model.parent_user_id:
            parent_data = user_models.UserSettingsModel.get(
                user_auth_model.parent_user_id)
<<<<<<< HEAD
=======
            # Ruling out the possibility of None for mypy type checking.
>>>>>>> 9edfb2c8
            assert parent_data is not None
            parent_username = parent_data.username
            return {'parent_username': parent_username}
        else:
            return {}

    @classmethod
    def apply_deletion_policy(cls, user_id):
        # type: (Text) -> None
        """Delete instances of UserAuthDetailsModel for the user.

        Args:
            user_id: str. The ID of the user whose data should be deleted.
        """
        cls.delete_by_id(user_id)

    @classmethod
    def has_reference_to_user_id(cls, user_id):
        # type: (Text) -> bool
        """Check whether UserAuthDetailsModel exists for the given user.

        Args:
            user_id: str. The ID of the user whose data should be checked.

        Returns:
            bool. Whether any UserAuthDetailsModel refers to the given user ID.
        """
        return cls.get_by_id(user_id) is not None

    @classmethod
    def get_by_auth_id(cls, provider_id, auth_id):
        # type: (Text, Text) -> Optional[UserAuthDetailsModel]
        """Fetch a user entry by auth_id of a particular auth service.

        Args:
            provider_id: str. Name of the provider of the auth ID.
            auth_id: str. Authentication detail corresponding to the
                authentication provider.

        Returns:
            UserAuthDetailsModel. The UserAuthDetailsModel instance having a
            particular user mapped to the given auth_id and the auth provider
            if there exists one, else None.
        """

        if provider_id == feconf.GAE_AUTH_PROVIDER_ID:
            model = cls.query(cls.gae_id == auth_id).get()
        elif provider_id == feconf.FIREBASE_AUTH_PROVIDER_ID:
            model = cls.query(cls.firebase_auth_id == auth_id).get()
        else:
            return None

        return cast(Optional[UserAuthDetailsModel], model)


class UserIdentifiersModel(base_models.BaseModel):
    """Stores the relationship between user ID and GAE ID.

    Instances of this class are keyed by GAE ID.
    """

    user_id = datastore_services.StringProperty(required=True, indexed=True)

    @staticmethod
    def get_deletion_policy():
        # type: () -> base_models.DELETION_POLICY
        """Model contains data to delete corresponding to a user: id, and
        user_id fields.
        """
        return base_models.DELETION_POLICY.DELETE_AT_END

    @staticmethod
    def get_model_association_to_user():
        # type: () -> base_models.MODEL_ASSOCIATION_TO_USER
        """Currently, the model holds identifiers relevant only for backend that
        should not be exported.
        """
        return base_models.MODEL_ASSOCIATION_TO_USER.NOT_CORRESPONDING_TO_USER

    @classmethod
    def get_export_policy(cls):
        # type: () -> Dict[Text, base_models.EXPORT_POLICY]
        """Model doesn't contain any data directly corresponding to a user.
        Currently, the model holds authentication details relevant only for
        backend, and no exportable user data. It may contain user data in the
        future.
        """
        return dict(super(cls, cls).get_export_policy(), **{
            'user_id': base_models.EXPORT_POLICY.NOT_APPLICABLE
        })

    @classmethod
    def apply_deletion_policy(cls, user_id):
        # type: (Text) -> None
        """Delete instances of UserIdentifiersModel for the user.

        Args:
            user_id: str. The ID of the user whose data should be deleted.
        """
        keys = cls.query(
            cls.user_id == user_id).fetch(keys_only=True)
        datastore_services.delete_multi(
            cast(List[datastore_services.Key], keys))

    @classmethod
    def has_reference_to_user_id(cls, user_id):
        # type: (Text) -> bool
        """Check whether UserIdentifiersModel exists for the given user.

        Args:
            user_id: str. The ID of the user whose data should be checked.

        Returns:
            bool. Whether any UserIdentifiersModel refers to the given user ID.
        """
        return cls.query(cls.user_id == user_id).get(keys_only=True) is not None

    @classmethod
    def get_by_gae_id(cls, gae_id):
        # type: (Text) -> Optional[UserIdentifiersModel]
        """Fetch an entry by GAE ID.

        Args:
            gae_id: str. The GAE ID.

        Returns:
            UserIdentifiersModel. The model with user_id field equal to user_id
            argument.
        """
        return cls.get_by_id(gae_id)

    @classmethod
    def get_by_user_id(cls, user_id):
        # type: (Text) -> Optional[UserIdentifiersModel]
        """Fetch an entry by user ID.

        Args:
            user_id: str. The user ID.

        Returns:
            UserIdentifiersModel. The model with user_id field equal to user_id
            argument.
        """
        model = cls.query(cls.user_id == user_id).get()
        return cast(Optional[UserIdentifiersModel], model)


class UserIdByFirebaseAuthIdModel(base_models.BaseModel):
    """Stores the relationship between user ID and Firebase auth ID.

    Instances of this class are keyed by Firebase auth ID.
    """

    user_id = datastore_services.StringProperty(required=True, indexed=True)

    @staticmethod
    def get_deletion_policy():
        # type: () -> base_models.DELETION_POLICY
        """Model has data to delete corresponding to users: id and user_id."""
        return base_models.DELETION_POLICY.DELETE_AT_END

    @staticmethod
    def get_model_association_to_user():
        # type: () -> base_models.MODEL_ASSOCIATION_TO_USER
        """Currently, the model holds IDs relevant only for backend that should
        not be exported.
        """
        return base_models.MODEL_ASSOCIATION_TO_USER.NOT_CORRESPONDING_TO_USER

    @classmethod
    def get_export_policy(cls):
        # type: () -> Dict[Text, base_models.EXPORT_POLICY]
        """Model doesn't contain any data directly corresponding to a user.
        Currently, the model holds authentication details relevant only for
        backend, and no exportable user data. It may contain user data in the
        future.
        """
        return dict(
            super(UserIdByFirebaseAuthIdModel, cls).get_export_policy(),
            **{'user_id': base_models.EXPORT_POLICY.NOT_APPLICABLE})

    @classmethod
    def apply_deletion_policy(cls, user_id):
        # type: (Text) -> None
        """Delete instances of UserIdByFirebaseAuthIdModel for the user.

        Args:
            user_id: str. The ID of the user whose data should be deleted.
        """
        keys = cls.query(
            cls.user_id == user_id).fetch(keys_only=True)
        datastore_services.delete_multi(
            cast(List[datastore_services.Key], keys))

    @classmethod
    def has_reference_to_user_id(cls, user_id):
        # type: (Text) -> bool
        """Check whether UserIdByFirebaseAuthIdModel exists for given user.

        Args:
            user_id: str. The ID of the user whose data should be checked.

        Returns:
            bool. Whether any UserIdByFirebaseAuthIdModel refers to the given
            user ID.
        """
        return cls.query(cls.user_id == user_id).get(keys_only=True) is not None

    @classmethod
    def get_by_user_id(cls, user_id):
        # type: (Text) -> Optional[UserIdByFirebaseAuthIdModel]
        """Fetch an entry by user ID.

        Args:
            user_id: str. The user ID.

        Returns:
            UserIdByFirebaseAuthIdModel. The model with user_id field equal
            to user_id argument.
        """
        model = cls.query(cls.user_id == user_id).get()
        return cast(Optional[UserIdByFirebaseAuthIdModel], model)


class FirebaseSeedModel(base_models.BaseModel):
    """Dummy model used to kick-off the DestroyFirebaseAccountsOneOffJob."""

    @staticmethod
    def get_deletion_policy():
        # type: () -> base_models.DELETION_POLICY
        """Model should never be erased."""
        return base_models.DELETION_POLICY.KEEP

    @staticmethod
    def get_model_association_to_user():
        # type: () -> base_models.MODEL_ASSOCIATION_TO_USER
        """Model does not correspond to any users."""
        return base_models.MODEL_ASSOCIATION_TO_USER.NOT_CORRESPONDING_TO_USER

    @classmethod
    def has_reference_to_user_id(cls, unused_user_id):
        # type: (Text) -> bool
        """Model does not correspond to any users."""
        return False<|MERGE_RESOLUTION|>--- conflicted
+++ resolved
@@ -104,10 +104,7 @@
         if user_auth_model and user_auth_model.parent_user_id:
             parent_data = user_models.UserSettingsModel.get(
                 user_auth_model.parent_user_id)
-<<<<<<< HEAD
-=======
             # Ruling out the possibility of None for mypy type checking.
->>>>>>> 9edfb2c8
             assert parent_data is not None
             parent_username = parent_data.username
             return {'parent_username': parent_username}
