# coding: utf-8
#
# Copyright 2016 The Oppia Authors. All Rights Reserved.
#
# Licensed under the Apache License, Version 2.0 (the "License");
# you may not use this file except in compliance with the License.
# You may obtain a copy of the License at
#
#      http://www.apache.org/licenses/LICENSE-2.0
#
# Unless required by applicable law or agreed to in writing, software
# distributed under the License is distributed on an "AS-IS" BASIS,
# WITHOUT WARRANTIES OR CONDITIONS OF ANY KIND, either express or implied.
# See the License for the specific language governing permissions and
# limitations under the License.

import datetime

from core.domain import classifier_domain
from core.platform import models
from core.tests import test_utils
import feconf

(classifier_models,) = models.Registry.import_models(
    [models.NAMES.classifier])


class ClassifierTrainingJobModelUnitTests(test_utils.GenericTestBase):
    """Test the ClassifierTrainingJobModel class."""

<<<<<<< HEAD
=======
    def setUp(self):
        super(ClassifierTrainingJobModelUnitTests, self).setUp()
        classifier_models.ClassifierTrainingJobModel.create(
            'LDAStringClassifier', 'TextInput', 'exp_id1', 1,
            [{'answer_group_index': 1, 'answers': ['a1', 'a2']}],
            'state_name1', feconf.TRAINING_JOB_STATUS_NEW,
            None, 1)
        classifier_models.ClassifierTrainingJobModel.create(
            'LDAStringClassifier', 'TextInput', 'exp_id2', 2,
            [{'answer_group_index': 1, 'answers': ['a1', 'a2']}],
            'state_name1', feconf.TRAINING_JOB_STATUS_NEW,
            None, 1)
        classifier_models.ClassifierTrainingJobModel.create(
            'LDAStringClassifier', 'TextInput', 'exp_id3', 3,
            [{'answer_group_index': 1, 'answers': ['a1', 'a2']}],
            'state_name1', feconf.TRAINING_JOB_STATUS_NEW,
            None, 1)

>>>>>>> 690abddb
    def test_create_and_get_new_training_job_runs_successfully(self):
        next_scheduled_check_time = datetime.datetime.utcnow()
        job_id = classifier_models.ClassifierTrainingJobModel.create(
            'LDAStringClassifier', 'TextInput', 'exp_id1', 1,
            next_scheduled_check_time,
            [{'answer_group_index': 1, 'answers': ['a1', 'a2']}],
            'state_name2', feconf.TRAINING_JOB_STATUS_NEW,
            None, 1)

        training_job = (
            classifier_models.ClassifierTrainingJobModel.get(job_id))

        self.assertEqual(training_job.algorithm_id, 'LDAStringClassifier')
        self.assertEqual(training_job.interaction_id, 'TextInput')
        self.assertEqual(training_job.exp_id, 'exp_id1')
        self.assertEqual(training_job.exp_version, 1)
        self.assertEqual(training_job.state_name, 'state_name2')
        self.assertEqual(training_job.status,
                         feconf.TRAINING_JOB_STATUS_NEW)
        self.assertEqual(training_job.training_data,
                         [{'answer_group_index': 1, 'answers': ['a1', 'a2']}])
        self.assertEqual(training_job.classifier_data, None)
        self.assertEqual(training_job.data_schema_version, 1)

    def test_query_new_and_pending_training_jobs(self):
        next_scheduled_check_time = datetime.datetime.utcnow()
        classifier_models.ClassifierTrainingJobModel.create(
            'LDAStringClassifier', 'TextInput', 'exp_id1', 1,
            next_scheduled_check_time,
            [{'answer_group_index': 1, 'answers': ['a1', 'a2']}],
            'state_name2', feconf.TRAINING_JOB_STATUS_NEW)
        classifier_models.ClassifierTrainingJobModel.create(
            'LDAStringClassifier', 'TextInput', 'exp_id2', 2,
            next_scheduled_check_time,
            [{'answer_group_index': 1, 'answers': ['a1', 'a2']}],
            'state_name2', feconf.TRAINING_JOB_STATUS_PENDING)
        classifier_models.ClassifierTrainingJobModel.create(
            'LDAStringClassifier', 'TextInput', 'exp_id3', 3,
            next_scheduled_check_time + datetime.timedelta(
                minutes=feconf.CLASSIFIER_JOB_TTL_MINS),
            [{'answer_group_index': 1, 'answers': ['a1', 'a2']}],
            'state_name2', feconf.TRAINING_JOB_STATUS_PENDING)
        classifier_models.ClassifierTrainingJobModel.create(
            'LDAStringClassifier', 'TextInput', 'exp_id4', 4,
            next_scheduled_check_time,
            [{'answer_group_index': 1, 'answers': ['a1', 'a2']}],
            'state_name2', feconf.TRAINING_JOB_STATUS_FAILED)

        training_jobs, cursor, more = (
            classifier_models.ClassifierTrainingJobModel.
            query_new_and_pending_training_jobs(None))

        self.assertEqual(len(training_jobs), 2)
        self.assertEqual(training_jobs[0].algorithm_id, 'LDAStringClassifier')
        self.assertEqual(training_jobs[0].interaction_id, 'TextInput')
        self.assertEqual(training_jobs[0].exp_id, 'exp_id1')
        self.assertEqual(training_jobs[0].exp_version, 1)
        self.assertEqual(training_jobs[0].next_scheduled_check_time,
                         next_scheduled_check_time)
        self.assertEqual(training_jobs[0].state_name, 'state_name2')
        self.assertEqual(training_jobs[0].status,
                         feconf.TRAINING_JOB_STATUS_NEW)
        self.assertEqual(training_jobs[0].training_data,
                         [{'answer_group_index': 1, 'answers': ['a1', 'a2']}])
        self.assertEqual(training_jobs[1].status,
                         feconf.TRAINING_JOB_STATUS_PENDING)
        self.assertEqual(more, False)
        self.assertEqual(cursor is not None, True)

    def test_create_multi_jobs(self):
        next_scheduled_check_time = datetime.datetime.utcnow()
        job_dicts_list = []
        job_dicts_list.append({
            'exp_id': u'1',
            'exp_version': 1,
            'next_scheduled_check_time': next_scheduled_check_time,
            'state_name': 'Home',
            'interaction_id': 'TextInput',
            'algorithm_id': feconf.INTERACTION_CLASSIFIER_MAPPING['TextInput'][
                'algorithm_id'],
            'training_data': [],
            'status': feconf.TRAINING_JOB_STATUS_NEW,
            'classifier_data': None,
            'data_schema_version': 1
        })
        job_dicts_list.append({
            'exp_id': u'1',
            'exp_version': 2,
            'next_scheduled_check_time': next_scheduled_check_time,
            'state_name': 'Home',
            'interaction_id': 'TextInput',
            'algorithm_id': feconf.INTERACTION_CLASSIFIER_MAPPING['TextInput'][
                'algorithm_id'],
            'training_data': [],
            'status': feconf.TRAINING_JOB_STATUS_NEW,
            'classifier_data': None,
            'data_schema_version': 1
        })

        job_ids = classifier_models.ClassifierTrainingJobModel.create_multi(
            job_dicts_list)
        self.assertEqual(len(job_ids), 2)

        training_job1 = (
            classifier_models.ClassifierTrainingJobModel.get(job_ids[0]))
        self.assertEqual(training_job1.algorithm_id,
                         feconf.INTERACTION_CLASSIFIER_MAPPING['TextInput'][
                             'algorithm_id'])
        self.assertEqual(training_job1.interaction_id,
                         'TextInput')
        self.assertEqual(training_job1.exp_id, '1')
        self.assertEqual(training_job1.exp_version, 1)
        self.assertEqual(training_job1.training_data, [])
        self.assertEqual(training_job1.state_name, 'Home')
        self.assertEqual(training_job1.status,
                         feconf.TRAINING_JOB_STATUS_NEW)
        self.assertEqual(training_job1.classifier_data, None)
        self.assertEqual(training_job1.data_schema_version, 1)

        training_job2 = (
            classifier_models.ClassifierTrainingJobModel.get(job_ids[1]))
        self.assertEqual(training_job2.algorithm_id,
                         feconf.INTERACTION_CLASSIFIER_MAPPING['TextInput'][
                             'algorithm_id'])
        self.assertEqual(training_job2.interaction_id,
                         'TextInput')
        self.assertEqual(training_job2.exp_id, '1')
        self.assertEqual(training_job2.exp_version, 2)
        self.assertEqual(training_job2.training_data, [])
        self.assertEqual(training_job2.state_name, 'Home')
        self.assertEqual(training_job2.status,
                         feconf.TRAINING_JOB_STATUS_NEW)
        self.assertEqual(training_job2.classifier_data, None)
        self.assertEqual(training_job2.data_schema_version, 1)


class TrainingJobExplorationMappingModelUnitTests(test_utils.GenericTestBase):
    """Tests for the TrainingJobExplorationMappingModel class."""

    def test_create_and_get_new_mapping_runs_successfully(self):
        mapping_id = (
            classifier_models.TrainingJobExplorationMappingModel.create(
                'exp_id1', 2, 'state_name4', 'job_id4'))

        mapping = classifier_models.TrainingJobExplorationMappingModel.get(
            mapping_id)

        self.assertEqual(mapping.exp_id, 'exp_id1')
        self.assertEqual(mapping.exp_version, 2)
        self.assertEqual(mapping.state_name, 'state_name4')
        self.assertEqual(mapping.job_id, 'job_id4')

        # Test that exception is raised when creating mapping with same id.
        with self.assertRaisesRegexp(Exception, (
            'A model with the same ID already exists.')):
            mapping_id = (
                classifier_models.TrainingJobExplorationMappingModel.create(
                    'exp_id1', 2, 'state_name4', 'job_id4'))

        # Test that state names with unicode characters get saved correctly.
        state_name1 = u'Klüft'
        mapping_id = (
            classifier_models.TrainingJobExplorationMappingModel.create(
                'exp_id1', 2, state_name1, 'job_id4'))

        mapping = classifier_models.TrainingJobExplorationMappingModel.get(
            mapping_id)

        self.assertEqual(mapping_id, 'exp_id1.2.%s' % (state_name1.encode(
            'utf-8')))

        state_name2 = u'टेक्स्ट'
        mapping_id = (
            classifier_models.TrainingJobExplorationMappingModel.create(
                'exp_id1', 2, state_name2, 'job_id4'))

        mapping = classifier_models.TrainingJobExplorationMappingModel.get(
            mapping_id)

        self.assertEqual(mapping_id, 'exp_id1.2.%s' % (state_name2.encode(
            'utf-8')))

    def test_get_model_from_exploration_attributes(self):
        exp_id = 'exp_id1'
        exp_version = 1
        state_name = 'state_name1'
        job_id = 'job_id1'
        classifier_models.TrainingJobExplorationMappingModel.create(
            exp_id, exp_version, state_name, job_id)

        mappings = (
            classifier_models.TrainingJobExplorationMappingModel.get_models(
                exp_id, exp_version, [state_name]))

        self.assertEqual(len(mappings), 1)
        self.assertEqual(mappings[0].exp_id, exp_id)
        self.assertEqual(mappings[0].exp_version, 1)
        self.assertEqual(mappings[0].state_name, state_name)
        self.assertEqual(mappings[0].job_id, job_id)

    def test_create_multi_mappings(self):
        job_exploration_mappings = []
        job_exploration_mappings.append(
            classifier_domain.TrainingJobExplorationMapping(
                u'1', 1, 'Home', 'job_id1'))
        job_exploration_mappings.append(
            classifier_domain.TrainingJobExplorationMapping(
                u'1', 2, 'Home', 'job_id2'))

        mapping_ids = (
            classifier_models.TrainingJobExplorationMappingModel.create_multi(
                job_exploration_mappings))
        self.assertEqual(len(mapping_ids), 2)

        mapping1 = (
            classifier_models.TrainingJobExplorationMappingModel.get(
                mapping_ids[0]))
        self.assertEqual(mapping1.exp_id, '1')
        self.assertEqual(mapping1.exp_version, 1)
        self.assertEqual(mapping1.job_id, 'job_id1')
        self.assertEqual(mapping1.state_name, 'Home')

        mapping2 = (
            classifier_models.TrainingJobExplorationMappingModel.get(
                mapping_ids[1]))
        self.assertEqual(mapping2.exp_id, '1')
        self.assertEqual(mapping2.exp_version, 2)
        self.assertEqual(mapping2.job_id, 'job_id2')
        self.assertEqual(mapping2.state_name, 'Home')<|MERGE_RESOLUTION|>--- conflicted
+++ resolved
@@ -28,27 +28,6 @@
 class ClassifierTrainingJobModelUnitTests(test_utils.GenericTestBase):
     """Test the ClassifierTrainingJobModel class."""
 
-<<<<<<< HEAD
-=======
-    def setUp(self):
-        super(ClassifierTrainingJobModelUnitTests, self).setUp()
-        classifier_models.ClassifierTrainingJobModel.create(
-            'LDAStringClassifier', 'TextInput', 'exp_id1', 1,
-            [{'answer_group_index': 1, 'answers': ['a1', 'a2']}],
-            'state_name1', feconf.TRAINING_JOB_STATUS_NEW,
-            None, 1)
-        classifier_models.ClassifierTrainingJobModel.create(
-            'LDAStringClassifier', 'TextInput', 'exp_id2', 2,
-            [{'answer_group_index': 1, 'answers': ['a1', 'a2']}],
-            'state_name1', feconf.TRAINING_JOB_STATUS_NEW,
-            None, 1)
-        classifier_models.ClassifierTrainingJobModel.create(
-            'LDAStringClassifier', 'TextInput', 'exp_id3', 3,
-            [{'answer_group_index': 1, 'answers': ['a1', 'a2']}],
-            'state_name1', feconf.TRAINING_JOB_STATUS_NEW,
-            None, 1)
-
->>>>>>> 690abddb
     def test_create_and_get_new_training_job_runs_successfully(self):
         next_scheduled_check_time = datetime.datetime.utcnow()
         job_id = classifier_models.ClassifierTrainingJobModel.create(
