# coding: utf-8
#
# Copyright 2016 The Oppia Authors. All Rights Reserved.
#
# Licensed under the Apache License, Version 2.0 (the "License");
# you may not use this file except in compliance with the License.
# You may obtain a copy of the License at
#
#      http://www.apache.org/licenses/LICENSE-2.0
#
# Unless required by applicable law or agreed to in writing, software
# distributed under the License is distributed on an "AS-IS" BASIS,
# WITHOUT WARRANTIES OR CONDITIONS OF ANY KIND, either express or implied.
# See the License for the specific language governing permissions and
# limitations under the License.

"""Tests for core.storage.classifier.gae_models."""

from __future__ import absolute_import
from __future__ import unicode_literals

import datetime
import types

from core.domain import classifier_domain
from core.platform import models
from core.tests import test_utils
import feconf

from typing import List, cast # isort:skip # pylint: disable=unused-import

MYPY = False
if MYPY: # pragma: no cover
    from mypy_imports import base_models, classifier_models

(base_models, classifier_models) = models.Registry.import_models(
    [models.NAMES.base_model, models.NAMES.classifier])


class ClassifierTrainingJobModelUnitTests(test_utils.GenericTestBase):
    """Test the ClassifierTrainingJobModel class."""

    def test_get_deletion_policy(self):
        # type: () -> None
        self.assertEqual(
            classifier_models.ClassifierTrainingJobModel.get_deletion_policy(),
            base_models.DELETION_POLICY.NOT_APPLICABLE)

    def test_create_and_get_new_training_job_runs_successfully(self):
        # type: () -> None
        next_scheduled_check_time = datetime.datetime.utcnow()
        job_id = classifier_models.ClassifierTrainingJobModel.create(
            'TextClassifier', 'TextInput', 'exp_id1', 1,
            next_scheduled_check_time,
            [{'answer_group_index': 1, 'answers': ['a1', 'a2']}],
            'state_name2', feconf.TRAINING_JOB_STATUS_NEW, 1)

        training_job = (
            classifier_models.ClassifierTrainingJobModel.get(job_id)
        )
        # Ruling out the possibility of None for mypy type checking.
        assert training_job is not None

        self.assertEqual(training_job.algorithm_id, 'TextClassifier')
        self.assertEqual(training_job.interaction_id, 'TextInput')
        self.assertEqual(training_job.exp_id, 'exp_id1')
        self.assertEqual(training_job.exp_version, 1)
        self.assertEqual(training_job.state_name, 'state_name2')
        self.assertEqual(
            training_job.status,
            feconf.TRAINING_JOB_STATUS_NEW)
        self.assertEqual(
            training_job.training_data,
            [{'answer_group_index': 1, 'answers': ['a1', 'a2']}])
        self.assertEqual(training_job.algorithm_version, 1)

    def test_query_new_and_pending_training_jobs(self):
        # type: () -> None
        next_scheduled_check_time = datetime.datetime.utcnow()
        classifier_models.ClassifierTrainingJobModel.create(
            'TextClassifier', 'TextInput', 'exp_id1', 1,
            next_scheduled_check_time,
            [{'answer_group_index': 1, 'answers': ['a1', 'a2']}],
            'state_name2', feconf.TRAINING_JOB_STATUS_NEW, 1)
        classifier_models.ClassifierTrainingJobModel.create(
            'TextClassifier', 'TextInput', 'exp_id2', 2,
            next_scheduled_check_time,
            [{'answer_group_index': 1, 'answers': ['a1', 'a2']}],
            'state_name2', feconf.TRAINING_JOB_STATUS_PENDING, 1)
        classifier_models.ClassifierTrainingJobModel.create(
            'TextClassifier', 'TextInput', 'exp_id3', 3,
            next_scheduled_check_time + datetime.timedelta(
                minutes=feconf.CLASSIFIER_JOB_TTL_MINS),
            [{'answer_group_index': 1, 'answers': ['a1', 'a2']}],
            'state_name2', feconf.TRAINING_JOB_STATUS_PENDING, 1)
        classifier_models.ClassifierTrainingJobModel.create(
            'TextClassifier', 'TextInput', 'exp_id4', 4,
            next_scheduled_check_time,
            [{'answer_group_index': 1, 'answers': ['a1', 'a2']}],
            'state_name2', feconf.TRAINING_JOB_STATUS_FAILED, 1)

        training_jobs, offset = (
            classifier_models.ClassifierTrainingJobModel.
            query_new_and_pending_training_jobs(0))

        self.assertEqual(len(training_jobs), 2)
        self.assertEqual(training_jobs[0].algorithm_id, 'TextClassifier')
        self.assertEqual(training_jobs[0].interaction_id, 'TextInput')
        self.assertEqual(training_jobs[0].exp_id, 'exp_id1')
        self.assertEqual(training_jobs[0].exp_version, 1)
        self.assertEqual(
            training_jobs[0].next_scheduled_check_time,
            next_scheduled_check_time)
        self.assertEqual(training_jobs[0].state_name, 'state_name2')
        self.assertEqual(
            training_jobs[0].status,
            feconf.TRAINING_JOB_STATUS_NEW)
        self.assertEqual(
            training_jobs[0].training_data,
            [{'answer_group_index': 1, 'answers': ['a1', 'a2']}])
        self.assertEqual(
            training_jobs[1].status,
            feconf.TRAINING_JOB_STATUS_PENDING)
        self.assertEqual(offset, 2)

    def test_query_new_and_pending_training_jobs_with_non_zero_offset(self):
        # type: () -> None
        with self.swap(
            classifier_models, 'NEW_AND_PENDING_TRAINING_JOBS_FETCH_LIMIT', 2):
            next_scheduled_check_time = (
                datetime.datetime.utcnow() - datetime.timedelta(minutes=1))
            # Creating 6 jobs out of which 4 will be fetched in steps.
            classifier_models.ClassifierTrainingJobModel.create(
                'TextClassifier', 'TextInput', 'exp_id01', 1,
                next_scheduled_check_time,
                [{'answer_group_index': 1, 'answers': ['a1', 'a2']}],
                'state_name2', feconf.TRAINING_JOB_STATUS_NEW, 1)
            classifier_models.ClassifierTrainingJobModel.create(
                'TextClassifier', 'TextInput', 'exp_id02', 2,
                next_scheduled_check_time + datetime.timedelta(seconds=1),
                [{'answer_group_index': 1, 'answers': ['a1', 'a2']}],
                'state_name2', feconf.TRAINING_JOB_STATUS_PENDING, 1)
            classifier_models.ClassifierTrainingJobModel.create(
                'TextClassifier', 'TextInput', 'exp_id03', 3,
                next_scheduled_check_time + datetime.timedelta(
                    minutes=feconf.CLASSIFIER_JOB_TTL_MINS),
                [{'answer_group_index': 1, 'answers': ['a1', 'a2']}],
                'state_name2', feconf.TRAINING_JOB_STATUS_PENDING, 1)
            classifier_models.ClassifierTrainingJobModel.create(
                'TextClassifier', 'TextInput', 'exp_id04', 4,
                next_scheduled_check_time,
                [{'answer_group_index': 1, 'answers': ['a1', 'a2']}],
                'state_name2', feconf.TRAINING_JOB_STATUS_FAILED, 1)
            classifier_models.ClassifierTrainingJobModel.create(
                'TextClassifier', 'TextInput', 'exp_id05', 1,
                next_scheduled_check_time + datetime.timedelta(seconds=2),
                [{'answer_group_index': 1, 'answers': ['a1', 'a2']}],
                'state_name2', feconf.TRAINING_JOB_STATUS_NEW, 1)
            classifier_models.ClassifierTrainingJobModel.create(
                'TextClassifier', 'TextInput', 'exp_id06', 1,
                next_scheduled_check_time + datetime.timedelta(seconds=3),
                [{'answer_group_index': 1, 'answers': ['a1', 'a2']}],
                'state_name2', feconf.TRAINING_JOB_STATUS_PENDING, 1)

            training_jobs, offset = (
                classifier_models.ClassifierTrainingJobModel.
                query_new_and_pending_training_jobs(0))

            self.assertEqual(len(training_jobs), 2)
            self.assertEqual(training_jobs[0].algorithm_id, 'TextClassifier')
            self.assertEqual(training_jobs[0].interaction_id, 'TextInput')
            self.assertEqual(training_jobs[0].exp_id, 'exp_id01')
            self.assertEqual(training_jobs[0].exp_version, 1)
            self.assertEqual(
                training_jobs[0].next_scheduled_check_time,
                next_scheduled_check_time)
            self.assertEqual(training_jobs[0].state_name, 'state_name2')
            self.assertEqual(
                training_jobs[0].status,
                feconf.TRAINING_JOB_STATUS_NEW)
            self.assertEqual(
                training_jobs[0].training_data,
                [{'answer_group_index': 1, 'answers': ['a1', 'a2']}])
            self.assertEqual(
                training_jobs[1].status,
                feconf.TRAINING_JOB_STATUS_PENDING)
            self.assertEqual(offset, 2)

            training_jobs, offset = (
                classifier_models.ClassifierTrainingJobModel.
                query_new_and_pending_training_jobs(offset))

            self.assertEqual(len(training_jobs), 2)
            self.assertEqual(training_jobs[0].algorithm_id, 'TextClassifier')
            self.assertEqual(training_jobs[0].interaction_id, 'TextInput')
            self.assertEqual(training_jobs[0].exp_id, 'exp_id05')
            self.assertEqual(training_jobs[0].exp_version, 1)
            self.assertEqual(
                training_jobs[0].next_scheduled_check_time,
                next_scheduled_check_time + datetime.timedelta(seconds=2))
            self.assertEqual(training_jobs[0].state_name, 'state_name2')
            self.assertEqual(
                training_jobs[0].status,
                feconf.TRAINING_JOB_STATUS_NEW)
            self.assertEqual(
                training_jobs[0].training_data,
                [{'answer_group_index': 1, 'answers': ['a1', 'a2']}])
            self.assertEqual(
                training_jobs[1].status,
                feconf.TRAINING_JOB_STATUS_PENDING)
            self.assertEqual(offset, 4)

    def test_create_multi_jobs(self):
        # type: () -> None
        next_scheduled_check_time = datetime.datetime.utcnow()
        job_dicts_list = []
        job_dicts_list.append({
            'exp_id': u'1',
            'exp_version': 1,
            'next_scheduled_check_time': next_scheduled_check_time,
            'state_name': 'Home',
            'interaction_id': 'TextInput',
            'algorithm_id': feconf.INTERACTION_CLASSIFIER_MAPPING['TextInput'][
                'algorithm_id'],
            'training_data': [],
            'status': feconf.TRAINING_JOB_STATUS_NEW,
            'algorithm_version': 1
        })
        job_dicts_list.append({
            'exp_id': u'1',
            'exp_version': 2,
            'next_scheduled_check_time': next_scheduled_check_time,
            'state_name': 'Home',
            'interaction_id': 'TextInput',
            'algorithm_id': feconf.INTERACTION_CLASSIFIER_MAPPING['TextInput'][
                'algorithm_id'],
            'training_data': [],
            'status': feconf.TRAINING_JOB_STATUS_NEW,
            'algorithm_version': 1
        })

        job_ids = classifier_models.ClassifierTrainingJobModel.create_multi(
            job_dicts_list)
        self.assertEqual(len(job_ids), 2)

        training_job1 = (
            classifier_models.ClassifierTrainingJobModel.get(job_ids[0])
        )
        # Ruling out the possibility of None for mypy type checking.
        assert training_job1 is not None

        self.assertEqual(
            training_job1.algorithm_id,
            feconf.INTERACTION_CLASSIFIER_MAPPING['TextInput'][
                'algorithm_id'])
        self.assertEqual(
            training_job1.interaction_id,
            'TextInput')
        self.assertEqual(training_job1.exp_id, '1')
        self.assertEqual(training_job1.exp_version, 1)
        self.assertEqual(training_job1.training_data, [])
        self.assertEqual(training_job1.state_name, 'Home')
        self.assertEqual(
            training_job1.status,
            feconf.TRAINING_JOB_STATUS_NEW)
        self.assertEqual(training_job1.algorithm_version, 1)

        training_job2 = (
            classifier_models.ClassifierTrainingJobModel.get(job_ids[1])
        )
        # Ruling out the possibility of None for mypy type checking.
        assert training_job2 is not None

        self.assertEqual(
            training_job2.algorithm_id,
            feconf.INTERACTION_CLASSIFIER_MAPPING['TextInput'][
                'algorithm_id'])
        self.assertEqual(
            training_job2.interaction_id,
            'TextInput')
        self.assertEqual(training_job2.exp_id, '1')
        self.assertEqual(training_job2.exp_version, 2)
        self.assertEqual(training_job2.training_data, [])
        self.assertEqual(training_job2.state_name, 'Home')
        self.assertEqual(
            training_job2.status,
            feconf.TRAINING_JOB_STATUS_NEW)
        self.assertEqual(training_job2.algorithm_version, 1)

    def test_raise_exception_by_mocking_collision(self):
        # type: () -> None
        next_scheduled_check_time = datetime.datetime.utcnow()

        with self.assertRaisesRegexp( # type: ignore[no-untyped-call]
            Exception, 'The id generator for ClassifierTrainingJobModel is '
            'producing too many collisions.'
            ):
            # Swap dependent method get_by_id to simulate collision every time.
            with self.swap(
                classifier_models.ClassifierTrainingJobModel, 'get_by_id',
                types.MethodType(
                    lambda x, y: True,
                    classifier_models.ClassifierTrainingJobModel)):
                classifier_models.ClassifierTrainingJobModel.create(
                    'TextClassifier', 'TextInput', 'exp_id1', 1,
                    next_scheduled_check_time,
                    [{'answer_group_index': 1, 'answers': ['a1', 'a2']}],
                    'state_name2', feconf.TRAINING_JOB_STATUS_NEW, 1)


class StateTrainingJobsMappingModelUnitTests(test_utils.GenericTestBase):
    """Tests for the StateTrainingJobsMappingModel class."""

    def test_get_deletion_policy(self):
        # type: () -> None
        self.assertEqual(
            classifier_models.StateTrainingJobsMappingModel
            .get_deletion_policy(),
            base_models.DELETION_POLICY.NOT_APPLICABLE)

    def test_create_and_get_new_mapping_runs_successfully(self):
        # type: () -> None
        mapping_id = (
            classifier_models.StateTrainingJobsMappingModel.create(
                'exp_id1', 2, 'state_name4', {'algorithm_id': 'job_id4'}))

        mapping = classifier_models.StateTrainingJobsMappingModel.get(
            mapping_id)
        # Ruling out the possibility of None for mypy type checking.
        assert mapping is not None

        self.assertEqual(mapping.exp_id, 'exp_id1')
        self.assertEqual(mapping.exp_version, 2)
        self.assertEqual(mapping.state_name, 'state_name4')
        self.assertEqual(
            mapping.algorithm_ids_to_job_ids, {'algorithm_id': 'job_id4'})

        # Test that exception is raised when creating mapping with same id.
        with self.assertRaisesRegexp(Exception, ( # type: ignore[no-untyped-call]
            'A model with the same ID already exists.')):
            mapping_id = (
                classifier_models.StateTrainingJobsMappingModel.create(
                    'exp_id1', 2, 'state_name4', {'algorithm_id': 'job_id4'}))

        # Test that state names with unicode characters get saved correctly.
        state_name1 = 'Klüft'
        mapping_id = (
            classifier_models.StateTrainingJobsMappingModel.create(
                'exp_id1', 2, state_name1, {'algorithm_id': 'job_id4'}))

<<<<<<< HEAD
        classifier_models.StateTrainingJobsMappingModel.get(mapping_id)
        self.assertEqual(mapping_id, 'exp_id1.2.%s' % state_name1)
=======
        mapping = classifier_models.StateTrainingJobsMappingModel.get(
            mapping_id)
        # Ruling out the possibility of None for mypy type checking.
        assert mapping is not None

        self.assertEqual(mapping_id, b'exp_id1.2.%s' % (state_name1.encode(
            encoding='utf-8')))
>>>>>>> 33349322

        state_name2 = 'टेक्स्ट'
        mapping_id = (
            classifier_models.StateTrainingJobsMappingModel.create(
                'exp_id1', 2, state_name2, {'algorithm_id': 'job_id4'}))

<<<<<<< HEAD
        classifier_models.StateTrainingJobsMappingModel.get(mapping_id)
        self.assertEqual(mapping_id, 'exp_id1.2.%s' % state_name2)
=======
        mapping = classifier_models.StateTrainingJobsMappingModel.get(
            mapping_id)
        # Ruling out the possibility of None for mypy type checking.
        assert mapping is not None

        self.assertEqual(mapping_id, b'exp_id1.2.%s' % (state_name2.encode(
            encoding='utf-8')))
>>>>>>> 33349322

    def test_get_model_from_exploration_attributes(self):
        # type: () -> None
        exp_id = 'exp_id1'
        exp_version = 1
        state_name = 'state_name1'
        job_id = 'job_id1'
        classifier_models.StateTrainingJobsMappingModel.create(
            exp_id, exp_version, state_name, {'algorithm_id': job_id})

        mappings = (
            classifier_models.StateTrainingJobsMappingModel.get_models(
                exp_id, exp_version, [state_name]))
        # Ruling out the possibility of None for mypy type checking.
        assert mappings[0] is not None

        self.assertEqual(len(mappings), 1)
        self.assertEqual(mappings[0].exp_id, exp_id)
        self.assertEqual(mappings[0].exp_version, 1)
        self.assertEqual(mappings[0].state_name, state_name)
        self.assertDictEqual(
            mappings[0].algorithm_ids_to_job_ids, {'algorithm_id': job_id})

    def test_create_multi_mappings(self):
        # type: () -> None
        state_training_jobs_mappings = [] # type: List[classifier_domain.StateTrainingJobsMapping]
        state_training_jobs_mappings.append(
            classifier_domain.StateTrainingJobsMapping( # type: ignore[no-untyped-call]
                u'1', 1, 'Home', {'algorithm_id': 'job_id1'}))
        state_training_jobs_mappings.append(
            classifier_domain.StateTrainingJobsMapping( # type: ignore[no-untyped-call]
                u'1', 2, 'Home', {'algorithm_id': 'job_id2'}))

        state_training_jobs_mappings_model = cast(
            List[classifier_models.StateTrainingJobsMappingModel],
            state_training_jobs_mappings)
        mapping_ids = (
            classifier_models.StateTrainingJobsMappingModel.create_multi(
                state_training_jobs_mappings_model))
        self.assertEqual(len(mapping_ids), 2)

        mapping1 = (
            classifier_models.StateTrainingJobsMappingModel.get(
                mapping_ids[0]))
        # Ruling out the possibility of None for mypy type checking.
        assert mapping1 is not None

        self.assertEqual(mapping1.exp_id, '1')
        self.assertEqual(mapping1.exp_version, 1)
        self.assertDictEqual(
            mapping1.algorithm_ids_to_job_ids, {'algorithm_id': 'job_id1'})
        self.assertEqual(mapping1.state_name, 'Home')

        mapping2 = (
            classifier_models.StateTrainingJobsMappingModel.get(
                mapping_ids[1]))
        # Ruling out the possibility of None for mypy type checking.
        assert mapping2 is not None

        self.assertEqual(mapping2.exp_id, '1')
        self.assertEqual(mapping2.exp_version, 2)
        self.assertEqual(
            mapping2.algorithm_ids_to_job_ids, {'algorithm_id': 'job_id2'})
        self.assertEqual(mapping2.state_name, 'Home')<|MERGE_RESOLUTION|>--- conflicted
+++ resolved
@@ -348,36 +348,21 @@
             classifier_models.StateTrainingJobsMappingModel.create(
                 'exp_id1', 2, state_name1, {'algorithm_id': 'job_id4'}))
 
-<<<<<<< HEAD
         classifier_models.StateTrainingJobsMappingModel.get(mapping_id)
         self.assertEqual(mapping_id, 'exp_id1.2.%s' % state_name1)
-=======
-        mapping = classifier_models.StateTrainingJobsMappingModel.get(
-            mapping_id)
         # Ruling out the possibility of None for mypy type checking.
         assert mapping is not None
-
-        self.assertEqual(mapping_id, b'exp_id1.2.%s' % (state_name1.encode(
-            encoding='utf-8')))
->>>>>>> 33349322
 
         state_name2 = 'टेक्स्ट'
         mapping_id = (
             classifier_models.StateTrainingJobsMappingModel.create(
                 'exp_id1', 2, state_name2, {'algorithm_id': 'job_id4'}))
 
-<<<<<<< HEAD
         classifier_models.StateTrainingJobsMappingModel.get(mapping_id)
+        # Ruling out the possibility of None for mypy type checking.
+        assert mapping is not None
+
         self.assertEqual(mapping_id, 'exp_id1.2.%s' % state_name2)
-=======
-        mapping = classifier_models.StateTrainingJobsMappingModel.get(
-            mapping_id)
-        # Ruling out the possibility of None for mypy type checking.
-        assert mapping is not None
-
-        self.assertEqual(mapping_id, b'exp_id1.2.%s' % (state_name2.encode(
-            encoding='utf-8')))
->>>>>>> 33349322
 
     def test_get_model_from_exploration_attributes(self):
         # type: () -> None
