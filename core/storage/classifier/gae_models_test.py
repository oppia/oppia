# coding: utf-8
#
# Copyright 2016 The Oppia Authors. All Rights Reserved.
#
# Licensed under the Apache License, Version 2.0 (the "License");
# you may not use this file except in compliance with the License.
# You may obtain a copy of the License at
#
#      http://www.apache.org/licenses/LICENSE-2.0
#
# Unless required by applicable law or agreed to in writing, software
# distributed under the License is distributed on an "AS-IS" BASIS,
# WITHOUT WARRANTIES OR CONDITIONS OF ANY KIND, either express or implied.
# See the License for the specific language governing permissions and
# limitations under the License.

"""Tests for core.storage.classifier.gae_models."""

from __future__ import annotations

import datetime
import types

from core import feconf
from core.domain import classifier_domain
from core.platform import models
from core.tests import test_utils

from typing import List

MYPY = False
if MYPY: # pragma: no cover
    # Here, we are importing 'classifier_services' only for type checking.
    from core.domain import classifier_services
    from mypy_imports import base_models
    from mypy_imports import classifier_models

<<<<<<< HEAD
(base_models, classifier_models) = models.Registry.import_models(
    [models.Names.BASE_MODEL, models.Names.CLASSIFIER])
=======
(base_models, classifier_models) = models.Registry.import_models([
    models.NAMES.base_model, models.NAMES.classifier
])
>>>>>>> dc571464


class ClassifierTrainingJobModelUnitTests(test_utils.GenericTestBase):
    """Test the ClassifierTrainingJobModel class."""

    def test_get_deletion_policy(self) -> None:
        self.assertEqual(
            classifier_models.ClassifierTrainingJobModel.get_deletion_policy(),
            base_models.DELETION_POLICY.NOT_APPLICABLE)

    def test_get_export_policy(self) -> None:
        expected_export_policy_dict = {
            'algorithm_id': base_models.EXPORT_POLICY.NOT_APPLICABLE,
            'interaction_id': base_models.EXPORT_POLICY.NOT_APPLICABLE,
            'exp_id': base_models.EXPORT_POLICY.NOT_APPLICABLE,
            'exp_version': base_models.EXPORT_POLICY.NOT_APPLICABLE,
            'state_name': base_models.EXPORT_POLICY.NOT_APPLICABLE,
            'status': base_models.EXPORT_POLICY.NOT_APPLICABLE,
            'training_data': base_models.EXPORT_POLICY.NOT_APPLICABLE,
            'next_scheduled_check_time': (
                base_models.EXPORT_POLICY.NOT_APPLICABLE),
            'algorithm_version': base_models.EXPORT_POLICY.NOT_APPLICABLE,
            'created_on': base_models.EXPORT_POLICY.NOT_APPLICABLE,
            'deleted': base_models.EXPORT_POLICY.NOT_APPLICABLE,
            'last_updated': base_models.EXPORT_POLICY.NOT_APPLICABLE,
        }
        self.assertEqual(
            classifier_models.ClassifierTrainingJobModel.get_export_policy(),
            expected_export_policy_dict)

    def test_get_model_association_to_user(self) -> None:
        self.assertEqual(
            classifier_models.ClassifierTrainingJobModel.
                get_model_association_to_user(),
            base_models.MODEL_ASSOCIATION_TO_USER.NOT_CORRESPONDING_TO_USER)

    def test_create_and_get_new_training_job_runs_successfully(self) -> None:
        next_scheduled_check_time = datetime.datetime.utcnow()
        job_id = classifier_models.ClassifierTrainingJobModel.create(
            'TextClassifier', 'TextInput', 'exp_id1', 1,
            next_scheduled_check_time,
            [{'answer_group_index': 1, 'answers': ['a1', 'a2']}],
            'state_name2', feconf.TRAINING_JOB_STATUS_NEW, 1)

        training_job = (
            classifier_models.ClassifierTrainingJobModel.get(job_id)
        )

        self.assertEqual(training_job.algorithm_id, 'TextClassifier')
        self.assertEqual(training_job.interaction_id, 'TextInput')
        self.assertEqual(training_job.exp_id, 'exp_id1')
        self.assertEqual(training_job.exp_version, 1)
        self.assertEqual(training_job.state_name, 'state_name2')
        self.assertEqual(
            training_job.status,
            feconf.TRAINING_JOB_STATUS_NEW)
        self.assertEqual(
            training_job.training_data,
            [{'answer_group_index': 1, 'answers': ['a1', 'a2']}])
        self.assertEqual(training_job.algorithm_version, 1)

    def test_query_new_and_pending_training_jobs(self) -> None:
        next_scheduled_check_time = datetime.datetime.utcnow()
        classifier_models.ClassifierTrainingJobModel.create(
            'TextClassifier', 'TextInput', 'exp_id1', 1,
            next_scheduled_check_time,
            [{'answer_group_index': 1, 'answers': ['a1', 'a2']}],
            'state_name2', feconf.TRAINING_JOB_STATUS_NEW, 1)
        classifier_models.ClassifierTrainingJobModel.create(
            'TextClassifier', 'TextInput', 'exp_id2', 2,
            next_scheduled_check_time,
            [{'answer_group_index': 1, 'answers': ['a1', 'a2']}],
            'state_name2', feconf.TRAINING_JOB_STATUS_PENDING, 1)
        classifier_models.ClassifierTrainingJobModel.create(
            'TextClassifier', 'TextInput', 'exp_id3', 3,
            next_scheduled_check_time + datetime.timedelta(
                minutes=feconf.CLASSIFIER_JOB_TTL_MINS),
            [{'answer_group_index': 1, 'answers': ['a1', 'a2']}],
            'state_name2', feconf.TRAINING_JOB_STATUS_PENDING, 1)
        classifier_models.ClassifierTrainingJobModel.create(
            'TextClassifier', 'TextInput', 'exp_id4', 4,
            next_scheduled_check_time,
            [{'answer_group_index': 1, 'answers': ['a1', 'a2']}],
            'state_name2', feconf.TRAINING_JOB_STATUS_FAILED, 1)

        training_jobs, offset = (
            classifier_models.ClassifierTrainingJobModel.
            query_new_and_pending_training_jobs(0))

        self.assertEqual(len(training_jobs), 2)
        self.assertEqual(training_jobs[0].algorithm_id, 'TextClassifier')
        self.assertEqual(training_jobs[0].interaction_id, 'TextInput')
        self.assertEqual(training_jobs[0].exp_id, 'exp_id1')
        self.assertEqual(training_jobs[0].exp_version, 1)
        self.assertEqual(
            training_jobs[0].next_scheduled_check_time,
            next_scheduled_check_time)
        self.assertEqual(training_jobs[0].state_name, 'state_name2')
        self.assertEqual(
            training_jobs[0].status,
            feconf.TRAINING_JOB_STATUS_NEW)
        self.assertEqual(
            training_jobs[0].training_data,
            [{'answer_group_index': 1, 'answers': ['a1', 'a2']}])
        self.assertEqual(
            training_jobs[1].status,
            feconf.TRAINING_JOB_STATUS_PENDING)
        self.assertEqual(offset, 2)

    def test_query_new_and_pending_training_jobs_with_non_zero_offset(
        self
    ) -> None:
        with self.swap(
            classifier_models, 'NEW_AND_PENDING_TRAINING_JOBS_FETCH_LIMIT', 2):
            next_scheduled_check_time = (
                datetime.datetime.utcnow() - datetime.timedelta(minutes=1))
            # Creating 6 jobs out of which 4 will be fetched in steps.
            classifier_models.ClassifierTrainingJobModel.create(
                'TextClassifier', 'TextInput', 'exp_id01', 1,
                next_scheduled_check_time,
                [{'answer_group_index': 1, 'answers': ['a1', 'a2']}],
                'state_name2', feconf.TRAINING_JOB_STATUS_NEW, 1)
            classifier_models.ClassifierTrainingJobModel.create(
                'TextClassifier', 'TextInput', 'exp_id02', 2,
                next_scheduled_check_time + datetime.timedelta(seconds=1),
                [{'answer_group_index': 1, 'answers': ['a1', 'a2']}],
                'state_name2', feconf.TRAINING_JOB_STATUS_PENDING, 1)
            classifier_models.ClassifierTrainingJobModel.create(
                'TextClassifier', 'TextInput', 'exp_id03', 3,
                next_scheduled_check_time + datetime.timedelta(
                    minutes=feconf.CLASSIFIER_JOB_TTL_MINS),
                [{'answer_group_index': 1, 'answers': ['a1', 'a2']}],
                'state_name2', feconf.TRAINING_JOB_STATUS_PENDING, 1)
            classifier_models.ClassifierTrainingJobModel.create(
                'TextClassifier', 'TextInput', 'exp_id04', 4,
                next_scheduled_check_time,
                [{'answer_group_index': 1, 'answers': ['a1', 'a2']}],
                'state_name2', feconf.TRAINING_JOB_STATUS_FAILED, 1)
            classifier_models.ClassifierTrainingJobModel.create(
                'TextClassifier', 'TextInput', 'exp_id05', 1,
                next_scheduled_check_time + datetime.timedelta(seconds=2),
                [{'answer_group_index': 1, 'answers': ['a1', 'a2']}],
                'state_name2', feconf.TRAINING_JOB_STATUS_NEW, 1)
            classifier_models.ClassifierTrainingJobModel.create(
                'TextClassifier', 'TextInput', 'exp_id06', 1,
                next_scheduled_check_time + datetime.timedelta(seconds=3),
                [{'answer_group_index': 1, 'answers': ['a1', 'a2']}],
                'state_name2', feconf.TRAINING_JOB_STATUS_PENDING, 1)

            training_jobs, offset = (
                classifier_models.ClassifierTrainingJobModel.
                query_new_and_pending_training_jobs(0))

            self.assertEqual(len(training_jobs), 2)
            self.assertEqual(training_jobs[0].algorithm_id, 'TextClassifier')
            self.assertEqual(training_jobs[0].interaction_id, 'TextInput')
            self.assertEqual(training_jobs[0].exp_id, 'exp_id01')
            self.assertEqual(training_jobs[0].exp_version, 1)
            self.assertEqual(
                training_jobs[0].next_scheduled_check_time,
                next_scheduled_check_time)
            self.assertEqual(training_jobs[0].state_name, 'state_name2')
            self.assertEqual(
                training_jobs[0].status,
                feconf.TRAINING_JOB_STATUS_NEW)
            self.assertEqual(
                training_jobs[0].training_data,
                [{'answer_group_index': 1, 'answers': ['a1', 'a2']}])
            self.assertEqual(
                training_jobs[1].status,
                feconf.TRAINING_JOB_STATUS_PENDING)
            self.assertEqual(offset, 2)

            training_jobs, offset = (
                classifier_models.ClassifierTrainingJobModel.
                query_new_and_pending_training_jobs(offset))

            self.assertEqual(len(training_jobs), 2)
            self.assertEqual(training_jobs[0].algorithm_id, 'TextClassifier')
            self.assertEqual(training_jobs[0].interaction_id, 'TextInput')
            self.assertEqual(training_jobs[0].exp_id, 'exp_id05')
            self.assertEqual(training_jobs[0].exp_version, 1)
            self.assertEqual(
                training_jobs[0].next_scheduled_check_time,
                next_scheduled_check_time + datetime.timedelta(seconds=2))
            self.assertEqual(training_jobs[0].state_name, 'state_name2')
            self.assertEqual(
                training_jobs[0].status,
                feconf.TRAINING_JOB_STATUS_NEW)
            self.assertEqual(
                training_jobs[0].training_data,
                [{'answer_group_index': 1, 'answers': ['a1', 'a2']}])
            self.assertEqual(
                training_jobs[1].status,
                feconf.TRAINING_JOB_STATUS_PENDING)
            self.assertEqual(offset, 4)

    def test_create_multi_jobs(self) -> None:
        next_scheduled_check_time = datetime.datetime.utcnow()
        job_dicts_list: List[classifier_services.JobInfoDict] = []
        job_dicts_list.append({
            'exp_id': u'1',
            'exp_version': 1,
            'next_scheduled_check_time': next_scheduled_check_time,
            'state_name': 'Home',
            'interaction_id': 'TextInput',
            'algorithm_id': feconf.INTERACTION_CLASSIFIER_MAPPING['TextInput'][
                'algorithm_id'],
            'training_data': [],
            'status': feconf.TRAINING_JOB_STATUS_NEW,
            'algorithm_version': 1
        })
        job_dicts_list.append({
            'exp_id': u'1',
            'exp_version': 2,
            'next_scheduled_check_time': next_scheduled_check_time,
            'state_name': 'Home',
            'interaction_id': 'TextInput',
            'algorithm_id': feconf.INTERACTION_CLASSIFIER_MAPPING['TextInput'][
                'algorithm_id'],
            'training_data': [],
            'status': feconf.TRAINING_JOB_STATUS_NEW,
            'algorithm_version': 1
        })

        job_ids = classifier_models.ClassifierTrainingJobModel.create_multi(
            job_dicts_list)
        self.assertEqual(len(job_ids), 2)

        training_job1 = (
            classifier_models.ClassifierTrainingJobModel.get(job_ids[0])
        )

        self.assertEqual(
            training_job1.algorithm_id,
            feconf.INTERACTION_CLASSIFIER_MAPPING['TextInput'][
                'algorithm_id'])
        self.assertEqual(
            training_job1.interaction_id,
            'TextInput')
        self.assertEqual(training_job1.exp_id, '1')
        self.assertEqual(training_job1.exp_version, 1)
        self.assertEqual(training_job1.training_data, [])
        self.assertEqual(training_job1.state_name, 'Home')
        self.assertEqual(
            training_job1.status,
            feconf.TRAINING_JOB_STATUS_NEW)
        self.assertEqual(training_job1.algorithm_version, 1)

        training_job2 = (
            classifier_models.ClassifierTrainingJobModel.get(job_ids[1])
        )

        self.assertEqual(
            training_job2.algorithm_id,
            feconf.INTERACTION_CLASSIFIER_MAPPING['TextInput'][
                'algorithm_id'])
        self.assertEqual(
            training_job2.interaction_id,
            'TextInput')
        self.assertEqual(training_job2.exp_id, '1')
        self.assertEqual(training_job2.exp_version, 2)
        self.assertEqual(training_job2.training_data, [])
        self.assertEqual(training_job2.state_name, 'Home')
        self.assertEqual(
            training_job2.status,
            feconf.TRAINING_JOB_STATUS_NEW)
        self.assertEqual(training_job2.algorithm_version, 1)

    def test_raise_exception_by_mocking_collision(self) -> None:
        next_scheduled_check_time = datetime.datetime.utcnow()

        with self.assertRaisesRegex(
            Exception, 'The id generator for ClassifierTrainingJobModel is '
            'producing too many collisions.'
            ):
            # Swap dependent method get_by_id to simulate collision every time.
            with self.swap(
                classifier_models.ClassifierTrainingJobModel, 'get_by_id',
                types.MethodType(
                    lambda x, y: True,
                    classifier_models.ClassifierTrainingJobModel)):
                classifier_models.ClassifierTrainingJobModel.create(
                    'TextClassifier', 'TextInput', 'exp_id1', 1,
                    next_scheduled_check_time,
                    [{'answer_group_index': 1, 'answers': ['a1', 'a2']}],
                    'state_name2', feconf.TRAINING_JOB_STATUS_NEW, 1)


class StateTrainingJobsMappingModelUnitTests(test_utils.GenericTestBase):
    """Tests for the StateTrainingJobsMappingModel class."""

    def test_get_deletion_policy(self) -> None:
        self.assertEqual(
            classifier_models.StateTrainingJobsMappingModel
            .get_deletion_policy(),
            base_models.DELETION_POLICY.NOT_APPLICABLE)

    def test_get_export_policy(self) -> None:
        expected_export_policy_dict = {
            'exp_id': base_models.EXPORT_POLICY.NOT_APPLICABLE,
            'exp_version': base_models.EXPORT_POLICY.NOT_APPLICABLE,
            'state_name': base_models.EXPORT_POLICY.NOT_APPLICABLE,
            'algorithm_ids_to_job_ids': (
                base_models.EXPORT_POLICY.NOT_APPLICABLE),
            'created_on': base_models.EXPORT_POLICY.NOT_APPLICABLE,
            'deleted': base_models.EXPORT_POLICY.NOT_APPLICABLE,
            'last_updated': base_models.EXPORT_POLICY.NOT_APPLICABLE,
        }
        self.assertEqual(
            classifier_models.StateTrainingJobsMappingModel.get_export_policy(),
            expected_export_policy_dict)

    def test_get_model_from_exploration_attributes(self) -> None:
        exp_id = 'exp_id1'
        exp_version = 1
        state_name = 'state_name1'
        job_id = 'job_id1'
        classifier_models.StateTrainingJobsMappingModel.create(
            exp_id, exp_version, state_name, {'algorithm_id': job_id})

        mapping = (
            classifier_models.StateTrainingJobsMappingModel.get_model(
                exp_id, exp_version, state_name))
        # Ruling out the possibility of None for mypy type checking.
        assert mapping is not None

        self.assertEqual(mapping.exp_id, exp_id)
        self.assertEqual(mapping.exp_version, 1)
        self.assertEqual(mapping.state_name, state_name)
        self.assertDictEqual(
            mapping.algorithm_ids_to_job_ids, {'algorithm_id': job_id})

    def test_get_model_association_to_user(self) -> None:
        self.assertEqual(
            classifier_models.StateTrainingJobsMappingModel.
                get_model_association_to_user(),
            base_models.MODEL_ASSOCIATION_TO_USER.NOT_CORRESPONDING_TO_USER)

    def test_create_and_get_new_mapping_runs_successfully(self) -> None:
        mapping_id = (
            classifier_models.StateTrainingJobsMappingModel.create(
                'exp_id1', 2, 'state_name4', {'algorithm_id': 'job_id4'}))

        mapping = classifier_models.StateTrainingJobsMappingModel.get(
            mapping_id)

        self.assertEqual(mapping.exp_id, 'exp_id1')
        self.assertEqual(mapping.exp_version, 2)
        self.assertEqual(mapping.state_name, 'state_name4')
        self.assertEqual(
            mapping.algorithm_ids_to_job_ids, {'algorithm_id': 'job_id4'})

        # Test that exception is raised when creating mapping with same id.
        with self.assertRaisesRegex(Exception, (
            'A model with the same ID already exists.')):
            mapping_id = (
                classifier_models.StateTrainingJobsMappingModel.create(
                    'exp_id1', 2, 'state_name4', {'algorithm_id': 'job_id4'}))

        # Test that state names with unicode characters get saved correctly.
        state_name1 = 'Klüft'
        mapping_id = (
            classifier_models.StateTrainingJobsMappingModel.create(
                'exp_id1', 2, state_name1, {'algorithm_id': 'job_id4'}))

        classifier_models.StateTrainingJobsMappingModel.get(mapping_id)
        self.assertEqual(mapping_id, 'exp_id1.2.%s' % state_name1)
        # Ruling out the possibility of None for mypy type checking.
        assert mapping is not None

        state_name2 = 'टेक्स्ट'
        mapping_id = (
            classifier_models.StateTrainingJobsMappingModel.create(
                'exp_id1', 2, state_name2, {'algorithm_id': 'job_id4'}))

        classifier_models.StateTrainingJobsMappingModel.get(mapping_id)
        # Ruling out the possibility of None for mypy type checking.
        assert mapping is not None

        self.assertEqual(mapping_id, 'exp_id1.2.%s' % state_name2)

    def test_get_models_from_exploration_attributes(self) -> None:
        exp_id = 'exp_id1'
        exp_version = 1
        state_name = 'state_name1'
        job_id = 'job_id1'
        classifier_models.StateTrainingJobsMappingModel.create(
            exp_id, exp_version, state_name, {'algorithm_id': job_id})

        mappings = (
            classifier_models.StateTrainingJobsMappingModel.get_models(
                exp_id, exp_version, [state_name]))
        # Ruling out the possibility of None for mypy type checking.
        assert mappings[0] is not None

        self.assertEqual(len(mappings), 1)
        self.assertEqual(mappings[0].exp_id, exp_id)
        self.assertEqual(mappings[0].exp_version, 1)
        self.assertEqual(mappings[0].state_name, state_name)
        self.assertDictEqual(
            mappings[0].algorithm_ids_to_job_ids, {'algorithm_id': job_id})

    def test_create_multi_mappings(self) -> None:
        state_training_jobs_mappings: List[
            classifier_domain.StateTrainingJobsMapping] = []
        state_training_jobs_mappings.append(
            classifier_domain.StateTrainingJobsMapping(
                u'1', 1, 'Home', {'algorithm_id': 'job_id1'}))
        state_training_jobs_mappings.append(
            classifier_domain.StateTrainingJobsMapping(
                u'1', 2, 'Home', {'algorithm_id': 'job_id2'}))

        mapping_ids = (
            classifier_models.StateTrainingJobsMappingModel.create_multi(
                state_training_jobs_mappings
            )
        )
        self.assertEqual(len(mapping_ids), 2)

        mapping1 = (
            classifier_models.StateTrainingJobsMappingModel.get(
                mapping_ids[0]))

        self.assertEqual(mapping1.exp_id, '1')
        self.assertEqual(mapping1.exp_version, 1)
        self.assertDictEqual(
            mapping1.algorithm_ids_to_job_ids, {'algorithm_id': 'job_id1'})
        self.assertEqual(mapping1.state_name, 'Home')

        mapping2 = (
            classifier_models.StateTrainingJobsMappingModel.get(
                mapping_ids[1]))

        self.assertEqual(mapping2.exp_id, '1')
        self.assertEqual(mapping2.exp_version, 2)
        self.assertEqual(
            mapping2.algorithm_ids_to_job_ids, {'algorithm_id': 'job_id2'})
        self.assertEqual(mapping2.state_name, 'Home')<|MERGE_RESOLUTION|>--- conflicted
+++ resolved
@@ -35,14 +35,9 @@
     from mypy_imports import base_models
     from mypy_imports import classifier_models
 
-<<<<<<< HEAD
-(base_models, classifier_models) = models.Registry.import_models(
-    [models.Names.BASE_MODEL, models.Names.CLASSIFIER])
-=======
 (base_models, classifier_models) = models.Registry.import_models([
-    models.NAMES.base_model, models.NAMES.classifier
+    models.Names.BASE_MODEL, models.Names.CLASSIFIER
 ])
->>>>>>> dc571464
 
 
 class ClassifierTrainingJobModelUnitTests(test_utils.GenericTestBase):
