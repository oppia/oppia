# Copyright 2016 The Oppia Authors. All Rights Reserved.
#
# Licensed under the Apache License, Version 2.0 (the "License");
# you may not use this file except in compliance with the License.
# You may obtain a copy of the License at
#
#      http://www.apache.org/licenses/LICENSE-2.0
#
# Unless required by applicable law or agreed to in writing, software
# distributed under the License is distributed on an "AS-IS" BASIS,
# WITHOUT WARRANTIES OR CONDITIONS OF ANY KIND, either express or implied.
# See the License for the specific language governing permissions and
# limitations under the License.

"""Models for storing the classification data models."""

from __future__ import absolute_import  # pylint: disable=import-only-modules
from __future__ import unicode_literals  # pylint: disable=import-only-modules

import datetime

from core.platform import models
import feconf
import python_utils
import utils

from google.appengine.ext import ndb

(base_models,) = models.Registry.import_models([models.NAMES.base_model])


class ClassifierTrainingJobModel(base_models.BaseModel):
    """Model for storing classifier training jobs.

    The id of instances of this class has the form
    '[exp_id].[random hash of 12 chars]'.
    """

    # The ID of the algorithm used to create the model.
<<<<<<< HEAD
    algorithm_id = ndb.StringProperty(required=True, indexed=True)
=======
    algorithm_id = ndb.StringProperty(
        required=True, choices=ALGORITHM_CHOICES, indexed=True)
>>>>>>> 0a5c3fe6
    # The ID of the interaction to which the algorithm belongs.
    interaction_id = ndb.StringProperty(required=True, indexed=True)
    # The exploration_id of the exploration to whose state the model belongs.
    exp_id = ndb.StringProperty(required=True, indexed=True)
    # The exploration version at the time this training job was created.
    exp_version = ndb.IntegerProperty(required=True, indexed=True)
    # The name of the state to which the model belongs.
    state_name = ndb.StringProperty(required=True, indexed=True)
    # The status of the training job. It can be either NEW, COMPLETE or PENDING.
    status = ndb.StringProperty(
        required=True, choices=feconf.ALLOWED_TRAINING_JOB_STATUSES,
        default=feconf.TRAINING_JOB_STATUS_PENDING, indexed=True)
    # The training data which is to be populated when retrieving the job.
    # The list contains dicts where each dict represents a single training
    # data group.
    training_data = ndb.JsonProperty(default=None)
    # The time when the job's status should next be checked.
    # It is incremented by TTL when a job with status NEW is picked up by VM.
<<<<<<< HEAD
    next_scheduled_check_time = ndb.DateTimeProperty(required=True,
                                                     indexed=True)
    # The algorithm version for the classifier. Algorithm version identifies
    # the format of the classifier_data as well as the prediction API to be
    # used.
    algorithm_version = ndb.IntegerProperty(required=True, indexed=True)
=======
    next_scheduled_check_time = ndb.DateTimeProperty(
        required=True, indexed=True)
    # The schema version for the data that is being classified.
    data_schema_version = ndb.IntegerProperty(required=True, indexed=True)
>>>>>>> 0a5c3fe6

    @staticmethod
    def get_deletion_policy():
        """ClassifierTrainingJobModel is not related to users."""
        return base_models.DELETION_POLICY.NOT_APPLICABLE

    @staticmethod
    def get_export_policy():
        """Model does not contain user data."""
        return base_models.EXPORT_POLICY.NOT_APPLICABLE

    @classmethod
    def _generate_id(cls, exp_id):
        """Generates a unique id for the training job of the form
        '[exp_id].[random hash of 16 chars]'.

        Args:
            exp_id: str. ID of the exploration.

        Returns:
            ID of the new ClassifierTrainingJobModel instance.

        Raises:
            Exception: The id generator for ClassifierTrainingJobModel is
                producing too many collisions.
        """

        for _ in python_utils.RANGE(base_models.MAX_RETRIES):
            new_id = '%s.%s' % (
                exp_id,
                utils.convert_to_hash(
                    python_utils.UNICODE(
                        utils.get_random_int(base_models.RAND_RANGE)),
                    base_models.ID_LENGTH))
            if not cls.get_by_id(new_id):
                return new_id

        raise Exception(
            'The id generator for ClassifierTrainingJobModel is producing '
            'too many collisions.')

    @classmethod
    def create(
            cls, algorithm_id, interaction_id, exp_id, exp_version,
            next_scheduled_check_time, training_data, state_name, status,
            algorithm_version):
        """Creates a new ClassifierTrainingJobModel entry.

        Args:
            algorithm_id: str. ID of the algorithm used to generate the model.
            interaction_id: str. ID of the interaction to which the algorithm
                belongs.
            exp_id: str. ID of the exploration.
            exp_version: int. The exploration version at the time
                this training job was created.
            next_scheduled_check_time: datetime.datetime. The next scheduled
                time to check the job.
            training_data: dict. The data used in training phase.
            state_name: str. The name of the state to which the classifier
                belongs.
            status: str. The status of the training job.
            algorithm_version: int. The version of the classifier model to be
                trained.

        Returns:
            ID of the new ClassifierModel entry.

        Raises:
            Exception: A model with the same ID already exists.
        """

        instance_id = cls._generate_id(exp_id)
        training_job_instance = cls(
            id=instance_id, algorithm_id=algorithm_id,
            interaction_id=interaction_id,
            exp_id=exp_id,
            exp_version=exp_version,
            next_scheduled_check_time=next_scheduled_check_time,
            state_name=state_name, status=status,
            training_data=training_data,
            algorithm_version=algorithm_version
            )

        training_job_instance.put()
        return instance_id

    @classmethod
    def query_new_and_pending_training_jobs(cls, cursor=None):
        """Gets the next 10 jobs which are either in status "new" or "pending",
        ordered by their next_scheduled_check_time attribute.

        Args:
            cursor: str or None. The list of returned entities starts from this
                datastore cursor.

        Returns:
            List of the ClassifierTrainingJobModels with status new or pending.
        """
        query = cls.query(cls.status.IN([
            feconf.TRAINING_JOB_STATUS_NEW,
            feconf.TRAINING_JOB_STATUS_PENDING])).filter(
                cls.next_scheduled_check_time <= (
                    datetime.datetime.utcnow())).order(
                        cls.next_scheduled_check_time, cls._key)

        job_models, cursor, more = query.fetch_page(10, start_cursor=cursor)
        return job_models, cursor, more

    @classmethod
    def create_multi(cls, job_dicts_list):
        """Creates multiple new  ClassifierTrainingJobModel entries.

        Args:
            job_dicts_list: list(dict). The list of dicts where each dict
                represents the attributes of one ClassifierTrainingJobModel.

        Returns:
            list(str). List of job IDs.
        """
        job_models = []
        job_ids = []
        for job_dict in job_dicts_list:
            instance_id = cls._generate_id(job_dict['exp_id'])
            training_job_instance = cls(
                id=instance_id, algorithm_id=job_dict['algorithm_id'],
                interaction_id=job_dict['interaction_id'],
                exp_id=job_dict['exp_id'],
                exp_version=job_dict['exp_version'],
                next_scheduled_check_time=job_dict['next_scheduled_check_time'],
                state_name=job_dict['state_name'], status=job_dict['status'],
                training_data=job_dict['training_data'],
                algorithm_version=job_dict['algorithm_version'])

            job_models.append(training_job_instance)
            job_ids.append(instance_id)
        cls.put_multi(job_models)
        return job_ids


class TrainingJobExplorationMappingModel(base_models.BaseModel):
    """Model for mapping exploration attributes to a ClassifierTrainingJob.

    The ID of instances of this class has the form
    [exp_id].[exp_version].[state_name].
    """

    # The exploration_id of the exploration to whose state the model belongs.
    exp_id = ndb.StringProperty(required=True, indexed=True)
    # The exploration version at the time the corresponding classifier's
    # training job was created.
    exp_version = ndb.IntegerProperty(required=True, indexed=True)
    # The name of the state to which the model belongs.
    state_name = ndb.StringProperty(required=True, indexed=True)
    # The IDs of the training job corresponding to the exploration state. Each
    # algotihm_id corresponding to the interaction of the exploration state is
    # mapped to its unique job_id.
    algorithm_id_to_job_id_map = ndb.JsonProperty(
        required=True, indexed=True)

    @staticmethod
    def get_deletion_policy():
        """TrainingJobExplorationMappingModel is not related to users."""
        return base_models.DELETION_POLICY.NOT_APPLICABLE

    @staticmethod
    def get_export_policy():
        """Model does not contain user data."""
        return base_models.EXPORT_POLICY.NOT_APPLICABLE

    @classmethod
    def _generate_id(cls, exp_id, exp_version, state_name):
        """Generates a unique ID for the Classifier Exploration Mapping of the
        form [exp_id].[exp_version].[state_name].

        Args:
            exp_id: str. ID of the exploration.
            exp_version: int. The exploration version at the time
                this training job was created.
            state_name: unicode. The name of the state to which the classifier
                belongs.

        Returns:
            str. ID of the new Classifier Exploration Mapping instance.
        """
        new_id = '%s.%s.%s' % (exp_id, exp_version, state_name)
        return python_utils.convert_to_bytes(new_id)

    @classmethod
    def get_models(cls, exp_id, exp_version, state_names):
        """Retrieves the Classifier Exploration Mapping models given Exploration
        attributes.

        Args:
            exp_id: str. ID of the exploration.
            exp_version: int. The exploration version at the time
                this training job was created.
            state_names: list(unicode). The state names for which we retrieve
                the mapping models.

        Returns:
            list(ClassifierExplorationMappingModel|None). The model instances
            for the classifier exploration mapping.
        """
        mapping_ids = []
        for state_name in state_names:
            mapping_id = cls._generate_id(exp_id, exp_version, state_name)
            mapping_ids.append(mapping_id)
        mapping_instances = cls.get_multi(mapping_ids)
        return mapping_instances

    @classmethod
    def get_model(cls, exp_id, exp_version, state_name):
        """Retrieves the Classifier Exploration Mapping model for given
        exploration.

        Args:
            exp_id: str. ID of the exploration.
            exp_version: int. The exploration version at the time
                this training job was created.
            state_name: unicode. The state name for which we retrieve
                the mapping model.

        Returns:
            ClassifierExplorationMappingModel|None. The model instances
            for the classifier exploration mapping.
        """
        mapping_id = cls._generate_id(exp_id, exp_version, state_name)
        model = cls.get_by_id(mapping_id)
        return model

    @classmethod
    def create(
            cls, exp_id, exp_version, state_name, algorithm_id_to_job_id):
        """Creates a new ClassifierExplorationMappingModel entry.

        Args:
            exp_id: str. ID of the exploration.
            exp_version: int. The exploration version at the time
                this training job was created.
            state_name: unicode. The name of the state to which the classifier
                belongs.
            algorithm_id_to_job_id: dict. The ID of the training job
                corresponding to each possible algorithm_id for the given
                <exp_id, exp_version, state_name>.

        Returns:
            ID of the new ClassifierExplorationMappingModel entry.

        Raises:
            Exception: A model with the same ID already exists.
        """

        instance_id = cls._generate_id(exp_id, exp_version, state_name)
        if not cls.get_by_id(instance_id):
            mapping_instance = cls(
                id=instance_id, exp_id=exp_id, exp_version=exp_version,
                state_name=state_name,
                algorithm_id_to_job_id_map=algorithm_id_to_job_id)

            mapping_instance.put()
            return instance_id
        raise Exception('A model with the same ID already exists.')

    @classmethod
    def create_multi(cls, job_exploration_mappings):
        """Creates multiple new TrainingJobExplorationMappingModel entries.

        Args:
            job_exploration_mappings: list(TrainingJobExplorationMapping). The
                list of TrainingJobExplorationMapping Domain objects.

        Returns:
            list(int). The list of mapping IDs.
        """
        mapping_models = []
        mapping_ids = []
        for job_exploration_mapping in job_exploration_mappings:
            instance_id = cls._generate_id(
                job_exploration_mapping.exp_id,
                job_exploration_mapping.exp_version,
                job_exploration_mapping.state_name)
            mapping_instance = cls(
                id=instance_id, exp_id=job_exploration_mapping.exp_id,
                exp_version=job_exploration_mapping.exp_version,
                state_name=job_exploration_mapping.state_name,
                algorithm_id_to_job_id_map=(
                    job_exploration_mapping.algorithm_id_to_job_id_map))

            mapping_models.append(mapping_instance)
            mapping_ids.append(instance_id)
        cls.put_multi(mapping_models)
        return mapping_ids<|MERGE_RESOLUTION|>--- conflicted
+++ resolved
@@ -37,12 +37,7 @@
     """
 
     # The ID of the algorithm used to create the model.
-<<<<<<< HEAD
     algorithm_id = ndb.StringProperty(required=True, indexed=True)
-=======
-    algorithm_id = ndb.StringProperty(
-        required=True, choices=ALGORITHM_CHOICES, indexed=True)
->>>>>>> 0a5c3fe6
     # The ID of the interaction to which the algorithm belongs.
     interaction_id = ndb.StringProperty(required=True, indexed=True)
     # The exploration_id of the exploration to whose state the model belongs.
@@ -61,19 +56,12 @@
     training_data = ndb.JsonProperty(default=None)
     # The time when the job's status should next be checked.
     # It is incremented by TTL when a job with status NEW is picked up by VM.
-<<<<<<< HEAD
-    next_scheduled_check_time = ndb.DateTimeProperty(required=True,
-                                                     indexed=True)
+    next_scheduled_check_time = ndb.DateTimeProperty(
+        required=True, indexed=True)
     # The algorithm version for the classifier. Algorithm version identifies
     # the format of the classifier_data as well as the prediction API to be
     # used.
     algorithm_version = ndb.IntegerProperty(required=True, indexed=True)
-=======
-    next_scheduled_check_time = ndb.DateTimeProperty(
-        required=True, indexed=True)
-    # The schema version for the data that is being classified.
-    data_schema_version = ndb.IntegerProperty(required=True, indexed=True)
->>>>>>> 0a5c3fe6
 
     @staticmethod
     def get_deletion_policy():
