# Copyright 2016 The Oppia Authors. All Rights Reserved.
#
# Licensed under the Apache License, Version 2.0 (the "License");
# you may not use this file except in compliance with the License.
# You may obtain a copy of the License at
#
#      http://www.apache.org/licenses/LICENSE-2.0
#
# Unless required by applicable law or agreed to in writing, software
# distributed under the License is distributed on an "AS-IS" BASIS,
# WITHOUT WARRANTIES OR CONDITIONS OF ANY KIND, either express or implied.
# See the License for the specific language governing permissions and
# limitations under the License.

"""Models for storing the classification data models."""

from __future__ import absolute_import
from __future__ import unicode_literals

import datetime

from core.platform import models
import feconf
import python_utils
import utils

from typing import ( # isort:skip # pylint: disable=unused-import
    Any, Dict, List, Optional, Text, Tuple, Union, cast)

MYPY = False
if MYPY: # pragma: no cover
    from mypy_imports import base_models, datastore_services

(base_models,) = models.Registry.import_models([models.NAMES.base_model])
datastore_services = models.Registry.import_datastore_services()

NEW_AND_PENDING_TRAINING_JOBS_FETCH_LIMIT = 100


class ClassifierTrainingJobModel(base_models.BaseModel):
    """Model for storing classifier training jobs.

    The id of instances of this class has the form
    '[exp_id].[random hash of 12 chars]'.
    """

    # The ID of the algorithm used to create the model.
    algorithm_id = datastore_services.StringProperty(
        required=True, indexed=True)
    # The ID of the interaction to which the algorithm belongs.
    interaction_id = (
        datastore_services.StringProperty(required=True, indexed=True))
    # The exploration_id of the exploration to whose state the model belongs.
    exp_id = datastore_services.StringProperty(required=True, indexed=True)
    # The exploration version at the time this training job was created.
    exp_version = (
        datastore_services.IntegerProperty(required=True, indexed=True))
    # The name of the state to which the model belongs.
    state_name = datastore_services.StringProperty(required=True, indexed=True)
    # The status of the training job. It can be either NEW, COMPLETE or PENDING.
    status = datastore_services.StringProperty(
        required=True, choices=feconf.ALLOWED_TRAINING_JOB_STATUSES,
        default=feconf.TRAINING_JOB_STATUS_PENDING, indexed=True)
    # The training data which is to be populated when retrieving the job.
    # The list contains dicts where each dict represents a single training
    # data group. The training data are computed from answers that have been
    # anonymized and that are not connected to any existing or deleted users.
    training_data = datastore_services.JsonProperty(default=None)
    # The time when the job's status should next be checked.
    # It is incremented by TTL when a job with status NEW is picked up by VM.
    next_scheduled_check_time = datastore_services.DateTimeProperty(
        required=True, indexed=True)
    # The algorithm version for the classifier. Algorithm version identifies
    # the format of the classifier_data as well as the prediction API to be
    # used.
    algorithm_version = datastore_services.IntegerProperty(
        required=True, indexed=True)

    @staticmethod
    def get_deletion_policy():
        # type: () -> base_models.DELETION_POLICY
        """Model doesn't contain any data directly corresponding to a user."""
        return base_models.DELETION_POLICY.NOT_APPLICABLE

    @staticmethod
    def get_model_association_to_user():
        # type: () -> base_models.MODEL_ASSOCIATION_TO_USER
        """Model does not contain user data."""
        return base_models.MODEL_ASSOCIATION_TO_USER.NOT_CORRESPONDING_TO_USER

    @classmethod
    def get_export_policy(cls):
        # type: () -> Dict[Text, base_models.EXPORT_POLICY]
        """Model doesn't contain any data directly corresponding to a user."""
        return dict(super(cls, cls).get_export_policy(), **{
            'algorithm_id': base_models.EXPORT_POLICY.NOT_APPLICABLE,
            'interaction_id': base_models.EXPORT_POLICY.NOT_APPLICABLE,
            'exp_id': base_models.EXPORT_POLICY.NOT_APPLICABLE,
            'exp_version': base_models.EXPORT_POLICY.NOT_APPLICABLE,
            'state_name': base_models.EXPORT_POLICY.NOT_APPLICABLE,
            'status': base_models.EXPORT_POLICY.NOT_APPLICABLE,
            'training_data': base_models.EXPORT_POLICY.NOT_APPLICABLE,
            'next_scheduled_check_time':
                base_models.EXPORT_POLICY.NOT_APPLICABLE,
            'algorithm_version': base_models.EXPORT_POLICY.NOT_APPLICABLE
        })

    @classmethod
    def _generate_id(cls, exp_id):
        # type: (Text) -> Text
        """Generates a unique id for the training job of the form
        '[exp_id].[random hash of 16 chars]'.

        Args:
            exp_id: str. ID of the exploration.

        Returns:
            str. ID of the new ClassifierTrainingJobModel instance.

        Raises:
            Exception. The id generator for ClassifierTrainingJobModel is
                producing too many collisions.
        """

        for _ in python_utils.RANGE(base_models.MAX_RETRIES):
            new_id = '%s.%s' % (
                exp_id,
                utils.convert_to_hash(
                    python_utils.UNICODE(
                        utils.get_random_int(base_models.RAND_RANGE)),
                    base_models.ID_LENGTH))
            if not cls.get_by_id(new_id):
                return new_id

        raise Exception(
            'The id generator for ClassifierTrainingJobModel is producing '
            'too many collisions.')

    @classmethod
    def create(
            cls,
            algorithm_id, # type: Text
            interaction_id, # type: Text
            exp_id, # type: Text
            exp_version, # type: int
            next_scheduled_check_time, # type: datetime.datetime
            training_data, # type: Union[Dict[Text, Union[int, List[Text]]], List[Dict[Text, Union[int, List[Text]]]]]
            state_name, # type: Text
            status, # type: Text
            algorithm_version # type: int
    ):
        # type: (...) -> Text
        """Creates a new ClassifierTrainingJobModel entry.

        Args:
            algorithm_id: str. ID of the algorithm used to generate the model.
            interaction_id: str. ID of the interaction to which the algorithm
                belongs.
            exp_id: str. ID of the exploration.
            exp_version: int. The exploration version at the time
                this training job was created.
            next_scheduled_check_time: datetime.datetime. The next scheduled
                time to check the job.
            training_data: dict. The data used in training phase.
            state_name: str. The name of the state to which the classifier
                belongs.
            status: str. The status of the training job.
            algorithm_version: int. The version of the classifier model to be
                trained.

        Returns:
            str. ID of the new ClassifierModel entry.

        Raises:
            Exception. A model with the same ID already exists.
        """

        instance_id = cls._generate_id(exp_id)
        training_job_instance = cls(
            id=instance_id, algorithm_id=algorithm_id,
            interaction_id=interaction_id,
            exp_id=exp_id,
            exp_version=exp_version,
            next_scheduled_check_time=next_scheduled_check_time,
            state_name=state_name, status=status,
            training_data=training_data,
            algorithm_version=algorithm_version
        )

        training_job_instance.update_timestamps()
        training_job_instance.put()
        return instance_id

    @classmethod
    def query_new_and_pending_training_jobs(cls, offset):
        # type: (int) -> Tuple[List[ClassifierTrainingJobModel], int]
        """Gets the next 10 jobs which are either in status "new" or "pending",
        ordered by their next_scheduled_check_time attribute.

        Args:
            offset: int. Number of query results to skip.

        Returns:
            tuple(list(ClassifierTrainingJobModel), int).
            A tuple containing the list of the ClassifierTrainingJobModels
            with status new or pending and the offset value.
        """
        query = (
            cls.get_all()
            .filter(
                datastore_services.all_of(
                    cls.status.IN([
                        feconf.TRAINING_JOB_STATUS_NEW,
                        feconf.TRAINING_JOB_STATUS_PENDING
                    ]),
                    cls.next_scheduled_check_time <= datetime.datetime.utcnow()
                )
            )
            .order(cls.next_scheduled_check_time)
        )

        classifier_job_models = cast(
            List[ClassifierTrainingJobModel],
            query.fetch(
                NEW_AND_PENDING_TRAINING_JOBS_FETCH_LIMIT, offset=offset)
        )
        offset = offset + len(classifier_job_models)
        return classifier_job_models, offset

    # TODO(#13523): Change 'job_dict' to domain object/TypedDict to
    # remove Any from type-annotation below.
    @classmethod
    def create_multi(cls, job_dicts_list):
        # type: (List[Dict[Text, Any]]) -> List[Text]
        """Creates multiple new  ClassifierTrainingJobModel entries.

        Args:
            job_dicts_list: list(dict). The list of dicts where each dict
                represents the attributes of one ClassifierTrainingJobModel.

        Returns:
            list(str). List of job IDs.
        """
        job_models = []
        job_ids = []
        for job_dict in job_dicts_list:
            instance_id = cls._generate_id(job_dict['exp_id'])
            training_job_instance = cls(
                id=instance_id, algorithm_id=job_dict['algorithm_id'],
                interaction_id=job_dict['interaction_id'],
                exp_id=job_dict['exp_id'],
                exp_version=job_dict['exp_version'],
                next_scheduled_check_time=job_dict['next_scheduled_check_time'],
                state_name=job_dict['state_name'], status=job_dict['status'],
                training_data=job_dict['training_data'],
                algorithm_version=job_dict['algorithm_version'])

            job_models.append(training_job_instance)
            job_ids.append(instance_id)
        cls.update_timestamps_multi(job_models)
        cls.put_multi(job_models)
        return job_ids


class StateTrainingJobsMappingModel(base_models.BaseModel):
    """Model for mapping exploration attributes to a ClassifierTrainingJob.

    The ID of instances of this class has the form
    [exp_id].[exp_version].[state_name].
    """

    # The exploration_id of the exploration to whose state the model belongs.
    exp_id = datastore_services.StringProperty(required=True, indexed=True)
    # The exploration version at the time the corresponding classifier's
    # training job was created.
    exp_version = (
        datastore_services.IntegerProperty(required=True, indexed=True))
    # The name of the state to which the model belongs.
    state_name = datastore_services.StringProperty(required=True, indexed=True)
    # The IDs of the training jobs corresponding to the exploration state. Each
    # algorithm_id corresponding to the interaction of the exploration state is
    # mapped to its unique job_id.
    algorithm_ids_to_job_ids = datastore_services.JsonProperty(
        required=True, indexed=True)

    @staticmethod
    def get_deletion_policy():
        # type: () -> base_models.DELETION_POLICY
        """Model doesn't contain any data directly corresponding to a user."""
        return base_models.DELETION_POLICY.NOT_APPLICABLE

    @staticmethod
    def get_model_association_to_user():
        # type: () -> base_models.MODEL_ASSOCIATION_TO_USER
        """Model does not contain user data."""
        return base_models.MODEL_ASSOCIATION_TO_USER.NOT_CORRESPONDING_TO_USER

    @classmethod
    def get_export_policy(cls):
        # type: () -> Dict[Text, base_models.EXPORT_POLICY]
        """Model doesn't contain any data directly corresponding to a user."""
        return dict(super(cls, cls).get_export_policy(), **{
            'exp_id': base_models.EXPORT_POLICY.NOT_APPLICABLE,
            'exp_version': base_models.EXPORT_POLICY.NOT_APPLICABLE,
            'state_name': base_models.EXPORT_POLICY.NOT_APPLICABLE,
            'algorithm_ids_to_job_ids': base_models.EXPORT_POLICY.NOT_APPLICABLE
        })

    @classmethod
    def _generate_id(cls, exp_id, exp_version, state_name):
        # type: (Text, int, Text) -> Text
        """Generates a unique ID for the Classifier Exploration Mapping of the
        form [exp_id].[exp_version].[state_name].

        Args:
            exp_id: str. ID of the exploration.
            exp_version: int. The exploration version at the time
                this training job was created.
            state_name: unicode. The name of the state to which the classifier
                belongs.

        Returns:
            str. ID of the new Classifier Exploration Mapping instance.
        """
<<<<<<< HEAD
        return '%s.%s.%s' % (exp_id, exp_version, state_name)
=======
        new_id = '%s.%s.%s' % (exp_id, exp_version, state_name)
        return cast(Text, python_utils.convert_to_bytes(new_id)) # type: ignore[no-untyped-call]
>>>>>>> 33349322

    @classmethod
    def get_models(
            cls,
            exp_id, # type: Text
            exp_version, # type: int
            state_names # type: List[Text]
    ):
        # type: (...) -> List[Optional[StateTrainingJobsMappingModel]]
        """Retrieves the Classifier Exploration Mapping models given Exploration
        attributes.

        Args:
            exp_id: str. ID of the exploration.
            exp_version: int. The exploration version at the time
                this training job was created.
            state_names: list(unicode). The state names for which we retrieve
                the mapping models.

        Returns:
            list(ClassifierExplorationMappingModel|None). The model instances
            for the classifier exploration mapping.
        """
        mapping_ids = []
        for state_name in state_names:
            mapping_id = cls._generate_id(exp_id, exp_version, state_name)
            mapping_ids.append(mapping_id)
        mapping_instances = cls.get_multi(mapping_ids)
        return mapping_instances

    @classmethod
    def get_model(cls, exp_id, exp_version, state_name):
        # type: (Text, int, Text) -> Optional[StateTrainingJobsMappingModel]
        """Retrieves the Classifier Exploration Mapping model for given
        exploration.

        Args:
            exp_id: str. ID of the exploration.
            exp_version: int. The exploration version at the time
                this training job was created.
            state_name: unicode. The state name for which we retrieve
                the mapping model.

        Returns:
            ClassifierExplorationMappingModel|None. The model instance
            for the classifier exploration mapping. It returns None if the no
            entry for given <exp_id, exp_version, state_name> is found.
        """
        mapping_id = cls._generate_id(exp_id, exp_version, state_name)
        model = cls.get_by_id(mapping_id)
        return model

    @classmethod
    def create(
            cls, exp_id, exp_version, state_name, algorithm_ids_to_job_ids):
        # type: (Text, int, Text, Dict[Text, Text]) -> Text
        """Creates a new ClassifierExplorationMappingModel entry.

        Args:
            exp_id: str. ID of the exploration.
            exp_version: int. The exploration version at the time
                this training job was created.
            state_name: unicode. The name of the state to which the classifier
                belongs.
            algorithm_ids_to_job_ids: dict(str, str). The mapping from
                algorithm IDs to the IDs of their corresponding classifier
                training jobs.

        Returns:
            str. ID of the new ClassifierExplorationMappingModel entry.

        Raises:
            Exception. A model with the same ID already exists.
        """

        instance_id = cls._generate_id(exp_id, exp_version, state_name)
        if not cls.get_by_id(instance_id):
            mapping_instance = cls(
                id=instance_id, exp_id=exp_id, exp_version=exp_version,
                state_name=state_name,
                algorithm_ids_to_job_ids=algorithm_ids_to_job_ids)

            mapping_instance.update_timestamps()
            mapping_instance.put()
            return instance_id
        raise Exception('A model with the same ID already exists.')

    @classmethod
    def create_multi(cls, state_training_jobs_mappings):
        # type: (List[StateTrainingJobsMappingModel]) -> List[Text]
        """Creates multiple new StateTrainingJobsMappingModel entries.

        Args:
            state_training_jobs_mappings: list(StateTrainingJobsMapping). The
                list of StateTrainingJobsMapping domain objects.

        Returns:
            list(int). The list of mapping IDs.
        """
        mapping_models = []
        mapping_ids = []
        for state_training_job_mapping in state_training_jobs_mappings:
            instance_id = cls._generate_id(
                state_training_job_mapping.exp_id,
                state_training_job_mapping.exp_version,
                state_training_job_mapping.state_name)
            mapping_instance = cls(
                id=instance_id, exp_id=state_training_job_mapping.exp_id,
                exp_version=state_training_job_mapping.exp_version,
                state_name=state_training_job_mapping.state_name,
                algorithm_ids_to_job_ids=(
                    state_training_job_mapping.algorithm_ids_to_job_ids
                ))

            mapping_models.append(mapping_instance)
            mapping_ids.append(instance_id)
        cls.update_timestamps_multi(mapping_models)
        cls.put_multi(mapping_models)
        return mapping_ids<|MERGE_RESOLUTION|>--- conflicted
+++ resolved
@@ -322,12 +322,8 @@
         Returns:
             str. ID of the new Classifier Exploration Mapping instance.
         """
-<<<<<<< HEAD
-        return '%s.%s.%s' % (exp_id, exp_version, state_name)
-=======
         new_id = '%s.%s.%s' % (exp_id, exp_version, state_name)
         return cast(Text, python_utils.convert_to_bytes(new_id)) # type: ignore[no-untyped-call]
->>>>>>> 33349322
 
     @classmethod
     def get_models(
