# Copyright 2016 The Oppia Authors. All Rights Reserved.
#
# Licensed under the Apache License, Version 2.0 (the "License");
# you may not use this file except in compliance with the License.
# You may obtain a copy of the License at
#
#      http://www.apache.org/licenses/LICENSE-2.0
#
# Unless required by applicable law or agreed to in writing, software
# distributed under the License is distributed on an "AS-IS" BASIS,
# WITHOUT WARRANTIES OR CONDITIONS OF ANY KIND, either express or implied.
# See the License for the specific language governing permissions and
# limitations under the License.

"""Models for storing the classification data models."""

from __future__ import annotations

import datetime

from core import feconf
from core import utils
from core.platform import models

<<<<<<< HEAD
from typing import Any, Dict, List, Optional, Sequence, Tuple, Union
from typing_extensions import Final
=======
from typing import Dict, List, Optional, Sequence, Tuple, Union
>>>>>>> ef013921

MYPY = False
if MYPY: # pragma: no cover
    # Here, we are importing 'classifier_domain' and 'classifier_services'
    # only for type checking.
    from core.domain import classifier_domain  # pylint: disable=invalid-import # isort:skip
    from core.domain import classifier_services  # pylint: disable=invalid-import # isort:skip
    from mypy_imports import base_models
    from mypy_imports import datastore_services

(base_models,) = models.Registry.import_models([models.NAMES.base_model])
datastore_services = models.Registry.import_datastore_services()

NEW_AND_PENDING_TRAINING_JOBS_FETCH_LIMIT: Final = 100

TrainingDataUnionType = Union[
    Dict[str, Union[int, List[str]]],
    List[Dict[str, Union[int, List[str]]]]
]


class ClassifierTrainingJobModel(base_models.BaseModel):
    """Model for storing classifier training jobs.

    The id of instances of this class has the form
    '[exp_id].[random hash of 12 chars]'.
    """

    # The ID of the algorithm used to create the model.
    algorithm_id = datastore_services.StringProperty(
        required=True, indexed=True)
    # The ID of the interaction to which the algorithm belongs.
    interaction_id = (
        datastore_services.StringProperty(required=True, indexed=True))
    # The exploration_id of the exploration to whose state the model belongs.
    exp_id = datastore_services.StringProperty(required=True, indexed=True)
    # The exploration version at the time this training job was created.
    exp_version = (
        datastore_services.IntegerProperty(required=True, indexed=True))
    # The name of the state to which the model belongs.
    state_name = datastore_services.StringProperty(required=True, indexed=True)
    # The status of the training job. It can be either NEW, COMPLETE or PENDING.
    status = datastore_services.StringProperty(
        required=True, choices=feconf.ALLOWED_TRAINING_JOB_STATUSES,
        default=feconf.TRAINING_JOB_STATUS_PENDING, indexed=True)
    # The training data which is to be populated when retrieving the job.
    # The list contains dicts where each dict represents a single training
    # data group. The training data are computed from answers that have been
    # anonymized and that are not connected to any existing or deleted users.
    training_data = datastore_services.JsonProperty(default=None)
    # The time when the job's status should next be checked.
    # It is incremented by TTL when a job with status NEW is picked up by VM.
    next_scheduled_check_time = datastore_services.DateTimeProperty(
        required=True, indexed=True)
    # The algorithm version for the classifier. Algorithm version identifies
    # the format of the classifier_data as well as the prediction API to be
    # used.
    algorithm_version = datastore_services.IntegerProperty(
        required=True, indexed=True)

    @staticmethod
    def get_deletion_policy() -> base_models.DELETION_POLICY:
        """Model doesn't contain any data directly corresponding to a user."""
        return base_models.DELETION_POLICY.NOT_APPLICABLE

    @staticmethod
    def get_model_association_to_user(
    ) -> base_models.MODEL_ASSOCIATION_TO_USER:
        """Model does not contain user data."""
        return base_models.MODEL_ASSOCIATION_TO_USER.NOT_CORRESPONDING_TO_USER

    @classmethod
    def get_export_policy(cls) -> Dict[str, base_models.EXPORT_POLICY]:
        """Model doesn't contain any data directly corresponding to a user."""
        return dict(super(cls, cls).get_export_policy(), **{
            'algorithm_id': base_models.EXPORT_POLICY.NOT_APPLICABLE,
            'interaction_id': base_models.EXPORT_POLICY.NOT_APPLICABLE,
            'exp_id': base_models.EXPORT_POLICY.NOT_APPLICABLE,
            'exp_version': base_models.EXPORT_POLICY.NOT_APPLICABLE,
            'state_name': base_models.EXPORT_POLICY.NOT_APPLICABLE,
            'status': base_models.EXPORT_POLICY.NOT_APPLICABLE,
            'training_data': base_models.EXPORT_POLICY.NOT_APPLICABLE,
            'next_scheduled_check_time':
                base_models.EXPORT_POLICY.NOT_APPLICABLE,
            'algorithm_version': base_models.EXPORT_POLICY.NOT_APPLICABLE
        })

    @classmethod
    def _generate_id(cls, exp_id: str) -> str:
        """Generates a unique id for the training job of the form
        '[exp_id].[random hash of 16 chars]'.

        Args:
            exp_id: str. ID of the exploration.

        Returns:
            str. ID of the new ClassifierTrainingJobModel instance.

        Raises:
            Exception. The id generator for ClassifierTrainingJobModel is
                producing too many collisions.
        """

        for _ in range(base_models.MAX_RETRIES):
            new_id = '%s.%s' % (
                exp_id,
                utils.convert_to_hash(
                    str(utils.get_random_int(base_models.RAND_RANGE)),
                    base_models.ID_LENGTH))
            if not cls.get_by_id(new_id):
                return new_id

        raise Exception(
            'The id generator for ClassifierTrainingJobModel is producing '
            'too many collisions.')

    @classmethod
    def create(
        cls,
        algorithm_id: str,
        interaction_id: str,
        exp_id: str,
        exp_version: int,
        next_scheduled_check_time: datetime.datetime,
        training_data: TrainingDataUnionType,
        state_name: str,
        status: str,
        algorithm_version: int
    ) -> str:
        """Creates a new ClassifierTrainingJobModel entry.

        Args:
            algorithm_id: str. ID of the algorithm used to generate the model.
            interaction_id: str. ID of the interaction to which the algorithm
                belongs.
            exp_id: str. ID of the exploration.
            exp_version: int. The exploration version at the time
                this training job was created.
            next_scheduled_check_time: datetime.datetime. The next scheduled
                time to check the job.
            training_data: dict. The data used in training phase.
            state_name: str. The name of the state to which the classifier
                belongs.
            status: str. The status of the training job.
            algorithm_version: int. The version of the classifier model to be
                trained.

        Returns:
            str. ID of the new ClassifierModel entry.

        Raises:
            Exception. A model with the same ID already exists.
        """

        instance_id = cls._generate_id(exp_id)
        training_job_instance = cls(
            id=instance_id, algorithm_id=algorithm_id,
            interaction_id=interaction_id,
            exp_id=exp_id,
            exp_version=exp_version,
            next_scheduled_check_time=next_scheduled_check_time,
            state_name=state_name, status=status,
            training_data=training_data,
            algorithm_version=algorithm_version
        )

        training_job_instance.update_timestamps()
        training_job_instance.put()
        return instance_id

    @classmethod
    def query_new_and_pending_training_jobs(
        cls, offset: int
    ) -> Tuple[Sequence[ClassifierTrainingJobModel], int]:
        """Gets the next 10 jobs which are either in status "new" or "pending",
        ordered by their next_scheduled_check_time attribute.

        Args:
            offset: int. Number of query results to skip.

        Returns:
            tuple(list(ClassifierTrainingJobModel), int).
            A tuple containing the list of the ClassifierTrainingJobModels
            with status new or pending and the offset value.
        """
        query = (
            cls.get_all()
            .filter(
                datastore_services.all_of(
                    cls.status.IN([
                        feconf.TRAINING_JOB_STATUS_NEW,
                        feconf.TRAINING_JOB_STATUS_PENDING
                    ]),
                    cls.next_scheduled_check_time <= datetime.datetime.utcnow()
                )
            )
            .order(cls.next_scheduled_check_time)
        )

        classifier_job_models: Sequence[ClassifierTrainingJobModel] = (
            query.fetch(
                NEW_AND_PENDING_TRAINING_JOBS_FETCH_LIMIT, offset=offset))
        offset = offset + len(classifier_job_models)
        return classifier_job_models, offset

    @classmethod
    def create_multi(
        cls, job_dicts_list: List[classifier_services.JobInfoDict]
    ) -> List[str]:
        """Creates multiple new  ClassifierTrainingJobModel entries.

        Args:
            job_dicts_list: list(dict). The list of dicts where each dict
                represents the attributes of one ClassifierTrainingJobModel.

        Returns:
            list(str). List of job IDs.
        """
        job_models = []
        job_ids = []
        for job_dict in job_dicts_list:
            instance_id = cls._generate_id(job_dict['exp_id'])
            training_job_instance = cls(
                id=instance_id, algorithm_id=job_dict['algorithm_id'],
                interaction_id=job_dict['interaction_id'],
                exp_id=job_dict['exp_id'],
                exp_version=job_dict['exp_version'],
                next_scheduled_check_time=job_dict['next_scheduled_check_time'],
                state_name=job_dict['state_name'], status=job_dict['status'],
                training_data=job_dict['training_data'],
                algorithm_version=job_dict['algorithm_version'])

            job_models.append(training_job_instance)
            job_ids.append(instance_id)
        cls.update_timestamps_multi(job_models)
        cls.put_multi(job_models)
        return job_ids


class StateTrainingJobsMappingModel(base_models.BaseModel):
    """Model for mapping exploration attributes to a ClassifierTrainingJob.

    The ID of instances of this class has the form
    [exp_id].[exp_version].[state_name].
    """

    # The exploration_id of the exploration to whose state the model belongs.
    exp_id = datastore_services.StringProperty(required=True, indexed=True)
    # The exploration version at the time the corresponding classifier's
    # training job was created.
    exp_version = (
        datastore_services.IntegerProperty(required=True, indexed=True))
    # The name of the state to which the model belongs.
    state_name = datastore_services.StringProperty(required=True, indexed=True)
    # The IDs of the training jobs corresponding to the exploration state. Each
    # algorithm_id corresponding to the interaction of the exploration state is
    # mapped to its unique job_id.
    algorithm_ids_to_job_ids = datastore_services.JsonProperty(
        required=True, indexed=True)

    @staticmethod
    def get_deletion_policy() -> base_models.DELETION_POLICY:
        """Model doesn't contain any data directly corresponding to a user."""
        return base_models.DELETION_POLICY.NOT_APPLICABLE

    @staticmethod
    def get_model_association_to_user(
    ) -> base_models.MODEL_ASSOCIATION_TO_USER:
        """Model does not contain user data."""
        return base_models.MODEL_ASSOCIATION_TO_USER.NOT_CORRESPONDING_TO_USER

    @classmethod
    def get_export_policy(cls) -> Dict[str, base_models.EXPORT_POLICY]:
        """Model doesn't contain any data directly corresponding to a user."""
        return dict(super(cls, cls).get_export_policy(), **{
            'exp_id': base_models.EXPORT_POLICY.NOT_APPLICABLE,
            'exp_version': base_models.EXPORT_POLICY.NOT_APPLICABLE,
            'state_name': base_models.EXPORT_POLICY.NOT_APPLICABLE,
            'algorithm_ids_to_job_ids': base_models.EXPORT_POLICY.NOT_APPLICABLE
        })

    @classmethod
    def _generate_id(
        cls,
        exp_id: str,
        exp_version: int,
        state_name: str
    ) -> str:
        """Generates a unique ID for the Classifier Exploration Mapping of the
        form [exp_id].[exp_version].[state_name].

        Args:
            exp_id: str. ID of the exploration.
            exp_version: int. The exploration version at the time
                this training job was created.
            state_name: unicode. The name of the state to which the classifier
                belongs.

        Returns:
            str. ID of the new Classifier Exploration Mapping instance.
        """
        return '%s.%s.%s' % (exp_id, exp_version, state_name)

    @classmethod
    def get_models(
        cls, exp_id: str, exp_version: int, state_names: List[str]
    ) -> List[Optional[StateTrainingJobsMappingModel]]:
        """Retrieves the Classifier Exploration Mapping models given Exploration
        attributes.

        Args:
            exp_id: str. ID of the exploration.
            exp_version: int. The exploration version at the time
                this training job was created.
            state_names: list(unicode). The state names for which we retrieve
                the mapping models.

        Returns:
            list(ClassifierExplorationMappingModel|None). The model instances
            for the classifier exploration mapping.
        """
        mapping_ids = []
        for state_name in state_names:
            mapping_id = cls._generate_id(exp_id, exp_version, state_name)
            mapping_ids.append(mapping_id)
        mapping_instances = cls.get_multi(mapping_ids)
        return mapping_instances

    @classmethod
    def get_model(
        cls, exp_id: str, exp_version: int, state_name: str
    ) -> Optional[StateTrainingJobsMappingModel]:
        """Retrieves the Classifier Exploration Mapping model for given
        exploration.

        Args:
            exp_id: str. ID of the exploration.
            exp_version: int. The exploration version at the time
                this training job was created.
            state_name: unicode. The state name for which we retrieve
                the mapping model.

        Returns:
            ClassifierExplorationMappingModel|None. The model instance
            for the classifier exploration mapping. It returns None if the no
            entry for given <exp_id, exp_version, state_name> is found.
        """
        mapping_id = cls._generate_id(exp_id, exp_version, state_name)
        model = cls.get_by_id(mapping_id)
        return model

    @classmethod
    def create(
        cls,
        exp_id: str,
        exp_version: int,
        state_name: str,
        algorithm_ids_to_job_ids: Dict[str, str]
    ) -> str:
        """Creates a new ClassifierExplorationMappingModel entry.

        Args:
            exp_id: str. ID of the exploration.
            exp_version: int. The exploration version at the time
                this training job was created.
            state_name: unicode. The name of the state to which the classifier
                belongs.
            algorithm_ids_to_job_ids: dict(str, str). The mapping from
                algorithm IDs to the IDs of their corresponding classifier
                training jobs.

        Returns:
            str. ID of the new ClassifierExplorationMappingModel entry.

        Raises:
            Exception. A model with the same ID already exists.
        """

        instance_id = cls._generate_id(exp_id, exp_version, state_name)
        if not cls.get_by_id(instance_id):
            mapping_instance = cls(
                id=instance_id, exp_id=exp_id, exp_version=exp_version,
                state_name=state_name,
                algorithm_ids_to_job_ids=algorithm_ids_to_job_ids)

            mapping_instance.update_timestamps()
            mapping_instance.put()
            return instance_id
        raise Exception('A model with the same ID already exists.')

    @classmethod
    def create_multi(
        cls,
        state_training_jobs_mappings: List[
            classifier_domain.StateTrainingJobsMapping
        ]
    ) -> List[str]:
        """Creates multiple new StateTrainingJobsMappingModel entries.

        Args:
            state_training_jobs_mappings: list(StateTrainingJobsMapping). The
                list of StateTrainingJobsMapping domain objects.

        Returns:
            list(int). The list of mapping IDs.
        """
        mapping_models = []
        mapping_ids = []
        for state_training_job_mapping in state_training_jobs_mappings:
            instance_id = cls._generate_id(
                state_training_job_mapping.exp_id,
                state_training_job_mapping.exp_version,
                state_training_job_mapping.state_name)
            mapping_instance = cls(
                id=instance_id, exp_id=state_training_job_mapping.exp_id,
                exp_version=state_training_job_mapping.exp_version,
                state_name=state_training_job_mapping.state_name,
                algorithm_ids_to_job_ids=(
                    state_training_job_mapping.algorithm_ids_to_job_ids
                ))

            mapping_models.append(mapping_instance)
            mapping_ids.append(instance_id)
        cls.update_timestamps_multi(mapping_models)
        cls.put_multi(mapping_models)
        return mapping_ids<|MERGE_RESOLUTION|>--- conflicted
+++ resolved
@@ -22,12 +22,8 @@
 from core import utils
 from core.platform import models
 
-<<<<<<< HEAD
-from typing import Any, Dict, List, Optional, Sequence, Tuple, Union
+from typing import Dict, List, Optional, Sequence, Tuple, Union
 from typing_extensions import Final
-=======
-from typing import Dict, List, Optional, Sequence, Tuple, Union
->>>>>>> ef013921
 
 MYPY = False
 if MYPY: # pragma: no cover
