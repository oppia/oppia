# Copyright 2017 The Oppia Authors. All Rights Reserved.
#
# Licensed under the Apache License, Version 2.0 (the "License");
# you may not use this file except in compliance with the License.
# You may obtain a copy of the License at
#
#      http://www.apache.org/licenses/LICENSE-2.0
#
# Unless required by applicable law or agreed to in writing, software
# distributed under the License is distributed on an "AS-IS" BASIS,
# WITHOUT WARRANTIES OR CONDITIONS OF ANY KIND, either express or implied.
# See the License for the specific language governing permissions and
# limitations under the License.

"""Models for storing the question data models."""

from __future__ import annotations

import math
import random

from core import feconf
from core import utils
from core.constants import constants
from core.platform import models

from typing import Dict, List, Mapping, Sequence

MYPY = False
if MYPY: # pragma: no cover
<<<<<<< HEAD
    # Here, we are importing state_domain only for type-checking purpose.
=======
    # Here, we are importing state domain only for type-checking purpose.
>>>>>>> 9bb957e1
    from core.domain import state_domain  # pylint: disable=invalid-import # isort:skip
    from mypy_imports import base_models
    from mypy_imports import datastore_services

(base_models, skill_models) = models.Registry.import_models([
    models.NAMES.base_model, models.NAMES.skill
])

datastore_services = models.Registry.import_datastore_services()


class QuestionSnapshotMetadataModel(base_models.BaseSnapshotMetadataModel):
    """Storage model for the metadata for a question snapshot."""

    pass


class QuestionSnapshotContentModel(base_models.BaseSnapshotContentModel):
    """Storage model for the content of a question snapshot."""

    @staticmethod
    def get_deletion_policy() -> base_models.DELETION_POLICY:
        """Model doesn't contain any data directly corresponding to a user."""
        return base_models.DELETION_POLICY.NOT_APPLICABLE


class QuestionCommitLogEntryModel(base_models.BaseCommitLogEntryModel):
    """Log of commits to questions.

    A new instance of this model is created and saved every time a commit to
    QuestionModel occurs.

    The id for this model is of the form 'question-[question_id]-[version]'.
    """

    # The id of the question being edited.
    question_id = datastore_services.StringProperty(indexed=True, required=True)

    @staticmethod
    def get_model_association_to_user(
    ) -> base_models.MODEL_ASSOCIATION_TO_USER:
        """The history of commits is not relevant for the purposes of Takeout
        since commits don't contain relevant data corresponding to users.
        """
        return base_models.MODEL_ASSOCIATION_TO_USER.NOT_CORRESPONDING_TO_USER

    @classmethod
    def get_export_policy(cls) -> Dict[str, base_models.EXPORT_POLICY]:
        """Model contains data corresponding to a user, but this isn't exported
        because the history of commits isn't deemed as useful for users since
        commit logs don't contain relevant data corresponding to those users.
        """
        return dict(super(cls, cls).get_export_policy(), **{
            'question_id': base_models.EXPORT_POLICY.NOT_APPLICABLE
        })

    @classmethod
    def get_instance_id(cls, question_id: str, question_version: int) -> str:
        """Returns ID of the question commit log entry model.

        Args:
            question_id: str. The question id whose states are mapped.
            question_version: int. The version of the question.

        Returns:
            str. A string containing question ID and
            question version.
        """
        return 'question-%s-%s' % (question_id, question_version)


class QuestionModel(base_models.VersionedModel):
    """Model for storing Questions.

    The ID of instances of this class are in form of random hash of 12 chars.
    """

    SNAPSHOT_METADATA_CLASS = QuestionSnapshotMetadataModel
    SNAPSHOT_CONTENT_CLASS = QuestionSnapshotContentModel
    COMMIT_LOG_ENTRY_CLASS = QuestionCommitLogEntryModel
    ALLOW_REVERT = True

    # An object representing the question state data.
    question_state_data = (
        datastore_services.JsonProperty(indexed=False, required=True))
    # The schema version for the question state data.
    question_state_data_schema_version = datastore_services.IntegerProperty(
        required=True, indexed=True)
    # The ISO 639-1 code for the language this question is written in.
    language_code = (
        datastore_services.StringProperty(required=True, indexed=True))
    # The skill ids linked to this question.
    linked_skill_ids = datastore_services.StringProperty(
        indexed=True, repeated=True)
    # The optional skill misconception ids marked as not relevant to the
    # question.
    # Note: Misconception ids are represented in two ways. In the Misconception
    # domain object the id is a number. But in the context of a question
    # (used here), the skill id needs to be included along with the
    # misconception id, this is because questions can have multiple skills
    # attached to it. Hence, the format for this field will be
    # <skill-id>-<misconceptionid>.
    inapplicable_skill_misconception_ids = datastore_services.StringProperty(
        indexed=True, repeated=True)

    @staticmethod
    def get_deletion_policy() -> base_models.DELETION_POLICY:
        """Model doesn't contain any data directly corresponding to a user."""
        return base_models.DELETION_POLICY.NOT_APPLICABLE

    @staticmethod
    def get_model_association_to_user(
    ) -> base_models.MODEL_ASSOCIATION_TO_USER:
        """Model does not contain user data."""
        return base_models.MODEL_ASSOCIATION_TO_USER.NOT_CORRESPONDING_TO_USER

    @classmethod
    def get_export_policy(cls) -> Dict[str, base_models.EXPORT_POLICY]:
        """Model doesn't contain any data directly corresponding to a user."""
        return dict(super(cls, cls).get_export_policy(), **{
            'question_state_data': base_models.EXPORT_POLICY.NOT_APPLICABLE,
            'question_state_data_schema_version':
                base_models.EXPORT_POLICY.NOT_APPLICABLE,
            'language_code': base_models.EXPORT_POLICY.NOT_APPLICABLE,
            'linked_skill_ids': base_models.EXPORT_POLICY.NOT_APPLICABLE,
            'inapplicable_skill_misconception_ids':
                base_models.EXPORT_POLICY.NOT_APPLICABLE
        })

    @classmethod
    def _get_new_id(cls) -> str:
        """Generates a unique ID for the question in the form of random hash
        of 12 chars.

        Returns:
            new_id: str. ID of the new QuestionModel instance.

        Raises:
            Exception. The ID generator for QuestionModel is
                producing too many collisions.
        """

        for _ in range(base_models.MAX_RETRIES):
            new_id = utils.convert_to_hash(
                str(utils.get_random_int(base_models.RAND_RANGE)),
                base_models.ID_LENGTH)
            if not cls.get_by_id(new_id):
                return new_id

        raise Exception(
            'The id generator for QuestionModel is producing too many '
            'collisions.')

    # We have ignored [override] here because the signature of this method
    # doesn't match with VersionedModel.compute_models_to_commit(). Because
    # argument `commit_message` of super class can accept Optional[str] but
    # this method can only accept str.
    def compute_models_to_commit(  # type: ignore[override]
        self,
        committer_id: str,
        commit_type: str,
        commit_message: str,
        commit_cmds: base_models.AllowedCommitCmdsListType,
        # We expect Mapping because we want to allow models that inherit
        # from BaseModel as the values, if we used Dict this wouldn't
        # be allowed.
        additional_models: Mapping[str, base_models.BaseModel]
    ) -> base_models.ModelsToPutDict:
        """Record the event to the commit log after the model commit.

        Note that this extends the superclass method.

        Args:
            committer_id: str. The user_id of the user who committed the
                change.
            commit_type: str. The type of commit. Possible values are in
                core.storage.base_models.COMMIT_TYPE_CHOICES.
            commit_message: str. The commit description message.
            commit_cmds: list(dict). A list of commands, describing changes
                made in this model, which should give sufficient information to
                reconstruct the commit. Each dict always contains:
                    cmd: str. Unique command.
                and then additional arguments for that command.
            additional_models: dict(str, BaseModel). Additional models that are
                needed for the commit process.

        Returns:
            ModelsToPutDict. A dict of models that should be put into
            the datastore.
        """
        models_to_put = super().compute_models_to_commit(
            committer_id,
            commit_type,
            commit_message,
            commit_cmds,
            additional_models
        )

        question_commit_log = QuestionCommitLogEntryModel.create(
            self.id, self.version, committer_id, commit_type, commit_message,
            commit_cmds, constants.ACTIVITY_STATUS_PUBLIC, False
        )
        question_commit_log.question_id = self.id
        return {
            'snapshot_metadata_model': models_to_put['snapshot_metadata_model'],
            'snapshot_content_model': models_to_put['snapshot_content_model'],
            'commit_log_model': question_commit_log,
            'versioned_model': models_to_put['versioned_model'],
        }

    @classmethod
    def create(
        cls,
        question_state_data: state_domain.StateDict,
        language_code: str,
        version: int,
        linked_skill_ids: List[str],
        inapplicable_skill_misconception_ids: List[str]
    ) -> QuestionModel:
        """Creates a new QuestionModel entry.

        Args:
            question_state_data: dict. An dict representing the question
                state data.
            language_code: str. The ISO 639-1 code for the language this
                question is written in.
            version: int. The version of the question.
            linked_skill_ids: list(str). The skill ids linked to the question.
            inapplicable_skill_misconception_ids: list(str). The optional
                skill misconception ids marked as not applicable to the
                question.

        Returns:
            QuestionModel. Instance of the new QuestionModel entry.

        Raises:
            Exception. A model with the same ID already exists.
        """
        instance_id = cls._get_new_id()
        question_model_instance = cls(
            id=instance_id,
            question_state_data=question_state_data,
            language_code=language_code,
            version=version,
            linked_skill_ids=linked_skill_ids,
            inapplicable_skill_misconception_ids=(
                inapplicable_skill_misconception_ids))

        return question_model_instance

    @classmethod
    def put_multi_questions(cls, questions: List[QuestionModel]) -> None:
        """Puts multiple question models into the datastore.

        Args:
            questions: list(Question). The list of question objects
                to put into the datastore.
        """
        cls.update_timestamps_multi(questions)
        cls.put_multi(questions)


class QuestionSkillLinkModel(base_models.BaseModel):
    """Model for storing Question-Skill Links.

    The ID of instances of this class has the form '[question_id]:[skill_id]'.
    """

    # The ID of the question.
    question_id = (
        datastore_services.StringProperty(required=True, indexed=True))
    # The ID of the skill to which the question is linked.
    skill_id = datastore_services.StringProperty(required=True, indexed=True)
    # The difficulty of the skill.
    skill_difficulty = (
        datastore_services.FloatProperty(required=True, indexed=True))

    @staticmethod
    def get_deletion_policy() -> base_models.DELETION_POLICY:
        """Model doesn't contain any data directly corresponding to a user."""
        return base_models.DELETION_POLICY.NOT_APPLICABLE

    @staticmethod
    def get_model_association_to_user(
    ) -> base_models.MODEL_ASSOCIATION_TO_USER:
        """Model does not contain user data."""
        return base_models.MODEL_ASSOCIATION_TO_USER.NOT_CORRESPONDING_TO_USER

    @classmethod
    def get_export_policy(cls) -> Dict[str, base_models.EXPORT_POLICY]:
        """Model doesn't contain any data directly corresponding to a user."""
        return dict(super(cls, cls).get_export_policy(), **{
            'question_id': base_models.EXPORT_POLICY.NOT_APPLICABLE,
            'skill_id': base_models.EXPORT_POLICY.NOT_APPLICABLE,
            'skill_difficulty': base_models.EXPORT_POLICY.NOT_APPLICABLE
        })

    @classmethod
    def get_model_id(cls, question_id: str, skill_id: str) -> str:
        """Returns the model id by combining the questions and skill id.

        Args:
            question_id: str. The ID of the question.
            skill_id: str. The ID of the skill to which the question is linked.

        Returns:
            str. The calculated model id.
        """
        return '%s:%s' % (question_id, skill_id)

    @classmethod
    def create(
            cls,
            question_id: str,
            skill_id: str,
            skill_difficulty: float
    ) -> QuestionSkillLinkModel:
        """Creates a new QuestionSkillLinkModel entry.

        Args:
            question_id: str. The ID of the question.
            skill_id: str. The ID of the skill to which the question is linked.
            skill_difficulty: float. The difficulty between [0, 1] of the skill.

        Raises:
            Exception. The given question is already linked to the given skill.

        Returns:
            QuestionSkillLinkModel. Instance of the new QuestionSkillLinkModel
            entry.
        """
        question_skill_link_id = cls.get_model_id(question_id, skill_id)
        if cls.get(question_skill_link_id, strict=False) is not None:
            raise Exception(
                'The question with ID %s is already linked to skill %s' %
                (question_id, skill_id))

        question_skill_link_model_instance = cls(
            id=question_skill_link_id,
            question_id=question_id,
            skill_id=skill_id,
            skill_difficulty=skill_difficulty
        )
        return question_skill_link_model_instance

    @classmethod
    def get_total_question_count_for_skill_ids(
            cls, skill_ids: List[str]
    ) -> int:
        """Returns the number of questions assigned to the given skill_ids.

        Args:
            skill_ids: list(str). Skill IDs for which the question count is
                requested.

        Returns:
            int. The number of questions assigned to the given skill_ids.
        """
        total_question_count = cls.query().filter(
            cls.skill_id.IN(skill_ids)).count()

        return total_question_count

    @classmethod
    def get_question_skill_links_by_skill_ids(
        cls, question_count: int, skill_ids: List[str], offset: int
    ) -> Sequence[QuestionSkillLinkModel]:
        """Fetches the list of QuestionSkillLinkModels linked to the skill in
        batches.

        Args:
            question_count: int. The number of questions to be returned.
            skill_ids: list(str). The ids of skills for which the linked
                question ids are to be retrieved.
            offset: int. Number of query results to skip.

        Returns:
            list(QuestionSkillLinkModel). The QuestionSkillLinkModels
            corresponding to given skill_ids.
        """
        question_skill_count = min(
            len(skill_ids), constants.MAX_SKILLS_PER_QUESTION
        ) * question_count

        return cls.query(
            cls.skill_id.IN(skill_ids)
        ).order(-cls.last_updated).fetch(question_skill_count, offset=offset)

    @classmethod
    def get_question_skill_links_based_on_difficulty_equidistributed_by_skill(
        cls,
        total_question_count: int,
        skill_ids: List[str],
        difficulty_requested: float
    ) -> List[QuestionSkillLinkModel]:
        """Fetches the list of constant number of random QuestionSkillLinkModels
        linked to the skills, sorted by the absolute value of the difference
        between skill difficulty and the requested difficulty.

        Args:
            total_question_count: int. The number of questions expected.
            skill_ids: list(str). The ids of skills for which the linked
                question ids are to be retrieved.
            difficulty_requested: float. The skill difficulty of the questions
                requested to be fetched.

        Returns:
            list(QuestionSkillLinkModel). A list of random
            QuestionSkillLinkModels corresponding to given skill_ids, with
            total_question_count/len(skill_ids) number of questions for
            each skill. If not evenly divisible, it will be rounded up.
            If not enough questions for a skill, just return all questions
            it links to.

        Raises:
            Exception. The number of skill IDs exceeds 20.
        """
        if len(skill_ids) > feconf.MAX_NUMBER_OF_SKILL_IDS:
            raise Exception('Please keep the number of skill IDs below 20.')

        if (not skill_ids) or (total_question_count == 0):
            return []

        question_count_per_skill = int(
            math.ceil(float(total_question_count) / float(len(skill_ids))))

        question_skill_link_mapping = {}

        # For fetching the questions randomly we have used a random offset.
        # But this is a temporary solution since this method scales linearly.
        # Other alternative methods were:
        # 1) Using a random id in question id filter
        # 2) Adding an additional column that can be filtered upon.
        # But these methods are not viable because google datastore limits
        # each query to have at most one inequality filter. So we can't filter
        # on both question_id and difficulty. Please see
        # https://github.com/oppia/oppia/pull/9061#issuecomment-629765809
        # for more details.

        def get_offset(query: datastore_services.Query) -> int:
            """Helper function to get the offset."""
            question_count = query.count()
            if question_count > 2 * question_count_per_skill:
                return utils.get_random_int(
                    question_count - (question_count_per_skill * 2))
            return 0

        for skill_id in skill_ids:
            query = cls.query(cls.skill_id == skill_id)

            equal_questions_query = query.filter(
                cls.skill_difficulty == difficulty_requested)

            # We fetch more questions here in order to try and ensure that the
            # eventual number of returned questions is sufficient to meet the
            # number requested, even after deduplication.
            new_question_skill_link_models: List[QuestionSkillLinkModel] = list(
                equal_questions_query.fetch(
                    limit=question_count_per_skill * 2,
                    offset=get_offset(equal_questions_query)
                )
            )
            for model in new_question_skill_link_models:
                if model.question_id in question_skill_link_mapping:
                    new_question_skill_link_models.remove(model)

            if len(new_question_skill_link_models) >= question_count_per_skill:
                new_question_skill_link_models = random.sample(
                    new_question_skill_link_models, question_count_per_skill)
            else:
                # Fetch QuestionSkillLinkModels with difficulty smaller than
                # requested difficulty.
                easier_questions_query = query.filter(
                    cls.skill_difficulty < difficulty_requested)
                easier_question_skill_link_models: List[
                    QuestionSkillLinkModel
                ] = list(
                    easier_questions_query.fetch(
                        limit=question_count_per_skill * 2,
                        offset=get_offset(easier_questions_query)
                    )
                )
                for model in easier_question_skill_link_models:
                    if model.question_id in question_skill_link_mapping:
                        easier_question_skill_link_models.remove(model)
                question_extra_count = (
                    len(new_question_skill_link_models) +
                    len(easier_question_skill_link_models) -
                    question_count_per_skill)
                if question_extra_count >= 0:
                    easier_question_skill_link_models = random.sample(
                        easier_question_skill_link_models,
                        question_count_per_skill -
                        len(new_question_skill_link_models)
                    )
                    new_question_skill_link_models.extend(
                        easier_question_skill_link_models)
                else:
                    # Fetch QuestionSkillLinkModels with difficulty larger than
                    # requested difficulty.
                    new_question_skill_link_models.extend(
                        easier_question_skill_link_models)
                    harder_questions_query = query.filter(
                        cls.skill_difficulty > difficulty_requested)
                    harder_question_skill_link_models: List[
                        QuestionSkillLinkModel
                    ] = list(
                        harder_questions_query.fetch(
                            limit=question_count_per_skill * 2,
                            offset=get_offset(harder_questions_query)
                        )
                    )
                    for model in harder_question_skill_link_models:
                        if model.question_id in question_skill_link_mapping:
                            harder_question_skill_link_models.remove(model)
                    question_extra_count = (
                        len(new_question_skill_link_models) +
                        len(harder_question_skill_link_models) -
                        question_count_per_skill)
                    if question_extra_count >= 0:
                        harder_question_skill_link_models = (
                            random.sample(
                                harder_question_skill_link_models,
                                question_count_per_skill -
                                len(new_question_skill_link_models)
                            ))
                    new_question_skill_link_models.extend(
                        harder_question_skill_link_models)

            new_question_skill_link_models = (
                new_question_skill_link_models[:question_count_per_skill])

            for model in new_question_skill_link_models:
                if model.question_id not in question_skill_link_mapping:
                    question_skill_link_mapping[model.question_id] = model

        return list(question_skill_link_mapping.values())

    @classmethod
    def get_question_skill_links_equidistributed_by_skill(
        cls, total_question_count: int, skill_ids: List[str]
    ) -> List[QuestionSkillLinkModel]:
        """Fetches the list of constant number of random
        QuestionSkillLinkModels linked to the skills.

        Args:
            total_question_count: int. The number of questions expected.
            skill_ids: list(str). The ids of skills for which the linked
                question ids are to be retrieved.

        Returns:
            list(QuestionSkillLinkModel). A list of random
            QuestionSkillLinkModels corresponding to given skill_ids, with
            total_question_count/len(skill_ids) number of questions for
            each skill. If not evenly divisible, it will be rounded up.
            If not enough questions for a skill, just return all questions
            it links to.

        Raises:
            Exception. The number of skill IDs exceeds 20.
        """
        if len(skill_ids) > feconf.MAX_NUMBER_OF_SKILL_IDS:
            raise Exception('Please keep the number of skill IDs below 20.')

        if not skill_ids:
            return []

        question_count_per_skill = int(
            math.ceil(
                float(total_question_count) / float(len(skill_ids))))
        question_skill_link_models = []
        existing_question_ids = []

        def get_offset(query: datastore_services.Query) -> int:
            """Helper function to get the offset."""
            question_count = query.count()
            if question_count > 2 * question_count_per_skill:
                return utils.get_random_int(
                    question_count - (question_count_per_skill * 2))
            return 0

        for skill_id in skill_ids:
            query = cls.query(cls.skill_id == skill_id)

            # We fetch more questions here in order to try and ensure that the
            # eventual number of returned questions is sufficient to meet the
            # number requested, even after deduplication.
            new_question_skill_link_models: List[QuestionSkillLinkModel] = list(
                query.fetch(
                    limit=question_count_per_skill * 2,
                    offset=get_offset(query)
                )
            )
            # Deduplicate if the same question is linked to multiple skills.
            for model in new_question_skill_link_models:
                if model.question_id in existing_question_ids:
                    new_question_skill_link_models.remove(model)
            if len(new_question_skill_link_models) > question_count_per_skill:
                sampled_question_skill_link_models = random.sample(
                    new_question_skill_link_models,
                    question_count_per_skill
                )
            else:
                sampled_question_skill_link_models = (
                    new_question_skill_link_models)

            question_skill_link_models.extend(
                sampled_question_skill_link_models)
            existing_question_ids.extend([
                model.question_id for model in (
                    sampled_question_skill_link_models)
            ])

        return question_skill_link_models

    @classmethod
    def get_all_question_ids_linked_to_skill_id(
            cls, skill_id: str
    ) -> List[str]:
        """Returns a list of all question ids corresponding to the given skill
        id.

        Args:
            skill_id: str. ID of the skill.

        Returns:
            list(str). The list of all question ids corresponding to the given
            skill id.
        """
        question_skill_link_models = cls.query().filter(
            cls.skill_id == skill_id,
            cls.deleted == False) # pylint: disable=singleton-comparison
        question_ids = [
            model.question_id for model in question_skill_link_models
        ]
        return question_ids

    @classmethod
    def get_models_by_skill_id(
        cls, skill_id: str
    ) -> Sequence[QuestionSkillLinkModel]:
        """Returns a list of QuestionSkillLink domains of a particular skill ID.

        Args:
            skill_id: str. ID of the skill.

        Returns:
            list(QuestionSkillLinkModel)|None. The list of question skill link
            domains that are linked to the skill ID. None if the skill
            ID doesn't exist.
        """
        return cls.get_all().filter(cls.skill_id == skill_id).fetch()

    @classmethod
    def get_models_by_question_id(
        cls, question_id: str
    ) -> Sequence[QuestionSkillLinkModel]:
        """Returns a list of QuestionSkillLinkModels of a particular
        question ID.

        Args:
            question_id: str. ID of the question.

        Returns:
            list(QuestionSkillLinkModel)|None. The list of question skill link
            models that are linked to the question ID, or None if there are no
            question skill link models associated with the question ID.
        """
        return cls.get_all().filter(cls.question_id == question_id).fetch()

    @classmethod
    def put_multi_question_skill_links(
        cls, question_skill_links: List[QuestionSkillLinkModel]
    ) -> None:
        """Puts multiple question skill link models into the datastore.

        Args:
            question_skill_links: list(QuestionSkillLink). The list of
                question skill link domain objects to put into the datastore.
        """
        cls.update_timestamps_multi(question_skill_links)
        cls.put_multi(question_skill_links)

    @classmethod
    def delete_multi_question_skill_links(
        cls, question_skill_links: List[QuestionSkillLinkModel]
    ) -> None:
        """Deletes multiple question skill links from the datastore.

        Args:
            question_skill_links: list(QuestionSkillLinkModel). The list of
                question skill link domain objects to delete from the datastore.
        """
        cls.delete_multi(question_skill_links)


class QuestionSummaryModel(base_models.BaseModel):
    """Summary model for an Oppia question.

    This should be used whenever the content blob of the question is not
    needed (e.g. in search results, etc).

    A QuestionSummaryModel instance stores the following information:

    question_model_last_updated, question_model_created_on,
    question_state_data.

    The key of each instance is the question id.
    """

    # Time when the question model was last updated (not to be
    # confused with last_updated, which is the time when the
    # question *summary* model was last updated).
    question_model_last_updated = datastore_services.DateTimeProperty(
        indexed=True, required=True)
    # Time when the question model was created (not to be confused
    # with created_on, which is the time when the question *summary*
    # model was created).
    question_model_created_on = datastore_services.DateTimeProperty(
        indexed=True, required=True)
    # The html content for the question.
    question_content = (
        datastore_services.TextProperty(indexed=False, required=True))
    # The ID of the interaction.
    interaction_id = (
        datastore_services.StringProperty(indexed=True, required=True))
    # The misconception ids addressed in the question. This includes
    # tagged misconceptions ids as well as inapplicable misconception
    # ids in the question.
    misconception_ids = (
        datastore_services.StringProperty(indexed=True, repeated=True))

    @staticmethod
    def get_deletion_policy() -> base_models.DELETION_POLICY:
        """Model doesn't contain any data directly corresponding to a user."""
        return base_models.DELETION_POLICY.NOT_APPLICABLE

    @staticmethod
    def get_model_association_to_user(
    ) -> base_models.MODEL_ASSOCIATION_TO_USER:
        """Model data has already been exported as a part of the QuestionModel
        export_data function, and thus a new export_data function does not
        need to be defined here.
        """
        return base_models.MODEL_ASSOCIATION_TO_USER.NOT_CORRESPONDING_TO_USER

    @classmethod
    def get_export_policy(cls) -> Dict[str, base_models.EXPORT_POLICY]:
        """Model contains data corresponding to a user, but this isn't exported
        because because noteworthy details that belong to this model have
        already been exported as a part of the QuestionModel export_data
        function.
        """
        return dict(super(cls, cls).get_export_policy(), **{
            'question_model_last_updated':
                base_models.EXPORT_POLICY.NOT_APPLICABLE,
            'question_model_created_on':
                base_models.EXPORT_POLICY.NOT_APPLICABLE,
            'question_content': base_models.EXPORT_POLICY.NOT_APPLICABLE,
            'interaction_id': base_models.EXPORT_POLICY.NOT_APPLICABLE,
            'misconception_ids': base_models.EXPORT_POLICY.NOT_APPLICABLE
        })<|MERGE_RESOLUTION|>--- conflicted
+++ resolved
@@ -28,11 +28,7 @@
 
 MYPY = False
 if MYPY: # pragma: no cover
-<<<<<<< HEAD
     # Here, we are importing state_domain only for type-checking purpose.
-=======
-    # Here, we are importing state domain only for type-checking purpose.
->>>>>>> 9bb957e1
     from core.domain import state_domain  # pylint: disable=invalid-import # isort:skip
     from mypy_imports import base_models
     from mypy_imports import datastore_services
