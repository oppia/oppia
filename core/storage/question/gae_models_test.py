--- conflicted
+++ resolved
@@ -32,12 +32,8 @@
 
 MYPY = False
 if MYPY: # pragma: no cover
-<<<<<<< HEAD
-    from mypy_imports import base_models, question_models
-=======
     from mypy_imports import base_models
     from mypy_imports import question_models
->>>>>>> 9edfb2c8
 
 (base_models, question_models) = models.Registry.import_models(
     [models.NAMES.base_model, models.NAMES.question])
@@ -129,15 +125,9 @@
         # Ruling out the possibility of None for mypy type checking.
         assert question_model2 is not None
 
-<<<<<<< HEAD
-        self.assertItemsEqual(
-            question_model1.linked_skill_ids, ['skill_id1', 'skill_id2'])
-        self.assertItemsEqual(
-=======
         self.assertItemsEqual( # type: ignore[no-untyped-call]
             question_model1.linked_skill_ids, ['skill_id1', 'skill_id2'])
         self.assertItemsEqual( # type: ignore[no-untyped-call]
->>>>>>> 9edfb2c8
             question_model2.linked_skill_ids, ['skill_id1', 'skill_id2'])
 
         question_model1.linked_skill_ids = ['skill_id3']
@@ -146,16 +136,6 @@
         question_models.QuestionModel.put_multi_questions(
             [question_model1, question_model2])
 
-<<<<<<< HEAD
-        question_model1 = question_models.QuestionModel.get(question_ids[0])
-        # Ruling out the possibility of None for mypy type checking.
-        assert question_model1 is not None
-        question_model2 = question_models.QuestionModel.get(question_ids[1])
-        # Ruling out the possibility of None for mypy type checking.
-        assert question_model2 is not None
-        self.assertEqual(question_model1.linked_skill_ids, ['skill_id3'])
-        self.assertEqual(question_model2.linked_skill_ids, ['skill_id3'])
-=======
         updated_question_model1 = question_models.QuestionModel.get(
             question_ids[0])
         # Ruling out the possibility of None for mypy type checking.
@@ -168,7 +148,6 @@
             updated_question_model1.linked_skill_ids, ['skill_id3'])
         self.assertEqual(
             updated_question_model2.linked_skill_ids, ['skill_id3'])
->>>>>>> 9edfb2c8
 
     def test_raise_exception_by_mocking_collision(self):
         # type: () -> None
