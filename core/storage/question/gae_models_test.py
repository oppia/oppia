--- conflicted
+++ resolved
@@ -125,11 +125,7 @@
     def test_get_deletion_policy(self):
         self.assertEqual(
             question_models.QuestionSkillLinkModel.get_deletion_policy(),
-<<<<<<< HEAD
-            base_models.DELETION_POLICY.KEEP_IF_PUBLIC)
-=======
             base_models.DELETION_POLICY.KEEP)
->>>>>>> c71cd5b5
 
     def test_create_question_skill_link(self):
         question_id = 'A Test Question Id'
