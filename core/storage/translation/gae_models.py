# coding: utf-8
#
# Copyright 2021 The Oppia Authors. All Rights Reserved.
#
# Licensed under the Apache License, Version 2.0 (the "License");
# you may not use this file except in compliance with the License.
# You may obtain a copy of the License at
#
#      http://www.apache.org/licenses/LICENSE-2.0
#
# Unless required by applicable law or agreed to in writing, software
# distributed under the License is distributed on an "AS-IS" BASIS,
# WITHOUT WARRANTIES OR CONDITIONS OF ANY KIND, either express or implied.
# See the License for the specific language governing permissions and
# limitations under the License.

"""Models for machine translation."""

from __future__ import annotations

from core import feconf
from core import utils
from core.platform import models

from typing import Dict, Optional, Sequence

MYPY = False
if MYPY: # pragma: no cover
    from mypy_imports import base_models
    from mypy_imports import datastore_services

(base_models,) = models.Registry.import_models(
    [models.NAMES.base_model])

datastore_services = models.Registry.import_datastore_services()


class EntityTranslationsModel(base_models.BaseModel):
    """Model for storing entity translations."""

    # The id of the corresponding entity.
    entity_id = datastore_services.StringProperty(required=True, indexed=True)
    # The type of the corresponding entity.
    entity_type = datastore_services.StringProperty(
        required=True, indexed=True, choices=[
            feconf.ENTITY_TYPE_EXPLORATION,
            feconf.ENTITY_TYPE_QUESTION
        ])
    # The version of the corresponding entity.
    entity_version = datastore_services.IntegerProperty(
        required=True, indexed=True)
    # The ISO 639-1 code for the language an entity is written in.
    language_code = datastore_services.StringProperty(
        required=True, indexed=True)
<<<<<<< HEAD
    # Represents the translated content of the TranslatableContent object. The
    # format is of type dict(str, TranslatedContent).
=======
    # A dict representing content-id as keys and dict(TranslatedContent)
    # as values.
>>>>>>> 7aea401b
    translations = datastore_services.JsonProperty(required=True)

    @staticmethod
    def get_deletion_policy() -> base_models.DELETION_POLICY:
        """Model doesn't contain any data directly corresponding to a user."""
        return base_models.DELETION_POLICY.NOT_APPLICABLE

    @staticmethod
    def get_model_association_to_user(
    ) -> base_models.MODEL_ASSOCIATION_TO_USER:
        """Model does not contain user data."""
        return base_models.MODEL_ASSOCIATION_TO_USER.NOT_CORRESPONDING_TO_USER

    @classmethod
    def get_export_policy(cls) -> Dict[str, base_models.EXPORT_POLICY]:
        """Model doesn't contain any data directly corresponding to a user."""
        return dict(super(cls, cls).get_export_policy(), **{
            'entity_id': base_models.EXPORT_POLICY.NOT_APPLICABLE,
            'entity_type': base_models.EXPORT_POLICY.NOT_APPLICABLE,
            'entity_version': base_models.EXPORT_POLICY.NOT_APPLICABLE,
            'language_code': base_models.EXPORT_POLICY.NOT_APPLICABLE,
            'translations': base_models.EXPORT_POLICY.NOT_APPLICABLE,
        })

    @staticmethod
    def _generate_id(
        entity_type: feconf.TranslatableEntityType,
        entity_id: str,
        entity_version: int,
        language_code: str
    ) -> str:
<<<<<<< HEAD
        """The method use to generate unique id for entity translations model.

        Args:
            entity_type: TranslatableEntityType. Type
                of the entity to fetch.
            entity_id: str. Id of an entity.
            entity_version: int. Version of an entity.
            language_code: str. Language code for a given entity.
=======
        """Generates the ID for an entity translations model.

        Args:
            entity_type: TranslatableEntityType. The type of the entity.
            entity_id: str. The ID of the entity.
            entity_version: int. The version of the entity.
            language_code: str. The language code for the entity.
>>>>>>> 7aea401b

        Returns:
            str. Returns a unique id of the form
            [entity_type]-[entity_id]-[entity_version]-[language_code].
        """
        return '%s-%s-%s-%s' % (
            entity_type.value, entity_id, entity_version, language_code)

    @classmethod
    def get_model(
        cls,
        entity_type: feconf.TranslatableEntityType,
        entity_id: str,
        entity_version: int,
        language_code: str
    ) -> EntityTranslationsModel:
        """Gets EntityTranslationsModel by help of entity_type, entity_id,
        entity_version and language_code.

        Args:
<<<<<<< HEAD
            entity_type: TranslatableEntityType. Type
                of the entity to fetch.
            entity_id: str. Id of an entity.
            entity_version: int. Version of an entity.
            language_code: str. Language code for a given entity.
=======
            entity_type: TranslatableEntityType. The type of the entity whose
                translations are to be fetched.
            entity_id: str. The ID of the entity whose translations are to be
                fetched.
            entity_version: int. The version of the entity whose translations
                are to be fetched.
            language_code: str. The language code of the entity whose
                translations are to be fetched.
>>>>>>> 7aea401b

        Returns:
            EntityTranslationsModel. The EntityTranslationsModel
            instance corresponding to the given inputs, if such a translation
            exists, or None if no translation is found.
        """
        model_id = cls._generate_id(
            entity_type, entity_id, entity_version, language_code)
        return cls.get_by_id(model_id)

    @classmethod
    def get_all_for_entity(
        cls,
        entity_type: feconf.TranslatableEntityType,
        entity_id: str,
        entity_version: int
    ) -> Sequence[Optional[EntityTranslationsModel]]:
        """Gets EntityTranslationsModels corresponding to the given entity, for
        all languages in which such models exist.

        Args:
<<<<<<< HEAD
            entity_type: TranslatableEntityType. Type
                of an entity to fetch.
            entity_id: str. Id of an entity.
            entity_version: int. Version of an entity.
=======
            entity_type: TranslatableEntityType. The type of the entity whose
                translations are to be fetched.
            entity_id: str. The ID of the entity whose translations are to be
                fetched.
            entity_version: int. The version of the entity whose translations
                are to be fetched.
>>>>>>> 7aea401b

        Returns:
            list(EntityTranslationsModel|None). The EntityTranslationsModel
            instances corresponding to the given inputs, if such translations
            exist.
        """
        return cls.query(
            cls.entity_type == entity_type.value,
            cls.entity_id == entity_id,
            cls.entity_version == entity_version
        ).fetch()

    @classmethod
    def create_new(
        cls,
        entity_type: feconf.TranslatableEntityType,
        entity_id: str,
        entity_version: int,
        language_code: str,
        translations: Dict[str, feconf.TranslatedContentDict]
    ) -> EntityTranslationsModel:
        """Creates and returns a new EntityTranslationsModel instance.

        Args:
<<<<<<< HEAD
            entity_type: TranslatableEntityType. Type
                of an entity to fetch.
            entity_id: str. Id of an entity.
            entity_version: int. Version of an entity.
            language_code: str. Language code for a given entity.
            translations: dict(str, TranslatedContentDict). The contents which
                are already translated.
=======
            entity_type: TranslatableEntityType. The type of the entity.
            entity_id: str. The ID of the entity.
            entity_version: int. The version of the entity.
            language_code: str. The language code for the entity.
            translations: dict(str, TranslatedContentDict). A dict representing
                content-id as keys and dict(TranslatedContent) as values.
>>>>>>> 7aea401b

        Returns:
            EntityTranslationsModel. Returns a new EntityTranslationsModel.
        """
        return cls(
            id=cls._generate_id(
                entity_type, entity_id, entity_version, language_code),
            entity_type=entity_type.value,
            entity_id=entity_id,
            entity_version=entity_version,
            language_code=language_code,
            translations=translations
        )


class MachineTranslationModel(base_models.BaseModel):
    """Model for storing machine generated translations for the purpose of
    preventing duplicate generation. Machine translations are used for reference
    purpose only and therefore are context agnostic. Model instances are mapped
    by a deterministic key generated from the source and target language codes,
    followed by a SHA-1 hash of the untranslated source text formated as
    follows:

        [source_language_code].[target_language_code].[hashed_source_text]

    See MachineTranslationModel._generate_id() below for details.
    The same origin text, source_language_code, and target_language_code always
    maps to the same key and therefore always returns the same translated_text.
    """

    # The untranslated source text.
    source_text = datastore_services.TextProperty(required=True, indexed=False)
    # A SHA-1 hash of the source text. This can be used to index the datastore
    # by source text.
    hashed_source_text = datastore_services.StringProperty(
        required=True, indexed=True)
    # The language code for the source text language. Must be different from
    # target_language_code.
    source_language_code = datastore_services.StringProperty(
        required=True, indexed=True)
    # The language code for the target translation language. Must be different
    # from source_language_code.
    target_language_code = datastore_services.StringProperty(
        required=True, indexed=True)
    # The machine generated translation of the source text into the target
    # language.
    translated_text = datastore_services.TextProperty(
        required=True, indexed=False)

    @classmethod
    def create(
            cls,
            source_language_code: str,
            target_language_code: str,
            source_text: str,
            translated_text: str
    ) -> Optional[str]:
        """Creates a new MachineTranslationModel instance and returns its ID.

        Args:
            source_language_code: str. The language code for the source text
                language. Must be different from target_language_code.
            target_language_code: str. The language code for the target
                translation language. Must be different from
                source_language_code.
            source_text: str. The untranslated source text.
            translated_text: str. The machine generated translation of the
                source text into the target language.

        Returns:
            str|None. The id of the newly created
            MachineTranslationModel instance, or None if the inputs are
            invalid.
        """
        if source_language_code is target_language_code:
            return None
        # SHA-1 always produces a 40 digit hash. 50 is chosen here to prevent
        # convert_to_hash from truncating the hash.
        hashed_source_text = utils.convert_to_hash(source_text, 50)
        entity_id = cls._generate_id(
            source_language_code, target_language_code, hashed_source_text)
        translation_entity = cls(
            id=entity_id,
            hashed_source_text=hashed_source_text,
            source_language_code=source_language_code,
            target_language_code=target_language_code,
            source_text=source_text,
            translated_text=translated_text)
        translation_entity.put()
        return entity_id

    @staticmethod
    def _generate_id(
            source_language_code: str,
            target_language_code: str,
            hashed_source_text: str
    ) -> str:
        """Generates a valid, deterministic key for a MachineTranslationModel
        instance.

        Args:
            source_language_code: str. The language code for the source text
                language. Must be different from target_language_code.
            target_language_code: str. The language code for the target
                translation language. Must be different from
                source_language_code.
            hashed_source_text: str. An SHA-1 hash of the untranslated source
                text.

        Returns:
            str. The deterministically generated identifier for this entity of
            the form:

            [source_language_code].[target_language_code].[hashed_source_text]
        """
        return (
            '%s.%s.%s' % (
                source_language_code, target_language_code, hashed_source_text)
        )

    @classmethod
    def get_machine_translation(
        cls,
        source_language_code: str,
        target_language_code: str,
        source_text: str
    ) -> Optional[MachineTranslationModel]:
        """Gets MachineTranslationModel by language codes and source text.

        Args:
            source_language_code: str. The language code for the source text
                language. Must be different from target_language_code.
            target_language_code: str. The language code for the target
                translation language. Must be different from
                source_language_code.
            source_text: str. The untranslated source text.

        Returns:
            MachineTranslationModel|None. The MachineTranslationModel
            instance corresponding to the given inputs, if such a translation
            exists, or None if no translation is found.
        """
        hashed_source_text = utils.convert_to_hash(source_text, 50)
        instance_id = cls._generate_id(
            source_language_code, target_language_code, hashed_source_text)
        return cls.get(instance_id, strict=False)

    @staticmethod
    def get_deletion_policy() -> base_models.DELETION_POLICY:
        """Model is not associated with users."""
        return base_models.DELETION_POLICY.NOT_APPLICABLE

    @staticmethod
    def get_model_association_to_user(
    ) -> base_models.MODEL_ASSOCIATION_TO_USER:
        """Model is not associated with users."""
        return base_models.MODEL_ASSOCIATION_TO_USER.NOT_CORRESPONDING_TO_USER

    @classmethod
    def get_export_policy(cls) -> Dict[str, base_models.EXPORT_POLICY]:
        """Model is not associated with users."""
        return dict(super(cls, cls).get_export_policy(), **{
            'source_text': base_models.EXPORT_POLICY.NOT_APPLICABLE,
            'hashed_source_text': base_models.EXPORT_POLICY.NOT_APPLICABLE,
            'source_language_code': base_models.EXPORT_POLICY.NOT_APPLICABLE,
            'target_language_code': base_models.EXPORT_POLICY.NOT_APPLICABLE,
            'translated_text': base_models.EXPORT_POLICY.NOT_APPLICABLE
        })<|MERGE_RESOLUTION|>--- conflicted
+++ resolved
@@ -52,13 +52,8 @@
     # The ISO 639-1 code for the language an entity is written in.
     language_code = datastore_services.StringProperty(
         required=True, indexed=True)
-<<<<<<< HEAD
-    # Represents the translated content of the TranslatableContent object. The
-    # format is of type dict(str, TranslatedContent).
-=======
     # A dict representing content-id as keys and dict(TranslatedContent)
     # as values.
->>>>>>> 7aea401b
     translations = datastore_services.JsonProperty(required=True)
 
     @staticmethod
@@ -90,16 +85,6 @@
         entity_version: int,
         language_code: str
     ) -> str:
-<<<<<<< HEAD
-        """The method use to generate unique id for entity translations model.
-
-        Args:
-            entity_type: TranslatableEntityType. Type
-                of the entity to fetch.
-            entity_id: str. Id of an entity.
-            entity_version: int. Version of an entity.
-            language_code: str. Language code for a given entity.
-=======
         """Generates the ID for an entity translations model.
 
         Args:
@@ -107,7 +92,6 @@
             entity_id: str. The ID of the entity.
             entity_version: int. The version of the entity.
             language_code: str. The language code for the entity.
->>>>>>> 7aea401b
 
         Returns:
             str. Returns a unique id of the form
@@ -128,13 +112,6 @@
         entity_version and language_code.
 
         Args:
-<<<<<<< HEAD
-            entity_type: TranslatableEntityType. Type
-                of the entity to fetch.
-            entity_id: str. Id of an entity.
-            entity_version: int. Version of an entity.
-            language_code: str. Language code for a given entity.
-=======
             entity_type: TranslatableEntityType. The type of the entity whose
                 translations are to be fetched.
             entity_id: str. The ID of the entity whose translations are to be
@@ -143,7 +120,6 @@
                 are to be fetched.
             language_code: str. The language code of the entity whose
                 translations are to be fetched.
->>>>>>> 7aea401b
 
         Returns:
             EntityTranslationsModel. The EntityTranslationsModel
@@ -165,19 +141,12 @@
         all languages in which such models exist.
 
         Args:
-<<<<<<< HEAD
-            entity_type: TranslatableEntityType. Type
-                of an entity to fetch.
-            entity_id: str. Id of an entity.
-            entity_version: int. Version of an entity.
-=======
             entity_type: TranslatableEntityType. The type of the entity whose
                 translations are to be fetched.
             entity_id: str. The ID of the entity whose translations are to be
                 fetched.
             entity_version: int. The version of the entity whose translations
                 are to be fetched.
->>>>>>> 7aea401b
 
         Returns:
             list(EntityTranslationsModel|None). The EntityTranslationsModel
@@ -202,22 +171,12 @@
         """Creates and returns a new EntityTranslationsModel instance.
 
         Args:
-<<<<<<< HEAD
-            entity_type: TranslatableEntityType. Type
-                of an entity to fetch.
-            entity_id: str. Id of an entity.
-            entity_version: int. Version of an entity.
-            language_code: str. Language code for a given entity.
-            translations: dict(str, TranslatedContentDict). The contents which
-                are already translated.
-=======
             entity_type: TranslatableEntityType. The type of the entity.
             entity_id: str. The ID of the entity.
             entity_version: int. The version of the entity.
             language_code: str. The language code for the entity.
             translations: dict(str, TranslatedContentDict). A dict representing
                 content-id as keys and dict(TranslatedContent) as values.
->>>>>>> 7aea401b
 
         Returns:
             EntityTranslationsModel. Returns a new EntityTranslationsModel.
