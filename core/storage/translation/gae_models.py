# coding: utf-8
#
# Copyright 2021 The Oppia Authors. All Rights Reserved.
#
# Licensed under the Apache License, Version 2.0 (the "License");
# you may not use this file except in compliance with the License.
# You may obtain a copy of the License at
#
#      http://www.apache.org/licenses/LICENSE-2.0
#
# Unless required by applicable law or agreed to in writing, software
# distributed under the License is distributed on an "AS-IS" BASIS,
# WITHOUT WARRANTIES OR CONDITIONS OF ANY KIND, either express or implied.
# See the License for the specific language governing permissions and
# limitations under the License.

"""Models for machine translation."""

from __future__ import annotations

from core import feconf
from core import utils
from core.platform import models

from typing import Dict, Optional, Sequence

MYPY = False
if MYPY: # pragma: no cover
    from mypy_imports import base_models
    from mypy_imports import datastore_services

<<<<<<< HEAD
(base_models,) = models.Registry.import_models(
    [models.Names.BASE_MODEL])
=======
(base_models,) = models.Registry.import_models([
    models.NAMES.base_model
])
>>>>>>> dc571464

datastore_services = models.Registry.import_datastore_services()


class EntityTranslationsModel(base_models.BaseModel):
    """Model for storing entity translations."""

    # The id of the corresponding entity.
    entity_id = datastore_services.StringProperty(required=True, indexed=True)
    # The type of the corresponding entity.
    entity_type = datastore_services.StringProperty(
        required=True, indexed=True, choices=[
            feconf.ENTITY_TYPE_EXPLORATION,
            feconf.ENTITY_TYPE_QUESTION
        ])
    # The version of the corresponding entity.
    entity_version = datastore_services.IntegerProperty(
        required=True, indexed=True)
    # The ISO 639-1 code for the language an entity is written in.
    language_code = datastore_services.StringProperty(
        required=True, indexed=True)
    # A dict representing content-id as keys and dict(TranslatedContent)
    # as values.
    translations = datastore_services.JsonProperty(required=True)

    @staticmethod
    def get_deletion_policy() -> base_models.DELETION_POLICY:
        """Model doesn't contain any data directly corresponding to a user."""
        return base_models.DELETION_POLICY.NOT_APPLICABLE

    @staticmethod
    def get_model_association_to_user(
    ) -> base_models.MODEL_ASSOCIATION_TO_USER:
        """Model does not contain user data."""
        return base_models.MODEL_ASSOCIATION_TO_USER.NOT_CORRESPONDING_TO_USER

    @classmethod
    def get_export_policy(cls) -> Dict[str, base_models.EXPORT_POLICY]:
        """Model doesn't contain any data directly corresponding to a user."""
        return dict(super(cls, cls).get_export_policy(), **{
            'entity_id': base_models.EXPORT_POLICY.NOT_APPLICABLE,
            'entity_type': base_models.EXPORT_POLICY.NOT_APPLICABLE,
            'entity_version': base_models.EXPORT_POLICY.NOT_APPLICABLE,
            'language_code': base_models.EXPORT_POLICY.NOT_APPLICABLE,
            'translations': base_models.EXPORT_POLICY.NOT_APPLICABLE,
        })

    @staticmethod
    def _generate_id(
        entity_type: feconf.TranslatableEntityType,
        entity_id: str,
        entity_version: int,
        language_code: str
    ) -> str:
        """Generates the ID for an entity translations model.

        Args:
            entity_type: TranslatableEntityType. The type of the entity.
            entity_id: str. The ID of the entity.
            entity_version: int. The version of the entity.
            language_code: str. The language code for the entity.

        Returns:
            str. Returns a unique id of the form
            [entity_type]-[entity_id]-[entity_version]-[language_code].
        """
        return '%s-%s-%s-%s' % (
            entity_type.value, entity_id, entity_version, language_code)

    @classmethod
    def get_model(
        cls,
        entity_type: feconf.TranslatableEntityType,
        entity_id: str,
        entity_version: int,
        language_code: str
    ) -> EntityTranslationsModel:
        """Gets EntityTranslationsModel by help of entity_type, entity_id,
        entity_version and language_code.

        Args:
            entity_type: TranslatableEntityType. The type of the entity whose
                translations are to be fetched.
            entity_id: str. The ID of the entity whose translations are to be
                fetched.
            entity_version: int. The version of the entity whose translations
                are to be fetched.
            language_code: str. The language code of the entity whose
                translations are to be fetched.

        Returns:
            EntityTranslationsModel. The EntityTranslationsModel
            instance corresponding to the given inputs, if such a translation
            exists, or None if no translation is found.
        """
        model_id = cls._generate_id(
            entity_type, entity_id, entity_version, language_code)
        return cls.get_by_id(model_id)

    @classmethod
    def get_all_for_entity(
        cls,
        entity_type: feconf.TranslatableEntityType,
        entity_id: str,
        entity_version: int
    ) -> Sequence[Optional[EntityTranslationsModel]]:
        """Gets EntityTranslationsModels corresponding to the given entity, for
        all languages in which such models exist.

        Args:
            entity_type: TranslatableEntityType. The type of the entity whose
                translations are to be fetched.
            entity_id: str. The ID of the entity whose translations are to be
                fetched.
            entity_version: int. The version of the entity whose translations
                are to be fetched.

        Returns:
            list(EntityTranslationsModel|None). The EntityTranslationsModel
            instances corresponding to the given inputs, if such translations
            exist.
        """
        return cls.query(
            cls.entity_type == entity_type.value,
            cls.entity_id == entity_id,
            cls.entity_version == entity_version
        ).fetch()

    @classmethod
    def create_new(
        cls,
        entity_type: feconf.TranslatableEntityType,
        entity_id: str,
        entity_version: int,
        language_code: str,
        translations: Dict[str, feconf.TranslatedContentDict]
    ) -> EntityTranslationsModel:
        """Creates and returns a new EntityTranslationsModel instance.

        Args:
            entity_type: TranslatableEntityType. The type of the entity.
            entity_id: str. The ID of the entity.
            entity_version: int. The version of the entity.
            language_code: str. The language code for the entity.
            translations: dict(str, TranslatedContentDict). A dict representing
                content-id as keys and dict(TranslatedContent) as values.

        Returns:
            EntityTranslationsModel. Returns a new EntityTranslationsModel.
        """
        return cls(
            id=cls._generate_id(
                entity_type, entity_id, entity_version, language_code),
            entity_type=entity_type.value,
            entity_id=entity_id,
            entity_version=entity_version,
            language_code=language_code,
            translations=translations
        )


class MachineTranslationModel(base_models.BaseModel):
    """Model for storing machine generated translations for the purpose of
    preventing duplicate generation. Machine translations are used for reference
    purpose only and therefore are context agnostic. Model instances are mapped
    by a deterministic key generated from the source and target language codes,
    followed by a SHA-1 hash of the untranslated source text formated as
    follows:

        [source_language_code].[target_language_code].[hashed_source_text]

    See MachineTranslationModel._generate_id() below for details.
    The same origin text, source_language_code, and target_language_code always
    maps to the same key and therefore always returns the same translated_text.
    """

    # The untranslated source text.
    source_text = datastore_services.TextProperty(required=True, indexed=False)
    # A SHA-1 hash of the source text. This can be used to index the datastore
    # by source text.
    hashed_source_text = datastore_services.StringProperty(
        required=True, indexed=True)
    # The language code for the source text language. Must be different from
    # target_language_code.
    source_language_code = datastore_services.StringProperty(
        required=True, indexed=True)
    # The language code for the target translation language. Must be different
    # from source_language_code.
    target_language_code = datastore_services.StringProperty(
        required=True, indexed=True)
    # The machine generated translation of the source text into the target
    # language.
    translated_text = datastore_services.TextProperty(
        required=True, indexed=False)

    @classmethod
    def create(
        cls,
        source_language_code: str,
        target_language_code: str,
        source_text: str,
        translated_text: str
    ) -> Optional[str]:
        """Creates a new MachineTranslationModel instance and returns its ID.

        Args:
            source_language_code: str. The language code for the source text
                language. Must be different from target_language_code.
            target_language_code: str. The language code for the target
                translation language. Must be different from
                source_language_code.
            source_text: str. The untranslated source text.
            translated_text: str. The machine generated translation of the
                source text into the target language.

        Returns:
            str|None. The id of the newly created
            MachineTranslationModel instance, or None if the inputs are
            invalid.
        """
        if source_language_code is target_language_code:
            return None
        # SHA-1 always produces a 40 digit hash. 50 is chosen here to prevent
        # convert_to_hash from truncating the hash.
        hashed_source_text = utils.convert_to_hash(source_text, 50)
        entity_id = cls._generate_id(
            source_language_code, target_language_code, hashed_source_text)
        translation_entity = cls(
            id=entity_id,
            hashed_source_text=hashed_source_text,
            source_language_code=source_language_code,
            target_language_code=target_language_code,
            source_text=source_text,
            translated_text=translated_text)
        translation_entity.put()
        return entity_id

    @staticmethod
    def _generate_id(
        source_language_code: str,
        target_language_code: str,
        hashed_source_text: str
    ) -> str:
        """Generates a valid, deterministic key for a MachineTranslationModel
        instance.

        Args:
            source_language_code: str. The language code for the source text
                language. Must be different from target_language_code.
            target_language_code: str. The language code for the target
                translation language. Must be different from
                source_language_code.
            hashed_source_text: str. An SHA-1 hash of the untranslated source
                text.

        Returns:
            str. The deterministically generated identifier for this entity of
            the form:

            [source_language_code].[target_language_code].[hashed_source_text]
        """
        return (
            '%s.%s.%s' % (
                source_language_code, target_language_code, hashed_source_text)
        )

    @classmethod
    def get_machine_translation(
        cls,
        source_language_code: str,
        target_language_code: str,
        source_text: str
    ) -> Optional[MachineTranslationModel]:
        """Gets MachineTranslationModel by language codes and source text.

        Args:
            source_language_code: str. The language code for the source text
                language. Must be different from target_language_code.
            target_language_code: str. The language code for the target
                translation language. Must be different from
                source_language_code.
            source_text: str. The untranslated source text.

        Returns:
            MachineTranslationModel|None. The MachineTranslationModel
            instance corresponding to the given inputs, if such a translation
            exists, or None if no translation is found.
        """
        hashed_source_text = utils.convert_to_hash(source_text, 50)
        instance_id = cls._generate_id(
            source_language_code, target_language_code, hashed_source_text)
        return cls.get(instance_id, strict=False)

    @staticmethod
    def get_deletion_policy() -> base_models.DELETION_POLICY:
        """Model is not associated with users."""
        return base_models.DELETION_POLICY.NOT_APPLICABLE

    @staticmethod
    def get_model_association_to_user(
    ) -> base_models.MODEL_ASSOCIATION_TO_USER:
        """Model is not associated with users."""
        return base_models.MODEL_ASSOCIATION_TO_USER.NOT_CORRESPONDING_TO_USER

    @classmethod
    def get_export_policy(cls) -> Dict[str, base_models.EXPORT_POLICY]:
        """Model is not associated with users."""
        return dict(super(cls, cls).get_export_policy(), **{
            'source_text': base_models.EXPORT_POLICY.NOT_APPLICABLE,
            'hashed_source_text': base_models.EXPORT_POLICY.NOT_APPLICABLE,
            'source_language_code': base_models.EXPORT_POLICY.NOT_APPLICABLE,
            'target_language_code': base_models.EXPORT_POLICY.NOT_APPLICABLE,
            'translated_text': base_models.EXPORT_POLICY.NOT_APPLICABLE
        })<|MERGE_RESOLUTION|>--- conflicted
+++ resolved
@@ -29,14 +29,9 @@
     from mypy_imports import base_models
     from mypy_imports import datastore_services
 
-<<<<<<< HEAD
-(base_models,) = models.Registry.import_models(
-    [models.Names.BASE_MODEL])
-=======
 (base_models,) = models.Registry.import_models([
-    models.NAMES.base_model
+    models.Names.BASE_MODEL
 ])
->>>>>>> dc571464
 
 datastore_services = models.Registry.import_datastore_services()
 
