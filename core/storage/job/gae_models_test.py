# Copyright 2018 The Oppia Authors. All Rights Reserved.
#
# Licensed under the Apache License, Version 2.0 (the "License");
# you may not use this file except in compliance with the License.
# You may obtain a copy of the License at
#
#      http://www.apache.org/licenses/LICENSE-2.0
#
# Unless required by applicable law or agreed to in writing, software
# distributed under the License is distributed on an "AS-IS" BASIS,
# WITHOUT WARRANTIES OR CONDITIONS OF ANY KIND, either express or implied.
# See the License for the specific language governing permissions and
# limitations under the License.

"""Tests for Oppia job models."""

from __future__ import absolute_import
from __future__ import unicode_literals

from core.platform import models
from core.tests import test_utils

MYPY = False
if MYPY: # pragma: no cover
    from mypy_imports import base_models
    from mypy_imports import job_models

(base_models, job_models) = models.Registry.import_models(
    [models.NAMES.base_model, models.NAMES.job])


class JobModelTest(test_utils.GenericTestBase):
    """Tests for Oppia job models."""

<<<<<<< HEAD
    def test_get_deletion_policy(self):
        # type: () -> None
=======
    def test_get_deletion_policy(self) -> None:
>>>>>>> dd2d80a9
        self.assertEqual(
            job_models.JobModel.get_deletion_policy(),
            base_models.DELETION_POLICY.NOT_APPLICABLE)

<<<<<<< HEAD
    def test_is_cancelable(self):
        # type: () -> None
=======
    def test_is_cancelable(self) -> None:
>>>>>>> dd2d80a9
        """The job is cancelable if its status is either queued or started."""
        job = job_models.JobModel(
            id='MyJobId', status_code=job_models.STATUS_CODE_NEW)
        self.assertFalse(job.is_cancelable)
        job.status_code = job_models.STATUS_CODE_QUEUED
        self.assertTrue(job.is_cancelable)
        job.status_code = job_models.STATUS_CODE_STARTED
        self.assertTrue(job.is_cancelable)
        job.status_code = job_models.STATUS_CODE_FAILED
        self.assertFalse(job.is_cancelable)
        job.status_code = job_models.STATUS_CODE_CANCELED
        self.assertFalse(job.is_cancelable)


class JobModelSetUpJobsTest(test_utils.GenericTestBase):
    """Tests for Oppia job models with setUp."""

<<<<<<< HEAD
    def setUp(self):
        # type: () -> None
=======
    def setUp(self) -> None:
>>>>>>> dd2d80a9
        super(JobModelSetUpJobsTest, self).setUp() # type: ignore[no-untyped-call]
        job_models.JobModel(
            id='MyJobId1', job_type='JobType1',
            status_code=job_models.STATUS_CODE_FAILED).put()
        job_models.JobModel(
            id='MyJobId2', job_type='JobType2',
            status_code=job_models.STATUS_CODE_STARTED).put()
        job_models.JobModel(
            id='MyJobId3', job_type='JobType2',
            status_code=job_models.STATUS_CODE_COMPLETED).put()

<<<<<<< HEAD
    def test_get_all_unfinished_jobs(self):
        # type: () -> None
=======
    def test_get_all_unfinished_jobs(self) -> None:
>>>>>>> dd2d80a9
        self.assertEqual(
            job_models.JobModel.get_all_unfinished_jobs(3),
            [job_models.JobModel.get_by_id('MyJobId2')])

<<<<<<< HEAD
    def test_get_unfinished_jobs(self):
        # type: () -> None
=======
    def test_get_unfinished_jobs(self) -> None:
>>>>>>> dd2d80a9
        self.assertEqual(
            job_models.JobModel.get_unfinished_jobs('JobType1').fetch(1), [])
        self.assertEqual(
            job_models.JobModel.get_unfinished_jobs('JobType2').fetch(1),
            [job_models.JobModel.get_by_id('MyJobId2')])

<<<<<<< HEAD
    def test_do_unfinished_jobs_exist(self):
        # type: () -> None
=======
    def test_do_unfinished_jobs_exist(self) -> None:
>>>>>>> dd2d80a9
        self.assertFalse(job_models.JobModel.do_unfinished_jobs_exist(
            'JobType1'))
        self.assertTrue(job_models.JobModel.do_unfinished_jobs_exist(
            'JobType2'))
        job2 = job_models.JobModel.get('MyJobId2', strict=True)
        # Ruling out the possibility of None for mypy type checking.
        assert job2 is not None
        job2.status_code = job_models.STATUS_CODE_COMPLETED
        job2.update_timestamps()
        job2.put()
        self.assertFalse(job_models.JobModel.do_unfinished_jobs_exist(
            'JobType2'))<|MERGE_RESOLUTION|>--- conflicted
+++ resolved
@@ -32,22 +32,12 @@
 class JobModelTest(test_utils.GenericTestBase):
     """Tests for Oppia job models."""
 
-<<<<<<< HEAD
-    def test_get_deletion_policy(self):
-        # type: () -> None
-=======
     def test_get_deletion_policy(self) -> None:
->>>>>>> dd2d80a9
         self.assertEqual(
             job_models.JobModel.get_deletion_policy(),
             base_models.DELETION_POLICY.NOT_APPLICABLE)
 
-<<<<<<< HEAD
-    def test_is_cancelable(self):
-        # type: () -> None
-=======
     def test_is_cancelable(self) -> None:
->>>>>>> dd2d80a9
         """The job is cancelable if its status is either queued or started."""
         job = job_models.JobModel(
             id='MyJobId', status_code=job_models.STATUS_CODE_NEW)
@@ -65,12 +55,7 @@
 class JobModelSetUpJobsTest(test_utils.GenericTestBase):
     """Tests for Oppia job models with setUp."""
 
-<<<<<<< HEAD
-    def setUp(self):
-        # type: () -> None
-=======
     def setUp(self) -> None:
->>>>>>> dd2d80a9
         super(JobModelSetUpJobsTest, self).setUp() # type: ignore[no-untyped-call]
         job_models.JobModel(
             id='MyJobId1', job_type='JobType1',
@@ -82,34 +67,19 @@
             id='MyJobId3', job_type='JobType2',
             status_code=job_models.STATUS_CODE_COMPLETED).put()
 
-<<<<<<< HEAD
-    def test_get_all_unfinished_jobs(self):
-        # type: () -> None
-=======
     def test_get_all_unfinished_jobs(self) -> None:
->>>>>>> dd2d80a9
         self.assertEqual(
             job_models.JobModel.get_all_unfinished_jobs(3),
             [job_models.JobModel.get_by_id('MyJobId2')])
 
-<<<<<<< HEAD
-    def test_get_unfinished_jobs(self):
-        # type: () -> None
-=======
     def test_get_unfinished_jobs(self) -> None:
->>>>>>> dd2d80a9
         self.assertEqual(
             job_models.JobModel.get_unfinished_jobs('JobType1').fetch(1), [])
         self.assertEqual(
             job_models.JobModel.get_unfinished_jobs('JobType2').fetch(1),
             [job_models.JobModel.get_by_id('MyJobId2')])
 
-<<<<<<< HEAD
-    def test_do_unfinished_jobs_exist(self):
-        # type: () -> None
-=======
     def test_do_unfinished_jobs_exist(self) -> None:
->>>>>>> dd2d80a9
         self.assertFalse(job_models.JobModel.do_unfinished_jobs_exist(
             'JobType1'))
         self.assertTrue(job_models.JobModel.do_unfinished_jobs_exist(
