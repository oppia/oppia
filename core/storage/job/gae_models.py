# coding: utf-8
#
# Copyright 2014 The Oppia Authors. All Rights Reserved.
#
# Licensed under the Apache License, Version 2.0 (the "License");
# you may not use this file except in compliance with the License.
# You may obtain a copy of the License at
#
#      http://www.apache.org/licenses/LICENSE-2.0
#
# Unless required by applicable law or agreed to in writing, software
# distributed under the License is distributed on an "AS-IS" BASIS,
# WITHOUT WARRANTIES OR CONDITIONS OF ANY KIND, either express or implied.
# See the License for the specific language governing permissions and
# limitations under the License.

"""Models for long-running jobs."""

from __future__ import absolute_import
from __future__ import unicode_literals

from core.platform import models

from typing import Dict, List, Text, cast # isort:skip # pylint: disable=unused-import

MYPY = False
if MYPY: # pragma: no cover
    from mypy_imports import base_models, datastore_services

(base_models,) = models.Registry.import_models([models.NAMES.base_model])

datastore_services = models.Registry.import_datastore_services()


# These are the possible status codes for a job.
STATUS_CODE_NEW = 'new'
STATUS_CODE_QUEUED = 'queued'
STATUS_CODE_STARTED = 'started'
STATUS_CODE_COMPLETED = 'completed'
STATUS_CODE_FAILED = 'failed'
STATUS_CODE_CANCELED = 'canceled'


class JobModel(base_models.BaseModel):
    """Class representing a datastore entity for a long-running job."""

<<<<<<< HEAD
=======
    @classmethod
    def get_new_id(cls, entity_name):
        # type: (Text) -> Text
        """Overwrites superclass method.

        Args:
            entity_name: str. The name of the entity to create a new job id for.

        Returns:
            str. A job id.
        """
        job_type = entity_name
        current_time_str = python_utils.UNICODE(
            int(utils.get_current_time_in_millisecs()))
        random_int = random.randint(0, 1000)
        return '%s-%s-%s' % (job_type, current_time_str, random_int)

>>>>>>> 0991eb6f
    # The job type.
    job_type = datastore_services.StringProperty(indexed=True)
    # The time at which the job was queued, in milliseconds since the epoch.
    time_queued_msec = datastore_services.FloatProperty(indexed=True)
    # The time at which the job was started, in milliseconds since the epoch.
    # This is never set if the job was canceled before it was started.
    time_started_msec = datastore_services.FloatProperty(indexed=True)
    # The time at which the job was completed, failed or canceled, in
    # milliseconds since the epoch.
    time_finished_msec = datastore_services.FloatProperty(indexed=True)
    # The current status code for the job.
    status_code = datastore_services.StringProperty(
        indexed=True,
        default=STATUS_CODE_NEW,
        choices=[
            STATUS_CODE_NEW, STATUS_CODE_QUEUED, STATUS_CODE_STARTED,
            STATUS_CODE_COMPLETED, STATUS_CODE_FAILED, STATUS_CODE_CANCELED
        ])
    # Any metadata for the job, such as the root pipeline id for mapreduce
    # jobs.
    metadata = datastore_services.JsonProperty(indexed=False)
    # The output of the job. This is only populated if the job has status code
    # STATUS_CODE_COMPLETED, and is None otherwise. If populated, this is
    # expected to be a list of strings.
    output = datastore_services.JsonProperty(indexed=False)
    # The error message, if applicable. Only populated if the job has status
    # code STATUS_CODE_FAILED or STATUS_CODE_CANCELED; None otherwise.
    error = datastore_services.TextProperty(indexed=False)
    # Whether the datastore models associated with this job have been cleaned
    # up (i.e., deleted).
    has_been_cleaned_up = (
        datastore_services.BooleanProperty(default=False, indexed=True))
    # Store additional params passed with job.
    additional_job_params = datastore_services.JsonProperty(default=None)

    @staticmethod
    def get_deletion_policy():
        # type: () -> base_models.DELETION_POLICY
        """Model doesn't contain any data directly corresponding to a user."""
        return base_models.DELETION_POLICY.NOT_APPLICABLE

    @staticmethod
    def get_model_association_to_user():
        # type: () -> base_models.MODEL_ASSOCIATION_TO_USER
        """Model does not contain user data."""
        return base_models.MODEL_ASSOCIATION_TO_USER.NOT_CORRESPONDING_TO_USER

    @classmethod
    def get_export_policy(cls):
        # type: () -> Dict[Text, base_models.EXPORT_POLICY]
        """Model doesn't contain any data directly corresponding to a user."""
        return dict(super(cls, cls).get_export_policy(), **{
            'job_type': base_models.EXPORT_POLICY.NOT_APPLICABLE,
            'time_queued_msec': base_models.EXPORT_POLICY.NOT_APPLICABLE,
            'time_started_msec': base_models.EXPORT_POLICY.NOT_APPLICABLE,
            'time_finished_msec': base_models.EXPORT_POLICY.NOT_APPLICABLE,
            'status_code': base_models.EXPORT_POLICY.NOT_APPLICABLE,
            'metadata': base_models.EXPORT_POLICY.NOT_APPLICABLE,
            'output': base_models.EXPORT_POLICY.NOT_APPLICABLE,
            'error': base_models.EXPORT_POLICY.NOT_APPLICABLE,
            'has_been_cleaned_up': base_models.EXPORT_POLICY.NOT_APPLICABLE,
            'additional_job_params': base_models.EXPORT_POLICY.NOT_APPLICABLE
        })

    @property
    def is_cancelable(self):
        # type: () -> bool
        """Checks if the job is cancelable.

        Returns:
            bool. Whether the job's status_code is 'queued' or 'started'.
        """
        # Whether the job is currently in 'queued' or 'started' status.
        return self.status_code in [STATUS_CODE_QUEUED, STATUS_CODE_STARTED]

    @classmethod
<<<<<<< HEAD
=======
    def get_recent_jobs(cls, limit, recency_msec):
        # type: (int, int) -> List[JobModel]
        """Gets at most limit jobs with respect to a time after recency_msec.

        Args:
            limit: int. A limit on the number of jobs to return.
            recency_msec: int. The number of milliseconds earlier
                than the current time.

        Returns:
            list(JobModel) or None. A list of at most `limit` jobs
            that come after recency_msec time.
        """
        earliest_time_msec = (
            utils.get_current_time_in_millisecs() - recency_msec)
        return cast(
            List[JobModel],
            cls.query().filter(
                cls.time_queued_msec > earliest_time_msec
            ).order(-cls.time_queued_msec).fetch(limit)
        )

    @classmethod
>>>>>>> 0991eb6f
    def get_all_unfinished_jobs(cls, limit):
        # type: (int) -> List[JobModel]
        """Gets at most `limit` unfinished jobs.

        Args:
            limit: int. A limit on the number of jobs to return.

        Returns:
            list(JobModel) or None. A list of at most `limit` number
            of unfinished jobs.
        """
        return cast(
            List[JobModel],
            cls.query().filter(
                JobModel.status_code.IN(
                    [STATUS_CODE_QUEUED, STATUS_CODE_STARTED])
            ).order(-cls.time_queued_msec).fetch(limit)
        )

    @classmethod
    def get_unfinished_jobs(cls, job_type):
        # type: (Text) -> datastore_services.Query
        """Gets jobs that are unfinished.

        Args:
            job_type: str. The type of jobs that may be unfinished.

        Returns:
            list(JobModel) or None. A list of all jobs that belong
            to the given job_type.
        """
        return cls.query().filter(cls.job_type == job_type).filter(
            JobModel.status_code.IN([STATUS_CODE_QUEUED, STATUS_CODE_STARTED]))

    @classmethod
    def do_unfinished_jobs_exist(cls, job_type):
        # type: (Text) -> bool
        """Checks if unfinished jobs exist.

        Args:
            job_type: str. Type of job for which to check.

        Returns:
            bool. True if unfinished jobs exist, otherwise false.
        """
        return bool(cls.get_unfinished_jobs(job_type).count(limit=1))<|MERGE_RESOLUTION|>--- conflicted
+++ resolved
@@ -44,26 +44,6 @@
 class JobModel(base_models.BaseModel):
     """Class representing a datastore entity for a long-running job."""
 
-<<<<<<< HEAD
-=======
-    @classmethod
-    def get_new_id(cls, entity_name):
-        # type: (Text) -> Text
-        """Overwrites superclass method.
-
-        Args:
-            entity_name: str. The name of the entity to create a new job id for.
-
-        Returns:
-            str. A job id.
-        """
-        job_type = entity_name
-        current_time_str = python_utils.UNICODE(
-            int(utils.get_current_time_in_millisecs()))
-        random_int = random.randint(0, 1000)
-        return '%s-%s-%s' % (job_type, current_time_str, random_int)
-
->>>>>>> 0991eb6f
     # The job type.
     job_type = datastore_services.StringProperty(indexed=True)
     # The time at which the job was queued, in milliseconds since the epoch.
@@ -140,32 +120,6 @@
         return self.status_code in [STATUS_CODE_QUEUED, STATUS_CODE_STARTED]
 
     @classmethod
-<<<<<<< HEAD
-=======
-    def get_recent_jobs(cls, limit, recency_msec):
-        # type: (int, int) -> List[JobModel]
-        """Gets at most limit jobs with respect to a time after recency_msec.
-
-        Args:
-            limit: int. A limit on the number of jobs to return.
-            recency_msec: int. The number of milliseconds earlier
-                than the current time.
-
-        Returns:
-            list(JobModel) or None. A list of at most `limit` jobs
-            that come after recency_msec time.
-        """
-        earliest_time_msec = (
-            utils.get_current_time_in_millisecs() - recency_msec)
-        return cast(
-            List[JobModel],
-            cls.query().filter(
-                cls.time_queued_msec > earliest_time_msec
-            ).order(-cls.time_queued_msec).fetch(limit)
-        )
-
-    @classmethod
->>>>>>> 0991eb6f
     def get_all_unfinished_jobs(cls, limit):
         # type: (int) -> List[JobModel]
         """Gets at most `limit` unfinished jobs.
