--- conflicted
+++ resolved
@@ -97,15 +97,13 @@
         return base_models.DELETION_POLICY.NOT_APPLICABLE
 
     @staticmethod
-<<<<<<< HEAD
     def get_export_policy():
         """Model does not contain user data."""
         return base_models.EXPORT_POLICY.NOT_APPLICABLE
-=======
+
     def get_user_id_migration_policy():
         """JobModel doesn't have any field with user ID."""
         return base_models.USER_ID_MIGRATION_POLICY.NOT_APPLICABLE
->>>>>>> 3937c36a
 
     @property
     def is_cancelable(self):
@@ -215,20 +213,14 @@
 
     @staticmethod
     def get_deletion_policy():
-<<<<<<< HEAD
-        """Continuous computation is not related to users."""
+        """ContinuousComputationModel is not related to users."""
         return base_models.DELETION_POLICY.NOT_APPLICABLE
 
     @staticmethod
     def get_export_policy():
         """Model does not contain user data."""
         return base_models.EXPORT_POLICY.NOT_APPLICABLE
-=======
-        """ContinuousComputationModel is not related to users."""
-        return base_models.DELETION_POLICY.NOT_APPLICABLE
-
-    @staticmethod
+
     def get_user_id_migration_policy():
         """ContinuousComputationModel doesn't have any field with user ID."""
-        return base_models.USER_ID_MIGRATION_POLICY.NOT_APPLICABLE
->>>>>>> 3937c36a
+        return base_models.USER_ID_MIGRATION_POLICY.NOT_APPLICABLE