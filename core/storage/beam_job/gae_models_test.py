# Copyright 2021 The Oppia Authors. All Rights Reserved.
#
# Licensed under the Apache License, Version 2.0 (the "License");
# you may not use this file except in compliance with the License.
# You may obtain a copy of the License at
#
#      http://www.apache.org/licenses/LICENSE-2.0
#
# Unless required by applicable law or agreed to in writing, software
# distributed under the License is distributed on an "AS-IS" BASIS,
# WITHOUT WARRANTIES OR CONDITIONS OF ANY KIND, either express or implied.
# See the License for the specific language governing permissions and
# limitations under the License.

"""Unit tests for core.storage.beam_job.gae_models."""

from __future__ import annotations

from core import utils
from core.platform import models
from core.tests import test_utils

MYPY = False
if MYPY: # pragma: no cover
    from mypy_imports import base_models
    from mypy_imports import beam_job_models

<<<<<<< HEAD
(base_models, beam_job_models) = models.Registry.import_models(
    [models.Names.BASE_MODEL, models.Names.BEAM_JOB])
=======
(base_models, beam_job_models) = models.Registry.import_models([
    models.NAMES.base_model, models.NAMES.beam_job
])
>>>>>>> dc571464


class BeamJobRunModelTest(test_utils.GenericTestBase):
    """Tests for BeamJobRunModel."""

    def test_get_new_id_raises_error_after_too_many_failed_attempts(
        self
    ) -> None:
        model = beam_job_models.BeamJobRunModel(
            id=beam_job_models.BeamJobRunModel.get_new_id(), job_name='FooJob',
            latest_job_state=beam_job_models.BeamJobState.RUNNING.value)
        model.update_timestamps()
        model.put()

        collision_context = self.swap_to_always_return(
            utils, 'convert_to_hash', value=model.id)

        with collision_context:
            with self.assertRaisesRegex(
                RuntimeError,
                r'Failed to generate a unique ID after \d+ attempts'
            ):
                beam_job_models.BeamJobRunModel.get_new_id()

    def test_get_deletion_policy(self) -> None:
        self.assertEqual(
            beam_job_models.BeamJobRunModel.get_deletion_policy(),
            base_models.DELETION_POLICY.NOT_APPLICABLE)

    def test_get_model_association_to_user(self) -> None:
        self.assertEqual(
            beam_job_models.BeamJobRunModel.get_model_association_to_user(),
            base_models.MODEL_ASSOCIATION_TO_USER.NOT_CORRESPONDING_TO_USER)

    def test_get_export_policy(self) -> None:
        export_policy = beam_job_models.BeamJobRunModel.get_export_policy()
        self.assertEqual(
            export_policy['dataflow_job_id'],
            base_models.EXPORT_POLICY.NOT_APPLICABLE)
        self.assertEqual(
            export_policy['job_name'],
            base_models.EXPORT_POLICY.NOT_APPLICABLE)
        self.assertEqual(
            export_policy['latest_job_state'],
            base_models.EXPORT_POLICY.NOT_APPLICABLE)


class BeamJobRunResultModelTest(test_utils.GenericTestBase):
    """Tests for BeamJobRunResultModel."""

    def test_get_new_id_raises_error_after_too_many_failed_attempts(
        self
    ) -> None:
        model = beam_job_models.BeamJobRunResultModel(
            id=beam_job_models.BeamJobRunResultModel.get_new_id(), job_id='123')
        model.update_timestamps()
        model.put()

        collision_context = self.swap_to_always_return(
            utils, 'convert_to_hash', value=model.id)

        with collision_context:
            with self.assertRaisesRegex(
                RuntimeError,
                r'Failed to generate a unique ID after \d+ attempts'
            ):
                beam_job_models.BeamJobRunResultModel.get_new_id()

    def test_get_deletion_policy(self) -> None:
        self.assertEqual(
            beam_job_models.BeamJobRunResultModel.get_deletion_policy(),
            base_models.DELETION_POLICY.NOT_APPLICABLE)

    def test_get_model_association_to_user(self) -> None:
        self.assertEqual(
            beam_job_models.BeamJobRunResultModel
            .get_model_association_to_user(),
            base_models.MODEL_ASSOCIATION_TO_USER.NOT_CORRESPONDING_TO_USER)

    def test_get_export_policy(self) -> None:
        export_policy = (
            beam_job_models.BeamJobRunResultModel.get_export_policy())
        self.assertEqual(
            export_policy['job_id'], base_models.EXPORT_POLICY.NOT_APPLICABLE)
        self.assertEqual(
            export_policy['stdout'], base_models.EXPORT_POLICY.NOT_APPLICABLE)
        self.assertEqual(
            export_policy['stderr'], base_models.EXPORT_POLICY.NOT_APPLICABLE)<|MERGE_RESOLUTION|>--- conflicted
+++ resolved
@@ -25,14 +25,9 @@
     from mypy_imports import base_models
     from mypy_imports import beam_job_models
 
-<<<<<<< HEAD
-(base_models, beam_job_models) = models.Registry.import_models(
-    [models.Names.BASE_MODEL, models.Names.BEAM_JOB])
-=======
 (base_models, beam_job_models) = models.Registry.import_models([
-    models.NAMES.base_model, models.NAMES.beam_job
+    models.Names.BASE_MODEL, models.Names.BEAM_JOB
 ])
->>>>>>> dc571464
 
 
 class BeamJobRunModelTest(test_utils.GenericTestBase):
