# Copyright 2018 The Oppia Authors. All Rights Reserved.
#
# Licensed under the Apache License, Version 2.0 (the "License");
# you may not use this file except in compliance with the License.
# You may obtain a copy of the License at
#
#      http://www.apache.org/licenses/LICENSE-2.0
#
# Unless required by applicable law or agreed to in writing, software
# distributed under the License is distributed on an "AS-IS" BASIS,
# WITHOUT WARRANTIES OR CONDITIONS OF ANY KIND, either express or implied.
# See the License for the specific language governing permissions and
# limitations under the License.

"""Tests for Oppia storage models."""

from __future__ import annotations

import re

from core.domain import takeout_service
from core.platform import models
from core.tests import test_utils

<<<<<<< HEAD
(
    base_models, collection_models, email_models,
    exploration_models, feedback_models, skill_models,
    topic_models, suggestion_models, user_models,
    story_models, question_models, config_models
) = models.Registry.import_models([
    models.Names.BASE_MODEL, models.Names.COLLECTION, models.Names.EMAIL,
    models.Names.EXPLORATION, models.Names.FEEDBACK, models.Names.SKILL,
    models.Names.TOPIC, models.Names.SUGGESTION, models.Names.USER,
    models.Names.STORY, models.Names.QUESTION, models.Names.CONFIG])
=======
from typing import Iterator, Type

MYPY = False
if MYPY: # pragma: no cover
    from mypy_imports import base_models

(base_models,) = models.Registry.import_models([models.NAMES.base_model])
>>>>>>> dc571464


class StorageModelsTest(test_utils.GenericTestBase):
    """Tests for Oppia storage models."""

    def _get_base_or_versioned_model_child_classes(
        self
    ) -> Iterator[Type[base_models.BaseModel]]:
        """Get child model classes that inherit directly from BaseModel or
        VersionedModel, these are classes that are used directly for saving data
        and not just inherited from.
        """

        for clazz in test_utils.get_storage_model_classes():  # type: ignore[no-untyped-call]
            if (clazz.__name__ in
                    test_utils.BASE_MODEL_CLASSES_WITHOUT_DATA_POLICIES):
                continue
            yield clazz

    def test_all_model_module_names_unique(self) -> None:
        names_of_ndb_model_subclasses = [
            clazz.__name__ for clazz in test_utils.get_storage_model_classes()]  # type: ignore[no-untyped-call]

        self.assertEqual(
            len(set(names_of_ndb_model_subclasses)),
            len(names_of_ndb_model_subclasses))

    def test_base_or_versioned_child_classes_have_get_deletion_policy(
        self
    ) -> None:
        for clazz in self._get_base_or_versioned_model_child_classes():
            try:
                self.assertIn(
                    clazz.get_deletion_policy(), base_models.DELETION_POLICY)
            except NotImplementedError:
                self.fail(msg='get_deletion_policy is not defined for %s' % (
                    clazz.__name__))

    def test_base_or_versioned_child_classes_have_has_reference_to_user_id(
        self
    ) -> None:
        for clazz in self._get_base_or_versioned_model_child_classes():
            if (clazz.get_deletion_policy() ==
                    base_models.DELETION_POLICY.NOT_APPLICABLE):
                with self.assertRaisesRegex(  # type: ignore[no-untyped-call]
                    NotImplementedError,
                    re.escape(
                        'The has_reference_to_user_id() method is missing from '
                        'the derived class. It should be implemented in the '
                        'derived class.'
                    )
                ):
                    clazz.has_reference_to_user_id('any_id')
            else:
                try:
                    self.assertIsNotNone(
                        clazz.has_reference_to_user_id('any_id'))
                except NotImplementedError:
                    self.fail(
                        msg='has_reference_to_user_id is not defined for %s' % (
                            clazz.__name__))

    def test_get_models_which_should_be_exported(self) -> None:
        """Ensure that the set of models to export is the set of models with
        export policy CONTAINS_USER_DATA, and that all other models have
        export policy NOT_APPLICABLE.
        """
        all_models = [
            clazz
            for clazz in test_utils.get_storage_model_classes()  # type: ignore[no-untyped-call]
            if (not clazz.__name__ in
                test_utils.BASE_MODEL_CLASSES_WITHOUT_DATA_POLICIES)
        ]
        models_with_export = (
            takeout_service.get_models_which_should_be_exported())
        for model in all_models:
            export_policy = model.get_export_policy()
            if model in models_with_export:
                self.assertIn(
                    base_models.EXPORT_POLICY.EXPORTED, export_policy.values())
            else:
                self.assertNotIn(
                    base_models.EXPORT_POLICY.EXPORTED, export_policy.values())

    def test_all_fields_have_export_policy(self) -> None:
        """Ensure every field in every model has an export policy defined."""
        all_models = [
            clazz
            for clazz in test_utils.get_storage_model_classes()  # type: ignore[no-untyped-call]
            if (not clazz.__name__ in
                test_utils.BASE_MODEL_CLASSES_WITHOUT_DATA_POLICIES)
        ]
        for model in all_models:
            export_policy = model.get_export_policy()
            self.assertEqual(
                sorted([str(prop) for prop in model._properties]), # pylint: disable=protected-access
                sorted(export_policy.keys())
            )
            self.assertTrue(
                set(export_policy.values()).issubset(
                    {
                        base_models.EXPORT_POLICY.EXPORTED,
                        (
                            base_models
                            .EXPORT_POLICY.EXPORTED_AS_KEY_FOR_TAKEOUT_DICT),
                        base_models.EXPORT_POLICY.NOT_APPLICABLE
                    })
            )<|MERGE_RESOLUTION|>--- conflicted
+++ resolved
@@ -22,26 +22,13 @@
 from core.platform import models
 from core.tests import test_utils
 
-<<<<<<< HEAD
-(
-    base_models, collection_models, email_models,
-    exploration_models, feedback_models, skill_models,
-    topic_models, suggestion_models, user_models,
-    story_models, question_models, config_models
-) = models.Registry.import_models([
-    models.Names.BASE_MODEL, models.Names.COLLECTION, models.Names.EMAIL,
-    models.Names.EXPLORATION, models.Names.FEEDBACK, models.Names.SKILL,
-    models.Names.TOPIC, models.Names.SUGGESTION, models.Names.USER,
-    models.Names.STORY, models.Names.QUESTION, models.Names.CONFIG])
-=======
 from typing import Iterator, Type
 
 MYPY = False
 if MYPY: # pragma: no cover
     from mypy_imports import base_models
 
-(base_models,) = models.Registry.import_models([models.NAMES.base_model])
->>>>>>> dc571464
+(base_models,) = models.Registry.import_models([models.Names.BASE_MODEL])
 
 
 class StorageModelsTest(test_utils.GenericTestBase):
