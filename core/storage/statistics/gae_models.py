# coding: utf-8
#
# Copyright 2014 The Oppia Authors. All Rights Reserved.
#
# Licensed under the Apache License, Version 2.0 (the "License");
# you may not use this file except in compliance with the License.
# You may obtain a copy of the License at
#
#      http://www.apache.org/licenses/LICENSE-2.0
#
# Unless required by applicable law or agreed to in writing, software
# distributed under the License is distributed on an "AS-IS" BASIS,
# WITHOUT WARRANTIES OR CONDITIONS OF ANY KIND, either express or implied.
# See the License for the specific language governing permissions and
# limitations under the License.

"""Models for Oppia statistics."""

from __future__ import absolute_import
from __future__ import unicode_literals

import datetime
import json
import sys

from core.domain import exp_domain # pylint: disable=invalid-import
from core.domain import stats_domain # pylint: disable=invalid-import
from core.platform import models
import feconf
import python_utils
import utils

from typing import Any, Dict, List, Optional, Text, Tuple, cast # isort:skip # pylint: disable=unused-import

MYPY = False
if MYPY: # pragma: no cover
<<<<<<< HEAD
    from mypy_imports import ( # pylint: disable=unused-import
        base_models, datastore_services, transaction_services)
    from core.domain import exp_domain
=======
    from mypy_imports import base_models
    from mypy_imports import datastore_services
    from mypy_imports import transaction_services
>>>>>>> 9edfb2c8

(base_models,) = models.Registry.import_models([models.NAMES.base_model])

datastore_services = models.Registry.import_datastore_services()
transaction_services = models.Registry.import_transaction_services()

CURRENT_ACTION_SCHEMA_VERSION = 1
CURRENT_ISSUE_SCHEMA_VERSION = 1

ACTION_TYPE_EXPLORATION_START = 'ExplorationStart'
ACTION_TYPE_ANSWER_SUBMIT = 'AnswerSubmit'
ACTION_TYPE_EXPLORATION_QUIT = 'ExplorationQuit'

ISSUE_TYPE_EARLY_QUIT = 'EarlyQuit'
ISSUE_TYPE_MULTIPLE_INCORRECT_SUBMISSIONS = 'MultipleIncorrectSubmissions'
ISSUE_TYPE_CYCLIC_STATE_TRANSITIONS = 'CyclicStateTransitions'

# Types of allowed issues.
ALLOWED_ISSUE_TYPES = [
    ISSUE_TYPE_EARLY_QUIT,
    ISSUE_TYPE_MULTIPLE_INCORRECT_SUBMISSIONS,
    ISSUE_TYPE_CYCLIC_STATE_TRANSITIONS
]
# Types of allowed learner actions.
ALLOWED_ACTION_TYPES = [
    ACTION_TYPE_EXPLORATION_START,
    ACTION_TYPE_ANSWER_SUBMIT,
    ACTION_TYPE_EXPLORATION_QUIT
]

# The entity types for which the LearnerAnswerDetailsModel instance
# can be created.
ALLOWED_ENTITY_TYPES = [
    feconf.ENTITY_TYPE_EXPLORATION, feconf.ENTITY_TYPE_QUESTION]


class StateCounterModel(base_models.BaseModel):
    """A set of counts that correspond to a state.

    The ID/key of instances of this class has the form
        [EXPLORATION_ID].[STATE_NAME].
    """

    # Number of times the state was entered for the first time in a reader
    # session.
    first_entry_count = (
        datastore_services.IntegerProperty(default=0, indexed=False))
    # Number of times the state was entered for the second time or later in a
    # reader session.
    subsequent_entries_count = (
        datastore_services.IntegerProperty(default=0, indexed=False))
    # Number of times an answer submitted for this state was subsequently
    # resolved by an exploration admin and removed from the answer logs.
    resolved_answer_count = (
        datastore_services.IntegerProperty(default=0, indexed=False))
    # Number of times an answer was entered for this state and was not
    # subsequently resolved by an exploration admin.
    active_answer_count = (
        datastore_services.IntegerProperty(default=0, indexed=False))

    @staticmethod
    def get_deletion_policy():
        # type: () -> base_models.DELETION_POLICY
        """Model doesn't contain any data directly corresponding to a user."""
        return base_models.DELETION_POLICY.NOT_APPLICABLE

    @classmethod
    def get_or_create(cls, exploration_id, state_name):
        # type: (Text, Text) -> StateCounterModel
        """Gets or creates an entity by exploration_id and state_name.

        Args:
            exploration_id: str. ID of the exploration currently being played.
            state_name: str. Name of the current state.

        Returns:
            StateCounterModel. An instance of the StateCounterModel.
        """
        instance_id = '.'.join([exploration_id, state_name])
        counter = cls.get(instance_id, strict=False)
        if not counter:
            counter = cls(id=instance_id)
        return counter

    @staticmethod
    def get_model_association_to_user():
        # type: () -> base_models.MODEL_ASSOCIATION_TO_USER
        """Model does not contain user data."""
        return base_models.MODEL_ASSOCIATION_TO_USER.NOT_CORRESPONDING_TO_USER

    @classmethod
    def get_export_policy(cls):
        # type: () -> Dict[Text, base_models.EXPORT_POLICY]
        """Model doesn't contain any data directly corresponding to a user.."""
        return dict(super(cls, cls).get_export_policy(), **{
            'first_entry_count': base_models.EXPORT_POLICY.NOT_APPLICABLE,
            'subsequent_entries_count':
                base_models.EXPORT_POLICY.NOT_APPLICABLE,
            'resolved_answer_count': base_models.EXPORT_POLICY.NOT_APPLICABLE,
            'active_answer_count': base_models.EXPORT_POLICY.NOT_APPLICABLE
        })


class AnswerSubmittedEventLogEntryModel(base_models.BaseModel):
    """An event triggered by a student submitting an answer."""

    # Id of exploration currently being played.
    exp_id = datastore_services.StringProperty(indexed=True)
    # Current version of exploration.
    exp_version = datastore_services.IntegerProperty(indexed=True)
    # Name of current state.
    state_name = datastore_services.StringProperty(indexed=True)
    # ID of current student's session.
    session_id = datastore_services.StringProperty(indexed=True)
    # Time since start of this state before this event occurred (in sec).
    time_spent_in_state_secs = datastore_services.FloatProperty()
    # Whether the submitted answer received useful feedback.
    is_feedback_useful = datastore_services.BooleanProperty(indexed=True)
    # The version of the event schema used to describe an event of this type.
    event_schema_version = datastore_services.IntegerProperty(indexed=True)

    @staticmethod
    def get_deletion_policy():
        # type: () -> base_models.DELETION_POLICY
        """Model doesn't contain any data directly corresponding to a user."""
        return base_models.DELETION_POLICY.NOT_APPLICABLE

    @classmethod
    def get_new_event_entity_id(cls, exp_id, session_id):
        # type: (Text, Text) -> Text
        """Generates a unique id for the event model of the form
        '[timestamp]:[exp_id]:[session_id]'.
        """
        timestamp = datetime.datetime.utcnow()
        return cls.get_new_id('%s:%s:%s' % (
            utils.get_time_in_millisecs(timestamp),
            exp_id,
            session_id))

    @classmethod
    def create(
            cls, exp_id, exp_version, state_name, session_id,
            time_spent_in_state_secs, is_feedback_useful):
        # type: (Text, int, Text, Text, float, bool) -> Text
        """Creates a new answer submitted event."""
        entity_id = cls.get_new_event_entity_id(
            exp_id, session_id)
        answer_submitted_event_entity = cls(
            id=entity_id,
            exp_id=exp_id,
            exp_version=exp_version,
            state_name=state_name,
            session_id=session_id,
            time_spent_in_state_secs=time_spent_in_state_secs,
            is_feedback_useful=is_feedback_useful,
            event_schema_version=feconf.CURRENT_EVENT_MODELS_SCHEMA_VERSION)
        answer_submitted_event_entity.update_timestamps()
        answer_submitted_event_entity.put()
        return entity_id

    @staticmethod
    def get_model_association_to_user():
        # type: () -> base_models.MODEL_ASSOCIATION_TO_USER
        """Model does not contain user data."""
        return base_models.MODEL_ASSOCIATION_TO_USER.NOT_CORRESPONDING_TO_USER

    @classmethod
    def get_export_policy(cls):
        # type: () -> Dict[Text, base_models.EXPORT_POLICY]
        """Model doesn't contain any data directly corresponding to a user."""
        return dict(super(cls, cls).get_export_policy(), **{
            'exp_id': base_models.EXPORT_POLICY.NOT_APPLICABLE,
            'exp_version': base_models.EXPORT_POLICY.NOT_APPLICABLE,
            'state_name': base_models.EXPORT_POLICY.NOT_APPLICABLE,
            'session_id': base_models.EXPORT_POLICY.NOT_APPLICABLE,
            'time_spent_in_state_secs':
                base_models.EXPORT_POLICY.NOT_APPLICABLE,
            'is_feedback_useful': base_models.EXPORT_POLICY.NOT_APPLICABLE,
            'event_schema_version': base_models.EXPORT_POLICY.NOT_APPLICABLE
        })


class ExplorationActualStartEventLogEntryModel(base_models.BaseModel):
    """An event triggered by a student entering an exploration. In this context,
    'actually' entering an exploration means the student has completed the
    initial state of the exploration and traversed to the second state.
    """

    # Id of exploration currently being played.
    exp_id = datastore_services.StringProperty(indexed=True)
    # Current version of exploration.
    exp_version = datastore_services.IntegerProperty(indexed=True)
    # Name of current state.
    state_name = datastore_services.StringProperty(indexed=True)
    # ID of current student's session.
    session_id = datastore_services.StringProperty(indexed=True)
    # The version of the event schema used to describe an event of this type.
    event_schema_version = datastore_services.IntegerProperty(indexed=True)

    @staticmethod
    def get_deletion_policy():
        # type: () -> base_models.DELETION_POLICY
        """Model doesn't contain any data directly corresponding to a user."""
        return base_models.DELETION_POLICY.NOT_APPLICABLE

    @classmethod
    def get_new_event_entity_id(cls, exp_id, session_id):
        # type: (Text, Text) -> Text
        """Generates a unique id for the event model of the form
        '[timestamp]:[exp_id]:[session_id]'.
        """
        timestamp = datetime.datetime.utcnow()
        return cls.get_new_id('%s:%s:%s' % (
            utils.get_time_in_millisecs(timestamp),
            exp_id,
            session_id))

    @classmethod
    def create(cls, exp_id, exp_version, state_name, session_id):
        # type: (Text, int, Text, Text) -> Text
        """Creates a new actual exploration start event."""
        entity_id = cls.get_new_event_entity_id(
            exp_id, session_id)
        actual_start_event_entity = cls(
            id=entity_id,
            exp_id=exp_id,
            exp_version=exp_version,
            state_name=state_name,
            session_id=session_id,
            event_schema_version=feconf.CURRENT_EVENT_MODELS_SCHEMA_VERSION)
        actual_start_event_entity.update_timestamps()
        actual_start_event_entity.put()
        return entity_id

    @staticmethod
    def get_model_association_to_user():
        # type: () -> base_models.MODEL_ASSOCIATION_TO_USER
        """Model does not contain user data."""
        return base_models.MODEL_ASSOCIATION_TO_USER.NOT_CORRESPONDING_TO_USER

    @classmethod
    def get_export_policy(cls):
        # type: () -> Dict[Text, base_models.EXPORT_POLICY]
        """Model doesn't contain any data directly corresponding to a user."""
        return dict(super(cls, cls).get_export_policy(), **{
            'exp_id': base_models.EXPORT_POLICY.NOT_APPLICABLE,
            'exp_version': base_models.EXPORT_POLICY.NOT_APPLICABLE,
            'state_name': base_models.EXPORT_POLICY.NOT_APPLICABLE,
            'session_id': base_models.EXPORT_POLICY.NOT_APPLICABLE,
            'event_schema_version': base_models.EXPORT_POLICY.NOT_APPLICABLE
        })


class SolutionHitEventLogEntryModel(base_models.BaseModel):
    """An event triggered by a student triggering the solution."""

    # Id of exploration currently being played.
    exp_id = datastore_services.StringProperty(indexed=True)
    # Current version of exploration.
    exp_version = datastore_services.IntegerProperty(indexed=True)
    # Name of current state.
    state_name = datastore_services.StringProperty(indexed=True)
    # ID of current student's session.
    session_id = datastore_services.StringProperty(indexed=True)
    # Time since start of this state before this event occurred (in sec).
    time_spent_in_state_secs = datastore_services.FloatProperty()
    # The version of the event schema used to describe an event of this type.
    event_schema_version = datastore_services.IntegerProperty(indexed=True)

    @staticmethod
    def get_deletion_policy():
        # type: () -> base_models.DELETION_POLICY
        """Model doesn't contain any data directly corresponding to a user."""
        return base_models.DELETION_POLICY.NOT_APPLICABLE

    @classmethod
    def get_new_event_entity_id(cls, exp_id, session_id):
        # type: (Text, Text) -> Text
        """Generates a unique id for the event model of the form
        '[timestamp]:[exp_id]:[session_id]'.
        """
        timestamp = datetime.datetime.utcnow()
        return cls.get_new_id('%s:%s:%s' % (
            utils.get_time_in_millisecs(timestamp),
            exp_id,
            session_id))

    @classmethod
    def create(
            cls, exp_id, exp_version, state_name, session_id,
            time_spent_in_state_secs):
        # type: (Text, int, Text, Text, float) -> Text
        """Creates a new solution hit event."""
        entity_id = cls.get_new_event_entity_id(
            exp_id, session_id)
        solution_hit_event_entity = cls(
            id=entity_id,
            exp_id=exp_id,
            exp_version=exp_version,
            state_name=state_name,
            session_id=session_id,
            time_spent_in_state_secs=time_spent_in_state_secs,
            event_schema_version=feconf.CURRENT_EVENT_MODELS_SCHEMA_VERSION)
        solution_hit_event_entity.update_timestamps()
        solution_hit_event_entity.put()
        return entity_id

    @staticmethod
    def get_model_association_to_user():
        # type: () -> base_models.MODEL_ASSOCIATION_TO_USER
        """Model does not contain user data."""
        return base_models.MODEL_ASSOCIATION_TO_USER.NOT_CORRESPONDING_TO_USER

    @classmethod
    def get_export_policy(cls):
        # type: () -> Dict[Text, base_models.EXPORT_POLICY]
        """Model doesn't contain any data directly corresponding to a user."""
        return dict(super(cls, cls).get_export_policy(), **{
            'exp_id': base_models.EXPORT_POLICY.NOT_APPLICABLE,
            'exp_version': base_models.EXPORT_POLICY.NOT_APPLICABLE,
            'state_name': base_models.EXPORT_POLICY.NOT_APPLICABLE,
            'session_id': base_models.EXPORT_POLICY.NOT_APPLICABLE,
            'time_spent_in_state_secs':
                base_models.EXPORT_POLICY.NOT_APPLICABLE,
            'event_schema_version': base_models.EXPORT_POLICY.NOT_APPLICABLE
        })


class StartExplorationEventLogEntryModel(base_models.BaseModel):
    """An event triggered by a student starting the exploration.

    Event schema documentation
    --------------------------
    V1:
        event_type: 'start'.
        exploration_id: ID of exploration currently being played.
        exploration_version: Version of exploration.
        state_name: Name of current state.
        client_time_spent_in_secs: 0.
        play_type: 'normal'.
        event_schema_version: 1.
        session_id: ID of current student's session.
        params: Current parameter values, in the form of a map of parameter
            name to value.
    """

    # Which specific type of event this is.
    event_type = datastore_services.StringProperty(indexed=True)
    # Id of exploration currently being played.
    exploration_id = datastore_services.StringProperty(indexed=True)
    # Current version of exploration.
    exploration_version = datastore_services.IntegerProperty(indexed=True)
    # Name of current state.
    state_name = datastore_services.StringProperty(indexed=True)
    # ID of current student's session.
    session_id = datastore_services.StringProperty(indexed=True)
    # Time since start of this state before this event occurred (in sec).
    client_time_spent_in_secs = datastore_services.FloatProperty(indexed=True)
    # Current parameter values, map of parameter name to value.
    params = datastore_services.JsonProperty(indexed=False)
    # Which type of play-through this is (editor preview, or learner view).
    # Note that the 'playtest' option is legacy, since editor preview
    # playthroughs no longer emit events.
    play_type = datastore_services.StringProperty(
        indexed=True, choices=[
            feconf.PLAY_TYPE_PLAYTEST, feconf.PLAY_TYPE_NORMAL])
    # The version of the event schema used to describe an event of this type.
    event_schema_version = datastore_services.IntegerProperty(indexed=True)

    @staticmethod
    def get_deletion_policy():
        # type: () -> base_models.DELETION_POLICY
        """Model doesn't contain any data directly corresponding to a user."""
        return base_models.DELETION_POLICY.NOT_APPLICABLE

    @classmethod
    def get_new_event_entity_id(cls, exp_id, session_id):
        # type: (Text, Text) -> Text
        """Generates entity ID for a new event based on its
        exploration and session ID.

        Args:
            exp_id: str. ID of the exploration currently being played.
            session_id: str. ID of current student's session.

        Returns:
            str. New unique ID for this entity class.
        """
        timestamp = datetime.datetime.utcnow()
        return cls.get_new_id('%s:%s:%s' % (
            utils.get_time_in_millisecs(timestamp),
            exp_id,
            session_id))

    # In the type annotation below, Dict[Text, Text] is used for 'params'.
    # This is due to lack of information and this type of 'params' can be
    # incorrect and can be changed in future.
    @classmethod
    def create(
            cls, exp_id, exp_version, state_name, session_id,
            params, play_type, unused_version=1):
<<<<<<< HEAD
        # type: (Text, int, Text, Text, Dict[Text, Any], Text, int) -> Text
=======
        # type: (Text, int, Text, Text, Dict[Text, Text], Text, int) -> Text
>>>>>>> 9edfb2c8
        """Creates a new start exploration event and then writes it to
        the datastore.

        Args:
            exp_id: str. ID of the exploration currently being played.
            exp_version: int. Version of exploration.
            state_name: str. Name of current state.
            session_id: str. ID of current student's session.
            params: dict. Current parameter values, map of parameter
                name to value.
            play_type: str. Type of play-through.
            unused_version: int. Default is 1.

        Returns:
            str. The ID of the entity.
        """
        # TODO(sll): Some events currently do not have an entity ID that was
        # set using this method; it was randomly set instead due tg an error.
        # Might need to migrate them.
        entity_id = cls.get_new_event_entity_id(
            exp_id, session_id)
        start_event_entity = cls(
            id=entity_id,
            event_type=feconf.EVENT_TYPE_START_EXPLORATION,
            exploration_id=exp_id,
            exploration_version=exp_version,
            state_name=state_name,
            session_id=session_id,
            client_time_spent_in_secs=0.0,
            params=params,
            play_type=play_type,
            event_schema_version=feconf.CURRENT_EVENT_MODELS_SCHEMA_VERSION)
        start_event_entity.update_timestamps()
        start_event_entity.put()
        return entity_id

    @staticmethod
    def get_model_association_to_user():
        # type: () -> base_models.MODEL_ASSOCIATION_TO_USER
        """Model does not contain user data."""
        return base_models.MODEL_ASSOCIATION_TO_USER.NOT_CORRESPONDING_TO_USER

    @classmethod
    def get_export_policy(cls):
        # type: () -> Dict[Text, base_models.EXPORT_POLICY]
        """Model doesn't contain any data directly corresponding to a user."""
        return dict(super(cls, cls).get_export_policy(), **{
            'event_type': base_models.EXPORT_POLICY.NOT_APPLICABLE,
            'exploration_id': base_models.EXPORT_POLICY.NOT_APPLICABLE,
            'exploration_version': base_models.EXPORT_POLICY.NOT_APPLICABLE,
            'state_name': base_models.EXPORT_POLICY.NOT_APPLICABLE,
            'session_id': base_models.EXPORT_POLICY.NOT_APPLICABLE,
            'client_time_spent_in_secs':
                base_models.EXPORT_POLICY.NOT_APPLICABLE,
            'params': base_models.EXPORT_POLICY.NOT_APPLICABLE,
            'play_type': base_models.EXPORT_POLICY.NOT_APPLICABLE,
            'event_schema_version': base_models.EXPORT_POLICY.NOT_APPLICABLE
        })


class MaybeLeaveExplorationEventLogEntryModel(base_models.BaseModel):
    """An event triggered by a reader attempting to leave the
    exploration without completing.

    Due to complexity on browser end, this event may be logged when user clicks
    close and then cancel. Thus, the real event is the last event of this type
    logged for the session ID.

    Note: shortly after the release of v2.0.0.rc.2, some of these events
    were migrated from StateHitEventLogEntryModel. These events have their
    client_time_spent_in_secs field set to 0.0 (since this field was not
    recorded in StateHitEventLogEntryModel), and they also have the wrong
    'last updated' timestamp. However, the 'created_on' timestamp is the
    same as that of the original model.

    Event schema documentation
    --------------------------
    V1:
        event_type: 'leave' (there are no 'maybe leave' events in V0).
        exploration_id: ID of exploration currently being played.
        exploration_version: version of exploration.
        state_name: Name of current state.
        play_type: 'normal'.
        event_schema_version: 1.
        session_id: ID of current student's session.
        params: Current parameter values, in the form of a map of parameter
            name to value.
        client_time_spent_in_secs: Time spent in this state before the event
            was triggered.
    """

    # Which specific type of event this is.
    event_type = datastore_services.StringProperty(indexed=True)
    # Id of exploration currently being played.
    exploration_id = datastore_services.StringProperty(indexed=True)
    # Current version of exploration.
    exploration_version = datastore_services.IntegerProperty(indexed=True)
    # Name of current state.
    state_name = datastore_services.StringProperty(indexed=True)
    # ID of current student's session.
    session_id = datastore_services.StringProperty(indexed=True)
    # Time since start of this state before this event occurred (in sec).
    # Note: Some of these events were migrated from StateHit event instances
    # which did not record timestamp data. For this, we use a placeholder
    # value of 0.0 for client_time_spent_in_secs.
    client_time_spent_in_secs = datastore_services.FloatProperty(indexed=True)
    # Current parameter values, map of parameter name to value.
    params = datastore_services.JsonProperty(indexed=False)
    # Which type of play-through this is (editor preview, or learner view).
    # Note that the 'playtest' option is legacy, since editor preview
    # playthroughs no longer emit events.
    play_type = datastore_services.StringProperty(
        indexed=True, choices=[
            feconf.PLAY_TYPE_PLAYTEST, feconf.PLAY_TYPE_NORMAL])
    # The version of the event schema used to describe an event of this type.
    event_schema_version = datastore_services.IntegerProperty(indexed=True)

    @staticmethod
    def get_deletion_policy():
        # type: () -> base_models.DELETION_POLICY
        """Model doesn't contain any data directly corresponding to a user."""
        return base_models.DELETION_POLICY.NOT_APPLICABLE

    @classmethod
    def get_new_event_entity_id(cls, exp_id, session_id):
        # type: (Text, Text) -> Text
        """Generates entity ID for a new event based on its
        exploration and session ID.

        Args:
            exp_id: str. ID of the exploration currently being played.
            session_id: str. ID of current student's session.

        Returns:
            str. New unique ID for this entity class.
        """
        timestamp = datetime.datetime.utcnow()
        return cls.get_new_id('%s:%s:%s' % (
            utils.get_time_in_millisecs(timestamp),
            exp_id,
            session_id))

    # In the type annotation below, Dict[Text, Text] is used for 'params'.
    # This is due to lack of information and this type of 'params' can be
    # incorrect and can be changed in future.
    @classmethod
    def create(
            cls, exp_id, exp_version, state_name, session_id,
            client_time_spent_in_secs, params, play_type):
<<<<<<< HEAD
        # type: (Text, int, Text, Text, float, Dict[Text, Any], Text) -> None
=======
        # type: (Text, int, Text, Text, float, Dict[Text, Text], Text) -> None
>>>>>>> 9edfb2c8
        """Creates a new leave exploration event and then writes it
        to the datastore.

        Args:
            exp_id: str. ID of the exploration currently being played.
            exp_version: int. Version of exploration.
            state_name: str. Name of current state.
            session_id: str. ID of current student's session.
            client_time_spent_in_secs: float. Time since start of this
                state before this event occurred.
            params: dict. Current parameter values, map of parameter name
                to value.
            play_type: str. Type of play-through.
        """
        # TODO(sll): Some events currently do not have an entity ID that was
        # set using this method; it was randomly set instead due to an error.
        # Might need to migrate them.
        entity_id = cls.get_new_event_entity_id(
            exp_id, session_id)
        leave_event_entity = cls(
            id=entity_id,
            event_type=feconf.EVENT_TYPE_MAYBE_LEAVE_EXPLORATION,
            exploration_id=exp_id,
            exploration_version=exp_version,
            state_name=state_name,
            session_id=session_id,
            client_time_spent_in_secs=client_time_spent_in_secs,
            params=params,
            play_type=play_type,
            event_schema_version=feconf.CURRENT_EVENT_MODELS_SCHEMA_VERSION)
        leave_event_entity.update_timestamps()
        leave_event_entity.put()

    @staticmethod
    def get_model_association_to_user():
        # type: () -> base_models.MODEL_ASSOCIATION_TO_USER
        """Model does not contain user data."""
        return base_models.MODEL_ASSOCIATION_TO_USER.NOT_CORRESPONDING_TO_USER

    @classmethod
    def get_export_policy(cls):
        # type: () -> Dict[Text, base_models.EXPORT_POLICY]
        """Model doesn't contain any data directly corresponding to a user."""
        return dict(super(cls, cls).get_export_policy(), **{
            'event_type': base_models.EXPORT_POLICY.NOT_APPLICABLE,
            'exploration_id': base_models.EXPORT_POLICY.NOT_APPLICABLE,
            'exploration_version': base_models.EXPORT_POLICY.NOT_APPLICABLE,
            'state_name': base_models.EXPORT_POLICY.NOT_APPLICABLE,
            'session_id': base_models.EXPORT_POLICY.NOT_APPLICABLE,
            'client_time_spent_in_secs':
                base_models.EXPORT_POLICY.NOT_APPLICABLE,
            'params': base_models.EXPORT_POLICY.NOT_APPLICABLE,
            'play_type': base_models.EXPORT_POLICY.NOT_APPLICABLE,
            'event_schema_version': base_models.EXPORT_POLICY.NOT_APPLICABLE
        })


class CompleteExplorationEventLogEntryModel(base_models.BaseModel):
    """An event triggered by a learner reaching a terminal state of an
    exploration.

    Event schema documentation
    --------------------------
    V1:
        event_type: 'complete'.
        exploration_id: ID of exploration currently being played.
        exploration_version: version of exploration.
        state_name: Name of the terminal state.
        play_type: 'normal'.
        event_schema_version: 1.
        session_id: ID of current student's session.
        params: Current parameter values, in the form of a map of parameter
            name to value.
        client_time_spent_in_secs: Time spent in this state before the event
            was triggered.

    Note: shortly after the release of v2.0.0.rc.3, some of these events
    were migrated from MaybeLeaveExplorationEventLogEntryModel. These events
    have the wrong 'last updated' timestamp. However, the 'created_on'
    timestamp is the same as that of the original model.
    """

    # Which specific type of event this is.
    event_type = datastore_services.StringProperty(indexed=True)
    # Id of exploration currently being played.
    exploration_id = datastore_services.StringProperty(indexed=True)
    # Current version of exploration.
    exploration_version = datastore_services.IntegerProperty(indexed=True)
    # Name of current state.
    state_name = datastore_services.StringProperty(indexed=True)
    # ID of current student's session.
    session_id = datastore_services.StringProperty(indexed=True)
    # Time since start of this state before this event occurred (in sec).
    # Note: Some of these events were migrated from StateHit event instances
    # which did not record timestamp data. For this, we use a placeholder
    # value of 0.0 for client_time_spent_in_secs.
    client_time_spent_in_secs = datastore_services.FloatProperty(indexed=True)
    # Current parameter values, map of parameter name to value.
    params = datastore_services.JsonProperty(indexed=False)
    # Which type of play-through this is (editor preview, or learner view).
    # Note that the 'playtest' option is legacy, since editor preview
    # playthroughs no longer emit events.
    play_type = datastore_services.StringProperty(
        indexed=True, choices=[
            feconf.PLAY_TYPE_PLAYTEST, feconf.PLAY_TYPE_NORMAL])
    # The version of the event schema used to describe an event of this type.
    event_schema_version = datastore_services.IntegerProperty(indexed=True)

    @staticmethod
    def get_deletion_policy():
        # type: () -> base_models.DELETION_POLICY
        """Model doesn't contain any data directly corresponding to a user."""
        return base_models.DELETION_POLICY.NOT_APPLICABLE

    @classmethod
    def get_new_event_entity_id(cls, exp_id, session_id):
        # type: (Text, Text) -> Text
        """Generates entity ID for a new event based on its
        exploration and session ID.

        Args:
            exp_id: str. ID of the exploration currently being played.
            session_id: str. ID of current student's session.

        Returns:
            str. New unique ID for this entity class.
        """
        timestamp = datetime.datetime.utcnow()
        return cls.get_new_id('%s:%s:%s' % (
            utils.get_time_in_millisecs(timestamp),
            exp_id,
            session_id))

    # In the type annotation below, Dict[Text, Text] is used for 'params'.
    # This is due to lack of information and this type of 'params' can be
    # incorrect and can be changed in future.
    @classmethod
    def create(
            cls, exp_id, exp_version, state_name, session_id,
            client_time_spent_in_secs, params, play_type):
<<<<<<< HEAD
        # type: (Text, int, Text, Text, float, Dict[Text, Any], Text) -> Text
=======
        # type: (Text, int, Text, Text, float, Dict[Text, Text], Text) -> Text
>>>>>>> 9edfb2c8
        """Creates a new exploration completion event and then writes it
        to the datastore.

        Args:
            exp_id: str. ID of the exploration currently being played.
            exp_version: int. Version of exploration.
            state_name: str. Name of current state.
            session_id: str. ID of current student's session.
            client_time_spent_in_secs: float. Time since start of this
                state before this event occurred.
            params: dict. Current parameter values, map of parameter name
                to value.
            play_type: str. Type of play-through.

        Returns:
            str. The ID of the entity.
        """
        entity_id = cls.get_new_event_entity_id(exp_id, session_id)
        complete_event_entity = cls(
            id=entity_id,
            event_type=feconf.EVENT_TYPE_COMPLETE_EXPLORATION,
            exploration_id=exp_id,
            exploration_version=exp_version,
            state_name=state_name,
            session_id=session_id,
            client_time_spent_in_secs=client_time_spent_in_secs,
            params=params,
            play_type=play_type,
            event_schema_version=feconf.CURRENT_EVENT_MODELS_SCHEMA_VERSION)
        complete_event_entity.update_timestamps()
        complete_event_entity.put()
        return entity_id

    @staticmethod
    def get_model_association_to_user():
        # type: () -> base_models.MODEL_ASSOCIATION_TO_USER
        """Model does not contain user data."""
        return base_models.MODEL_ASSOCIATION_TO_USER.NOT_CORRESPONDING_TO_USER

    @classmethod
    def get_export_policy(cls):
        # type: () -> Dict[Text, base_models.EXPORT_POLICY]
        """Model doesn't contain any data directly corresponding to a user."""
        return dict(super(cls, cls).get_export_policy(), **{
            'event_type': base_models.EXPORT_POLICY.NOT_APPLICABLE,
            'exploration_id': base_models.EXPORT_POLICY.NOT_APPLICABLE,
            'exploration_version': base_models.EXPORT_POLICY.NOT_APPLICABLE,
            'state_name': base_models.EXPORT_POLICY.NOT_APPLICABLE,
            'session_id': base_models.EXPORT_POLICY.NOT_APPLICABLE,
            'client_time_spent_in_secs':
                base_models.EXPORT_POLICY.NOT_APPLICABLE,
            'params': base_models.EXPORT_POLICY.NOT_APPLICABLE,
            'play_type': base_models.EXPORT_POLICY.NOT_APPLICABLE,
            'event_schema_version': base_models.EXPORT_POLICY.NOT_APPLICABLE
        })


class RateExplorationEventLogEntryModel(base_models.BaseModel):
    """An event triggered by a learner rating the exploration.

    Event schema documentation
    --------------------------
    V1:
        event_type: 'rate_exploration'.
        exploration_id: ID of exploration which is being rated.
        rating: Value of rating assigned to exploration.
    """

    # Which specific type of event this is.
    event_type = datastore_services.StringProperty(indexed=True)
    # Id of exploration which has been rated.
    exploration_id = datastore_services.StringProperty(indexed=True)
    # Value of rating assigned.
    rating = datastore_services.IntegerProperty(indexed=True)
    # Value of rating previously assigned by the same user. Will be None when a
    # user rates an exploration for the first time.
    old_rating = datastore_services.IntegerProperty(indexed=True)
    # The version of the event schema used to describe an event of this type.
    event_schema_version = datastore_services.IntegerProperty(indexed=True)

    @staticmethod
    def get_deletion_policy():
        # type: () -> base_models.DELETION_POLICY
        """Model doesn't contain any data directly corresponding to a user."""
        return base_models.DELETION_POLICY.NOT_APPLICABLE

    @classmethod
    def get_new_event_entity_id(cls, exp_id, user_id):
        # type: (Text, Text) -> Text
        """Generates entity ID for a new rate exploration event based on its
        exploration_id and user_id of the learner.

        Args:
            exp_id: str. ID of the exploration currently being played.
            user_id: str. ID of the user.

        Returns:
            str. New unique ID for this entity class.
        """
        timestamp = datetime.datetime.utcnow()
        return cls.get_new_id('%s:%s:%s' % (
            utils.get_time_in_millisecs(timestamp),
            exp_id,
            user_id))

    @classmethod
    def create(cls, exp_id, user_id, rating, old_rating):
        # type: (Text, Text, int, Optional[Text]) -> None
        """Creates a new rate exploration event and then writes it to the
        datastore.

        Args:
            exp_id: str. ID of the exploration currently being played.
            user_id: str. ID of the user.
            rating: int. Value of rating assigned to exploration.
            old_rating: int or None. Will be None if the user rates an
                exploration for the first time.
        """
        entity_id = cls.get_new_event_entity_id(
            exp_id, user_id)
        cls(
            id=entity_id,
            event_type=feconf.EVENT_TYPE_RATE_EXPLORATION,
            exploration_id=exp_id,
            rating=rating,
            old_rating=old_rating,
            event_schema_version=feconf.CURRENT_EVENT_MODELS_SCHEMA_VERSION
        ).put()

    @staticmethod
    def get_model_association_to_user():
        # type: () -> base_models.MODEL_ASSOCIATION_TO_USER
        """Model does not contain user data."""
        return base_models.MODEL_ASSOCIATION_TO_USER.NOT_CORRESPONDING_TO_USER

    @classmethod
    def get_export_policy(cls):
        # type: () -> Dict[Text, base_models.EXPORT_POLICY]
        """Model doesn't contain any data directly corresponding to a user."""
        return dict(super(cls, cls).get_export_policy(), **{
            'event_type': base_models.EXPORT_POLICY.NOT_APPLICABLE,
            'exploration_id': base_models.EXPORT_POLICY.NOT_APPLICABLE,
            'rating': base_models.EXPORT_POLICY.NOT_APPLICABLE,
            'old_rating': base_models.EXPORT_POLICY.NOT_APPLICABLE,
            'event_schema_version': base_models.EXPORT_POLICY.NOT_APPLICABLE
        })


class StateHitEventLogEntryModel(base_models.BaseModel):
    """An event triggered by a student getting to a particular state. The
    definitions of the fields are as follows:
    - event_type: 'state_hit'.
    - exploration_id: ID of exploration currently being played.
    - exploration_version: Version of exploration.
    - state_name: Name of current state.
    - play_type: 'normal'.
    - event_schema_version: 1.
    - session_id: ID of current student's session.
    - params: Current parameter values, in the form of a map of parameter name
              to its value.
    NOTE TO DEVELOPERS: Unlike other events, this event does not have a
    client_time_spent_in_secs. Instead, it is the reference event for
    all other client_time_spent_in_secs values, which each represent the
    amount of time between this event (i.e., the learner entering the
    state) and the other event.
    """

    # Which specific type of event this is.
    event_type = datastore_services.StringProperty(indexed=True)
    # Id of exploration currently being played.
    exploration_id = datastore_services.StringProperty(indexed=True)
    # Current version of exploration.
    exploration_version = datastore_services.IntegerProperty(indexed=True)
    # Name of current state.
    state_name = datastore_services.StringProperty(indexed=True)
    # ID of current student's session.
    session_id = datastore_services.StringProperty(indexed=True)
    # Current parameter values, map of parameter name to value.
    params = datastore_services.JsonProperty(indexed=False)
    # Which type of play-through this is (editor preview, or learner view).
    # Note that the 'playtest' option is legacy, since editor preview
    # playthroughs no longer emit events.
    play_type = datastore_services.StringProperty(
        indexed=True, choices=[
            feconf.PLAY_TYPE_PLAYTEST, feconf.PLAY_TYPE_NORMAL])
    # The version of the event schema used to describe an event of this type.
    event_schema_version = datastore_services.IntegerProperty(indexed=True)

    @staticmethod
    def get_deletion_policy():
        # type: () -> base_models.DELETION_POLICY
        """Model doesn't contain any data directly corresponding to a user."""
        return base_models.DELETION_POLICY.NOT_APPLICABLE

    @classmethod
    def get_new_event_entity_id(cls, exp_id, session_id):
        # type: (Text, Text) -> Text
        """Generates entity ID for a new event based on its
        exploration and session ID.

        Args:
            exp_id: str. ID of the exploration currently being played.
            session_id: str. ID of current student's session.

        Returns:
            str. New unique ID for this entity class.
        """
        timestamp = datetime.datetime.utcnow()
        return cls.get_new_id('%s:%s:%s' % (
            utils.get_time_in_millisecs(timestamp),
            exp_id,
            session_id))

    # In the type annotation below, Dict[Text, Text] is used for 'params'.
    # This is due to lack of information and this type of 'params' can be
    # incorrect and can be changed in future.
    @classmethod
    def create(
            cls, exp_id, exp_version, state_name, session_id, params,
            play_type):
<<<<<<< HEAD
        # type: (Text, int, Text, Text, Dict[Text, Any], Text) -> Text
=======
        # type: (Text, int, Text, Text, Dict[Text, Text], Text) -> Text
>>>>>>> 9edfb2c8
        """Creates a new state hit event entity and then writes
        it to the datastore.

        Args:
            exp_id: str. ID of the exploration currently being played.
            exp_version: int. Version of exploration.
            state_name: str. Name of current state.
            session_id: str. ID of current student's session.
            params: dict. Current parameter values, map of parameter name
                to value.
            play_type: str. Type of play-through.

        Returns:
            str. The ID of the entity.
        """
        # TODO(sll): Some events currently do not have an entity ID that was
        # set using this method; it was randomly set instead due to an error.
        # Might need to migrate them.
        entity_id = cls.get_new_event_entity_id(exp_id, session_id)
        state_event_entity = cls(
            id=entity_id,
            event_type=feconf.EVENT_TYPE_STATE_HIT,
            exploration_id=exp_id,
            exploration_version=exp_version,
            state_name=state_name,
            session_id=session_id,
            params=params,
            play_type=play_type,
            event_schema_version=feconf.CURRENT_EVENT_MODELS_SCHEMA_VERSION)
        state_event_entity.update_timestamps()
        state_event_entity.put()
        return entity_id

    @staticmethod
    def get_model_association_to_user():
        # type: () -> base_models.MODEL_ASSOCIATION_TO_USER
        """Model does not contain user data."""
        return base_models.MODEL_ASSOCIATION_TO_USER.NOT_CORRESPONDING_TO_USER

    @classmethod
    def get_export_policy(cls):
        # type: () -> Dict[Text, base_models.EXPORT_POLICY]
        """Model doesn't contain any data directly corresponding to a user."""
        return dict(super(cls, cls).get_export_policy(), **{
            'event_type': base_models.EXPORT_POLICY.NOT_APPLICABLE,
            'exploration_id': base_models.EXPORT_POLICY.NOT_APPLICABLE,
            'exploration_version': base_models.EXPORT_POLICY.NOT_APPLICABLE,
            'state_name': base_models.EXPORT_POLICY.NOT_APPLICABLE,
            'session_id': base_models.EXPORT_POLICY.NOT_APPLICABLE,
            'params': base_models.EXPORT_POLICY.NOT_APPLICABLE,
            'play_type': base_models.EXPORT_POLICY.NOT_APPLICABLE,
            'event_schema_version': base_models.EXPORT_POLICY.NOT_APPLICABLE
        })


class StateCompleteEventLogEntryModel(base_models.BaseModel):
    """An event triggered by a student completing a state."""

    # Id of exploration currently being played.
    exp_id = datastore_services.StringProperty(indexed=True)
    # Current version of exploration.
    exp_version = datastore_services.IntegerProperty(indexed=True)
    # Name of current state.
    state_name = datastore_services.StringProperty(indexed=True)
    # ID of current student's session.
    session_id = datastore_services.StringProperty(indexed=True)
    # Time since start of this state before this event occurred (in sec).
    time_spent_in_state_secs = datastore_services.FloatProperty()
    # The version of the event schema used to describe an event of this type.
    event_schema_version = datastore_services.IntegerProperty(indexed=True)

    @staticmethod
    def get_deletion_policy():
        # type: () -> base_models.DELETION_POLICY
        """Model doesn't contain any data directly corresponding to a user."""
        return base_models.DELETION_POLICY.NOT_APPLICABLE

    @classmethod
    def get_new_event_entity_id(cls, exp_id, session_id):
        # type: (Text, Text) -> Text
        """Generates a unique id for the event model of the form
        '[timestamp]:[exp_id]:[session_id]'.
        """
        timestamp = datetime.datetime.utcnow()
        return cls.get_new_id('%s:%s:%s' % (
            utils.get_time_in_millisecs(timestamp),
            exp_id,
            session_id))

    @classmethod
    def create(
            cls, exp_id, exp_version, state_name, session_id,
            time_spent_in_state_secs):
        # type: (Text, int, Text, Text, float) -> Text
        """Creates a new state complete event."""
        entity_id = cls.get_new_event_entity_id(
            exp_id, session_id)
        state_finish_event_entity = cls(
            id=entity_id,
            exp_id=exp_id,
            exp_version=exp_version,
            state_name=state_name,
            session_id=session_id,
            time_spent_in_state_secs=time_spent_in_state_secs,
            event_schema_version=feconf.CURRENT_EVENT_MODELS_SCHEMA_VERSION)
        state_finish_event_entity.update_timestamps()
        state_finish_event_entity.put()
        return entity_id

    @staticmethod
    def get_model_association_to_user():
        # type: () -> base_models.MODEL_ASSOCIATION_TO_USER
        """Model does not contain user data."""
        return base_models.MODEL_ASSOCIATION_TO_USER.NOT_CORRESPONDING_TO_USER

    @classmethod
    def get_export_policy(cls):
        # type: () -> Dict[Text, base_models.EXPORT_POLICY]
        """Model doesn't contain any data directly corresponding to a user."""
        return dict(super(cls, cls).get_export_policy(), **{
            'exp_id': base_models.EXPORT_POLICY.NOT_APPLICABLE,
            'exp_version': base_models.EXPORT_POLICY.NOT_APPLICABLE,
            'state_name': base_models.EXPORT_POLICY.NOT_APPLICABLE,
            'session_id': base_models.EXPORT_POLICY.NOT_APPLICABLE,
            'time_spent_in_state_secs':
                base_models.EXPORT_POLICY.NOT_APPLICABLE,
            'event_schema_version': base_models.EXPORT_POLICY.NOT_APPLICABLE
        })


class LeaveForRefresherExplorationEventLogEntryModel(base_models.BaseModel):
    """An event triggered by a student leaving for a refresher exploration."""

    # ID of exploration currently being played.
    exp_id = datastore_services.StringProperty(indexed=True)
    # ID of the refresher exploration.
    refresher_exp_id = datastore_services.StringProperty(indexed=True)
    # Current version of exploration.
    exp_version = datastore_services.IntegerProperty(indexed=True)
    # Name of current state.
    state_name = datastore_services.StringProperty(indexed=True)
    # ID of current student's session.
    session_id = datastore_services.StringProperty(indexed=True)
    # Time since start of this state before this event occurred (in sec).
    time_spent_in_state_secs = datastore_services.FloatProperty()
    # The version of the event schema used to describe an event of this type.
    event_schema_version = datastore_services.IntegerProperty(indexed=True)

    @staticmethod
    def get_deletion_policy():
        # type: () -> base_models.DELETION_POLICY
        """Model doesn't contain any data directly corresponding to a user."""
        return base_models.DELETION_POLICY.NOT_APPLICABLE

    @classmethod
    def get_new_event_entity_id(cls, exp_id, session_id):
        # type: (Text, Text) -> Text
        """Generates a unique id for the event model of the form
        '[timestamp]:[exp_id]:[session_id]'.
        """
        timestamp = datetime.datetime.utcnow()
        return cls.get_new_id('%s:%s:%s' % (
            utils.get_time_in_millisecs(timestamp),
            exp_id,
            session_id))

    @classmethod
    def create(
            cls, exp_id, refresher_exp_id, exp_version, state_name,
            session_id, time_spent_in_state_secs):
        # type: (Text, Text, int, Text, Text, float) -> Text
        """Creates a new leave for refresher exploration event."""
        entity_id = cls.get_new_event_entity_id(
            exp_id, session_id)
        leave_for_refresher_exp_entity = cls(
            id=entity_id,
            exp_id=exp_id,
            refresher_exp_id=refresher_exp_id,
            exp_version=exp_version,
            state_name=state_name,
            session_id=session_id,
            time_spent_in_state_secs=time_spent_in_state_secs,
            event_schema_version=feconf.CURRENT_EVENT_MODELS_SCHEMA_VERSION)
        leave_for_refresher_exp_entity.update_timestamps()
        leave_for_refresher_exp_entity.put()
        return entity_id

    @staticmethod
    def get_model_association_to_user():
        # type: () -> base_models.MODEL_ASSOCIATION_TO_USER
        """Model does not contain user data."""
        return base_models.MODEL_ASSOCIATION_TO_USER.NOT_CORRESPONDING_TO_USER

    @classmethod
    def get_export_policy(cls):
        # type: () -> Dict[Text, base_models.EXPORT_POLICY]
        """Model doesn't contain any data directly corresponding to a user."""
        return dict(super(cls, cls).get_export_policy(), **{
            'exp_id': base_models.EXPORT_POLICY.NOT_APPLICABLE,
            'refresher_exp_id': base_models.EXPORT_POLICY.NOT_APPLICABLE,
            'exp_version': base_models.EXPORT_POLICY.NOT_APPLICABLE,
            'state_name': base_models.EXPORT_POLICY.NOT_APPLICABLE,
            'session_id': base_models.EXPORT_POLICY.NOT_APPLICABLE,
            'time_spent_in_state_secs':
                base_models.EXPORT_POLICY.NOT_APPLICABLE,
            'event_schema_version': base_models.EXPORT_POLICY.NOT_APPLICABLE,
        })


class ExplorationStatsModel(base_models.BaseModel):
    """Model for storing analytics data for an exploration. This model contains
    statistics data aggregated from version 1 to the version given in the key.

    The ID of instances of this class has the form [exp_id].[exp_version].
    """

    # NOTE TO DEVELOPERS: The method save_multi() was removed in #13021 as part
    # of the migration to Apache Beam. Please refer to that PR if you need to
    # reinstate it.

    # ID of exploration.
    exp_id = datastore_services.StringProperty(indexed=True)
    # Version of exploration.
    exp_version = datastore_services.IntegerProperty(indexed=True)
    # Number of learners starting the exploration (v1 - data collected before
    # Dec 2017).
    num_starts_v1 = datastore_services.IntegerProperty(indexed=True)
    num_starts_v2 = datastore_services.IntegerProperty(indexed=True)
    # Number of students who actually attempted the exploration. Only learners
    # who spent a minimum time on the exploration are considered to have
    # actually started the exploration (v1 - data collected before Dec 2017).
    num_actual_starts_v1 = datastore_services.IntegerProperty(indexed=True)
    num_actual_starts_v2 = datastore_services.IntegerProperty(indexed=True)
    # Number of students who completed the exploration (v1 - data collected
    # before Dec 2017).
    num_completions_v1 = datastore_services.IntegerProperty(indexed=True)
    num_completions_v2 = datastore_services.IntegerProperty(indexed=True)
    # Keyed by state name that describes the analytics for that state.
    # {state_name: {
    #   'total_answers_count_v1': ...,
    #   'total_answers_count_v2': ...,
    #   'useful_feedback_count_v1': ...,
    #   'useful_feedback_count_v2': ...,
    #   'total_hit_count_v1': ...,
    #   'total_hit_count_v2': ...,
    #   'first_hit_count_v1': ...,
    #   'first_hit_count_v2': ...,
    #   'num_times_solution_viewed_v2': ...,
    #   'num_completions_v1': ...,
    #   'num_completions_v2': ...}}
    state_stats_mapping = datastore_services.JsonProperty(indexed=False)

    @staticmethod
    def get_deletion_policy():
        # type: () -> base_models.DELETION_POLICY
        """Model doesn't contain any data directly corresponding to a user."""
        return base_models.DELETION_POLICY.NOT_APPLICABLE

    @classmethod
    def get_entity_id(cls, exp_id, exp_version):
        # type: (Text, int) -> Text
        """Generates an ID for the instance of the form
        '[exp_id].[exp_version]'.

        Args:
            exp_id: str. ID of the exploration.
            exp_version: int. Version of the exploration.

        Returns:
            str. ID of the new ExplorationStatsModel instance.
        """
        return '%s.%s' % (exp_id, exp_version)

    @classmethod
    def get_model(cls, exp_id, exp_version):
        # type: (Text, int) -> Optional[ExplorationStatsModel]
        """Retrieves ExplorationStatsModel given exploration ID and version.

        Args:
            exp_id: str. ID of the exploration.
            exp_version: int. Version of the exploration.

        Returns:
            ExplorationStatsModel. Exploration analytics model instance in
            datastore.
        """
        instance_id = cls.get_entity_id(exp_id, exp_version)
        exploration_stats_model = cls.get(instance_id, strict=False)
        return exploration_stats_model

    # TODO(#13523): Change 'state_stats_mapping' to TypedDict/Domain Object
    # to remove Any used below.
    @classmethod
    def create(
            cls,
            exp_id, # type: Text
            exp_version, # type: int
            num_starts_v1, # type: int
            num_starts_v2, # type: int
            num_actual_starts_v1, # type: int
            num_actual_starts_v2, # type: int
            num_completions_v1, # type: int
            num_completions_v2, # type: int
            state_stats_mapping # type: Dict[Text, Any]
    ):
        # type: (...) -> Text
        """Creates an ExplorationStatsModel instance and writes it to the
        datastore.

        Args:
            exp_id: str. ID of the exploration.
            exp_version: int. Version of the exploration.
            num_starts_v1: int. Number of learners who started the exploration.
            num_starts_v2: int. As above, but for events with version 2.
            num_actual_starts_v1: int. Number of learners who attempted the
                exploration.
            num_actual_starts_v2: int. As above, but for events with version 2.
            num_completions_v1: int. Number of learners who completed the
                exploration.
            num_completions_v2: int. As above, but for events with version 2.
            state_stats_mapping: dict. Mapping from state names to state stats
                dicts.

        Returns:
            str. ID of the new ExplorationStatsModel instance.
        """
        instance_id = cls.get_entity_id(exp_id, exp_version)
        stats_instance = cls(
            id=instance_id, exp_id=exp_id, exp_version=exp_version,
            num_starts_v1=num_starts_v1,
            num_starts_v2=num_starts_v2,
            num_actual_starts_v1=num_actual_starts_v1,
            num_actual_starts_v2=num_actual_starts_v2,
            num_completions_v1=num_completions_v1,
            num_completions_v2=num_completions_v2,
            state_stats_mapping=state_stats_mapping)
        stats_instance.update_timestamps()
        stats_instance.put()
        return instance_id

    @classmethod
    def get_multi_versions(cls, exp_id, version_numbers):
        # type: (Text, List[int]) -> List[Optional[ExplorationStatsModel]]
        """Gets stats model instances for each version specified in
        version_numbers.

        Args:
            exp_id: str. ID of the exploration.
            version_numbers: list(int). List of version numbers.

        Returns:
            list(ExplorationStatsModel|None). Model instances representing the
            given versions.
        """
        entity_ids = [cls.get_entity_id(
            exp_id, version) for version in version_numbers]
        exploration_stats_models = cls.get_multi(entity_ids)
        return exploration_stats_models

    @classmethod
    def get_multi_stats_models(
            cls,
            exp_version_references # type: List[exp_domain.ExpVersionReference]
    ):
        # type: (...) -> List[Optional[ExplorationStatsModel]]
        """Gets stats model instances for each exploration and the corresponding
        version number.

        Args:
            exp_version_references: list(ExpVersionReference). List of
                ExpVersionReference domain objects.

        Returns:
            list(ExplorationStatsModel|None). Model instances representing the
            given versions or None if it does not exist.
        """
        entity_ids = [
            cls.get_entity_id(
                exp_version_reference.exp_id,
                exp_version_reference.version)
            for exp_version_reference in exp_version_references]
        exploration_stats_models = cls.get_multi(entity_ids)
        return exploration_stats_models

    @staticmethod
    def get_model_association_to_user():
        # type: () -> base_models.MODEL_ASSOCIATION_TO_USER
        """Model does not contain user data."""
        return base_models.MODEL_ASSOCIATION_TO_USER.NOT_CORRESPONDING_TO_USER

    @classmethod
    def get_export_policy(cls):
        # type: () -> Dict[Text, base_models.EXPORT_POLICY]
        """Model doesn't contain any data directly corresponding to a user."""
        return dict(super(cls, cls).get_export_policy(), **{
            'exp_id': base_models.EXPORT_POLICY.NOT_APPLICABLE,
            'exp_version': base_models.EXPORT_POLICY.NOT_APPLICABLE,
            'num_starts_v1': base_models.EXPORT_POLICY.NOT_APPLICABLE,
            'num_starts_v2': base_models.EXPORT_POLICY.NOT_APPLICABLE,
            'num_actual_starts_v1': base_models.EXPORT_POLICY.NOT_APPLICABLE,
            'num_actual_starts_v2': base_models.EXPORT_POLICY.NOT_APPLICABLE,
            'num_completions_v1': base_models.EXPORT_POLICY.NOT_APPLICABLE,
            'num_completions_v2': base_models.EXPORT_POLICY.NOT_APPLICABLE,
            'state_stats_mapping': base_models.EXPORT_POLICY.NOT_APPLICABLE
        })


class ExplorationIssuesModel(base_models.BaseModel):
    """Model for storing the list of playthroughs for an exploration grouped by
    issues.
    """

    # ID of exploration.
    exp_id = datastore_services.StringProperty(indexed=True, required=True)
    # Version of exploration.
    exp_version = (
        datastore_services.IntegerProperty(indexed=True, required=True))
    # The unresolved issues for this exploration. This will be a list of dicts
    # where each dict represents an issue along with the associated
    # playthroughs.
    unresolved_issues = datastore_services.JsonProperty(repeated=True)

    @staticmethod
    def get_deletion_policy():
        # type: () -> base_models.DELETION_POLICY
        """Model doesn't contain any data directly corresponding to a user."""
        return base_models.DELETION_POLICY.NOT_APPLICABLE

    @classmethod
    def get_entity_id(cls, exp_id, exp_version):
        # type: (Text, int) -> Text
        """Generates an ID for the instance of the form
        [exp_id].[exp_version].

        Args:
            exp_id: str. ID of the exploration.
            exp_version: int. Version of the exploration.

        Returns:
            str. ID of the new ExplorationIssuesModel instance.
        """
        return '%s.%s' % (exp_id, exp_version)

    @classmethod
    def get_model(cls, exp_id, exp_version):
        # type: (Text, int) -> Optional[ExplorationIssuesModel]
        """Retrieves ExplorationIssuesModel given exploration ID and version.

        Args:
            exp_id: str. ID of the exploration.
            exp_version: int. Version of the exploration.

        Returns:
            ExplorationIssuesModel. Exploration issues model instance in
            datastore.
        """
        instance_id = cls.get_entity_id(exp_id, exp_version)
        exp_issues_model = cls.get(instance_id, strict=False)
        return exp_issues_model

    # TODO(#13523): Change 'unresolved_issues' to TypedDict/Domain Object
    # to remove Any used below.
    @classmethod
    def create(cls, exp_id, exp_version, unresolved_issues):
        # type: (Text, int, List[Dict[Text, Any]]) -> Text
        """Creates an ExplorationIssuesModel instance and writes it to the
        datastore.

        Args:
            exp_id: str. ID of the exploration.
            exp_version: int. Version of the exploration.
            unresolved_issues: list(dict). The unresolved issues for this
                exploration. This will be a list of dicts where each dict
                represents an issue along with the associated playthroughs.

        Returns:
            str. ID of the new ExplorationIssuesModel instance.
        """
        instance_id = cls.get_entity_id(exp_id, exp_version)
        exp_issues_instance = cls(
            id=instance_id, exp_id=exp_id, exp_version=exp_version,
            unresolved_issues=unresolved_issues)
        exp_issues_instance.update_timestamps()
        exp_issues_instance.put()
        return instance_id

    @staticmethod
    def get_model_association_to_user():
        # type: () -> base_models.MODEL_ASSOCIATION_TO_USER
        """All playthrough issue data is anonymized and contains no data
        directly corresponding to users. For specifics on the data included in
        this model, see:
        https://github.com/oppia/oppia/tree/develop/extensions/issues.
        """
        return base_models.MODEL_ASSOCIATION_TO_USER.NOT_CORRESPONDING_TO_USER

    @classmethod
    def get_export_policy(cls):
        # type: () -> Dict[Text, base_models.EXPORT_POLICY]
        """Model doesn't contain any data directly corresponding to a user."""
        return dict(super(cls, cls).get_export_policy(), **{
            'exp_id': base_models.EXPORT_POLICY.NOT_APPLICABLE,
            'exp_version': base_models.EXPORT_POLICY.NOT_APPLICABLE,
            'unresolved_issues': base_models.EXPORT_POLICY.NOT_APPLICABLE,
        })


class PlaythroughModel(base_models.BaseModel):
    """Model for storing recorded useful playthrough data in the datastore.

    The ID of instances of this class are of the form
    '[exp_id].[random hash of 16 chars]'.
    """

    # ID of the exploration.
    exp_id = datastore_services.StringProperty(indexed=True, required=True)
    # Version of the exploration.
    exp_version = (
        datastore_services.IntegerProperty(indexed=True, required=True))
    # Type of the issue.
    issue_type = datastore_services.StringProperty(
        indexed=True, required=True, choices=ALLOWED_ISSUE_TYPES)
    # The customization args dict for the given issue_type.
    issue_customization_args = datastore_services.JsonProperty(required=True)
    # The playthrough actions for this playthrough. This will be a list of dicts
    # where each dict represents a single playthrough action. The list is
    # ordered by the time of occurence of the action.
    actions = datastore_services.JsonProperty(repeated=True)

    @staticmethod
    def get_deletion_policy():
        # type: () -> base_models.DELETION_POLICY
        """Model doesn't contain any data directly corresponding to a user."""
        return base_models.DELETION_POLICY.NOT_APPLICABLE

    @staticmethod
    def get_model_association_to_user():
        # type: () -> base_models.MODEL_ASSOCIATION_TO_USER
        """All playthrough data is anonymized and contains no data directly
        corresponding to users. For specifics on the data included in this
        model, see:
        https://github.com/oppia/oppia/tree/develop/extensions/actions.
        """
        return base_models.MODEL_ASSOCIATION_TO_USER.NOT_CORRESPONDING_TO_USER

    @classmethod
    def _generate_id(cls, exp_id):
        # type: (Text) -> Text
        """Generates a unique id for the playthrough of the form
        '[exp_id].[random hash of 16 chars]'.

        Args:
            exp_id: str. ID of the exploration.

        Returns:
            str. ID of the new PlaythroughModel instance.

        Raises:
            Exception. The id generator for PlaythroughModel is producing too
                many collisions.
        """

        for _ in python_utils.RANGE(base_models.MAX_RETRIES):
            new_id = '%s.%s' % (
                exp_id,
                utils.convert_to_hash(
                    python_utils.UNICODE(
                        utils.get_random_int(base_models.RAND_RANGE)),
                    base_models.ID_LENGTH))
            if not cls.get_by_id(new_id):
                return new_id

        raise Exception(
            'The id generator for PlaythroughModel is producing too many '
            'collisions.')

    # TODO(#13523): Change 'issue_customization_args' and 'actions' to
    # TypedDict/Domain Object to remove Any used below.
    @classmethod
    def create(
            cls,
            exp_id, # type: Text
            exp_version, # type: int
            issue_type, # type: Text
            issue_customization_args, # type: Dict[Text, Any]
            actions # type: List[Dict[Text, Any]]
    ):
        # type: (...) -> Text
        """Creates a PlaythroughModel instance and writes it to the
        datastore.

        Args:
            exp_id: str. ID of the exploration.
            exp_version: int. Version of the exploration.
            issue_type: str. Type of the issue.
            issue_customization_args: dict. The customization args dict for the
                given issue_type.
            actions: list(dict). The playthrough actions for this playthrough.
                This will be a list of dicts where each dict represents a single
                playthrough action. The list is ordered by the time of occurence
                of the action.

        Returns:
            str. ID of the new PlaythroughModel instance.
        """
        instance_id = cls._generate_id(exp_id)
        cls(
            id=instance_id, exp_id=exp_id, exp_version=exp_version,
            issue_type=issue_type,
            issue_customization_args=issue_customization_args,
            actions=actions).put()
        return instance_id

    @classmethod
    def get_export_policy(cls):
        # type: () -> Dict[Text, base_models.EXPORT_POLICY]
        """Model doesn't contain any data directly corresponding to a user."""
        return dict(super(PlaythroughModel, cls).get_export_policy(), **{
            'exp_id': base_models.EXPORT_POLICY.NOT_APPLICABLE,
            'exp_version': base_models.EXPORT_POLICY.NOT_APPLICABLE,
            'issue_type': base_models.EXPORT_POLICY.NOT_APPLICABLE,
            'issue_customization_args': (
                base_models.EXPORT_POLICY.NOT_APPLICABLE),
            'actions': base_models.EXPORT_POLICY.NOT_APPLICABLE
        })


class LearnerAnswerDetailsModel(base_models.BaseModel):
    """Model for storing the answer details that a learner enters when they
    are asked for an explanation of their answer. Currently, the model supports
    exploration states and questions. One instance of this model is created for
    each of these objects.
    The id of this model instance is 'entity_id:state_reference' which is
    generated by the get_instance_id function.
    """

    # The reference to the state for which model instance is created.
    # For exploration state the state reference is of the form
    # 'exp_id':'state_name', while for question state reference is of the form
    # 'question_id' as currently the one question holds only one state.
    state_reference = (
        datastore_services.StringProperty(required=True, indexed=True))
    # The type of entity e.g "exploration" or "question".
    entity_type = datastore_services.StringProperty(
        required=True, indexed=True, choices=ALLOWED_ENTITY_TYPES)
    # The id of the interaction for which the answer details were received.
    interaction_id = (
        datastore_services.StringProperty(required=True, indexed=True))
    # List of LearnerAnswerInfo dicts, which is defined in
    # stats_domain.py, each dict corresponds to a single answer info of
    # learner.
    learner_answer_info_list = (
        datastore_services.JsonProperty(repeated=True, indexed=False))
    # The schema version of the LearnerAnswerInfo dict. If the
    # LearnerAnswerInfo schema changes in future this needs to be incremented.
    learner_answer_info_schema_version = datastore_services.IntegerProperty(
        indexed=True, default=(
            feconf.CURRENT_LEARNER_ANSWER_INFO_SCHEMA_VERSION))
    # The total number of bytes needed to store all of the answers in the
    # learner_answer_info_list. This value is found by summing the JSON
    # sizes of all answer info dicts stored inside learner_answer_info_list.
    accumulated_answer_info_json_size_bytes = (
        datastore_services.IntegerProperty(
            indexed=True, required=False, default=0))

    @staticmethod
    def get_deletion_policy():
        # type: () -> base_models.DELETION_POLICY
        """Model doesn't contain any data directly corresponding to a user."""
        return base_models.DELETION_POLICY.NOT_APPLICABLE

    @classmethod
    def get_state_reference_for_exploration(cls, exp_id, state_name):
        # type: (Text, Text) -> Text
        """Generate the state_reference for the state in an exploration.

        Args:
            exp_id: str. The id of the exploration.
            state_name: str. The name of the state.

        Returns:
            str. The state_reference for a new instance of this class.
        """
        return '%s:%s' % (exp_id, state_name)

    @classmethod
    def get_state_reference_for_question(cls, question_id):
        # type: (Text) -> Text
        """Generate the state_reference for the state in the question.

        Args:
            question_id: str. The id of the question.

        Returns:
            str. The state_reference for a new instance of this class.
        """
        return question_id

    @classmethod
    def get_instance_id(cls, entity_type, state_reference):
        # type: (Text, Text) -> Text
        """Generates the id for the newly created model instance.

        Args:
            entity_type: str. The type of entity i.e ENTITY_TYPE_EXPLORATION
                or ENTITY_TYPE_QUESTION which are declared in feconf.py.
            state_reference: str. The reference to the state for which model
                instance is being created. For exploration state it will be of
                the form 'exp_id:state_name', and for question it will be of
                the form 'question_id'.

        Returns:
            instance_id: str. The  generated id of the instance.
        """
        instance_id = (
            '%s:%s' % (entity_type, state_reference))
        return instance_id

    # TODO(#13523): Change 'learner_answer_info_list' to TypedDict/Domain Object
    # to remove Any used below.
    @classmethod
    def create_model_instance(
<<<<<<< HEAD
            cls, entity_type, state_reference, interaction_id,
            learner_answer_info_list, learner_answer_info_schema_version,
            accumulated_answer_info_json_size_bytes):
        # type: (Text, Text, Text, List[Dict[Text, Any]], int, int) -> None
=======
            cls,
            entity_type, # type: Text
            state_reference, # type: Text
            interaction_id, # type: Text
            learner_answer_info_list, # type: List[stats_domain.LearnerAnswerInfo]
            learner_answer_info_schema_version, # type: int
            accumulated_answer_info_json_size_bytes # type: int
    ):
        # type: (...) -> None
>>>>>>> 9edfb2c8
        """Creates a new LearnerAnswerDetailsModel for the given entity type
        then writes it to the datastore.

        Args:
            entity_type: str. The type of entity i.e ENTITY_TYPE_EXPLORATION
                or ENTITY_TYPE_QUESTION which are declared in feconf.py.
            state_reference: str. The reference to the state for which model
                instance is being created. For exploration state it will be of
                the form 'exp_id:state_name', and for question it will be of
                the form 'question_id'.
            interaction_id: str. The ID of the interaction for which the
                answer details are received.
            learner_answer_info_list: list(dict). The list of
                LearnerAnswerInfo objects in dict format, which is defined in
                the stats_domain.
            learner_answer_info_schema_version: int. The version of
                LearnerAnswerInfo dict, which is currently supported by
                the Oppia.
            accumulated_answer_info_json_size_bytes: int. The size of the
                learner_answer_info_list in bytes.
        """
        instance_id = cls.get_instance_id(entity_type, state_reference)
        answer_details_instance = cls(
            id=instance_id,
            entity_type=entity_type,
            state_reference=state_reference,
            interaction_id=interaction_id,
            learner_answer_info_list=(
                [learner_answer_info.to_dict() # type: ignore[no-untyped-call]
                for learner_answer_info in learner_answer_info_list]),
            learner_answer_info_schema_version=(
                learner_answer_info_schema_version),
            accumulated_answer_info_json_size_bytes=(
                accumulated_answer_info_json_size_bytes))
        answer_details_instance.update_timestamps()
        answer_details_instance.put()

    @classmethod
    def get_model_instance(
            cls, entity_type, state_reference):
        # type: (Text, Text) -> Optional[LearnerAnswerDetailsModel]
        """Returns the model instance related to the entity type and
        state reference.

        Args:
            entity_type: str. The type of entity i.e ENTITY_TYPE_EXPLORATION
                or ENTITY_TYPE_QUESTION which are declared in feconf.py.
            state_reference: str. The reference to a state, for which the model
                is to be fetched. Foe exploration state it will be of the form
                'exp_id:state_name', and for question state it will be of the
                form 'question_id'.

        Returns:
            LearnerAnswerDetailsModel or None. The answer details model
            associated with the given entity type and state reference or
            None if the instance is not found. Doesn't include deleted
            entries.
        """
        instance_id = cls.get_instance_id(entity_type, state_reference)
        model_instance = cls.get(instance_id, strict=False)
        if model_instance:
            return model_instance
        return None

    @staticmethod
    def get_model_association_to_user():
        # type: () -> base_models.MODEL_ASSOCIATION_TO_USER
        """Model does not contain user data."""
        return base_models.MODEL_ASSOCIATION_TO_USER.NOT_CORRESPONDING_TO_USER

    @classmethod
    def get_export_policy(cls):
        # type: () -> Dict[Text, base_models.EXPORT_POLICY]
        """Model doesn't contain any data directly corresponding to a user."""
        return dict(super(cls, cls).get_export_policy(), **{
            'state_reference': base_models.EXPORT_POLICY.NOT_APPLICABLE,
            'entity_type': base_models.EXPORT_POLICY.NOT_APPLICABLE,
            'interaction_id': base_models.EXPORT_POLICY.NOT_APPLICABLE,
            'learner_answer_info_list':
                base_models.EXPORT_POLICY.NOT_APPLICABLE,
            'learner_answer_info_schema_version':
                base_models.EXPORT_POLICY.NOT_APPLICABLE,
            'accumulated_answer_info_json_size_bytes':
                base_models.EXPORT_POLICY.NOT_APPLICABLE
        })


class ExplorationAnnotationsModel(base_models.BaseMapReduceBatchResultsModel):
    """Batch model for storing MapReduce calculation output for
    exploration-level statistics.
    This model is keyed using a custom ID of the format
    {[EXPLORATION_ID]:[EXPLORATION_VERSION]}.
    """

    # ID of exploration.
    exploration_id = datastore_services.StringProperty(indexed=True)
    # Version of exploration.
    version = datastore_services.StringProperty(indexed=True)
    # Number of students who started the exploration.
    num_starts = datastore_services.IntegerProperty(indexed=False)
    # Number of students who have completed the exploration.
    num_completions = datastore_services.IntegerProperty(indexed=False)
    # Keyed by state name that describes the numbers of hits for each state
    # {state_name: {'first_entry_count': ...,
    #               'total_entry_count': ...,
    #               'no_answer_count': ...}}
    state_hit_counts = datastore_services.JsonProperty(indexed=False)

    @staticmethod
    def get_deletion_policy():
        # type: () -> base_models.DELETION_POLICY
        """Model doesn't contain any data directly corresponding to a user."""
        return base_models.DELETION_POLICY.NOT_APPLICABLE

    @classmethod
    def get_entity_id(cls, exploration_id, exploration_version):
        # type: (Text, int) -> Text
        """Gets entity_id for a batch model based on given exploration state.

        Args:
            exploration_id: str. ID of the exploration currently being played.
            exploration_version: int. Version of the exploration currently
                being played.

        Returns:
            str. Returns entity_id for a new instance of this class.
        """
        return '%s:%s' % (exploration_id, exploration_version)

    @classmethod
    def create(
            cls, exp_id, version, num_starts, num_completions,
            state_hit_counts):
<<<<<<< HEAD
        # type: (Text, int, int, int, Dict[Text, int]) -> None
=======
        # type: (Text, Text, int, int, Dict[Text, int]) -> None
>>>>>>> 9edfb2c8
        """Creates a new ExplorationAnnotationsModel and
        then writes it to the datastore.

        Args:
            exp_id: str. ID of the exploration currently being played.
            version: str. Version of exploration.
            num_starts: int. Number of students who started the exploration.
            num_completions: int. Number of students who have completed
                the exploration.
            state_hit_counts: dict. Describes the number of hits
                for each state.
        """
        entity_id = cls.get_entity_id(exp_id, int(version))
        cls(
            id=entity_id,
            exploration_id=exp_id,
            version=version,
            num_starts=num_starts,
            num_completions=num_completions,
            state_hit_counts=state_hit_counts).put()

    @classmethod
    def get_versions(cls, exploration_id):
<<<<<<< HEAD
        # type: (Text) -> List[int]
=======
        # type: (Text) -> List[Text]
>>>>>>> 9edfb2c8
        """This function returns a list containing versions of
        ExplorationAnnotationsModel for a specific exploration_id.

        Args:
            exploration_id: str. ID of the exploration currently being played.

        Returns:
            list(str). List of versions corresponding to annotation models
            with given exp_id.
        """
        return [
            annotations.version for annotations in
            cast(
                List[ExplorationAnnotationsModel],
                cls.get_all().filter(
                    cls.exploration_id == exploration_id
                ).fetch(feconf.DEFAULT_QUERY_LIMIT))]

    @staticmethod
    def get_model_association_to_user():
        # type: () -> base_models.MODEL_ASSOCIATION_TO_USER
        """Model does not contain user data."""
        return base_models.MODEL_ASSOCIATION_TO_USER.NOT_CORRESPONDING_TO_USER

    @classmethod
    def get_export_policy(cls):
        # type: () -> Dict[Text, base_models.EXPORT_POLICY]
        """Model doesn't contain any data directly corresponding to a user."""
        return dict(super(cls, cls).get_export_policy(), **{
            'exploration_id': base_models.EXPORT_POLICY.NOT_APPLICABLE,
            'version': base_models.EXPORT_POLICY.NOT_APPLICABLE,
            'num_starts': base_models.EXPORT_POLICY.NOT_APPLICABLE,
            'num_completions': base_models.EXPORT_POLICY.NOT_APPLICABLE,
            'state_hit_counts': base_models.EXPORT_POLICY.NOT_APPLICABLE
        })


class StateAnswersModel(base_models.BaseModel):
    """Store all answers of a state. This model encapsulates a sharded storage
    system for answers. Multiple entries in the model may contain answers for
    the same state. The initial entry has a shard ID of 0 and contains
    information about how many shards exist for this state. All other meta
    information is duplicated across all shards, since they are immutable or are
    local to that shard.

    This model is keyed using a custom ID of the format
        {[EXPLORATION_ID]:[EXPLORATION_VERSION]:[STATE_NAME]:[SHARD_ID]}.
    """

    # This provides about 124k of padding for the other properties and entity
    # storage overhead (since the max entity size is 1MB). The meta data can
    # get close to 50k or exceed it, so plenty of padding is left to avoid
    # risking overflowing an entity.
    _MAX_ANSWER_LIST_BYTE_SIZE = 900000

    # Explicitly store exploration ID, exploration version and state name
    # so we can easily do queries on them.
    exploration_id = (
        datastore_services.StringProperty(indexed=True, required=True))
    exploration_version = (
        datastore_services.IntegerProperty(indexed=True, required=True))
    state_name = datastore_services.StringProperty(indexed=True, required=True)
    # Which shard this corresponds to in the list of shards. If this is 0 it
    # represents the master shard which includes the shard_count. All other
    # shards look similar to the master shard except they do not populate
    # shard_count.
    shard_id = datastore_services.IntegerProperty(indexed=True, required=True)
    # Store interaction type to know which calculations should be performed.
    interaction_id = (
        datastore_services.StringProperty(indexed=True, required=True))
    # Store how many extra shards are associated with this state. This is only
    # present when shard_id is 0. This starts at 0 (the main shard is not
    # counted).
    shard_count = (
        datastore_services.IntegerProperty(indexed=True, required=False))
    # The total number of bytes needed to store all of the answers in the
    # submitted_answer_list, minus any overhead of the property itself. This
    # value is found by summing the JSON sizes of all answer dicts stored inside
    # submitted_answer_list.
    accumulated_answer_json_size_bytes = datastore_services.IntegerProperty(
        indexed=False, required=False, default=0)

    # List of answer dicts, each of which is stored as JSON blob. The content
    # of answer dicts is specified in core.domain.stats_domain.StateAnswers.
    # NOTE: The answers stored in submitted_answers_list must be sorted
    # according to the chronological order of their submission otherwise
    # TopNUnresolvedAnswersByFrequency calculation in
    # InteractionAnswerSummariesAggregator will output invalid results.
    submitted_answer_list = (
        datastore_services.JsonProperty(repeated=True, indexed=False))
    # The version of the submitted_answer_list currently supported by Oppia. If
    # the internal JSON structure of submitted_answer_list changes,
    # CURRENT_SCHEMA_VERSION in this class needs to be incremented.
    schema_version = datastore_services.IntegerProperty(
        indexed=True, default=feconf.CURRENT_STATE_ANSWERS_SCHEMA_VERSION)

    @staticmethod
    def get_deletion_policy():
        # type: () -> base_models.DELETION_POLICY
        """Model doesn't contain any data directly corresponding to a user."""
        return base_models.DELETION_POLICY.NOT_APPLICABLE

    @classmethod
    def _get_model(
            cls, exploration_id, exploration_version, state_name, shard_id):
        # type: (Text, int, Text, int) -> Optional[StateAnswersModel]
        """Gets model instance based on given exploration state and shard_id.

        Args:
            exploration_id: str. The exploration ID.
            exploration_version: int. The version of the exploration to
                fetch answers for.
            state_name: str. The name of the state to fetch answers for.
            shard_id: int. The ID of the shard to fetch answers for.

        Returns:
            StateAnswersModel|None. The model associated with the specified
            exploration state and shard ID, or None if no answers
            have been submitted corresponding to this state.
        """
        entity_id = cls._get_entity_id(
            exploration_id, exploration_version, state_name, shard_id)
        return cls.get(entity_id, strict=False)

    @classmethod
    def get_master_model(cls, exploration_id, exploration_version, state_name):
        # type: (Text, int, Text) -> Optional[StateAnswersModel]
        """Retrieves the master model associated with the specific exploration
        state. Returns None if no answers have yet been submitted to the
        specified exploration state.

        Args:
            exploration_id: str. The exploration ID.
            exploration_version: int. The version of the exploration to fetch
                answers for.
            state_name: str. The name of the state to fetch answers for.

        Returns:
            StateAnswersModel|None. The master model associated with the
            specified exploration state, or None if no answers have been
            submitted to this state.
        """
        main_shard = cls._get_model(
            exploration_id, exploration_version, state_name, 0)
        return main_shard if main_shard else None

    @classmethod
    def get_all_models(cls, exploration_id, exploration_version, state_name):
        # type: (Text, int, Text) -> Optional[List[StateAnswersModel]]
        """Retrieves all models and shards associated with the specific
        exploration state.

        Args:
            exploration_id: str. The exploration ID.
            exploration_version: int. The version of the exploration to fetch
                answers for.
            state_name: str. The name of the state to fetch answers for.

        Returns:
            list(StateAnswersModel)|None. Returns None if no answers have yet
            been submitted to the specified exploration state.
        """
        # It's okay if this isn't run in a transaction. When adding new shards,
        # it's guaranteed the master shard will be updated at the same time the
        # new shard is added. Shard deletion is not supported. Finally, if a new
        # shard is added after the master shard is retrieved, it will simply be
        # ignored in the result of this function. It will be included during the
        # next call.
        main_shard = cls.get_master_model(
            exploration_id, exploration_version, state_name)

        if main_shard is not None:
            all_models = [main_shard]
            if main_shard.shard_count > 0:
                shard_ids = [
                    cls._get_entity_id(
                        exploration_id, exploration_version, state_name,
                        shard_id)
                    for shard_id in python_utils.RANGE(
                        1, main_shard.shard_count + 1)]
                all_models += cast(
                    List[StateAnswersModel],
                    cls.get_multi(shard_ids))
            return all_models
        else:
            return None

    @classmethod
    @transaction_services.run_in_transaction_wrapper
    def _insert_submitted_answers_unsafe_transactional(
            cls, exploration_id, exploration_version, state_name,
            interaction_id, new_submitted_answer_dict_list):
        # type: (Text, int, Text, Text, List[Dict[Text, Text]]) -> None
        """See the insert_submitted_answers for general documentation of what
        this method does. It's only safe to call this method from within a
        transaction.

        NOTE: The answers stored in submitted_answers_list must be sorted
        according to the chronological order of their submission otherwise
        TopNUnresolvedAnswersByFrequency calculation in
        InteractionAnswerSummariesAggregator will output invalid results.

        Args:
            exploration_id: str. ID of the exploration currently being played.
            exploration_version: int. Version of exploration.
            state_name: str. Name of current state.
            interaction_id: str. ID of the interaction.
            new_submitted_answer_dict_list: list(dict). List of new submitted
                answers each of which is stored as a JSON blob.
        """
        # The main shard always needs to be retrieved. At most one other shard
        # needs to be retrieved (the last one).
        main_shard = cls.get_master_model(
            exploration_id, exploration_version, state_name)
        last_shard = main_shard

        if not main_shard:
            entity_id = cls._get_entity_id(
                exploration_id, exploration_version, state_name, 0)
            main_shard = cls(
                id=entity_id, exploration_id=exploration_id,
                exploration_version=exploration_version, state_name=state_name,
                shard_id=0, interaction_id=interaction_id, shard_count=0,
                submitted_answer_list=[])
            last_shard = main_shard
        elif main_shard.shard_count > 0:
            last_shard = cls._get_model(
                exploration_id, exploration_version, state_name,
                main_shard.shard_count)

        # Ruling out the possibility of None for mypy type checking.
        assert last_shard is not None
        sharded_answer_lists, sharded_answer_list_sizes = cls._shard_answers(
            last_shard.submitted_answer_list,
            last_shard.accumulated_answer_json_size_bytes,
            new_submitted_answer_dict_list)
        new_shard_count = main_shard.shard_count + (
            len(sharded_answer_lists) - 1)

        # Collect all entities to update to efficiently send them as a single
        # update.
        entities_to_put = []
        last_shard_is_main = main_shard.shard_count == 0

        # Update the last shard if it changed.
        if sharded_answer_list_sizes[0] != (
                last_shard.accumulated_answer_json_size_bytes):
            last_shard.submitted_answer_list = sharded_answer_lists[0]
            last_shard.accumulated_answer_json_size_bytes = (  # pylint: disable=invalid-name
                sharded_answer_list_sizes[0])
            last_shard_updated = True
        else:
            last_shard_updated = False

        # Insert any new shards.
        for i in python_utils.RANGE(1, len(sharded_answer_lists)):
            shard_id = main_shard.shard_count + i
            entity_id = cls._get_entity_id(
                exploration_id, exploration_version, state_name, shard_id)
            new_shard = cls(
                id=entity_id,
                exploration_id=exploration_id,
                exploration_version=exploration_version,
                state_name=state_name,
                shard_id=shard_id,
                interaction_id=interaction_id,
                submitted_answer_list=sharded_answer_lists[i],
                accumulated_answer_json_size_bytes=sharded_answer_list_sizes[i])
            entities_to_put.append(new_shard)

        # Update the shard count if any new shards were added.
        if main_shard.shard_count != new_shard_count:
            main_shard.shard_count = new_shard_count
            main_shard_updated = True
        else:
            main_shard_updated = False

        if last_shard_is_main and (main_shard_updated or last_shard_updated):
            entities_to_put.append(main_shard)
        else:
            if main_shard_updated:
                entities_to_put.append(main_shard)
            if last_shard_updated:
                entities_to_put.append(last_shard)

        cls.update_timestamps_multi(entities_to_put)
        cls.put_multi(entities_to_put)

    # TODO(#13523): Change 'new_submitted_answer' to TypedDict/Domain Object
    # to remove Any used below.
    @classmethod
    def insert_submitted_answers(
            cls, exploration_id, exploration_version, state_name,
            interaction_id, new_submitted_answer_dict_list):
        # type: (Text, int, Text, Text, List[Dict[Text, Any]]) -> None
        """Given an exploration ID, version, state name, and interaction ID,
        attempt to insert a list of specified SubmittedAnswers into this model,
        performing sharding operations as necessary. This method automatically
        commits updated/new models to the data store. This method returns
        nothing. This method can guarantee atomicity since mutations are
        performed transactionally, but it cannot guarantee uniqueness for answer
        submission. Answers may be duplicated in cases where a past transaction
        is interrupted and retried. Furthermore, this method may fail with a
        DeadlineExceededError if too many answers are attempted for submission
        simultaneously.

        Args:
            exploration_id: str. ID of the exploration currently being played.
            exploration_version: int. Version of exploration.
            state_name: str. Name of current state.
            interaction_id: str. ID of the interaction.
            new_submitted_answer_dict_list: list(dict). List of new submitted
                answers each of which is stored as a JSON blob.
        """
        cls._insert_submitted_answers_unsafe_transactional(
            exploration_id, exploration_version, state_name,
            interaction_id, new_submitted_answer_dict_list)

    @classmethod
    def _get_entity_id(
            cls, exploration_id, exploration_version, state_name, shard_id):
        # type: (Text, int, Text, int) -> Text
        """Returns the entity_id of a StateAnswersModel based on it's
        exp_id, state_name, exploration_version and shard_id.

        Args:
            exploration_id: str. ID of the exploration currently being played.
            exploration_version: int. Version of exploration.
            state_name: str. Name of current state.
            shard_id: int. ID of shard.

        Returns:
            str. Entity_id for a StateAnswersModel instance.
        """
        return ':'.join([
            exploration_id, python_utils.UNICODE(exploration_version),
            state_name, python_utils.UNICODE(shard_id)])

    # TODO(#13523): Change answer lists to TypedDict/Domain Object
    # to remove Any used below.
    @classmethod
    def _shard_answers(
            cls,
            current_answer_list, # type: List[Dict[Text, Any]]
            current_answer_list_size, # type: int
            new_answer_list # type: List[Dict[Text, Any]]
    ):
        # type: (...) -> Tuple[List[List[Dict[Text, Any]]], List[int]]
        """Given a current answer list which can fit within one NDB entity and
        a list of new answers which need to try and fit in the current answer
        list, shard the answers such that a list of answer lists are returned.
        The first entry is guaranteed to contain all answers of the current
        answer list.

        Args:
            current_answer_list: list(dict). List of answer dicts each of which
                is stored as JSON blob.
            current_answer_list_size: int. Number of bytes required
                to store all the answers in the current_answer_list.
            new_answer_list: list(dict). List of new submitted answers each of
                which is stored as a JSON blob.

        Returns:
            tuple(list(list(dict)), list(int)).
            Where:
                sharded_answer_lists: A sharded answer list
                    containing list of answer dicts.
                sharded_answer_list_sizes: List where each element corresponds
                    to number of bytes required to store all the
                    answers in the corresponding list of answer dicts
                    in sharded_answer_lists.
        """
        # Sort the new answers to insert in ascending order of their sizes in
        # bytes.
        new_answer_size_list = [
            (answer_dict, cls._get_answer_dict_size(answer_dict))
            for answer_dict in new_answer_list]
        new_answer_list_sorted = sorted(
            new_answer_size_list, key=lambda x: x[1])
        # NOTE TO DEVELOPERS: this list cast is needed because the nested list
        # is appended to later in this function and the list passed into here
        # may be a reference to an answer list stored within a model class.
        sharded_answer_lists = [list(current_answer_list)]
        sharded_answer_list_sizes = [current_answer_list_size]
        for answer_dict, answer_size in new_answer_list_sorted:
            if (sharded_answer_list_sizes[-1] + answer_size <=
                    cls._MAX_ANSWER_LIST_BYTE_SIZE):
                sharded_answer_lists[-1].append(answer_dict)
                sharded_answer_list_sizes[-1] += answer_size
            else:
                sharded_answer_lists.append([answer_dict])
                sharded_answer_list_sizes.append(answer_size)
        return sharded_answer_lists, sharded_answer_list_sizes

    # TODO(#13523): Change answer dict to TypedDict/Domain Object
    # to remove Any used below.
    @classmethod
    def _get_answer_dict_size(cls, answer_dict):
        # type: (Dict[Text, Any]) -> int
        """Returns a size overestimate (in bytes) of the given answer dict.

        Args:
            answer_dict: dict. Answer entered by the user.

        Returns:
            int. Size of the answer_dict.
        """
        return sys.getsizeof(json.dumps(answer_dict))

    @staticmethod
    def get_model_association_to_user():
        # type: () -> base_models.MODEL_ASSOCIATION_TO_USER
        """Model does not contain user data."""
        return base_models.MODEL_ASSOCIATION_TO_USER.NOT_CORRESPONDING_TO_USER

    @classmethod
    def get_export_policy(cls):
        # type: () -> Dict[Text, base_models.EXPORT_POLICY]
        """Model doesn't contain any data directly corresponding to a user."""
        return dict(super(cls, cls).get_export_policy(), **{
            'exploration_id': base_models.EXPORT_POLICY.NOT_APPLICABLE,
            'exploration_version': base_models.EXPORT_POLICY.NOT_APPLICABLE,
            'state_name': base_models.EXPORT_POLICY.NOT_APPLICABLE,
            'shard_id': base_models.EXPORT_POLICY.NOT_APPLICABLE,
            'interaction_id': base_models.EXPORT_POLICY.NOT_APPLICABLE,
            'shard_count': base_models.EXPORT_POLICY.NOT_APPLICABLE,
            'accumulated_answer_json_size_bytes':
                base_models.EXPORT_POLICY.NOT_APPLICABLE,
            'submitted_answer_list': base_models.EXPORT_POLICY.NOT_APPLICABLE,
            'schema_version': base_models.EXPORT_POLICY.NOT_APPLICABLE
        })


class StateAnswersCalcOutputModel(base_models.BaseMapReduceBatchResultsModel):
    """Store output of calculation performed on StateAnswers.
    This model is keyed using a custom ID of the format
    {[EXPLORATION_ID]:[EXPLORATION_VERSION]:[STATE_NAME]:[CALCULATION_ID]}.
    """

    # NOTE TO DEVELOPERS: The methods create_or_update() and get_model() were
    # removed in #13021 as part of the migration to Apache Beam. Please refer to
    # that PR if you need to reinstate them.

    exploration_id = (
        datastore_services.StringProperty(indexed=True, required=True))
    # May be an integral exploration_version or 'all' if this entity represents
    # an aggregation of multiple sets of answers.
    exploration_version = (
        datastore_services.StringProperty(indexed=True, required=True))
    state_name = datastore_services.StringProperty(indexed=True, required=True)
    interaction_id = datastore_services.StringProperty(indexed=True)
    calculation_id = (
        datastore_services.StringProperty(indexed=True, required=True))
    # Calculation output type (for deserialization). See
    # stats_domain.StateAnswersCalcOutput for an enumeration of valid types.
    calculation_output_type = datastore_services.StringProperty(indexed=True)
    # Calculation output dict stored as JSON blob.
    calculation_output = datastore_services.JsonProperty(indexed=False)

    @staticmethod
    def get_deletion_policy():
        # type: () -> base_models.DELETION_POLICY
        """Model doesn't contain any data directly corresponding to a user."""
        return base_models.DELETION_POLICY.NOT_APPLICABLE

    @staticmethod
    def get_model_association_to_user():
        # type: () -> base_models.MODEL_ASSOCIATION_TO_USER
        """Model does not contain user data."""
        return base_models.MODEL_ASSOCIATION_TO_USER.NOT_CORRESPONDING_TO_USER

    @classmethod
    def get_export_policy(cls):
        # type: () -> Dict[Text, base_models.EXPORT_POLICY]
        """Model doesn't contain any data directly corresponding to a user."""
        return dict(super(cls, cls).get_export_policy(), **{
            'exploration_id': base_models.EXPORT_POLICY.NOT_APPLICABLE,
            'exploration_version': base_models.EXPORT_POLICY.NOT_APPLICABLE,
            'state_name': base_models.EXPORT_POLICY.NOT_APPLICABLE,
            'interaction_id': base_models.EXPORT_POLICY.NOT_APPLICABLE,
            'calculation_id': base_models.EXPORT_POLICY.NOT_APPLICABLE,
            'calculation_output_type': base_models.EXPORT_POLICY.NOT_APPLICABLE,
            'calculation_output': base_models.EXPORT_POLICY.NOT_APPLICABLE
        })<|MERGE_RESOLUTION|>--- conflicted
+++ resolved
@@ -34,15 +34,9 @@
 
 MYPY = False
 if MYPY: # pragma: no cover
-<<<<<<< HEAD
-    from mypy_imports import ( # pylint: disable=unused-import
-        base_models, datastore_services, transaction_services)
-    from core.domain import exp_domain
-=======
     from mypy_imports import base_models
     from mypy_imports import datastore_services
     from mypy_imports import transaction_services
->>>>>>> 9edfb2c8
 
 (base_models,) = models.Registry.import_models([models.NAMES.base_model])
 
@@ -444,11 +438,7 @@
     def create(
             cls, exp_id, exp_version, state_name, session_id,
             params, play_type, unused_version=1):
-<<<<<<< HEAD
-        # type: (Text, int, Text, Text, Dict[Text, Any], Text, int) -> Text
-=======
         # type: (Text, int, Text, Text, Dict[Text, Text], Text, int) -> Text
->>>>>>> 9edfb2c8
         """Creates a new start exploration event and then writes it to
         the datastore.
 
@@ -598,11 +588,7 @@
     def create(
             cls, exp_id, exp_version, state_name, session_id,
             client_time_spent_in_secs, params, play_type):
-<<<<<<< HEAD
-        # type: (Text, int, Text, Text, float, Dict[Text, Any], Text) -> None
-=======
         # type: (Text, int, Text, Text, float, Dict[Text, Text], Text) -> None
->>>>>>> 9edfb2c8
         """Creates a new leave exploration event and then writes it
         to the datastore.
 
@@ -743,11 +729,7 @@
     def create(
             cls, exp_id, exp_version, state_name, session_id,
             client_time_spent_in_secs, params, play_type):
-<<<<<<< HEAD
-        # type: (Text, int, Text, Text, float, Dict[Text, Any], Text) -> Text
-=======
         # type: (Text, int, Text, Text, float, Dict[Text, Text], Text) -> Text
->>>>>>> 9edfb2c8
         """Creates a new exploration completion event and then writes it
         to the datastore.
 
@@ -968,11 +950,7 @@
     def create(
             cls, exp_id, exp_version, state_name, session_id, params,
             play_type):
-<<<<<<< HEAD
-        # type: (Text, int, Text, Text, Dict[Text, Any], Text) -> Text
-=======
         # type: (Text, int, Text, Text, Dict[Text, Text], Text) -> Text
->>>>>>> 9edfb2c8
         """Creates a new state hit event entity and then writes
         it to the datastore.
 
@@ -1695,12 +1673,6 @@
     # to remove Any used below.
     @classmethod
     def create_model_instance(
-<<<<<<< HEAD
-            cls, entity_type, state_reference, interaction_id,
-            learner_answer_info_list, learner_answer_info_schema_version,
-            accumulated_answer_info_json_size_bytes):
-        # type: (Text, Text, Text, List[Dict[Text, Any]], int, int) -> None
-=======
             cls,
             entity_type, # type: Text
             state_reference, # type: Text
@@ -1710,7 +1682,6 @@
             accumulated_answer_info_json_size_bytes # type: int
     ):
         # type: (...) -> None
->>>>>>> 9edfb2c8
         """Creates a new LearnerAnswerDetailsModel for the given entity type
         then writes it to the datastore.
 
@@ -1723,7 +1694,7 @@
                 the form 'question_id'.
             interaction_id: str. The ID of the interaction for which the
                 answer details are received.
-            learner_answer_info_list: list(dict). The list of
+            learner_answer_info_list: list(LearnerAnswerInfo). The list of
                 LearnerAnswerInfo objects in dict format, which is defined in
                 the stats_domain.
             learner_answer_info_schema_version: int. The version of
@@ -1844,11 +1815,7 @@
     def create(
             cls, exp_id, version, num_starts, num_completions,
             state_hit_counts):
-<<<<<<< HEAD
-        # type: (Text, int, int, int, Dict[Text, int]) -> None
-=======
         # type: (Text, Text, int, int, Dict[Text, int]) -> None
->>>>>>> 9edfb2c8
         """Creates a new ExplorationAnnotationsModel and
         then writes it to the datastore.
 
@@ -1872,11 +1839,7 @@
 
     @classmethod
     def get_versions(cls, exploration_id):
-<<<<<<< HEAD
-        # type: (Text) -> List[int]
-=======
         # type: (Text) -> List[Text]
->>>>>>> 9edfb2c8
         """This function returns a list containing versions of
         ExplorationAnnotationsModel for a specific exploration_id.
 
