# coding: utf-8
#
# Copyright 2014 The Oppia Authors. All Rights Reserved.
#
# Licensed under the Apache License, Version 2.0 (the "License");
# you may not use this file except in compliance with the License.
# You may obtain a copy of the License at
#
#      http://www.apache.org/licenses/LICENSE-2.0
#
# Unless required by applicable law or agreed to in writing, software
# distributed under the License is distributed on an "AS-IS" BASIS,
# WITHOUT WARRANTIES OR CONDITIONS OF ANY KIND, either express or implied.
# See the License for the specific language governing permissions and
# limitations under the License.

"""Models for Oppia statistics."""

import datetime
import json
import logging
import sys

from core.platform import models
import feconf
import utils

from google.appengine.ext import ndb

(base_models,) = models.Registry.import_models([models.NAMES.base_model])
transaction_services = models.Registry.import_transaction_services()


class StateCounterModel(base_models.BaseModel):
    """A set of counts that correspond to a state.

    The ID/key of instances of this class has the form
        [EXPLORATION_ID].[STATE_NAME].
    """
    # Number of times the state was entered for the first time in a reader
    # session.
    first_entry_count = ndb.IntegerProperty(default=0, indexed=False)
    # Number of times the state was entered for the second time or later in a
    # reader session.
    subsequent_entries_count = ndb.IntegerProperty(default=0, indexed=False)
    # Number of times an answer submitted for this state was subsequently
    # resolved by an exploration admin and removed from the answer logs.
    resolved_answer_count = ndb.IntegerProperty(default=0, indexed=False)
    # Number of times an answer was entered for this state and was not
    # subsequently resolved by an exploration admin.
    active_answer_count = ndb.IntegerProperty(default=0, indexed=False)

    @classmethod
    def get_or_create(cls, exploration_id, state_name):
        """Gets or creates an entity by exploration_id and state_name.

        Args:
            exploration_id: str. ID of the exploration currently being played.
            state_name: str. Name of the current state.

        Returns:
            StateCounterModel. An instance of the StateCounterModel.
        """
        instance_id = '.'.join([exploration_id, state_name])
        counter = cls.get(instance_id, strict=False)
        if not counter:
            counter = cls(id=instance_id)
        return counter


class AnswerSubmittedEventLogEntryModel(base_models.BaseModel):
    """An event triggered by a student submitting an answer."""
    # Id of exploration currently being played.
    exp_id = ndb.StringProperty(indexed=True)
    # Current version of exploration.
    exp_version = ndb.IntegerProperty(indexed=True)
    # Name of current state.
    state_name = ndb.StringProperty(indexed=True)
    # ID of current student's session
    session_id = ndb.StringProperty(indexed=True)
    # Time since start of this state before this event occurred (in sec).
    time_spent_in_state_secs = ndb.FloatProperty()
    # Whether the submitted answer received useful feedback
    is_feedback_useful = ndb.BooleanProperty(indexed=True)
    # The version of the event schema used to describe an event of this type.
    event_schema_version = ndb.IntegerProperty(
        indexed=True, default=feconf.CURRENT_EVENT_MODELS_SCHEMA_VERSION)

    @classmethod
    def get_new_event_entity_id(cls, exp_id, session_id):
        """Generates a unique id for the event model of the form
        {{random_hash}} from {{timestamp}:{exp_id}:{session_id}}."""
        timestamp = datetime.datetime.utcnow()
        return cls.get_new_id('%s:%s:%s' % (
            utils.get_time_in_millisecs(timestamp),
            exp_id,
            session_id))

    @classmethod
    def create(cls, exp_id, exp_version, state_name, session_id,
               time_spent_in_state_secs, is_feedback_useful):
        """Creates a new answer submitted event."""
        entity_id = cls.get_new_event_entity_id(
            exp_id, session_id)
        answer_submitted_event_entity = cls(
            id=entity_id,
            exp_id=exp_id,
            exp_version=exp_version,
            state_name=state_name,
            session_id=session_id,
            time_spent_in_state_secs=time_spent_in_state_secs,
            is_feedback_useful=is_feedback_useful)
        answer_submitted_event_entity.put()
        return entity_id


class ExplorationActualStartEventLogEntryModel(base_models.BaseModel):
    """An event triggered by a student entering an exploration. In this context,
    'actually' entering an exploration means the student has completed the
    initial state of the exploration and traversed to the second state.
    """
    # Id of exploration currently being played.
    exp_id = ndb.StringProperty(indexed=True)
    # Current version of exploration.
    exp_version = ndb.IntegerProperty(indexed=True)
    # Name of current state.
    state_name = ndb.StringProperty(indexed=True)
    # ID of current student's session
    session_id = ndb.StringProperty(indexed=True)
    # The version of the event schema used to describe an event of this type.
    event_schema_version = ndb.IntegerProperty(
        indexed=True, default=feconf.CURRENT_EVENT_MODELS_SCHEMA_VERSION)

    @classmethod
    def get_new_event_entity_id(cls, exp_id, session_id):
        """Generates a unique id for the event model of the form
        {{random_hash}} from {{timestamp}:{exp_id}:{session_id}}."""
        timestamp = datetime.datetime.utcnow()
        return cls.get_new_id('%s:%s:%s' % (
            utils.get_time_in_millisecs(timestamp),
            exp_id,
            session_id))

    @classmethod
    def create(cls, exp_id, exp_version, state_name, session_id):
        """Creates a new actual exploration start event."""
        entity_id = cls.get_new_event_entity_id(
            exp_id, session_id)
        actual_start_event_entity = cls(
            id=entity_id,
            exp_id=exp_id,
            exp_version=exp_version,
            state_name=state_name,
            session_id=session_id)
        actual_start_event_entity.put()
        return entity_id


class SolutionHitEventLogEntryModel(base_models.BaseModel):
    """An event triggered by a student triggering the solution."""
    # Id of exploration currently being played.
    exp_id = ndb.StringProperty(indexed=True)
    # Current version of exploration.
    exp_version = ndb.IntegerProperty(indexed=True)
    # Name of current state.
    state_name = ndb.StringProperty(indexed=True)
    # ID of current student's session
    session_id = ndb.StringProperty(indexed=True)
    # Time since start of this state before this event occurred (in sec).
    time_spent_in_state_secs = ndb.FloatProperty()
    # The version of the event schema used to describe an event of this type.
    event_schema_version = ndb.IntegerProperty(
        indexed=True, default=feconf.CURRENT_EVENT_MODELS_SCHEMA_VERSION)

    @classmethod
    def get_new_event_entity_id(cls, exp_id, session_id):
        """Generates a unique id for the event model of the form
        {{random_hash}} from {{timestamp}:{exp_id}:{session_id}}."""
        timestamp = datetime.datetime.utcnow()
        return cls.get_new_id('%s:%s:%s' % (
            utils.get_time_in_millisecs(timestamp),
            exp_id,
            session_id))

    @classmethod
    def create(cls, exp_id, exp_version, state_name, session_id,
               time_spent_in_state_secs):
        """Creates a new solution hit event."""
        entity_id = cls.get_new_event_entity_id(
            exp_id, session_id)
        solution_hit_event_entity = cls(
            id=entity_id,
            exp_id=exp_id,
            exp_version=exp_version,
            state_name=state_name,
            session_id=session_id,
            time_spent_in_state_secs=time_spent_in_state_secs)
        solution_hit_event_entity.put()
        return entity_id


class StartExplorationEventLogEntryModel(base_models.BaseModel):
    """An event triggered by a student starting the exploration.

    Event schema documentation
    --------------------------
    V1:
        event_type: 'start'.
        exploration_id: ID of exploration currently being played.
        exploration_version: Version of exploration.
        state_name: Name of current state.
        client_time_spent_in_secs: 0.
        play_type: 'normal'.
        event_schema_version: 1.
        session_id: ID of current student's session.
        params: Current parameter values, in the form of a map of parameter
            name to value.
    """
    # Which specific type of event this is
    event_type = ndb.StringProperty(indexed=True)
    # Id of exploration currently being played.
    exploration_id = ndb.StringProperty(indexed=True)
    # Current version of exploration.
    exploration_version = ndb.IntegerProperty(indexed=True)
    # Name of current state.
    state_name = ndb.StringProperty(indexed=True)
    # ID of current student's session
    session_id = ndb.StringProperty(indexed=True)
    # Time since start of this state before this event occurred (in sec).
    client_time_spent_in_secs = ndb.FloatProperty(indexed=True)
    # Current parameter values, map of parameter name to value
    params = ndb.JsonProperty(indexed=False)
    # Which type of play-through this is (editor preview, or learner view).
    # Note that the 'playtest' option is legacy, since editor preview
    # playthroughs no longer emit events.
    play_type = ndb.StringProperty(indexed=True,
                                   choices=[feconf.PLAY_TYPE_PLAYTEST,
                                            feconf.PLAY_TYPE_NORMAL])
    # The version of the event schema used to describe an event of this type.
    event_schema_version = ndb.IntegerProperty(
        indexed=True, default=feconf.CURRENT_EVENT_MODELS_SCHEMA_VERSION)

    @classmethod
    def get_new_event_entity_id(cls, exp_id, session_id):
        """Generates entity ID for a new event based on its
        exploration and session ID.

        Args:
            exp_id: str. ID of the exploration currently being played.
            session_id: str. ID of current student's session.

        Returns:
            str. New unique ID for this entity class.
        """
        timestamp = datetime.datetime.utcnow()
        return cls.get_new_id('%s:%s:%s' % (
            utils.get_time_in_millisecs(timestamp),
            exp_id,
            session_id))

    @classmethod
    def create(cls, exp_id, exp_version, state_name, session_id,
               params, play_type, unused_version=1):
        """Creates a new start exploration event and then writes it to
        the datastore.

        Args:
            exp_id: str. ID of the exploration currently being played.
            exp_version: int. Version of exploration.
            state_name: str. Name of current state.
            session_id: str. ID of current student's session.
            params: dict. Current parameter values, map of parameter
                name to value.
            play_type: str. Type of play-through.
            unused_version: int. Default is 1.
        """
        # TODO(sll): Some events currently do not have an entity ID that was
        # set using this method; it was randomly set instead due tg an error.
        # Might need to migrate them.
        entity_id = cls.get_new_event_entity_id(
            exp_id, session_id)
        start_event_entity = cls(
            id=entity_id,
            event_type=feconf.EVENT_TYPE_START_EXPLORATION,
            exploration_id=exp_id,
            exploration_version=exp_version,
            state_name=state_name,
            session_id=session_id,
            client_time_spent_in_secs=0.0,
            params=params,
            play_type=play_type)
        start_event_entity.put()
        return entity_id


class MaybeLeaveExplorationEventLogEntryModel(base_models.BaseModel):
    """An event triggered by a reader attempting to leave the
    exploration without completing.

    Due to complexity on browser end, this event may be logged when user clicks
    close and then cancel. Thus, the real event is the last event of this type
    logged for the session ID.

    Note: shortly after the release of v2.0.0.rc.2, some of these events
    were migrated from StateHitEventLogEntryModel. These events have their
    client_time_spent_in_secs field set to 0.0 (since this field was not
    recorded in StateHitEventLogEntryModel), and they also have the wrong
    'last updated' timestamp. However, the 'created_on' timestamp is the
    same as that of the original model.

    Event schema documentation
    --------------------------
    V1:
        event_type: 'leave' (there are no 'maybe leave' events in V0).
        exploration_id: ID of exploration currently being played.
        exploration_version: version of exploration.
        state_name: Name of current state.
        play_type: 'normal'.
        event_schema_version: 1.
        session_id: ID of current student's session.
        params: Current parameter values, in the form of a map of parameter
            name to value.
        client_time_spent_in_secs: Time spent in this state before the event
            was triggered.
    """
    # Which specific type of event this is
    event_type = ndb.StringProperty(indexed=True)
    # Id of exploration currently being played.
    exploration_id = ndb.StringProperty(indexed=True)
    # Current version of exploration.
    exploration_version = ndb.IntegerProperty(indexed=True)
    # Name of current state.
    state_name = ndb.StringProperty(indexed=True)
    # ID of current student's session
    session_id = ndb.StringProperty(indexed=True)
    # Time since start of this state before this event occurred (in sec).
    # Note: Some of these events were migrated from StateHit event instances
    # which did not record timestamp data. For this, we use a placeholder
    # value of 0.0 for client_time_spent_in_secs.
    client_time_spent_in_secs = ndb.FloatProperty(indexed=True)
    # Current parameter values, map of parameter name to value
    params = ndb.JsonProperty(indexed=False)
    # Which type of play-through this is (editor preview, or learner view).
    # Note that the 'playtest' option is legacy, since editor preview
    # playthroughs no longer emit events.
    play_type = ndb.StringProperty(indexed=True,
                                   choices=[feconf.PLAY_TYPE_PLAYTEST,
                                            feconf.PLAY_TYPE_NORMAL])
    # The version of the event schema used to describe an event of this type.
    event_schema_version = ndb.IntegerProperty(
        indexed=True, default=feconf.CURRENT_EVENT_MODELS_SCHEMA_VERSION)

    @classmethod
    def get_new_event_entity_id(cls, exp_id, session_id):
        """Generates entity ID for a new event based on its
        exploration and session ID.

        Args:
            exp_id: str. ID of the exploration currently being played.
            session_id: str. ID of current student's session.

        Returns:
            str. New unique ID for this entity class.
        """
        timestamp = datetime.datetime.utcnow()
        return cls.get_new_id('%s:%s:%s' % (
            utils.get_time_in_millisecs(timestamp),
            exp_id,
            session_id))

    @classmethod
    def create(cls, exp_id, exp_version, state_name, session_id,
               client_time_spent_in_secs, params, play_type):
        """Creates a new leave exploration event and then writes it
        to the datastore.

        Args:
            exp_id: str. ID of the exploration currently being played.
            exp_version: int. Version of exploration.
            state_name: str. Name of current state.
            session_id: str. ID of current student's session.
            params: dict. Current parameter values, map of parameter name
                to value.
            play_type: str. Type of play-through.
            client_time_spent_in_secs: float. Time since start of this
                state before this event occurred.
        """
        # TODO(sll): Some events currently do not have an entity ID that was
        # set using this method; it was randomly set instead due to an error.
        # Might need to migrate them.
        entity_id = cls.get_new_event_entity_id(
            exp_id, session_id)
        leave_event_entity = cls(
            id=entity_id,
            event_type=feconf.EVENT_TYPE_MAYBE_LEAVE_EXPLORATION,
            exploration_id=exp_id,
            exploration_version=exp_version,
            state_name=state_name,
            session_id=session_id,
            client_time_spent_in_secs=client_time_spent_in_secs,
            params=params,
            play_type=play_type)
        leave_event_entity.put()


class CompleteExplorationEventLogEntryModel(base_models.BaseModel):
    """An event triggered by a learner reaching a terminal state of an
    exploration.

    Event schema documentation
    --------------------------
    V1:
        event_type: 'complete'.
        exploration_id: ID of exploration currently being played.
        exploration_version: version of exploration.
        state_name: Name of the terminal state.
        play_type: 'normal'.
        event_schema_version: 1.
        session_id: ID of current student's session.
        params: Current parameter values, in the form of a map of parameter
            name to value.
        client_time_spent_in_secs: Time spent in this state before the event
            was triggered.

    Note: shortly after the release of v2.0.0.rc.3, some of these events
    were migrated from MaybeLeaveExplorationEventLogEntryModel. These events
    have the wrong 'last updated' timestamp. However, the 'created_on'
    timestamp is the same as that of the original model.
    """
    # Which specific type of event this is
    event_type = ndb.StringProperty(indexed=True)
    # Id of exploration currently being played.
    exploration_id = ndb.StringProperty(indexed=True)
    # Current version of exploration.
    exploration_version = ndb.IntegerProperty(indexed=True)
    # Name of current state.
    state_name = ndb.StringProperty(indexed=True)
    # ID of current student's session
    session_id = ndb.StringProperty(indexed=True)
    # Time since start of this state before this event occurred (in sec).
    # Note: Some of these events were migrated from StateHit event instances
    # which did not record timestamp data. For this, we use a placeholder
    # value of 0.0 for client_time_spent_in_secs.
    client_time_spent_in_secs = ndb.FloatProperty(indexed=True)
    # Current parameter values, map of parameter name to value
    params = ndb.JsonProperty(indexed=False)
    # Which type of play-through this is (editor preview, or learner view).
    # Note that the 'playtest' option is legacy, since editor preview
    # playthroughs no longer emit events.
    play_type = ndb.StringProperty(indexed=True,
                                   choices=[feconf.PLAY_TYPE_PLAYTEST,
                                            feconf.PLAY_TYPE_NORMAL])
    # The version of the event schema used to describe an event of this type.
    event_schema_version = ndb.IntegerProperty(
        indexed=True, default=feconf.CURRENT_EVENT_MODELS_SCHEMA_VERSION)

    @classmethod
    def get_new_event_entity_id(cls, exp_id, session_id):
        """Generates entity ID for a new event based on its
        exploration and session ID.

        Args:
            exp_id: str. ID of the exploration currently being played.
            session_id: str. ID of current student's session.

        Returns:
            str. New unique ID for this entity class.
        """
        timestamp = datetime.datetime.utcnow()
        return cls.get_new_id('%s:%s:%s' % (
            utils.get_time_in_millisecs(timestamp),
            exp_id,
            session_id))

    @classmethod
    def create(cls, exp_id, exp_version, state_name, session_id,
               client_time_spent_in_secs, params, play_type):
        """Creates a new exploration completion event and then writes it
        to the datastore.

        Args:
            exp_id: str. ID of the exploration currently being played.
            exp_version: int. Version of exploration.
            state_name: str. Name of current state.
            session_id: str. ID of current student's session.
            params: dict. Current parameter values, map of parameter name
                to value.
            play_type: str. Type of play-through.
            client_time_spent_in_secs: float. Time since start of this
                state before this event occurred.
        """
        entity_id = cls.get_new_event_entity_id(exp_id, session_id)
        complete_event_entity = cls(
            id=entity_id,
            event_type=feconf.EVENT_TYPE_COMPLETE_EXPLORATION,
            exploration_id=exp_id,
            exploration_version=exp_version,
            state_name=state_name,
            session_id=session_id,
            client_time_spent_in_secs=client_time_spent_in_secs,
            params=params,
            play_type=play_type)
        complete_event_entity.put()
        return entity_id


class RateExplorationEventLogEntryModel(base_models.BaseModel):
    """An event triggered by a learner rating the exploration.

    Event schema documentation
    --------------------------
    V1:
        event_type: 'rate_exploration'.
        exploration_id: ID of exploration which is being rated.
        rating: Value of rating assigned to exploration.
    """
    # Which specific type of event this is
    event_type = ndb.StringProperty(indexed=True)
    # Id of exploration which has been rated.
    exploration_id = ndb.StringProperty(indexed=True)
    # Value of rating assigned
    rating = ndb.IntegerProperty(indexed=True)
    # Value of rating previously assigned by the same user. Will be None when a
    # user rates an exploration for the first time.
    old_rating = ndb.IntegerProperty(indexed=True)
    # The version of the event schema used to describe an event of this type.
    event_schema_version = ndb.IntegerProperty(
        indexed=True, default=feconf.CURRENT_EVENT_MODELS_SCHEMA_VERSION)

    @classmethod
    def get_new_event_entity_id(cls, exp_id, user_id):
        """Generates entity ID for a new rate exploration event based on its
        exploration_id and user_id of the learner.

        Args:
            exp_id: str. ID of the exploration currently being played.
            user_id: str. ID of the user.

        Returns:
            str. New unique ID for this entity class.
        """
        timestamp = datetime.datetime.utcnow()
        return cls.get_new_id('%s:%s:%s' % (
            utils.get_time_in_millisecs(timestamp),
            exp_id,
            user_id))

    @classmethod
    def create(cls, exp_id, user_id, rating, old_rating):
        """Creates a new rate exploration event and then writes it to the
        datastore.

        Args:
            exp_id: str. ID of the exploration currently being played.
            user_id: str. ID of the user.
            rating: int. Value of rating assigned to exploration.
            old_rating: int or None. Will be None if the user rates an
                exploration for the first time.
        """
        entity_id = cls.get_new_event_entity_id(
            exp_id, user_id)
        cls(id=entity_id,
            event_type=feconf.EVENT_TYPE_RATE_EXPLORATION,
            exploration_id=exp_id,
            rating=rating,
            old_rating=old_rating).put()


class StateHitEventLogEntryModel(base_models.BaseModel):
    """An event triggered by a student getting to a particular state. The
    definitions of the fields are as follows:
    - event_type: 'state_hit'.
    - exploration_id: ID of exploration currently being played.
    - exploration_version: Version of exploration.
    - state_name: Name of current state.
    - play_type: 'normal'.
    - event_schema_version: 1.
    - session_id: ID of current student's session.
    - params: Current parameter values, in the form of a map of parameter name
              to its value.
    NOTE TO DEVELOPERS: Unlike other events, this event does not have a
    client_time_spent_in_secs. Instead, it is the reference event for
    all other client_time_spent_in_secs values, which each represent the
    amount of time between this event (i.e., the learner entering the
    state) and the other event.
    """
    # Which specific type of event this is
    event_type = ndb.StringProperty(indexed=True)
    # Id of exploration currently being played.
    exploration_id = ndb.StringProperty(indexed=True)
    # Current version of exploration.
    exploration_version = ndb.IntegerProperty(indexed=True)
    # Name of current state.
    state_name = ndb.StringProperty(indexed=True)
    # ID of current student's session
    session_id = ndb.StringProperty(indexed=True)
    # Current parameter values, map of parameter name to value
    params = ndb.JsonProperty(indexed=False)
    # Which type of play-through this is (editor preview, or learner view).
    # Note that the 'playtest' option is legacy, since editor preview
    # playthroughs no longer emit events.
    play_type = ndb.StringProperty(indexed=True,
                                   choices=[feconf.PLAY_TYPE_PLAYTEST,
                                            feconf.PLAY_TYPE_NORMAL])
    # The version of the event schema used to describe an event of this type.
    event_schema_version = ndb.IntegerProperty(
        indexed=True, default=feconf.CURRENT_EVENT_MODELS_SCHEMA_VERSION)

    @classmethod
    def get_new_event_entity_id(cls, exp_id, session_id):
        """Generates entity ID for a new event based on its
        exploration and session ID.

        Args:
            exp_id: str. ID of the exploration currently being played.
            session_id: str. ID of current student's session.

        Returns:
            str. New unique ID for this entity class.
        """
        timestamp = datetime.datetime.utcnow()
        return cls.get_new_id('%s:%s:%s' % (
            utils.get_time_in_millisecs(timestamp),
            exp_id,
            session_id))

    @classmethod
    def create(
            cls, exp_id, exp_version, state_name, session_id, params,
            play_type):
        """Creates a new state hit event entity and then writes
        it to the datastore.

        Args:
            exp_id: str. ID of the exploration currently being played.
            exp_version: int. Version of exploration.
            state_name: str. Name of current state.
            session_id: str. ID of current student's session.
            params: dict. Current parameter values, map of parameter name
                to value.
            play_type: str. Type of play-through.
        """
        # TODO(sll): Some events currently do not have an entity ID that was
        # set using this method; it was randomly set instead due to an error.
        # Might need to migrate them.
        entity_id = cls.get_new_event_entity_id(exp_id, session_id)
        state_event_entity = cls(
            id=entity_id,
            event_type=feconf.EVENT_TYPE_STATE_HIT,
            exploration_id=exp_id,
            exploration_version=exp_version,
            state_name=state_name,
            session_id=session_id,
            params=params,
            play_type=play_type)
        state_event_entity.put()
        return entity_id


class StateCompleteEventLogEntryModel(base_models.BaseModel):
    """An event triggered by a student completing a state."""
    # Id of exploration currently being played.
    exp_id = ndb.StringProperty(indexed=True)
    # Current version of exploration.
    exp_version = ndb.IntegerProperty(indexed=True)
    # Name of current state.
    state_name = ndb.StringProperty(indexed=True)
    # ID of current student's session.
    session_id = ndb.StringProperty(indexed=True)
    # Time since start of this state before this event occurred (in sec).
    time_spent_in_state_secs = ndb.FloatProperty()
    # The version of the event schema used to describe an event of this type.
    event_schema_version = ndb.IntegerProperty(
        indexed=True, default=feconf.CURRENT_EVENT_MODELS_SCHEMA_VERSION)

    @classmethod
    def get_new_event_entity_id(cls, exp_id, session_id):
        """Generates a unique id for the event model of the form
        {{random_hash}} from {{timestamp}:{exp_id}:{session_id}}."""
        timestamp = datetime.datetime.utcnow()
        return cls.get_new_id('%s:%s:%s' % (
            utils.get_time_in_millisecs(timestamp),
            exp_id,
            session_id))

    @classmethod
    def create(cls, exp_id, exp_version, state_name, session_id,
               time_spent_in_state_secs):
        """Creates a new state complete event."""
        entity_id = cls.get_new_event_entity_id(
            exp_id, session_id)
        state_finish_event_entity = cls(
            id=entity_id,
            exp_id=exp_id,
            exp_version=exp_version,
            state_name=state_name,
            session_id=session_id,
            time_spent_in_state_secs=time_spent_in_state_secs)
        state_finish_event_entity.put()
        return entity_id


class ExplorationStatsModel(base_models.BaseModel):
    """Model for storing analytics data for an exploration. This model contains
    statistics data aggregated from version 1 to the version given in the key.

    The ID of instances of this class has the form {{exp_id}}.{{exp_version}}.
    """
    # ID of exploration.
    exp_id = ndb.StringProperty(indexed=True)
    # Version of exploration.
    exp_version = ndb.IntegerProperty(indexed=True)
    # Number of learners starting the exploration (v1 - data collected before
    # Nov 2017).
    num_starts_v1 = ndb.IntegerProperty(indexed=True)
    num_starts_v2 = ndb.IntegerProperty(indexed=True)
    # Number of students who actually attempted the exploration. Only learners
    # who spent a minimum time on the exploration are considered to have
    # actually started the exploration (v1 - data collected before Nov 2017).
    num_actual_starts_v1 = ndb.IntegerProperty(indexed=False)
    num_actual_starts_v2 = ndb.IntegerProperty(indexed=False)
    # Number of students who completed the exploration (v1 - data collected
    # before Nov 2017).
    num_completions_v1 = ndb.IntegerProperty(indexed=False)
    num_completions_v2 = ndb.IntegerProperty(indexed=False)
    # Keyed by state name that describes the analytics for that state.
    # {state_name: {
    #   'total_answers_count_v1': ...,
    #   'total_answers_count_v2': ...,
    #   'useful_feedback_count_v1': ...,
    #   'useful_feedback_count_v2': ...,
    #   'total_hit_count_v1': ...,
    #   'total_hit_count_v2': ...,
    #   'first_hit_count_v1': ...,
    #   'first_hit_count_v2': ...,
    #   'num_times_solution_viewed_v2': ...,
    #   'num_completions_v1': ...,
    #   'num_completions_v2': ...}}
    state_stats_mapping = ndb.JsonProperty(indexed=False)

    @classmethod
    def get_entity_id(cls, exp_id, exp_version):
        """Generates an ID for the instance of the form
        {{exp_id}}.{{exp_version}}.

        Args:
            exp_id: str. ID of the exploration.
            exp_version: int. Version of the exploration.

        Returns:
            str. ID of the new ExplorationStatsModel instance.
        """
        return '%s.%s' % (exp_id, exp_version)

    @classmethod
    def get_model(cls, exp_id, exp_version):
        """Retrieves ExplorationStatsModel given exploration ID and version.

        Args:
            exp_id: str. ID of the exploration.
            exp_version: int. Version of the exploration.

        Returns:
            ExplorationStatsModel. Exploration analytics model instance in
                datastore.
        """
        instance_id = cls.get_entity_id(exp_id, exp_version)
        exploration_stats_model = cls.get(instance_id, strict=False)
        return exploration_stats_model

    @classmethod
    def create(
            cls, exp_id, exp_version, num_starts_v1, num_starts_v2,
            num_actual_starts_v1, num_actual_starts_v2, num_completions_v1,
            num_completions_v2, state_stats_mapping):
        """Creates an ExplorationStatsModel instance and writes it to the
        datastore.

        Args:
            exp_id: str. ID of the exploration.
            exp_version: int. Version of the exploration.
            num_starts_v1: int. Number of learners who started the exploration.
            num_starts_v2: int. As above, but for events with version 2.
            num_actual_starts_v1: int. Number of learners who attempted the
                exploration.
            num_actual_starts_v2: int. As above, but for events with version 2.
            num_completions_v1: int. Number of learners who completed the
                exploration.
            num_completions_v2: int. As above, but for events with version 2.
            state_stats_mapping: dict. Mapping from state names to state stats
                dicts.

        Returns:
            str. ID of the new ExplorationStatsModel instance.
        """
        instance_id = cls.get_entity_id(exp_id, exp_version)
        stats_instance = cls(
            id=instance_id, exp_id=exp_id, exp_version=exp_version,
            num_starts_v1=num_starts_v1,
            num_starts_v2=num_starts_v2,
            num_actual_starts_v1=num_actual_starts_v1,
            num_actual_starts_v2=num_actual_starts_v2,
            num_completions_v1=num_completions_v1,
            num_completions_v2=num_completions_v2,
            state_stats_mapping=state_stats_mapping)
        stats_instance.put()
        return instance_id

    @classmethod
    def get_multi_versions(cls, exp_id, version_numbers):
        """Gets stats model instances for each version specified in
        version_numbers.

        Args:
            exp_id: str. ID of the exploration.
            version_numbers: list(int). List of version numbers.

        Returns:
            list(ExplorationStatsModel|None). Model instances representing the
                given versions.
        """
        entity_ids = [cls.get_entity_id(
            exp_id, version) for version in version_numbers]
        exploration_stats_models = cls.get_multi(entity_ids)
        return exploration_stats_models

    @classmethod
    def save_multi(cls, exploration_stats_dicts):
        """Creates/Updates multiple ExplorationStatsModel entries.

        Args:
            exploration_stats_dicts: list(dict). The list of dicts where each
                dict represents the attributes of one ExplorationStatsModel
                instance.
        """
        exploration_stats_models = []
        for exploration_stats_dict in exploration_stats_dicts:
            instance_id = cls.get_entity_id(
                exploration_stats_dict['exp_id'],
                exploration_stats_dict['exp_version'])
            stats_instance = cls(
                id=instance_id, exp_id=exploration_stats_dict['exp_id'],
                exp_version=exploration_stats_dict['exp_version'],
                num_starts_v1=exploration_stats_dict['num_starts_v1'],
                num_starts_v2=exploration_stats_dict['num_starts_v2'],
                num_actual_starts_v1=exploration_stats_dict[
                    'num_actual_starts_v1'],
                num_actual_starts_v2=exploration_stats_dict[
                    'num_actual_starts_v2'],
                num_completions_v1=exploration_stats_dict['num_completions_v1'],
                num_completions_v2=exploration_stats_dict['num_completions_v2'],
                state_stats_mapping=exploration_stats_dict[
                    'state_stats_mapping'])
            exploration_stats_models.append(stats_instance)
        cls.put_multi(exploration_stats_models)


class ExplorationAnnotationsModel(base_models.BaseMapReduceBatchResultsModel):
    """Batch model for storing MapReduce calculation output for
    exploration-level statistics.
    This model is keyed using a custom ID of the format
    {[EXPLORATION_ID]:[EXPLORATION_VERSION]}.
    """
    # ID of exploration.
    exploration_id = ndb.StringProperty(indexed=True)
    # Version of exploration.
    version = ndb.StringProperty(indexed=False)
    # Number of students who started the exploration
    num_starts = ndb.IntegerProperty(indexed=False)
    # Number of students who have completed the exploration
    num_completions = ndb.IntegerProperty(indexed=False)
    # Keyed by state name that describes the numbers of hits for each state
    # {state_name: {'first_entry_count': ...,
    #               'total_entry_count': ...,
    #               'no_answer_count': ...}}
    state_hit_counts = ndb.JsonProperty(indexed=False)

    @classmethod
    def get_entity_id(cls, exploration_id, exploration_version):
        """Gets entity_id for a batch model based on given exploration state.

        Args:
            exp_id: str. ID of the exploration currently being played.
            exploration_version: int. Version of the exploration currently
                being played.

        Returns:
            str. Returns entity_id for a new instance of this class.
        """
        return '%s:%s' % (exploration_id, exploration_version)

    @classmethod
    def create(
            cls, exp_id, version, num_starts, num_completions,
            state_hit_counts):
        """Creates a new ExplorationAnnotationsModel and
        then writes it to the datastore.

        Args:
            exp_id: str. ID of the exploration currently being played.
            version: int. Version of exploration.
            num_starts: int. Number of students who started the exploration.
            num_completions: int. Number of students who have completed
                the exploration.
            state_hit_counts: dict. Describes the number of hits
                for each state.
        """
        entity_id = cls.get_entity_id(exp_id, version)
        cls(
            id=entity_id,
            exploration_id=exp_id,
            version=version,
            num_starts=num_starts,
            num_completions=num_completions,
            state_hit_counts=state_hit_counts).put()

    @classmethod
    def get_versions(cls, exploration_id):
        """This function returns a list containing versions of
        ExplorationAnnotationsModel for a specific exploration_id.

        Args:
            exp_id: str. ID of the exploration currently being played.

        Returns:
            list(int). List of versions corresponding to annotation models
                with given exp_id.
        """
        return [
            annotations.version for annotations in cls.get_all().filter(
                cls.exploration_id == exploration_id
            ).fetch(feconf.DEFAULT_QUERY_LIMIT)]


class StateAnswersModel(base_models.BaseModel):
    """Store all answers of a state. This model encapsulates a sharded storage
    system for answers. Multiple entries in the model may contain answers for
    the same state. The initial entry has a shard ID of 0 and contains
    information about how many shards exist for this state. All other meta
    information is duplicated across all shards, since they are immutable or are
    local to that shard.

    This model is keyed using a custom ID of the format
        {[EXPLORATION_ID]:[EXPLORATION_VERSION]:[STATE_NAME]:[SHARD_ID]}.
    """
    # This provides about 124k of padding for the other properties and entity
    # storage overhead (since the max entity size is 1MB). The meta data can
    # get close to 50k or exceed it, so plenty of padding is left to avoid
    # risking overflowing an entity.
    _MAX_ANSWER_LIST_BYTE_SIZE = 900000

    # Explicitly store exploration ID, exploration version and state name
    # so we can easily do queries on them.
    exploration_id = ndb.StringProperty(indexed=True, required=True)
    exploration_version = ndb.IntegerProperty(indexed=True, required=True)
    state_name = ndb.StringProperty(indexed=True, required=True)
    # Which shard this corresponds to in the list of shards. If this is 0 it
    # represents the master shard which includes the shard_count. All other
    # shards look similar to the master shard except they do not populate
    # shard_count.
    shard_id = ndb.IntegerProperty(indexed=True, required=True)
    # Store interaction type to know which calculations should be performed
    interaction_id = ndb.StringProperty(indexed=True, required=True)
    # Store how many extra shards are associated with this state. This is only
    # present when shard_id is 0. This starts at 0 (the main shard is not
    # counted).
    shard_count = ndb.IntegerProperty(indexed=True, required=False)
    # The total number of bytes needed to store all of the answers in the
    # submitted_answer_list, minus any overhead of the property itself. This
    # value is found by summing the JSON sizes of all answer dicts stored inside
    # submitted_answer_list.
    # pylint: disable=invalid-name
    accumulated_answer_json_size_bytes = ndb.IntegerProperty(
        indexed=False, required=False, default=0)
    # pylint: enable=invalid-name

    # List of answer dicts, each of which is stored as JSON blob. The content
    # of answer dicts is specified in core.domain.stats_domain.StateAnswers.
    submitted_answer_list = ndb.JsonProperty(repeated=True, indexed=False)
    # The version of the submitted_answer_list currently supported by Oppia. If
    # the internal JSON structure of submitted_answer_list changes,
    # CURRENT_SCHEMA_VERSION in this class needs to be incremented.
    schema_version = ndb.IntegerProperty(
        indexed=True, default=feconf.CURRENT_STATE_ANSWERS_SCHEMA_VERSION)

    @classmethod
    def _get_model(
            cls, exploration_id, exploration_version, state_name, shard_id):
        """Gets model instance based on given exploration state and shard_id.

        Args:
            exploration_id: str. The exploration ID.
            exploration_version: int. The version of the exploration to
                fetch answers for.
            state_name: str. The name of the state to fetch answers for.
            shard_id: int. The ID of the shard to fetch answers for.

        Returns:
            StateAnswersModel. The model associated with the specified
                exploration state and shard ID, or None if no answers
                have been submitted corresponding to this state.
        """
        entity_id = cls._get_entity_id(
            exploration_id, exploration_version, state_name, shard_id)
        return cls.get(entity_id, strict=False)

    @classmethod
    def get_master_model(cls, exploration_id, exploration_version, state_name):
        """Retrieves the master model associated with the specific exploration
        state. Returns None if no answers have yet been submitted to the
        specified exploration state.

        Args:
            exploration_id: str. The exploration ID.
            exploration_version: int. The version of the exploration to fetch
                answers for.
            state_name: str. The name of the state to fetch answers for.

        Returns:
            StateAnswersModel|None. The master model associated with the
                specified exploration state, or None if no answers have been
                submitted to this state.
        """
        main_shard = cls._get_model(
            exploration_id, exploration_version, state_name, 0)
        return main_shard if main_shard else None

    @classmethod
    def get_all_models(cls, exploration_id, exploration_version, state_name):
        """Retrieves all models and shards associated with the specific
        exploration state.

        Args:
            exploration_id: str. The exploration ID.
            exploration_version: int. The version of the exploration to fetch
                answers for.
            state_name: str. The name of the state to fetch answers for.

        Returns:
            list(StateAnswersModel)|None. Returns None if no answers have yet
                been submitted to the specified exploration state.
        """
        # It's okay if this isn't run in a transaction. When adding new shards,
        # it's guaranteed the master shard will be updated at the same time the
        # new shard is added. Shard deletion is not supported. Finally, if a new
        # shard is added after the master shard is retrieved, it will simply be
        # ignored in the result of this function. It will be included during the
        # next call.
        main_shard = cls.get_master_model(
            exploration_id, exploration_version, state_name)

        if main_shard is not None:
            all_models = [main_shard]
            if main_shard.shard_count > 0:
                shard_ids = [
                    cls._get_entity_id(
                        exploration_id, exploration_version, state_name,
                        shard_id)
                    for shard_id in xrange(1, main_shard.shard_count + 1)]
                all_models += cls.get_multi(shard_ids)
            return all_models
        else:
            return None

    @classmethod
    def _insert_submitted_answers_unsafe(
            cls, exploration_id, exploration_version, state_name,
            interaction_id, new_submitted_answer_dict_list):
        """See the insert_submitted_answers for general documentation of what
        this method does. It's only safe to call this method from within a
        transaction.

        Args:
            exploration_id: str. ID of the exploration currently being played.
            exploration_version: int. Version of exploration.
            state_name: str. Name of current state.
            interaction_id: str. ID of the interaction.
            new_submitted_answer_dict_list: list(dict). List of new submitted
                answers each of which is stored as a JSON blob.
        """
        # The main shard always needs to be retrieved. At most one other shard
        # needs to be retrieved (the last one).
        main_shard = cls.get_master_model(
            exploration_id, exploration_version, state_name)
        last_shard = main_shard

        if not main_shard:
            entity_id = cls._get_entity_id(
                exploration_id, exploration_version, state_name, 0)
            main_shard = cls(
                id=entity_id, exploration_id=exploration_id,
                exploration_version=exploration_version, state_name=state_name,
                shard_id=0, interaction_id=interaction_id, shard_count=0,
                submitted_answer_list=[])
            last_shard = main_shard
        elif main_shard.shard_count > 0:
            last_shard = cls._get_model(
                exploration_id, exploration_version, state_name,
                main_shard.shard_count)

        sharded_answer_lists, sharded_answer_list_sizes = cls._shard_answers(
            last_shard.submitted_answer_list,
            last_shard.accumulated_answer_json_size_bytes,
            new_submitted_answer_dict_list)
        new_shard_count = main_shard.shard_count + (
            len(sharded_answer_lists) - 1)

        # Collect all entities to update to efficiently send them as a single
        # update.
        entities_to_put = []
        last_shard_is_main = main_shard.shard_count == 0

        # Update the last shard if it changed.
        if sharded_answer_list_sizes[0] != (
                last_shard.accumulated_answer_json_size_bytes):
            last_shard.submitted_answer_list = sharded_answer_lists[0]
            last_shard.accumulated_answer_json_size_bytes = (
                sharded_answer_list_sizes[0])
            last_shard_updated = True
        else:
            last_shard_updated = False

        # Insert any new shards.
        for i in xrange(1, len(sharded_answer_lists)):
            shard_id = main_shard.shard_count + i
            entity_id = cls._get_entity_id(
                exploration_id, exploration_version, state_name, shard_id)
            new_shard = cls(
                id=entity_id,
                exploration_id=exploration_id,
                exploration_version=exploration_version,
                state_name=state_name,
                shard_id=shard_id,
                interaction_id=interaction_id,
                submitted_answer_list=sharded_answer_lists[i],
                accumulated_answer_json_size_bytes=sharded_answer_list_sizes[i])
            entities_to_put.append(new_shard)

        # Update the shard count if any new shards were added.
        if main_shard.shard_count != new_shard_count:
            main_shard.shard_count = new_shard_count
            main_shard_updated = True
        else:
            main_shard_updated = False

        if last_shard_is_main and (main_shard_updated or last_shard_updated):
            entities_to_put.append(main_shard)
        else:
            if main_shard_updated:
                entities_to_put.append(main_shard)
            if last_shard_updated:
                entities_to_put.append(last_shard)

        cls.put_multi(entities_to_put)

    @classmethod
    def insert_submitted_answers(
            cls, exploration_id, exploration_version, state_name,
            interaction_id, new_submitted_answer_dict_list):
        """Given an exploration ID, version, state name, and interaction ID,
        attempt to insert a list of specified SubmittedAnswers into this model,
        performing sharding operations as necessary. This method automatically
        commits updated/new models to the data store. This method returns
        nothing. This method can guarantee atomicity since mutations are
        performed transactionally, but it cannot guarantee uniqueness for answer
        submission. Answers may be duplicated in cases where a past transaction
        is interrupted and retried. Furthermore, this method may fail with a
        DeadlineExceededError if too many answers are attempted for submission
        simultaneously.

        Args:
            exploration_id: str. ID of the exploration currently being played.
            exploration_version: int. Version of exploration.
            state_name: str. Name of current state.
            interaction_id: str. ID of the interaction.
            new_submitted_answer_dict_list: list(dict). List of new submitted
                answers each of which is stored as a JSON blob.
        """
        transaction_services.run_in_transaction(
            cls._insert_submitted_answers_unsafe, exploration_id,
            exploration_version, state_name, interaction_id,
            new_submitted_answer_dict_list)

    @classmethod
    def _get_entity_id(
            cls, exploration_id, exploration_version, state_name, shard_id):
        """Returns the entity_id of a StateAnswersModel based on it's
        exp_id, state_name, exploration_version and shard_id.

        Args:
            exploration_id: str. ID of the exploration currently being played.
            exploration_version: int. Version of exploration.
            state_name: str. Name of current state.
            shard_id: int. ID of shard.

        Returns:
            str. Entity_id for a StateAnswersModel instance.
        """
        return ':'.join([
            exploration_id, str(exploration_version), state_name,
            str(shard_id)])

    @classmethod
    def _shard_answers(
            cls, current_answer_list, current_answer_list_size,
            new_answer_list):
        """Given a current answer list which can fit within one NDB entity and
        a list of new answers which need to try and fit in the current answer
        list, shard the answers such that a list of answer lists are returned.
        The first entry is guaranteed to contain all answers of the current
        answer list.

        Args:
            current_answer_list: list(dict). List of answer dicts each of which
                is stored as JSON blob.
            current_answer_list_size: int. Number of bytes required
                to store all the answers in the current_answer_list.
            new_answer_list: list(dict). List of new submitted answers each of
                which is stored as a JSON blob.

        Returns:
            tuple(list(list(dict)), list(int)).
            Where:
                sharded_answer_lists: A sharded answer list
                    containing list of answer dicts.
                sharded_answer_list_sizes: List where each element corresponds
                    to number of bytes required to store all the
                    answers in the corresponding list of answer dicts
                    in sharded_answer_lists.
        """
        # Sort the new answers to insert in ascending order of their sizes in
        # bytes.
        new_answer_size_list = [
            (answer_dict, cls._get_answer_dict_size(answer_dict))
            for answer_dict in new_answer_list]
        new_answer_list_sorted = sorted(
            new_answer_size_list, key=lambda x: x[1])
        # NOTE TO DEVELOPERS: this list cast is needed because the nested list
        # is appended to later in this function and the list passed into here
        # may be a reference to an answer list stored within a model class.
        sharded_answer_lists = [list(current_answer_list)]
        sharded_answer_list_sizes = [current_answer_list_size]
        for answer_dict, answer_size in new_answer_list_sorted:
            if (sharded_answer_list_sizes[-1] + answer_size <=
                    cls._MAX_ANSWER_LIST_BYTE_SIZE):
                sharded_answer_lists[-1].append(answer_dict)
                sharded_answer_list_sizes[-1] += answer_size
            else:
                sharded_answer_lists.append([answer_dict])
                sharded_answer_list_sizes.append(answer_size)
        return sharded_answer_lists, sharded_answer_list_sizes

    @classmethod
    def _get_answer_dict_size(cls, answer_dict):
        """Returns a size overestimate (in bytes) of the given answer dict.

        Args:
            answer_dict: dict. Answer entered by the user.

        Returns:
            int. Size of the answer_dict.
        """
        return sys.getsizeof(json.dumps(answer_dict))


class StateAnswersCalcOutputModel(base_models.BaseMapReduceBatchResultsModel):
    """Store output of calculation performed on StateAnswers.
    This model is keyed using a custom ID of the format
    {[EXPLORATION_ID]:[EXPLORATION_VERSION]:[STATE_NAME]:[CALCULATION_ID]}.
    """

    exploration_id = ndb.StringProperty(indexed=True, required=True)
    # May be an integral exploration_version or 'all' if this entity represents
    # an aggregation of multiple sets of answers.
    exploration_version = ndb.StringProperty(indexed=True, required=True)
    state_name = ndb.StringProperty(indexed=True, required=True)
    calculation_id = ndb.StringProperty(indexed=True, required=True)
<<<<<<< HEAD
    # Calculation output type (for deserialization). See
    # stats_domain.StateAnswersCalcOutput for an enumeration of valid types.
    calculation_output_type = ndb.StringProperty(indexed=True)
=======
    interaction_id = ndb.StringProperty(indexed=True)
>>>>>>> c3457f67
    # Calculation output dict stored as JSON blob
    calculation_output = ndb.JsonProperty(indexed=False)

    @classmethod
<<<<<<< HEAD
    def create_or_update(
            cls, exploration_id, exploration_version, state_name,
            calculation_id, calculation_output_type, calculation_output):
=======
    def create_or_update(cls, exploration_id, exploration_version, state_name,
                         interaction_id, calculation_id, calculation_output):
>>>>>>> c3457f67
        """Creates or updates StateAnswersCalcOutputModel and then writes
        it to the datastore.

        Args:
            exploration_id: str. ID of the exploration currently being played.
            exploration_version: int. Version of exploration.
            state_name: str. Name of current state.
            interaction_id: str. ID of the interaction corresponding to the
                calculated output.
            calculation_id: str. ID of the calculation performed.
            calculation_output_type: str. Type of the calculation output.
            calculation_output: dict. Output of the calculation which is to be
                stored as a JSON blob.

        Raises:
            Exception: The calculation_output is too large.
        """
        instance_id = cls._get_entity_id(
            exploration_id, exploration_version, state_name, calculation_id)
        instance = cls.get(instance_id, strict=False)
        if not instance:
            # create new instance
            instance = cls(
                id=instance_id, exploration_id=exploration_id,
                exploration_version=exploration_version,
<<<<<<< HEAD
                state_name=state_name, calculation_id=calculation_id,
                calculation_output_type=calculation_output_type,
=======
                state_name=state_name, interaction_id=interaction_id,
                calculation_id=calculation_id,
>>>>>>> c3457f67
                calculation_output=calculation_output)
        else:
            instance.calculation_output = calculation_output

        try:
            # This may fail if calculation_output is too large.
            instance.put()
        except Exception:
            logging.exception(
                'Failed to add calculation output for exploration ID %s, '
                'version %s, state name %s, and calculation ID %s' % (
                    exploration_id, exploration_version,
                    state_name.encode('utf-8'), calculation_id))

    @classmethod
    def get_model(cls, exploration_id, exploration_version, state_name,
                  calculation_id):
        """Gets entity instance corresponding to the given exploration state.

        Args:
            exploration_id: str. ID of the exploration currently being played.
            exploration_version: int. Version of exploration.
            state_name: str. Name of current state.
            calculation_id: str. ID of the calculation performed.

        Returns:
            StateAnswersCalcOutputModel. Entity instance associated with the
                given exploration state.
        """
        entity_id = cls._get_entity_id(
            exploration_id, str(exploration_version), state_name,
            calculation_id)
        instance = cls.get(entity_id, strict=False)
        return instance

    @classmethod
    def _get_entity_id(cls, exploration_id, exploration_version, state_name,
                       calculation_id):
        """Returns entity_id corresponding to the given exploration state.

        Args:
            exploration_id: str. ID of the exploration currently being played.
            exploration_version: int. Version of exploration.
            state_name: str. Name of current state.
            calculation_id: str. ID of the calculation performed.

        Returns:
            str. The entity ID corresponding to the given exploration state.
        """
        return ':'.join([
            exploration_id, str(exploration_version), state_name,
            calculation_id])<|MERGE_RESOLUTION|>--- conflicted
+++ resolved
@@ -1274,26 +1274,19 @@
     # an aggregation of multiple sets of answers.
     exploration_version = ndb.StringProperty(indexed=True, required=True)
     state_name = ndb.StringProperty(indexed=True, required=True)
+    interaction_id = ndb.StringProperty(indexed=True)
     calculation_id = ndb.StringProperty(indexed=True, required=True)
-<<<<<<< HEAD
     # Calculation output type (for deserialization). See
     # stats_domain.StateAnswersCalcOutput for an enumeration of valid types.
     calculation_output_type = ndb.StringProperty(indexed=True)
-=======
-    interaction_id = ndb.StringProperty(indexed=True)
->>>>>>> c3457f67
     # Calculation output dict stored as JSON blob
     calculation_output = ndb.JsonProperty(indexed=False)
 
     @classmethod
-<<<<<<< HEAD
     def create_or_update(
             cls, exploration_id, exploration_version, state_name,
-            calculation_id, calculation_output_type, calculation_output):
-=======
-    def create_or_update(cls, exploration_id, exploration_version, state_name,
-                         interaction_id, calculation_id, calculation_output):
->>>>>>> c3457f67
+            interaction_id, calculation_id, calculation_output_type,
+            calculation_output):
         """Creates or updates StateAnswersCalcOutputModel and then writes
         it to the datastore.
 
@@ -1319,13 +1312,9 @@
             instance = cls(
                 id=instance_id, exploration_id=exploration_id,
                 exploration_version=exploration_version,
-<<<<<<< HEAD
-                state_name=state_name, calculation_id=calculation_id,
-                calculation_output_type=calculation_output_type,
-=======
                 state_name=state_name, interaction_id=interaction_id,
                 calculation_id=calculation_id,
->>>>>>> c3457f67
+                calculation_output_type=calculation_output_type,
                 calculation_output=calculation_output)
         else:
             instance.calculation_output = calculation_output
