--- conflicted
+++ resolved
@@ -897,7 +897,6 @@
         self.assertEqual(0, len(exploration_summary_models))
 
 
-<<<<<<< HEAD
 class ExplorationVersionHistoryModelUnitTest(test_utils.GenericTestBase):
     """Unit tests for ExplorationVersionHistoryModel."""
 
@@ -962,7 +961,8 @@
         self.assertFalse(
             exp_models.ExplorationVersionHistoryModel
             .has_reference_to_user_id('user_2'))
-=======
+
+
 class TransientCheckpointUrlModelUnitTest(test_utils.GenericTestBase):
     """Tests for the TransientCheckpointUrl model."""
 
@@ -1082,5 +1082,4 @@
                     transient_checkpoint_progress_model_cls
                 )
             ):
-                transient_checkpoint_progress_model_cls.get_new_progress_id()
->>>>>>> 6f447b0b
+                transient_checkpoint_progress_model_cls.get_new_progress_id()