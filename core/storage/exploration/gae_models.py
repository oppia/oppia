# coding: utf-8
#
# Copyright 2014 The Oppia Authors. All Rights Reserved.
#
# Licensed under the Apache License, Version 2.0 (the "License");
# you may not use this file except in compliance with the License.
# You may obtain a copy of the License at
#
#      http://www.apache.org/licenses/LICENSE-2.0
#
# Unless required by applicable law or agreed to in writing, software
# distributed under the License is distributed on an "AS-IS" BASIS,
# WITHOUT WARRANTIES OR CONDITIONS OF ANY KIND, either express or implied.
# See the License for the specific language governing permissions and
# limitations under the License.

"""Model for an Oppia exploration."""
from __future__ import absolute_import  # pylint: disable=import-only-modules
from __future__ import unicode_literals  # pylint: disable=import-only-modules

import datetime

from constants import constants
import core.storage.base_model.gae_models as base_models
import core.storage.user.gae_models as user_models
import feconf
import python_utils

from google.appengine.ext import ndb


class ExplorationSnapshotMetadataModel(base_models.BaseSnapshotMetadataModel):
    """Storage model for the metadata for an exploration snapshot."""

    @staticmethod
    def get_export_policy():
        """Model relates to version history of entity. Not included in export
        because the export contains the data associated with the most recent
        version.
        """
        return base_models.EXPORT_POLICY.NOT_APPLICABLE


class ExplorationSnapshotContentModel(base_models.BaseSnapshotContentModel):
    """Storage model for the content of an exploration snapshot."""

    @staticmethod
    def get_export_policy():
        """Model relates to version history of entity. Not included in export
        because the export contains the data associated with the most recent
        version.
        """
        return base_models.EXPORT_POLICY.NOT_APPLICABLE


class ExplorationModel(base_models.VersionedModel):
    """Versioned storage model for an Oppia exploration.

    This class should only be imported by the exploration services file
    and the exploration model test file.
    """
    SNAPSHOT_METADATA_CLASS = ExplorationSnapshotMetadataModel
    SNAPSHOT_CONTENT_CLASS = ExplorationSnapshotContentModel
    ALLOW_REVERT = True

    # What this exploration is called.
    title = ndb.StringProperty(required=True)
    # The category this exploration belongs to.
    category = ndb.StringProperty(required=True, indexed=True)
    # The objective of this exploration.
    objective = ndb.TextProperty(default='', indexed=False)
    # The ISO 639-1 code for the language this exploration is written in.
    language_code = ndb.StringProperty(
        default=constants.DEFAULT_LANGUAGE_CODE, indexed=True)
    # Tags (topics, skills, concepts, etc.) associated with this
    # exploration.
    tags = ndb.StringProperty(repeated=True, indexed=True)
    # A blurb for this exploration.
    blurb = ndb.TextProperty(default='', indexed=False)
    # 'Author notes' for this exploration.
    author_notes = ndb.TextProperty(default='', indexed=False)

    # The version of the states blob schema.
    states_schema_version = ndb.IntegerProperty(
        required=True, default=0, indexed=True)
    # The name of the initial state of this exploration.
    init_state_name = ndb.StringProperty(required=True, indexed=False)
    # A dict representing the states of this exploration. This dict should
    # not be empty.
    states = ndb.JsonProperty(default={}, indexed=False)
    # The dict of parameter specifications associated with this exploration.
    # Each specification is a dict whose keys are param names and whose values
    # are each dicts with a single key, 'obj_type', whose value is a string.
    param_specs = ndb.JsonProperty(default={}, indexed=False)
    # The list of parameter changes to be performed once at the start of a
    # reader's encounter with an exploration.
    param_changes = ndb.JsonProperty(repeated=True, indexed=False)
    # A boolean indicating whether automatic text-to-speech is enabled in
    # this exploration.
    auto_tts_enabled = ndb.BooleanProperty(default=True, indexed=True)
    # A boolean indicating whether correctness feedback is enabled in this
    # exploration.
    correctness_feedback_enabled = ndb.BooleanProperty(
        default=False, indexed=True)

    # DEPRECATED in v2.0.0.rc.2. Do not use. Retaining it here because deletion
    # caused GAE to raise an error on fetching a specific version of the
    # exploration model.
    # TODO(sll): Fix this error and remove this property.
    skill_tags = ndb.StringProperty(repeated=True, indexed=True)
    # DEPRECATED in v2.0.1. Do not use.
    # TODO(sll): Remove this property from the model.
    default_skin = ndb.StringProperty(default='conversation_v1')
    # DEPRECATED in v2.5.4. Do not use.
    skin_customizations = ndb.JsonProperty(indexed=False)

    @staticmethod
    def get_deletion_policy():
        """Exploration is deleted only if it is not public."""
        return base_models.DELETION_POLICY.KEEP_IF_PUBLIC

    @staticmethod
    def get_export_policy():
        """Model does not contain user data."""
        return base_models.EXPORT_POLICY.NOT_APPLICABLE

    @classmethod
    def has_reference_to_user_id(cls, user_id):
        """Check whether ExplorationModel or its snapshots references the given
        user.

        Args:
            user_id: str. The ID of the user whose data should be checked.

        Returns:
            bool. Whether any models refer to the given user ID.
        """
        return cls.SNAPSHOT_METADATA_CLASS.exists_for_user_id(user_id)

    @staticmethod
    def get_user_id_migration_policy():
        """ExplorationModel doesn't have any field with user ID."""
        return base_models.USER_ID_MIGRATION_POLICY.NOT_APPLICABLE

    @classmethod
    def get_exploration_count(cls):
        """Returns the total number of explorations."""
        return cls.get_all().count()

    def _trusted_commit(
            self, committer_id, commit_type, commit_message, commit_cmds):
        """Record the event to the commit log after the model commit.

        Note that this extends the superclass method.

        Args:
            committer_id: str. The user_id of the user who committed the
                change.
            commit_type: str. The type of commit. Possible values are in
                core.storage.base_models.COMMIT_TYPE_CHOICES.
            commit_message: str. The commit description message.
            commit_cmds: list(dict). A list of commands, describing changes
                made in this model, which should give sufficient information to
                reconstruct the commit. Each dict always contains:
                    cmd: str. Unique command.
                and then additional arguments for that command.
        """
        super(ExplorationModel, self)._trusted_commit(
            committer_id, commit_type, commit_message, commit_cmds)

        committer_user_settings_model = (
            user_models.UserSettingsModel.get_by_id(committer_id))
        committer_username = (
            committer_user_settings_model.username
            if committer_user_settings_model else '')

        exp_rights = ExplorationRightsModel.get_by_id(self.id)

        # TODO(msl): test if put_async() leads to any problems (make
        # sure summary dicts get updated correctly when explorations
        # are changed).
        exploration_commit_log = ExplorationCommitLogEntryModel.create(
            self.id, self.version, committer_id, committer_username,
            commit_type, commit_message, commit_cmds, exp_rights.status,
            exp_rights.community_owned
        )
        exploration_commit_log.exploration_id = self.id
        exploration_commit_log.put()

    @classmethod
    def delete_multi(
            cls, entity_ids, committer_id, commit_message,
            force_deletion=False):
        """Deletes the given cls instances with the given entity_ids.

        Note that this extends the superclass method.

        Args:
            entity_ids: list(str). Ids of entities to delete.
            committer_id: str. The user_id of the user who committed the change.
            commit_message: str. The commit description message.
            force_deletion: bool. If True these models are deleted completely
                from storage, otherwise there are only marked as deleted.
                Default is False.
        """
        super(ExplorationModel, cls).delete_multi(
            entity_ids, committer_id,
            commit_message, force_deletion=force_deletion)

        if not force_deletion:
            committer_user_settings_model = (
                user_models.UserSettingsModel.get_by_id(committer_id))
            committer_username = (
                committer_user_settings_model.username
                if committer_user_settings_model else '')

            commit_log_models = []
            exp_rights_models = ExplorationRightsModel.get_multi(
                entity_ids, include_deleted=True)
            versioned_models = cls.get_multi(entity_ids, include_deleted=True)
<<<<<<< HEAD
            for model, rights_model in python_utils.ZIP(
                    versioned_models, exp_rights_models):
=======

            versioned_and_exp_rights_models = python_utils.ZIP(
                versioned_models, exp_rights_models)
            for model, rights_model in versioned_and_exp_rights_models:
>>>>>>> 7c21a4ab
                exploration_commit_log = ExplorationCommitLogEntryModel.create(
                    model.id, model.version, committer_id, committer_username,
                    cls._COMMIT_TYPE_DELETE,
                    commit_message, [{'cmd': cls.CMD_DELETE_COMMIT}],
                    rights_model.status, rights_model.community_owned
                )
                exploration_commit_log.exploration_id = model.id
                commit_log_models.append(exploration_commit_log)
            ndb.put_multi_async(commit_log_models)


class ExplorationRightsSnapshotMetadataModel(
        base_models.BaseSnapshotMetadataModel):
    """Storage model for the metadata for an exploration rights snapshot."""

    @staticmethod
    def get_export_policy():
        """Model relates to version history of entity. Not included in export
        because the export contains the data associated with the most recent
        version.
        """
        return base_models.EXPORT_POLICY.NOT_APPLICABLE


class ExplorationRightsSnapshotContentModel(
        base_models.BaseSnapshotContentModel):
    """Storage model for the content of an exploration rights snapshot."""

    @staticmethod
    def get_export_policy():
        """Model relates to version history of entity. Not included in export
        because the export contains the data associated with the most recent
        version.
        """
        return base_models.EXPORT_POLICY.NOT_APPLICABLE


class ExplorationRightsModel(base_models.VersionedModel):
    """Storage model for rights related to an exploration.

    The id of each instance is the id of the corresponding exploration.
    """

    SNAPSHOT_METADATA_CLASS = ExplorationRightsSnapshotMetadataModel
    SNAPSHOT_CONTENT_CLASS = ExplorationRightsSnapshotContentModel
    ALLOW_REVERT = False

    # The user_ids of owners of this exploration.
    owner_ids = ndb.StringProperty(indexed=True, repeated=True)
    # The user_ids of users who are allowed to edit this exploration.
    editor_ids = ndb.StringProperty(indexed=True, repeated=True)
    # The user_ids of users who are allowed to voiceover this exploration.
    voice_artist_ids = ndb.StringProperty(indexed=True, repeated=True)
    # The user_ids of users who are allowed to view this exploration.
    viewer_ids = ndb.StringProperty(indexed=True, repeated=True)

    # Whether this exploration is owned by the community.
    community_owned = ndb.BooleanProperty(indexed=True, default=False)
    # The exploration id which this exploration was cloned from. If None, this
    # exploration was created from scratch.
    cloned_from = ndb.StringProperty()
    # For private explorations, whether this exploration can be viewed
    # by anyone who has the URL. If the exploration is not private, this
    # setting is ignored.
    viewable_if_private = ndb.BooleanProperty(indexed=True, default=False)
    # Time, in milliseconds, when the exploration was first published.
    first_published_msec = ndb.FloatProperty(indexed=True, default=None)

    # The publication status of this exploration.
    status = ndb.StringProperty(
        default=constants.ACTIVITY_STATUS_PRIVATE, indexed=True,
        choices=[
            constants.ACTIVITY_STATUS_PRIVATE,
            constants.ACTIVITY_STATUS_PUBLIC
        ]
    )
    # DEPRECATED in v2.8.3. Do not use.
    translator_ids = ndb.StringProperty(indexed=True, repeated=True)

    @staticmethod
    def get_deletion_policy():
        """Exploration rights are deleted only if the corresponding exploration
        is not public.
        """
        return base_models.DELETION_POLICY.KEEP_IF_PUBLIC

    @staticmethod
    def get_export_policy():
        """Model contains user data."""
        return base_models.EXPORT_POLICY.CONTAINS_USER_DATA

    @staticmethod
    def transform_dict_to_valid(model_dict):
        """Replace invalid fields and values in the ExplorationRightsModel dict.

        Some old ExplorationRightsSnapshotContentModels can contain fields
        and field values that are no longer supported and would cause
        an exception when we try to reconstitute a ExplorationRightsModel from
        them. We need to remove or replace these fields and values.

        Args:
            model_dict: dict. The content of the model. Some fields and field
                values might no longer exist in the ExplorationRightsModel
                schema.

        Returns:
            dict. The content of the model. Only valid fields and values are
            present.
        """
        # The all_viewer_ids field was previously used in some versions of the
        # model, we need to remove it.
        if 'all_viewer_ids' in model_dict:
            del model_dict['all_viewer_ids']
        # The status field could historically take the value 'publicized', this
        # value is now equivalent to 'public'.
        if model_dict['status'] == 'publicized':
            model_dict['status'] = constants.ACTIVITY_STATUS_PUBLIC
        # The voice_artist_ids field was previously named translator_ids. We
        # need to move the values from translator_ids field to voice_artist_ids
        # and delete translator_ids.
        if 'translator_ids' in model_dict and model_dict['translator_ids']:
            model_dict['voice_artist_ids'] = model_dict['translator_ids']
            model_dict['translator_ids'] = []
        return model_dict

    @classmethod
    def has_reference_to_user_id(cls, user_id):
        """Check whether ExplorationRightsModel or its snapshots reference
        user.

        Args:
            user_id: str. The ID of the user whose data should be checked.

        Returns:
            bool. Whether any models refer to the given user ID.
        """
        more_results = True
        cursor = None
        while more_results:
            snapshot_content_models, cursor, more_results = (
                cls.SNAPSHOT_CONTENT_CLASS.query().fetch_page(
                    base_models.FETCH_BATCH_SIZE, start_cursor=cursor))
            for snapshot_content_model in snapshot_content_models:
                reconstituted_model = cls(
                    **ExplorationRightsModel.transform_dict_to_valid(
                        snapshot_content_model.content))
                if any((user_id in reconstituted_model.owner_ids,
                        user_id in reconstituted_model.editor_ids,
                        user_id in reconstituted_model.voice_artist_ids,
                        user_id in reconstituted_model.viewer_ids)):
                    return True
        return (
            cls.query(ndb.OR(
                cls.owner_ids == user_id,
                cls.editor_ids == user_id,
                cls.voice_artist_ids == user_id,
                cls.viewer_ids == user_id
            )).get(keys_only=True) is not None
            or cls.SNAPSHOT_METADATA_CLASS.exists_for_user_id(user_id))

    @staticmethod
    def get_user_id_migration_policy():
        """ExplorationRightsModel has multiple fields with user ID."""
        return base_models.USER_ID_MIGRATION_POLICY.CUSTOM

    @classmethod
    def migrate_model(cls, old_user_id, new_user_id):
        """Migrate model to use the new user ID in the owner_ids, editor_ids,
        voice_artist_ids and viewer_ids.

        Args:
            old_user_id: str. The old user ID.
            new_user_id: str. The new user ID.
        """
        migrated_models = []
        for model in cls.query(ndb.OR(
                cls.owner_ids == old_user_id, cls.editor_ids == old_user_id,
                cls.voice_artist_ids == old_user_id,
                cls.viewer_ids == old_user_id)).fetch():
            model.owner_ids = [
                new_user_id if owner_id == old_user_id else owner_id
                for owner_id in model.owner_ids]
            model.editor_ids = [
                new_user_id if editor_id == old_user_id else editor_id
                for editor_id in model.editor_ids]
            model.voice_artist_ids = [
                new_user_id if voice_art_id == old_user_id else voice_art_id
                for voice_art_id in model.voice_artist_ids]
            model.viewer_ids = [
                new_user_id if viewer_id == old_user_id else viewer_id
                for viewer_id in model.viewer_ids]
            migrated_models.append(model)
        cls.put_multi(migrated_models, update_last_updated_time=False)

    def verify_model_user_ids_exist(self):
        """Check if UserSettingsModel exists for all the ids in owner_ids,
        editor_ids, voice_artist_ids and viewer_ids.
        """
        user_ids = (self.owner_ids + self.editor_ids + self.voice_artist_ids +
                    self.viewer_ids)
        user_ids = [user_id for user_id in user_ids
                    if user_id != feconf.SYSTEM_COMMITTER_ID]
        user_settings_models = user_models.UserSettingsModel.get_multi(
            user_ids, include_deleted=True)
        return all(model is not None for model in user_settings_models)

    def save(self, committer_id, commit_message, commit_cmds):
        """Saves a new version of the exploration, updating the Exploration
        datastore model.

        Args:
            committer_id: str. The user_id of the user who committed the
                change.
            commit_message: str. The commit description message.
            commit_cmds: list(dict). A list of commands, describing changes
                made in this model, which should give sufficient information to
                reconstruct the commit. Each dict always contains:
                    cmd: str. The type of the command. A full list of command
                        types can be found in core/domain/exp_domain.py.
                and then additional arguments for that command. For example:

                {'cmd': 'AUTO_revert_version_number',
                 'version_number': 4}
        """
        super(ExplorationRightsModel, self).commit(
            committer_id, commit_message, commit_cmds)

    def _trusted_commit(
            self, committer_id, commit_type, commit_message, commit_cmds):
        """Record the event to the commit log after the model commit.

        Note that this extends the superclass method.

        Args:
            committer_id: str. The user_id of the user who committed the
                change.
            commit_type: str. The type of commit. Possible values are in
                core.storage.base_models.COMMIT_TYPE_CHOICES.
            commit_message: str. The commit description message.
            commit_cmds: list(dict). A list of commands, describing changes
                made in this model, should give sufficient information to
                reconstruct the commit. Each dict always contains:
                    cmd: str. Unique command.
                and then additional arguments for that command.
        """
        super(ExplorationRightsModel, self)._trusted_commit(
            committer_id, commit_type, commit_message, commit_cmds)

        # Create and delete events will already be recorded in the
        # ExplorationModel.
        if commit_type not in ['create', 'delete']:
            committer_user_settings_model = (
                user_models.UserSettingsModel.get_by_id(committer_id))
            committer_username = (
                committer_user_settings_model.username
                if committer_user_settings_model else '')
            # TODO(msl): test if put_async() leads to any problems (make
            # sure summary dicts get updated correctly when explorations
            # are changed).
            ExplorationCommitLogEntryModel(
                id=('rights-%s-%s' % (self.id, self.version)),
                user_id=committer_id,
                username=committer_username,
                exploration_id=self.id,
                commit_type=commit_type,
                commit_message=commit_message,
                commit_cmds=commit_cmds,
                version=None,
                post_commit_status=self.status,
                post_commit_community_owned=self.community_owned,
                post_commit_is_private=(
                    self.status == constants.ACTIVITY_STATUS_PRIVATE)
            ).put_async()

    @classmethod
    def export_data(cls, user_id):
        """(Takeout) Export user-relevant properties of ExplorationRightsModel.

        Args:
            user_id: str. The user_id denotes which user's data to extract.

        Returns:
            dict or None. The user-relevant properties of ExplorationRightsModel
            in a python dict format. In this case, we are returning all the
            ids of explorations that the user is connected to, so they either
            own, edit, voice, or have permission to view.
        """
        owned_explorations = cls.get_all().filter(cls.owner_ids == user_id)
        editable_explorations = cls.get_all().filter(cls.editor_ids == user_id)
        voiced_explorations = (
            cls.get_all().filter(cls.voice_artist_ids == user_id))
        viewable_explorations = cls.get_all().filter(cls.viewer_ids == user_id)

        owned_exploration_ids = [exp.key.id() for exp in owned_explorations]
        editable_exploration_ids = (
            [exp.key.id() for exp in editable_explorations])
        voiced_exploration_ids = [exp.key.id() for exp in voiced_explorations]
        viewable_exploration_ids = (
            [exp.key.id() for exp in viewable_explorations])

        return {
            'owned_exploration_ids': owned_exploration_ids,
            'editable_exploration_ids': editable_exploration_ids,
            'voiced_exploration_ids': voiced_exploration_ids,
            'viewable_exploration_ids': viewable_exploration_ids
        }


class ExplorationCommitLogEntryModel(base_models.BaseCommitLogEntryModel):
    """Log of commits to explorations.

    A new instance of this model is created and saved every time a commit to
    ExplorationModel or ExplorationRightsModel occurs.

    The id for this model is of the form
    'exploration-{{EXP_ID}}-{{EXP_VERSION}}'.
    """
    # The id of the exploration being edited.
    exploration_id = ndb.StringProperty(indexed=True, required=True)

    @staticmethod
    def get_deletion_policy():
        """Exploration commit log is deleted only if the corresponding
        exploration is not public.
        """
        return base_models.DELETION_POLICY.KEEP_IF_PUBLIC

    @staticmethod
    def get_export_policy():
        """This model is only stored for archive purposes. The commit log of
        entities is not related to personal user data.
        """
        return base_models.EXPORT_POLICY.NOT_APPLICABLE

    @classmethod
    def get_multi(cls, exp_id, exp_versions):
        """Gets the ExplorationCommitLogEntryModels for the given exploration
        id and exploration versions.

        Args:
            exp_id: str. The id of the exploration.
            exp_versions: list(int). The versions of the exploration.

        Returns:
            list(ExplorationCommitLogEntryModel). The list of
            ExplorationCommitLogEntryModel instances which matches the given
            exp_id and exp_versions.
        """
        instance_ids = [cls._get_instance_id(exp_id, exp_version)
                        for exp_version in exp_versions]

        return super(ExplorationCommitLogEntryModel, cls).get_multi(
            instance_ids)

    @classmethod
    def _get_instance_id(cls, exp_id, exp_version):
        """Returns ID of the exploration commit log entry model.

        Args:
            exp_id: str. The exploration id whose states are mapped.
            exp_version: int. The version of the exploration.

        Returns:
            str. A string containing exploration ID and
                exploration version.
        """
        return 'exploration-%s-%s' % (exp_id, exp_version)

    @classmethod
    def get_all_non_private_commits(
            cls, page_size, urlsafe_start_cursor, max_age=None):
        """Fetches a list of all the non-private commits sorted by their
        last updated attribute.

        Args:
            page_size: int. The maximum number of entities to be returned.
            urlsafe_start_cursor: str or None. If provided, the list of
                returned entities starts from this datastore cursor.
                Otherwise, the returned entities start from the beginning
                of the full list of entities.
            max_age: datetime.timedelta. The maximum time duration within which
                commits are needed.

        Returns:
            3-tuple of (results, cursor, more) which were created which were
            created no earlier than max_age before the current time where:
                results: List of query results.
                cursor: str or None. A query cursor pointing to the next
                    batch of results. If there are no more results, this will
                    be None.
                more: bool. If True, there are (probably) more results after
                    this batch. If False, there are no further results after
                    this batch.
        """

        if not isinstance(max_age, datetime.timedelta) and max_age is not None:
            raise ValueError(
                'max_age must be a datetime.timedelta instance or None.')

        query = cls.query(cls.post_commit_is_private == False)  # pylint: disable=singleton-comparison
        if max_age:
            query = query.filter(
                cls.last_updated >= datetime.datetime.utcnow() - max_age)
        return cls._fetch_page_sorted_by_last_updated(
            query, page_size, urlsafe_start_cursor)


class ExpSummaryModel(base_models.BaseModel):
    """Summary model for an Oppia exploration.

    This should be used whenever the content blob of the exploration is not
    needed (e.g. in search results, etc).

    A ExpSummaryModel instance stores the following information:

        id, title, category, objective, language_code, tags,
        last_updated, created_on, status (private, public),
        community_owned, owner_ids, editor_ids,
        viewer_ids, version.

    The key of each instance is the exploration id.
    """

    # What this exploration is called.
    title = ndb.StringProperty(required=True)
    # The category this exploration belongs to.
    category = ndb.StringProperty(required=True, indexed=True)
    # The objective of this exploration.
    objective = ndb.TextProperty(required=True, indexed=False)
    # The ISO 639-1 code for the language this exploration is written in.
    language_code = ndb.StringProperty(required=True, indexed=True)
    # Tags associated with this exploration.
    tags = ndb.StringProperty(repeated=True, indexed=True)

    # Aggregate user-assigned ratings of the exploration.
    ratings = ndb.JsonProperty(default=None, indexed=False)

    # Scaled average rating for the exploration.
    scaled_average_rating = ndb.FloatProperty(indexed=True)

    # Time when the exploration model was last updated (not to be
    # confused with last_updated, which is the time when the
    # exploration *summary* model was last updated).
    exploration_model_last_updated = ndb.DateTimeProperty(indexed=True)
    # Time when the exploration model was created (not to be confused
    # with created_on, which is the time when the exploration *summary*
    # model was created).
    exploration_model_created_on = ndb.DateTimeProperty(indexed=True)
    # Time when the exploration was first published.
    first_published_msec = ndb.FloatProperty(indexed=True)

    # The publication status of this exploration.
    status = ndb.StringProperty(
        default=constants.ACTIVITY_STATUS_PRIVATE, indexed=True,
        choices=[
            constants.ACTIVITY_STATUS_PRIVATE,
            constants.ACTIVITY_STATUS_PUBLIC
        ]
    )

    # Whether this exploration is owned by the community.
    community_owned = ndb.BooleanProperty(required=True, indexed=True)

    # The user_ids of owners of this exploration.
    owner_ids = ndb.StringProperty(indexed=True, repeated=True)
    # The user_ids of users who are allowed to edit this exploration.
    editor_ids = ndb.StringProperty(indexed=True, repeated=True)
    # The user_ids of users who are allowed to voiceover this exploration.
    voice_artist_ids = ndb.StringProperty(indexed=True, repeated=True)
    # The user_ids of users who are allowed to view this exploration.
    viewer_ids = ndb.StringProperty(indexed=True, repeated=True)
    # The user_ids of users who have contributed (humans who have made a
    # positive (not just a revert) change to the exploration's content).
    contributor_ids = ndb.StringProperty(indexed=True, repeated=True)
    # A dict representing the contributors of non-trivial commits to this
    # exploration. Each key of this dict is a user_id, and the corresponding
    # value is the number of non-trivial commits that the user has made.
    contributors_summary = ndb.JsonProperty(default={}, indexed=False)
    # The version number of the exploration after this commit. Only populated
    # for commits to an exploration (as opposed to its rights, etc.).
    version = ndb.IntegerProperty()
    # DEPRECATED in v2.8.3. Do not use.
    translator_ids = ndb.StringProperty(indexed=True, repeated=True)

    @staticmethod
    def get_deletion_policy():
        """Exploration summary is deleted only if the corresponding exploration
        is not public.
        """
        return base_models.DELETION_POLICY.KEEP_IF_PUBLIC

    @classmethod
    def has_reference_to_user_id(cls, user_id):
        """Check whether ExpSummaryModel references user.

        Args:
            user_id: str. The ID of the user whose data should be checked.

        Returns:
            bool. Whether any models refer to the given user ID.
        """
        return cls.query(ndb.OR(
            cls.owner_ids == user_id,
            cls.editor_ids == user_id,
            cls.voice_artist_ids == user_id,
            cls.viewer_ids == user_id,
            cls.contributor_ids == user_id
        )).get(keys_only=True) is not None

    @staticmethod
    def get_user_id_migration_policy():
        """ExpSummaryModel has multiple fields with user ID."""
        return base_models.USER_ID_MIGRATION_POLICY.CUSTOM

    @classmethod
    def migrate_model(cls, old_user_id, new_user_id):
        """Migrate model to use the new user ID in the owner_ids, editor_ids,
        voice_artist_ids, viewer_ids and contributor_ids.

        Args:
            old_user_id: str. The old user ID.
            new_user_id: str. The new user ID.
        """
        migrated_models = []
        for model in cls.query(ndb.OR(
                cls.owner_ids == old_user_id, cls.editor_ids == old_user_id,
                cls.voice_artist_ids == old_user_id,
                cls.viewer_ids == old_user_id,
                cls.contributor_ids == old_user_id)).fetch():
            model.owner_ids = [
                new_user_id if owner_id == old_user_id else owner_id
                for owner_id in model.owner_ids]
            model.editor_ids = [
                new_user_id if editor_id == old_user_id else editor_id
                for editor_id in model.editor_ids]
            model.voice_artist_ids = [
                new_user_id if voice_art_id == old_user_id else voice_art_id
                for voice_art_id in model.voice_artist_ids]
            model.viewer_ids = [
                new_user_id if viewer_id == old_user_id else viewer_id
                for viewer_id in model.viewer_ids]
            model.contributor_ids = [
                new_user_id if contributor_id == old_user_id else contributor_id
                for contributor_id in model.contributor_ids]
            migrated_models.append(model)
        cls.put_multi(migrated_models, update_last_updated_time=False)

    @classmethod
    def get_non_private(cls):
        """Returns an iterable with non-private ExpSummary models.

        Returns:
            iterable. An iterable with non-private ExpSummary models.
        """
        return ExpSummaryModel.query().filter(
            ExpSummaryModel.status != constants.ACTIVITY_STATUS_PRIVATE
        ).filter(
            ExpSummaryModel.deleted == False  # pylint: disable=singleton-comparison
        ).fetch(feconf.DEFAULT_QUERY_LIMIT)

    @classmethod
    def get_top_rated(cls, limit):
        """Fetches the top-rated exp summaries that are public in descending
        order of scaled_average_rating.

        Args:
            limit: int. The maximum number of results to return.

        Returns:
            iterable. An iterable with the top rated exp summaries that are
                public in descending order of scaled_average_rating.
        """
        return ExpSummaryModel.query().filter(
            ExpSummaryModel.status == constants.ACTIVITY_STATUS_PUBLIC
        ).filter(
            ExpSummaryModel.deleted == False  # pylint: disable=singleton-comparison
        ).order(
            -ExpSummaryModel.scaled_average_rating
        ).fetch(limit)

    @classmethod
    def get_private_at_least_viewable(cls, user_id):
        """Fetches private exp summaries that are at least viewable by the
        given user.

        Args:
            user_id: The id of the given user.

        Returns:
            iterable. An iterable with private exp summaries that are at least
                viewable by the given user.
        """
        return ExpSummaryModel.query().filter(
            ExpSummaryModel.status == constants.ACTIVITY_STATUS_PRIVATE
        ).filter(
            ndb.OR(ExpSummaryModel.owner_ids == user_id,
                   ExpSummaryModel.editor_ids == user_id,
                   ExpSummaryModel.voice_artist_ids == user_id,
                   ExpSummaryModel.viewer_ids == user_id)
        ).filter(
            ExpSummaryModel.deleted == False  # pylint: disable=singleton-comparison
        ).fetch(feconf.DEFAULT_QUERY_LIMIT)

    @classmethod
    def get_at_least_editable(cls, user_id):
        """Fetches exp summaries that are at least editable by the given user.

        Args:
            user_id: The id of the given user.

        Returns:
            iterable. An iterable with exp summaries that are at least
                editable by the given user.
        """
        return ExpSummaryModel.query().filter(
            ndb.OR(ExpSummaryModel.owner_ids == user_id,
                   ExpSummaryModel.editor_ids == user_id)
        ).filter(
            ExpSummaryModel.deleted == False  # pylint: disable=singleton-comparison
        ).fetch(feconf.DEFAULT_QUERY_LIMIT)

    @classmethod
    def get_recently_published(cls, limit):
        """Fetches exp summaries that are recently published.

        Args:
            limit: int. The maximum number of results to return.

        Returns:
            An iterable with exp summaries that are recently published. The
                returned list is sorted by the time of publication with latest
                being first in the list.
        """
        return ExpSummaryModel.query().filter(
            ExpSummaryModel.status == constants.ACTIVITY_STATUS_PUBLIC
        ).filter(
            ExpSummaryModel.deleted == False  # pylint: disable=singleton-comparison
        ).order(
            -ExpSummaryModel.first_published_msec
        ).fetch(limit)

    @staticmethod
    def get_export_policy():
        """Model does not contain user data."""
        return base_models.EXPORT_POLICY.NOT_APPLICABLE

    def verify_model_user_ids_exist(self):
        """Check if UserSettingsModel exists for all the ids in owner_ids,
        editor_ids, voice_artist_ids, viewer_ids and contributor_ids.
        """
        user_ids = (self.owner_ids + self.editor_ids + self.voice_artist_ids +
                    self.viewer_ids + self.contributor_ids)
        user_ids = [user_id for user_id in user_ids
                    if user_id != feconf.SYSTEM_COMMITTER_ID]
        user_settings_models = user_models.UserSettingsModel.get_multi(
            user_ids, include_deleted=True)
        return all(model is not None for model in user_settings_models)<|MERGE_RESOLUTION|>--- conflicted
+++ resolved
@@ -218,15 +218,10 @@
             exp_rights_models = ExplorationRightsModel.get_multi(
                 entity_ids, include_deleted=True)
             versioned_models = cls.get_multi(entity_ids, include_deleted=True)
-<<<<<<< HEAD
-            for model, rights_model in python_utils.ZIP(
-                    versioned_models, exp_rights_models):
-=======
 
             versioned_and_exp_rights_models = python_utils.ZIP(
                 versioned_models, exp_rights_models)
             for model, rights_model in versioned_and_exp_rights_models:
->>>>>>> 7c21a4ab
                 exploration_commit_log = ExplorationCommitLogEntryModel.create(
                     model.id, model.version, committer_id, committer_username,
                     cls._COMMIT_TYPE_DELETE,
