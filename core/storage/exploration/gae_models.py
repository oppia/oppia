# coding: utf-8
#
# Copyright 2014 The Oppia Authors. All Rights Reserved.
#
# Licensed under the Apache License, Version 2.0 (the "License");
# you may not use this file except in compliance with the License.
# You may obtain a copy of the License at
#
#      http://www.apache.org/licenses/LICENSE-2.0
#
# Unless required by applicable law or agreed to in writing, software
# distributed under the License is distributed on an "AS-IS" BASIS,
# WITHOUT WARRANTIES OR CONDITIONS OF ANY KIND, either express or implied.
# See the License for the specific language governing permissions and
# limitations under the License.

"""Model for an Oppia exploration."""

from __future__ import absolute_import  # pylint: disable=import-only-modules
from __future__ import unicode_literals  # pylint: disable=import-only-modules

import datetime

from constants import constants
import core.storage.base_model.gae_models as base_models
import feconf
import python_utils

from google.appengine.ext import ndb


class ExplorationSnapshotMetadataModel(base_models.BaseSnapshotMetadataModel):
    """Storage model for the metadata for an exploration snapshot."""

    pass


class ExplorationSnapshotContentModel(base_models.BaseSnapshotContentModel):
    """Storage model for the content of an exploration snapshot."""

    pass


class ExplorationModel(base_models.VersionedModel):
    """Versioned storage model for an Oppia exploration.

    This class should only be imported by the exploration services file
    and the exploration model test file.
    """

    SNAPSHOT_METADATA_CLASS = ExplorationSnapshotMetadataModel
    SNAPSHOT_CONTENT_CLASS = ExplorationSnapshotContentModel
    ALLOW_REVERT = True

    # What this exploration is called.
    title = ndb.StringProperty(required=True)
    # The category this exploration belongs to.
    category = ndb.StringProperty(required=True, indexed=True)
    # The objective of this exploration.
    objective = ndb.TextProperty(default='', indexed=False)
    # The ISO 639-1 code for the language this exploration is written in.
    language_code = ndb.StringProperty(
        default=constants.DEFAULT_LANGUAGE_CODE, indexed=True)
    # Tags (topics, skills, concepts, etc.) associated with this
    # exploration.
    tags = ndb.StringProperty(repeated=True, indexed=True)
    # A blurb for this exploration.
    blurb = ndb.TextProperty(default='', indexed=False)
    # 'Author notes' for this exploration.
    author_notes = ndb.TextProperty(default='', indexed=False)

    # The version of the states blob schema.
    states_schema_version = ndb.IntegerProperty(
        required=True, default=0, indexed=True)
    # The name of the initial state of this exploration.
    init_state_name = ndb.StringProperty(required=True, indexed=False)
    # A dict representing the states of this exploration. This dict should
    # not be empty.
    states = ndb.JsonProperty(default={}, indexed=False)
    # The dict of parameter specifications associated with this exploration.
    # Each specification is a dict whose keys are param names and whose values
    # are each dicts with a single key, 'obj_type', whose value is a string.
    param_specs = ndb.JsonProperty(default={}, indexed=False)
    # The list of parameter changes to be performed once at the start of a
    # reader's encounter with an exploration.
    param_changes = ndb.JsonProperty(repeated=True, indexed=False)
    # A boolean indicating whether automatic text-to-speech is enabled in
    # this exploration.
    auto_tts_enabled = ndb.BooleanProperty(default=True, indexed=True)
    # A boolean indicating whether correctness feedback is enabled in this
    # exploration.
    correctness_feedback_enabled = ndb.BooleanProperty(
        default=False, indexed=True)

    # DEPRECATED in v2.0.0.rc.2. Do not use. Retaining it here because deletion
    # caused GAE to raise an error on fetching a specific version of the
    # exploration model.
    # TODO(sll): Fix this error and remove this property.
    skill_tags = ndb.StringProperty(repeated=True, indexed=True)
    # DEPRECATED in v2.0.1. Do not use.
    # TODO(sll): Remove this property from the model.
    default_skin = ndb.StringProperty(default='conversation_v1')
    # DEPRECATED in v2.5.4. Do not use.
    skin_customizations = ndb.JsonProperty(indexed=False)

    @staticmethod
    def get_deletion_policy():
        """Exploration is deleted only if it is not public."""
        return base_models.DELETION_POLICY.KEEP_IF_PUBLIC

    @staticmethod
    def get_export_policy():
        """Model does not contain user data."""
        return base_models.EXPORT_POLICY.NOT_APPLICABLE

    @classmethod
    def has_reference_to_user_id(cls, user_id):
        """Check whether ExplorationModel or its snapshots references the given
        user.

        Args:
            user_id: str. The ID of the user whose data should be checked.

        Returns:
            bool. Whether any models refer to the given user ID.
        """
        return cls.SNAPSHOT_METADATA_CLASS.exists_for_user_id(user_id)

    @classmethod
    def get_exploration_count(cls):
        """Returns the total number of explorations."""
        return cls.get_all().count()

    def _trusted_commit(
            self, committer_id, commit_type, commit_message, commit_cmds):
        """Record the event to the commit log after the model commit.

        Note that this extends the superclass method.

        Args:
            committer_id: str. The user_id of the user who committed the
                change.
            commit_type: str. The type of commit. Possible values are in
                core.storage.base_models.COMMIT_TYPE_CHOICES.
            commit_message: str. The commit description message.
            commit_cmds: list(dict). A list of commands, describing changes
                made in this model, which should give sufficient information to
                reconstruct the commit. Each dict always contains:
                    cmd: str. Unique command.
                and then additional arguments for that command.
        """
        super(ExplorationModel, self)._trusted_commit(
            committer_id, commit_type, commit_message, commit_cmds)

        exp_rights = ExplorationRightsModel.get_by_id(self.id)

        # TODO(msl): Test if put_async() leads to any problems (make
        # sure summary dicts get updated correctly when explorations
        # are changed).
        exploration_commit_log = ExplorationCommitLogEntryModel.create(
            self.id, self.version, committer_id, commit_type, commit_message,
            commit_cmds, exp_rights.status, exp_rights.community_owned
        )
        exploration_commit_log.exploration_id = self.id
        exploration_commit_log.put()

    @classmethod
    def delete_multi(
            cls, entity_ids, committer_id, commit_message,
            force_deletion=False):
        """Deletes the given cls instances with the given entity_ids.

        Note that this extends the superclass method.

        Args:
            entity_ids: list(str). Ids of entities to delete.
            committer_id: str. The user_id of the user who committed the change.
            commit_message: str. The commit description message.
            force_deletion: bool. If True these models are deleted completely
                from storage, otherwise there are only marked as deleted.
                Default is False.
        """
        super(ExplorationModel, cls).delete_multi(
            entity_ids, committer_id,
            commit_message, force_deletion=force_deletion)

        if not force_deletion:
            commit_log_models = []
            exp_rights_models = ExplorationRightsModel.get_multi(
                entity_ids, include_deleted=True)
            versioned_models = cls.get_multi(entity_ids, include_deleted=True)

            versioned_and_exp_rights_models = python_utils.ZIP(
                versioned_models, exp_rights_models)
            for model, rights_model in versioned_and_exp_rights_models:
                exploration_commit_log = ExplorationCommitLogEntryModel.create(
                    model.id, model.version, committer_id,
                    cls._COMMIT_TYPE_DELETE,
                    commit_message, [{'cmd': cls.CMD_DELETE_COMMIT}],
                    rights_model.status, rights_model.community_owned
                )
                exploration_commit_log.exploration_id = model.id
                commit_log_models.append(exploration_commit_log)
            ndb.put_multi_async(commit_log_models)


class ExplorationContextModel(base_models.BaseModel):
    """Model for storing Exploration context.

    The ID of instances of this class is the ID of the exploration itself.
    """

    # The ID of the story that the exploration is a part of.
    story_id = ndb.StringProperty(required=True, indexed=True)

    @staticmethod
    def get_deletion_policy():
        """Exploration context should be kept if the story and exploration are
        published.
        """
        return base_models.DELETION_POLICY.KEEP_IF_PUBLIC

    @staticmethod
    def get_export_policy():
        """Model does not contain user data."""
        return base_models.EXPORT_POLICY.NOT_APPLICABLE

    @classmethod
    def has_reference_to_user_id(cls, unused_user_id):
        """Check whether ExplorationContextModel references the given user.

        Args:
            unused_user_id: str. The (unused) ID of the user whose data should
                be checked.

        Returns:
            bool. Whether any models refer to the given user ID.
        """
        return False


class ExplorationMathRichTextInfoModel(base_models.BaseModel):
    """Temporary Storage model for storing information useful while
    generating images for math rich-text components in explorations.

    TODO(#9952): This model needs to removed once we generate SVG images for
    all the math rich text componets in old explorations.

    The id of each instance is the id of the corresponding exploration.
    """

    # A boolean which indicates whether the exploration requires images to be
    # generated and saved for the math rich-text components. If this field is
    # False, we will need to generate math rich-text component images for the
    # exploration. The field will be true only if for each math rich-text
    # components there is a valid image stored in the datastore.
    math_images_generation_required = ndb.BooleanProperty(
        indexed=True, required=True)
    # Approximate maximum size of Math rich-text components SVG images that
    # would be generated for the exploration according to the length of
    # raw_latex string.
    estimated_max_size_of_images_in_bytes = ndb.IntegerProperty(
        indexed=True, required=True)
    # List of unique LaTeX strings without an SVG saved from all the math-rich
    # text components of the exploration.
    latex_strings_without_svg = ndb.StringProperty(repeated=True)

    @staticmethod
    def get_deletion_policy():
        """ExplorationMathRichTextInfoModel are temporary model that will be
        deleted after user migration.
        """
        return base_models.DELETION_POLICY.DELETE

    @staticmethod
    def get_export_policy():
        """Model does not contain user data."""
        return base_models.EXPORT_POLICY.NOT_APPLICABLE

    @classmethod
    def has_reference_to_user_id(cls, unused_user_id):
        """Check whether ExplorationMathRichTextInfoModel references the given
        user.

        Args:
            unused_user_id: str. The (unused) ID of the user whose data should
                be checked.

        Returns:
            bool. Whether any models refer to the given user ID.
        """
        return False


class ExplorationRightsSnapshotMetadataModel(
        base_models.BaseSnapshotMetadataModel):
    """Storage model for the metadata for an exploration rights snapshot."""

    pass


class ExplorationRightsSnapshotContentModel(
        base_models.BaseSnapshotContentModel):
    """Storage model for the content of an exploration rights snapshot."""

    pass


class ExplorationRightsModel(base_models.VersionedModel):
    """Storage model for rights related to an exploration.

    The id of each instance is the id of the corresponding exploration.
    """

    SNAPSHOT_METADATA_CLASS = ExplorationRightsSnapshotMetadataModel
    SNAPSHOT_CONTENT_CLASS = ExplorationRightsSnapshotContentModel
    ALLOW_REVERT = False

    # The user_ids of owners of this exploration.
    owner_ids = ndb.StringProperty(indexed=True, repeated=True)
    # The user_ids of users who are allowed to edit this exploration.
    editor_ids = ndb.StringProperty(indexed=True, repeated=True)
    # The user_ids of users who are allowed to voiceover this exploration.
    voice_artist_ids = ndb.StringProperty(indexed=True, repeated=True)
    # The user_ids of users who are allowed to view this exploration.
    viewer_ids = ndb.StringProperty(indexed=True, repeated=True)

    # Whether this exploration is owned by the community.
    community_owned = ndb.BooleanProperty(indexed=True, default=False)
    # The exploration id which this exploration was cloned from. If None, this
    # exploration was created from scratch.
    cloned_from = ndb.StringProperty()
    # For private explorations, whether this exploration can be viewed
    # by anyone who has the URL. If the exploration is not private, this
    # setting is ignored.
    viewable_if_private = ndb.BooleanProperty(indexed=True, default=False)
    # Time, in milliseconds, when the exploration was first published.
    first_published_msec = ndb.FloatProperty(indexed=True, default=None)

    # The publication status of this exploration.
    status = ndb.StringProperty(
        default=constants.ACTIVITY_STATUS_PRIVATE, indexed=True,
        choices=[
            constants.ACTIVITY_STATUS_PRIVATE,
            constants.ACTIVITY_STATUS_PUBLIC
        ]
    )
    # DEPRECATED in v2.8.3. Do not use.
    translator_ids = ndb.StringProperty(indexed=True, repeated=True)

    @staticmethod
    def get_deletion_policy():
        """Exploration rights are deleted only if the corresponding exploration
        is not public.
        """
        return base_models.DELETION_POLICY.KEEP_IF_PUBLIC

    @staticmethod
    def get_export_policy():
        """Model contains user data."""
        return base_models.EXPORT_POLICY.CONTAINS_USER_DATA

    @classmethod
    def has_reference_to_user_id(cls, user_id):
        """Check whether ExplorationRightsModel reference user.

        Args:
            user_id: str. The ID of the user whose data should be checked.

        Returns:
            bool. Whether any models refer to the given user ID.
        """
        return (
            cls.query(ndb.OR(
                cls.owner_ids == user_id,
                cls.editor_ids == user_id,
                cls.voice_artist_ids == user_id,
                cls.viewer_ids == user_id
            )).get(keys_only=True) is not None
            or cls.SNAPSHOT_METADATA_CLASS.exists_for_user_id(user_id))

    def save(self, committer_id, commit_message, commit_cmds):
        """Saves a new version of the exploration, updating the Exploration
        datastore model.

        Args:
            committer_id: str. The user_id of the user who committed the
                change.
            commit_message: str. The commit description message.
            commit_cmds: list(dict). A list of commands, describing changes
                made in this model, which should give sufficient information to
                reconstruct the commit. Each dict always contains:
                    cmd: str. The type of the command. A full list of command
                        types can be found in core/domain/exp_domain.py.
                and then additional arguments for that command. For example:

                {'cmd': 'AUTO_revert_version_number',
                 'version_number': 4}
        """
        super(ExplorationRightsModel, self).commit(
            committer_id, commit_message, commit_cmds)

    @staticmethod
    def convert_to_valid_dict(model_dict):
        """Replace invalid fields and values in the ExplorationRightsModel dict.

        Some old ExplorationRightsSnapshotContentModels can contain fields
        and field values that are no longer supported and would cause
        an exception when we try to reconstitute a ExplorationRightsModel from
        them. We need to remove or replace these fields and values.

        Args:
            model_dict: dict. The content of the model. Some fields and field
                values might no longer exist in the ExplorationRightsModel
                schema.

        Returns:
            dict. The content of the model. Only valid fields and values are
            present.
        """
        # The all_viewer_ids field was previously used in some versions of the
        # model, we need to remove it.
        if 'all_viewer_ids' in model_dict:
            del model_dict['all_viewer_ids']

        # The status field could historically take the value 'publicized', this
        # value is now equivalent to 'public'.
        if model_dict['status'] == 'publicized':
            model_dict['status'] = constants.ACTIVITY_STATUS_PUBLIC

        # The voice_artist_ids field was previously named translator_ids. We
        # need to move the values from translator_ids field to voice_artist_ids
        # and delete translator_ids.
        if 'translator_ids' in model_dict and model_dict['translator_ids']:
            model_dict['voice_artist_ids'] = model_dict['translator_ids']
            model_dict['translator_ids'] = []

        return model_dict

    def _reconstitute(self, snapshot_dict):
        """Populates the model instance with the snapshot.

        Some old ExplorationRightsSnapshotContentModels can contain fields
        and field values that are no longer supported and would cause
        an exception when we try to reconstitute a ExplorationRightsModel from
        them. We need to remove or replace these fields and values.

        Args:
            snapshot_dict: dict(str, *). The snapshot with the model
                property values.

        Returns:
            VersionedModel. The instance of the VersionedModel class populated
            with the the snapshot.
        """
        self.populate(
            **ExplorationRightsModel.convert_to_valid_dict(snapshot_dict))
        return self

    def _trusted_commit(
            self, committer_id, commit_type, commit_message, commit_cmds):
        """Record the event to the commit log after the model commit.

        Note that this extends the superclass method.

        Args:
            committer_id: str. The user_id of the user who committed the
                change.
            commit_type: str. The type of commit. Possible values are in
                core.storage.base_models.COMMIT_TYPE_CHOICES.
            commit_message: str. The commit description message.
            commit_cmds: list(dict). A list of commands, describing changes
                made in this model, should give sufficient information to
                reconstruct the commit. Each dict always contains:
                    cmd: str. Unique command.
                and then additional arguments for that command.
        """

        super(ExplorationRightsModel, self)._trusted_commit(
            committer_id, commit_type, commit_message, commit_cmds)

        # Create and delete events will already be recorded in the
        # ExplorationModel.
        if commit_type not in ['create', 'delete']:
            # TODO(msl): Test if put_async() leads to any problems (make
            # sure summary dicts get updated correctly when explorations
            # are changed).
            ExplorationCommitLogEntryModel(
                id=('rights-%s-%s' % (self.id, self.version)),
                user_id=committer_id,
                exploration_id=self.id,
                commit_type=commit_type,
                commit_message=commit_message,
                commit_cmds=commit_cmds,
                version=None,
                post_commit_status=self.status,
                post_commit_community_owned=self.community_owned,
                post_commit_is_private=(
                    self.status == constants.ACTIVITY_STATUS_PRIVATE)
            ).put_async()

        snapshot_metadata_model = self.SNAPSHOT_METADATA_CLASS.get(
            self.get_snapshot_id(self.id, self.version))
<<<<<<< HEAD
        mentioned_user_ids = (
=======
        snapshot_metadata_model.content_user_ids = list(sorted(
>>>>>>> d31ab9e6
            set(self.owner_ids) |
            set(self.editor_ids) |
            set(self.voice_artist_ids) |
            set(self.viewer_ids)
<<<<<<< HEAD
        )
        for commit_cmd in commit_cmds:
            if commit_cmd['cmd'] == feconf.CMD_CHANGE_ROLE:
                mentioned_user_ids.add(commit_cmd['assignee_id'])
        snapshot_metadata_model.mentioned_user_ids = list(
            sorted(mentioned_user_ids))
=======
        ))

        commit_cmds_user_ids = set()
        for commit_cmd in commit_cmds:
            if commit_cmd['cmd'] == feconf.CMD_CHANGE_ROLE:
                commit_cmds_user_ids.add(commit_cmd['assignee_id'])
        snapshot_metadata_model.commit_cmds_user_ids = list(
            sorted(commit_cmds_user_ids))

>>>>>>> d31ab9e6
        snapshot_metadata_model.put()

    @classmethod
    def export_data(cls, user_id):
        """(Takeout) Export user-relevant properties of ExplorationRightsModel.

        Args:
            user_id: str. The user_id denotes which user's data to extract.

        Returns:
            dict or None. The user-relevant properties of ExplorationRightsModel
            in a python dict format. In this case, we are returning all the
            ids of explorations that the user is connected to, so they either
            own, edit, voice, or have permission to view.
        """
        owned_explorations = cls.get_all().filter(cls.owner_ids == user_id)
        editable_explorations = cls.get_all().filter(cls.editor_ids == user_id)
        voiced_explorations = (
            cls.get_all().filter(cls.voice_artist_ids == user_id))
        viewable_explorations = cls.get_all().filter(cls.viewer_ids == user_id)

        owned_exploration_ids = [exp.key.id() for exp in owned_explorations]
        editable_exploration_ids = (
            [exp.key.id() for exp in editable_explorations])
        voiced_exploration_ids = [exp.key.id() for exp in voiced_explorations]
        viewable_exploration_ids = (
            [exp.key.id() for exp in viewable_explorations])

        return {
            'owned_exploration_ids': owned_exploration_ids,
            'editable_exploration_ids': editable_exploration_ids,
            'voiced_exploration_ids': voiced_exploration_ids,
            'viewable_exploration_ids': viewable_exploration_ids
        }


class ExplorationCommitLogEntryModel(base_models.BaseCommitLogEntryModel):
    """Log of commits to explorations.

    A new instance of this model is created and saved every time a commit to
    ExplorationModel or ExplorationRightsModel occurs.

    The id for this model is of the form
    'exploration-[exploration_id]-[version]'.
    """

    # The id of the exploration being edited.
    exploration_id = ndb.StringProperty(indexed=True, required=True)

    @staticmethod
    def get_deletion_policy():
        """Exploration commit log is deleted only if the corresponding
        exploration is not public.
        """
        return base_models.DELETION_POLICY.KEEP_IF_PUBLIC

    @staticmethod
    def get_export_policy():
        """This model is only stored for archive purposes. The commit log of
        entities is not related to personal user data.
        """
        return base_models.EXPORT_POLICY.NOT_APPLICABLE

    @classmethod
    def get_multi(cls, exp_id, exp_versions):
        """Gets the ExplorationCommitLogEntryModels for the given exploration
        id and exploration versions.

        Args:
            exp_id: str. The id of the exploration.
            exp_versions: list(int). The versions of the exploration.

        Returns:
            list(ExplorationCommitLogEntryModel). The list of
            ExplorationCommitLogEntryModel instances which matches the given
            exp_id and exp_versions.
        """
        instance_ids = [cls._get_instance_id(exp_id, exp_version)
                        for exp_version in exp_versions]

        return super(ExplorationCommitLogEntryModel, cls).get_multi(
            instance_ids)

    @classmethod
    def _get_instance_id(cls, exp_id, exp_version):
        """Returns ID of the exploration commit log entry model.

        Args:
            exp_id: str. The exploration id whose states are mapped.
            exp_version: int. The version of the exploration.

        Returns:
            str. A string containing exploration ID and
            exploration version.
        """
        return 'exploration-%s-%s' % (exp_id, exp_version)

    @classmethod
    def get_all_non_private_commits(
            cls, page_size, urlsafe_start_cursor, max_age=None):
        """Fetches a list of all the non-private commits sorted by their
        last updated attribute.

        Args:
            page_size: int. The maximum number of entities to be returned.
            urlsafe_start_cursor: str or None. If provided, the list of
                returned entities starts from this datastore cursor.
                Otherwise, the returned entities start from the beginning
                of the full list of entities.
            max_age: datetime.timedelta. The maximum time duration within which
                commits are needed.

        Returns:
            3-tuple of (results, cursor, more). Created no earlier than the
            max_age before the current time where:
                results: List of query results.
                cursor: str or None. A query cursor pointing to the next
                    batch of results. If there are no more results, this will
                    be None.
                more: bool. If True, there are (probably) more results after
                    this batch. If False, there are no further results after
                    this batch.
        """

        if not isinstance(max_age, datetime.timedelta) and max_age is not None:
            raise ValueError(
                'max_age must be a datetime.timedelta instance or None.')

        query = cls.query(cls.post_commit_is_private == False)  # pylint: disable=singleton-comparison
        if max_age:
            query = query.filter(
                cls.last_updated >= datetime.datetime.utcnow() - max_age)
        return cls._fetch_page_sorted_by_last_updated(
            query, page_size, urlsafe_start_cursor)


class ExpSummaryModel(base_models.BaseModel):
    """Summary model for an Oppia exploration.

    This should be used whenever the content blob of the exploration is not
    needed (e.g. in search results, etc).

    A ExpSummaryModel instance stores the following information:

        id, title, category, objective, language_code, tags,
        last_updated, created_on, status (private, public),
        community_owned, owner_ids, editor_ids,
        viewer_ids, version.

    The key of each instance is the exploration id.
    """

    # What this exploration is called.
    title = ndb.StringProperty(required=True)
    # The category this exploration belongs to.
    category = ndb.StringProperty(required=True, indexed=True)
    # The objective of this exploration.
    objective = ndb.TextProperty(required=True, indexed=False)
    # The ISO 639-1 code for the language this exploration is written in.
    language_code = ndb.StringProperty(required=True, indexed=True)
    # Tags associated with this exploration.
    tags = ndb.StringProperty(repeated=True, indexed=True)

    # Aggregate user-assigned ratings of the exploration.
    ratings = ndb.JsonProperty(default=None, indexed=False)

    # Scaled average rating for the exploration.
    scaled_average_rating = ndb.FloatProperty(indexed=True)

    # Time when the exploration model was last updated (not to be
    # confused with last_updated, which is the time when the
    # exploration *summary* model was last updated).
    exploration_model_last_updated = ndb.DateTimeProperty(indexed=True)
    # Time when the exploration model was created (not to be confused
    # with created_on, which is the time when the exploration *summary*
    # model was created).
    exploration_model_created_on = ndb.DateTimeProperty(indexed=True)
    # Time when the exploration was first published.
    first_published_msec = ndb.FloatProperty(indexed=True)

    # The publication status of this exploration.
    status = ndb.StringProperty(
        default=constants.ACTIVITY_STATUS_PRIVATE, indexed=True,
        choices=[
            constants.ACTIVITY_STATUS_PRIVATE,
            constants.ACTIVITY_STATUS_PUBLIC
        ]
    )

    # Whether this exploration is owned by the community.
    community_owned = ndb.BooleanProperty(required=True, indexed=True)

    # The user_ids of owners of this exploration.
    owner_ids = ndb.StringProperty(indexed=True, repeated=True)
    # The user_ids of users who are allowed to edit this exploration.
    editor_ids = ndb.StringProperty(indexed=True, repeated=True)
    # The user_ids of users who are allowed to voiceover this exploration.
    voice_artist_ids = ndb.StringProperty(indexed=True, repeated=True)
    # The user_ids of users who are allowed to view this exploration.
    viewer_ids = ndb.StringProperty(indexed=True, repeated=True)
    # The user_ids of users who have contributed (humans who have made a
    # positive (not just a revert) change to the exploration's content).
    # NOTE TO DEVELOPERS: contributor_ids and contributors_summary need to be
    # synchronized, meaning that the keys in contributors_summary need be
    # equal to the contributor_ids list.
    contributor_ids = ndb.StringProperty(indexed=True, repeated=True)
    # A dict representing the contributors of non-trivial commits to this
    # exploration. Each key of this dict is a user_id, and the corresponding
    # value is the number of non-trivial commits that the user has made.
    contributors_summary = ndb.JsonProperty(default={}, indexed=False)
    # The version number of the exploration after this commit. Only populated
    # for commits to an exploration (as opposed to its rights, etc.).
    version = ndb.IntegerProperty()

    # DEPRECATED in v2.8.3. Do not use.
    translator_ids = ndb.StringProperty(indexed=True, repeated=True)

    @staticmethod
    def get_deletion_policy():
        """Exploration summary is deleted only if the corresponding exploration
        is not public.
        """
        return base_models.DELETION_POLICY.KEEP_IF_PUBLIC

    @classmethod
    def has_reference_to_user_id(cls, user_id):
        """Check whether ExpSummaryModel references user.

        Args:
            user_id: str. The ID of the user whose data should be checked.

        Returns:
            bool. Whether any models refer to the given user ID.
        """
        return cls.query(ndb.OR(
            cls.owner_ids == user_id,
            cls.editor_ids == user_id,
            cls.voice_artist_ids == user_id,
            cls.viewer_ids == user_id,
            cls.contributor_ids == user_id
        )).get(keys_only=True) is not None

    @classmethod
    def get_non_private(cls):
        """Returns an iterable with non-private ExpSummary models.

        Returns:
            iterable. An iterable with non-private ExpSummary models.
        """
        return ExpSummaryModel.query().filter(
            ExpSummaryModel.status != constants.ACTIVITY_STATUS_PRIVATE
        ).filter(
            ExpSummaryModel.deleted == False  # pylint: disable=singleton-comparison
        ).fetch(feconf.DEFAULT_QUERY_LIMIT)

    @classmethod
    def get_top_rated(cls, limit):
        """Fetches the top-rated exp summaries that are public in descending
        order of scaled_average_rating.

        Args:
            limit: int. The maximum number of results to return.

        Returns:
            iterable. An iterable with the top rated exp summaries that are
            public in descending order of scaled_average_rating.
        """
        return ExpSummaryModel.query().filter(
            ExpSummaryModel.status == constants.ACTIVITY_STATUS_PUBLIC
        ).filter(
            ExpSummaryModel.deleted == False  # pylint: disable=singleton-comparison
        ).order(
            -ExpSummaryModel.scaled_average_rating
        ).fetch(limit)

    @classmethod
    def get_private_at_least_viewable(cls, user_id):
        """Fetches private exp summaries that are at least viewable by the
        given user.

        Args:
            user_id: str. The id of the given user.

        Returns:
            iterable. An iterable with private exp summaries that are at least
            viewable by the given user.
        """
        return ExpSummaryModel.query().filter(
            ExpSummaryModel.status == constants.ACTIVITY_STATUS_PRIVATE
        ).filter(
            ndb.OR(
                ExpSummaryModel.owner_ids == user_id,
                ExpSummaryModel.editor_ids == user_id,
                ExpSummaryModel.voice_artist_ids == user_id,
                ExpSummaryModel.viewer_ids == user_id)
        ).filter(
            ExpSummaryModel.deleted == False  # pylint: disable=singleton-comparison
        ).fetch(feconf.DEFAULT_QUERY_LIMIT)

    @classmethod
    def get_at_least_editable(cls, user_id):
        """Fetches exp summaries that are at least editable by the given user.

        Args:
            user_id: str. The id of the given user.

        Returns:
            iterable. An iterable with exp summaries that are at least
            editable by the given user.
        """
        return ExpSummaryModel.query().filter(
            ndb.OR(
                ExpSummaryModel.owner_ids == user_id,
                ExpSummaryModel.editor_ids == user_id)
        ).filter(
            ExpSummaryModel.deleted == False  # pylint: disable=singleton-comparison
        ).fetch(feconf.DEFAULT_QUERY_LIMIT)

    @classmethod
    def get_recently_published(cls, limit):
        """Fetches exp summaries that are recently published.

        Args:
            limit: int. The maximum number of results to return.

        Returns:
            iterable. An iterable with exp summaries that are
            recently published. The returned list is sorted by the time of
            publication with latest being first in the list.
        """
        return ExpSummaryModel.query().filter(
            ExpSummaryModel.status == constants.ACTIVITY_STATUS_PUBLIC
        ).filter(
            ExpSummaryModel.deleted == False  # pylint: disable=singleton-comparison
        ).order(
            -ExpSummaryModel.first_published_msec
        ).fetch(limit)

    @staticmethod
    def get_export_policy():
        """Model data has already been exported as a part of the
        ExplorationModel and thus does not need a separate export_data
        function.
        """
        return base_models.EXPORT_POLICY.NOT_APPLICABLE<|MERGE_RESOLUTION|>--- conflicted
+++ resolved
@@ -501,23 +501,11 @@
 
         snapshot_metadata_model = self.SNAPSHOT_METADATA_CLASS.get(
             self.get_snapshot_id(self.id, self.version))
-<<<<<<< HEAD
-        mentioned_user_ids = (
-=======
         snapshot_metadata_model.content_user_ids = list(sorted(
->>>>>>> d31ab9e6
             set(self.owner_ids) |
             set(self.editor_ids) |
             set(self.voice_artist_ids) |
             set(self.viewer_ids)
-<<<<<<< HEAD
-        )
-        for commit_cmd in commit_cmds:
-            if commit_cmd['cmd'] == feconf.CMD_CHANGE_ROLE:
-                mentioned_user_ids.add(commit_cmd['assignee_id'])
-        snapshot_metadata_model.mentioned_user_ids = list(
-            sorted(mentioned_user_ids))
-=======
         ))
 
         commit_cmds_user_ids = set()
@@ -527,7 +515,6 @@
         snapshot_metadata_model.commit_cmds_user_ids = list(
             sorted(commit_cmds_user_ids))
 
->>>>>>> d31ab9e6
         snapshot_metadata_model.put()
 
     @classmethod
