# coding: utf-8
#
# Copyright 2014 The Oppia Authors. All Rights Reserved.
#
# Licensed under the Apache License, Version 2.0 (the "License");
# you may not use this file except in compliance with the License.
# You may obtain a copy of the License at
#
#      http://www.apache.org/licenses/LICENSE-2.0
#
# Unless required by applicable law or agreed to in writing, software
# distributed under the License is distributed on an "AS-IS" BASIS,
# WITHOUT WARRANTIES OR CONDITIONS OF ANY KIND, either express or implied.
# See the License for the specific language governing permissions and
# limitations under the License.

"""Tests for core.storage.user.gae_models."""
from __future__ import absolute_import  # pylint: disable=import-only-modules
from __future__ import unicode_literals  # pylint: disable=import-only-modules

import datetime
import types

from core.domain import exp_domain
from core.domain import exp_services
from core.platform import models
from core.tests import test_utils
import feconf
import python_utils

(base_models, user_models) = models.Registry.import_models(
    [models.NAMES.base_model, models.NAMES.user])


class UserSettingsModelTest(test_utils.GenericTestBase):
    """Tests for UserSettingsModel class."""

    NONEXISTENT_USER_ID = 'id_x'
    NONEXISTENT_USER_ID = 'id_x'
    USER_1_ID = 'user_id'
    USER_1_GAE_ID = 'gae_id'
    USER_1_EMAIL = 'user@example.com'
    USER_1_ROLE = feconf.ROLE_ID_ADMIN
    USER_2_ID = 'user2_id'
    USER_2_GAE_ID = 'gae2_id'
    USER_2_EMAIL = 'user2@example.com'
    USER_2_ROLE = feconf.ROLE_ID_BANNED_USER
    USER_3_ID = 'user3_id'
    USER_3_GAE_ID = 'gae3_id'
    USER_3_EMAIL = 'user3@example.com'
    USER_3_ROLE = feconf.ROLE_ID_ADMIN
    GENERIC_USERNAME = 'user'
    GENERIC_DATE = datetime.datetime(2019, 5, 20)
    GENERIC_IMAGE_URL = 'www.example.com/example.png'
    GENERIC_USER_BIO = 'I am a user of Oppia!'
    GENERIC_SUBJECT_INTERESTS = ['Math', 'Science']
    GENERIC_LANGUAGE_CODES = ['en', 'es']

    def setUp(self):
        super(UserSettingsModelTest, self).setUp()
        user_models.UserSettingsModel(
            id=self.USER_1_ID,
            gae_id=self.USER_1_GAE_ID,
            email=self.USER_1_EMAIL,
            role=self.USER_1_ROLE
        ).put()
        user_models.UserSettingsModel(
            id=self.USER_2_ID,
            gae_id=self.USER_2_GAE_ID,
            email=self.USER_2_EMAIL,
            role=self.USER_2_ROLE,
            deleted=True
        ).put()
        user_models.UserSettingsModel(
            id=self.USER_3_ID,
            gae_id=self.USER_3_GAE_ID,
            email=self.USER_3_EMAIL,
            role=self.USER_3_ROLE,
            username=self.GENERIC_USERNAME,
            normalized_username=self.GENERIC_USERNAME,
            last_agreed_to_terms=self.GENERIC_DATE,
            last_started_state_editor_tutorial=self.GENERIC_DATE,
            last_started_state_translation_tutorial=self.GENERIC_DATE,
            last_logged_in=self.GENERIC_DATE,
            last_created_an_exploration=self.GENERIC_DATE,
            last_edited_an_exploration=self.GENERIC_DATE,
            profile_picture_data_url=self.GENERIC_IMAGE_URL,
            default_dashboard='learner',
            creator_dashboard_display_pref='card',
            user_bio=self.GENERIC_USER_BIO,
            subject_interests=self.GENERIC_SUBJECT_INTERESTS,
            first_contribution_msec=1,
            preferred_language_codes=self.GENERIC_LANGUAGE_CODES,
            preferred_site_language_code=(self.GENERIC_LANGUAGE_CODES[0]),
            preferred_audio_language_code=(self.GENERIC_LANGUAGE_CODES[0])
        ).put()

    def test_get_deletion_policy(self):
        self.assertEqual(
            user_models.UserSettingsModel.get_deletion_policy(),
            base_models.DELETION_POLICY.DELETE)

    def test_has_reference_to_user_id(self):
        self.assertTrue(
            user_models.UserSettingsModel
            .has_reference_to_user_id(self.USER_1_ID)
        )
        self.assertTrue(
            user_models.UserSettingsModel
            .has_reference_to_user_id(self.USER_2_ID)
        )
        self.assertFalse(
            user_models.UserSettingsModel
            .has_reference_to_user_id(self.NONEXISTENT_USER_ID)
        )

    def test_get_user_id_migration_policy(self):
        self.assertEqual(
            user_models.UserSettingsModel.get_user_id_migration_policy(),
            base_models.USER_ID_MIGRATION_POLICY.COPY)

    def test_get_by_role(self):
        user = user_models.UserSettingsModel.get_by_role(
            feconf.ROLE_ID_ADMIN)
        self.assertEqual(user[0].role, feconf.ROLE_ID_ADMIN)

    def test_export_data_nonexistent_user(self):
        with self.assertRaises(user_models.UserSettingsModel
                               .EntityNotFoundError):
            user_models.UserSettingsModel.export_data('fake_user')

    def test_export_data_trivial(self):
        user = user_models.UserSettingsModel.get_by_id(self.USER_1_ID)
        user_data = user.export_data(user.id)
        expected_user_data = {
            'email': 'user@example.com',
            'role': feconf.ROLE_ID_ADMIN,
            'username': None,
            'normalized_username': None,
            'last_agreed_to_terms': None,
            'last_started_state_editor_tutorial': None,
            'last_started_state_translation_tutorial': None,
            'last_logged_in': None,
            'last_edited_an_exploration': None,
            'profile_picture_data_url': None,
            'default_dashboard': 'learner',
            'creator_dashboard_display_pref': 'card',
            'user_bio': None,
            'subject_interests': [],
            'first_contribution_msec': None,
            'preferred_language_codes': [],
            'preferred_site_language_code': None,
            'preferred_audio_language_code': None
        }
        self.assertEqual(expected_user_data, user_data)

    def test_export_data_nontrivial(self):
        user = user_models.UserSettingsModel.get_by_id(self.USER_3_ID)
        user_data = user.export_data(user.id)
        expected_user_data = {
            'email': self.USER_3_EMAIL,
            'role': feconf.ROLE_ID_ADMIN,
            'username': self.GENERIC_USERNAME,
            'normalized_username': self.GENERIC_USERNAME,
            'last_agreed_to_terms': self.GENERIC_DATE,
            'last_started_state_editor_tutorial': self.GENERIC_DATE,
            'last_started_state_translation_tutorial': self.GENERIC_DATE,
            'last_logged_in': self.GENERIC_DATE,
            'last_edited_an_exploration': self.GENERIC_DATE,
            'profile_picture_data_url': self.GENERIC_IMAGE_URL,
            'default_dashboard': 'learner',
            'creator_dashboard_display_pref': 'card',
            'user_bio': self.GENERIC_USER_BIO,
            'subject_interests': self.GENERIC_SUBJECT_INTERESTS,
            'first_contribution_msec': 1,
            'preferred_language_codes': self.GENERIC_LANGUAGE_CODES,
            'preferred_site_language_code': self.GENERIC_LANGUAGE_CODES[0],
            'preferred_audio_language_code': self.GENERIC_LANGUAGE_CODES[0]
        }
        self.assertEqual(expected_user_data, user_data)

    def test_get_new_id_method_returns_unique_ids(self):
        ids = set([])
        for _ in python_utils.RANGE(100):
            new_id = user_models.UserSettingsModel.get_new_id('')
            self.assertNotIn(new_id, ids)
            user_models.UserSettingsModel(
                id=new_id, gae_id='gae_id', email='some@email.com').put()
            ids.add(new_id)

    def test_create_raises_error_when_many_id_collisions_occur(self):
        # Swap dependent method get_by_id to simulate collision every time.
        get_by_id_swap = self.swap(
            user_models.UserSettingsModel, 'get_by_id', types.MethodType(
                lambda _, __: True, user_models.UserSettingsModel))

        assert_raises_regexp_context_manager = self.assertRaisesRegexp(
            Exception, 'New id generator is producing too many collisions.')

        with assert_raises_regexp_context_manager, get_by_id_swap:
            user_models.UserSettingsModel.get_new_id('exploration')


class CompletedActivitiesModelTests(test_utils.GenericTestBase):
    """Tests for the CompletedActivitiesModel."""

    NONEXISTENT_USER_ID = 'id_x'
    USER_1_ID = 'id_1'
    USER_2_ID = 'id_2'
    EXPLORATION_IDS_1 = ['exp_1', 'exp_2', 'exp_3']
    COLLECTION_IDS_1 = ['col_1', 'col_2', 'col_3']

    def setUp(self):
        """Set up user models in datastore for use in testing."""
        super(CompletedActivitiesModelTests, self).setUp()

        user_models.CompletedActivitiesModel(
            id=self.USER_1_ID,
            exploration_ids=self.EXPLORATION_IDS_1,
            collection_ids=self.COLLECTION_IDS_1
        ).put()
        user_models.CompletedActivitiesModel(
            id=self.USER_2_ID,
            exploration_ids=self.EXPLORATION_IDS_1,
            collection_ids=self.COLLECTION_IDS_1,
            deleted=True
        ).put()

    def test_get_deletion_policy(self):
        self.assertEqual(
            user_models.CompletedActivitiesModel.get_deletion_policy(),
            base_models.DELETION_POLICY.DELETE)

    def test_has_reference_to_user_id(self):
        self.assertTrue(
            user_models.CompletedActivitiesModel
            .has_reference_to_user_id(self.USER_1_ID)
        )
        self.assertTrue(
            user_models.CompletedActivitiesModel
            .has_reference_to_user_id(self.USER_2_ID)
        )
        self.assertFalse(
            user_models.CompletedActivitiesModel
            .has_reference_to_user_id(self.NONEXISTENT_USER_ID)
        )

    def test_get_user_id_migration_policy(self):
        self.assertEqual(
            user_models.CompletedActivitiesModel.get_user_id_migration_policy(),
            base_models.USER_ID_MIGRATION_POLICY.COPY)

    def test_export_data_on_nonexistent_user(self):
        """Test if export_data returns None when user is not in datastore."""
        user_data = user_models.CompletedActivitiesModel.export_data(
            self.NONEXISTENT_USER_ID)
        self.assertEqual(None, user_data)

    def test_export_data_on_existent_user(self):
        """Test if export_data works as intended on a user in datastore."""
        user_data = (
            user_models.CompletedActivitiesModel.export_data(self.USER_1_ID))
        expected_data = {
            'completed_exploration_ids': self.EXPLORATION_IDS_1,
            'completed_collection_ids': self.COLLECTION_IDS_1
        }
        self.assertEqual(expected_data, user_data)


class IncompleteActivitiesModelTests(test_utils.GenericTestBase):
    """Tests for the IncompleteActivitiesModel."""

    NONEXISTENT_USER_ID = 'id_x'
    USER_1_ID = 'id_1'
    USER_2_ID = 'id_2'
    EXPLORATION_IDS_1 = ['exp_1', 'exp_2', 'exp_3']
    COLLECTION_IDS_1 = ['col_1', 'col_2', 'col_3']

    def setUp(self):
        """Set up user models in datastore for use in testing."""
        super(IncompleteActivitiesModelTests, self).setUp()

        user_models.IncompleteActivitiesModel(
            id=self.USER_1_ID,
            exploration_ids=self.EXPLORATION_IDS_1,
            collection_ids=self.COLLECTION_IDS_1
        ).put()
        user_models.IncompleteActivitiesModel(
            id=self.USER_2_ID,
            exploration_ids=self.EXPLORATION_IDS_1,
            collection_ids=self.COLLECTION_IDS_1,
            deleted=True
        ).put()

    def test_get_deletion_policy(self):
        self.assertEqual(
            user_models.IncompleteActivitiesModel.get_deletion_policy(),
            base_models.DELETION_POLICY.DELETE)

    def test_has_reference_to_user_id(self):
        self.assertTrue(
            user_models.IncompleteActivitiesModel
            .has_reference_to_user_id(self.USER_1_ID)
        )
        self.assertTrue(
            user_models.IncompleteActivitiesModel
            .has_reference_to_user_id(self.USER_2_ID)
        )
        self.assertFalse(
            user_models.IncompleteActivitiesModel
            .has_reference_to_user_id(self.NONEXISTENT_USER_ID)
        )

    def test_get_user_id_migration_policy(self):
        self.assertEqual(
            user_models.IncompleteActivitiesModel
            .get_user_id_migration_policy(),
            base_models.USER_ID_MIGRATION_POLICY.COPY)

    def test_export_data_on_nonexistent_user(self):
        """Test if export_data returns None when user is not in datastore."""
        user_data = user_models.IncompleteActivitiesModel.export_data(
            self.NONEXISTENT_USER_ID)
        self.assertEqual(None, user_data)

    def test_export_data_on_existent_user(self):
        """Test if export_data works as intended on a user in datastore."""
        user_data = (
            user_models.IncompleteActivitiesModel.export_data(self.USER_1_ID))
        expected_data = {
            'incomplete_exploration_ids': self.EXPLORATION_IDS_1,
            'incomplete_collection_ids': self.COLLECTION_IDS_1
        }
        self.assertEqual(expected_data, user_data)


class ExpUserLastPlaythroughModelTest(test_utils.GenericTestBase):
    """Tests for ExpUserLastPlaythroughModel class."""

    NONEXISTENT_USER_ID = 'user_id_0'
    USER_ID_1 = 'user_id_1'
    USER_ID_2 = 'user_id_2'
    USER_ID_3 = 'user_id_3'
    EXP_ID_0 = 'exp_id_0'
    EXP_ID_1 = 'exp_id_1'
    STATE_NAME_1 = 'state_name_1'
    STATE_NAME_2 = 'state_name_2'
    EXP_VERSION = 1

    def setUp(self):
        super(ExpUserLastPlaythroughModelTest, self).setUp()

        user_models.ExpUserLastPlaythroughModel(
            id='%s.%s' % (self.USER_ID_1, self.EXP_ID_0),
            user_id=self.USER_ID_1,
            exploration_id=self.EXP_ID_0,
            last_played_exp_version=self.EXP_VERSION,
            last_played_state_name=self.STATE_NAME_1
        ).put()
        user_models.ExpUserLastPlaythroughModel(
            id='%s.%s' % (self.USER_ID_2, self.EXP_ID_0),
            user_id=self.USER_ID_2,
            exploration_id=self.EXP_ID_0,
            last_played_exp_version=self.EXP_VERSION,
            last_played_state_name=self.STATE_NAME_2
        ).put()
        user_models.ExpUserLastPlaythroughModel(
            id='%s.%s' % (self.USER_ID_2, self.EXP_ID_1),
            user_id=self.USER_ID_2,
            exploration_id=self.EXP_ID_1,
            last_played_exp_version=self.EXP_VERSION,
            last_played_state_name=self.STATE_NAME_2
        ).put()
        user_models.ExpUserLastPlaythroughModel(
            id='%s.%s' % (self.USER_ID_3, self.EXP_ID_1),
            user_id=self.USER_ID_3,
            exploration_id=self.EXP_ID_1,
            last_played_exp_version=self.EXP_VERSION,
            last_played_state_name=self.STATE_NAME_2,
            deleted=True
        ).put()

    def test_get_deletion_policy(self):
        self.assertEqual(
            user_models.ExpUserLastPlaythroughModel.get_deletion_policy(),
            base_models.DELETION_POLICY.DELETE)

    def test_has_reference_to_user_id(self):
        self.assertTrue(
            user_models.ExpUserLastPlaythroughModel
            .has_reference_to_user_id(self.USER_ID_1)
        )
        self.assertTrue(
            user_models.ExpUserLastPlaythroughModel
            .has_reference_to_user_id(self.USER_ID_2)
        )
        self.assertTrue(
            user_models.ExpUserLastPlaythroughModel
            .has_reference_to_user_id(self.USER_ID_3)
        )
        self.assertFalse(
            user_models.ExpUserLastPlaythroughModel
            .has_reference_to_user_id(self.NONEXISTENT_USER_ID)
        )

    def test_get_user_id_migration_policy(self):
        self.assertEqual(
            user_models.ExpUserLastPlaythroughModel
            .get_user_id_migration_policy(),
            base_models.USER_ID_MIGRATION_POLICY.COPY_AND_UPDATE_ONE_FIELD)

    def test_create_success(self):
        user_models.ExpUserLastPlaythroughModel.create(
            self.USER_ID_1, self.EXP_ID_1).put()
        retrieved_object = user_models.ExpUserLastPlaythroughModel.get_by_id(
            '%s.%s' % (self.USER_ID_1, self.EXP_ID_1))

        self.assertEqual(retrieved_object.user_id, self.USER_ID_1)
        self.assertEqual(retrieved_object.exploration_id, self.EXP_ID_1)

    def test_get_success(self):
        retrieved_object = user_models.ExpUserLastPlaythroughModel.get(
            self.USER_ID_1, self.EXP_ID_0)

        self.assertEqual(retrieved_object.user_id, self.USER_ID_1)
        self.assertEqual(retrieved_object.exploration_id, self.EXP_ID_0)
        self.assertEqual(
            retrieved_object.last_played_exp_version, self.EXP_VERSION)
        self.assertEqual(
            retrieved_object.last_played_state_name, self.STATE_NAME_1)

    def test_get_failure(self):
        retrieved_object = user_models.ExpUserLastPlaythroughModel.get(
            self.USER_ID_1, 'unknown_exp_id')

        self.assertEqual(retrieved_object, None)

    def test_export_data_none(self):
        """Test export data on a user with no explorations."""
        user_data = user_models.ExpUserLastPlaythroughModel.export_data(
            self.NONEXISTENT_USER_ID)
        expected_data = {}
        self.assertEqual(expected_data, user_data)

    def test_export_data_single(self):
        """Test export data on a user with a single exploration."""
        user_data = user_models.ExpUserLastPlaythroughModel.export_data(
            self.USER_ID_1)
        expected_data = {
            self.EXP_ID_0: {
                'exp_version': self.EXP_VERSION,
                'state_name': self.STATE_NAME_1
            }
        }
        self.assertEqual(expected_data, user_data)

    def test_export_data_multi(self):
        """Test export data on a user with multiple explorations."""
        user_data = user_models.ExpUserLastPlaythroughModel.export_data(
            self.USER_ID_2)
        expected_data = {
            self.EXP_ID_0: {
                'exp_version': self.EXP_VERSION,
                'state_name': self.STATE_NAME_2
            },
            self.EXP_ID_1: {
                'exp_version': self.EXP_VERSION,
                'state_name': self.STATE_NAME_2
            }
        }
        self.assertEqual(expected_data, user_data)


class LearnerPlaylistModelTests(test_utils.GenericTestBase):
    """Tests for the LearnerPlaylistModel."""
    NONEXISTENT_USER_ID = 'id_x'
    USER_ID_1 = 'id_1'
    USER_ID_2 = 'id_2'
    EXPLORATION_IDS_1 = ['exp_1', 'exp_2', 'exp_3']
    COLLECTION_IDS_1 = ['col_1', 'col_2', 'col_3']

    def setUp(self):
        """Set up user models in datastore for use in testing."""
        super(LearnerPlaylistModelTests, self).setUp()

        user_models.LearnerPlaylistModel(
            id=self.USER_ID_1,
            exploration_ids=self.EXPLORATION_IDS_1,
            collection_ids=self.COLLECTION_IDS_1
        ).put()
        user_models.LearnerPlaylistModel(
            id=self.USER_ID_2,
            exploration_ids=self.EXPLORATION_IDS_1,
            collection_ids=self.COLLECTION_IDS_1,
            deleted=True
        ).put()

    def test_get_deletion_policy(self):
        self.assertEqual(
            user_models.LearnerPlaylistModel.get_deletion_policy(),
            base_models.DELETION_POLICY.DELETE)

    def test_has_reference_to_user_id(self):
        self.assertTrue(
            user_models.LearnerPlaylistModel
            .has_reference_to_user_id(self.USER_ID_1)
        )
        self.assertTrue(
            user_models.LearnerPlaylistModel
            .has_reference_to_user_id(self.USER_ID_2)
        )
        self.assertFalse(
            user_models.LearnerPlaylistModel
            .has_reference_to_user_id(self.NONEXISTENT_USER_ID)
        )

    def test_get_user_id_migration_policy(self):
        self.assertEqual(
            user_models.LearnerPlaylistModel.get_user_id_migration_policy(),
            base_models.USER_ID_MIGRATION_POLICY.COPY)

    def test_export_data_on_nonexistent_user(self):
        """Test if export_data returns None when user is not in datastore."""
        user_data = user_models.LearnerPlaylistModel.export_data(
            self.NONEXISTENT_USER_ID)
        self.assertEqual(None, user_data)

    def test_export_data_on_existent_user(self):
        """Test if export_data works as intended on a user in datastore."""
        user_data = user_models.LearnerPlaylistModel.export_data(self.USER_ID_1)
        expected_data = {
            'playlist_exploration_ids': self.EXPLORATION_IDS_1,
            'playlist_collection_ids': self.COLLECTION_IDS_1
        }
        self.assertEqual(expected_data, user_data)


class UserContributionsModelTests(test_utils.GenericTestBase):
    """Tests for the UserContributionsModel class."""

    NONEXISTENT_USER_ID = 'id_x'
    USER_C_ID = 'id_c'
    USER_A_EMAIL = 'a@example.com'
    USER_B_EMAIL = 'b@example.com'
    USER_A_USERNAME = 'a'
    USER_B_USERNAME = 'b'
    EXP_ID_1 = 'exp_1'
    EXP_ID_2 = 'exp_2'

    def setUp(self):
        """Set up user models in datastore for use in testing."""
        super(UserContributionsModelTests, self).setUp()
        # User A has no created explorations, one edited exploration.
        # User B has two created and edited explorations.
        self.signup(self.USER_A_EMAIL, self.USER_A_USERNAME)
        self.user_a_id = self.get_user_id_from_email(self.USER_A_EMAIL)
        self.signup(self.USER_B_EMAIL, self.USER_B_USERNAME)
        self.user_b_id = self.get_user_id_from_email(self.USER_B_EMAIL)

        # Note that creating an exploration counts as editing it.
        self.save_new_valid_exploration(
            self.EXP_ID_1, self.user_b_id, end_state_name='End')

        exp_services.update_exploration(
            self.user_a_id, self.EXP_ID_1, [exp_domain.ExplorationChange({
                'cmd': 'edit_exploration_property',
                'property_name': 'objective',
                'new_value': 'the objective'
            })], 'Test edit')

        self.save_new_valid_exploration(
            self.EXP_ID_2, self.user_b_id, end_state_name='End')

        exp_services.update_exploration(
            self.user_a_id, self.EXP_ID_2, [exp_domain.ExplorationChange({
                'cmd': 'edit_exploration_property',
                'property_name': 'objective',
                'new_value': 'the objective'
            })], 'Test edit')

        user_models.UserContributionsModel(
            id=self.USER_C_ID,
            deleted=True
        ).put()

    def test_get_deletion_policy(self):
        self.assertEqual(
            user_models.UserContributionsModel.get_deletion_policy(),
            base_models.DELETION_POLICY.DELETE)

    def test_has_reference_to_user_id(self):
        self.assertTrue(
            user_models.UserContributionsModel
            .has_reference_to_user_id(self.user_a_id)
        )
        self.assertTrue(
            user_models.UserContributionsModel
            .has_reference_to_user_id(self.USER_C_ID)
        )
        self.assertFalse(
            user_models.UserContributionsModel
            .has_reference_to_user_id(self.NONEXISTENT_USER_ID)
        )

    def test_get_user_id_migration_policy(self):
        self.assertEqual(
            user_models.UserContributionsModel.get_user_id_migration_policy(),
            base_models.USER_ID_MIGRATION_POLICY.COPY)

    def test_export_data_on_nonexistent_user(self):
        """Test if export_data returns None when user is not in datastore."""
        user_data = user_models.UserContributionsModel.export_data(
            self.NONEXISTENT_USER_ID)
        self.assertEqual(None, user_data)

    def test_export_data_on_partially_involved_user(self):
        """Test export_data on user with no creations and two edits."""
        user_data = user_models.UserContributionsModel.export_data(
            self.user_a_id)
        expected_data = {
            'created_exploration_ids': [],
            'edited_exploration_ids': [self.EXP_ID_1, self.EXP_ID_2]
        }
        self.assertEqual(expected_data, user_data)

    def test_export_data_on_highly_involved_user(self):
        """Test export data on user with two creations and two edits."""
        user_data = user_models.UserContributionsModel.export_data(
            self.user_b_id)
        expected_data = {
            'created_exploration_ids': [self.EXP_ID_1, self.EXP_ID_2],
            'edited_exploration_ids': [self.EXP_ID_1, self.EXP_ID_2]
        }
        self.assertEqual(expected_data, user_data)


class UserEmailPreferencesModelTests(test_utils.GenericTestBase):
    """Tests for the UserEmailPreferencesModel."""

    NONEXISTENT_USER_ID = 'id_x'
    USER_ID_1 = 'id_1'
    USER_ID_2 = 'id_2'

    def setUp(self):
        """Set up user models in datastore for use in testing."""
        super(UserEmailPreferencesModelTests, self).setUp()

        user_models.UserEmailPreferencesModel(id=self.USER_ID_1).put()
        user_models.UserEmailPreferencesModel(
            id=self.USER_ID_2,
            deleted=True
        ).put()

    def test_get_deletion_policy(self):
        self.assertEqual(
            user_models.UserEmailPreferencesModel.get_deletion_policy(),
            base_models.DELETION_POLICY.DELETE)

    def test_has_reference_to_user_id(self):
        self.assertTrue(
            user_models.UserEmailPreferencesModel
            .has_reference_to_user_id(self.USER_ID_1)
        )
        self.assertTrue(
            user_models.UserEmailPreferencesModel
            .has_reference_to_user_id(self.USER_ID_2)
        )
        self.assertFalse(
            user_models.UserEmailPreferencesModel
            .has_reference_to_user_id(self.NONEXISTENT_USER_ID)
        )

    def test_get_user_id_migration_policy(self):
        self.assertEqual(
            user_models.UserEmailPreferencesModel
            .get_user_id_migration_policy(),
            base_models.USER_ID_MIGRATION_POLICY.COPY)


class UserSubscriptionsModelTests(test_utils.GenericTestBase):
    """Tests for UserSubscriptionsModel."""

    NONEXISTENT_USER_ID = 'id_x'
    USER_ID_1 = 'user_id_1'
    USER_ID_2 = 'user_id_2'
    USER_ID_3 = 'user_id_3'
    USER_ID_4 = 'user_id_4'
    CREATOR_IDS = ['4', '8', '16']
    COLLECTION_IDS = ['23', '42', '4']
    ACTIVITY_IDS = ['8', '16', '23']
    GENERAL_FEEDBACK_THREAD_IDS = ['42', '4', '8']

    def setUp(self):
        """Set up user models in datastore for use in testing."""
        super(UserSubscriptionsModelTests, self).setUp()
        user_models.UserSubscriptionsModel(id=self.USER_ID_1).put()

        user_models.UserSubscriptionsModel(
            id=self.USER_ID_2,
            creator_ids=self.CREATOR_IDS,
            collection_ids=self.COLLECTION_IDS,
            activity_ids=self.ACTIVITY_IDS,
            general_feedback_thread_ids=self.GENERAL_FEEDBACK_THREAD_IDS
        ).put()

        user_models.UserSubscriptionsModel(
            id=self.USER_ID_4,
            deleted=True
        ).put()

    def test_get_deletion_policy(self):
        self.assertEqual(
            user_models.UserSubscriptionsModel.get_deletion_policy(),
            base_models.DELETION_POLICY.DELETE)

    def test_has_reference_to_user_id(self):
        self.assertTrue(
            user_models.UserSubscriptionsModel
            .has_reference_to_user_id(self.USER_ID_1)
        )
        self.assertTrue(
            user_models.UserSubscriptionsModel
            .has_reference_to_user_id(self.USER_ID_4)
        )
        self.assertFalse(
            user_models.UserSubscriptionsModel
            .has_reference_to_user_id(self.NONEXISTENT_USER_ID)
        )

    def test_get_user_id_migration_policy(self):
        self.assertEqual(
            user_models.UserSubscriptionsModel.get_user_id_migration_policy(),
            base_models.USER_ID_MIGRATION_POLICY.COPY)

    def test_export_data_trivial(self):
        """Test if empty user data is properly exported."""
        user_data = (
            user_models.UserSubscriptionsModel.export_data(self.USER_ID_1))
        test_data = {
            'creator_ids': [],
            'collection_ids': [],
            'activity_ids': [],
            'general_feedback_thread_ids': [],
            'last_checked': None
        }
        self.assertEqual(user_data, test_data)

    def test_export_data_nontrivial(self):
        """Test if nonempty user data is properly exported."""
        user_data = (
            user_models.UserSubscriptionsModel.export_data(self.USER_ID_2))
        test_data = {
            'creator_ids': self.CREATOR_IDS,
            'collection_ids': self.COLLECTION_IDS,
            'activity_ids': self.ACTIVITY_IDS,
            'general_feedback_thread_ids': self.GENERAL_FEEDBACK_THREAD_IDS,
            'last_checked': None
        }
        self.assertEqual(user_data, test_data)

    def test_export_data_on_nonexistent_user(self):
        """Test if exception is raised on nonexistent UserSubscriptionsModel."""
        export_data_exception = (
            self.assertRaisesRegexp(
                Exception, 'UserSubscriptionsModel does not exist.'))
        with export_data_exception:
            user_models.UserSubscriptionsModel.export_data(self.USER_ID_3)


class UserSubscribersModelTests(test_utils.GenericTestBase):
    """Tests for UserSubscribersModel."""

    NONEXISTENT_USER_ID = 'id_x'
    USER_ID_1 = 'id_1'
    USER_ID_2 = 'id_2'

    def setUp(self):
        """Set up user models in datastore for use in testing."""
        super(UserSubscribersModelTests, self).setUp()

        user_models.UserSubscribersModel(id=self.USER_ID_1).put()
        user_models.UserSubscribersModel(id=self.USER_ID_2, deleted=True).put()

    def test_get_deletion_policy(self):
        self.assertEqual(
            user_models.UserSubscribersModel.get_deletion_policy(),
            base_models.DELETION_POLICY.DELETE)

    def test_has_reference_to_user_id(self):
        self.assertTrue(
            user_models.UserSubscribersModel
            .has_reference_to_user_id(self.USER_ID_1)
        )
        self.assertTrue(
            user_models.UserSubscribersModel
            .has_reference_to_user_id(self.USER_ID_2)
        )
        self.assertFalse(
            user_models.UserSubscribersModel
            .has_reference_to_user_id(self.NONEXISTENT_USER_ID)
        )

    def test_get_user_id_migration_policy(self):
        self.assertEqual(
            user_models.UserSubscribersModel.get_user_id_migration_policy(),
            base_models.USER_ID_MIGRATION_POLICY.COPY)


class UserRecentChangesBatchModelTests(test_utils.GenericTestBase):
    """Tests for the UserRecentChangesBatchModel."""

    NONEXISTENT_USER_ID = 'id_x'
    USER_ID_1 = 'id_1'
    USER_ID_2 = 'id_2'

    def setUp(self):
        """Set up user models in datastore for use in testing."""
        super(UserRecentChangesBatchModelTests, self).setUp()

        user_models.UserRecentChangesBatchModel(id=self.USER_ID_1).put()
        user_models.UserRecentChangesBatchModel(
            id=self.USER_ID_2,
            deleted=True
        ).put()

    def test_get_deletion_policy(self):
        self.assertEqual(
            user_models.UserRecentChangesBatchModel.get_deletion_policy(),
            base_models.DELETION_POLICY.DELETE)

    def test_has_reference_to_user_id(self):
        self.assertTrue(
            user_models.UserRecentChangesBatchModel
            .has_reference_to_user_id(self.USER_ID_1)
        )
        self.assertTrue(
            user_models.UserRecentChangesBatchModel
            .has_reference_to_user_id(self.USER_ID_2)
        )
        self.assertFalse(
            user_models.UserRecentChangesBatchModel
            .has_reference_to_user_id(self.NONEXISTENT_USER_ID)
        )

    def test_get_user_id_migration_policy(self):
        self.assertEqual(
            user_models.UserRecentChangesBatchModel
            .get_user_id_migration_policy(),
            base_models.USER_ID_MIGRATION_POLICY.COPY)


class UserStatsModelTest(test_utils.GenericTestBase):
    """Tests for the UserStatsModel class."""

    NONEXISTENT_USER_ID = 'id_x'
    USER_ID_1 = 'id_1'
    USER_ID_2 = 'id_2'
    USER_ID_3 = 'id_3'

    USER_1_IMPACT_SCORE = 0.87
    USER_1_TOTAL_PLAYS = 33
    USER_1_AVERAGE_RATINGS = 4.37
    USER_1_NUM_RATINGS = 22
    USER_1_WEEKLY_CREATOR_STATS_LIST = [
        {
            ('2019-05-21'): {
                'average_ratings': 4.00,
                'total_plays': 5
            }
        },
        {
            ('2019-05-28'): {
                'average_ratings': 4.95,
                'total_plays': 10
            }
        }
    ]

    USER_2_IMPACT_SCORE = 0.33
    USER_2_TOTAL_PLAYS = 15
    USER_2_AVERAGE_RATINGS = 2.50
    USER_2_NUM_RATINGS = 10
    USER_2_WEEKLY_CREATOR_STATS_LIST = [
        {
            ('2019-05-21'): {
                'average_ratings': 2.50,
                'total_plays': 4
            }
        },
        {
            ('2019-05-28'): {
                'average_ratings': 2.50,
                'total_plays': 6
            }
        }
    ]

    def setUp(self):
        """Set up user models in datastore for use in testing."""
        super(UserStatsModelTest, self).setUp()

        user_models.UserStatsModel(
            id=self.USER_ID_1,
            impact_score=self.USER_1_IMPACT_SCORE,
            total_plays=self.USER_1_TOTAL_PLAYS,
            average_ratings=self.USER_1_AVERAGE_RATINGS,
            num_ratings=self.USER_1_NUM_RATINGS,
            weekly_creator_stats_list=self.USER_1_WEEKLY_CREATOR_STATS_LIST
        ).put()
        user_models.UserStatsModel(
            id=self.USER_ID_2,
            impact_score=self.USER_2_IMPACT_SCORE,
            total_plays=self.USER_2_TOTAL_PLAYS,
            average_ratings=self.USER_2_AVERAGE_RATINGS,
            num_ratings=self.USER_2_NUM_RATINGS,
            weekly_creator_stats_list=self.USER_2_WEEKLY_CREATOR_STATS_LIST
        ).put()
        user_models.UserStatsModel(
            id=self.USER_ID_3,
            impact_score=self.USER_2_IMPACT_SCORE,
            total_plays=self.USER_2_TOTAL_PLAYS,
            average_ratings=self.USER_2_AVERAGE_RATINGS,
            num_ratings=self.USER_2_NUM_RATINGS,
            weekly_creator_stats_list=self.USER_2_WEEKLY_CREATOR_STATS_LIST,
            deleted=True
        ).put()

    def test_get_deletion_policy(self):
        self.assertEqual(
            user_models.UserStatsModel.get_deletion_policy(),
            base_models.DELETION_POLICY.DELETE)

    def test_has_reference_to_user_id(self):
        self.assertTrue(
            user_models.UserStatsModel
            .has_reference_to_user_id(self.USER_ID_1)
        )
        self.assertTrue(
            user_models.UserStatsModel
            .has_reference_to_user_id(self.USER_ID_3)
        )
        self.assertFalse(
            user_models.UserStatsModel
            .has_reference_to_user_id(self.NONEXISTENT_USER_ID)
        )

    def test_get_user_id_migration_policy(self):
        self.assertEqual(
            user_models.UserStatsModel.get_user_id_migration_policy(),
            base_models.USER_ID_MIGRATION_POLICY.COPY)

    def test_export_data_on_existing_user(self):
        """Test if export_data works when user is in data store."""
        user_data = user_models.UserStatsModel.export_data(self.USER_ID_1)
        test_data = {
            'impact_score': self.USER_1_IMPACT_SCORE,
            'total_plays': self.USER_1_TOTAL_PLAYS,
            'average_ratings': self.USER_1_AVERAGE_RATINGS,
            'num_ratings': self.USER_1_NUM_RATINGS,
            'weekly_creator_stats_list': self.USER_1_WEEKLY_CREATOR_STATS_LIST
        }
        self.assertEqual(user_data, test_data)

    def test_export_data_on_multiple_users(self):
        """Test if export_data works on multiple users in data store."""
        user_1_data = user_models.UserStatsModel.export_data(self.USER_ID_1)
        test_1_data = {
            'impact_score': self.USER_1_IMPACT_SCORE,
            'total_plays': self.USER_1_TOTAL_PLAYS,
            'average_ratings': self.USER_1_AVERAGE_RATINGS,
            'num_ratings': self.USER_1_NUM_RATINGS,
            'weekly_creator_stats_list': self.USER_1_WEEKLY_CREATOR_STATS_LIST
        }

        user_2_data = user_models.UserStatsModel.export_data(self.USER_ID_2)
        test_2_data = {
            'impact_score': self.USER_2_IMPACT_SCORE,
            'total_plays': self.USER_2_TOTAL_PLAYS,
            'average_ratings': self.USER_2_AVERAGE_RATINGS,
            'num_ratings': self.USER_2_NUM_RATINGS,
            'weekly_creator_stats_list': self.USER_2_WEEKLY_CREATOR_STATS_LIST
        }

        self.assertEqual(user_1_data, test_1_data)
        self.assertEqual(user_2_data, test_2_data)

    def test_export_data_on_nonexistent_user(self):
        """Test if export_data returns None when user is not in data store."""
        user_data = user_models.UserStatsModel.export_data(
            self.NONEXISTENT_USER_ID)
        test_data = None
        self.assertEqual(user_data, test_data)


class ExplorationUserDataModelTest(test_utils.GenericTestBase):
    """Tests for the ExplorationUserDataModel class."""

    NONEXISTENT_USER_ID = 'id_x'
    DATETIME_OBJECT = datetime.datetime.strptime('2016-02-16', '%Y-%m-%d')
    USER_1_ID = 'id_1'
    USER_2_ID = 'id_2'
    EXP_ID_ONE = 'exp_id_one'
    EXP_ID_TWO = 'exp_id_two'
    EXP_ID_THREE = 'exp_id_three'

    def setUp(self):
        super(ExplorationUserDataModelTest, self).setUp()
        user_models.ExplorationUserDataModel(
            id='%s.%s' % (self.USER_1_ID, self.EXP_ID_ONE),
            user_id=self.USER_1_ID,
            exploration_id=self.EXP_ID_ONE,
            rating=2,
            rated_on=self.DATETIME_OBJECT,
            draft_change_list={'new_content': {}},
            draft_change_list_last_updated=self.DATETIME_OBJECT,
            draft_change_list_exp_version=3,
            draft_change_list_id=1
        ).put()
        user_models.ExplorationUserDataModel(
            id='%s.%s' % (self.USER_2_ID, self.EXP_ID_ONE),
            user_id=self.USER_2_ID,
            exploration_id=self.EXP_ID_ONE,
            rating=2,
            rated_on=self.DATETIME_OBJECT,
            draft_change_list={'new_content': {}},
            draft_change_list_last_updated=self.DATETIME_OBJECT,
            draft_change_list_exp_version=3,
            draft_change_list_id=1,
            deleted=True
        ).put()

    def test_get_deletion_policy(self):
        self.assertEqual(
            user_models.ExplorationUserDataModel.get_deletion_policy(),
            base_models.DELETION_POLICY.ANONYMIZE)

    def test_has_reference_to_user_id(self):
        self.assertTrue(
            user_models.ExplorationUserDataModel
            .has_reference_to_user_id(self.USER_1_ID)
        )
        self.assertTrue(
            user_models.ExplorationUserDataModel
            .has_reference_to_user_id(self.USER_2_ID)
        )
        self.assertFalse(
            user_models.ExplorationUserDataModel
            .has_reference_to_user_id(self.NONEXISTENT_USER_ID)
        )

    def test_get_user_id_migration_policy(self):
        self.assertEqual(
            user_models.ExplorationUserDataModel.get_user_id_migration_policy(),
            base_models.USER_ID_MIGRATION_POLICY.COPY_AND_UPDATE_ONE_FIELD)

    def test_create_success(self):
        user_models.ExplorationUserDataModel.create(
            self.USER_1_ID, self.EXP_ID_TWO).put()
        retrieved_object = user_models.ExplorationUserDataModel.get_by_id(
            '%s.%s' % (self.USER_1_ID, self.EXP_ID_TWO))

        self.assertEqual(retrieved_object.user_id, self.USER_1_ID)
        self.assertEqual(retrieved_object.exploration_id, self.EXP_ID_TWO)

    def test_get_success(self):
        retrieved_object = user_models.ExplorationUserDataModel.get(
            self.USER_1_ID, self.EXP_ID_ONE)

        self.assertEqual(retrieved_object.user_id, self.USER_1_ID)
        self.assertEqual(retrieved_object.exploration_id, self.EXP_ID_ONE)
        self.assertEqual(retrieved_object.rating, 2)
        self.assertEqual(retrieved_object.rated_on, self.DATETIME_OBJECT)
        self.assertEqual(
            retrieved_object.draft_change_list, {'new_content': {}})
        self.assertEqual(
            retrieved_object.draft_change_list_last_updated,
            self.DATETIME_OBJECT)
        self.assertEqual(retrieved_object.draft_change_list_exp_version, 3)
        self.assertEqual(retrieved_object.draft_change_list_id, 1)

    def test_get_failure(self):
        retrieved_object = user_models.ExplorationUserDataModel.get(
            self.USER_1_ID, 'unknown_exp_id')

        self.assertEqual(retrieved_object, None)

    def test_export_data_nonexistent_user(self):
        user_data = user_models.ExplorationUserDataModel.export_data(
            'fake_user')
        self.assertEqual(user_data, {})

    def test_export_data_one_exploration(self):
        """Test export data when user has one exploration."""
        user_data = user_models.ExplorationUserDataModel.export_data(
            self.USER_1_ID)
        expected_data = {
            self.EXP_ID_ONE: {
                'rating': 2,
                'rated_on': self.DATETIME_OBJECT,
                'draft_change_list': {'new_content': {}},
                'draft_change_list_last_updated': self.DATETIME_OBJECT,
                'draft_change_list_exp_version': 3,
                'draft_change_list_id': 1,
                'mute_suggestion_notifications': (
                    feconf.DEFAULT_SUGGESTION_NOTIFICATIONS_MUTED_PREFERENCE),
                'mute_feedback_notifications': (
                    feconf.DEFAULT_SUGGESTION_NOTIFICATIONS_MUTED_PREFERENCE)
            }
        }

        self.assertDictEqual(expected_data, user_data)

    def test_export_data_multiple_explorations(self):
        """Test export data when user has multiple explorations."""
        # Add two more explorations.
        user_models.ExplorationUserDataModel.create(
            self.USER_1_ID, self.EXP_ID_TWO).put()
        user_models.ExplorationUserDataModel(
            id='%s.%s' % (self.USER_1_ID, self.EXP_ID_THREE),
            user_id=self.USER_1_ID,
            exploration_id=self.EXP_ID_THREE, rating=5,
            rated_on=self.DATETIME_OBJECT,
            draft_change_list={'new_content': {'content': 3}},
            draft_change_list_last_updated=self.DATETIME_OBJECT,
            draft_change_list_exp_version=2,
            draft_change_list_id=2).put()

        user_data = user_models.ExplorationUserDataModel.export_data(
            self.USER_1_ID)

        expected_data = {
            self.EXP_ID_ONE: {
                'rating': 2,
                'rated_on': self.DATETIME_OBJECT,
                'draft_change_list': {'new_content': {}},
                'draft_change_list_last_updated': self.DATETIME_OBJECT,
                'draft_change_list_exp_version': 3,
                'draft_change_list_id': 1,
                'mute_suggestion_notifications': (
                    feconf.DEFAULT_SUGGESTION_NOTIFICATIONS_MUTED_PREFERENCE),
                'mute_feedback_notifications': (
                    feconf.DEFAULT_SUGGESTION_NOTIFICATIONS_MUTED_PREFERENCE)
            },
            self.EXP_ID_TWO: {
                'rating': None,
                'rated_on': None,
                'draft_change_list': None,
                'draft_change_list_last_updated': None,
                'draft_change_list_exp_version': None,
                'draft_change_list_id': 0,
                'mute_suggestion_notifications': (
                    feconf.DEFAULT_SUGGESTION_NOTIFICATIONS_MUTED_PREFERENCE),
                'mute_feedback_notifications': (
                    feconf.DEFAULT_SUGGESTION_NOTIFICATIONS_MUTED_PREFERENCE)
            },
            self.EXP_ID_THREE: {
                'rating': 5,
                'rated_on': self.DATETIME_OBJECT,
                'draft_change_list': {'new_content': {'content': 3}},
                'draft_change_list_last_updated': self.DATETIME_OBJECT,
                'draft_change_list_exp_version': 2,
                'draft_change_list_id': 2,
                'mute_suggestion_notifications': (
                    feconf.DEFAULT_SUGGESTION_NOTIFICATIONS_MUTED_PREFERENCE),
                'mute_feedback_notifications': (
                    feconf.DEFAULT_SUGGESTION_NOTIFICATIONS_MUTED_PREFERENCE)
            }
        }

        self.assertDictEqual(expected_data, user_data)


class CollectionProgressModelTests(test_utils.GenericTestBase):
    """Tests for CollectionProgressModel."""

    NONEXISTENT_USER_ID = 'user_id_x'
    USER_ID_1 = 'user_id_1'
    USER_ID_2 = 'user_id_2'
    USER_ID_3 = 'user_id_3'
    COLLECTION_ID_1 = 'col_id_1'
    COLLECTION_ID_2 = 'col_id_2'
    COMPLETED_EXPLORATION_IDS_1 = ['exp_id_1', 'exp_id_2', 'exp_id_3']
    COMPLETED_EXPLORATION_IDS_2 = ['exp_id_4', 'exp_id_5', 'exp_id_6']

    def setUp(self):
        super(CollectionProgressModelTests, self).setUp()

        user_models.CollectionProgressModel(
            id='%s.%s' % (self.USER_ID_1, self.COLLECTION_ID_1),
            user_id=self.USER_ID_1,
            collection_id=self.COLLECTION_ID_1,
            completed_explorations=self.COMPLETED_EXPLORATION_IDS_1
        ).put()
        user_models.CollectionProgressModel(
            id='%s.%s' % (self.USER_ID_1, self.COLLECTION_ID_2),
            user_id=self.USER_ID_1,
            collection_id=self.COLLECTION_ID_2,
            completed_explorations=self.COMPLETED_EXPLORATION_IDS_2
        ).put()
        user_models.CollectionProgressModel(
            id='%s.%s' % (self.USER_ID_2, self.COLLECTION_ID_1),
            user_id=self.USER_ID_2,
            collection_id=self.COLLECTION_ID_1,
            completed_explorations=self.COMPLETED_EXPLORATION_IDS_1
        ).put()
        user_models.CollectionProgressModel(
            id='%s.%s' % (self.USER_ID_3, self.COLLECTION_ID_1),
            user_id=self.USER_ID_3,
            collection_id=self.COLLECTION_ID_1,
            completed_explorations=self.COMPLETED_EXPLORATION_IDS_1,
            deleted=True
        ).put()

    def test_get_deletion_policy(self):
        self.assertEqual(
            user_models.CollectionProgressModel.get_deletion_policy(),
            base_models.DELETION_POLICY.DELETE)

    def test_has_reference_to_user_id(self):
        self.assertTrue(
            user_models.CollectionProgressModel
            .has_reference_to_user_id(self.USER_ID_1)
        )
        self.assertTrue(
            user_models.CollectionProgressModel
            .has_reference_to_user_id(self.USER_ID_2)
        )
        self.assertTrue(
            user_models.CollectionProgressModel
            .has_reference_to_user_id(self.USER_ID_3)
        )
        self.assertFalse(
            user_models.CollectionProgressModel
            .has_reference_to_user_id(self.NONEXISTENT_USER_ID)
        )

    def test_get_user_id_migration_policy(self):
        self.assertEqual(
            user_models.CollectionProgressModel.get_user_id_migration_policy(),
            base_models.USER_ID_MIGRATION_POLICY.COPY_AND_UPDATE_ONE_FIELD)

    def test_export_data_on_nonexistent_user(self):
        """Test export data on nonexistent user."""
        user_data = user_models.CollectionProgressModel.export_data(
            self.NONEXISTENT_USER_ID)
        expected_data = {}
        self.assertEqual(expected_data, user_data)

    def test_export_data_single_collection(self):
        """Test export data on user with a single collection."""
        user_data = user_models.CollectionProgressModel.export_data(
            self.USER_ID_2)
        expected_data = {
            self.COLLECTION_ID_1: self.COMPLETED_EXPLORATION_IDS_1
        }
        self.assertEqual(expected_data, user_data)

    def test_export_data_multiple_collections(self):
        """Test export data on user with multiple collections."""
        user_data = user_models.CollectionProgressModel.export_data(
            self.USER_ID_1)
        expected_data = {
            self.COLLECTION_ID_1: self.COMPLETED_EXPLORATION_IDS_1,
            self.COLLECTION_ID_2: self.COMPLETED_EXPLORATION_IDS_2
        }
        self.assertEqual(expected_data, user_data)


class StoryProgressModelTests(test_utils.GenericTestBase):
    """Tests for StoryProgressModel."""

    NONEXISTENT_USER_ID = 'id_x'
    USER_ID_1 = 'id_1'
    USER_ID_2 = 'id_2'
    USER_ID_3 = 'id_3'
    STORY_ID_1 = 'story_id_1'
    STORY_ID_2 = 'story_id_2'
    COMPLETED_NODE_IDS_1 = ['node_id_1', 'node_id_2']
    COMPLETED_NODE_IDS_2 = ['node_id_a']

    def setUp(self):
        super(StoryProgressModelTests, self).setUp()
        user_models.StoryProgressModel(
            id='%s.%s' % (self.USER_ID_1, self.STORY_ID_1),
            user_id=self.USER_ID_1,
            story_id=self.STORY_ID_1,
            completed_node_ids=self.COMPLETED_NODE_IDS_1
        ).put()
        user_models.StoryProgressModel(
            id='%s.%s' % (self.USER_ID_2, self.STORY_ID_1),
            user_id=self.USER_ID_2,
            story_id=self.STORY_ID_1,
            completed_node_ids=self.COMPLETED_NODE_IDS_1
        ).put()
        user_models.StoryProgressModel(
            id='%s.%s' % (self.USER_ID_2, self.STORY_ID_2),
            user_id=self.USER_ID_2,
            story_id=self.STORY_ID_2,
            completed_node_ids=self.COMPLETED_NODE_IDS_2
        ).put()
        user_models.StoryProgressModel(
            id='%s.%s' % (self.USER_ID_3, self.STORY_ID_1),
            user_id=self.USER_ID_3,
            story_id=self.STORY_ID_1,
            completed_node_ids=self.COMPLETED_NODE_IDS_1,
            deleted=True
        ).put()

    def test_get_deletion_policy(self):
        self.assertEqual(
            user_models.StoryProgressModel.get_deletion_policy(),
            base_models.DELETION_POLICY.DELETE)

    def test_has_reference_to_user_id(self):
        self.assertTrue(
            user_models.StoryProgressModel
            .has_reference_to_user_id(self.USER_ID_1)
        )
        self.assertTrue(
            user_models.StoryProgressModel
            .has_reference_to_user_id(self.USER_ID_2)
        )
        self.assertTrue(
            user_models.StoryProgressModel
            .has_reference_to_user_id(self.USER_ID_3)
        )
        self.assertFalse(
            user_models.StoryProgressModel
            .has_reference_to_user_id(self.NONEXISTENT_USER_ID)
        )

    def test_get_user_id_migration_policy(self):
        self.assertEqual(
            user_models.StoryProgressModel.get_user_id_migration_policy(),
            base_models.USER_ID_MIGRATION_POLICY.COPY_AND_UPDATE_ONE_FIELD)

    def test_export_data_on_nonexistent_user(self):
        user_data = user_models.StoryProgressModel.export_data(
            self.NONEXISTENT_USER_ID)
        expected_data = {}
        self.assertEqual(expected_data, user_data)

    def test_export_data_on_single_story(self):
        user_data = user_models.StoryProgressModel.export_data(
            self.USER_ID_1)
        expected_data = {
            self.STORY_ID_1: self.COMPLETED_NODE_IDS_1
        }
        self.assertEqual(expected_data, user_data)

    def test_export_data_on_multi_story(self):
        user_data = user_models.StoryProgressModel.export_data(
            self.USER_ID_2)
        expected_data = {
            self.STORY_ID_1: self.COMPLETED_NODE_IDS_1,
            self.STORY_ID_2: self.COMPLETED_NODE_IDS_2
        }
        self.assertEqual(expected_data, user_data)

    def test_get_multi(self):
        model = user_models.StoryProgressModel.create(
            'user_id', 'story_id_1')
        model.put()

        model = user_models.StoryProgressModel.create(
            'user_id', 'story_id_2')
        model.put()

        story_progress_models = user_models.StoryProgressModel.get_multi(
            'user_id', ['story_id_1', 'story_id_2'])
        self.assertEqual(len(story_progress_models), 2)
        self.assertEqual(story_progress_models[0].user_id, 'user_id')
        self.assertEqual(story_progress_models[0].story_id, 'story_id_1')

        self.assertEqual(story_progress_models[1].user_id, 'user_id')
        self.assertEqual(story_progress_models[1].story_id, 'story_id_2')


class UserQueryModelTests(test_utils.GenericTestBase):
    """Tests for UserQueryModel."""

    QUERY_1_ID = 'id_1'
    QUERY_2_ID = 'id_2'
    NONEXISTENT_USER_ID = 'submitter_id_x'
    USER_ID_1 = 'submitter_id_1'
    USER_ID_2 = 'submitter_id_2'

    def setUp(self):
        """Set up user models in datastore for use in testing."""
        super(UserQueryModelTests, self).setUp()

        user_models.UserQueryModel(
            id=self.QUERY_1_ID,
            submitter_id=self.USER_ID_1
        ).put()
        user_models.UserQueryModel(
            id=self.QUERY_2_ID,
            submitter_id=self.USER_ID_2,
            deleted=True
        ).put()

    def test_get_deletion_policy(self):
        self.assertEqual(
            user_models.UserQueryModel.get_deletion_policy(),
            base_models.DELETION_POLICY.DELETE)

    def test_has_reference_to_user_id(self):
        self.assertTrue(
            user_models.UserQueryModel
            .has_reference_to_user_id(self.USER_ID_1)
        )
        self.assertTrue(
            user_models.UserQueryModel
            .has_reference_to_user_id(self.USER_ID_2)
        )
        self.assertFalse(
            user_models.UserQueryModel
            .has_reference_to_user_id(self.NONEXISTENT_USER_ID)
        )

    def test_get_user_id_migration_policy(self):
        self.assertEqual(
            user_models.UserQueryModel.get_user_id_migration_policy(),
            base_models.USER_ID_MIGRATION_POLICY.ONE_FIELD)

    def test_get_user_id_migration_field(self):
        # We need to compare the field types not the field values, thus using
        # python_utils.UNICODE.
        self.assertEqual(
            python_utils.UNICODE(
                user_models.UserQueryModel.get_user_id_migration_field()),
            python_utils.UNICODE(user_models.UserQueryModel.submitter_id))

    def test_instance_stores_correct_data(self):
        inactive_in_last_n_days = 5
        created_at_least_n_exps = 1
        created_fewer_than_n_exps = 3
        edited_at_least_n_exps = 2
        edited_fewer_than_n_exps = 5
        has_not_logged_in_for_n_days = 10
        user_models.UserQueryModel(
            id=self.QUERY_1_ID,
            inactive_in_last_n_days=inactive_in_last_n_days,
            created_at_least_n_exps=created_at_least_n_exps,
            created_fewer_than_n_exps=created_fewer_than_n_exps,
            edited_at_least_n_exps=edited_at_least_n_exps,
            edited_fewer_than_n_exps=edited_fewer_than_n_exps,
            has_not_logged_in_for_n_days=has_not_logged_in_for_n_days,
            submitter_id=self.USER_ID_1).put()

        query_model = user_models.UserQueryModel.get(self.QUERY_1_ID)
        self.assertEqual(query_model.submitter_id, self.USER_ID_1)
        self.assertEqual(
            query_model.inactive_in_last_n_days, inactive_in_last_n_days)
        self.assertEqual(
            query_model.has_not_logged_in_for_n_days,
            has_not_logged_in_for_n_days)
        self.assertEqual(
            query_model.created_at_least_n_exps, created_at_least_n_exps)
        self.assertEqual(
            query_model.created_fewer_than_n_exps, created_fewer_than_n_exps)
        self.assertEqual(
            query_model.edited_at_least_n_exps, edited_at_least_n_exps)
        self.assertEqual(
            query_model.edited_fewer_than_n_exps, edited_fewer_than_n_exps)

    def test_fetch_page(self):
        inactive_in_last_n_days = 5
        created_at_least_n_exps = 1
        created_fewer_than_n_exps = 3
        edited_at_least_n_exps = 2
        edited_fewer_than_n_exps = 5
        has_not_logged_in_for_n_days = 10
        user_models.UserQueryModel(
            id=self.QUERY_1_ID,
            inactive_in_last_n_days=inactive_in_last_n_days,
            created_at_least_n_exps=created_at_least_n_exps,
            created_fewer_than_n_exps=created_fewer_than_n_exps,
            edited_at_least_n_exps=edited_at_least_n_exps,
            edited_fewer_than_n_exps=edited_fewer_than_n_exps,
            has_not_logged_in_for_n_days=has_not_logged_in_for_n_days,
            submitter_id=self.USER_ID_1).put()

        submitter_id = 'submitter_2'
        query_id = 'qid_2'
        inactive_in_last_n_days = 6
        created_at_least_n_exps = 7
        created_fewer_than_n_exps = 4
        edited_at_least_n_exps = 3
        edited_fewer_than_n_exps = 6
        has_not_logged_in_for_n_days = 11
        user_models.UserQueryModel(
            id=query_id,
            inactive_in_last_n_days=inactive_in_last_n_days,
            created_at_least_n_exps=created_at_least_n_exps,
            created_fewer_than_n_exps=created_fewer_than_n_exps,
            edited_at_least_n_exps=edited_at_least_n_exps,
            edited_fewer_than_n_exps=edited_fewer_than_n_exps,
            has_not_logged_in_for_n_days=has_not_logged_in_for_n_days,
            submitter_id=submitter_id).put()

        # Fetch only one entity.
        query_models, _, _ = user_models.UserQueryModel.fetch_page(
            1, None)
        self.assertEqual(len(query_models), 1)

        self.assertEqual(query_models[0].submitter_id, 'submitter_2')
        self.assertEqual(query_models[0].id, 'qid_2')
        self.assertEqual(query_models[0].inactive_in_last_n_days, 6)
        self.assertEqual(query_models[0].created_at_least_n_exps, 7)
        self.assertEqual(query_models[0].created_fewer_than_n_exps, 4)
        self.assertEqual(query_models[0].edited_at_least_n_exps, 3)
        self.assertEqual(query_models[0].edited_fewer_than_n_exps, 6)
        self.assertEqual(query_models[0].has_not_logged_in_for_n_days, 11)

        # Fetch both entities.
        query_models, _, _ = user_models.UserQueryModel.fetch_page(
            2, None)
        self.assertEqual(len(query_models), 2)

        self.assertEqual(query_models[0].submitter_id, 'submitter_2')
        self.assertEqual(query_models[0].id, 'qid_2')
        self.assertEqual(query_models[0].inactive_in_last_n_days, 6)
        self.assertEqual(query_models[0].created_at_least_n_exps, 7)
        self.assertEqual(query_models[0].created_fewer_than_n_exps, 4)
        self.assertEqual(query_models[0].edited_at_least_n_exps, 3)
        self.assertEqual(query_models[0].edited_fewer_than_n_exps, 6)
        self.assertEqual(query_models[0].has_not_logged_in_for_n_days, 11)

        self.assertEqual(query_models[1].submitter_id, self.USER_ID_1)
        self.assertEqual(query_models[1].id, self.QUERY_1_ID)
        self.assertEqual(query_models[1].inactive_in_last_n_days, 5)
        self.assertEqual(query_models[1].created_at_least_n_exps, 1)
        self.assertEqual(query_models[1].created_fewer_than_n_exps, 3)
        self.assertEqual(query_models[1].edited_at_least_n_exps, 2)
        self.assertEqual(query_models[1].edited_fewer_than_n_exps, 5)
        self.assertEqual(query_models[1].has_not_logged_in_for_n_days, 10)


class UserBulkEmailsModelTests(test_utils.GenericTestBase):
    """Tests for UserBulkEmailsModel."""

    NONEXISTENT_USER_ID = 'id_x'
    USER_ID_1 = 'id_1'
    USER_ID_2 = 'id_2'

    def setUp(self):
        """Set up user models in datastore for use in testing."""
        super(UserBulkEmailsModelTests, self).setUp()

        user_models.UserBulkEmailsModel(id=self.USER_ID_1).put()
        user_models.UserBulkEmailsModel(id=self.USER_ID_2, deleted=True).put()

    def test_get_deletion_policy(self):
        self.assertEqual(
            user_models.UserBulkEmailsModel.get_deletion_policy(),
            base_models.DELETION_POLICY.DELETE)

    def test_has_reference_to_user_id(self):
        self.assertTrue(
            user_models.UserBulkEmailsModel
            .has_reference_to_user_id(self.USER_ID_1)
        )
        self.assertTrue(
            user_models.UserBulkEmailsModel
            .has_reference_to_user_id(self.USER_ID_2)
        )
        self.assertFalse(
            user_models.UserBulkEmailsModel
            .has_reference_to_user_id(self.NONEXISTENT_USER_ID)
        )

    def test_get_user_id_migration_policy(self):
        self.assertEqual(
            user_models.UserBulkEmailsModel.get_user_id_migration_policy(),
            base_models.USER_ID_MIGRATION_POLICY.COPY)


class UserSkillMasteryModelTests(test_utils.GenericTestBase):
    """Tests for UserSkillMasteryModel."""

    NONEXISTENT_USER_ID = 'id_x'
    USER_1_ID = 'user_1_id'
    USER_2_ID = 'user_2_id'
    SKILL_ID_1 = 'skill_id_1'
    SKILL_ID_2 = 'skill_id_2'
    DEGREE_OF_MASTERY = 0.5

    def setUp(self):
        super(UserSkillMasteryModelTests, self).setUp()
        user_models.UserSkillMasteryModel(
            id=user_models.UserSkillMasteryModel.construct_model_id(
                self.USER_1_ID, self.SKILL_ID_1),
            user_id=self.USER_1_ID,
            skill_id=self.SKILL_ID_1,
            degree_of_mastery=self.DEGREE_OF_MASTERY
        ).put()
        user_models.UserSkillMasteryModel(
            id=user_models.UserSkillMasteryModel.construct_model_id(
                self.USER_1_ID, self.SKILL_ID_2),
            user_id=self.USER_1_ID,
            skill_id=self.SKILL_ID_2,
            degree_of_mastery=self.DEGREE_OF_MASTERY
        ).put()
        user_models.UserSkillMasteryModel(
            id=user_models.UserSkillMasteryModel.construct_model_id(
                self.USER_2_ID, self.SKILL_ID_2),
            user_id=self.USER_2_ID,
            skill_id=self.SKILL_ID_2,
            degree_of_mastery=self.DEGREE_OF_MASTERY,
            deleted=True
        ).put()

    def test_get_deletion_policy(self):
        self.assertEqual(
            user_models.UserSkillMasteryModel.get_deletion_policy(),
            base_models.DELETION_POLICY.DELETE)

    def test_has_reference_to_user_id(self):
        self.assertTrue(
            user_models.UserSkillMasteryModel
            .has_reference_to_user_id(self.USER_1_ID)
        )
        self.assertTrue(
            user_models.UserSkillMasteryModel
            .has_reference_to_user_id(self.USER_2_ID)
        )
        self.assertFalse(
            user_models.UserSkillMasteryModel
            .has_reference_to_user_id(self.NONEXISTENT_USER_ID)
        )

    def test_get_user_id_migration_policy(self):
        self.assertEqual(
            user_models.UserSkillMasteryModel.get_user_id_migration_policy(),
            base_models.USER_ID_MIGRATION_POLICY.COPY_AND_UPDATE_ONE_FIELD)

    def test_construct_model_id(self):
        constructed_model_id = (
            user_models.UserSkillMasteryModel.construct_model_id(
                self.USER_1_ID, self.SKILL_ID_1))

        self.assertEqual(constructed_model_id, 'user_1_id.skill_id_1')

    def test_get_success(self):
        constructed_model_id = (
            user_models.UserSkillMasteryModel.construct_model_id(
                self.USER_1_ID, self.SKILL_ID_1))
        retrieved_object = user_models.UserSkillMasteryModel.get(
            constructed_model_id)

        self.assertEqual(retrieved_object.user_id, self.USER_1_ID)
        self.assertEqual(retrieved_object.skill_id, self.SKILL_ID_1)
        self.assertEqual(retrieved_object.degree_of_mastery, 0.5)

    def test_get_failure(self):
        retrieved_object = user_models.UserSkillMasteryModel.get(
            'unknown_model_id', strict=False)

        self.assertEqual(retrieved_object, None)

    def test_get_multi_success(self):
        skill_ids = [
            user_models.UserSkillMasteryModel.construct_model_id(
                self.USER_1_ID, self.SKILL_ID_1),
            user_models.UserSkillMasteryModel.construct_model_id(
                self.USER_1_ID, self.SKILL_ID_2)]
        retrieved_object = user_models.UserSkillMasteryModel.get_multi(
            skill_ids)

        self.assertEqual(retrieved_object[0].user_id, self.USER_1_ID)
        self.assertEqual(retrieved_object[0].skill_id, self.SKILL_ID_1)
        self.assertEqual(retrieved_object[0].degree_of_mastery, 0.5)
        self.assertEqual(retrieved_object[1].user_id, self.USER_1_ID)
        self.assertEqual(retrieved_object[1].skill_id, self.SKILL_ID_2)
        self.assertEqual(retrieved_object[1].degree_of_mastery, 0.5)

    def test_get_multi_failure(self):
        skill_ids = ['unknown_model_id_1', 'unknown_model_id_2']
        retrieved_object = user_models.UserSkillMasteryModel.get_multi(
            skill_ids)

        self.assertEqual(retrieved_object, [None, None])

    def test_export_data_trivial(self):
        user_data = user_models.UserSkillMasteryModel.export_data('fake_user')
        test_data = {}
        self.assertEqual(user_data, test_data)

    def test_export_data_nontrivial(self):
        user_data = user_models.UserSkillMasteryModel.export_data(
            self.USER_1_ID)
        test_data = {
            self.SKILL_ID_1: self.DEGREE_OF_MASTERY,
            self.SKILL_ID_2: self.DEGREE_OF_MASTERY
        }
        self.assertEqual(user_data, test_data)


class UserContributionsScoringModelTests(test_utils.GenericTestBase):
    """Tests for UserContributionScoringModel."""

    NONEXISTENT_USER_ID = 'id_x'
    USER_1_ID = 'user_1_id'
    USER_2_ID = 'user_2_id'
<<<<<<< HEAD
    SCORE_CATEGORY = 'category'
=======
    USER_3_ID_OLD = 'user_3_id_old'
    USER_3_ID_NEW = 'user_3_id_new'
    SCORE_CATEGORY_1 = 'category_1'
    SCORE_CATEGORY_2 = 'category_2'
>>>>>>> 4caaf15e

    def setUp(self):
        """Set up user models in datastore for use in testing."""
        super(UserContributionsScoringModelTests, self).setUp()

        user_models.UserContributionScoringModel(
            id='%s.%s' % (self.SCORE_CATEGORY_1, self.USER_1_ID),
            user_id=self.USER_1_ID,
            score_category=self.SCORE_CATEGORY_1,
            score=1.5,
            has_email_been_sent=False
        ).put()
        user_models.UserContributionScoringModel(
            id='%s.%s' % (self.SCORE_CATEGORY_1, self.USER_2_ID),
            user_id=self.USER_2_ID,
            score_category=self.SCORE_CATEGORY_1,
            score=1.5,
            has_email_been_sent=False,
            deleted=True
        ).put()

    def test_get_deletion_policy(self):
        self.assertEqual(
            user_models.UserContributionScoringModel.get_deletion_policy(),
            base_models.DELETION_POLICY.DELETE)

    def test_has_reference_to_user_id(self):
        self.assertTrue(
            user_models.UserContributionScoringModel
            .has_reference_to_user_id(self.USER_1_ID)
        )
        self.assertTrue(
            user_models.UserContributionScoringModel
            .has_reference_to_user_id(self.USER_2_ID)
        )
        self.assertFalse(
            user_models.UserContributionScoringModel
            .has_reference_to_user_id(self.NONEXISTENT_USER_ID)
        )

    def test_get_user_id_migration_policy(self):
        self.assertEqual(
            user_models.UserContributionScoringModel
            .get_user_id_migration_policy(),
            base_models.USER_ID_MIGRATION_POLICY.COPY_AND_UPDATE_ONE_FIELD)

    def test_create_model(self):
        user_models.UserContributionScoringModel.create('user1', 'category1', 1)
        score_models = (user_models.UserContributionScoringModel
                        .get_all_scores_of_user('user1'))
        self.assertEqual(len(score_models), 1)
        self.assertEqual(score_models[0].id, 'category1.user1')
        self.assertEqual(score_models[0].user_id, 'user1')
        self.assertEqual(score_models[0].score_category, 'category1')
        self.assertEqual(score_models[0].score, 1)

    def test_create_entry_already_exists_failure(self):
        user_models.UserContributionScoringModel.create('user1', 'category1', 1)
        with self.assertRaisesRegexp(
            Exception, 'There is already an entry with the given id:'
                       ' category1.user1'):
            user_models.UserContributionScoringModel.create(
                'user1', 'category1', 2)

    def test_get_all_users_with_score_above_minimum_for_category(self):
        user_models.UserContributionScoringModel.create('user1', 'category1', 1)
        user_models.UserContributionScoringModel.create(
            'user2', 'category1', 21)
        user_models.UserContributionScoringModel.create(
            'user3', 'category1', 11)
        user_models.UserContributionScoringModel.create(
            'user4', 'category1', 11)
        user_models.UserContributionScoringModel.create(
            'user1', 'category2', 11)
        user_models.UserContributionScoringModel.create('user2', 'category2', 1)
        user_models.UserContributionScoringModel.create('user3', 'category2', 1)
        user_models.UserContributionScoringModel.create('user4', 'category2', 1)

        score_models = (user_models.UserContributionScoringModel
                        .get_all_users_with_score_above_minimum_for_category(
                            'category1'))

        self.assertEqual(len(score_models), 3)
        self.assertIn(user_models.UserContributionScoringModel.get_by_id(
            'category1.user2'), score_models)
        self.assertIn(user_models.UserContributionScoringModel.get_by_id(
            'category1.user3'), score_models)
        self.assertIn(user_models.UserContributionScoringModel.get_by_id(
            'category1.user4'), score_models)

        score_models = (user_models.UserContributionScoringModel
                        .get_all_users_with_score_above_minimum_for_category(
                            'category2'))

        self.assertEqual(len(score_models), 1)
        self.assertIn(user_models.UserContributionScoringModel.get_by_id(
            'category2.user1'), score_models)

    def test_get_score_of_user_for_category(self):
        user_models.UserContributionScoringModel.create('user1', 'category1', 1)

        score = (user_models.UserContributionScoringModel
                 .get_score_of_user_for_category('user1', 'category1'))

        self.assertEqual(score, 1)

    def test_increment_score_for_user(self):
        user_models.UserContributionScoringModel.create('user1', 'category1', 1)

        user_models.UserContributionScoringModel.increment_score_for_user(
            'user1', 'category1', 2)

        score = (user_models.UserContributionScoringModel
                 .get_score_of_user_for_category('user1', 'category1'))

        self.assertEqual(score, 3)

    def test_get_all_scores_of_user(self):
        user_models.UserContributionScoringModel.create('user1', 'category1', 1)
        user_models.UserContributionScoringModel.create('user1', 'category2', 1)
        user_models.UserContributionScoringModel.create('user1', 'category3', 1)

        score_models = (user_models.UserContributionScoringModel
                        .get_all_scores_of_user('user1'))
        self.assertEqual(len(score_models), 3)
        self.assertIn(user_models.UserContributionScoringModel.get_by_id(
            'category1.user1'), score_models)
        self.assertIn(user_models.UserContributionScoringModel.get_by_id(
            'category2.user1'), score_models)
        self.assertIn(user_models.UserContributionScoringModel.get_by_id(
            'category3.user1'), score_models)

    def test_get_categories_where_user_can_review(self):
        user_models.UserContributionScoringModel.create(
            'user1', 'category1', 15)
        user_models.UserContributionScoringModel.create('user1', 'category2', 1)
        user_models.UserContributionScoringModel.create(
            'user1', 'category3', 15)
        score_categories = (
            user_models.UserContributionScoringModel
            .get_all_categories_where_user_can_review('user1'))
        self.assertIn('category1', score_categories)
        self.assertIn('category3', score_categories)
        self.assertNotIn('category2', score_categories)

class PendingDeletionRequestModelTests(test_utils.GenericTestBase):
    """Tests for PendingDeletionRequestModel."""

    NONEXISTENT_USER_ID = 'id_x'
    USER_1_ID = 'user_1_id'

    def setUp(self):
        """Set up user models in datastore for use in testing."""
        super(PendingDeletionRequestModelTests, self).setUp()

        user_models.PendingDeletionRequestModel(
            id=self.USER_1_ID,
            exploration_ids=[],
            collection_ids=[],
        ).put()

    def test_get_deletion_policy(self):
        self.assertEqual(
            user_models.PendingDeletionRequestModel.get_deletion_policy(),
            base_models.DELETION_POLICY.DELETE)

    def test_has_reference_to_user_id(self):
        self.assertTrue(
            user_models.PendingDeletionRequestModel
            .has_reference_to_user_id(self.USER_1_ID)
        )
        self.assertFalse(
            user_models.PendingDeletionRequestModel
            .has_reference_to_user_id(self.NONEXISTENT_USER_ID)
        )<|MERGE_RESOLUTION|>--- conflicted
+++ resolved
@@ -35,7 +35,6 @@
 class UserSettingsModelTest(test_utils.GenericTestBase):
     """Tests for UserSettingsModel class."""
 
-    NONEXISTENT_USER_ID = 'id_x'
     NONEXISTENT_USER_ID = 'id_x'
     USER_1_ID = 'user_id'
     USER_1_GAE_ID = 'gae_id'
@@ -1703,14 +1702,10 @@
     NONEXISTENT_USER_ID = 'id_x'
     USER_1_ID = 'user_1_id'
     USER_2_ID = 'user_2_id'
-<<<<<<< HEAD
-    SCORE_CATEGORY = 'category'
-=======
     USER_3_ID_OLD = 'user_3_id_old'
     USER_3_ID_NEW = 'user_3_id_new'
     SCORE_CATEGORY_1 = 'category_1'
     SCORE_CATEGORY_2 = 'category_2'
->>>>>>> 4caaf15e
 
     def setUp(self):
         """Set up user models in datastore for use in testing."""
