--- conflicted
+++ resolved
@@ -57,8 +57,6 @@
     GENERIC_USER_BIO = 'I am a user of Oppia!'
     GENERIC_SUBJECT_INTERESTS = ['Math', 'Science']
     GENERIC_LANGUAGE_CODES = ['en', 'es']
-    GENERIC_PROFILE_NAME = 'profile_name'
-    ASSOCIATED_PROFILE_IDS = ['profile_1_user_id', 'profile_2_user_id']
 
     def setUp(self):
         super(UserSettingsModelTest, self).setUp()
@@ -96,33 +94,25 @@
             subject_interests=self.GENERIC_SUBJECT_INTERESTS,
             first_contribution_msec=1,
             preferred_language_codes=self.GENERIC_LANGUAGE_CODES,
-            preferred_site_language_code=self.GENERIC_LANGUAGE_CODES[0],
-            preferred_audio_language_code=self.GENERIC_LANGUAGE_CODES[0],
-            profile_name=self.GENERIC_PROFILE_NAME,
-            associated_profile_user_ids=self.ASSOCIATED_PROFILE_IDS
-        ).put()
-
-    def test_get_deletion_policy_is_delete(self):
+            preferred_site_language_code=(self.GENERIC_LANGUAGE_CODES[0]),
+            preferred_audio_language_code=(self.GENERIC_LANGUAGE_CODES[0])
+        ).put()
+
+    def test_get_deletion_policy(self):
         self.assertEqual(
             user_models.UserSettingsModel.get_deletion_policy(),
             base_models.DELETION_POLICY.DELETE)
 
-    def test_apply_deletion_policy_registered_users_are_deleted(self):
+    def test_apply_deletion_policy(self):
         user_models.UserSettingsModel.apply_deletion_policy(self.USER_1_ID)
         self.assertIsNone(
             user_models.UserSettingsModel.get_by_id(self.USER_1_ID))
-        user_models.UserSettingsModel.apply_deletion_policy(self.USER_2_ID)
-        self.assertIsNone(
-            user_models.UserSettingsModel.get_by_id(self.USER_2_ID))
-        user_models.UserSettingsModel.apply_deletion_policy(self.USER_3_ID)
-        self.assertIsNone(
-            user_models.UserSettingsModel.get_by_id(self.USER_3_ID))
-
-    def test_apply_deletion_policy_nonexistent_user_no_exception_raised(self):
+        # Test that calling apply_deletion_policy with no existing model
+        # doesn't fail.
         user_models.UserSettingsModel.apply_deletion_policy(
             self.NONEXISTENT_USER_ID)
 
-    def test_has_reference_to_registered_user_id_is_true(self):
+    def test_has_reference_to_user_id(self):
         self.assertTrue(
             user_models.UserSettingsModel
             .has_reference_to_user_id(self.USER_1_ID)
@@ -131,33 +121,23 @@
             user_models.UserSettingsModel
             .has_reference_to_user_id(self.USER_2_ID)
         )
-        self.assertTrue(
-            user_models.UserSettingsModel
-            .has_reference_to_user_id(self.USER_3_ID)
-        )
-
-    def test_has_reference_to_non_existing_user_id_is_false(self):
         self.assertFalse(
             user_models.UserSettingsModel
             .has_reference_to_user_id(self.NONEXISTENT_USER_ID)
         )
 
-    def test_get_by_role_for_admin_returns_user1_and_user3_only(self):
-        actual_users = [
-            user_models.UserSettingsModel.get_by_id(self.USER_1_ID),
-            user_models.UserSettingsModel.get_by_id(self.USER_3_ID)
-        ]
-        for user in user_models.UserSettingsModel.get_by_role(
-                feconf.ROLE_ID_ADMIN):
-            self.assertIn(user, actual_users)
-
-    def test_export_data_nonexistent_user_raises_exception(self):
+    def test_get_by_role(self):
+        user = user_models.UserSettingsModel.get_by_role(
+            feconf.ROLE_ID_ADMIN)
+        self.assertEqual(user[0].role, feconf.ROLE_ID_ADMIN)
+
+    def test_export_data_nonexistent_user(self):
         with self.assertRaisesRegexp(
             user_models.UserSettingsModel.EntityNotFoundError,
             'Entity for class UserSettingsModel with id fake_user not found'):
             user_models.UserSettingsModel.export_data('fake_user')
 
-    def test_export_data_trivial_returns_data_correctly(self):
+    def test_export_data_trivial(self):
         user = user_models.UserSettingsModel.get_by_id(self.USER_1_ID)
         user_data = user.export_data(user.id)
         expected_user_data = {
@@ -178,13 +158,11 @@
             'first_contribution_msec': None,
             'preferred_language_codes': [],
             'preferred_site_language_code': None,
-            'preferred_audio_language_code': None,
-            'profile_name': None,
-            'associated_profile_user_ids': []
+            'preferred_audio_language_code': None
         }
         self.assertEqual(expected_user_data, user_data)
 
-    def test_export_data_nontrivial_returns_data_correctly(self):
+    def test_export_data_nontrivial(self):
         user = user_models.UserSettingsModel.get_by_id(self.USER_3_ID)
         user_data = user.export_data(user.id)
         expected_user_data = {
@@ -205,13 +183,11 @@
             'first_contribution_msec': 1,
             'preferred_language_codes': self.GENERIC_LANGUAGE_CODES,
             'preferred_site_language_code': self.GENERIC_LANGUAGE_CODES[0],
-            'preferred_audio_language_code': self.GENERIC_LANGUAGE_CODES[0],
-            'profile_name': self.GENERIC_PROFILE_NAME,
-            'associated_profile_user_ids': self.ASSOCIATED_PROFILE_IDS
+            'preferred_audio_language_code': self.GENERIC_LANGUAGE_CODES[0]
         }
         self.assertEqual(expected_user_data, user_data)
 
-    def test_get_new_id_for_regular_case_returns_unique_ids(self):
+    def test_get_new_id_method_returns_unique_ids(self):
         ids = set([])
         for _ in python_utils.RANGE(100):
             new_id = user_models.UserSettingsModel.get_new_id('')
@@ -220,7 +196,7 @@
                 id=new_id, gae_id='gae_id', email='some@email.com').put()
             ids.add(new_id)
 
-    def test_get_new_id_forced_for_many_collisions_raises_error(self):
+    def test_create_raises_error_when_many_id_collisions_occur(self):
         # Swap dependent method get_by_id to simulate collision every time.
         get_by_id_swap = self.swap(
             user_models.UserSettingsModel, 'get_by_id', types.MethodType(
@@ -2257,20 +2233,12 @@
     NONREGISTERED_GAE_ID = 'gae_id_x'
     USER_ID = 'user_id'
     USER_GAE_ID = 'gae_id'
-<<<<<<< HEAD
-    USER_PIN = '123'
+    USER_PIN = '12345'
     PROFILE_ID = 'profile_id'
     PROFILE_PIN = '123'
     PROFILE_2_ID = 'profile2_id'
     PROFILE_2_PIN = None
 
-=======
-    USER_PIN = '12345'
-    PROFILE_ID = 'profile_id'
-    PROFILE_PIN = '123'
-    USER_2_ID = 'user_2_id'
-    USER_2_GAE_ID = 'gae_2_id'
->>>>>>> 55f3b45c
 
     def setUp(self):
         """Set up user models in datastore for use in testing."""
@@ -2279,8 +2247,7 @@
         user_models.UserAuthModel(
             id=self.USER_ID,
             gae_id=self.USER_GAE_ID,
-            pin=self.USER_PIN,
-            parent_user_id=None
+            pin=self.USER_PIN
         ).put()
         user_models.UserAuthModel(
             id=self.PROFILE_ID,
@@ -2294,15 +2261,6 @@
             pin=self.PROFILE_2_PIN,
             parent_user_id=self.USER_ID
         ).put()
-        user_models.UserAuthModel(
-            id=self.PROFILE_ID,
-            gae_id=self.USER_GAE_ID,
-            pin=self.PROFILE_PIN
-        ).put()
-        user_models.UserAuthModel(
-            id=self.USER_2_ID,
-            gae_id=self.USER_2_GAE_ID
-        ).put()
 
     def test_get_export_policy_is_not_applicable(self):
         self.assertEqual(
@@ -2314,8 +2272,7 @@
             user_models.UserAuthModel.get_deletion_policy(),
             base_models.DELETION_POLICY.DELETE)
 
-<<<<<<< HEAD
-    def test_apply_deletion_policy_for_registered_user_deletes_it(self):
+    def test_apply_deletion_policy_for_registered_user_deletes_them(self):
         # Deleting a full user.
         user_models.UserAuthModel.apply_deletion_policy(self.USER_ID)
         self.assertIsNone(user_models.UserAuthModel.get_by_id(self.USER_ID))
@@ -2323,55 +2280,25 @@
         # Deleting a profile user.
         user_models.UserAuthModel.apply_deletion_policy(self.PROFILE_ID)
         self.assertIsNone(user_models.UserAuthModel.get_by_id(self.PROFILE_ID))
-=======
-    def test_apply_deletion_policy_registered_user_is_deleted(self):
+
+    def test_apply_deletion_policy_nonexistent_user_raises_no_exception(self):
+        self.assertIsNone(user_models.UserAuthModel.get_by_id(
+            self.NONEXISTENT_USER_ID))
         user_models.UserAuthModel.apply_deletion_policy(
-            self.USER_ID)
-        self.assertIsNone(
-            user_models.UserAuthModel.get_by_id(
-                self.USER_ID
-            )
-        )
-        user_models.UserAuthModel.apply_deletion_policy(
-            self.USER_2_ID)
-        self.assertIsNone(
-            user_models.UserAuthModel.get_by_id(
-                self.USER_2_ID
-            )
-        )
-        user_models.UserAuthModel.apply_deletion_policy(
-            self.PROFILE_ID)
-        self.assertIsNone(
-            user_models.UserAuthModel.get_by_id(
-                self.PROFILE_ID
-            )
-        )
->>>>>>> 55f3b45c
-
-    def test_apply_deletion_policy_nonexistent_user_raises_no_exception(self):
-        user_models.UserAuthModel.apply_deletion_policy(
-            self.NONEXISTENT_USER_ID)
-
-    def test_has_reference_to_existing_user_is_true(self):
+            self.NONEXISTENT_USER_ID)
+
+    def test_has_reference_to_existing_user_id_is_true(self):
         # For a full user.
         self.assertTrue(
             user_models.UserAuthModel.has_reference_to_user_id(
                 self.USER_ID)
         )
+
+        # For a profile user.
         self.assertTrue(
             user_models.UserAuthModel.has_reference_to_user_id(
                 self.PROFILE_ID)
         )
-        self.assertTrue(
-            user_models.UserAuthModel.has_reference_to_user_id(
-                self.USER_2_ID)
-        )
-
-        # For a profile user.
-        self.assertTrue(
-            user_models.UserAuthModel.has_reference_to_user_id(
-                self.PROFILE_ID)
-        )
 
     def test_has_reference_to_non_existing_user_id_is_false(self):
         self.assertFalse(
@@ -2380,82 +2307,33 @@
         )
 
     def test_get_by_auth_id_with_invalid_auth_method_name_is_none(self):
-<<<<<<< HEAD
-        # For registered users: Full user.
-=======
->>>>>>> 55f3b45c
+        # For registered gae_id.
         self.assertIsNone(
             user_models.UserAuthModel.get_by_auth_id(
                 self.NONEXISTENT_AUTH_METHOD_NAME, self.USER_GAE_ID)
         )
 
-        # For non registered users.
-        self.assertIsNone(
-            user_models.UserAuthModel.get_by_auth_id(
-<<<<<<< HEAD
-                self.NONEXISTENT_AUTH_METHOD_NAME, self.NONREGISTERED_GAE_ID)
-=======
-                self.NONEXISTENT_AUTH_METHOD_NAME, self.USER_2_GAE_ID)
->>>>>>> 55f3b45c
-        )
+        # For non registered gae_id.
         self.assertIsNone(
             user_models.UserAuthModel.get_by_auth_id(
                 self.NONEXISTENT_AUTH_METHOD_NAME, self.NONREGISTERED_GAE_ID)
         )
 
-<<<<<<< HEAD
-    def test_get_by_auth_id_for_registered_auth_id_returns_only_full_user(self):
-=======
-    def test_get_by_auth_id_for_unregistered_auth_id_is_empty_list(self):
->>>>>>> 55f3b45c
-        self.assertEqual(
+    def test_get_by_auth_id_for_unregistered_auth_id_is_none(self):
+        self.assertIsNone(
             user_models.UserAuthModel.get_by_auth_id(
-                feconf.AUTH_METHOD_GAE, self.NONREGISTERED_GAE_ID), []
-        )
+                feconf.AUTH_METHOD_GAE, self.NONREGISTERED_GAE_ID))
 
     def test_get_by_auth_id_for_correct_user_id_auth_id_mapping(self):
-        self.assertIn(
+        self.assertEqual(
             user_models.UserAuthModel.get_by_id(self.USER_ID),
             user_models.UserAuthModel.get_by_auth_id(
                 feconf.AUTH_METHOD_GAE, self.USER_GAE_ID)
         )
-<<<<<<< HEAD
 
     def test_get_by_auth_id_registered_auth_id_returns_no_profile_user(self):
         self.assertNotEqual(
-=======
-        self.assertIn(
->>>>>>> 55f3b45c
             user_models.UserAuthModel.get_by_id(self.PROFILE_ID),
             user_models.UserAuthModel.get_by_auth_id(
                 feconf.AUTH_METHOD_GAE, self.USER_GAE_ID)
-        )
-<<<<<<< HEAD
-        self.assertNotEqual(
-            user_models.UserAuthModel.get_by_id(self.PROFILE_2_ID),
-            user_models.UserAuthModel.get_by_auth_id(
-                feconf.AUTH_METHOD_GAE, self.USER_GAE_ID)
-=======
-        self.assertIn(
-            user_models.UserAuthModel.get_by_id(self.USER_2_ID),
-            user_models.UserAuthModel.get_by_auth_id(
-                feconf.AUTH_METHOD_GAE, self.USER_2_GAE_ID)
-        )
-
-    def test_get_by_auth_id_for_wrong_user_id_auth_id_mapping(self):
-        self.assertNotIn(
-            user_models.UserAuthModel.get_by_id(self.USER_2_ID),
-            user_models.UserAuthModel.get_by_auth_id(
-                feconf.AUTH_METHOD_GAE, self.USER_GAE_ID)
-        )
-        self.assertNotIn(
-            user_models.UserAuthModel.get_by_id(self.PROFILE_ID),
-            user_models.UserAuthModel.get_by_auth_id(
-                feconf.AUTH_METHOD_GAE, self.USER_2_GAE_ID)
-        )
-        self.assertNotIn(
-            user_models.UserAuthModel.get_by_id(self.USER_ID),
-            user_models.UserAuthModel.get_by_auth_id(
-                feconf.AUTH_METHOD_GAE, self.USER_2_GAE_ID)
->>>>>>> 55f3b45c
         )