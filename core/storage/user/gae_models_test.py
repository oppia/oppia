# coding: utf-8
#
# Copyright 2014 The Oppia Authors. All Rights Reserved.
#
# Licensed under the Apache License, Version 2.0 (the "License");
# you may not use this file except in compliance with the License.
# You may obtain a copy of the License at
#
#      http://www.apache.org/licenses/LICENSE-2.0
#
# Unless required by applicable law or agreed to in writing, software
# distributed under the License is distributed on an "AS-IS" BASIS,
# WITHOUT WARRANTIES OR CONDITIONS OF ANY KIND, either express or implied.
# See the License for the specific language governing permissions and
# limitations under the License.

"""Tests for core.storage.user.gae_models."""
from __future__ import absolute_import  # pylint: disable=import-only-modules

import datetime

from core.domain import exp_domain
from core.domain import exp_services
from core.platform import models
from core.tests import test_utils
import feconf

(base_models, user_models) = models.Registry.import_models(
    [models.NAMES.base_model, models.NAMES.user])


class UserSettingsModelTest(test_utils.GenericTestBase):
    """Tests for UserSettingsModel class."""
    user_id = 'user_id'
    user_email = 'user@example.com'
    user_role = feconf.ROLE_ID_ADMIN
    user2_email = 'user2@example.com'
    user2_role = feconf.ROLE_ID_BANNED_USER
    user3_email = 'user3@example.com'
    user3_role = feconf.ROLE_ID_ADMIN
    user3_id = 'user3_id'
    generic_username = 'user'
    generic_date = datetime.datetime(2019, 5, 20)
    generic_image_url = 'www.example.com/example.png'
    generic_user_bio = 'I am a user of Oppia!'
    generic_subject_interests = ['Math', 'Science']
    generic_language_codes = ['en', 'es']

    def test_get_deletion_policy(self):
        self.assertEqual(
            user_models.UserSettingsModel.get_deletion_policy(),
            base_models.DELETION_POLICY.DELETE)

    def setUp(self):
        super(UserSettingsModelTest, self).setUp()
        user_models.UserSettingsModel(
            id=self.user_id, email=self.user_email, role=self.user_role).put()
        user_models.UserSettingsModel(
            email=self.user2_email, role=self.user2_role).put()
        user_models.UserSettingsModel(
            email=self.user3_email, role=self.user3_role).put()
        user_models.UserSettingsModel(
            id=self.user3_id,
            email=self.user3_email,
            role=self.user3_role,
            username=self.generic_username,
            normalized_username=self.generic_username,
            last_agreed_to_terms=self.generic_date,
            last_started_state_editor_tutorial=self.generic_date,
            last_started_state_translation_tutorial=self.generic_date,
            last_logged_in=self.generic_date,
            last_created_an_exploration=self.generic_date,
            last_edited_an_exploration=self.generic_date,
            profile_picture_data_url=self.generic_image_url,
            default_dashboard='learner', creator_dashboard_display_pref='card',
            user_bio=self.generic_user_bio,
            subject_interests=self.generic_subject_interests,
            first_contribution_msec=1,
            preferred_language_codes=self.generic_language_codes,
            preferred_site_language_code=(self.generic_language_codes[0]),
            preferred_audio_language_code=(self.generic_language_codes[0])
        ).put()

    def test_get_by_role(self):
        user = user_models.UserSettingsModel.get_by_role(
            feconf.ROLE_ID_ADMIN)
        self.assertEqual(user[0].role, feconf.ROLE_ID_ADMIN)

    def test_export_data_trivial(self):
        user = user_models.UserSettingsModel.get_by_id(self.user_id)
        user_data = user.export_data(user.id)
        expected_user_data = {
            'email': 'user@example.com',
            'role': feconf.ROLE_ID_ADMIN,
            'username': None,
            'normalized_username': None,
            'last_agreed_to_terms': None,
            'last_started_state_editor_tutorial': None,
            'last_started_state_translation_tutorial': None,
            'last_logged_in': None,
            'last_edited_an_exploration': None,
            'profile_picture_data_url': None,
            'default_dashboard': 'learner',
            'creator_dashboard_display_pref': 'card',
            'user_bio': None,
            'subject_interests': [],
            'first_contribution_msec': None,
            'preferred_language_codes': [],
            'preferred_site_language_code': None,
            'preferred_audio_language_code': None
        }
        self.assertEqual(expected_user_data, user_data)

    def test_export_data_nontrivial(self):
        user = user_models.UserSettingsModel.get_by_id(self.user3_id)
        user_data = user.export_data(user.id)
        expected_user_data = {
            'email': self.user3_email,
            'role': feconf.ROLE_ID_ADMIN,
            'username': self.generic_username,
            'normalized_username': self.generic_username,
            'last_agreed_to_terms': self.generic_date,
            'last_started_state_editor_tutorial': self.generic_date,
            'last_started_state_translation_tutorial': self.generic_date,
            'last_logged_in': self.generic_date,
            'last_edited_an_exploration': self.generic_date,
            'profile_picture_data_url': self.generic_image_url,
            'default_dashboard': 'learner',
            'creator_dashboard_display_pref': 'card',
            'user_bio': self.generic_user_bio,
            'subject_interests': self.generic_subject_interests,
            'first_contribution_msec': 1,
            'preferred_language_codes': self.generic_language_codes,
            'preferred_site_language_code': self.generic_language_codes[0],
            'preferred_audio_language_code': self.generic_language_codes[0]
        }
        self.assertEqual(expected_user_data, user_data)


class CompletedActivitiesModelTests(test_utils.GenericTestBase):
    """Tests for the CompletedActivitiesModel."""
    NONEXISTENT_USER_ID = 'id_x'
    USER_ID_1 = 'id_1'
    EXPLORATION_IDS_1 = ['exp_1', 'exp_2', 'exp_3']
    COLLECTION_IDS_1 = ['col_1', 'col_2', 'col_3']

    def setUp(self):
        """Set up user models in datastore for use in testing."""
        super(CompletedActivitiesModelTests, self).setUp()

        user_models.CompletedActivitiesModel(
            id=self.USER_ID_1,
            exploration_ids=self.EXPLORATION_IDS_1,
            collection_ids=self.COLLECTION_IDS_1).put()

    def test_export_data_on_nonexistent_user(self):
        """Test if export_data returns None when user is not in datastore."""
        user_data = user_models.CompletedActivitiesModel.export_data(
            self.NONEXISTENT_USER_ID)
        self.assertEqual(None, user_data)

    def test_export_data_on_existent_user(self):
        """Test if export_data works as intended on a user in datastore."""
        user_data = (
            user_models.CompletedActivitiesModel.export_data(self.USER_ID_1))
        expected_data = {
            'completed_exploration_ids': self.EXPLORATION_IDS_1,
            'completed_collection_ids': self.COLLECTION_IDS_1
        }
        self.assertEqual(expected_data, user_data)

    def test_get_deletion_policy(self):
        self.assertEqual(
            user_models.CompletedActivitiesModel.get_deletion_policy(),
            base_models.DELETION_POLICY.DELETE)


class IncompleteActivitiesModelTests(test_utils.GenericTestBase):
    """Tests for the IncompleteActivitiesModel."""
    NONEXISTENT_USER_ID = 'id_x'
    USER_ID_1 = 'id_1'
    EXPLORATION_IDS_1 = ['exp_1', 'exp_2', 'exp_3']
    COLLECTION_IDS_1 = ['col_1', 'col_2', 'col_3']

    def setUp(self):
        """Set up user models in datastore for use in testing."""
        super(IncompleteActivitiesModelTests, self).setUp()

        user_models.IncompleteActivitiesModel(
            id=self.USER_ID_1,
            exploration_ids=self.EXPLORATION_IDS_1,
            collection_ids=self.COLLECTION_IDS_1).put()

    def test_export_data_on_nonexistent_user(self):
        """Test if export_data returns None when user is not in datastore."""
        user_data = user_models.IncompleteActivitiesModel.export_data(
            self.NONEXISTENT_USER_ID)
        self.assertEqual(None, user_data)

    def test_export_data_on_existent_user(self):
        """Test if export_data works as intended on a user in datastore."""
        user_data = (
            user_models.IncompleteActivitiesModel.export_data(self.USER_ID_1))
        expected_data = {
            'incomplete_exploration_ids': self.EXPLORATION_IDS_1,
            'incomplete_collection_ids': self.COLLECTION_IDS_1
        }
        self.assertEqual(expected_data, user_data)

    def test_get_deletion_policy(self):
        self.assertEqual(
            user_models.IncompleteActivitiesModel.get_deletion_policy(),
            base_models.DELETION_POLICY.DELETE)


class ExpUserLastPlaythroughModelTest(test_utils.GenericTestBase):
    """Tests for ExpUserLastPlaythroughModel class."""
    USER_ID_0 = 'user_id_0'
    USER_ID_1 = 'user_id_1'
    USER_ID_2 = 'user_id_2'
    EXP_ID_0 = 'exp_id_0'
    EXP_ID_1 = 'exp_id_1'
    STATE_NAME_1 = 'state_name_1'
    STATE_NAME_2 = 'state_name_2'
    EXP_VERSION = 1

    def test_get_deletion_policy(self):
        self.assertEqual(
            user_models.ExpUserLastPlaythroughModel.get_deletion_policy(),
            base_models.DELETION_POLICY.DELETE)

    def setUp(self):
        super(ExpUserLastPlaythroughModelTest, self).setUp()

        user_models.ExpUserLastPlaythroughModel(
            id='%s.%s' % (self.USER_ID_1, self.EXP_ID_0),
            user_id=self.USER_ID_1, exploration_id=self.EXP_ID_0,
            last_played_exp_version=self.EXP_VERSION,
            last_played_state_name=self.STATE_NAME_1).put()

        user_models.ExpUserLastPlaythroughModel(
            id='%s.%s' % (self.USER_ID_2, self.EXP_ID_0),
            user_id=self.USER_ID_2, exploration_id=self.EXP_ID_0,
            last_played_exp_version=self.EXP_VERSION,
            last_played_state_name=self.STATE_NAME_2).put()

        user_models.ExpUserLastPlaythroughModel(
            id='%s.%s' % (self.USER_ID_2, self.EXP_ID_1),
            user_id=self.USER_ID_2, exploration_id=self.EXP_ID_1,
            last_played_exp_version=self.EXP_VERSION,
            last_played_state_name=self.STATE_NAME_2).put()

    def test_create_success(self):
        user_models.ExpUserLastPlaythroughModel.create(
            self.USER_ID_1, self.EXP_ID_1).put()
        retrieved_object = user_models.ExpUserLastPlaythroughModel.get_by_id(
            '%s.%s' % (self.USER_ID_1, self.EXP_ID_1))

        self.assertEqual(retrieved_object.user_id, self.USER_ID_1)
        self.assertEqual(retrieved_object.exploration_id, self.EXP_ID_1)

    def test_get_success(self):
        retrieved_object = user_models.ExpUserLastPlaythroughModel.get(
            self.USER_ID_1, self.EXP_ID_0)

        self.assertEqual(retrieved_object.user_id, self.USER_ID_1)
        self.assertEqual(retrieved_object.exploration_id, self.EXP_ID_0)
        self.assertEqual(
            retrieved_object.last_played_exp_version, self.EXP_VERSION)
        self.assertEqual(
            retrieved_object.last_played_state_name, self.STATE_NAME_1)

    def test_get_failure(self):
        retrieved_object = user_models.ExpUserLastPlaythroughModel.get(
            self.USER_ID_1, 'unknown_exp_id')

        self.assertEqual(retrieved_object, None)

    def test_export_data_none(self):
        """Test export data on a user with no explorations."""
        user_data = user_models.ExpUserLastPlaythroughModel.export_data(
            self.USER_ID_0)
        expected_data = {}
        self.assertEqual(expected_data, user_data)

    def test_export_data_single(self):
        """Test export data on a user with a single exploration."""
        user_data = user_models.ExpUserLastPlaythroughModel.export_data(
            self.USER_ID_1)
        expected_data = {
            self.EXP_ID_0: {
                'exp_version': self.EXP_VERSION,
                'state_name': self.STATE_NAME_1
            }
        }
        self.assertEqual(expected_data, user_data)

    def test_export_data_multi(self):
        """Test export data on a user with multiple explorations."""
        user_data = user_models.ExpUserLastPlaythroughModel.export_data(
            self.USER_ID_2)
        expected_data = {
            self.EXP_ID_0: {
                'exp_version': self.EXP_VERSION,
                'state_name': self.STATE_NAME_2
            },
            self.EXP_ID_1: {
                'exp_version': self.EXP_VERSION,
                'state_name': self.STATE_NAME_2
            }
        }
        self.assertEqual(expected_data, user_data)


class LearnerPlaylistModelTests(test_utils.GenericTestBase):
    """Tests for the LearnerPlaylistModel."""
    NONEXISTENT_USER_ID = 'id_x'
    USER_ID_1 = 'id_1'
    EXPLORATION_IDS_1 = ['exp_1', 'exp_2', 'exp_3']
    COLLECTION_IDS_1 = ['col_1', 'col_2', 'col_3']

    def setUp(self):
        """Set up user models in datastore for use in testing."""
        super(LearnerPlaylistModelTests, self).setUp()

        user_models.LearnerPlaylistModel(
            id=self.USER_ID_1,
            exploration_ids=self.EXPLORATION_IDS_1,
            collection_ids=self.COLLECTION_IDS_1).put()

    def test_export_data_on_nonexistent_user(self):
        """Test if export_data returns None when user is not in datastore."""
        user_data = user_models.LearnerPlaylistModel.export_data(
            self.NONEXISTENT_USER_ID)
        self.assertEqual(None, user_data)

    def test_export_data_on_existent_user(self):
        """Test if export_data works as intended on a user in datastore."""
        user_data = user_models.LearnerPlaylistModel.export_data(self.USER_ID_1)
        expected_data = {
            'playlist_exploration_ids': self.EXPLORATION_IDS_1,
            'playlist_collection_ids': self.COLLECTION_IDS_1
        }
        self.assertEqual(expected_data, user_data)

    def test_get_deletion_policy(self):
        self.assertEqual(
            user_models.LearnerPlaylistModel.get_deletion_policy(),
            base_models.DELETION_POLICY.DELETE)


class UserContributionsModelTests(test_utils.GenericTestBase):
    """Tests for the UserContributionsModel class."""

    NONEXISTENT_USER_ID = 'id_x'
    USER_A_EMAIL = 'a@example.com'
    USER_B_EMAIL = 'b@example.com'
    USER_A_USERNAME = 'a'
    USER_B_USERNAME = 'b'
    EXP_ID_1 = 'exp_1'
    EXP_ID_2 = 'exp_2'

    def test_get_deletion_policy(self):
        self.assertEqual(
            user_models.UserContributionsModel.get_deletion_policy(),
            base_models.DELETION_POLICY.DELETE)

    def setUp(self):
        """Set up user models in datastore for use in testing."""
        super(UserContributionsModelTests, self).setUp()
        # User A has no created explorations, one edited exploration.
        # User B has two created and edited explorations.
        self.signup(self.USER_A_EMAIL, self.USER_A_USERNAME)
        self.user_a_id = self.get_user_id_from_email(self.USER_A_EMAIL)
        self.signup(self.USER_B_EMAIL, self.USER_B_USERNAME)
        self.user_b_id = self.get_user_id_from_email(self.USER_B_EMAIL)

        # Note that creating an exploration counts as editing it.
        self.save_new_valid_exploration(
            self.EXP_ID_1, self.user_b_id, end_state_name='End')

        exp_services.update_exploration(
            self.user_a_id, self.EXP_ID_1, [exp_domain.ExplorationChange({
                'cmd': 'edit_exploration_property',
                'property_name': 'objective',
                'new_value': 'the objective'
            })], 'Test edit')

        self.save_new_valid_exploration(
            self.EXP_ID_2, self.user_b_id, end_state_name='End')

        exp_services.update_exploration(
            self.user_a_id, self.EXP_ID_2, [exp_domain.ExplorationChange({
                'cmd': 'edit_exploration_property',
                'property_name': 'objective',
                'new_value': 'the objective'
            })], 'Test edit')

    def test_export_data_on_nonexistent_user(self):
        """Test if export_data returns None when user is not in datastore."""
        user_data = user_models.UserContributionsModel.export_data(
            self.NONEXISTENT_USER_ID)
        self.assertEqual(None, user_data)

    def test_export_data_on_partially_involved_user(self):
        """Test export_data on user with no creations and two edits."""
        user_data = user_models.UserContributionsModel.export_data(
            self.user_a_id)
        expected_data = {
            'created_exploration_ids': [],
            'edited_exploration_ids': [self.EXP_ID_1, self.EXP_ID_2]
        }
        self.assertEqual(expected_data, user_data)

    def test_export_data_on_highly_involved_user(self):
        """Test export data on user with two creations and two edits."""
        user_data = user_models.UserContributionsModel.export_data(
            self.user_b_id)
        expected_data = {
            'created_exploration_ids': [self.EXP_ID_1, self.EXP_ID_2],
            'edited_exploration_ids': [self.EXP_ID_1, self.EXP_ID_2]
        }
        self.assertEqual(expected_data, user_data)


class UserEmailPreferencesModelTests(test_utils.GenericTestBase):

    def test_get_deletion_policy(self):
        self.assertEqual(
            user_models.UserEmailPreferencesModel.get_deletion_policy(),
            base_models.DELETION_POLICY.DELETE)


class UserSubscriptionsModelTests(test_utils.GenericTestBase):
    """Tests for UserSubscriptionsModel."""
    USER_ID_1 = 'user_id_1'
    USER_ID_2 = 'user_id_2'
    USER_ID_3 = 'user_id_3'
    CREATOR_IDS = ['4', '8', '16']
    COLLECTION_IDS = ['23', '42', '4']
    ACTIVITY_IDS = ['8', '16', '23']
    GENERAL_FEEDBACK_THREAD_IDS = ['42', '4', '8']

    def test_get_deletion_policy(self):
        self.assertEqual(
            user_models.UserSubscriptionsModel.get_deletion_policy(),
            base_models.DELETION_POLICY.DELETE)

    def setUp(self):
        """Set up user models in datastore for use in testing."""
        super(UserSubscriptionsModelTests, self).setUp()
        user_models.UserSubscriptionsModel(id=self.USER_ID_1).put()

        user_models.UserSubscriptionsModel(
            id=self.USER_ID_2, creator_ids=self.CREATOR_IDS,
            collection_ids=self.COLLECTION_IDS,
            activity_ids=self.ACTIVITY_IDS,
            general_feedback_thread_ids=self.GENERAL_FEEDBACK_THREAD_IDS).put()

    def test_export_data_trivial(self):
        """Test if empty user data is properly exported."""
        user_data = (
            user_models.UserSubscriptionsModel.export_data(self.USER_ID_1))
        test_data = {
            'creator_ids': [],
            'collection_ids': [],
            'activity_ids': [],
            'general_feedback_thread_ids': [],
            'last_checked': None
        }
        self.assertEqual(user_data, test_data)

    def test_export_data_nontrivial(self):
        """Test if nonempty user data is properly exported."""
        user_data = (
            user_models.UserSubscriptionsModel.export_data(self.USER_ID_2))
        test_data = {
            'creator_ids': self.CREATOR_IDS,
            'collection_ids': self.COLLECTION_IDS,
            'activity_ids': self.ACTIVITY_IDS,
            'general_feedback_thread_ids': self.GENERAL_FEEDBACK_THREAD_IDS,
            'last_checked': None
        }
        self.assertEqual(user_data, test_data)

    def test_export_data_on_nonexistent_user(self):
        """Test if exception is raised on nonexistent UserSubscriptionsModel."""
        export_data_exception = (
            self.assertRaisesRegexp(
                Exception, 'UserSubscriptionsModel does not exist.'))
        with export_data_exception:
            user_models.UserSubscriptionsModel.export_data(self.USER_ID_3)


<<<<<<< HEAD
class UserSubscribersModelTests(test_utils.GenericTestBase):
    """Tests for UserSubscribersModel."""

    def test_get_deletion_policy(self):
        self.assertEqual(
            user_models.UserSubscriptionsModel.get_deletion_policy(),
            base_models.DELETION_POLICY.DELETE)


=======
>>>>>>> 59d30d42
class UserRecentChangesBatchModelTests(test_utils.GenericTestBase):

    def test_get_deletion_policy(self):
        self.assertEqual(
            user_models.UserRecentChangesBatchModel.get_deletion_policy(),
            base_models.DELETION_POLICY.DELETE)


class UserStatsModelTest(test_utils.GenericTestBase):
    """Tests for the UserStatsModel class."""

    USER_ID_1 = 1
    USER_ID_2 = 2
    USER_ID_3 = 3

    USER_1_IMPACT_SCORE = 0.87
    USER_1_TOTAL_PLAYS = 33
    USER_1_AVERAGE_RATINGS = 4.37
    USER_1_NUM_RATINGS = 22
    USER_1_WEEKLY_CREATOR_STATS_LIST = [
        {
            ('2019-05-21'): {
                'average_ratings': 4.00,
                'total_plays': 5
            }
        },
        {
            ('2019-05-28'): {
                'average_ratings': 4.95,
                'total_plays': 10
            }
        }
    ]

    USER_2_IMPACT_SCORE = 0.33
    USER_2_TOTAL_PLAYS = 15
    USER_2_AVERAGE_RATINGS = 2.50
    USER_2_NUM_RATINGS = 10
    USER_2_WEEKLY_CREATOR_STATS_LIST = [
        {
            ('2019-05-21'): {
                'average_ratings': 2.50,
                'total_plays': 4
            }
        },
        {
            ('2019-05-28'): {
                'average_ratings': 2.50,
                'total_plays': 6
            }
        }
    ]

    def test_get_deletion_policy(self):
        self.assertEqual(
            user_models.UserStatsModel.get_deletion_policy(),
            base_models.DELETION_POLICY.DELETE)

    def setUp(self):
        """Set up user models in datastore for use in testing."""
        super(UserStatsModelTest, self).setUp()

        user_model_1 = user_models.UserStatsModel(id=self.USER_ID_1)
        user_model_1.impact_score = self.USER_1_IMPACT_SCORE
        user_model_1.total_plays = self.USER_1_TOTAL_PLAYS
        user_model_1.average_ratings = self.USER_1_AVERAGE_RATINGS
        user_model_1.num_ratings = self.USER_1_NUM_RATINGS
        user_model_1.weekly_creator_stats_list = (
            self.USER_1_WEEKLY_CREATOR_STATS_LIST)
        user_models.UserStatsModel.put(user_model_1)

        user_model_2 = user_models.UserStatsModel(id=self.USER_ID_2)
        user_model_2.impact_score = self.USER_2_IMPACT_SCORE
        user_model_2.total_plays = self.USER_2_TOTAL_PLAYS
        user_model_2.average_ratings = self.USER_2_AVERAGE_RATINGS
        user_model_2.num_ratings = self.USER_2_NUM_RATINGS
        user_model_2.weekly_creator_stats_list = (
            self.USER_2_WEEKLY_CREATOR_STATS_LIST)
        user_models.UserStatsModel.put(user_model_2)

    def test_export_data_on_existing_user(self):
        """Test if export_data works when user is in data store."""
        user_data = user_models.UserStatsModel.export_data(self.USER_ID_1)
        test_data = {
            'impact_score': self.USER_1_IMPACT_SCORE,
            'total_plays': self.USER_1_TOTAL_PLAYS,
            'average_ratings': self.USER_1_AVERAGE_RATINGS,
            'num_ratings': self.USER_1_NUM_RATINGS,
            'weekly_creator_stats_list': self.USER_1_WEEKLY_CREATOR_STATS_LIST
        }
        self.assertEqual(user_data, test_data)

    def test_export_data_on_multiple_users(self):
        """Test if export_data works on multiple users in data store."""
        user_1_data = user_models.UserStatsModel.export_data(self.USER_ID_1)
        test_1_data = {
            'impact_score': self.USER_1_IMPACT_SCORE,
            'total_plays': self.USER_1_TOTAL_PLAYS,
            'average_ratings': self.USER_1_AVERAGE_RATINGS,
            'num_ratings': self.USER_1_NUM_RATINGS,
            'weekly_creator_stats_list': self.USER_1_WEEKLY_CREATOR_STATS_LIST
        }

        user_2_data = user_models.UserStatsModel.export_data(self.USER_ID_2)
        test_2_data = {
            'impact_score': self.USER_2_IMPACT_SCORE,
            'total_plays': self.USER_2_TOTAL_PLAYS,
            'average_ratings': self.USER_2_AVERAGE_RATINGS,
            'num_ratings': self.USER_2_NUM_RATINGS,
            'weekly_creator_stats_list': self.USER_2_WEEKLY_CREATOR_STATS_LIST
        }

        self.assertEqual(user_1_data, test_1_data)
        self.assertEqual(user_2_data, test_2_data)

    def test_export_data_on_nonexistent_user(self):
        """Test if export_data returns None when user is not in data store."""
        user_data = user_models.UserStatsModel.export_data(self.USER_ID_3)
        test_data = None
        self.assertEqual(user_data, test_data)


class ExplorationUserDataModelTest(test_utils.GenericTestBase):
    """Tests for the ExplorationUserDataModel class."""

    DATETIME_OBJECT = datetime.datetime.strptime('2016-02-16', '%Y-%m-%d')
    USER_ID = 'user_id'
    EXP_ID_ONE = 'exp_id_one'
    EXP_ID_TWO = 'exp_id_two'
    EXP_ID_THREE = 'exp_id_three'

    def test_get_deletion_policy(self):
        self.assertEqual(
            user_models.ExplorationUserDataModel.get_deletion_policy(),
            base_models.DELETION_POLICY.ANONYMIZE)

    def setUp(self):
        super(ExplorationUserDataModelTest, self).setUp()
        user_models.ExplorationUserDataModel(
            id='%s.%s' % (self.USER_ID, self.EXP_ID_ONE), user_id=self.USER_ID,
            exploration_id=self.EXP_ID_ONE, rating=2,
            rated_on=self.DATETIME_OBJECT,
            draft_change_list={'new_content': {}},
            draft_change_list_last_updated=self.DATETIME_OBJECT,
            draft_change_list_exp_version=3,
            draft_change_list_id=1).put()

    def test_create_success(self):
        user_models.ExplorationUserDataModel.create(
            self.USER_ID, self.EXP_ID_TWO).put()
        retrieved_object = user_models.ExplorationUserDataModel.get_by_id(
            '%s.%s' % (self.USER_ID, self.EXP_ID_TWO))

        self.assertEqual(retrieved_object.user_id, self.USER_ID)
        self.assertEqual(retrieved_object.exploration_id, self.EXP_ID_TWO)

    def test_get_success(self):
        retrieved_object = user_models.ExplorationUserDataModel.get(
            self.USER_ID, self.EXP_ID_ONE)

        self.assertEqual(retrieved_object.user_id, self.USER_ID)
        self.assertEqual(retrieved_object.exploration_id, self.EXP_ID_ONE)
        self.assertEqual(retrieved_object.rating, 2)
        self.assertEqual(retrieved_object.rated_on, self.DATETIME_OBJECT)
        self.assertEqual(
            retrieved_object.draft_change_list, {'new_content': {}})
        self.assertEqual(
            retrieved_object.draft_change_list_last_updated,
            self.DATETIME_OBJECT)
        self.assertEqual(retrieved_object.draft_change_list_exp_version, 3)
        self.assertEqual(retrieved_object.draft_change_list_id, 1)

    def test_get_failure(self):
        retrieved_object = user_models.ExplorationUserDataModel.get(
            self.USER_ID, 'unknown_exp_id')

        self.assertEqual(retrieved_object, None)

    def test_export_data_one_exploration(self):
        """Test export data when user has one exploration."""
        user_data = user_models.ExplorationUserDataModel.export_data(
            self.USER_ID)
        expected_data = {
            self.EXP_ID_ONE: {
                'rating': 2,
                'rated_on': self.DATETIME_OBJECT,
                'draft_change_list': {'new_content': {}},
                'draft_change_list_last_updated': self.DATETIME_OBJECT,
                'draft_change_list_exp_version': 3,
                'draft_change_list_id': 1,
                'mute_suggestion_notifications': (
                    feconf.DEFAULT_SUGGESTION_NOTIFICATIONS_MUTED_PREFERENCE),
                'mute_feedback_notifications': (
                    feconf.DEFAULT_SUGGESTION_NOTIFICATIONS_MUTED_PREFERENCE)
            }
        }

        self.assertDictEqual(expected_data, user_data)

    def test_export_data_multiple_explorations(self):
        """Test export data when user has multiple explorations."""
        # Add two more explorations.
        user_models.ExplorationUserDataModel.create(
            self.USER_ID, self.EXP_ID_TWO).put()
        user_models.ExplorationUserDataModel(
            id='%s.%s' % (self.USER_ID, self.EXP_ID_THREE),
            user_id=self.USER_ID,
            exploration_id=self.EXP_ID_THREE, rating=5,
            rated_on=self.DATETIME_OBJECT,
            draft_change_list={'new_content': {'content': 3}},
            draft_change_list_last_updated=self.DATETIME_OBJECT,
            draft_change_list_exp_version=2,
            draft_change_list_id=2).put()

        user_data = user_models.ExplorationUserDataModel.export_data(
            self.USER_ID)

        expected_data = {
            self.EXP_ID_ONE: {
                'rating': 2,
                'rated_on': self.DATETIME_OBJECT,
                'draft_change_list': {'new_content': {}},
                'draft_change_list_last_updated': self.DATETIME_OBJECT,
                'draft_change_list_exp_version': 3,
                'draft_change_list_id': 1,
                'mute_suggestion_notifications': (
                    feconf.DEFAULT_SUGGESTION_NOTIFICATIONS_MUTED_PREFERENCE),
                'mute_feedback_notifications': (
                    feconf.DEFAULT_SUGGESTION_NOTIFICATIONS_MUTED_PREFERENCE)
            },
            self.EXP_ID_TWO: {
                'rating': None,
                'rated_on': None,
                'draft_change_list': None,
                'draft_change_list_last_updated': None,
                'draft_change_list_exp_version': None,
                'draft_change_list_id': 0,
                'mute_suggestion_notifications': (
                    feconf.DEFAULT_SUGGESTION_NOTIFICATIONS_MUTED_PREFERENCE),
                'mute_feedback_notifications': (
                    feconf.DEFAULT_SUGGESTION_NOTIFICATIONS_MUTED_PREFERENCE)
            },
            self.EXP_ID_THREE: {
                'rating': 5,
                'rated_on': self.DATETIME_OBJECT,
                'draft_change_list': {'new_content': {'content': 3}},
                'draft_change_list_last_updated': self.DATETIME_OBJECT,
                'draft_change_list_exp_version': 2,
                'draft_change_list_id': 2,
                'mute_suggestion_notifications': (
                    feconf.DEFAULT_SUGGESTION_NOTIFICATIONS_MUTED_PREFERENCE),
                'mute_feedback_notifications': (
                    feconf.DEFAULT_SUGGESTION_NOTIFICATIONS_MUTED_PREFERENCE)
            }
        }

        self.assertDictEqual(expected_data, user_data)


class CollectionProgressModelTests(test_utils.GenericTestBase):
    """Tests for CollectionProgressModel."""
    USER_ID_1 = 'user_id_1'
    USER_ID_2 = 'user_id_2'
    USER_ID_3 = 'user_id_3'
    COLLECTION_ID_1 = 'col_id_1'
    COLLECTION_ID_2 = 'col_id_2'
    COMPLETED_EXPLORATION_IDS_1 = ['exp_id_1', 'exp_id_2', 'exp_id_3']
    COMPLETED_EXPLORATION_IDS_2 = ['exp_id_4', 'exp_id_5', 'exp_id_6']

    def setUp(self):
        super(CollectionProgressModelTests, self).setUp()

        user_models.CollectionProgressModel(
            id='%s.%s' % (self.USER_ID_1, self.COLLECTION_ID_1),
            user_id=self.USER_ID_1,
            collection_id=self.COLLECTION_ID_1,
            completed_explorations=self.COMPLETED_EXPLORATION_IDS_1).put()

        user_models.CollectionProgressModel(
            id='%s.%s' % (self.USER_ID_1, self.COLLECTION_ID_2),
            user_id=self.USER_ID_1,
            collection_id=self.COLLECTION_ID_2,
            completed_explorations=self.COMPLETED_EXPLORATION_IDS_2).put()

        user_models.CollectionProgressModel(
            id='%s.%s' % (self.USER_ID_2, self.COLLECTION_ID_1),
            user_id=self.USER_ID_2,
            collection_id=self.COLLECTION_ID_1,
            completed_explorations=self.COMPLETED_EXPLORATION_IDS_1).put()

    def test_export_data_on_nonexistent_user(self):
        """Test export data on nonexistent user."""
        user_data = user_models.CollectionProgressModel.export_data(
            self.USER_ID_3)
        expected_data = {}
        self.assertEqual(expected_data, user_data)

    def test_export_data_single_collection(self):
        """Test export data on user with a single collection."""
        user_data = user_models.CollectionProgressModel.export_data(
            self.USER_ID_2)
        expected_data = {
            self.COLLECTION_ID_1: self.COMPLETED_EXPLORATION_IDS_1
        }
        self.assertEqual(expected_data, user_data)

    def test_export_data_multiple_collections(self):
        """Test export data on user with multiple collections."""
        user_data = user_models.CollectionProgressModel.export_data(
            self.USER_ID_1)
        expected_data = {
            self.COLLECTION_ID_1: self.COMPLETED_EXPLORATION_IDS_1,
            self.COLLECTION_ID_2: self.COMPLETED_EXPLORATION_IDS_2
        }
        self.assertEqual(expected_data, user_data)

    def test_get_deletion_policy(self):
        self.assertEqual(
            user_models.CollectionProgressModel.get_deletion_policy(),
            base_models.DELETION_POLICY.DELETE)


class StoryProgressModelTests(test_utils.GenericTestBase):
    """Tests for StoryProgressModel."""
    USER_ID_1 = 'id_1'
    USER_ID_2 = 'id_2'
    USER_ID_3 = 'id_3'
    STORY_ID_1 = 'story_id_1'
    STORY_ID_2 = 'story_id_2'
    COMPLETED_NODE_IDS_1 = ['node_id_1', 'node_id_2']
    COMPLETED_NODE_IDS_2 = ['node_id_a']

    def setUp(self):
        super(StoryProgressModelTests, self).setUp()
        user_models.StoryProgressModel(
            id='%s.%s' % (self.USER_ID_2, self.STORY_ID_1),
            user_id=self.USER_ID_2,
            story_id=self.STORY_ID_1,
            completed_node_ids=self.COMPLETED_NODE_IDS_1).put()
        user_models.StoryProgressModel(
            id='%s.%s' % (self.USER_ID_2, self.STORY_ID_2),
            user_id=self.USER_ID_2,
            story_id=self.STORY_ID_2,
            completed_node_ids=self.COMPLETED_NODE_IDS_2).put()
        user_models.StoryProgressModel(
            id='%s.%s' % (self.USER_ID_3, self.STORY_ID_1),
            user_id=self.USER_ID_3,
            story_id=self.STORY_ID_1,
            completed_node_ids=self.COMPLETED_NODE_IDS_1).put()

    def test_export_data_on_nonexistent_user(self):
        user_data = user_models.StoryProgressModel.export_data(
            self.USER_ID_1)
        expected_data = {}
        self.assertEqual(expected_data, user_data)

    def test_export_data_on_single_story(self):
        user_data = user_models.StoryProgressModel.export_data(
            self.USER_ID_3)
        expected_data = {
            self.STORY_ID_1: self.COMPLETED_NODE_IDS_1
        }
        self.assertEqual(expected_data, user_data)

    def test_export_data_on_multi_story(self):
        user_data = user_models.StoryProgressModel.export_data(
            self.USER_ID_2)
        expected_data = {
            self.STORY_ID_1: self.COMPLETED_NODE_IDS_1,
            self.STORY_ID_2: self.COMPLETED_NODE_IDS_2
        }
        self.assertEqual(expected_data, user_data)

    def test_get_deletion_policy(self):
        self.assertEqual(
            user_models.StoryProgressModel.get_deletion_policy(),
            base_models.DELETION_POLICY.DELETE)

    def test_get_multi(self):
        model = user_models.StoryProgressModel.create(
            'user_id', 'story_id_1')
        model.put()

        model = user_models.StoryProgressModel.create(
            'user_id', 'story_id_2')
        model.put()

        story_progress_models = user_models.StoryProgressModel.get_multi(
            'user_id', ['story_id_1', 'story_id_2'])
        self.assertEqual(len(story_progress_models), 2)
        self.assertEqual(story_progress_models[0].user_id, 'user_id')
        self.assertEqual(story_progress_models[0].story_id, 'story_id_1')

        self.assertEqual(story_progress_models[1].user_id, 'user_id')
        self.assertEqual(story_progress_models[1].story_id, 'story_id_2')


class UserQueryModelTests(test_utils.GenericTestBase):
    """Tests for UserQueryModel."""

    def test_get_deletion_policy(self):
        self.assertEqual(
            user_models.UserQueryModel.get_deletion_policy(),
            base_models.DELETION_POLICY.DELETE)

    def test_instance_stores_correct_data(self):
        submitter_id = 'submitter'
        query_id = 'qid'
        inactive_in_last_n_days = 5
        created_at_least_n_exps = 1
        created_fewer_than_n_exps = 3
        edited_at_least_n_exps = 2
        edited_fewer_than_n_exps = 5
        has_not_logged_in_for_n_days = 10
        user_models.UserQueryModel(
            id=query_id,
            inactive_in_last_n_days=inactive_in_last_n_days,
            created_at_least_n_exps=created_at_least_n_exps,
            created_fewer_than_n_exps=created_fewer_than_n_exps,
            edited_at_least_n_exps=edited_at_least_n_exps,
            edited_fewer_than_n_exps=edited_fewer_than_n_exps,
            has_not_logged_in_for_n_days=has_not_logged_in_for_n_days,
            submitter_id=submitter_id).put()

        query_model = user_models.UserQueryModel.get(query_id)
        self.assertEqual(query_model.submitter_id, submitter_id)
        self.assertEqual(
            query_model.inactive_in_last_n_days, inactive_in_last_n_days)
        self.assertEqual(
            query_model.has_not_logged_in_for_n_days,
            has_not_logged_in_for_n_days)
        self.assertEqual(
            query_model.created_at_least_n_exps, created_at_least_n_exps)
        self.assertEqual(
            query_model.created_fewer_than_n_exps, created_fewer_than_n_exps)
        self.assertEqual(
            query_model.edited_at_least_n_exps, edited_at_least_n_exps)
        self.assertEqual(
            query_model.edited_fewer_than_n_exps, edited_fewer_than_n_exps)

    def test_fetch_page(self):

        submitter_id = 'submitter_1'
        query_id = 'qid_1'
        inactive_in_last_n_days = 5
        created_at_least_n_exps = 1
        created_fewer_than_n_exps = 3
        edited_at_least_n_exps = 2
        edited_fewer_than_n_exps = 5
        has_not_logged_in_for_n_days = 10
        user_models.UserQueryModel(
            id=query_id,
            inactive_in_last_n_days=inactive_in_last_n_days,
            created_at_least_n_exps=created_at_least_n_exps,
            created_fewer_than_n_exps=created_fewer_than_n_exps,
            edited_at_least_n_exps=edited_at_least_n_exps,
            edited_fewer_than_n_exps=edited_fewer_than_n_exps,
            has_not_logged_in_for_n_days=has_not_logged_in_for_n_days,
            submitter_id=submitter_id).put()

        submitter_id = 'submitter_2'
        query_id = 'qid_2'
        inactive_in_last_n_days = 6
        created_at_least_n_exps = 7
        created_fewer_than_n_exps = 4
        edited_at_least_n_exps = 3
        edited_fewer_than_n_exps = 6
        has_not_logged_in_for_n_days = 11
        user_models.UserQueryModel(
            id=query_id,
            inactive_in_last_n_days=inactive_in_last_n_days,
            created_at_least_n_exps=created_at_least_n_exps,
            created_fewer_than_n_exps=created_fewer_than_n_exps,
            edited_at_least_n_exps=edited_at_least_n_exps,
            edited_fewer_than_n_exps=edited_fewer_than_n_exps,
            has_not_logged_in_for_n_days=has_not_logged_in_for_n_days,
            submitter_id=submitter_id).put()

        # Fetch only one entity.
        query_models, _, _ = user_models.UserQueryModel.fetch_page(
            1, None)
        self.assertEqual(len(query_models), 1)

        self.assertEqual(query_models[0].submitter_id, 'submitter_2')
        self.assertEqual(query_models[0].id, 'qid_2')
        self.assertEqual(query_models[0].inactive_in_last_n_days, 6)
        self.assertEqual(query_models[0].created_at_least_n_exps, 7)
        self.assertEqual(query_models[0].created_fewer_than_n_exps, 4)
        self.assertEqual(query_models[0].edited_at_least_n_exps, 3)
        self.assertEqual(query_models[0].edited_fewer_than_n_exps, 6)
        self.assertEqual(query_models[0].has_not_logged_in_for_n_days, 11)

        # Fetch both entities.
        query_models, _, _ = user_models.UserQueryModel.fetch_page(
            2, None)
        self.assertEqual(len(query_models), 2)

        self.assertEqual(query_models[0].submitter_id, 'submitter_2')
        self.assertEqual(query_models[0].id, 'qid_2')
        self.assertEqual(query_models[0].inactive_in_last_n_days, 6)
        self.assertEqual(query_models[0].created_at_least_n_exps, 7)
        self.assertEqual(query_models[0].created_fewer_than_n_exps, 4)
        self.assertEqual(query_models[0].edited_at_least_n_exps, 3)
        self.assertEqual(query_models[0].edited_fewer_than_n_exps, 6)
        self.assertEqual(query_models[0].has_not_logged_in_for_n_days, 11)

        self.assertEqual(query_models[1].submitter_id, 'submitter_1')
        self.assertEqual(query_models[1].id, 'qid_1')
        self.assertEqual(query_models[1].inactive_in_last_n_days, 5)
        self.assertEqual(query_models[1].created_at_least_n_exps, 1)
        self.assertEqual(query_models[1].created_fewer_than_n_exps, 3)
        self.assertEqual(query_models[1].edited_at_least_n_exps, 2)
        self.assertEqual(query_models[1].edited_fewer_than_n_exps, 5)
        self.assertEqual(query_models[1].has_not_logged_in_for_n_days, 10)


class UserBulkEmailsModelTests(test_utils.GenericTestBase):

    def test_get_deletion_policy(self):
        self.assertEqual(
            user_models.UserBulkEmailsModel.get_deletion_policy(),
            base_models.DELETION_POLICY.DELETE)


class UserSkillMasteryModelTests(test_utils.GenericTestBase):
    """Tests for UserSkillMasteryModel."""

    USER_ID = 'user_id'
    SKILL_ID_1 = 'skill_id_1'
    SKILL_ID_2 = 'skill_id_2'
    DEGREE_OF_MASTERY = 0.5

    def test_get_deletion_policy(self):
        self.assertEqual(
            user_models.UserSkillMasteryModel.get_deletion_policy(),
            base_models.DELETION_POLICY.DELETE)

    def setUp(self):
        super(UserSkillMasteryModelTests, self).setUp()
        user_models.UserSkillMasteryModel(
            id=user_models.UserSkillMasteryModel.construct_model_id(
                self.USER_ID, self.SKILL_ID_1),
            user_id=self.USER_ID,
            skill_id=self.SKILL_ID_1,
            degree_of_mastery=self.DEGREE_OF_MASTERY).put()

        user_models.UserSkillMasteryModel(
            id=user_models.UserSkillMasteryModel.construct_model_id(
                self.USER_ID, self.SKILL_ID_2),
            user_id=self.USER_ID,
            skill_id=self.SKILL_ID_2,
            degree_of_mastery=self.DEGREE_OF_MASTERY).put()

    def test_construct_model_id(self):
        constructed_model_id = (
            user_models.UserSkillMasteryModel.construct_model_id(
                self.USER_ID, self.SKILL_ID_1))

        self.assertEqual(constructed_model_id, 'user_id.skill_id_1')

    def test_get_success(self):
        constructed_model_id = (
            user_models.UserSkillMasteryModel.construct_model_id(
                self.USER_ID, self.SKILL_ID_1))
        retrieved_object = user_models.UserSkillMasteryModel.get(
            constructed_model_id)

        self.assertEqual(retrieved_object.user_id, 'user_id')
        self.assertEqual(retrieved_object.skill_id, 'skill_id_1')
        self.assertEqual(retrieved_object.degree_of_mastery, 0.5)

    def test_get_failure(self):
        retrieved_object = user_models.UserSkillMasteryModel.get(
            'unknown_model_id', strict=False)

        self.assertEqual(retrieved_object, None)

    def test_get_multi_success(self):
        skill_ids = [
            user_models.UserSkillMasteryModel.construct_model_id(
                self.USER_ID, self.SKILL_ID_1),
            user_models.UserSkillMasteryModel.construct_model_id(
                self.USER_ID, self.SKILL_ID_2)]
        retrieved_object = user_models.UserSkillMasteryModel.get_multi(
            skill_ids)

        self.assertEqual(retrieved_object[0].user_id, 'user_id')
        self.assertEqual(retrieved_object[0].skill_id, 'skill_id_1')
        self.assertEqual(retrieved_object[0].degree_of_mastery, 0.5)
        self.assertEqual(retrieved_object[1].user_id, 'user_id')
        self.assertEqual(retrieved_object[1].skill_id, 'skill_id_2')
        self.assertEqual(retrieved_object[1].degree_of_mastery, 0.5)

    def test_get_multi_failure(self):
        skill_ids = ['unknown_model_id_1', 'unknown_model_id_2']
        retrieved_object = user_models.UserSkillMasteryModel.get_multi(
            skill_ids)

        self.assertEqual(retrieved_object, [None, None])

    def test_export_data_trivial(self):
        user_data = user_models.UserSkillMasteryModel.export_data('fake_user')
        test_data = {}
        self.assertEqual(user_data, test_data)

    def test_export_data_nontrivial(self):
        user_data = user_models.UserSkillMasteryModel.export_data(self.USER_ID)
        test_data = {
            self.SKILL_ID_1: self.DEGREE_OF_MASTERY,
            self.SKILL_ID_2: self.DEGREE_OF_MASTERY
        }
        self.assertEqual(user_data, test_data)


class UserContributionsScoringModelTests(test_utils.GenericTestBase):
    """Tests for UserContributionScoringModel."""

    def test_get_deletion_policy(self):
        self.assertEqual(
            user_models.UserContributionScoringModel.get_deletion_policy(),
            base_models.DELETION_POLICY.DELETE)

    def test_create_model(self):
        user_models.UserContributionScoringModel.create('user1', 'category1', 1)
        score_models = (user_models.UserContributionScoringModel
                        .get_all_scores_of_user('user1'))
        self.assertEqual(len(score_models), 1)
        self.assertEqual(score_models[0].id, 'category1.user1')
        self.assertEqual(score_models[0].user_id, 'user1')
        self.assertEqual(score_models[0].score_category, 'category1')
        self.assertEqual(score_models[0].score, 1)

    def test_create_entry_already_exists_failure(self):
        user_models.UserContributionScoringModel.create('user1', 'category1', 1)
        with self.assertRaisesRegexp(
            Exception, 'There is already an entry with the given id:'
                       ' category1.user1'):
            user_models.UserContributionScoringModel.create(
                'user1', 'category1', 2)

    def test_get_all_users_with_score_above_minimum_for_category(self):
        user_models.UserContributionScoringModel.create('user1', 'category1', 1)
        user_models.UserContributionScoringModel.create(
            'user2', 'category1', 21)
        user_models.UserContributionScoringModel.create(
            'user3', 'category1', 11)
        user_models.UserContributionScoringModel.create(
            'user4', 'category1', 11)
        user_models.UserContributionScoringModel.create(
            'user1', 'category2', 11)
        user_models.UserContributionScoringModel.create('user2', 'category2', 1)
        user_models.UserContributionScoringModel.create('user3', 'category2', 1)
        user_models.UserContributionScoringModel.create('user4', 'category2', 1)

        score_models = (user_models.UserContributionScoringModel
                        .get_all_users_with_score_above_minimum_for_category(
                            'category1'))

        self.assertEqual(len(score_models), 3)
        self.assertIn(user_models.UserContributionScoringModel.get_by_id(
            'category1.user2'), score_models)
        self.assertIn(user_models.UserContributionScoringModel.get_by_id(
            'category1.user3'), score_models)
        self.assertIn(user_models.UserContributionScoringModel.get_by_id(
            'category1.user4'), score_models)

        score_models = (user_models.UserContributionScoringModel
                        .get_all_users_with_score_above_minimum_for_category(
                            'category2'))

        self.assertEqual(len(score_models), 1)
        self.assertIn(user_models.UserContributionScoringModel.get_by_id(
            'category2.user1'), score_models)

    def test_get_score_of_user_for_category(self):
        user_models.UserContributionScoringModel.create('user1', 'category1', 1)

        score = (user_models.UserContributionScoringModel
                 .get_score_of_user_for_category('user1', 'category1'))

        self.assertEqual(score, 1)

    def test_increment_score_for_user(self):
        user_models.UserContributionScoringModel.create('user1', 'category1', 1)

        user_models.UserContributionScoringModel.increment_score_for_user(
            'user1', 'category1', 2)

        score = (user_models.UserContributionScoringModel
                 .get_score_of_user_for_category('user1', 'category1'))

        self.assertEqual(score, 3)

    def test_get_all_scores_of_user(self):
        user_models.UserContributionScoringModel.create('user1', 'category1', 1)
        user_models.UserContributionScoringModel.create('user1', 'category2', 1)
        user_models.UserContributionScoringModel.create('user1', 'category3', 1)

        score_models = (user_models.UserContributionScoringModel
                        .get_all_scores_of_user('user1'))
        self.assertEqual(len(score_models), 3)
        self.assertIn(user_models.UserContributionScoringModel.get_by_id(
            'category1.user1'), score_models)
        self.assertIn(user_models.UserContributionScoringModel.get_by_id(
            'category2.user1'), score_models)
        self.assertIn(user_models.UserContributionScoringModel.get_by_id(
            'category3.user1'), score_models)

    def test_get_categories_where_user_can_review(self):
        user_models.UserContributionScoringModel.create(
            'user1', 'category1', 15)
        user_models.UserContributionScoringModel.create('user1', 'category2', 1)
        user_models.UserContributionScoringModel.create(
            'user1', 'category3', 15)
        score_categories = (
            user_models.UserContributionScoringModel
            .get_all_categories_where_user_can_review('user1'))
        self.assertIn('category1', score_categories)
        self.assertIn('category3', score_categories)
        self.assertNotIn('category2', score_categories)<|MERGE_RESOLUTION|>--- conflicted
+++ resolved
@@ -492,7 +492,6 @@
             user_models.UserSubscriptionsModel.export_data(self.USER_ID_3)
 
 
-<<<<<<< HEAD
 class UserSubscribersModelTests(test_utils.GenericTestBase):
     """Tests for UserSubscribersModel."""
 
@@ -502,8 +501,6 @@
             base_models.DELETION_POLICY.DELETE)
 
 
-=======
->>>>>>> 59d30d42
 class UserRecentChangesBatchModelTests(test_utils.GenericTestBase):
 
     def test_get_deletion_policy(self):
