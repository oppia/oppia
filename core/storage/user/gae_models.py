# coding: utf-8
#
# Copyright 2014 The Oppia Authors. All Rights Reserved.
#
# Licensed under the Apache License, Version 2.0 (the "License");
# you may not use this file except in compliance with the License.
# You may obtain a copy of the License at
#
#      http://www.apache.org/licenses/LICENSE-2.0
#
# Unless required by applicable law or agreed to in writing, software
# distributed under the License is distributed on an "AS-IS" BASIS,
# WITHOUT WARRANTIES OR CONDITIONS OF ANY KIND, either express or implied.
# See the License for the specific language governing permissions and
# limitations under the License.

"""Models for Oppia users."""

from __future__ import annotations

import itertools
import random
import string

from core import feconf
from core import utils
from core.constants import constants
from core.platform import models

<<<<<<< HEAD
from typing import (
        Dict, List, Literal, Optional, Sequence, Tuple, TypedDict, Union, cast,
        overload)
=======
from typing import Dict, List, Optional, Sequence, Tuple, Union, cast, overload
from typing_extensions import Final, Literal, TypedDict
>>>>>>> 8e710ba0

MYPY = False
if MYPY: # pragma: no cover
    from mypy_imports import base_models
    from mypy_imports import datastore_services

(base_models,) = models.Registry.import_models([models.Names.BASE_MODEL])

datastore_services = models.Registry.import_datastore_services()
transaction_services = models.Registry.import_transaction_services()


class UserSettingsModel(base_models.BaseModel):
    """Settings and preferences for a particular user.
    Instances of this class are keyed by the user id.
    """

    # Attributes used for both full users and profile users.

    # Email address of the user.
    email = datastore_services.StringProperty(required=True, indexed=True)
    # User role. Required for authorization. User gets a default role of
    # exploration editor.
    # TODO(1995YogeshSharma): Remove the default value once the one-off
    # migration (to give role to all users) is run.
    role = datastore_services.StringProperty(
        required=True, indexed=True, default=feconf.ROLE_ID_FULL_USER)
    # When the user last agreed to the terms of the site. May be None.
    last_agreed_to_terms = datastore_services.DateTimeProperty(default=None)
    # When the user last logged in. This may be out-of-date by up to
    # feconf.PROXIMAL_TIMEDELTA_SECS seconds.
    last_logged_in = datastore_services.DateTimeProperty(default=None)
    # A code associated with profile and full user on Android to provide a PIN
    # based authentication within the account.
    pin = datastore_services.StringProperty(default=None)
    # Name of a user displayed in Android UI. Unlike username, it can be
    # edited and is unique only among the profiles of the corresponding
    # regular user account.
    display_alias = datastore_services.StringProperty(default=None)
    # User specified biography (to be shown on their profile page).
    user_bio = datastore_services.TextProperty(indexed=False)
    # User uploaded profile picture as a dataURI string. May be None.
    profile_picture_data_url = (
        datastore_services.TextProperty(default=None, indexed=False))
    # Subject interests specified by the user.
    subject_interests = (
        datastore_services.StringProperty(repeated=True, indexed=True))
    # When the user last edited an exploration.
    # Exploration language preferences specified by the user.
    # These language preferences are mainly for the purpose
    # of figuring out what to show by default in the library index page.
    preferred_language_codes = datastore_services.StringProperty(
        repeated=True,
        indexed=True,
        choices=[lc['code'] for lc in constants.SUPPORTED_CONTENT_LANGUAGES])
    # System language preference (for I18N).
    preferred_site_language_code = datastore_services.StringProperty(
        default=None, choices=[
            language['id'] for language in constants.SUPPORTED_SITE_LANGUAGES])
    # Audio language preference used for audio translations.
    preferred_audio_language_code = datastore_services.StringProperty(
        default=None, choices=[
            language['id'] for language in constants.SUPPORTED_AUDIO_LANGUAGES])
    # Language preference when submitting text translations in the
    # contributor dashboard.
    preferred_translation_language_code = datastore_services.StringProperty(
        default=None)

    # Attributes used for full users only.

    # Identifiable username to display in the UI. May be None.
    username = datastore_services.StringProperty(indexed=True)
    # Normalized username to use for duplicate-username queries. May be None.
    normalized_username = datastore_services.StringProperty(indexed=True)
    # When the user last started the state editor tutorial. May be None.
    last_started_state_editor_tutorial = (
        datastore_services.DateTimeProperty(default=None))
    # When the user last started the state translation tutorial. May be None.
    last_started_state_translation_tutorial = (
        datastore_services.DateTimeProperty(default=None))
    last_edited_an_exploration = (
        datastore_services.DateTimeProperty(default=None))
    # When the user last created an exploration.
    last_created_an_exploration = (
        datastore_services.DateTimeProperty(default=None))
    # The preferred dashboard of the user.
    default_dashboard = datastore_services.StringProperty(
        default=constants.DASHBOARD_TYPE_LEARNER,
        indexed=True,
        choices=[
            constants.DASHBOARD_TYPE_LEARNER,
            constants.DASHBOARD_TYPE_CREATOR])
    # The preferred dashboard display preference.
    creator_dashboard_display_pref = datastore_services.StringProperty(
        default=constants.ALLOWED_CREATOR_DASHBOARD_DISPLAY_PREFS['CARD'],
        indexed=True,
        choices=list(
            constants.ALLOWED_CREATOR_DASHBOARD_DISPLAY_PREFS.values()))
    # The time, in milliseconds, when the user first contributed to Oppia.
    # May be None.
    first_contribution_msec = datastore_services.FloatProperty(default=None)

    # Currently, "roles" and "banned" fields are not in use.
    # A list of roles assigned to the user.
    roles = datastore_services.StringProperty(
        repeated=True, indexed=True, choices=feconf.ALLOWED_USER_ROLES)
    # Flag to indicate whether the user is banned.
    banned = datastore_services.BooleanProperty(indexed=True, default=False)
    # Flag to check whether the user has viewed lesson info modal once which
    # shows the progress of the user through exploration checkpoints.
    has_viewed_lesson_info_modal_once = datastore_services.BooleanProperty(
        indexed=True, default=False)

    @staticmethod
    def get_deletion_policy() -> base_models.DELETION_POLICY:
        """Model contains data to delete corresponding to a user: id, model,
        username, normalized_username, and display_alias fields.
        """
        return base_models.DELETION_POLICY.DELETE_AT_END

    @staticmethod
    def get_model_association_to_user(
    ) -> base_models.MODEL_ASSOCIATION_TO_USER:
        """Model is exported as one instance per user."""
        return base_models.MODEL_ASSOCIATION_TO_USER.ONE_INSTANCE_PER_USER

    @staticmethod
    def get_field_names_for_takeout() -> Dict[str, str]:
        """The export method renames some time-related fields to clearly
        indicate that they represent time in milliseconds since the epoch.
        """
        return {
            'last_agreed_to_terms': 'last_agreed_to_terms_msec',
            'last_started_state_editor_tutorial':
                'last_started_state_editor_tutorial_msec',
            'last_started_state_translation_tutorial':
                'last_started_state_translation_tutorial_msec',
            'last_logged_in': 'last_logged_in_msec',
            'last_edited_an_exploration': 'last_edited_an_exploration_msec',
            'last_created_an_exploration': 'last_created_an_exploration_msec'
        }

    @classmethod
    def get_export_policy(cls) -> Dict[str, base_models.EXPORT_POLICY]:
        """Model contains data to export corresponding to a user."""
        return dict(super(cls, cls).get_export_policy(), **{
            'email': base_models.EXPORT_POLICY.EXPORTED,
            'last_agreed_to_terms': base_models.EXPORT_POLICY.EXPORTED,
            'roles': base_models.EXPORT_POLICY.EXPORTED,
            'banned': base_models.EXPORT_POLICY.EXPORTED,
            'last_logged_in': base_models.EXPORT_POLICY.EXPORTED,
            'display_alias': base_models.EXPORT_POLICY.EXPORTED,
            'user_bio': base_models.EXPORT_POLICY.EXPORTED,
            'profile_picture_data_url':
                base_models.EXPORT_POLICY.EXPORTED,
            'subject_interests': base_models.EXPORT_POLICY.EXPORTED,
            'preferred_language_codes':
                base_models.EXPORT_POLICY.EXPORTED,
            'preferred_site_language_code':
                base_models.EXPORT_POLICY.EXPORTED,
            'preferred_audio_language_code':
                base_models.EXPORT_POLICY.EXPORTED,
            'preferred_translation_language_code':
                base_models.EXPORT_POLICY.EXPORTED,
            'username': base_models.EXPORT_POLICY.EXPORTED,
            'normalized_username': base_models.EXPORT_POLICY.EXPORTED,
            'last_started_state_editor_tutorial':
                base_models.EXPORT_POLICY.EXPORTED,
            'last_started_state_translation_tutorial':
                base_models.EXPORT_POLICY.EXPORTED,
            'last_edited_an_exploration':
                base_models.EXPORT_POLICY.EXPORTED,
            'last_created_an_exploration':
                base_models.EXPORT_POLICY.EXPORTED,
            'default_dashboard': base_models.EXPORT_POLICY.EXPORTED,
            'creator_dashboard_display_pref':
                base_models.EXPORT_POLICY.EXPORTED,
            'first_contribution_msec':
                base_models.EXPORT_POLICY.EXPORTED,
            'has_viewed_lesson_info_modal_once':
                base_models.EXPORT_POLICY.EXPORTED,
            # Pin is not exported since this is an auth mechanism.
            'pin': base_models.EXPORT_POLICY.NOT_APPLICABLE,

            # The role is a deprecated field and doesn't contain any correct
            # information related to user settings.
            'role': base_models.EXPORT_POLICY.NOT_APPLICABLE,
        })

    @classmethod
    def apply_deletion_policy(cls, user_id: str) -> None:
        """Delete instance of UserSettingsModel for the user.

        Args:
            user_id: str. The ID of the user whose data should be deleted.
        """
        cls.delete_by_id(user_id)

    @classmethod
    def has_reference_to_user_id(cls, user_id: str) -> bool:
        """Check whether UserSettingsModel exists for user.

        Args:
            user_id: str. The ID of the user whose data should be checked.

        Returns:
            bool. Whether any models refer to the given user ID.
        """
        return cls.get_by_id(user_id) is not None

    @staticmethod
    def export_data(
        user_id: str
    ) -> Dict[str, Union[str, float, bool, List[str], None]]:
        """Exports the data from UserSettingsModel into dict format for Takeout.

        Args:
            user_id: str. The ID of the user whose data should be exported.

        Returns:
            dict. Dictionary of the data from UserSettingsModel.
        """
        user = UserSettingsModel.get(user_id)
        return {
            'email': user.email,
            'roles': user.roles,
            'banned': user.banned,
            'username': user.username,
            'normalized_username': user.normalized_username,
            'last_agreed_to_terms_msec': (
                utils.get_time_in_millisecs(user.last_agreed_to_terms)
                if user.last_agreed_to_terms
                else None
            ),
            'last_started_state_editor_tutorial_msec': (
                utils.get_time_in_millisecs(
                    user.last_started_state_editor_tutorial)
                if user.last_started_state_editor_tutorial
                else None
            ),
            'last_started_state_translation_tutorial_msec': (
                utils.get_time_in_millisecs(
                    user.last_started_state_translation_tutorial)
                if user.last_started_state_translation_tutorial
                else None
            ),
            'last_logged_in_msec': (
                utils.get_time_in_millisecs(user.last_logged_in)
                if user.last_logged_in
                else None
            ),
            'last_edited_an_exploration_msec': (
                utils.get_time_in_millisecs(user.last_edited_an_exploration)
                if user.last_edited_an_exploration
                else None
            ),
            'last_created_an_exploration_msec': (
                utils.get_time_in_millisecs(user.last_created_an_exploration)
                if user.last_created_an_exploration
                else None
            ),
            'profile_picture_data_url': user.profile_picture_data_url,
            'default_dashboard': user.default_dashboard,
            'creator_dashboard_display_pref': (
                user.creator_dashboard_display_pref),
            'user_bio': user.user_bio,
            'subject_interests': user.subject_interests,
            'first_contribution_msec': user.first_contribution_msec,
            'preferred_language_codes': user.preferred_language_codes,
            'preferred_site_language_code': user.preferred_site_language_code,
            'preferred_audio_language_code': user.preferred_audio_language_code,
            'preferred_translation_language_code': (
                user.preferred_translation_language_code),
            'display_alias': user.display_alias,
            'has_viewed_lesson_info_modal_once': (
                user.has_viewed_lesson_info_modal_once)
        }

    @classmethod
    def get_new_id(cls, unused_entity_name: str = '') -> str:
        """Gets a new id for an entity, based on its name.
        The returned id is guaranteed to be unique among all instances of this
        entity.

        Args:
            unused_entity_name: The name of the entity. Coerced to a utf-8
                encoded string. Defaults to ''.

        Returns:
            str. New unique id for this entity class.

        Raises:
            Exception. An ID cannot be generated within a reasonable number
                of attempts.
        """
        for _ in range(base_models.MAX_RETRIES):
            new_id = 'uid_%s' % ''.join(
                random.choice(string.ascii_lowercase)
                for _ in range(feconf.USER_ID_RANDOM_PART_LENGTH))
            if (
                    not cls.get_by_id(new_id) and
                    not DeletedUserModel.get_by_id(new_id)
            ):
                return new_id

        raise Exception('New id generator is producing too many collisions.')

    @classmethod
    def is_normalized_username_taken(cls, normalized_username: str) -> bool:
        """Returns whether or not a given normalized_username is taken or was
        used by some deleted user.

        Args:
            normalized_username: str. The given user's normalized username.

        Returns:
            bool. Whether the normalized_username has already been taken.
         """
        hashed_normalized_username = utils.convert_to_hash(
            normalized_username, DeletedUsernameModel.ID_LENGTH)
        return (
            cls.query().filter(
                cls.normalized_username == normalized_username
            ).get() is not None
            or DeletedUsernameModel.get(
                hashed_normalized_username, strict=False
            ) is not None
        )

    @classmethod
    def get_by_normalized_username(
        cls, normalized_username: str
    ) -> Optional[UserSettingsModel]:
        """Returns a user model given a normalized username.

        Args:
            normalized_username: str. The user's normalized username.

        Returns:
            UserSettingsModel. The UserSettingsModel instance which contains
            the same normalized_username.
        """
        return cls.get_all().filter(
            cls.normalized_username == normalized_username
        ).get()

    @classmethod
    def get_by_email(cls, email: str) -> Optional[UserSettingsModel]:
        """Returns a user model given an email.

        Args:
            email: str. The user's email.

        Returns:
            UserSettingsModel | None. The UserSettingsModel instance which
            contains the same email.
        """
        return cls.query(cls.email == email).get()

    @classmethod
    def get_by_role(cls, role: str) -> Sequence[UserSettingsModel]:
        """Returns user models with given role.

        Args:
            role: str. The role ID that is being queried for.

        Returns:
            list(UserSettingsModel). The UserSettingsModel instances which
            have the given role ID.
        """
        return cls.query(cls.roles == role).fetch()


class CompletedActivitiesModel(base_models.BaseModel):
    """Keeps track of all the explorations and collections completed by the
    learner.

    Instances of this class are keyed by the user id.
    """

    # IDs of all the explorations completed by the user.
    exploration_ids = (
        datastore_services.StringProperty(repeated=True, indexed=True))
    # IDs of all the collections completed by the user.
    collection_ids = (
        datastore_services.StringProperty(repeated=True, indexed=True))
    # IDs of all the stories completed by the user.
    story_ids = (
        datastore_services.StringProperty(repeated=True, indexed=True))
    # IDs of all the topics learnt by the user (i.e. the topics in which the
    # learner has completed all the stories).
    learnt_topic_ids = (
        datastore_services.StringProperty(repeated=True, indexed=True))
    # IDs of all the topics learnt by the user(i.e. the topics in which the
    # learner has completed all the subtopics).
    mastered_topic_ids = (
        datastore_services.StringProperty(repeated=True, indexed=True))

    @staticmethod
    def get_deletion_policy() -> base_models.DELETION_POLICY:
        """Model contains data to delete corresponding to a user: id field."""
        return base_models.DELETION_POLICY.DELETE

    @staticmethod
    def get_model_association_to_user(
    ) -> base_models.MODEL_ASSOCIATION_TO_USER:
        """Model is exported as one instance per user."""
        return base_models.MODEL_ASSOCIATION_TO_USER.ONE_INSTANCE_PER_USER

    @classmethod
    def get_export_policy(cls) -> Dict[str, base_models.EXPORT_POLICY]:
        """Model contains data to export corresponding to a user."""
        return dict(super(cls, cls).get_export_policy(), **{
            'exploration_ids': base_models.EXPORT_POLICY.EXPORTED,
            'collection_ids': base_models.EXPORT_POLICY.EXPORTED,
            'story_ids': base_models.EXPORT_POLICY.EXPORTED,
            'learnt_topic_ids': base_models.EXPORT_POLICY.EXPORTED,
            'mastered_topic_ids': base_models.EXPORT_POLICY.EXPORTED
        })

    @classmethod
    def apply_deletion_policy(cls, user_id: str) -> None:
        """Delete instance of CompletedActivitiesModel for the user.

        Args:
            user_id: str. The ID of the user whose data should be deleted.
        """
        cls.delete_by_id(user_id)

    @classmethod
    def has_reference_to_user_id(cls, user_id: str) -> bool:
        """Check whether CompletedActivitiesModel exists for user.

        Args:
            user_id: str. The ID of the user whose data should be checked.

        Returns:
            bool. Whether the model for user_id exists.
        """
        return cls.get_by_id(user_id) is not None

    @staticmethod
    def export_data(user_id: str) -> Dict[str, List[str]]:
        """(Takeout) Export CompletedActivitiesModel's user properties.

        Args:
            user_id: str. The user_id denotes which user's data to extract.

        Returns:
            dict. A dict with four keys, 'completed_exploration_ids',
            'completed_collection_ids', 'completed_story_ids' and
            'learnt_topic_ids'. The corresponding values are
            lists of the IDs of the explorations, collections, stories
            and topics respectively, which the given user has completed.
            If there is no model for the given user_id, the function
            returns an empty dict.
        """
        user_model = CompletedActivitiesModel.get(user_id, strict=False)
        if user_model is None:
            return {}

        return {
            'exploration_ids': user_model.exploration_ids,
            'collection_ids': user_model.collection_ids,
            'story_ids': user_model.story_ids,
            'learnt_topic_ids': user_model.learnt_topic_ids,
            'mastered_topic_ids': user_model.mastered_topic_ids
        }


class IncompleteActivitiesModel(base_models.BaseModel):
    """Keeps track of all the activities currently being completed by the
    learner.

    Instances of this class are keyed by the user id.
    """

    # The ids of the explorations partially completed by the user.
    exploration_ids = (
        datastore_services.StringProperty(repeated=True, indexed=True))
    # The ids of the collections partially completed by the user.
    collection_ids = (
        datastore_services.StringProperty(repeated=True, indexed=True))
    # IDs of all the stories partially completed by the user.
    story_ids = (
        datastore_services.StringProperty(repeated=True, indexed=True))
    # IDs of all the topics partially learnt by the user(i.e. the topics in
    # which the learner has not completed all the stories).
    partially_learnt_topic_ids = (
        datastore_services.StringProperty(repeated=True, indexed=True))
    # IDs of all the topics partially mastered by the user(i.e. the topics in
    # which the learner has not completed all the subtopics).
    partially_mastered_topic_ids = (
        datastore_services.StringProperty(repeated=True, indexed=True))

    @staticmethod
    def get_deletion_policy() -> base_models.DELETION_POLICY:
        """Model contains data to delete corresponding to a user: id field."""
        return base_models.DELETION_POLICY.DELETE

    @staticmethod
    def get_model_association_to_user(
    ) -> base_models.MODEL_ASSOCIATION_TO_USER:
        """Model is exported as one instance per user."""
        return base_models.MODEL_ASSOCIATION_TO_USER.ONE_INSTANCE_PER_USER

    @classmethod
    def get_export_policy(cls) -> Dict[str, base_models.EXPORT_POLICY]:
        """Model contains data to export corresponding to a user."""
        return dict(super(cls, cls).get_export_policy(), **{
            'exploration_ids': base_models.EXPORT_POLICY.EXPORTED,
            'collection_ids': base_models.EXPORT_POLICY.EXPORTED,
            'story_ids': base_models.EXPORT_POLICY.EXPORTED,
            'partially_learnt_topic_ids': base_models.EXPORT_POLICY.EXPORTED,
            'partially_mastered_topic_ids': (
                base_models.EXPORT_POLICY.EXPORTED)
        })

    @classmethod
    def apply_deletion_policy(cls, user_id: str) -> None:
        """Delete instance of IncompleteActivitiesModel for the user.

        Args:
            user_id: str. The ID of the user whose data should be deleted.
        """
        cls.delete_by_id(user_id)

    @classmethod
    def has_reference_to_user_id(cls, user_id: str) -> bool:
        """Check whether IncompleteActivitiesModel exists for user.

        Args:
            user_id: str. The ID of the user whose data should be checked.

        Returns:
            bool. Whether the model for user_id exists.
        """
        return cls.get_by_id(user_id) is not None

    @staticmethod
    def export_data(user_id: str) -> Dict[str, List[str]]:
        """(Takeout) Export IncompleteActivitiesModel's user properties.

        Args:
            user_id: str. The user_id denotes which user's data to extract.

        Returns:
            dict or None. A dict with four keys, 'incomplete_exploration_ids',
            'incomplete_collection_ids', 'incomplete_story_ids' and
            'partially_learnt_topic_ids'. The corresponding values are
            lists of the IDs of the explorations, collections, stories and
            topics respectively, which the given user has not yet completed. If
            the user_id is invalid, returns None.
        """
        user_model = IncompleteActivitiesModel.get(user_id, strict=False)
        if user_model is None:
            return {}

        return {
            'exploration_ids': user_model.exploration_ids,
            'collection_ids': user_model.collection_ids,
            'story_ids': user_model.story_ids,
            'partially_learnt_topic_ids': (
                user_model.partially_learnt_topic_ids),
            'partially_mastered_topic_ids': (
                user_model.partially_mastered_topic_ids)
        }


class ExpUserLastPlaythroughModel(base_models.BaseModel):
    """Stores the "last playthrough" information for partially-completed
    explorations.

    ID for this model is of format '[user_id].[exploration_id]'.
    """

    # The user id.
    user_id = datastore_services.StringProperty(required=True, indexed=True)
    # The exploration id.
    exploration_id = (
        datastore_services.StringProperty(required=True, indexed=True))
    # The version of the exploration last played by the user.
    last_played_exp_version = datastore_services.IntegerProperty(default=None)
    # The name of the state at which the learner left the exploration when
    # he/she last played it.
    last_played_state_name = datastore_services.StringProperty(default=None)

    @staticmethod
    def get_deletion_policy() -> base_models.DELETION_POLICY:
        """Model contains data to delete corresponding to a user:
        user_id field.
        """
        return base_models.DELETION_POLICY.DELETE

    @staticmethod
    def get_model_association_to_user(
    ) -> base_models.MODEL_ASSOCIATION_TO_USER:
        """Model is exported as multiple instances per user, since a user
        has multiple playthroughs associated with their account.
        """
        return base_models.MODEL_ASSOCIATION_TO_USER.MULTIPLE_INSTANCES_PER_USER

    @classmethod
    def get_export_policy(cls) -> Dict[str, base_models.EXPORT_POLICY]:
        """Model contains data to export corresponding to a user."""
        return dict(super(cls, cls).get_export_policy(), **{
            'user_id': base_models.EXPORT_POLICY.NOT_APPLICABLE,
            'exploration_id':
                base_models.EXPORT_POLICY.EXPORTED_AS_KEY_FOR_TAKEOUT_DICT,
            'last_played_exp_version':
                base_models.EXPORT_POLICY.EXPORTED,
            'last_played_state_name': base_models.EXPORT_POLICY.EXPORTED
        })

    @classmethod
    def apply_deletion_policy(cls, user_id: str) -> None:
        """Delete instances of ExpUserLastPlaythroughModel for the user.

        Args:
            user_id: str. The ID of the user whose data should be deleted.
        """
        keys = cls.query(cls.user_id == user_id).fetch(keys_only=True)
        datastore_services.delete_multi(keys)

    @classmethod
    def has_reference_to_user_id(cls, user_id: str) -> bool:
        """Check whether ExpUserLastPlaythroughModels exist for user.

        Args:
            user_id: str. The ID of the user whose data should be checked.

        Returns:
            bool. Whether the models for user_id exists.
        """
        return cls.query(cls.user_id == user_id).get(keys_only=True) is not None

    @classmethod
    def _generate_id(cls, user_id: str, exploration_id: str) -> str:
        """Generates key for the instance of ExpUserLastPlaythroughModel
        class in the required format with the arguments provided.

        Args:
            user_id: str. The id of the user.
            exploration_id: str. The id of the exploration.

        Returns:
            str. The generated id using user_id and exploration_id
            of the form '[user_id].[exploration_id]'.
        """
        return '%s.%s' % (user_id, exploration_id)

    @classmethod
    def create(
        cls,
        user_id: str,
        exploration_id: str
    ) -> ExpUserLastPlaythroughModel:
        """Creates a new ExpUserLastPlaythroughModel instance and returns it.

        Args:
            user_id: str. The id of the user.
            exploration_id: str. The id of the exploration.

        Returns:
            ExpUserLastPlaythroughModel. The newly created
            ExpUserLastPlaythroughModel instance.
        """
        instance_id = cls._generate_id(user_id, exploration_id)
        return cls(
            id=instance_id, user_id=user_id, exploration_id=exploration_id)

    # We have ignored [override] here because the signature of this method
    # doesn't match with BaseModel.get().
    @classmethod
    def get( # type: ignore[override]
        cls, user_id: str, exploration_id: str
    ) -> Optional[ExpUserLastPlaythroughModel]:
        """Gets the ExpUserLastPlaythroughModel for the given user and
        exploration id.

        Args:
            user_id: str. The id of the user.
            exploration_id: str. The id of the exploration.

        Returns:
            ExpUserLastPlaythroughModel. The ExpUserLastPlaythroughModel
            instance which matches with the given user_id and
            exploration_id.
        """
        instance_id = cls._generate_id(user_id, exploration_id)
        return super(ExpUserLastPlaythroughModel, cls).get(
            instance_id, strict=False)

    @classmethod
    def export_data(
        cls, user_id: str
    ) -> Dict[str, Dict[str, Union[int, str, None]]]:
        """Takeout: Export ExpUserLastPlaythroughModel user-relevant properties.

        Args:
            user_id: str. The user_id denotes which user's data to extract.

        Returns:
            dict. A dict where each key is an exploration ID that the user
            has partially completed. For each exploration ID key, the value
            stored is a dict with two keys 'exp_version' and 'state_name',
            which represents the exploration version and the state name
            (aka card title) of the last playthrough for that exploration.
        """
        found_models = cls.get_all().filter(cls.user_id == user_id)
        user_data = {}
        for user_model in found_models:
            user_data[user_model.exploration_id] = {
                'last_played_exp_version': user_model.last_played_exp_version,
                'last_played_state_name': user_model.last_played_state_name
            }

        return user_data


class LearnerGoalsModel(base_models.BaseModel):
    """Keeps track of all the topics to learn.

    Instances of this class are keyed by the user id.
    """

    # IDs of all the topics selected by the user to learn.
    topic_ids_to_learn = (
        datastore_services.StringProperty(repeated=True, indexed=True))
    # IDs of all the topics selected by the user to master.
    topic_ids_to_master = (
        datastore_services.StringProperty(repeated=True, indexed=True))

    @staticmethod
    def get_deletion_policy() -> base_models.DELETION_POLICY:
        """Model contains data to delete corresponding to a user: id field."""
        return base_models.DELETION_POLICY.DELETE

    @staticmethod
    def get_model_association_to_user(
    ) -> base_models.MODEL_ASSOCIATION_TO_USER:
        """Model is exported as one instance per user."""
        return base_models.MODEL_ASSOCIATION_TO_USER.ONE_INSTANCE_PER_USER

    @classmethod
    def get_export_policy(cls) -> Dict[str, base_models.EXPORT_POLICY]:
        """Model contains data to export corresponding to a user."""
        return dict(super(cls, cls).get_export_policy(), **{
            'topic_ids_to_learn': base_models.EXPORT_POLICY.EXPORTED,
            'topic_ids_to_master': base_models.EXPORT_POLICY.EXPORTED
        })

    @classmethod
    def apply_deletion_policy(cls, user_id: str) -> None:
        """Delete instance of LearnerGoalsModel for the user.

        Args:
            user_id: str. The ID of the user whose data should be deleted.
        """
        cls.delete_by_id(user_id)

    @classmethod
    def has_reference_to_user_id(cls, user_id: str) -> bool:
        """Check whether LearnerGoalsModel exists for user.

        Args:
            user_id: str. The ID of the user whose data should be checked.

        Returns:
            bool. Whether the model for user_id exists.
        """
        return cls.get_by_id(user_id) is not None

    @staticmethod
    def export_data(user_id: str) -> Dict[str, List[str]]:
        """(Takeout) Export user-relevant properties of LearnerGoalsModel.

        Args:
            user_id: str. The user_id denotes which user's data to extract.

        Returns:
            dict or None. A dict with one keys, 'topic_ids_to_learn'.
            The corresponding values is the list of IDs of the topics
            which the given user has as their goal.
            If the user_id is invalid, returns None instead.
        """
        user_model = LearnerGoalsModel.get(user_id, strict=False)
        if user_model is None:
            return {}

        return {
            'topic_ids_to_learn': user_model.topic_ids_to_learn,
            'topic_ids_to_master': user_model.topic_ids_to_master
        }


class LearnerPlaylistModel(base_models.BaseModel):
    """Keeps track of all the explorations and collections in the playlist of
    the user.

    Instances of this class are keyed by the user id.
    """

    # IDs of all the explorations in the playlist of the user.
    exploration_ids = (
        datastore_services.StringProperty(repeated=True, indexed=True))
    # IDs of all the collections in the playlist of the user.
    collection_ids = (
        datastore_services.StringProperty(repeated=True, indexed=True))

    @staticmethod
    def get_deletion_policy() -> base_models.DELETION_POLICY:
        """Model contains data to delete corresponding to a user: id field."""
        return base_models.DELETION_POLICY.DELETE

    @staticmethod
    def get_model_association_to_user(
    ) -> base_models.MODEL_ASSOCIATION_TO_USER:
        """Model is exported as one instance per user."""
        return base_models.MODEL_ASSOCIATION_TO_USER.ONE_INSTANCE_PER_USER

    @classmethod
    def get_export_policy(cls) -> Dict[str, base_models.EXPORT_POLICY]:
        """Model contains data to export corresponding to a user."""
        return dict(super(cls, cls).get_export_policy(), **{
            'exploration_ids': base_models.EXPORT_POLICY.EXPORTED,
            'collection_ids': base_models.EXPORT_POLICY.EXPORTED
        })

    @classmethod
    def apply_deletion_policy(cls, user_id: str) -> None:
        """Delete instance of LearnerPlaylistModel for the user.

        Args:
            user_id: str. The ID of the user whose data should be deleted.
        """
        cls.delete_by_id(user_id)

    @classmethod
    def has_reference_to_user_id(cls, user_id: str) -> bool:
        """Check whether LearnerPlaylistModel exists for user.

        Args:
            user_id: str. The ID of the user whose data should be checked.

        Returns:
            bool. Whether the model for user_id exists.
        """
        return cls.get_by_id(user_id) is not None

    @staticmethod
    def export_data(user_id: str) -> Dict[str, List[str]]:
        """(Takeout) Export user-relevant properties of LearnerPlaylistModel.

        Args:
            user_id: str. The user_id denotes which user's data to extract.

        Returns:
            dict or None. A dict with two keys, 'playlist_exploration_ids'
            and 'playlist_collection_ids'. The corresponding values are
            lists of the IDs of the explorations and collections,
            respectively, which the given user has in their playlist.
            If the user_id is invalid, returns None instead.
        """
        user_model = LearnerPlaylistModel.get(user_id, strict=False)
        if user_model is None:
            return {}

        return {
            'exploration_ids': user_model.exploration_ids,
            'collection_ids': user_model.collection_ids
        }


class UserContributionsModel(base_models.BaseModel):
    """Tracks explorations created/edited for a particular user.

    Instances of this class are keyed by the user id.
    """

    # IDs of explorations that this user has created.
    created_exploration_ids = datastore_services.StringProperty(
        repeated=True, indexed=True)
    # IDs of explorations that this user has made a positive
    # (i.e. non-revert) commit to.
    edited_exploration_ids = datastore_services.StringProperty(
        repeated=True, indexed=True)

    @staticmethod
    def get_deletion_policy() -> base_models.DELETION_POLICY:
        """Model contains data to delete corresponding to a user: id field."""
        return base_models.DELETION_POLICY.DELETE

    @staticmethod
    def get_model_association_to_user(
    ) -> base_models.MODEL_ASSOCIATION_TO_USER:
        """Model is exported as one instance per user."""
        return base_models.MODEL_ASSOCIATION_TO_USER.ONE_INSTANCE_PER_USER

    @classmethod
    def get_export_policy(cls) -> Dict[str, base_models.EXPORT_POLICY]:
        """Model contains data to export corresponding to a user."""
        return dict(super(cls, cls).get_export_policy(), **{
            'created_exploration_ids':
                base_models.EXPORT_POLICY.EXPORTED,
            'edited_exploration_ids':
                base_models.EXPORT_POLICY.EXPORTED
        })

    @classmethod
    def apply_deletion_policy(cls, user_id: str) -> None:
        """Delete instance of UserContributionsModel for the user.

        Args:
            user_id: str. The ID of the user whose data should be deleted.
        """
        cls.delete_by_id(user_id)

    @classmethod
    def has_reference_to_user_id(cls, user_id: str) -> bool:
        """Check whether UserContributionsModel exists for user.

        Args:
            user_id: str. The ID of the user whose data should be checked.

        Returns:
            bool. Whether the model for user_id exists.
        """
        return cls.get_by_id(user_id) is not None

    @staticmethod
    def export_data(user_id: str) -> Dict[str, List[str]]:
        """(Takeout) Export user-relevant properties of UserContributionsModel.

        Args:
            user_id: str. The user_id denotes which user's data to extract.

        Returns:
            dict or None. A dict containing the user-relevant properties of
            UserContributionsModel (i.e. the IDs of created and edited
            explorations), or None if the user_id is invalid.
        """
        user_model = UserContributionsModel.get(user_id, strict=False)
        if user_model is None:
            return {}

        return {
            'created_exploration_ids': user_model.created_exploration_ids,
            'edited_exploration_ids': user_model.edited_exploration_ids
        }


class UserEmailPreferencesModel(base_models.BaseModel):
    """Email preferences for a particular user.

    Instances of this class are keyed by the user id.
    """

    # The user's preference for receiving general site updates. This is set to
    # None if the user has never set a preference.
    site_updates = datastore_services.BooleanProperty(indexed=True)
    # The user's preference for receiving email when user is added as a member
    # in exploration. This is set to True when user has never set a preference.
    editor_role_notifications = datastore_services.BooleanProperty(
        indexed=True, default=feconf.DEFAULT_EDITOR_ROLE_EMAIL_PREFERENCE)
    # The user's preference for receiving email when user receives feedback
    # message for his/her exploration.
    feedback_message_notifications = datastore_services.BooleanProperty(
        indexed=True, default=feconf.DEFAULT_FEEDBACK_MESSAGE_EMAIL_PREFERENCE)
    # The user's preference for receiving email when a creator, to which this
    # user has subscribed, publishes an exploration.
    subscription_notifications = datastore_services.BooleanProperty(
        indexed=True, default=feconf.DEFAULT_SUBSCRIPTION_EMAIL_PREFERENCE)

    @staticmethod
    def get_deletion_policy() -> base_models.DELETION_POLICY:
        """Model contains data to delete corresponding to a user: id field."""
        return base_models.DELETION_POLICY.DELETE

    @classmethod
    def apply_deletion_policy(cls, user_id: str) -> None:
        """Delete instance of UserEmailPreferencesModel for the user.

        Args:
            user_id: str. The ID of the user whose data should be deleted.
        """
        cls.delete_by_id(user_id)

    @classmethod
    def has_reference_to_user_id(cls, user_id: str) -> bool:
        """Check whether UserEmailPreferencesModel exists for user.

        Args:
            user_id: str. The ID of the user whose data should be checked.

        Returns:
            bool. Whether the model for user_id exists.
        """
        return cls.get_by_id(user_id) is not None

    @staticmethod
    def get_model_association_to_user(
    ) -> base_models.MODEL_ASSOCIATION_TO_USER:
        """Model does not contain user data."""
        return base_models.MODEL_ASSOCIATION_TO_USER.ONE_INSTANCE_PER_USER

    @classmethod
    def get_export_policy(cls) -> Dict[str, base_models.EXPORT_POLICY]:
        """Model contains data to export corresponding to a user."""
        return dict(super(cls, cls).get_export_policy(), **{
            'site_updates': base_models.EXPORT_POLICY.EXPORTED,
            'editor_role_notifications':
                base_models.EXPORT_POLICY.EXPORTED,
            'feedback_message_notifications':
                base_models.EXPORT_POLICY.EXPORTED,
            'subscription_notifications':
                base_models.EXPORT_POLICY.EXPORTED
        })

    @staticmethod
    def export_data(user_id: str) -> Dict[str, bool]:
        """Exports the UserEmailPreferencesModel for this user."""
        user_email_preferences = UserEmailPreferencesModel.get_by_id(user_id)
        if user_email_preferences:
            return {
                'site_updates': user_email_preferences.site_updates,
                'editor_role_notifications':
                    user_email_preferences.editor_role_notifications,
                'feedback_message_notifications':
                    user_email_preferences.feedback_message_notifications,
                'subscription_notifications':
                    user_email_preferences.subscription_notifications
            }
        else:
            return {}


class UserSubscriptionsModel(base_models.BaseModel):
    """A list of things that a user subscribes to.

    Instances of this class are keyed by the user id.
    """

    # IDs of explorations that this user subscribes to.
    exploration_ids = (
        datastore_services.StringProperty(repeated=True, indexed=True))
    # IDs of collections that this user subscribes to.
    collection_ids = (
        datastore_services.StringProperty(repeated=True, indexed=True))
    # IDs of feedback thread ids that this user subscribes to.
    general_feedback_thread_ids = datastore_services.StringProperty(
        repeated=True, indexed=True)
    # IDs of the creators to whom this learner has subscribed.
    creator_ids = datastore_services.StringProperty(repeated=True, indexed=True)
    # When the user last checked notifications. May be None.
    last_checked = datastore_services.DateTimeProperty(default=None)

    @staticmethod
    def get_deletion_policy() -> base_models.DELETION_POLICY:
        """Model contains data to delete corresponding to a user: id field."""
        return base_models.DELETION_POLICY.DELETE

    @staticmethod
    def get_model_association_to_user(
    ) -> base_models.MODEL_ASSOCIATION_TO_USER:
        """Model is exported as one instance per user."""
        return base_models.MODEL_ASSOCIATION_TO_USER.ONE_INSTANCE_PER_USER

    @classmethod
    def get_export_policy(cls) -> Dict[str, base_models.EXPORT_POLICY]:
        """Model contains data to export corresponding to a user."""
        return dict(super(cls, cls).get_export_policy(), **{
            'exploration_ids': base_models.EXPORT_POLICY.EXPORTED,
            'collection_ids': base_models.EXPORT_POLICY.EXPORTED,
            'general_feedback_thread_ids':
                base_models.EXPORT_POLICY.EXPORTED,
            'creator_ids': base_models.EXPORT_POLICY.EXPORTED,
            'last_checked': base_models.EXPORT_POLICY.EXPORTED
        })

    @classmethod
    def get_field_names_for_takeout(cls) -> Dict[str, str]:
        """Indicates that creator_ids are an exception in the export policy
        for Takeout. Also renames timestamp fields to clearly indicate that
        they represent milliseconds since the epoch.
        """
        return dict(super(cls, cls).get_field_names_for_takeout(), ** {
            # We do not want to expose creator_ids, so we instead return
            # creator_usernames.
            'creator_ids': 'creator_usernames',
            'last_checked': 'last_checked_msec'
        })

    @classmethod
    def apply_deletion_policy(cls, user_id: str) -> None:
        """Delete instance of UserSubscriptionsModel for the user.

        Args:
            user_id: str. The ID of the user whose data should be deleted.
        """
        keys = cls.query(cls.creator_ids == user_id).fetch(keys_only=True)
        datastore_services.delete_multi(keys)
        cls.delete_by_id(user_id)

    @classmethod
    def has_reference_to_user_id(cls, user_id: str) -> bool:
        """Check whether UserSubscriptionsModel exists for user or references
        user.

        Args:
            user_id: str. The ID of the user whose data should be checked.

        Returns:
            bool. Whether the model for user_id exists.
        """
        return (
            cls.query(
                cls.creator_ids == user_id).get(keys_only=True) is not None or
            cls.get_by_id(user_id) is not None)

    @staticmethod
    def export_data(user_id: str) -> Dict[str, Union[List[str], float, None]]:
        """Export UserSubscriptionsModel data as dict for Takeout.

        Args:
            user_id: str. The ID of the user whose data should be exported.

        Returns:
            dict. Dictionary of data from UserSubscriptionsModel.
        """
        user_model = UserSubscriptionsModel.get(user_id, strict=False)

        if user_model is None:
            return {}

        # Ruling out the possibility of None for mypy type checking.
        assert user_model is not None
        creator_user_models = cast(
            List[UserSettingsModel],
            UserSettingsModel.get_multi(user_model.creator_ids))
        creator_usernames = [
            creator.username for creator in creator_user_models]

        user_data = {
            'exploration_ids': user_model.exploration_ids,
            'collection_ids': user_model.collection_ids,
            'general_feedback_thread_ids': (
                user_model.general_feedback_thread_ids),
            'creator_usernames': creator_usernames,
            'last_checked_msec':
                None if user_model.last_checked is None else
                utils.get_time_in_millisecs(user_model.last_checked)
        }

        return user_data


class UserSubscribersModel(base_models.BaseModel):
    """The list of subscribers of the user.

    Instances of this class are keyed by the user id.
    """

    # IDs of the learners who have subscribed to this user.
    subscriber_ids = (
        datastore_services.StringProperty(repeated=True, indexed=True))

    @staticmethod
    def get_deletion_policy() -> base_models.DELETION_POLICY:
        """Model contains data to delete corresponding to a user: id field."""
        return base_models.DELETION_POLICY.DELETE

    @classmethod
    def apply_deletion_policy(cls, user_id: str) -> None:
        """Delete instance of UserSubscribersModel for the user.

        Args:
            user_id: str. The ID of the user whose data should be deleted.
        """
        keys = cls.query(cls.subscriber_ids == user_id).fetch(keys_only=True)
        datastore_services.delete_multi(keys)
        cls.delete_by_id(user_id)

    @classmethod
    def has_reference_to_user_id(cls, user_id: str) -> bool:
        """Check whether UserSubscribersModel exists for user or references
        user.

        Args:
            user_id: str. The ID of the user whose data should be checked.

        Returns:
            bool. Whether the model for user_id exists.
        """
        return (
            cls.query(
                cls.subscriber_ids == user_id
            ).get(keys_only=True) is not None or
            cls.get_by_id(user_id) is not None)

    @staticmethod
    def get_model_association_to_user(
    ) -> base_models.MODEL_ASSOCIATION_TO_USER:
        """Model is not included because it contains data corresponding to other
        users.
        """
        return base_models.MODEL_ASSOCIATION_TO_USER.NOT_CORRESPONDING_TO_USER

    @classmethod
    def get_export_policy(cls) -> Dict[str, base_models.EXPORT_POLICY]:
        """Model contains data corresponding to a user, but this model is not
        exported because it contains data corresponding to other users.
        """
        return dict(super(cls, cls).get_export_policy(), **{
            'subscriber_ids': base_models.EXPORT_POLICY.NOT_APPLICABLE
        })


class UserRecentChangesBatchModel(base_models.BaseMapReduceBatchResultsModel):
    """A list of recent changes corresponding to things a user subscribes to.

    This is computed using a MapReduce batch job and may not be up to date.
    Instances of this class are keyed by the user id.
    """

    # The output of the batch job.
    output = datastore_services.JsonProperty(indexed=False)
    # The time, in milliseconds since the epoch, when the job that computed
    # this batch model was queued.
    job_queued_msec = datastore_services.FloatProperty(indexed=False)

    @staticmethod
    def get_deletion_policy() -> base_models.DELETION_POLICY:
        """Model contains data to delete corresponding to a user: id field."""
        return base_models.DELETION_POLICY.DELETE

    @classmethod
    def apply_deletion_policy(cls, user_id: str) -> None:
        """Delete instance of UserRecentChangesBatchModel for the user.

        Args:
            user_id: str. The ID of the user whose data should be deleted.
        """
        cls.delete_by_id(user_id)

    @classmethod
    def has_reference_to_user_id(cls, user_id: str) -> bool:
        """Check whether UserRecentChangesBatchModel exists for user.

        Args:
            user_id: str. The ID of the user whose data should be checked.

        Returns:
            bool. Whether the model for user_id exists.
        """
        return cls.get_by_id(user_id) is not None

    @staticmethod
    def get_model_association_to_user(
    ) -> base_models.MODEL_ASSOCIATION_TO_USER:
        """Model does not contain user data."""
        return base_models.MODEL_ASSOCIATION_TO_USER.NOT_CORRESPONDING_TO_USER

    @classmethod
    def get_export_policy(cls) -> Dict[str, base_models.EXPORT_POLICY]:
        """Model doesn't contain any data directly corresponding to a user."""
        return dict(super(cls, cls).get_export_policy(), **{
            'output': base_models.EXPORT_POLICY.NOT_APPLICABLE,
            'job_queued_msec': base_models.EXPORT_POLICY.NOT_APPLICABLE
        })


class UserStatsModel(base_models.BaseMapReduceBatchResultsModel):
    """User-specific statistics keyed by user id.
    Values for total plays and average ratings are recorded by aggregating over
    all explorations owned by a user.
    Impact scores are calculated over explorations for which a user
    is listed as a contributor.

    The impact score for a particular user is defined as:
    Sum of (
    ln(playthroughs) * (ratings_scaler) * (average(ratings) - 2.5))
    *(multiplier),
    where multiplier = 10, and ratings_scaler is .1 * (number of ratings)
    if there are < 10 ratings for that exploration.

    The impact score is 0 for an exploration with 0 playthroughs or with an
    average rating of less than 2.5.
    """

    # The impact score.
    impact_score = datastore_services.FloatProperty(indexed=True)
    # The total plays of all the explorations.
    total_plays = datastore_services.IntegerProperty(indexed=True, default=0)
    # The average of average ratings of all explorations.
    average_ratings = datastore_services.FloatProperty(indexed=True)
    # The number of ratings of all explorations.
    num_ratings = datastore_services.IntegerProperty(indexed=True, default=0)
    # A list which stores history of creator stats.
    # Each item in the list is a Json object keyed by a datetime string and
    # value as another Json object containing key-value pairs to be stored.
    # [
    #  {
    #   (date_1): {
    #    "average_ratings": 4.3,
    #    "total_plays": 40
    #   }
    #  },
    #  {
    #   (date_2): {
    #    "average_ratings": 4.1,
    #    "total_plays": 60
    #   }
    #  },
    # ]
    weekly_creator_stats_list = datastore_services.JsonProperty(repeated=True)
    # The version of dashboard stats schema.
    schema_version = (
        datastore_services.IntegerProperty(
            required=True,
            default=feconf.CURRENT_DASHBOARD_STATS_SCHEMA_VERSION,
            indexed=True))

    @staticmethod
    def get_deletion_policy() -> base_models.DELETION_POLICY:
        """Model contains data to delete corresponding to a user: id field."""
        return base_models.DELETION_POLICY.DELETE

    @staticmethod
    def get_model_association_to_user(
    ) -> base_models.MODEL_ASSOCIATION_TO_USER:
        """Model is exported as one instance per user."""
        return base_models.MODEL_ASSOCIATION_TO_USER.ONE_INSTANCE_PER_USER

    @classmethod
    def get_export_policy(cls) -> Dict[str, base_models.EXPORT_POLICY]:
        """Model contains data to export corresponding to a user."""
        return dict(super(cls, cls).get_export_policy(), **{
            'impact_score': base_models.EXPORT_POLICY.EXPORTED,
            'total_plays': base_models.EXPORT_POLICY.EXPORTED,
            'average_ratings': base_models.EXPORT_POLICY.EXPORTED,
            'num_ratings': base_models.EXPORT_POLICY.EXPORTED,
            'weekly_creator_stats_list': base_models.EXPORT_POLICY.EXPORTED,
            'schema_version': base_models.EXPORT_POLICY.NOT_APPLICABLE
        })

    @classmethod
    def apply_deletion_policy(cls, user_id: str) -> None:
        """Delete instance of UserStatsModel for the user.

        Args:
            user_id: str. The ID of the user whose data should be deleted.
        """
        cls.delete_by_id(user_id)

    @classmethod
    def has_reference_to_user_id(cls, user_id: str) -> bool:
        """Check whether UserStatsModel exists for user.

        Args:
            user_id: str. The ID of the user whose data should be checked.

        Returns:
            bool. Whether the model for user_id exists.
        """
        return cls.get_by_id(user_id) is not None

    @classmethod
    def get_or_create(cls, user_id: str) -> UserStatsModel:
        """Creates a new UserStatsModel instance, if it does not already exist.

        Args:
            user_id: str. The user_id to be associated with the UserStatsModel.

        Returns:
            UserStatsModel. Either an existing one which matches the
            given user_id, or the newly created one if it did not already
            exist.
        """
        entity = cls.get(user_id, strict=False)
        if not entity:
            entity = cls(id=user_id)
        return entity

    @staticmethod
    def export_data(
        user_id: str
    ) -> Dict[str, Union[float, List[Dict[str, Dict[str, float]]]]]:
        """(Takeout) Export the user-relevant properties of UserStatsModel.

        Args:
            user_id: str. The user_id denotes which user's data to extract.
                If the user_id is not valid, this method returns None.

        Returns:
            dict. The user-relevant properties of UserStatsModel in a python
            dict format.
        """
        user_model = UserStatsModel.get(user_id, strict=False)
        if user_model is None:
            return {}

        weekly_stats = user_model.weekly_creator_stats_list
        weekly_stats_constructed = []
        for weekly_stat in weekly_stats:
            for date_key in weekly_stat:
                stat_dict = weekly_stat[date_key]
                constructed_stat = {
                    date_key: {
                        'average_ratings': stat_dict['average_ratings'],
                        'total_plays': stat_dict['total_plays']
                    }
                }
                weekly_stats_constructed.append(constructed_stat)

        user_data = {
            'impact_score': user_model.impact_score,
            'total_plays': user_model.total_plays,
            'average_ratings': user_model.average_ratings,
            'num_ratings': user_model.num_ratings,
            'weekly_creator_stats_list': weekly_stats_constructed
        }

        return user_data


class ExplorationUserDataModel(base_models.BaseModel):
    """User-specific data pertaining to a specific exploration.

    ID for this model is of format '[user_id].[exploration_id]'.
    """

    # The user id.
    user_id = datastore_services.StringProperty(required=True, indexed=True)
    # The exploration id.
    exploration_id = (
        datastore_services.StringProperty(required=True, indexed=True))
    # The rating (1-5) the user assigned to the exploration. Note that this
    # represents a rating given on completion of the exploration.
    rating = datastore_services.IntegerProperty(default=None, indexed=True)
    # When the most recent rating was awarded, or None if not rated.
    rated_on = datastore_services.DateTimeProperty(default=None, indexed=False)
    # List of uncommitted changes made by the user to the exploration.
    draft_change_list = datastore_services.JsonProperty(default=None)
    # Timestamp of when the change list was last updated.
    draft_change_list_last_updated = (
        datastore_services.DateTimeProperty(default=None))
    # The exploration version that this change list applied to.
    draft_change_list_exp_version = (
        datastore_services.IntegerProperty(default=None))
    # The version of the draft change list which was last saved by the user.
    # Can be zero if the draft is None or if the user has not committed
    # draft changes to this exploration since the draft_change_list_id property
    # was introduced.
    draft_change_list_id = datastore_services.IntegerProperty(default=0)
    # The user's preference for receiving suggestion emails for this
    # exploration.
    mute_suggestion_notifications = datastore_services.BooleanProperty(
        default=feconf.DEFAULT_SUGGESTION_NOTIFICATIONS_MUTED_PREFERENCE)
    # The user's preference for receiving feedback emails for this exploration.
    mute_feedback_notifications = datastore_services.BooleanProperty(
        default=feconf.DEFAULT_FEEDBACK_NOTIFICATIONS_MUTED_PREFERENCE)
    # The state name of the furthest reached checkpoint.
    furthest_reached_checkpoint_state_name = datastore_services.StringProperty(
        default=None)
    # The exploration version of the furthest reached checkpoint.
    furthest_reached_checkpoint_exp_version = (
        datastore_services.IntegerProperty(default=None))
    # The state name of the most recently reached checkpoint.
    most_recently_reached_checkpoint_state_name = (
        datastore_services.StringProperty(default=None))
    # The exploration version of the most recently reached checkpoint.
    most_recently_reached_checkpoint_exp_version = (
        datastore_services.IntegerProperty(default=None))

    @staticmethod
    def get_deletion_policy() -> base_models.DELETION_POLICY:
        """Model contains data to delete corresponding to a user:
        user_id field.
        """
        return base_models.DELETION_POLICY.DELETE

    @classmethod
    def apply_deletion_policy(cls, user_id: str) -> None:
        """Delete instances of ExplorationUserDataModel for the user.

        Args:
            user_id: str. The ID of the user whose data should be deleted.
        """
        keys = cls.query(cls.user_id == user_id).fetch(keys_only=True)
        datastore_services.delete_multi(keys)

    @staticmethod
    def get_model_association_to_user(
    ) -> base_models.MODEL_ASSOCIATION_TO_USER:
        """Model is exported as multiple instances per user since there are
        multiple explorations (and corresponding data) relevant to a user.
        """
        return base_models.MODEL_ASSOCIATION_TO_USER.MULTIPLE_INSTANCES_PER_USER

    @staticmethod
    def get_field_names_for_takeout() -> Dict[str, str]:
        """Fields are renamed to clarify that they represent the time in
        milliseconds since the epoch.
        """
        return {
            'rated_on': 'rated_on_msec',
            'draft_change_list_last_updated':
                'draft_change_list_last_updated_msec'
        }

    @classmethod
    def get_export_policy(cls) -> Dict[str, base_models.EXPORT_POLICY]:
        """Model contains data to export corresponding to a user."""
        return dict(super(cls, cls).get_export_policy(), **{
            'user_id': base_models.EXPORT_POLICY.NOT_APPLICABLE,
            'exploration_id':
                base_models.EXPORT_POLICY.EXPORTED_AS_KEY_FOR_TAKEOUT_DICT,
            'rating': base_models.EXPORT_POLICY.EXPORTED,
            'rated_on': base_models.EXPORT_POLICY.EXPORTED,
            'draft_change_list': base_models.EXPORT_POLICY.EXPORTED,
            'draft_change_list_last_updated':
                base_models.EXPORT_POLICY.EXPORTED,
            'draft_change_list_exp_version':
                base_models.EXPORT_POLICY.EXPORTED,
            'draft_change_list_id': base_models.EXPORT_POLICY.EXPORTED,
            'mute_suggestion_notifications':
                base_models.EXPORT_POLICY.EXPORTED,
            'mute_feedback_notifications':
                base_models.EXPORT_POLICY.EXPORTED,
            'furthest_reached_checkpoint_state_name':
                base_models.EXPORT_POLICY.EXPORTED,
            'furthest_reached_checkpoint_exp_version':
                base_models.EXPORT_POLICY.EXPORTED,
            'most_recently_reached_checkpoint_state_name':
                base_models.EXPORT_POLICY.EXPORTED,
            'most_recently_reached_checkpoint_exp_version':
                base_models.EXPORT_POLICY.EXPORTED
        })

    @classmethod
    def has_reference_to_user_id(cls, user_id: str) -> bool:
        """Check whether ExplorationUserDataModels exist for user.

        Args:
            user_id: str. The ID of the user whose data should be checked.

        Returns:
            bool. Whether the models for user_id exists.
        """
        return cls.query(cls.user_id == user_id).get(keys_only=True) is not None

    @classmethod
    def _generate_id(cls, user_id: str, exploration_id: str) -> str:
        """Generates key for the instance of ExplorationUserDataModel class in
        the required format with the arguments provided.

        Args:
            user_id: str. The id of the user.
            exploration_id: str. The id of the exploration.

        Returns:
            str. The generated id using user_id and exploration_id
            of the form '[user_id].[exploration_id]'.
        """
        return '%s.%s' % (user_id, exploration_id)

    @classmethod
    def create(
        cls, user_id: str, exploration_id: str
    ) -> ExplorationUserDataModel:
        """Creates a new ExplorationUserDataModel instance and returns it.

        Note that the client is responsible for actually saving this entity to
        the datastore.

        Args:
            user_id: str. The id of the user.
            exploration_id: str. The id of the exploration.

        Returns:
            ExplorationUserDataModel. The newly created
            ExplorationUserDataModel instance.
        """
        instance_id = cls._generate_id(user_id, exploration_id)
        return cls(
            id=instance_id, user_id=user_id, exploration_id=exploration_id)

    # We have ignored [override] here because the signature of this method
    # doesn't match with BaseModel.get().
    @classmethod
    def get( # type: ignore[override]
        cls, user_id: str, exploration_id: str
    ) -> Optional[ExplorationUserDataModel]:
        """Gets the ExplorationUserDataModel for the given user and exploration
         ids.

        Args:
            user_id: str. The id of the user.
            exploration_id: str. The id of the exploration.

        Returns:
            ExplorationUserDataModel|None. The ExplorationUserDataModel instance
            which matches with the given user_id and exploration_id.
        """
        instance_id = cls._generate_id(user_id, exploration_id)
        return super(ExplorationUserDataModel, cls).get(
            instance_id, strict=False)

    # We have ignored [override] here because the signature of this method
    # doesn't match with BaseModel.get_multi().
    @classmethod
    def get_multi( # type: ignore[override]
        cls, user_id_exp_id_combinations: List[Tuple[str, str]]
    ) -> List[Optional[ExplorationUserDataModel]]:
        """Gets all ExplorationUserDataModels for the given pairs of user ids
        and exploration ids.

        Args:
            user_id_exp_id_combinations: list(tuple(str, str)). A list of
                combinations of user_id and exploration_id pairs for which
                ExplorationUserDataModels are to be fetched.

        Returns:
            list(ExplorationUserDataModel|None). The ExplorationUserDataModel
            instance which matches with the given user_ids and exploration_ids.
        """
        instance_ids = [
            cls._generate_id(user_id, exploration_id)
            for (user_id, exploration_id) in user_id_exp_id_combinations
        ]

        return super(ExplorationUserDataModel, cls).get_multi(instance_ids)

    @classmethod
    def export_data(
        cls, user_id: str
    ) -> Dict[str, Dict[str, Union[str, float, bool, None]]]:
        """Takeout: Export user-relevant properties of ExplorationUserDataModel.

        Args:
            user_id: str. The user_id denotes which user's data to extract.

        Returns:
            dict. The user-relevant properties of ExplorationUserDataModel
            in a python dict format. In this case, the ids of created
            explorations and edited explorations.
        """
        found_models = cls.get_all().filter(cls.user_id == user_id)
        user_data = {}
        for user_model in found_models:
            user_data[user_model.exploration_id] = {
                'rating': user_model.rating,
                'rated_on_msec': (
                    utils.get_time_in_millisecs(user_model.rated_on)
                    if user_model.rated_on
                    else None
                ),
                'draft_change_list': user_model.draft_change_list,
                'draft_change_list_last_updated_msec': (
                    utils.get_time_in_millisecs(
                        user_model.draft_change_list_last_updated)
                    if user_model.draft_change_list_last_updated
                    else None
                ),
                'draft_change_list_exp_version': (
                    user_model.draft_change_list_exp_version),
                'draft_change_list_id': user_model.draft_change_list_id,
                'mute_suggestion_notifications': (
                    user_model.mute_suggestion_notifications),
                'mute_feedback_notifications': (
                    user_model.mute_feedback_notifications),
                'furthest_reached_checkpoint_exp_version': (
                    user_model.furthest_reached_checkpoint_exp_version),
                'furthest_reached_checkpoint_state_name': (
                    user_model.furthest_reached_checkpoint_state_name),
                'most_recently_reached_checkpoint_exp_version': (
                    user_model.most_recently_reached_checkpoint_exp_version),
                'most_recently_reached_checkpoint_state_name': (
                    user_model.most_recently_reached_checkpoint_state_name)
            }

        return user_data


class CollectionProgressModel(base_models.BaseModel):
    """Stores progress a user has made within a collection, including all
    explorations which have been completed within the context of the collection.

    Please note instances of this progress model will persist even after a
    collection is deleted.

    TODO(bhenning): Implement a job which removes stale versions of this model
    in the data store. That is, it should go through all completion models and
    ensure both the user and collection it is associated with still exist within
    the data store, otherwise it should remove the instance of the completion
    model.
    """

    # The user id.
    user_id = datastore_services.StringProperty(required=True, indexed=True)
    # The collection id.
    collection_id = (
        datastore_services.StringProperty(required=True, indexed=True))
    # The list of IDs of explorations which have been completed within the
    # context of the collection represented by collection_id.
    completed_explorations = datastore_services.StringProperty(repeated=True)

    @staticmethod
    def get_deletion_policy() -> base_models.DELETION_POLICY:
        """Model contains data to delete corresponding to a user:
        user_id field.
        """
        return base_models.DELETION_POLICY.DELETE

    @staticmethod
    def get_model_association_to_user(
    ) -> base_models.MODEL_ASSOCIATION_TO_USER:
        """Model is exported as multiple instances per user since there can be
        multiple collections associated with a user.
        """
        return base_models.MODEL_ASSOCIATION_TO_USER.MULTIPLE_INSTANCES_PER_USER

    @classmethod
    def get_export_policy(cls) -> Dict[str, base_models.EXPORT_POLICY]:
        """Model contains data to export corresponding to a user."""
        return dict(super(cls, cls).get_export_policy(), **{
            'user_id': base_models.EXPORT_POLICY.NOT_APPLICABLE,
            'collection_id':
                base_models.EXPORT_POLICY.EXPORTED_AS_KEY_FOR_TAKEOUT_DICT,
            'completed_explorations': base_models.EXPORT_POLICY.EXPORTED
        })

    @classmethod
    def apply_deletion_policy(cls, user_id: str) -> None:
        """Delete instances of CollectionProgressModel for the user.

        Args:
            user_id: str. The ID of the user whose data should be deleted.
        """
        keys = cls.query(cls.user_id == user_id).fetch(keys_only=True)
        datastore_services.delete_multi(keys)

    @classmethod
    def has_reference_to_user_id(cls, user_id: str) -> bool:
        """Check whether CollectionProgressModels exist for user.

        Args:
            user_id: str. The ID of the user whose data should be checked.

        Returns:
            bool. Whether the models for user_id exists.
        """
        return cls.query(cls.user_id == user_id).get(keys_only=True) is not None

    @classmethod
    def _generate_id(cls, user_id: str, collection_id: str) -> str:
        """Generates key for the instance of CollectionProgressModel class in
        the required format with the arguments provided.

        Args:
            user_id: str. The id of the user.
            collection_id: str. The id of the exploration.

        Returns:
            str. The generated id using user_id and exploration_id
            of the form '[user_id].[collection_id]'.
        """
        return '%s.%s' % (user_id, collection_id)

    @classmethod
    def create(
        cls, user_id: str, collection_id: str
    ) -> CollectionProgressModel:
        """Creates a new CollectionProgressModel instance and returns it.

        Note: the client is responsible for actually saving this entity to the
        datastore.

        Args:
            user_id: str. The id of the user.
            collection_id: str. The id of the collection.

        Returns:
            CollectionProgressModel. The newly created CollectionProgressModel
            instance.
        """
        instance_id = cls._generate_id(user_id, collection_id)
        return cls(
            id=instance_id, user_id=user_id, collection_id=collection_id)

    # We have ignored [override] here because the signature of this method
    # doesn't match with BaseModel.get().
    @classmethod
    def get( # type: ignore[override]
        cls, user_id: str, collection_id: str
    ) -> Optional[CollectionProgressModel]:
        """Gets the CollectionProgressModel for the given user and collection
        id.

        Args:
            user_id: str. The id of the user.
            collection_id: str. The id of the collection.

        Returns:
            CollectionProgressModel|None. The CollectionProgressModel instance
            which matches the given user_id and collection_id.
        """
        instance_id = cls._generate_id(user_id, collection_id)
        return super(CollectionProgressModel, cls).get(
            instance_id, strict=False)

    # We have ignored [override] here because the signature of this method
    # doesn't match with BaseModel.get_multi().
    @classmethod
    def get_multi( # type: ignore[override]
        cls, user_id: str, collection_ids: List[str]
    ) -> List[Optional[CollectionProgressModel]]:
        """Gets the CollectionProgressModels for the given user and collection
        ids.

        Args:
            user_id: str. The id of the user.
            collection_ids: list(str). The ids of the collections.

        Returns:
            list(CollectionProgressModel). The list of CollectionProgressModel
            instances which matches the given user_id and collection_ids.
        """
        instance_ids = [cls._generate_id(user_id, collection_id)
                        for collection_id in collection_ids]

        return super(CollectionProgressModel, cls).get_multi(
            instance_ids)

    @classmethod
    def get_or_create(
        cls, user_id: str, collection_id: str
    ) -> CollectionProgressModel:
        """Gets the CollectionProgressModel for the given user and collection
        ids, or creates a new instance with if no such instance yet exists
        within the datastore.

        Args:
            user_id: str. The id of the user.
            collection_id: str. The id of the collection.

        Returns:
            CollectionProgressModel. Either an existing one which
            matches the given user_id and collection_id, or the newly
            created one if it does not already exist.
        """
        instance_model = cls.get(user_id, collection_id)
        if instance_model:
            return instance_model
        else:
            return cls.create(user_id, collection_id)

    @classmethod
    def export_data(cls, user_id: str) -> Dict[str, Dict[str, List[str]]]:
        """Takeout: Export CollectionProgressModel user-relevant properties.

        Args:
            user_id: str. The user_id denotes which user's data to extract.

        Returns:
            dict. A dict where each key is the ID of a collection the user
            is associated with. The corresponding value is a list of the
            exploration ID's that user has completed in that respective
            collection.
        """
        found_models = cls.get_all().filter(cls.user_id == user_id)
        user_data = {}
        for user_model in found_models:
            user_data[user_model.collection_id] = {
                'completed_explorations': user_model.completed_explorations
            }

        return user_data


class StoryProgressModel(base_models.BaseModel):
    """Stores progress a user has made within a story, including all
    nodes which have been completed within the context of the story.

    Please note instances of this progress model will persist even after a
    story is deleted.

    ID for this model is of format '[user_id].[story_id]'.
    """

    # The user id.
    user_id = datastore_services.StringProperty(required=True, indexed=True)
    # The story id.
    story_id = datastore_services.StringProperty(required=True, indexed=True)
    # The list of node ids which have been completed within the context of
    # the story represented by story_id.
    completed_node_ids = datastore_services.StringProperty(repeated=True)

    @staticmethod
    def get_deletion_policy() -> base_models.DELETION_POLICY:
        """Model contains data to delete corresponding to a user:
        user_id field.
        """
        return base_models.DELETION_POLICY.DELETE

    @staticmethod
    def get_model_association_to_user(
    ) -> base_models.MODEL_ASSOCIATION_TO_USER:
        """Model is exported as multiple instances per user since a user
        can have multiple stories associated with their account.
        """
        return base_models.MODEL_ASSOCIATION_TO_USER.MULTIPLE_INSTANCES_PER_USER

    @classmethod
    def get_export_policy(cls) -> Dict[str, base_models.EXPORT_POLICY]:
        """Model contains data to export corresponding to a user."""
        return dict(super(cls, cls).get_export_policy(), **{
            'user_id': base_models.EXPORT_POLICY.NOT_APPLICABLE,
            'story_id':
                base_models.EXPORT_POLICY.EXPORTED_AS_KEY_FOR_TAKEOUT_DICT,
            'completed_node_ids': base_models.EXPORT_POLICY.EXPORTED
        })

    @classmethod
    def apply_deletion_policy(cls, user_id: str) -> None:
        """Delete instances of StoryProgressModel for the user.

        Args:
            user_id: str. The ID of the user whose data should be deleted.
        """
        keys = cls.query(cls.user_id == user_id).fetch(keys_only=True)
        datastore_services.delete_multi(keys)

    @classmethod
    def has_reference_to_user_id(cls, user_id: str) -> bool:
        """Check whether StoryProgressModels exist for user.

        Args:
            user_id: str. The ID of the user whose data should be checked.

        Returns:
            bool. Whether the models for user_id exists.
        """
        return cls.query(cls.user_id == user_id).get(keys_only=True) is not None

    @classmethod
    def _generate_id(cls, user_id: str, story_id: str) -> str:
        """"Generates the id for StoryProgressModel.

        Args:
            user_id: str. The id of the user.
            story_id: str. The id of the story.

        Returns:
            str. The model id corresponding to user_id and story_id.
        """
        return '%s.%s' % (user_id, story_id)

    @classmethod
    def create(cls, user_id: str, story_id: str) -> StoryProgressModel:
        """Creates a new StoryProgressModel instance and returns it.

        Note: the client is responsible for actually saving this entity to the
        datastore.

        Args:
            user_id: str. The id of the user.
            story_id: str. The id of the story.

        Returns:
            StoryProgressModel. The newly created StoryProgressModel
            instance.
        """
        instance_id = cls._generate_id(user_id, story_id)
        return cls(
            id=instance_id, user_id=user_id, story_id=story_id)

    @overload  # type: ignore[override]
    @classmethod
    def get(
        cls, user_id: str, story_id: str
    ) -> StoryProgressModel: ...

    @overload
    @classmethod
    def get(
        cls, user_id: str, story_id: str, *, strict: Literal[True]
    ) -> StoryProgressModel: ...

    @overload
    @classmethod
    def get(
        cls, user_id: str, story_id: str, *, strict: Literal[False]
    ) -> Optional[StoryProgressModel]: ...

    @overload
    @classmethod
    def get(
        cls, user_id: str, story_id: str, *, strict: bool = ...
    ) -> Optional[StoryProgressModel]: ...

    # We have ignored [override] here because the signature of this method
    # doesn't match with BaseModel.get().
    @classmethod
    def get( # type: ignore[override]
        cls, user_id: str, story_id: str, strict: bool = True
    ) -> Optional[StoryProgressModel]:
        """Gets the StoryProgressModel for the given user and story
        id.

        Args:
            user_id: str. The id of the user.
            story_id: str. The id of the story.
            strict: bool. Whether to fail noisily if no StoryProgressModel
                with the given id exists in the datastore.

        Returns:
            StoryProgressModel|None. The StoryProgressModel instance which
            matches the given user_id and story_id.
        """
        instance_id = cls._generate_id(user_id, story_id)
        return super(StoryProgressModel, cls).get(
            instance_id, strict=strict)

    # We have ignored [override] here because the signature of this method
    # doesn't match with BaseModel.get_multi().
    @classmethod
    def get_multi( # type: ignore[override]
        cls, user_ids: List[str], story_ids: List[str]
    ) -> List[Optional[StoryProgressModel]]:
        """Gets the StoryProgressModels for the given user ids and story
        ids.

        Args:
            user_ids: list(str). The ids of the users.
            story_ids: list(str). The ids of the stories.

        Returns:
            list(StoryProgressModel|None). The list of StoryProgressModel
            instances which matches the given user_ids and story_ids.
        """
        all_posssible_combinations = itertools.product(user_ids, story_ids)
        instance_ids = [
            cls._generate_id(user_id, story_id)
            for (user_id, story_id) in all_posssible_combinations
        ]

        return super(StoryProgressModel, cls).get_multi(
            instance_ids)

    @classmethod
    def get_or_create(cls, user_id: str, story_id: str) -> StoryProgressModel:
        """Gets the StoryProgressModel for the given user and story
        ids, or creates a new instance with if no such instance yet exists
        within the datastore.

        Note: This method is not responsible for creating the instance of
        the class in the datastore. It just returns an instance of the class.

        Args:
            user_id: str. The id of the user.
            story_id: str. The id of the story.

        Returns:
            StoryProgressModel. Either an existing one which
            matches the given user_id and story_id, or the newly created
            one if it does not already exist.
        """
        instance_model = cls.get(user_id, story_id, strict=False)
        if instance_model is not None:
            return instance_model
        else:
            return cls.create(user_id, story_id)

    @classmethod
    def export_data(cls, user_id: str) -> Dict[str, Dict[str, List[str]]]:
        """Takeout: Export StoryProgressModel user-relevant properties.

        Args:
            user_id: str. The user_id denotes which user's data to extract.

        Returns:
            dict. A dict where each key is the ID of a story the user has
            begun. The corresponding value is a list of the completed story
            node ids for that respective story.
        """
        found_models = cls.get_all().filter(cls.user_id == user_id)
        user_data = {}
        for user_model in found_models:
            user_data[user_model.story_id] = {
                'completed_node_ids': user_model.completed_node_ids
            }
        return user_data


class UserQueryModel(base_models.BaseModel):
    """Model for storing result of queries.

    The id of each instance of this model is alphanumeric id of length 12
    unique to each model instance.

    This model turns off caching, because this results in stale data being
    shown after each UserQueryOneOffJob.
    """

    _use_cache: bool = False
    _use_memcache: bool = False
    # Options for a query specified by query submitter.
    # Query option to specify whether user has created or edited one or more
    # explorations in last n days. This only returns users who have ever
    # created or edited at least one exploration.
    inactive_in_last_n_days = datastore_services.IntegerProperty(default=None)
    # Query option to check whether given user has logged in
    # since last n days.
    has_not_logged_in_for_n_days = (
        datastore_services.IntegerProperty(default=None))
    # Query option to check whether user has created at least
    # n explorations.
    created_at_least_n_exps = datastore_services.IntegerProperty(default=None)
    # Query option to check whether user has created fewer than
    # n explorations.
    created_fewer_than_n_exps = datastore_services.IntegerProperty(default=None)
    # Query option to check if user has edited at least n explorations.
    edited_at_least_n_exps = datastore_services.IntegerProperty(default=None)
    # Query option to check if user has edited fewer than n explorations.
    edited_fewer_than_n_exps = datastore_services.IntegerProperty(default=None)
    # Query option to check if user has created collection.
    created_collection = datastore_services.BooleanProperty(default=False)
    # List of all user_ids who satisfy all parameters given in above query.
    # This list will be empty initially. Once query has completed its execution
    # this list will be populated with all qualifying user ids.
    user_ids = datastore_services.JsonProperty(default=[], compressed=True)
    # ID of the user who submitted the query.
    submitter_id = (
        datastore_services.StringProperty(indexed=True, required=True))
    # ID of the instance of BulkEmailModel which stores information
    # about sent emails.
    sent_email_model_id = (
        datastore_services.StringProperty(default=None, indexed=True))
    # Current status of the query.
    query_status = datastore_services.StringProperty(
        indexed=True, choices=feconf.ALLOWED_USER_QUERY_STATUSES)

    @staticmethod
    def get_deletion_policy() -> base_models.DELETION_POLICY:
        """Model contains data to delete corresponding to a user:
        user_ids and submitter_id fields.
        """
        return base_models.DELETION_POLICY.DELETE

    @staticmethod
    def get_model_association_to_user(
    ) -> base_models.MODEL_ASSOCIATION_TO_USER:
        """Model is not exported since this is a computed model
        and the information already exists in other exported models.
        """
        return base_models.MODEL_ASSOCIATION_TO_USER.NOT_CORRESPONDING_TO_USER

    @classmethod
    def get_export_policy(cls) -> Dict[str, base_models.EXPORT_POLICY]:
        """Model contains data corresponding to a user, but model is not
        exported since this is a computed model and because noteworthy details
        that belong to this model have already been exported.
        """
        return dict(super(cls, cls).get_export_policy(), **{
            'inactive_in_last_n_days': base_models.EXPORT_POLICY.NOT_APPLICABLE,
            'has_not_logged_in_for_n_days':
                base_models.EXPORT_POLICY.NOT_APPLICABLE,
            'created_at_least_n_exps': base_models.EXPORT_POLICY.NOT_APPLICABLE,
            'created_fewer_than_n_exps':
                base_models.EXPORT_POLICY.NOT_APPLICABLE,
            'edited_at_least_n_exps': base_models.EXPORT_POLICY.NOT_APPLICABLE,
            'edited_fewer_than_n_exps':
                base_models.EXPORT_POLICY.NOT_APPLICABLE,
            'created_collection': base_models.EXPORT_POLICY.NOT_APPLICABLE,
            'user_ids': base_models.EXPORT_POLICY.NOT_APPLICABLE,
            'submitter_id': base_models.EXPORT_POLICY.NOT_APPLICABLE,
            'sent_email_model_id': base_models.EXPORT_POLICY.NOT_APPLICABLE,
            'query_status': base_models.EXPORT_POLICY.NOT_APPLICABLE
        })

    @classmethod
    def apply_deletion_policy(cls, user_id: str) -> None:
        """Delete instances of UserQueryModel for the user.

        Args:
            user_id: str. The ID of the user whose data should be deleted.
        """
        keys = cls.query(cls.submitter_id == user_id).fetch(keys_only=True)
        datastore_services.delete_multi(keys)

    @classmethod
    def has_reference_to_user_id(cls, user_id: str) -> bool:
        """Check whether UserQueryModel exists for user.

        Args:
            user_id: str. The ID of the user whose data should be checked.

        Returns:
            bool. Whether the model for user_id exists.
        """
        return cls.query(cls.submitter_id == user_id).get(
            keys_only=True) is not None

    # TODO(#13523): Change the return value of the function below from
    # tuple(list, str|None, bool) to a domain object.
    @classmethod
    def fetch_page(
        cls,
        page_size: int,
        cursor: Optional[str]
    ) -> Tuple[Sequence[UserQueryModel], Optional[str], bool]:
        """Fetches a list of all query_models sorted by creation date.

        Args:
            page_size: int. The maximum number of entities to be returned.
            cursor: str or None. The list of returned entities starts from this
                datastore cursor.

        Returns:
            3-tuple of (query_models, cursor, more). As described in
            fetch_page() at:
            https://developers.google.com/appengine/docs/python/ndb/queryclass,
            where:
                query_models: List of UserQueryModel instances.
                next_cursor: str or None. A query cursor pointing to the next
                    batch of results. If there are no more results, this might
                    be None.
                more: bool. If True, there are probably more results after
                    this batch. If False, there are no further results after
                    this batch.
        """
        start_cursor = datastore_services.make_cursor(urlsafe_cursor=cursor)

        created_on_query = cls.query().order(-cls.created_on)
        fetch_result: Tuple[
            Sequence[UserQueryModel], datastore_services.Cursor, bool
        ] = created_on_query.fetch_page(page_size, start_cursor=start_cursor)
        query_models, next_cursor, _ = fetch_result
        # TODO(#13462): Refactor this so that we don't do the lookup.
        # Do a forward lookup so that we can know if there are more values.
        fetch_result = created_on_query.fetch_page(
            page_size + 1, start_cursor=start_cursor)
        plus_one_query_models, _, _ = fetch_result
        more_results = len(plus_one_query_models) == page_size + 1
        # The urlsafe returns bytes and we need to decode them to string.
        next_cursor_str = (
            next_cursor.urlsafe().decode('utf-8')
            if (next_cursor and more_results) else None
        )
        return (
            query_models,
            next_cursor_str,
            more_results
        )


class UserBulkEmailsModel(base_models.BaseModel):
    """Model to store IDs BulkEmailModel sent to a user.

    Instances of this class are keyed by the user id.
    """

    # IDs of all BulkEmailModels that correspond to bulk emails sent to this
    # user.
    sent_email_model_ids = (
        datastore_services.StringProperty(indexed=True, repeated=True))

    @staticmethod
    def get_deletion_policy() -> base_models.DELETION_POLICY:
        """Model contains data corresponding to a user: id field."""
        return base_models.DELETION_POLICY.DELETE

    @classmethod
    def has_reference_to_user_id(cls, user_id: str) -> bool:
        """Check whether UserBulkEmailsModel exists for user.

        Args:
            user_id: str. The ID of the user whose data should be checked.

        Returns:
            bool. Whether the model for user_id exists.
        """
        return cls.get_by_id(user_id) is not None

    @classmethod
    def apply_deletion_policy(cls, user_id: str) -> None:
        """Delete instance of UserBulkEmailsModel for the user.

        Args:
            user_id: str. The ID of the user whose data should be deleted.
        """
        cls.delete_by_id(user_id)

    @staticmethod
    def get_model_association_to_user(
    ) -> base_models.MODEL_ASSOCIATION_TO_USER:
        """Model does not contain user data."""
        return base_models.MODEL_ASSOCIATION_TO_USER.NOT_CORRESPONDING_TO_USER

    @classmethod
    def get_export_policy(cls) -> Dict[str, base_models.EXPORT_POLICY]:
        """Model doesn't contain any data directly corresponding to a user."""
        return dict(super(cls, cls).get_export_policy(), **{
            'sent_email_model_ids': base_models.EXPORT_POLICY.NOT_APPLICABLE
        })


class UserSkillMasteryModel(base_models.BaseModel):
    """Model for storing a user's degree of mastery of a skill in Oppia.

    This model stores the degree of mastery of each skill for a given user.

    ID for this model is of format '[user_id].[skill_id]'.
    """

    # The user id of the user.
    user_id = datastore_services.StringProperty(required=True, indexed=True)
    # The skill id for which the degree of mastery is stored.
    skill_id = datastore_services.StringProperty(required=True, indexed=True)
    # The degree of mastery of the user in the skill.
    degree_of_mastery = (
        datastore_services.FloatProperty(required=True, indexed=True))

    @staticmethod
    def get_deletion_policy() -> base_models.DELETION_POLICY:
        """Model contains data to delete corresponding to a user:
        user_ids field.
        """
        return base_models.DELETION_POLICY.DELETE

    @staticmethod
    def get_model_association_to_user(
    ) -> base_models.MODEL_ASSOCIATION_TO_USER:
        """Model is exported as multiple instances per user since a user has
        many relevant skill masteries.
        """
        return base_models.MODEL_ASSOCIATION_TO_USER.MULTIPLE_INSTANCES_PER_USER

    @classmethod
    def get_export_policy(cls) -> Dict[str, base_models.EXPORT_POLICY]:
        """Model contains data to export corresponding to a user."""
        return dict(super(cls, cls).get_export_policy(), **{
            'user_id': base_models.EXPORT_POLICY.NOT_APPLICABLE,
            'skill_id':
                base_models.EXPORT_POLICY.EXPORTED_AS_KEY_FOR_TAKEOUT_DICT,
            'degree_of_mastery': base_models.EXPORT_POLICY.EXPORTED
        })

    @classmethod
    def apply_deletion_policy(cls, user_id: str) -> None:
        """Delete instances of UserSkillMasteryModel for the user.

        Args:
            user_id: str. The ID of the user whose data should be deleted.
        """
        keys = cls.query(cls.user_id == user_id).fetch(keys_only=True)
        datastore_services.delete_multi(keys)

    @classmethod
    def has_reference_to_user_id(cls, user_id: str) -> bool:
        """Check whether UserSkillMasteryModels exist for user.

        Args:
            user_id: str. The ID of the user whose data should be checked.

        Returns:
            bool. Whether the models for user_id exists.
        """
        return cls.query(cls.user_id == user_id).get(keys_only=True) is not None

    @classmethod
    def construct_model_id(cls, user_id: str, skill_id: str) -> str:
        """Returns model id corresponding to user and skill.

        Args:
            user_id: str. The user ID of the user.
            skill_id: str. The unique id of the skill.

        Returns:
            str. The model id corresponding to the given user and skill.
        """
        return '%s.%s' % (user_id, skill_id)

    @classmethod
    def export_data(cls, user_id: str) -> Dict[str, Dict[str, float]]:
        """Exports the data from UserSkillMasteryModel
        into dict format for Takeout.

        Args:
            user_id: str. The ID of the user whose data should be exported.

        Returns:
            dict. Dictionary of the data from UserSkillMasteryModel.
        """

        user_data = {}
        mastery_models: Sequence[UserSkillMasteryModel] = (
            cls.get_all().filter(cls.user_id == user_id).fetch())
        for mastery_model in mastery_models:
            mastery_model_skill_id = mastery_model.skill_id
            user_data[mastery_model_skill_id] = {
                'degree_of_mastery': mastery_model.degree_of_mastery
            }

        return user_data


class UserContributionProficiencyModel(base_models.BaseModel):
    """Model for storing the scores of a user for various suggestions created by
    the user. Users having scores above a particular threshold for a category
    can review suggestions for that category.

    ID for this model is of format '[score_category].[user_id]'.
    """

    # The user id of the user.
    user_id = datastore_services.StringProperty(required=True, indexed=True)
    # The category of suggestion to score the user on.
    score_category = (
        datastore_services.StringProperty(required=True, indexed=True))
    # The score of the user for the above category of suggestions.
    score = datastore_services.FloatProperty(required=True, indexed=True)
    # Flag to check if email to onboard reviewer has been sent for the category.
    onboarding_email_sent = (
        datastore_services.BooleanProperty(required=True, default=False))

    @staticmethod
    def get_deletion_policy() -> base_models.DELETION_POLICY:
        """Model contains data to delete corresponding to a user:
        user_ids field.
        """
        return base_models.DELETION_POLICY.DELETE

    @staticmethod
    def get_model_association_to_user(
    ) -> base_models.MODEL_ASSOCIATION_TO_USER:
        """Model is exported as multiple instances per user since a user has
        multiple relevant contribution proficiencies.
        """
        return base_models.MODEL_ASSOCIATION_TO_USER.MULTIPLE_INSTANCES_PER_USER

    @classmethod
    def get_export_policy(cls) -> Dict[str, base_models.EXPORT_POLICY]:
        """Model contains data to export corresponding to a user."""
        return dict(super(cls, cls).get_export_policy(), **{
            'user_id': base_models.EXPORT_POLICY.NOT_APPLICABLE,
            'score_category':
                base_models.EXPORT_POLICY.EXPORTED_AS_KEY_FOR_TAKEOUT_DICT,
            'score': base_models.EXPORT_POLICY.EXPORTED,
            'onboarding_email_sent': base_models.EXPORT_POLICY.EXPORTED
        })

    @classmethod
    def export_data(
        cls,
        user_id: str
    ) -> Dict[str, Dict[str, Union[float, bool]]]:
        """(Takeout) Exports the data from UserContributionProficiencyModel
        into dict format.

        Args:
            user_id: str. The ID of the user whose data should be exported.

        Returns:
            dict. Dictionary of the data from UserContributionProficiencyModel.
        """
        user_data = {}
        scoring_models: Sequence[UserContributionProficiencyModel] = (
            cls.query(cls.user_id == user_id).fetch())
        for scoring_model in scoring_models:
            user_data[scoring_model.score_category] = {
                'score': scoring_model.score,
                'onboarding_email_sent': scoring_model.onboarding_email_sent
            }
        return user_data

    @classmethod
    def apply_deletion_policy(cls, user_id: str) -> None:
        """Delete instances of UserContributionProficiencyModel for the user.

        Args:
            user_id: str. The ID of the user whose data should be deleted.
        """
        keys = cls.query(cls.user_id == user_id).fetch(keys_only=True)
        datastore_services.delete_multi(keys)

    @classmethod
    def has_reference_to_user_id(cls, user_id: str) -> bool:
        """Check whether UserContributionProficiencyModels exist for user.

        Args:
            user_id: str. The ID of the user whose data should be checked.

        Returns:
            bool. Whether the models for user_id exists.
        """
        return cls.query(cls.user_id == user_id).get(keys_only=True) is not None

    @classmethod
    def get_all_categories_where_user_can_review(
        cls,
        user_id: str
    ) -> List[str]:
        """Gets all the score categories where the user has a score above the
        threshold.

        Args:
            user_id: str. The id of the user.

        Returns:
            list(str). A list of score_categories where the user has score above
            the threshold.
        """
        scoring_models: Sequence[UserContributionProficiencyModel] = (
            cls.get_all().filter(datastore_services.all_of(
                cls.user_id == user_id,
                cls.score >= feconf.MINIMUM_SCORE_REQUIRED_TO_REVIEW
            )).fetch())
        return (
            [scoring_model.score_category for scoring_model in scoring_models])

    @classmethod
    def get_all_scores_of_user(
        cls, user_id: str
    ) -> Sequence[UserContributionProficiencyModel]:
        """Gets all scores for a given user.

        Args:
            user_id: str. The id of the user.

        Returns:
            list(UserContributionProficiencyModel). All instances for the given
            user.
        """
        return cls.get_all().filter(cls.user_id == user_id).fetch()

    @classmethod
    def get_all_users_with_score_above_minimum_for_category(
        cls, score_category: str
    ) -> Sequence[UserContributionProficiencyModel]:
        """Gets all instances which have score above the
        MINIMUM_SCORE_REQUIRED_TO_REVIEW threshold for the given category.

        Args:
            score_category: str. The category being queried.

        Returns:
            list(UserContributionProficiencyModel). All instances for the given
            category with scores above MINIMUM_SCORE_REQUIRED_TO_REVIEW.
        """
        return cls.get_all().filter(datastore_services.all_of(
            cls.score_category == score_category,
            cls.score >= feconf.MINIMUM_SCORE_REQUIRED_TO_REVIEW
        )).fetch()

    @classmethod
    def _get_instance_id(cls, user_id: str, score_category: str) -> str:
        """Generates the instance id in the form '[score_category].[user_id]'.

        Args:
            user_id: str. The ID of the user.
            score_category: str. The category of suggestion to score the user
                on.

        Returns:
            str. The instance ID for UserContributionProficiencyModel.
        """
        return '.'.join([score_category, user_id])

    # We have ignored [override] here because the signature of this method
    # doesn't match with BaseModel.get().
    @classmethod
    def get( # type: ignore[override]
        cls, user_id: str, score_category: str
    ) -> Optional[UserContributionProficiencyModel]:
        """Gets the user's scoring model corresponding to the score category.

        Args:
            user_id: str. The id of the user.
            score_category: str. The score category of the suggestion.

        Returns:
            UserContributionProficiencyModel|None. A
            UserContributionProficiencyModel corresponding to the user score
            identifier or None if none exist.
        """
        instance_id = cls._get_instance_id(user_id, score_category)
        return cls.get_by_id(instance_id)

    @classmethod
    def create(
        cls,
        user_id: str,
        score_category: str,
        score: float,
        onboarding_email_sent: bool = False
    ) -> UserContributionProficiencyModel:
        """Creates a new UserContributionProficiencyModel entry.

        Args:
            user_id: str. The ID of the user.
            score_category: str. The score category of the suggestion.
            score: float. The score of the user.
            onboarding_email_sent: bool. Whether the email to onboard the
                user as a reviewer has been sent.

        Returns:
            UserContributionProficiencyModel. The user proficiency model that
            was created.

        Raises:
            Exception. There is already an entry with the given id.
        """
        instance_id = cls._get_instance_id(user_id, score_category)

        if cls.get_by_id(instance_id):
            raise Exception(
                'There is already a UserContributionProficiencyModel entry with'
                ' the given id: %s' % instance_id
            )

        user_proficiency_model = cls(
            id=instance_id, user_id=user_id, score_category=score_category,
            score=score,
            onboarding_email_sent=onboarding_email_sent)
        user_proficiency_model.update_timestamps()
        user_proficiency_model.put()
        return user_proficiency_model


class UserContributionRightsModel(base_models.BaseModel):
    """Model for storing user's rights in the contributor dashboard.

    Instances of this class are keyed by the user id.
    """

    can_review_translation_for_language_codes = (
        datastore_services.StringProperty(repeated=True, indexed=True))
    can_review_voiceover_for_language_codes = (
        datastore_services.StringProperty(repeated=True, indexed=True))
    can_review_questions = datastore_services.BooleanProperty(indexed=True)
    can_submit_questions = datastore_services.BooleanProperty(
        default=False, indexed=True)

    @staticmethod
    def get_deletion_policy() -> base_models.DELETION_POLICY:
        """Model contains data to delete corresponding to a user: id field."""
        return base_models.DELETION_POLICY.DELETE

    @classmethod
    def has_reference_to_user_id(cls, user_id: str) -> bool:
        """Check whether UserContributionRightsModel exists for the given user.

        Args:
            user_id: str. The ID of the user whose data should be checked.

        Returns:
            bool. Whether any models refer to the given user ID.
        """
        return cls.get_by_id(user_id) is not None

    @classmethod
    def apply_deletion_policy(cls, user_id: str) -> None:
        """Delete instances of UserContributionRightsModel for the user.

        Args:
            user_id: str. The ID of the user whose data should be deleted.
        """
        cls.delete_by_id(user_id)

    @classmethod
    def export_data(
        cls,
        user_id: str
    ) -> Dict[str, Union[bool, List[str], None]]:
        """(Takeout) Exports the data from UserContributionRightsModel
        into dict format.

        Args:
            user_id: str. The ID of the user whose data should be exported.

        Returns:
            dict. Dictionary of the data from UserContributionRightsModel.
        """
        rights_model = cls.get_by_id(user_id)

        if rights_model is None:
            return {}

        return {
            'can_review_translation_for_language_codes': (
                rights_model.can_review_translation_for_language_codes),
            'can_review_voiceover_for_language_codes': (
                rights_model.can_review_voiceover_for_language_codes),
            'can_review_questions': rights_model.can_review_questions,
            'can_submit_questions': rights_model.can_submit_questions
        }

    @staticmethod
    def get_model_association_to_user(
    ) -> base_models.MODEL_ASSOCIATION_TO_USER:
        """Model is exported as one instance per user."""
        return base_models.MODEL_ASSOCIATION_TO_USER.ONE_INSTANCE_PER_USER

    @classmethod
    def get_export_policy(cls) -> Dict[str, base_models.EXPORT_POLICY]:
        """Model contains data to export corresponding to a user."""
        return dict(super(cls, cls).get_export_policy(), **{
            'can_review_translation_for_language_codes':
                base_models.EXPORT_POLICY.EXPORTED,
            'can_review_voiceover_for_language_codes':
                base_models.EXPORT_POLICY.EXPORTED,
            'can_review_questions': base_models.EXPORT_POLICY.EXPORTED,
            'can_submit_questions': base_models.EXPORT_POLICY.EXPORTED
        })

    @classmethod
    def get_translation_reviewer_user_ids(
        cls,
        language_code: str
    ) -> List[str]:
        """Returns the IDs of the users who have rights to review translations
        in the given language code.

        Args:
            language_code: str. The code of the language.

        Returns:
            list(str). A list of IDs of users who have rights to review
            translations in the given language code.
        """
        reviewer_keys = cls.query(
            cls.can_review_translation_for_language_codes == language_code
        ).fetch(keys_only=True)
        return [reviewer_key.id() for reviewer_key in reviewer_keys]

    @classmethod
    def get_voiceover_reviewer_user_ids(cls, language_code: str) -> List[str]:
        """Returns the IDs of the users who have rights to review voiceovers in
        the given language code.

        Args:
            language_code: str. The code of the language.

        Returns:
            list(str). A list of IDs of users who have rights to review
            voiceovers in the given language code.
        """
        reviewer_keys = cls.query(
            cls.can_review_voiceover_for_language_codes == language_code
        ).fetch(keys_only=True)
        return [reviewer_key.id() for reviewer_key in reviewer_keys]

    @classmethod
    def get_question_reviewer_user_ids(cls) -> List[str]:
        """Returns the IDs of the users who have rights to review questions.

        Returns:
            list(str). A list of IDs of users who have rights to review
            questions.
        """
        reviewer_keys = cls.query(
            cls.can_review_questions == True # pylint: disable=singleton-comparison
        ).fetch(keys_only=True)
        return [reviewer_key.id() for reviewer_key in reviewer_keys]

    @classmethod
    def get_question_submitter_user_ids(cls) -> List[str]:
        """Returns the IDs of the users who have rights to submit questions.

        Returns:
            list(str). A list of IDs of users who have rights to submit
            questions.
        """
        contributor_keys = cls.query(
            cls.can_submit_questions == True # pylint: disable=singleton-comparison
        ).fetch(keys_only=True)
        return [contributor_key.id() for contributor_key in contributor_keys]


class PendingDeletionRequestModel(base_models.BaseModel):
    """Model for storing pending deletion requests.

    Model contains activity ids that were marked as deleted and should be
    force deleted in the deletion process.

    Instances of this class are keyed by the user id.
    """

    # The email of the user.
    email = datastore_services.StringProperty(required=True, indexed=True)
    # Normalized username of the deleted user. May be None in the cases when
    # the user was deleted after a short time and thus the username wasn't that
    # known on the Oppia site.
    normalized_long_term_username = (
        datastore_services.StringProperty(indexed=True))

    # Whether the deletion is completed.
    deletion_complete = (
        datastore_services.BooleanProperty(default=False, indexed=True))

    # A dict mapping model IDs to pseudonymous user IDs. Each type of entity
    # is grouped under different key (e.g. config, feedback, story, skill,
    # question), the keys need to be from the core.platform.models.Names enum.
    # For each entity, we use a different pseudonymous user ID. Note that all
    # these pseudonymous user IDs originate from the same about-to-be-deleted
    # user. If a key is absent from the pseudonymizable_entity_mappings dict,
    # this means that for this activity type the mappings are not yet generated.
    # Example structure: {
    #     'config': {'some_config': 'pseudo_user_id_1'},
    #     'skill': {'skill_id': 'pseudo_user_id_2'},
    #     'story': {
    #         'story_1_id': 'pseudo_user_id_3',
    #         'story_2_id': 'pseudo_user_id_4',
    #         'story_3_id': 'pseudo_user_id_5'
    #     },
    #     'question': {}
    # }
    pseudonymizable_entity_mappings = (
        datastore_services.JsonProperty(default={}))

    @staticmethod
    def get_deletion_policy() -> base_models.DELETION_POLICY:
        """Model contains data to delete corresponding to a user: id, email,
        and normalized_long_term_username fields.
        """
        return base_models.DELETION_POLICY.DELETE_AT_END

    @staticmethod
    def get_model_association_to_user(
    ) -> base_models.MODEL_ASSOCIATION_TO_USER:
        """Model does not need to be exported as it temporarily holds user
        requests for data deletion, and does not contain any information
        relevant to the user for data export.
        """
        return base_models.MODEL_ASSOCIATION_TO_USER.NOT_CORRESPONDING_TO_USER

    @classmethod
    def get_export_policy(cls) -> Dict[str, base_models.EXPORT_POLICY]:
        """Model contains data corresponding to a user, but the model does not
        need to be exported as it temporarily holds user requests for data
        deletion, and does not contain any information relevant to the user for
        data export.
        """
        return dict(super(cls, cls).get_export_policy(), **{
            'email': base_models.EXPORT_POLICY.NOT_APPLICABLE,
            'normalized_long_term_username': (
                base_models.EXPORT_POLICY.NOT_APPLICABLE),
            'deletion_complete': base_models.EXPORT_POLICY.NOT_APPLICABLE,
            'pseudonymizable_entity_mappings': (
                base_models.EXPORT_POLICY.NOT_APPLICABLE)
        })

    @classmethod
    def apply_deletion_policy(cls, user_id: str) -> None:
        """Delete instance of PendingDeletionRequestModel for the user.

        Args:
            user_id: str. The ID of the user whose data should be deleted.
        """
        cls.delete_by_id(user_id)

    @classmethod
    def has_reference_to_user_id(cls, user_id: str) -> bool:
        """Check whether PendingDeletionRequestModel exists for the given user.

        Args:
            user_id: str. The ID of the user whose data should be checked.

        Returns:
            bool. Whether the model for user_id exists.
        """
        return cls.get_by_id(user_id) is not None


class DeletedUserModel(base_models.BaseModel):
    """Model for storing deleted user IDs."""

    @staticmethod
    def get_deletion_policy() -> base_models.DELETION_POLICY:
        """Model contains data corresponding to a user: id field, but it is
        corresponding to a deleted user.
        """
        return base_models.DELETION_POLICY.KEEP

    @staticmethod
    def get_model_association_to_user(
    ) -> base_models.MODEL_ASSOCIATION_TO_USER:
        """Model does not contain user data."""
        return base_models.MODEL_ASSOCIATION_TO_USER.NOT_CORRESPONDING_TO_USER

    @classmethod
    def get_export_policy(cls) -> Dict[str, base_models.EXPORT_POLICY]:
        """Model doesn't contain any data directly corresponding to a
        particular, existing user. DeletedUserModel contains only IDs that were
        deleted.
        """
        empty_dict: Dict[str, base_models.EXPORT_POLICY] = {}
        return dict(super(cls, cls).get_export_policy(), **empty_dict)

    @classmethod
    def has_reference_to_user_id(cls, user_id: str) -> bool:
        """Check whether DeletedUserModel exists for the given user.

        Args:
            user_id: str. The ID of the user whose data should be checked.

        Returns:
            bool. Whether the model for user_id exists.
        """
        return cls.get_by_id(user_id) is not None


class PseudonymizedUserModel(base_models.BaseModel):
    """Model for storing pseudonymized user IDs."""

    @staticmethod
    def get_deletion_policy() -> base_models.DELETION_POLICY:
        """Model doesn't contain any data directly corresponding to a user."""
        return base_models.DELETION_POLICY.NOT_APPLICABLE

    @staticmethod
    def get_model_association_to_user(
    ) -> base_models.MODEL_ASSOCIATION_TO_USER:
        """PseudonymizedUserModel contains only pseudonymous ids."""
        return base_models.MODEL_ASSOCIATION_TO_USER.NOT_CORRESPONDING_TO_USER

    @classmethod
    def get_export_policy(cls) -> Dict[str, base_models.EXPORT_POLICY]:
        """Model doesn't contain any data directly corresponding to a user.
        PseudonymizedUserModel contains only pseudonymous ids.
        """
        empty_dict: Dict[str, base_models.EXPORT_POLICY] = {}
        return dict(super(cls, cls).get_export_policy(), **empty_dict)

    @classmethod
    def get_new_id(cls, unused_entity_name: str) -> str:
        """Gets a new id for an entity, based on its name.

        The returned id is guaranteed to be unique among all instances of this
        entity.

        Args:
            unused_entity_name: The name of the entity. Coerced to a utf-8
                encoded string. Defaults to ''.

        Returns:
            str. New unique id for this entity class.

        Raises:
            Exception. An ID cannot be generated within a reasonable number
                of attempts.
        """
        for _ in range(base_models.MAX_RETRIES):
            new_id = 'pid_%s' % ''.join(
                random.choice(string.ascii_lowercase)
                for _ in range(feconf.USER_ID_RANDOM_PART_LENGTH))

            if not cls.get_by_id(new_id):
                return new_id

        raise Exception('New id generator is producing too many collisions.')


class DeletedUsernameModel(base_models.BaseModel):
    """Model for storing deleted username hashes. The username hash is stored
    in the ID of this model.
    """

    ID_LENGTH: Final = 32

    @staticmethod
    def get_deletion_policy() -> base_models.DELETION_POLICY:
        """Model contains data corresponding to a user: id field, but it is
        corresponding to a deleted user.

        Model contains only hashes of usernames that were deleted. The hashes
        are kept in order to prevent the reuse of usernames of deleted users.
        """
        return base_models.DELETION_POLICY.NOT_APPLICABLE

    @staticmethod
    def get_model_association_to_user(
        ) -> base_models.MODEL_ASSOCIATION_TO_USER:
        """Model does not contain user data."""
        return base_models.MODEL_ASSOCIATION_TO_USER.NOT_CORRESPONDING_TO_USER

    @classmethod
    def get_export_policy(cls) -> Dict[str, base_models.EXPORT_POLICY]:
        """Model doesn't contain any data directly corresponding to a user.
        DeletedUsernameModel contains only hashes of usernames that were
        deleted.
        """
        empty_dict: Dict[str, base_models.EXPORT_POLICY] = {}
        return dict(super(cls, cls).get_export_policy(), **empty_dict)


class LearnerGroupUserDetailsDict(TypedDict):
    """Dictionary for user details of a particular learner group to export."""

    group_id: str
    progress_sharing_is_turned_on: bool


class LearnerGroupsUserDataDict(TypedDict):
    """Dictionary for user data to export."""

    invited_to_learner_groups_ids: List[str]
    learner_groups_user_details: List[LearnerGroupUserDetailsDict]


class LearnerGroupsUserModel(base_models.BaseModel):
    """Model for storing user's learner groups related data.

    Instances of this class are keyed by the user id.
    """

    # List of learner group ids which the learner has been invited to join.
    invited_to_learner_groups_ids = (
        datastore_services.StringProperty(repeated=True, indexed=True))
    # List of LearnerGroupUserDetailsDict, each dict corresponds to a learner
    # group and has details of the user correspoding to that group.
    learner_groups_user_details = (
        datastore_services.JsonProperty(repeated=True, indexed=False))
    # Version of learner group details blob schema.
    learner_groups_user_details_schema_version = (
        datastore_services.IntegerProperty(
            required=True, default=0, indexed=True))

    @staticmethod
    def get_deletion_policy() -> base_models.DELETION_POLICY:
        """Model contains data to delete corresponding to a user: id field."""
        return base_models.DELETION_POLICY.DELETE

    @classmethod
    def has_reference_to_user_id(cls, user_id: str) -> bool:
        """Check whether LearnerGroupsUserModel exists for the given user.

        Args:
            user_id: str. The ID of the user whose data should be checked.

        Returns:
            bool. Whether any models refer to the given user ID.
        """
        return cls.get_by_id(user_id) is not None

    @classmethod
    def apply_deletion_policy(cls, user_id: str) -> None:
        """Delete instances of LearnerGroupsUserModel for the user.

        Args:
            user_id: str. The ID of the user whose data should be deleted.
        """
        cls.delete_by_id(user_id)

    # We have ignored [override] here because the signature of this method
    # doesn't match with BaseModel.export_data().
    @classmethod
    def export_data(cls, user_id: str) -> LearnerGroupsUserDataDict: # type: ignore[override]
        """(Takeout) Exports the data from LearnerGroupsUserModel
        into dict format.

        Args:
            user_id: str. The ID of the user whose data should be exported.

        Returns:
            dict. Dictionary of the data from LearnerGroupsUserModel.
        """
        learner_grp_user_model = cls.get_by_id(user_id)

        if learner_grp_user_model is None:
            return {}

        return {
            'invited_to_learner_groups_ids': (
                learner_grp_user_model.invited_to_learner_groups_ids),
            'learner_groups_user_details': (
                learner_grp_user_model.learner_groups_user_details)
        }

    @staticmethod
    def get_model_association_to_user(
    ) -> base_models.MODEL_ASSOCIATION_TO_USER:
        """Model is exported as one instance per user."""
        return base_models.MODEL_ASSOCIATION_TO_USER.ONE_INSTANCE_PER_USER

    @classmethod
    def get_export_policy(cls) -> Dict[str, base_models.EXPORT_POLICY]:
        """Model contains data to export corresponding to a user."""
        return dict(super(cls, cls).get_export_policy(), **{
            'invited_to_learner_groups_ids':
                base_models.EXPORT_POLICY.EXPORTED,
            'learner_groups_user_details':
                base_models.EXPORT_POLICY.EXPORTED,
            'learner_groups_user_details_schema_version':
                base_models.EXPORT_POLICY.NOT_APPLICABLE
        })

    @classmethod
    def delete_learner_group_references(
        cls, group_id: str, user_ids: List[str]
    ) -> None:
        """Delete all references of given learner group stored in learner
        groups user model.

        Args:
            group_id: str. The group_id denotes which group's reference to
                delete.
            user_ids: list(str). The user_ids denotes ids of users that were
                referenced in the given group.
        """
        found_models = cls.get_multi(user_ids)

        learner_groups_user_models_to_put = []

        for learner_grp_usr_model in found_models:
            if learner_grp_usr_model is None:
                continue

            # If the user has been invited to join the group as learner, delete
            # the group id from the invited_to_learner_groups_ids list.
            if (
                group_id in learner_grp_usr_model.invited_to_learner_groups_ids
            ):
                learner_grp_usr_model.invited_to_learner_groups_ids.remove(
                    group_id)

            # If the user is a learner of the group, delete the corresponding
            # learner group details of the learner stored in
            # learner_groups_user_details field.
            updated_details = []

            for learner_group_details in (
                learner_grp_usr_model.learner_groups_user_details
            ):
                if learner_group_details['group_id'] != group_id:
                    updated_details.append(learner_group_details)

            learner_grp_usr_model.learner_groups_user_details = (
                updated_details)

            learner_groups_user_models_to_put.append(learner_grp_usr_model)

        cls.update_timestamps_multi(learner_groups_user_models_to_put)
        cls.put_multi(learner_groups_user_models_to_put)<|MERGE_RESOLUTION|>--- conflicted
+++ resolved
@@ -27,14 +27,9 @@
 from core.constants import constants
 from core.platform import models
 
-<<<<<<< HEAD
 from typing import (
-        Dict, List, Literal, Optional, Sequence, Tuple, TypedDict, Union, cast,
-        overload)
-=======
-from typing import Dict, List, Optional, Sequence, Tuple, Union, cast, overload
-from typing_extensions import Final, Literal, TypedDict
->>>>>>> 8e710ba0
+        Dict, Final, List, Literal, Optional, Sequence, Tuple, TypedDict, Union,
+        cast, overload)
 
 MYPY = False
 if MYPY: # pragma: no cover
