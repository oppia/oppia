# coding: utf-8
#
# Copyright 2014 The Oppia Authors. All Rights Reserved.
#
# Licensed under the Apache License, Version 2.0 (the "License");
# you may not use this file except in compliance with the License.
# You may obtain a copy of the License at
#
#      http://www.apache.org/licenses/LICENSE-2.0
#
# Unless required by applicable law or agreed to in writing, software
# distributed under the License is distributed on an "AS-IS" BASIS,
# WITHOUT WARRANTIES OR CONDITIONS OF ANY KIND, either express or implied.
# See the License for the specific language governing permissions and
# limitations under the License.

"""Models for Oppia users."""

from constants import constants
from core.platform import models
import feconf

from google.appengine.datastore import datastore_query
from google.appengine.ext import ndb

(base_models,) = models.Registry.import_models([models.NAMES.base_model])


class UserSettingsModel(base_models.BaseModel):
    """Settings and preferences for a particular user.

    Instances of this class are keyed by the user id.
    """
    # Email address of the user.
    email = ndb.StringProperty(required=True, indexed=True)
    # User role. Required for authorization. User gets a default role of
    # exploration editor.
    # TODO (1995YogeshSharma): Remove the default value once the one-off
    # migration (to give role to all users) is run.
    role = ndb.StringProperty(
        required=True, indexed=True, default=feconf.ROLE_ID_EXPLORATION_EDITOR)
    # Identifiable username to display in the UI. May be None.
    username = ndb.StringProperty(indexed=True)
    # Normalized username to use for duplicate-username queries. May be None.
    normalized_username = ndb.StringProperty(indexed=True)
    # When the user last agreed to the terms of the site. May be None.
    last_agreed_to_terms = ndb.DateTimeProperty(default=None)
    # When the user last started the state editor tutorial. May be None.
    last_started_state_editor_tutorial = ndb.DateTimeProperty(default=None)
    # When the user last started the state translation tutorial. May be None.
    last_started_state_translation_tutorial = ndb.DateTimeProperty(default=None)
    # When the user last logged in. This may be out-of-date by up to
    # feconf.PROXIMAL_TIMEDELTA_SECS seconds.
    last_logged_in = ndb.DateTimeProperty(default=None)
    # When the user last edited an exploration.
    last_edited_an_exploration = ndb.DateTimeProperty(default=None)
    # When the user last created an exploration.
    last_created_an_exploration = ndb.DateTimeProperty(default=None)
    # User uploaded profile picture as a dataURI string. May be None.
    profile_picture_data_url = ndb.TextProperty(default=None, indexed=False)
    # The preferred dashboard of the user.
    default_dashboard = ndb.StringProperty(
        default=constants.DASHBOARD_TYPE_LEARNER,
        indexed=True,
        choices=[
            constants.DASHBOARD_TYPE_LEARNER,
            constants.DASHBOARD_TYPE_CREATOR])
    # The preferred dashboard display preference.
    creator_dashboard_display_pref = ndb.StringProperty(
        default=constants.ALLOWED_CREATOR_DASHBOARD_DISPLAY_PREFS['CARD'],
        indexed=True,
        choices=constants.ALLOWED_CREATOR_DASHBOARD_DISPLAY_PREFS.values())
    # User specified biography (to be shown on their profile page).
    user_bio = ndb.TextProperty(indexed=False)
    # Subject interests specified by the user.
    subject_interests = ndb.StringProperty(repeated=True, indexed=True)
    # The time, in milliseconds, when the user first contributed to Oppia.
    # May be None.
    first_contribution_msec = ndb.FloatProperty(default=None)
    # Exploration language preferences specified by the user.
    # TODO(sll): Add another field for the language that the user wants the
    # site to display in. These language preferences are mainly for the purpose
    # of figuring out what to show by default in the library index page.
    preferred_language_codes = ndb.StringProperty(
        repeated=True,
        indexed=True,
        choices=[lc['code'] for lc in constants.ALL_LANGUAGE_CODES])
    # System language preference (for I18N).
    preferred_site_language_code = ndb.StringProperty(
        default=None, choices=[
            language['id'] for language in constants.SUPPORTED_SITE_LANGUAGES])
    # Audio language preference used for audio translations.
    preferred_audio_language_code = ndb.StringProperty(
        default=None, choices=[
            language['id'] for language in constants.SUPPORTED_AUDIO_LANGUAGES])

    @staticmethod
    def export_data(user_id):
<<<<<<< HEAD
        """Exports the data from UserSettingsModel into dict format for Takeout.
=======
        """(Takeout) Exports the data from UserSettingsModel into dictionary
>>>>>>> e097068a

        Args:
            user_id: str. The ID of the user whose data should be exported.

        Returns:
            dict. Dictionary of the data from UserSettingsModel.
        """
<<<<<<< HEAD
        user = UserSettingsModel.get(user_id)
        return {
            'email': user.email,
            'role': user.role,
            'username': user.username,
            'normalized_username': user.normalized_username,
            'last_agreed_to_terms': user.last_agreed_to_terms,
            'last_started_state_editor_tutorial':
            user.last_started_state_editor_tutorial,
            'last_started_state_translation_tutorial':
            user.last_started_state_translation_tutorial,
            'last_logged_in': user.last_logged_in,
            'last_edited_an_exploration': user.last_edited_an_exploration,
            'profile_picture_data_url': user.profile_picture_data_url,
            'default_dashboard': user.default_dashboard,
            'creator_dashboard_display_pref':
                user.creator_dashboard_display_pref,
            'user_bio': user.user_bio,
            'subject_interests': user.subject_interests,
            'first_contribution_msec': user.first_contribution_msec,
            'preferred_language_codes': user.preferred_language_codes,
            'preferred_site_language_code': user.preferred_site_language_code,
            'preferred_audio_language_code': user.preferred_audio_language_code
        }
=======
        return UserSettingsModel.get(user_id).__dict__
>>>>>>> e097068a

    @classmethod
    def is_normalized_username_taken(cls, normalized_username):
        """Returns whether or not a given normalized_username is taken.

        Args:
            normalized_username: str. The given user's normalized username.

        Returns:
            bool. Whether the normalized_username has already been taken.
         """
        return bool(cls.get_all().filter(
            cls.normalized_username == normalized_username).get())

    @classmethod
    def get_by_normalized_username(cls, normalized_username):
        """Returns a user model given a normalized username.

        Args:
            normalized_username: str. The user's normalized username.

        Returns:
            UserSettingsModel. The UserSettingsModel instance which contains
            the same normalized_username.
        """
        return cls.get_all().filter(
            cls.normalized_username == normalized_username).get()

    @classmethod
    def get_by_role(cls, role):
        """Returns user models with given role.

        Args:
            role: str. The role ID that is being queried for.

        Returns:
            list(UserSettingsModel). The UserSettingsModel instances which
            have the given role ID.
        """
        return cls.query(cls.role == role).fetch()


class CompletedActivitiesModel(base_models.BaseModel):
    """Keeps track of all the explorations and collections completed by the
    learner.

    Instances of this class are keyed by the user id.
    """
    # IDs of all the explorations completed by the user.
    exploration_ids = ndb.StringProperty(repeated=True, indexed=True)
    # IDs of all the collections completed by the user.
    collection_ids = ndb.StringProperty(repeated=True, indexed=True)


class IncompleteActivitiesModel(base_models.BaseModel):
    """Keeps track of all the activities currently being completed by the
    learner.

    Instances of this class are keyed by the user id.
    """
    # The ids of the explorations partially completed by the user.
    exploration_ids = ndb.StringProperty(repeated=True, indexed=True)
    # The ids of the collections partially completed by the user.
    collection_ids = ndb.StringProperty(repeated=True, indexed=True)


class ExpUserLastPlaythroughModel(base_models.BaseModel):
    """Stores the "last playthrough" information for partially-completed
    explorations.

    Instances of this class have keys of the form
    [user_id].[exploration_id]
    """
    # The user id.
    user_id = ndb.StringProperty(required=True, indexed=True)
    # The exploration id.
    exploration_id = ndb.StringProperty(required=True, indexed=True)
    # The version of the exploration last played by the user.
    last_played_exp_version = ndb.IntegerProperty(default=None)
    # The name of the state at which the learner left the exploration when
    # he/she last played it.
    last_played_state_name = ndb.StringProperty(default=None)

    @classmethod
    def _generate_id(cls, user_id, exploration_id):
        """Generates key for the instance of ExpUserLastPlaythroughModel
        class in the required format with the arguments provided.

        Args:
            user_id: str. The id of the user.
            exploration_id: str. The id of the exploration.

        Returns:
            str. The generated key using user_id and exploration_id
                of the form [user_id].[exploration_id].
        """
        return '%s.%s' % (user_id, exploration_id)

    @classmethod
    def create(cls, user_id, exploration_id):
        """Creates a new ExpUserLastPlaythroughModel instance and returns it.

        Args:
            user_id: str. The id of the user.
            exploration_id: str. The id of the exploration.

        Returns:
            ExpUserLastPlaythroughModel. The newly created
            ExpUserLastPlaythroughModel instance.
        """
        instance_id = cls._generate_id(user_id, exploration_id)
        return cls(
            id=instance_id, user_id=user_id, exploration_id=exploration_id)

    @classmethod
    def get(cls, user_id, exploration_id):
        """Gets the ExpUserLastPlaythroughModel for the given user and
        exploration id.

        Args:
            user_id: str. The id of the user.
            exploration_id: str. The id of the exploration.

        Returns:
            ExpUserLastPlaythroughModel. The ExpUserLastPlaythroughModel
                instance which matches with the given user_id and
                exploration_id.
        """
        instance_id = cls._generate_id(user_id, exploration_id)
        return super(ExpUserLastPlaythroughModel, cls).get(
            instance_id, strict=False)


class LearnerPlaylistModel(base_models.BaseModel):
    """Keeps track of all the explorations and collections in the playlist of
    the user.

    Instances of this class are keyed by the user id.
    """
    # IDs of all the explorations in the playlist of the user.
    exploration_ids = ndb.StringProperty(repeated=True, indexed=True)
    # IDs of all the collections in the playlist of the user.
    collection_ids = ndb.StringProperty(repeated=True, indexed=True)


class UserContributionsModel(base_models.BaseModel):
    """Tracks explorations created/edited for a particular user.

    Instances of this class are keyed by the user id.
    """
    # IDs of explorations that this user has created
    # Includes subsequently deleted and private explorations.
    created_exploration_ids = ndb.StringProperty(
        repeated=True, indexed=True, default=None)
    # IDs of explorations that this user has made a positive
    # (i.e. non-revert) commit to.
    # Includes subsequently deleted and private explorations.
    edited_exploration_ids = ndb.StringProperty(
        repeated=True, indexed=True, default=None)


class UserEmailPreferencesModel(base_models.BaseModel):
    """Email preferences for a particular user.

    Instances of this class are keyed by the user id.
    """
    # The user's preference for receiving general site updates. This is set to
    # None if the user has never set a preference.
    site_updates = ndb.BooleanProperty(indexed=True)
    # The user's preference for receiving email when user is added as a member
    # in exploration. This is set to True when user has never set a preference.
    editor_role_notifications = ndb.BooleanProperty(
        indexed=True, default=feconf.DEFAULT_EDITOR_ROLE_EMAIL_PREFERENCE)
    # The user's preference for receiving email when user receives feedback
    # message for his/her exploration.
    feedback_message_notifications = ndb.BooleanProperty(
        indexed=True, default=feconf.DEFAULT_FEEDBACK_MESSAGE_EMAIL_PREFERENCE)
    # The user's preference for receiving email when a creator, to which this
    # user has subscribed, publishes an exploration.
    subscription_notifications = ndb.BooleanProperty(
        indexed=True, default=feconf.DEFAULT_SUBSCRIPTION_EMAIL_PREFERENCE)


class UserSubscriptionsModel(base_models.BaseModel):
    """A list of things that a user subscribes to.

    Instances of this class are keyed by the user id.
    """
    # IDs of activities (e.g., explorations) that this user subscribes to.
    # TODO(bhenning): Rename this to exploration_ids and perform a migration.
    activity_ids = ndb.StringProperty(repeated=True, indexed=True)
    # IDs of collections that this user subscribes to.
    collection_ids = ndb.StringProperty(repeated=True, indexed=True)
    # DEPRECATED. DO NOT USE. Use general_feedback_thread_ids instead.
    feedback_thread_ids = ndb.StringProperty(repeated=True, indexed=True)
    # IDs of feedback thread ids that this user subscribes to.
    general_feedback_thread_ids = ndb.StringProperty(
        repeated=True, indexed=True)
    # IDs of the creators to whom this learner has subscribed.
    creator_ids = ndb.StringProperty(repeated=True, indexed=True)
    # When the user last checked notifications. May be None.
    last_checked = ndb.DateTimeProperty(default=None)

    @staticmethod
    def export_data(user_id):
        """Export UserSubscriptionsModel data."""
        user_model = UserSubscriptionsModel.get(user_id, strict=False)

        if user_model is None:
            user_model = UserSubscriptionsModel(id=user_id)

        user_data = {
            'activity_ids': user_model.activity_ids,
            'collection_ids': user_model.collection_ids,
            'general_feedback_thread_ids': (
                user_model.general_feedback_thread_ids),
            'creator_ids': user_model.creator_ids,
            'last_checked': user_model.last_checked
        }

        return user_data


class UserSubscribersModel(base_models.BaseModel):
    """The list of subscribers of the user."""

    # IDs of the learners who have subscribed to this user.
    subscriber_ids = ndb.StringProperty(repeated=True, indexed=True)


class UserRecentChangesBatchModel(base_models.BaseMapReduceBatchResultsModel):
    """A list of recent changes corresponding to things a user subscribes to.

    This is computed using a MapReduce batch job and may not be up to date.
    Instances of this class are keyed by the user id.
    """
    # The output of the batch job.
    output = ndb.JsonProperty(indexed=False)
    # The time, in milliseconds since the epoch, when the job that computed
    # this batch model was queued.
    job_queued_msec = ndb.FloatProperty(indexed=False)


class UserStatsModel(base_models.BaseMapReduceBatchResultsModel):
    """User-specific statistics keyed by user id.
    Values for total plays and average ratings are recorded by aggregating over
    all explorations owned by a user.
    Impact scores are calculated over explorations for which a user
    is listed as a contributor.

    The impact score for a particular user is defined as:
    Sum of (
    ln(playthroughs) * (ratings_scaler) * (average(ratings) - 2.5))
    *(multiplier),
    where multiplier = 10, and ratings_scaler is .1 * (number of ratings)
    if there are < 10 ratings for that exploration.

    The impact score is 0 for an exploration with 0 playthroughs or with an
    average rating of less than 2.5.
    """
    # The impact score.
    impact_score = ndb.FloatProperty(indexed=True)
    # The total plays of all the explorations.
    total_plays = ndb.IntegerProperty(indexed=True, default=0)
    # The average of average ratings of all explorations.
    average_ratings = ndb.FloatProperty(indexed=True)
    # The number of ratings of all explorations.
    num_ratings = ndb.IntegerProperty(indexed=True, default=0)
    # A list which stores history of creator stats.
    # Each item in the list is a Json object keyed by a datetime string and
    # value as another Json object containing key-value pairs to be stored.
    # [
    #  {
    #   (date_1): {
    #    "average_ratings": 4.3,
    #    "total_plays": 40
    #   }
    #  },
    #  {
    #   (date_2): {
    #    "average_ratings": 4.1,
    #    "total_plays": 60
    #   }
    #  },
    # ]
    weekly_creator_stats_list = ndb.JsonProperty(repeated=True)
    # The version of dashboard stats schema.
    schema_version = (
        ndb.IntegerProperty(
            required=True,
            default=feconf.CURRENT_DASHBOARD_STATS_SCHEMA_VERSION,
            indexed=True))

    @classmethod
    def get_or_create(cls, user_id):
        """Creates a new UserStatsModel instance, if it does not already exist.

        Args:
            user_id: str. The user_id to be associated with the UserStatsModel.

        Returns:
            UserStatsModel. Either an existing one which matches the
                given user_id, or the newly created one if it did not already
                exist.
        """
        entity = cls.get(user_id, strict=False)
        if not entity:
            entity = cls(id=user_id)
        return entity


class ExplorationUserDataModel(base_models.BaseModel):
    """User-specific data pertaining to a specific exploration.

    Instances of this class have keys of the form
    [USER_ID].[EXPLORATION_ID]
    """
    # The user id.
    user_id = ndb.StringProperty(required=True, indexed=True)
    # The exploration id.
    exploration_id = ndb.StringProperty(required=True, indexed=True)
    # The rating (1-5) the user assigned to the exploration. Note that this
    # represents a rating given on completion of the exploration.
    rating = ndb.IntegerProperty(default=None, indexed=True)
    # When the most recent rating was awarded, or None if not rated.
    rated_on = ndb.DateTimeProperty(default=None, indexed=False)
    # List of uncommitted changes made by the user to the exploration.
    draft_change_list = ndb.JsonProperty(default=None)
    # Timestamp of when the change list was last updated.
    draft_change_list_last_updated = ndb.DateTimeProperty(default=None)
    # The exploration version that this change list applied to.
    draft_change_list_exp_version = ndb.IntegerProperty(default=None)
    # The version of the draft change list which was last saved by the user.
    # Can be zero if the draft is None or if the user has not committed
    # draft changes to this exploration since the draft_change_list_id property
    # was introduced.
    draft_change_list_id = ndb.IntegerProperty(default=0)
    # The user's preference for receiving suggestion emails for this
    # exploration.
    mute_suggestion_notifications = ndb.BooleanProperty(
        default=feconf.DEFAULT_SUGGESTION_NOTIFICATIONS_MUTED_PREFERENCE)
    # The user's preference for receiving feedback emails for this exploration.
    mute_feedback_notifications = ndb.BooleanProperty(
        default=feconf.DEFAULT_FEEDBACK_NOTIFICATIONS_MUTED_PREFERENCE)

    @classmethod
    def _generate_id(cls, user_id, exploration_id):
        """Generates key for the instance of ExplorationUserDataModel class in
        the required format with the arguments provided.

        Args:
            user_id: str. The id of the user.
            exploration_id: str. The id of the exploration.

        Returns:
            str. The generated key using user_id and exploration_id
                of the form [user_id].[exploration_id].
        """
        return '%s.%s' % (user_id, exploration_id)

    @classmethod
    def create(cls, user_id, exploration_id):
        """Creates a new ExplorationUserDataModel instance and returns it.

        Note that the client is responsible for actually saving this entity to
        the datastore.

        Args:
            user_id: str. The id of the user.
            exploration_id: str. The id of the exploration.

        Returns:
            ExplorationUserDataModel. The newly created
                ExplorationUserDataModel instance.
        """
        instance_id = cls._generate_id(user_id, exploration_id)
        return cls(
            id=instance_id, user_id=user_id, exploration_id=exploration_id)

    @classmethod
    def get(cls, user_id, exploration_id):
        """Gets the ExplorationUserDataModel for the given user and exploration
         ids.

        Args:
            user_id: str. The id of the user.
            exploration_id: str. The id of the exploration.

        Returns:
            ExplorationUserDataModel. The ExplorationUserDataModel instance
                which matches with the given user_id and exploration_id.
        """
        instance_id = cls._generate_id(user_id, exploration_id)
        return super(ExplorationUserDataModel, cls).get(
            instance_id, strict=False)

    @classmethod
    def get_multi(cls, user_ids, exploration_id):
        """Gets the ExplorationUserDataModel for the given user and exploration
         ids.

        Args:
            user_ids: list(str). A list of user_ids.
            exploration_id: str. The id of the exploration.

        Returns:
            ExplorationUserDataModel. The ExplorationUserDataModel instance
                which matches with the given user_ids and exploration_id.
        """
        instance_ids = (
            cls._generate_id(user_id, exploration_id) for user_id in user_ids)
        return super(ExplorationUserDataModel, cls).get_multi(
            instance_ids)


class CollectionProgressModel(base_models.BaseModel):
    """Stores progress a user has made within a collection, including all
    explorations which have been completed within the context of the collection.

    Please note instances of this progress model will persist even after a
    collection is deleted.

    TODO(bhenning): Implement a job which removes stale versions of this model
    in the data store. That is, it should go through all completion models and
    ensure both the user and collection it is associated with still exist within
    the data store, otherwise it should remove the instance of the completion
    model.
    """
    # The user id.
    user_id = ndb.StringProperty(required=True, indexed=True)
    # The collection id.
    collection_id = ndb.StringProperty(required=True, indexed=True)
    # The list of explorations which have been completed within the context of
    # the collection represented by collection_id.
    completed_explorations = ndb.StringProperty(repeated=True)

    @classmethod
    def _generate_id(cls, user_id, collection_id):
        """Generates key for the instance of CollectionProgressModel class in
        the required format with the arguments provided.

        Args:
            user_id: str. The id of the user.
            collection_id: str. The id of the exploration.

        Returns:
            str. The generated key using user_id and exploration_id
                of the form [user_id].[collection_id].
        """
        return '%s.%s' % (user_id, collection_id)

    @classmethod
    def create(cls, user_id, collection_id):
        """Creates a new CollectionProgressModel instance and returns it.

        Note: the client is responsible for actually saving this entity to the
        datastore.

        Args:
            user_id: str. The id of the user.
            collection_id: str. The id of the collection.

        Returns:
            CollectionProgressModel. The newly created CollectionProgressModel
                instance.
        """
        instance_id = cls._generate_id(user_id, collection_id)
        return cls(
            id=instance_id, user_id=user_id, collection_id=collection_id)

    @classmethod
    def get(cls, user_id, collection_id):
        """Gets the CollectionProgressModel for the given user and collection
        id.

        Args:
            user_id: str. The id of the user.
            collection_id: str. The id of the collection.

        Returns:
            CollectionProgressModel. The CollectionProgressModel instance which
                matches the given user_id and collection_id.
        """
        instance_id = cls._generate_id(user_id, collection_id)
        return super(CollectionProgressModel, cls).get(
            instance_id, strict=False)

    @classmethod
    def get_multi(cls, user_id, collection_ids):
        """Gets the CollectionProgressModels for the given user and collection
        ids.

        Args:
            user_id: str. The id of the user.
            collection_ids: list(str). The ids of the collections.

        Returns:
            list(CollectionProgressModel). The list of CollectionProgressModel
            instances which matches the given user_id and collection_ids.
        """
        instance_ids = [cls._generate_id(user_id, collection_id)
                        for collection_id in collection_ids]

        return super(CollectionProgressModel, cls).get_multi(
            instance_ids)

    @classmethod
    def get_or_create(cls, user_id, collection_id):
        """Gets the CollectionProgressModel for the given user and collection
        ids, or creates a new instance with if no such instance yet exists
        within the datastore.

        Args:
            user_id: str. The id of the user.
            collection_id: str. The id of the collection.

        Returns:
            CollectionProgressModel. Either an existing one which
                matches the given user_id and collection_id, or the newly
                created one if it does not already exist.
        """
        instance_model = cls.get(user_id, collection_id)
        if instance_model:
            return instance_model
        else:
            return cls.create(user_id, collection_id)


class StoryProgressModel(base_models.BaseModel):
    """Stores progress a user has made within a story, including all
    nodes which have been completed within the context of the story.

    Please note instances of this progress model will persist even after a
    story is deleted.

    ID for this model is of format "{{USER_ID}}.{{STORY_ID}}".
    """
    # The user id.
    user_id = ndb.StringProperty(required=True, indexed=True)
    # The story id.
    story_id = ndb.StringProperty(required=True, indexed=True)
    # The list of node ids which have been completed within the context of
    # the story represented by story_id.
    completed_node_ids = ndb.StringProperty(repeated=True)

    @classmethod
    def _generate_id(cls, user_id, story_id):
        """"Generates the id for StoryProgressModel.

        Args:
            user_id: str. The id of the user.
            story_id: str. The id of the story.

        Returns:
            str. The model id corresponding to user_id and story_id.
        """
        return '%s.%s' % (user_id, story_id)

    @classmethod
    def create(cls, user_id, story_id):
        """Creates a new StoryProgressModel instance and returns it.

        Note: the client is responsible for actually saving this entity to the
        datastore.

        Args:
            user_id: str. The id of the user.
            story_id: str. The id of the story.

        Returns:
            StoryProgressModel. The newly created StoryProgressModel
                instance.
        """
        instance_id = cls._generate_id(user_id, story_id)
        return cls(
            id=instance_id, user_id=user_id, story_id=story_id)

    @classmethod
    def get(cls, user_id, story_id, strict=True):
        """Gets the StoryProgressModel for the given user and story
        id.

        Args:
            user_id: str. The id of the user.
            story_id: str. The id of the story.
            strict: bool. Whether to fail noisily if no StoryProgressModel
                with the given id exists in the datastore.

        Returns:
            StoryProgressModel. The StoryProgressModel instance which
                matches the given user_id and story_id.
        """
        instance_id = cls._generate_id(user_id, story_id)
        return super(StoryProgressModel, cls).get(
            instance_id, strict=strict)

    @classmethod
    def get_multi(cls, user_id, story_ids):
        """Gets the StoryProgressModels for the given user and story
        ids.

        Args:
            user_id: str. The id of the user.
            story_ids: list(str). The ids of the stories.

        Returns:
            list(StoryProgressModel). The list of StoryProgressModel
                instances which matches the given user_id and story_ids.
        """
        instance_ids = [cls._generate_id(user_id, story_id)
                        for story_id in story_ids]

        return super(StoryProgressModel, cls).get_multi(
            instance_ids)

    @classmethod
    def get_or_create(cls, user_id, story_id):
        """Gets the StoryProgressModel for the given user and story
        ids, or creates a new instance with if no such instance yet exists
        within the datastore.

        Note: This method is not responsible for creating the instance of
        the class in the datastore. It just returns an instance of the class.

        Args:
            user_id: str. The id of the user.
            story_id: str. The id of the story.

        Returns:
            StoryProgressModel. Either an existing one which
                matches the given user_id and story_id, or the newly created
                one if it does not already exist.
        """
        instance_model = cls.get(user_id, story_id, strict=False)
        if instance_model is not None:
            return instance_model
        else:
            return cls.create(user_id, story_id)


class UserQueryModel(base_models.BaseModel):
    """Model for storing result of queries.

    The id of each instance of this model is alphanumeric id of length 12
    unique to each model instance.
    """
    # Options for a query specified by query submitter.
    # Query option to specify whether user has created or edited one or more
    # explorations in last n days. This only returns users who have ever
    # created or edited at least one exploration.
    inactive_in_last_n_days = ndb.IntegerProperty(default=None)
    # Query option to check whether given user has logged in
    # since last n days.
    has_not_logged_in_for_n_days = ndb.IntegerProperty(default=None)
    # Query option to check whether user has created at least
    # n explorations.
    created_at_least_n_exps = ndb.IntegerProperty(default=None)
    # Query option to check whether user has created fewer than
    # n explorations.
    created_fewer_than_n_exps = ndb.IntegerProperty(default=None)
    # Query option to check if user has edited at least n explorations.
    edited_at_least_n_exps = ndb.IntegerProperty(default=None)
    # Query option to check if user has edited fewer than n explorations.
    edited_fewer_than_n_exps = ndb.IntegerProperty(default=None)
    # List of all user_ids who satisfy all parameters given in above query.
    # This list will be empty initially. Once query has completed its execution
    # this list will be populated with all qualifying user ids.
    user_ids = ndb.JsonProperty(default=[], compressed=True)
    # ID of the user who submitted the query.
    submitter_id = ndb.StringProperty(indexed=True, required=True)
    # ID of the instance of BulkEmailModel which stores information
    # about sent emails.
    sent_email_model_id = ndb.StringProperty(default=None, indexed=True)
    # Current status of the query.
    query_status = ndb.StringProperty(
        indexed=True,
        choices=[
            feconf.USER_QUERY_STATUS_PROCESSING,
            feconf.USER_QUERY_STATUS_COMPLETED,
            feconf.USER_QUERY_STATUS_ARCHIVED,
            feconf.USER_QUERY_STATUS_FAILED
        ])

    @classmethod
    def fetch_page(cls, page_size, cursor):
        """Fetches a list of all query_models sorted by creation date.

        Args:
            page_size: int. The maximum number of entities to be returned.
            cursor: str or None. The list of returned entities starts from this
                datastore cursor.

        Returns:
            3-tuple of (query_models, cursor, more) as described in fetch_page()
            at:
            https://developers.google.com/appengine/docs/python/ndb/queryclass,
            where:
                query_models: List of UserQueryModel instances.
                next_cursor: str or None. A query cursor pointing to the next
                    batch of results. If there are no more results, this might
                    be None.
                more: bool. If True, there are probably more results after
                    this batch. If False, there are no further results after
                    this batch.
        """
        cursor = datastore_query.Cursor(urlsafe=cursor)
        query_models, next_cursor, more = (
            cls.query().order(-cls.created_on).
            fetch_page(page_size, start_cursor=cursor))
        next_cursor = next_cursor.urlsafe() if (next_cursor and more) else None
        return query_models, next_cursor, more


class UserBulkEmailsModel(base_models.BaseModel):
    """Model to store IDs BulkEmailModel sent to a user.

    Instances of this class are keyed by the user id.
    """
    # IDs of all BulkEmailModels that correspond to bulk emails sent to this
    # user.
    sent_email_model_ids = ndb.StringProperty(indexed=True, repeated=True)


class UserSkillMasteryModel(base_models.BaseModel):
    """Model for storing a user's degree of mastery of a skill in Oppia.

    This model stores the degree of mastery of each skill for a given user.

    The id for this model is of form '{{USER_ID}}.{{SKILL_ID}}'.
    """

    # The user id of the user.
    user_id = ndb.StringProperty(required=True, indexed=True)
    # The skill id for which the degree of mastery is stored.
    skill_id = ndb.StringProperty(required=True, indexed=True)
    # The degree of mastery of the user in the skill.
    degree_of_mastery = ndb.FloatProperty(required=True, indexed=True)

    @classmethod
    def construct_model_id(cls, user_id, skill_id):
        """Returns model id corresponding to user and skill.

        Args:
            user_id: str. The user ID of the user.
            skill_id: str. The unique id of the skill.

        Returns:
            str. The model id corresponding to the given user and skill.
        """
        return '%s.%s' % (user_id, skill_id)


class UserContributionScoringModel(base_models.BaseModel):
    """Model for storing the scores of a user for various suggestions created by
    the user. Users having scores above a particular threshold for a category
    can review suggestions for that category.

    The id for this model is of the form '{{score_category}}.{{user_id}}'.
    """

    # The user id of the user.
    user_id = ndb.StringProperty(required=True, indexed=True)
    # The category of suggestion to score the user on.
    score_category = ndb.StringProperty(required=True, indexed=True)
    # The score of the user for the above category of suggestions.
    score = ndb.FloatProperty(required=True, indexed=True)
    # Flag to check if email to onboard reviewer has been sent for the category.
    has_email_been_sent = ndb.BooleanProperty(required=True, default=False)

    @classmethod
    def get_all_categories_where_user_can_review(cls, user_id):
        """Gets all the score categories where the user has a score above the
        threshold.

        Args:
            user_id: str. The id of the user.

        Returns:
            list(str). A list of score_categories where the user has score above
                the threshold.
        """
        scoring_models = cls.get_all().filter(cls.user_id == user_id).filter(
            cls.score >= feconf.MINIMUM_SCORE_REQUIRED_TO_REVIEW).fetch()
        return (
            [scoring_model.score_category for scoring_model in scoring_models])

    @classmethod
    def get_all_scores_of_user(cls, user_id):
        """Gets all scores for a given user.

        Args:
            user_id: str. The id of the user.

        Returns:
            list(UserContributionsScoringModel). All instances for the given
                user.
        """
        return cls.get_all().filter(cls.user_id == user_id).fetch()

    @classmethod
    def get_all_users_with_score_above_minimum_for_category(
            cls, score_category):
        """Gets all instances which have score above the
        MINIMUM_SCORE_REQUIRED_TO_REVIEW threshold for the given category.

        Args:
            score_category: str. The category being queried.

        Returns:
            list(UserContributionsScoringModel). All instances for the given
                category with scores above MINIMUM_SCORE_REQUIRED_TO_REVIEW.
        """
        return cls.get_all().filter(
            cls.score_category == score_category).filter(
                cls.score >= feconf.MINIMUM_SCORE_REQUIRED_TO_REVIEW).fetch()

    @classmethod
    def _get_instance_id(cls, user_id, score_category):
        """Generates the instance id in the form {{score_category}}.{{user_id}}.

        Args:
            user_id: str. The ID of the user.
            score_category: str. The category of suggestion to score the user
                on.

        Returns:
            str. The instance ID for UserContributionScoringModel.
        """
        return '.'.join([score_category, user_id])

    @classmethod
    def get_score_of_user_for_category(cls, user_id, score_category):
        """Gets the score of the user for the given score category.

        Args:
            user_id: str. The ID of the user.
            score_category: str. The category of suggestion to score the user
                on.

        Returns:
            float|None. The score of the user in the given category.
        """
        instance_id = cls._get_instance_id(user_id, score_category)
        model = cls.get_by_id(instance_id)

        return model.score if model else None

    @classmethod
    def create(cls, user_id, score_category, score):
        """Creates a new UserContributionScoringModel entry.

        Args:
            user_id: str. The ID of the user.
            score_category: str. The category of the suggestion.
            score: float. The score of the user.

        Raises:
            Exception: There is already an entry with the given id.
        """
        instance_id = cls._get_instance_id(user_id, score_category)

        if cls.get_by_id(instance_id):
            raise Exception('There is already an entry with the given id: %s' %
                            instance_id)

        cls(id=instance_id, user_id=user_id, score_category=score_category,
            score=score).put()

    @classmethod
    def increment_score_for_user(cls, user_id, score_category, increment_by):
        """Increment the score of the user in the category by the given amount.

        Args:
            user_id: str. The id of the user.
            score_category: str. The category of the suggestion.
            increment_by: float. The amount to increase the score of the user
                by. May be negative, in which case the score is reduced.
        """
        instance_id = cls._get_instance_id(user_id, score_category)
        model = cls.get_by_id(instance_id)
        if not model:
            cls.create(user_id, score_category, increment_by)
        else:
            model.score += increment_by
            model.put()<|MERGE_RESOLUTION|>--- conflicted
+++ resolved
@@ -96,11 +96,7 @@
 
     @staticmethod
     def export_data(user_id):
-<<<<<<< HEAD
         """Exports the data from UserSettingsModel into dict format for Takeout.
-=======
-        """(Takeout) Exports the data from UserSettingsModel into dictionary
->>>>>>> e097068a
 
         Args:
             user_id: str. The ID of the user whose data should be exported.
@@ -108,7 +104,6 @@
         Returns:
             dict. Dictionary of the data from UserSettingsModel.
         """
-<<<<<<< HEAD
         user = UserSettingsModel.get(user_id)
         return {
             'email': user.email,
@@ -133,9 +128,6 @@
             'preferred_site_language_code': user.preferred_site_language_code,
             'preferred_audio_language_code': user.preferred_audio_language_code
         }
-=======
-        return UserSettingsModel.get(user_id).__dict__
->>>>>>> e097068a
 
     @classmethod
     def is_normalized_username_taken(cls, normalized_username):
