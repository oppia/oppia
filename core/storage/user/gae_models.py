--- conflicted
+++ resolved
@@ -324,13 +324,13 @@
         repeated=True, indexed=True, default=None)
 
     @staticmethod
-<<<<<<< HEAD
     def get_deletion_policy():
         """User contributions can be deleted since it only contains information
         relevant to the one user.
         """
         return base_models.DELETION_POLICY.DELETE
-=======
+
+    @staticmethod
     def export_data(user_id):
         """(Takeout) Export user-relevant properties of UserContributionsModel.
 
@@ -350,7 +350,6 @@
             'created_exploration_ids': user_model.created_exploration_ids,
             'edited_exploration_ids': user_model.edited_exploration_ids
         }
->>>>>>> 11f8ae4c
 
 
 class UserEmailPreferencesModel(base_models.BaseModel):
