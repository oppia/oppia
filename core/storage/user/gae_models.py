--- conflicted
+++ resolved
@@ -17,7 +17,6 @@
 """Models for Oppia users."""
 
 from __future__ import annotations
-import itertools
 
 import itertools
 import random
@@ -2069,14 +2068,7 @@
             list(StoryProgressModel|None). The list of StoryProgressModel
             instances which matches the given user_ids and story_ids.
         """
-<<<<<<< HEAD
-        all_posssible_combinations = list(
-            itertools.product(user_ids, story_ids)
-        )
-
-=======
         all_posssible_combinations = itertools.product(user_ids, story_ids)
->>>>>>> dc52e7a6
         instance_ids = [
             cls._generate_id(user_id, story_id)
             for (user_id, story_id) in all_posssible_combinations
