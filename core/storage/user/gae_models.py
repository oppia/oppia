--- conflicted
+++ resolved
@@ -2224,11 +2224,7 @@
     """
 
     # Authentication detail for sign-in using google id (GAE).
-<<<<<<< HEAD
-    gae_id = ndb.StringProperty(indexed=True, repeated=True)
-=======
     gae_id = ndb.StringProperty(indexed=True)
->>>>>>> 04800e7b
 
     @staticmethod
     def get_deletion_policy():
