# coding: utf-8
#
# Copyright 2014 The Oppia Authors. All Rights Reserved.
#
# Licensed under the Apache License, Version 2.0 (the "License");
# you may not use this file except in compliance with the License.
# You may obtain a copy of the License at
#
#      http://www.apache.org/licenses/LICENSE-2.0
#
# Unless required by applicable law or agreed to in writing, software
# distributed under the License is distributed on an "AS-IS" BASIS,
# WITHOUT WARRANTIES OR CONDITIONS OF ANY KIND, either express or implied.
# See the License for the specific language governing permissions and
# limitations under the License.

"""Models for Oppia users."""

from __future__ import absolute_import  # pylint: disable=import-only-modules
from __future__ import unicode_literals  # pylint: disable=import-only-modules

import random
import string

from constants import constants
from core.platform import models
import feconf
import python_utils
import utils

(base_models,) = models.Registry.import_models([models.NAMES.base_model])

datastore_services = models.Registry.import_datastore_services()
transaction_services = models.Registry.import_transaction_services()


class UserSettingsModel(base_models.BaseModel):
    """Settings and preferences for a particular user.
    Instances of this class are keyed by the user id.
    """

    # Attributes used for both full users and profile users.

    # Email address of the user.
    email = datastore_services.StringProperty(required=True, indexed=True)
    # User role. Required for authorization. User gets a default role of
    # exploration editor.
    # TODO(1995YogeshSharma): Remove the default value once the one-off
    # migration (to give role to all users) is run.
    role = datastore_services.StringProperty(
        required=True, indexed=True, default=feconf.ROLE_ID_EXPLORATION_EDITOR)
    # When the user last agreed to the terms of the site. May be None.
    last_agreed_to_terms = datastore_services.DateTimeProperty(default=None)
    # When the user last logged in. This may be out-of-date by up to
    # feconf.PROXIMAL_TIMEDELTA_SECS seconds.
    last_logged_in = datastore_services.DateTimeProperty(default=None)
    # A code associated with profile and full user on Android to provide a PIN
    # based authentication within the account.
    pin = datastore_services.StringProperty(default=None)
    # Name of a user displayed in Android UI. Unlike username, it can be
    # edited and is unique only among the profiles of the corresponding
    # regular user account.
    display_alias = datastore_services.StringProperty(default=None)
    # User specified biography (to be shown on their profile page).
    user_bio = datastore_services.TextProperty(indexed=False)
    # User uploaded profile picture as a dataURI string. May be None.
    profile_picture_data_url = (
        datastore_services.TextProperty(default=None, indexed=False))
    # Subject interests specified by the user.
    subject_interests = (
        datastore_services.StringProperty(repeated=True, indexed=True))
    # When the user last edited an exploration.
    # Exploration language preferences specified by the user.
    # These language preferences are mainly for the purpose
    # of figuring out what to show by default in the library index page.
    preferred_language_codes = datastore_services.StringProperty(
        repeated=True,
        indexed=True,
        choices=[lc['code'] for lc in constants.SUPPORTED_CONTENT_LANGUAGES])
    # System language preference (for I18N).
    preferred_site_language_code = datastore_services.StringProperty(
        default=None, choices=[
            language['id'] for language in constants.SUPPORTED_SITE_LANGUAGES])
    # Audio language preference used for audio translations.
    preferred_audio_language_code = datastore_services.StringProperty(
        default=None, choices=[
            language['id'] for language in constants.SUPPORTED_AUDIO_LANGUAGES])

    # Attributes used for full users only.

    # Identifiable username to display in the UI. May be None.
    username = datastore_services.StringProperty(indexed=True)
    # Normalized username to use for duplicate-username queries. May be None.
    normalized_username = datastore_services.StringProperty(indexed=True)
    # When the user last started the state editor tutorial. May be None.
    last_started_state_editor_tutorial = (
        datastore_services.DateTimeProperty(default=None))
    # When the user last started the state translation tutorial. May be None.
    last_started_state_translation_tutorial = (
        datastore_services.DateTimeProperty(default=None))
    last_edited_an_exploration = (
        datastore_services.DateTimeProperty(default=None))
    # When the user last created an exploration.
    last_created_an_exploration = (
        datastore_services.DateTimeProperty(default=None))
    # The preferred dashboard of the user.
    default_dashboard = datastore_services.StringProperty(
        default=constants.DASHBOARD_TYPE_LEARNER,
        indexed=True,
        choices=[
            constants.DASHBOARD_TYPE_LEARNER,
            constants.DASHBOARD_TYPE_CREATOR])
    # The preferred dashboard display preference.
    creator_dashboard_display_pref = datastore_services.StringProperty(
        default=constants.ALLOWED_CREATOR_DASHBOARD_DISPLAY_PREFS['CARD'],
        indexed=True,
        choices=list(
            constants.ALLOWED_CREATOR_DASHBOARD_DISPLAY_PREFS.values()))
    # The time, in milliseconds, when the user first contributed to Oppia.
    # May be None.
    first_contribution_msec = datastore_services.FloatProperty(default=None)

    @staticmethod
    def get_lowest_supported_role():
        """The lowest supported role here should be Learner."""
        return feconf.ROLE_ID_LEARNER

    @staticmethod
    def get_deletion_policy():
        """Model contains data to delete corresponding to a user: id, model,
        username, normalized_username, and display_alias fields.
        """
        return base_models.DELETION_POLICY.DELETE_AT_END

    @staticmethod
    def get_model_association_to_user():
        """Model is exported as one instance per user."""
        return base_models.MODEL_ASSOCIATION_TO_USER.ONE_INSTANCE_PER_USER

    @staticmethod
    def get_field_names_for_takeout():
        """The export method renames some time-related fields to clearly
        indicate that they represent time in milliseconds since the epoch.
        """
        return {
            'last_agreed_to_terms': 'last_agreed_to_terms_msec',
            'last_started_state_editor_tutorial':
                'last_started_state_editor_tutorial_msec',
            'last_started_state_translation_tutorial':
                'last_started_state_translation_tutorial_msec',
            'last_logged_in': 'last_logged_in_msec',
            'last_edited_an_exploration': 'last_edited_an_exploration_msec',
            'last_created_an_exploration': 'last_created_an_exploration_msec'
        }

    @classmethod
    def get_export_policy(cls):
        """Model contains data to export corresponding to a user."""
        return dict(super(cls, cls).get_export_policy(), **{
            'email': base_models.EXPORT_POLICY.EXPORTED,
            'role': base_models.EXPORT_POLICY.EXPORTED,
            'last_agreed_to_terms': base_models.EXPORT_POLICY.EXPORTED,
            'last_logged_in': base_models.EXPORT_POLICY.EXPORTED,
            'display_alias': base_models.EXPORT_POLICY.EXPORTED,
            'user_bio': base_models.EXPORT_POLICY.EXPORTED,
            'profile_picture_data_url':
                base_models.EXPORT_POLICY.EXPORTED,
            'subject_interests': base_models.EXPORT_POLICY.EXPORTED,
            'preferred_language_codes':
                base_models.EXPORT_POLICY.EXPORTED,
            'preferred_site_language_code':
                base_models.EXPORT_POLICY.EXPORTED,
            'preferred_audio_language_code':
                base_models.EXPORT_POLICY.EXPORTED,
            'username': base_models.EXPORT_POLICY.EXPORTED,
            'normalized_username': base_models.EXPORT_POLICY.EXPORTED,
            'last_started_state_editor_tutorial':
                base_models.EXPORT_POLICY.EXPORTED,
            'last_started_state_translation_tutorial':
                base_models.EXPORT_POLICY.EXPORTED,
            'last_edited_an_exploration':
                base_models.EXPORT_POLICY.EXPORTED,
            'last_created_an_exploration':
                base_models.EXPORT_POLICY.EXPORTED,
            'default_dashboard': base_models.EXPORT_POLICY.EXPORTED,
            'creator_dashboard_display_pref':
                base_models.EXPORT_POLICY.EXPORTED,
            'first_contribution_msec':
                base_models.EXPORT_POLICY.EXPORTED,
            # Pin is not exported since this is an auth mechanism.
            'pin': base_models.EXPORT_POLICY.NOT_APPLICABLE
        })

    @classmethod
    def apply_deletion_policy(cls, user_id):
        """Delete instance of UserSettingsModel for the user.

        Args:
            user_id: str. The ID of the user whose data should be deleted.
        """
        cls.delete_by_id(user_id)

    @classmethod
    def has_reference_to_user_id(cls, user_id):
        """Check whether UserSettingsModel exists for user.

        Args:
            user_id: str. The ID of the user whose data should be checked.

        Returns:
            bool. Whether any models refer to the given user ID.
        """
        return cls.get_by_id(user_id) is not None

    @staticmethod
    def export_data(user_id):
        """Exports the data from UserSettingsModel into dict format for Takeout.

        Args:
            user_id: str. The ID of the user whose data should be exported.

        Returns:
            dict. Dictionary of the data from UserSettingsModel.
        """
        user = UserSettingsModel.get(user_id)
        return {
            'email': user.email,
            'role': user.role,
            'username': user.username,
            'normalized_username': user.normalized_username,
            'last_agreed_to_terms_msec': (
                utils.get_time_in_millisecs(user.last_agreed_to_terms)
                if user.last_agreed_to_terms
                else None
            ),
            'last_started_state_editor_tutorial_msec': (
                utils.get_time_in_millisecs(
                    user.last_started_state_editor_tutorial)
                if user.last_started_state_editor_tutorial
                else None
            ),
            'last_started_state_translation_tutorial_msec': (
                utils.get_time_in_millisecs(
                    user.last_started_state_translation_tutorial)
                if user.last_started_state_translation_tutorial
                else None
            ),
            'last_logged_in_msec': (
                utils.get_time_in_millisecs(user.last_logged_in)
                if user.last_logged_in
                else None
            ),
            'last_edited_an_exploration_msec': (
                utils.get_time_in_millisecs(user.last_edited_an_exploration)
                if user.last_edited_an_exploration
                else None
            ),
            'last_created_an_exploration_msec': (
                utils.get_time_in_millisecs(user.last_created_an_exploration)
                if user.last_created_an_exploration
                else None
            ),
            'profile_picture_data_url': user.profile_picture_data_url,
            'default_dashboard': user.default_dashboard,
            'creator_dashboard_display_pref': (
                user.creator_dashboard_display_pref),
            'user_bio': user.user_bio,
            'subject_interests': user.subject_interests,
            'first_contribution_msec': user.first_contribution_msec,
            'preferred_language_codes': user.preferred_language_codes,
            'preferred_site_language_code': user.preferred_site_language_code,
            'preferred_audio_language_code': user.preferred_audio_language_code,
            'display_alias': user.display_alias,
        }

    @classmethod
    def get_new_id(cls, unused_entity_name=''):
        """Gets a new id for an entity, based on its name.
        The returned id is guaranteed to be unique among all instances of this
        entity.

        Args:
            unused_entity_name: The name of the entity. Coerced to a utf-8
                encoded string. Defaults to ''.

        Returns:
            str. New unique id for this entity class.

        Raises:
            Exception. An ID cannot be generated within a reasonable number
                of attempts.
        """
        for _ in python_utils.RANGE(base_models.MAX_RETRIES):
            new_id = 'uid_%s' % ''.join(
                random.choice(string.ascii_lowercase)
                for _ in python_utils.RANGE(feconf.USER_ID_RANDOM_PART_LENGTH))
            if (
                    not cls.get_by_id(new_id) and
                    not DeletedUserModel.get_by_id(new_id)
            ):
                return new_id

        raise Exception('New id generator is producing too many collisions.')

    @classmethod
    def is_normalized_username_taken(cls, normalized_username):
        """Returns whether or not a given normalized_username is taken or was
        used by some deleted user.

        Args:
            normalized_username: str. The given user's normalized username.

        Returns:
            bool. Whether the normalized_username has already been taken.
         """
        hashed_normalized_username = utils.convert_to_hash(
            normalized_username, DeletedUsernameModel.ID_LENGTH)
        return (
            cls.query().filter(
                cls.normalized_username == normalized_username
            ).get() is not None
            or DeletedUsernameModel.get(
                hashed_normalized_username, strict=False
            ) is not None
        )

    @classmethod
    def get_by_normalized_username(cls, normalized_username):
        """Returns a user model given a normalized username.

        Args:
            normalized_username: str. The user's normalized username.

        Returns:
            UserSettingsModel. The UserSettingsModel instance which contains
            the same normalized_username.
        """
        return cls.get_all().filter(
            cls.normalized_username == normalized_username).get()

    @classmethod
    def get_by_role(cls, role):
        """Returns user models with given role.

        Args:
            role: str. The role ID that is being queried for.

        Returns:
            list(UserSettingsModel). The UserSettingsModel instances which
            have the given role ID.
        """
        return cls.query(cls.role == role).fetch()


class CompletedActivitiesModel(base_models.BaseModel):
    """Keeps track of all the explorations and collections completed by the
    learner.

    Instances of this class are keyed by the user id.
    """

    # IDs of all the explorations completed by the user.
    exploration_ids = (
        datastore_services.StringProperty(repeated=True, indexed=True))
    # IDs of all the collections completed by the user.
    collection_ids = (
        datastore_services.StringProperty(repeated=True, indexed=True))

    @staticmethod
    def get_lowest_supported_role():
        """The lowest supported role here should be Learner."""
        return feconf.ROLE_ID_LEARNER

    @staticmethod
    def get_deletion_policy():
        """Model contains data to delete corresponding to a user: id field."""
        return base_models.DELETION_POLICY.DELETE

    @staticmethod
    def get_model_association_to_user():
        """Model is exported as one instance per user."""
        return base_models.MODEL_ASSOCIATION_TO_USER.ONE_INSTANCE_PER_USER

    @classmethod
    def get_export_policy(cls):
        """Model contains data to export corresponding to a user."""
        return dict(super(cls, cls).get_export_policy(), **{
            'exploration_ids': base_models.EXPORT_POLICY.EXPORTED,
            'collection_ids': base_models.EXPORT_POLICY.EXPORTED
        })

    @classmethod
    def apply_deletion_policy(cls, user_id):
        """Delete instance of CompletedActivitiesModel for the user.

        Args:
            user_id: str. The ID of the user whose data should be deleted.
        """
        cls.delete_by_id(user_id)

    @classmethod
    def has_reference_to_user_id(cls, user_id):
        """Check whether CompletedActivitiesModel exists for user.

        Args:
            user_id: str. The ID of the user whose data should be checked.

        Returns:
            bool. Whether the model for user_id exists.
        """
        return cls.get_by_id(user_id) is not None

    @staticmethod
    def export_data(user_id):
        """(Takeout) Export CompletedActivitiesModel's user properties.

        Args:
            user_id: str. The user_id denotes which user's data to extract.

        Returns:
            dict. A dict with two keys, 'completed_exploration_ids'
            and 'completed_collection_ids'. The corresponding values are
            lists of the IDs of the explorations and collections,
            respectively, which the given user has completed. If there is no
            model for the given user_id, the function returns an empty dict.
        """
        user_model = CompletedActivitiesModel.get(user_id, strict=False)
        if user_model is None:
            return {}

        return {
            'exploration_ids': user_model.exploration_ids,
            'collection_ids': user_model.collection_ids
        }


class IncompleteActivitiesModel(base_models.BaseModel):
    """Keeps track of all the activities currently being completed by the
    learner.

    Instances of this class are keyed by the user id.
    """

    # The ids of the explorations partially completed by the user.
    exploration_ids = (
        datastore_services.StringProperty(repeated=True, indexed=True))
    # The ids of the collections partially completed by the user.
    collection_ids = (
        datastore_services.StringProperty(repeated=True, indexed=True))

    @staticmethod
    def get_lowest_supported_role():
        """The lowest supported role here should be Learner."""
        return feconf.ROLE_ID_LEARNER

    @staticmethod
    def get_deletion_policy():
        """Model contains data to delete corresponding to a user: id field."""
        return base_models.DELETION_POLICY.DELETE

    @staticmethod
    def get_model_association_to_user():
        """Model is exported as one instance per user."""
        return base_models.MODEL_ASSOCIATION_TO_USER.ONE_INSTANCE_PER_USER

    @classmethod
    def get_export_policy(cls):
        """Model contains data to export corresponding to a user."""
        return dict(super(cls, cls).get_export_policy(), **{
            'exploration_ids': base_models.EXPORT_POLICY.EXPORTED,
            'collection_ids': base_models.EXPORT_POLICY.EXPORTED
        })

    @classmethod
    def apply_deletion_policy(cls, user_id):
        """Delete instance of IncompleteActivitiesModel for the user.

        Args:
            user_id: str. The ID of the user whose data should be deleted.
        """
        cls.delete_by_id(user_id)

    @classmethod
    def has_reference_to_user_id(cls, user_id):
        """Check whether IncompleteActivitiesModel exists for user.

        Args:
            user_id: str. The ID of the user whose data should be checked.

        Returns:
            bool. Whether the model for user_id exists.
        """
        return cls.get_by_id(user_id) is not None

    @staticmethod
    def export_data(user_id):
        """(Takeout) Export IncompleteActivitiesModel's user properties.

        Args:
            user_id: str. The user_id denotes which user's data to extract.

        Returns:
            dict or None. A dict with two keys, 'incomplete_exploration_ids'
            and 'incomplete_collection_ids'. The corresponding values are
            lists of the IDs of the explorations and collections,
            respectively, which the given user has not yet completed. If
            the user_id is invalid, returns None.
        """
        user_model = IncompleteActivitiesModel.get(user_id, strict=False)
        if user_model is None:
            return {}

        return {
            'exploration_ids': user_model.exploration_ids,
            'collection_ids': user_model.collection_ids
        }


class ExpUserLastPlaythroughModel(base_models.BaseModel):
    """Stores the "last playthrough" information for partially-completed
    explorations.

    ID for this model is of format '[user_id].[exploration_id]'.
    """

    # The user id.
    user_id = datastore_services.StringProperty(required=True, indexed=True)
    # The exploration id.
    exploration_id = (
        datastore_services.StringProperty(required=True, indexed=True))
    # The version of the exploration last played by the user.
    last_played_exp_version = datastore_services.IntegerProperty(default=None)
    # The name of the state at which the learner left the exploration when
    # he/she last played it.
    last_played_state_name = datastore_services.StringProperty(default=None)

    @staticmethod
    def get_lowest_supported_role():
        """The lowest supported role here should be Learner."""
        return feconf.ROLE_ID_LEARNER

    @staticmethod
    def get_deletion_policy():
        """Model contains data to delete corresponding to a user:
        user_id field.
        """
        return base_models.DELETION_POLICY.DELETE

    @staticmethod
    def get_model_association_to_user():
        """Model is exported as multiple instances per user, since a user
        has multiple playthroughs associated with their account.
        """
        return base_models.MODEL_ASSOCIATION_TO_USER.MULTIPLE_INSTANCES_PER_USER

    @classmethod
    def get_export_policy(cls):
        """Model contains data to export corresponding to a user."""
        return dict(super(cls, cls).get_export_policy(), **{
            'user_id': base_models.EXPORT_POLICY.NOT_APPLICABLE,
            'exploration_id':
                base_models.EXPORT_POLICY.EXPORTED_AS_KEY_FOR_TAKEOUT_DICT,
            'last_played_exp_version':
                base_models.EXPORT_POLICY.EXPORTED,
            'last_played_state_name': base_models.EXPORT_POLICY.EXPORTED
        })

    @classmethod
    def apply_deletion_policy(cls, user_id):
        """Delete instances of ExpUserLastPlaythroughModel for the user.

        Args:
            user_id: str. The ID of the user whose data should be deleted.
        """
        datastore_services.delete_multi(
            cls.query(cls.user_id == user_id).fetch(keys_only=True))

    @classmethod
    def has_reference_to_user_id(cls, user_id):
        """Check whether ExpUserLastPlaythroughModels exist for user.

        Args:
            user_id: str. The ID of the user whose data should be checked.

        Returns:
            bool. Whether the models for user_id exists.
        """
        return cls.query(cls.user_id == user_id).get(keys_only=True) is not None

    @classmethod
    def _generate_id(cls, user_id, exploration_id):
        """Generates key for the instance of ExpUserLastPlaythroughModel
        class in the required format with the arguments provided.

        Args:
            user_id: str. The id of the user.
            exploration_id: str. The id of the exploration.

        Returns:
            str. The generated id using user_id and exploration_id
            of the form '[user_id].[exploration_id]'.
        """
        return '%s.%s' % (user_id, exploration_id)

    @classmethod
    def create(cls, user_id, exploration_id):
        """Creates a new ExpUserLastPlaythroughModel instance and returns it.

        Args:
            user_id: str. The id of the user.
            exploration_id: str. The id of the exploration.

        Returns:
            ExpUserLastPlaythroughModel. The newly created
            ExpUserLastPlaythroughModel instance.
        """
        instance_id = cls._generate_id(user_id, exploration_id)
        return cls(
            id=instance_id, user_id=user_id, exploration_id=exploration_id)

    @classmethod
    def get(cls, user_id, exploration_id):
        """Gets the ExpUserLastPlaythroughModel for the given user and
        exploration id.

        Args:
            user_id: str. The id of the user.
            exploration_id: str. The id of the exploration.

        Returns:
            ExpUserLastPlaythroughModel. The ExpUserLastPlaythroughModel
            instance which matches with the given user_id and
            exploration_id.
        """
        instance_id = cls._generate_id(user_id, exploration_id)
        return super(ExpUserLastPlaythroughModel, cls).get(
            instance_id, strict=False)

    @classmethod
    def export_data(cls, user_id):
        """Takeout: Export ExpUserLastPlaythroughModel user-relevant properties.

        Args:
            user_id: str. The user_id denotes which user's data to extract.

        Returns:
            dict. A dict where each key is an exploration ID that the user
            has partially completed. For each exploration ID key, the value
            stored is a dict with two keys 'exp_version' and 'state_name',
            which represents the exploration version and the state name
            (aka card title) of the last playthrough for that exploration.
        """
        found_models = cls.get_all().filter(cls.user_id == user_id)
        user_data = {}
        for user_model in found_models:
            user_data[user_model.exploration_id] = {
                'last_played_exp_version': user_model.last_played_exp_version,
                'last_played_state_name': user_model.last_played_state_name
            }

        return user_data


class LearnerPlaylistModel(base_models.BaseModel):
    """Keeps track of all the explorations and collections in the playlist of
    the user.

    Instances of this class are keyed by the user id.
    """

    # IDs of all the explorations in the playlist of the user.
    exploration_ids = (
        datastore_services.StringProperty(repeated=True, indexed=True))
    # IDs of all the collections in the playlist of the user.
    collection_ids = (
        datastore_services.StringProperty(repeated=True, indexed=True))

    @staticmethod
    def get_lowest_supported_role():
        """The lowest supported role here should be Learner."""
        return feconf.ROLE_ID_LEARNER

    @staticmethod
    def get_deletion_policy():
        """Model contains data to delete corresponding to a user: id field."""
        return base_models.DELETION_POLICY.DELETE

    @staticmethod
    def get_model_association_to_user():
        """Model is exported as one instance per user."""
        return base_models.MODEL_ASSOCIATION_TO_USER.ONE_INSTANCE_PER_USER

    @classmethod
    def get_export_policy(cls):
        """Model contains data to export corresponding to a user."""
        return dict(super(cls, cls).get_export_policy(), **{
            'exploration_ids': base_models.EXPORT_POLICY.EXPORTED,
            'collection_ids': base_models.EXPORT_POLICY.EXPORTED
        })

    @classmethod
    def apply_deletion_policy(cls, user_id):
        """Delete instance of LearnerPlaylistModel for the user.

        Args:
            user_id: str. The ID of the user whose data should be deleted.
        """
        cls.delete_by_id(user_id)

    @classmethod
    def has_reference_to_user_id(cls, user_id):
        """Check whether LearnerPlaylistModel exists for user.

        Args:
            user_id: str. The ID of the user whose data should be checked.

        Returns:
            bool. Whether the model for user_id exists.
        """
        return cls.get_by_id(user_id) is not None

    @staticmethod
    def export_data(user_id):
        """(Takeout) Export user-relevant properties of LearnerPlaylistModel.

        Args:
            user_id: str. The user_id denotes which user's data to extract.

        Returns:
            dict or None. A dict with two keys, 'playlist_exploration_ids'
            and 'playlist_collection_ids'. The corresponding values are
            lists of the IDs of the explorations and collections,
            respectively, which the given user has in their playlist.
            If the user_id is invalid, returns None instead.
        """
        user_model = LearnerPlaylistModel.get(user_id, strict=False)
        if user_model is None:
            return {}

        return {
            'exploration_ids': user_model.exploration_ids,
            'collection_ids': user_model.collection_ids
        }


class UserContributionsModel(base_models.BaseModel):
    """Tracks explorations created/edited for a particular user.

    Instances of this class are keyed by the user id.
    """

    # IDs of explorations that this user has created
    # Includes subsequently deleted and private explorations.
    created_exploration_ids = datastore_services.StringProperty(
        repeated=True, indexed=True, default=None)
    # IDs of explorations that this user has made a positive
    # (i.e. non-revert) commit to.
    # Includes subsequently deleted and private explorations.
    edited_exploration_ids = datastore_services.StringProperty(
        repeated=True, indexed=True, default=None)

    @staticmethod
    def get_deletion_policy():
        """Model contains data to delete corresponding to a user: id field."""
        return base_models.DELETION_POLICY.DELETE

    @staticmethod
    def get_model_association_to_user():
        """Model is exported as one instance per user."""
        return base_models.MODEL_ASSOCIATION_TO_USER.ONE_INSTANCE_PER_USER

    @classmethod
    def get_export_policy(cls):
        """Model contains data to export corresponding to a user."""
        return dict(super(cls, cls).get_export_policy(), **{
            'created_exploration_ids':
                base_models.EXPORT_POLICY.EXPORTED,
            'edited_exploration_ids':
                base_models.EXPORT_POLICY.EXPORTED
        })

    @classmethod
    def apply_deletion_policy(cls, user_id):
        """Delete instance of UserContributionsModel for the user.

        Args:
            user_id: str. The ID of the user whose data should be deleted.
        """
        cls.delete_by_id(user_id)

    @classmethod
    def has_reference_to_user_id(cls, user_id):
        """Check whether UserContributionsModel exists for user.

        Args:
            user_id: str. The ID of the user whose data should be checked.

        Returns:
            bool. Whether the model for user_id exists.
        """
        return cls.get_by_id(user_id) is not None

    @staticmethod
    def export_data(user_id):
        """(Takeout) Export user-relevant properties of UserContributionsModel.

        Args:
            user_id: str. The user_id denotes which user's data to extract.

        Returns:
            dict or None. A dict containing the user-relevant properties of
            UserContributionsModel (i.e. the IDs of created and edited
            explorations), or None if the user_id is invalid.
        """
        user_model = UserContributionsModel.get(user_id, strict=False)
        if user_model is None:
            return {}

        return {
            'created_exploration_ids': user_model.created_exploration_ids,
            'edited_exploration_ids': user_model.edited_exploration_ids
        }


class UserEmailPreferencesModel(base_models.BaseModel):
    """Email preferences for a particular user.

    Instances of this class are keyed by the user id.
    """

    # The user's preference for receiving general site updates. This is set to
    # None if the user has never set a preference.
    site_updates = datastore_services.BooleanProperty(indexed=True)
    # The user's preference for receiving email when user is added as a member
    # in exploration. This is set to True when user has never set a preference.
    editor_role_notifications = datastore_services.BooleanProperty(
        indexed=True, default=feconf.DEFAULT_EDITOR_ROLE_EMAIL_PREFERENCE)
    # The user's preference for receiving email when user receives feedback
    # message for his/her exploration.
    feedback_message_notifications = datastore_services.BooleanProperty(
        indexed=True, default=feconf.DEFAULT_FEEDBACK_MESSAGE_EMAIL_PREFERENCE)
    # The user's preference for receiving email when a creator, to which this
    # user has subscribed, publishes an exploration.
    subscription_notifications = datastore_services.BooleanProperty(
        indexed=True, default=feconf.DEFAULT_SUBSCRIPTION_EMAIL_PREFERENCE)

    @staticmethod
    def get_deletion_policy():
        """Model contains data to delete corresponding to a user: id field."""
        return base_models.DELETION_POLICY.DELETE

    @classmethod
    def apply_deletion_policy(cls, user_id):
        """Delete instance of UserEmailPreferencesModel for the user.

        Args:
            user_id: str. The ID of the user whose data should be deleted.
        """
        cls.delete_by_id(user_id)

    @classmethod
    def has_reference_to_user_id(cls, user_id):
        """Check whether UserEmailPreferencesModel exists for user.

        Args:
            user_id: str. The ID of the user whose data should be checked.

        Returns:
            bool. Whether the model for user_id exists.
        """
        return cls.get_by_id(user_id) is not None

    @staticmethod
    def get_model_association_to_user():
        """Model does not contain user data."""
        return base_models.MODEL_ASSOCIATION_TO_USER.ONE_INSTANCE_PER_USER

    @classmethod
    def get_export_policy(cls):
        """Model contains data to export corresponding to a user."""
        return dict(super(cls, cls).get_export_policy(), **{
            'site_updates': base_models.EXPORT_POLICY.EXPORTED,
            'editor_role_notifications':
                base_models.EXPORT_POLICY.EXPORTED,
            'feedback_message_notifications':
                base_models.EXPORT_POLICY.EXPORTED,
            'subscription_notifications':
                base_models.EXPORT_POLICY.EXPORTED
        })

    @staticmethod
    def export_data(user_id):
        """Exports the UserEmailPreferencesModel for this user."""
        user_email_preferences = UserEmailPreferencesModel.get_by_id(user_id)
        if user_email_preferences:
            return {
                'site_updates': user_email_preferences.site_updates,
                'editor_role_notifications':
                    user_email_preferences.editor_role_notifications,
                'feedback_message_notifications':
                    user_email_preferences.feedback_message_notifications,
                'subscription_notifications':
                    user_email_preferences.subscription_notifications
            }
        else:
            return {}


class UserSubscriptionsModel(base_models.BaseModel):
    """A list of things that a user subscribes to.

    Instances of this class are keyed by the user id.
    """

    # IDs of explorations that this user subscribes to.
    exploration_ids = (
        datastore_services.StringProperty(repeated=True, indexed=True))
    # IDs of collections that this user subscribes to.
    collection_ids = (
        datastore_services.StringProperty(repeated=True, indexed=True))
    # IDs of feedback thread ids that this user subscribes to.
    general_feedback_thread_ids = datastore_services.StringProperty(
        repeated=True, indexed=True)
    # IDs of the creators to whom this learner has subscribed.
    creator_ids = datastore_services.StringProperty(repeated=True, indexed=True)
    # When the user last checked notifications. May be None.
    last_checked = datastore_services.DateTimeProperty(default=None)

<<<<<<< HEAD
=======
    # DEPRECATED in v2.6.8. Do not use. Use general_feedback_thread_ids instead.
    feedback_thread_ids = (
        datastore_services.StringProperty(repeated=True, indexed=True))
    # DEPRECATED in v3.0.7. Do not use. Use exploration_ids instead.
    activity_ids = (
        datastore_services.StringProperty(repeated=True, indexed=True))

>>>>>>> a42f4e28
    @staticmethod
    def get_deletion_policy():
        """Model contains data to delete corresponding to a user: id field."""
        return base_models.DELETION_POLICY.DELETE

    @staticmethod
    def get_model_association_to_user():
        """Model is exported as one instance per user."""
        return base_models.MODEL_ASSOCIATION_TO_USER.ONE_INSTANCE_PER_USER

    @classmethod
    def get_export_policy(cls):
        """Model contains data to export corresponding to a user."""
        return dict(super(cls, cls).get_export_policy(), **{
            'activity_ids': base_models.EXPORT_POLICY.NOT_APPLICABLE,
            'exploration_ids': base_models.EXPORT_POLICY.EXPORTED,
            'collection_ids': base_models.EXPORT_POLICY.EXPORTED,
            'general_feedback_thread_ids':
                base_models.EXPORT_POLICY.EXPORTED,
            'creator_ids': base_models.EXPORT_POLICY.EXPORTED,
            'last_checked': base_models.EXPORT_POLICY.EXPORTED
        })

    @classmethod
    def get_field_names_for_takeout(cls):
        """Indicates that creator_ids are an exception in the export policy
        for Takeout. Also renames timestamp fields to clearly indicate that
        they represent milliseconds since the epoch.
        """
        return dict(super(cls, cls).get_field_names_for_takeout(), ** {
            # We do not want to expose creator_ids, so we instead return
            # creator_usernames.
            'creator_ids': 'creator_usernames',
            'last_checked': 'last_checked_msec'
        })

    @classmethod
    def apply_deletion_policy(cls, user_id):
        """Delete instance of UserSubscriptionsModel for the user.

        Args:
            user_id: str. The ID of the user whose data should be deleted.
        """
        datastore_services.delete_multi(
            cls.query(cls.creator_ids == user_id).fetch(keys_only=True))
        cls.delete_by_id(user_id)

    @classmethod
    def has_reference_to_user_id(cls, user_id):
        """Check whether UserSubscriptionsModel exists for user or references
        user.

        Args:
            user_id: str. The ID of the user whose data should be checked.

        Returns:
            bool. Whether the model for user_id exists.
        """
        return (
            cls.query(
                cls.creator_ids == user_id).get(keys_only=True) is not None or
            cls.get_by_id(user_id) is not None)

    @staticmethod
    def export_data(user_id):
        """Export UserSubscriptionsModel data as dict for Takeout.

        Args:
            user_id: str. The ID of the user whose data should be exported.

        Returns:
            dict. Dictionary of data from UserSubscriptionsModel.
        """
        user_model = UserSubscriptionsModel.get(user_id, strict=False)

        if user_model is None:
            return {}

        creator_user_models = UserSettingsModel.get_multi(
            user_model.creator_ids)
        creator_usernames = [
            creator.username for creator in creator_user_models]

        user_data = {
            'exploration_ids': user_model.exploration_ids,
            'collection_ids': user_model.collection_ids,
            'general_feedback_thread_ids': (
                user_model.general_feedback_thread_ids),
            'creator_usernames': creator_usernames,
            'last_checked_msec':
                None if user_model.last_checked is None else
                utils.get_time_in_millisecs(user_model.last_checked)
        }

        return user_data


class UserSubscribersModel(base_models.BaseModel):
    """The list of subscribers of the user.

    Instances of this class are keyed by the user id.
    """

    # IDs of the learners who have subscribed to this user.
    subscriber_ids = (
        datastore_services.StringProperty(repeated=True, indexed=True))

    @staticmethod
    def get_deletion_policy():
        """Model contains data to delete corresponding to a user: id field."""
        return base_models.DELETION_POLICY.DELETE

    @classmethod
    def apply_deletion_policy(cls, user_id):
        """Delete instance of UserSubscribersModel for the user.

        Args:
            user_id: str. The ID of the user whose data should be deleted.
        """
        datastore_services.delete_multi(
            cls.query(cls.subscriber_ids == user_id).fetch(keys_only=True))
        cls.delete_by_id(user_id)

    @classmethod
    def has_reference_to_user_id(cls, user_id):
        """Check whether UserSubscribersModel exists for user or references
        user.

        Args:
            user_id: str. The ID of the user whose data should be checked.

        Returns:
            bool. Whether the model for user_id exists.
        """
        return (
            cls.query(
                cls.subscriber_ids == user_id
            ).get(keys_only=True) is not None or
            cls.get_by_id(user_id) is not None)

    @staticmethod
    def get_model_association_to_user():
        """Model is not included because it contains data corresponding to other
        users.
        """
        return base_models.MODEL_ASSOCIATION_TO_USER.NOT_CORRESPONDING_TO_USER

    @classmethod
    def get_export_policy(cls):
        """Model contains data corresponding to a user, but this model is not
        exported because it contains data corresponding to other users.
        """
        return dict(super(cls, cls).get_export_policy(), **{
            'subscriber_ids': base_models.EXPORT_POLICY.NOT_APPLICABLE
        })


class UserRecentChangesBatchModel(base_models.BaseMapReduceBatchResultsModel):
    """A list of recent changes corresponding to things a user subscribes to.

    This is computed using a MapReduce batch job and may not be up to date.
    Instances of this class are keyed by the user id.
    """

    # The output of the batch job.
    output = datastore_services.JsonProperty(indexed=False)
    # The time, in milliseconds since the epoch, when the job that computed
    # this batch model was queued.
    job_queued_msec = datastore_services.FloatProperty(indexed=False)

    @staticmethod
    def get_deletion_policy():
        """Model contains data to delete corresponding to a user: id field."""
        return base_models.DELETION_POLICY.DELETE

    @classmethod
    def apply_deletion_policy(cls, user_id):
        """Delete instance of UserRecentChangesBatchModel for the user.

        Args:
            user_id: str. The ID of the user whose data should be deleted.
        """
        cls.delete_by_id(user_id)

    @classmethod
    def has_reference_to_user_id(cls, user_id):
        """Check whether UserRecentChangesBatchModel exists for user.

        Args:
            user_id: str. The ID of the user whose data should be checked.

        Returns:
            bool. Whether the model for user_id exists.
        """
        return cls.get_by_id(user_id) is not None

    @staticmethod
    def get_model_association_to_user():
        """Model does not contain user data."""
        return base_models.MODEL_ASSOCIATION_TO_USER.NOT_CORRESPONDING_TO_USER

    @classmethod
    def get_export_policy(cls):
        """Model doesn't contain any data directly corresponding to a user."""
        return dict(super(cls, cls).get_export_policy(), **{
            'output': base_models.EXPORT_POLICY.NOT_APPLICABLE,
            'job_queued_msec': base_models.EXPORT_POLICY.NOT_APPLICABLE
        })


class UserStatsModel(base_models.BaseMapReduceBatchResultsModel):
    """User-specific statistics keyed by user id.
    Values for total plays and average ratings are recorded by aggregating over
    all explorations owned by a user.
    Impact scores are calculated over explorations for which a user
    is listed as a contributor.

    The impact score for a particular user is defined as:
    Sum of (
    ln(playthroughs) * (ratings_scaler) * (average(ratings) - 2.5))
    *(multiplier),
    where multiplier = 10, and ratings_scaler is .1 * (number of ratings)
    if there are < 10 ratings for that exploration.

    The impact score is 0 for an exploration with 0 playthroughs or with an
    average rating of less than 2.5.
    """

    # The impact score.
    impact_score = datastore_services.FloatProperty(indexed=True)
    # The total plays of all the explorations.
    total_plays = datastore_services.IntegerProperty(indexed=True, default=0)
    # The average of average ratings of all explorations.
    average_ratings = datastore_services.FloatProperty(indexed=True)
    # The number of ratings of all explorations.
    num_ratings = datastore_services.IntegerProperty(indexed=True, default=0)
    # A list which stores history of creator stats.
    # Each item in the list is a Json object keyed by a datetime string and
    # value as another Json object containing key-value pairs to be stored.
    # [
    #  {
    #   (date_1): {
    #    "average_ratings": 4.3,
    #    "total_plays": 40
    #   }
    #  },
    #  {
    #   (date_2): {
    #    "average_ratings": 4.1,
    #    "total_plays": 60
    #   }
    #  },
    # ]
    weekly_creator_stats_list = datastore_services.JsonProperty(repeated=True)
    # The version of dashboard stats schema.
    schema_version = (
        datastore_services.IntegerProperty(
            required=True,
            default=feconf.CURRENT_DASHBOARD_STATS_SCHEMA_VERSION,
            indexed=True))

    @staticmethod
    def get_deletion_policy():
        """Model contains data to delete corresponding to a user: id field."""
        return base_models.DELETION_POLICY.DELETE

    @staticmethod
    def get_model_association_to_user():
        """Model is exported as one instance per user."""
        return base_models.MODEL_ASSOCIATION_TO_USER.ONE_INSTANCE_PER_USER

    @classmethod
    def get_export_policy(cls):
        """Model contains data to export corresponding to a user."""
        return dict(super(cls, cls).get_export_policy(), **{
            'impact_score': base_models.EXPORT_POLICY.EXPORTED,
            'total_plays': base_models.EXPORT_POLICY.EXPORTED,
            'average_ratings': base_models.EXPORT_POLICY.EXPORTED,
            'num_ratings': base_models.EXPORT_POLICY.EXPORTED,
            'weekly_creator_stats_list': base_models.EXPORT_POLICY.EXPORTED,
            'schema_version': base_models.EXPORT_POLICY.NOT_APPLICABLE
        })

    @classmethod
    def apply_deletion_policy(cls, user_id):
        """Delete instance of UserStatsModel for the user.

        Args:
            user_id: str. The ID of the user whose data should be deleted.
        """
        cls.delete_by_id(user_id)

    @classmethod
    def has_reference_to_user_id(cls, user_id):
        """Check whether UserStatsModel exists for user.

        Args:
            user_id: str. The ID of the user whose data should be checked.

        Returns:
            bool. Whether the model for user_id exists.
        """
        return cls.get_by_id(user_id) is not None

    @classmethod
    def get_or_create(cls, user_id):
        """Creates a new UserStatsModel instance, if it does not already exist.

        Args:
            user_id: str. The user_id to be associated with the UserStatsModel.

        Returns:
            UserStatsModel. Either an existing one which matches the
            given user_id, or the newly created one if it did not already
            exist.
        """
        entity = cls.get(user_id, strict=False)
        if not entity:
            entity = cls(id=user_id)
        return entity

    @staticmethod
    def export_data(user_id):
        """(Takeout) Export the user-relevant properties of UserStatsModel.

        Args:
            user_id: str. The user_id denotes which user's data to extract.
                If the user_id is not valid, this method returns None.

        Returns:
            dict. The user-relevant properties of UserStatsModel in a python
            dict format.
        """
        user_model = UserStatsModel.get(user_id, strict=False)
        if user_model is None:
            return {}

        weekly_stats = user_model.weekly_creator_stats_list
        weekly_stats_constructed = []
        for weekly_stat in weekly_stats:
            for date_key in weekly_stat:
                stat_dict = weekly_stat[date_key]
                constructed_stat = {
                    date_key: {
                        'average_ratings': stat_dict['average_ratings'],
                        'total_plays': stat_dict['total_plays']
                    }
                }
                weekly_stats_constructed.append(constructed_stat)

        user_data = {
            'impact_score': user_model.impact_score,
            'total_plays': user_model.total_plays,
            'average_ratings': user_model.average_ratings,
            'num_ratings': user_model.num_ratings,
            'weekly_creator_stats_list': weekly_stats_constructed
        }

        return user_data


class ExplorationUserDataModel(base_models.BaseModel):
    """User-specific data pertaining to a specific exploration.

    ID for this model is of format '[user_id].[exploration_id]'.
    """

    # The user id.
    user_id = datastore_services.StringProperty(required=True, indexed=True)
    # The exploration id.
    exploration_id = (
        datastore_services.StringProperty(required=True, indexed=True))
    # The rating (1-5) the user assigned to the exploration. Note that this
    # represents a rating given on completion of the exploration.
    rating = datastore_services.IntegerProperty(default=None, indexed=True)
    # When the most recent rating was awarded, or None if not rated.
    rated_on = datastore_services.DateTimeProperty(default=None, indexed=False)
    # List of uncommitted changes made by the user to the exploration.
    draft_change_list = datastore_services.JsonProperty(default=None)
    # Timestamp of when the change list was last updated.
    draft_change_list_last_updated = (
        datastore_services.DateTimeProperty(default=None))
    # The exploration version that this change list applied to.
    draft_change_list_exp_version = (
        datastore_services.IntegerProperty(default=None))
    # The version of the draft change list which was last saved by the user.
    # Can be zero if the draft is None or if the user has not committed
    # draft changes to this exploration since the draft_change_list_id property
    # was introduced.
    draft_change_list_id = datastore_services.IntegerProperty(default=0)
    # The user's preference for receiving suggestion emails for this
    # exploration.
    mute_suggestion_notifications = datastore_services.BooleanProperty(
        default=feconf.DEFAULT_SUGGESTION_NOTIFICATIONS_MUTED_PREFERENCE)
    # The user's preference for receiving feedback emails for this exploration.
    mute_feedback_notifications = datastore_services.BooleanProperty(
        default=feconf.DEFAULT_FEEDBACK_NOTIFICATIONS_MUTED_PREFERENCE)

    @staticmethod
    def get_deletion_policy():
        """Model contains data to delete corresponding to a user:
        user_id field.
        """
        return base_models.DELETION_POLICY.DELETE

    @classmethod
    def apply_deletion_policy(cls, user_id):
        """Delete instances of ExplorationUserDataModel for the user.

        Args:
            user_id: str. The ID of the user whose data should be deleted.
        """
        datastore_services.delete_multi(
            cls.query(cls.user_id == user_id).fetch(keys_only=True))

    @staticmethod
    def get_model_association_to_user():
        """Model is exported as multiple instances per user since there are
        multiple explorations (and corresponding data) relevant to a user.
        """
        return base_models.MODEL_ASSOCIATION_TO_USER.MULTIPLE_INSTANCES_PER_USER

    @staticmethod
    def get_field_names_for_takeout():
        """Fields are renamed to clarify that they represent the time in
        milliseconds since the epoch.
        """
        return {
            'rated_on': 'rated_on_msec',
            'draft_change_list_last_updated':
                'draft_change_list_last_updated_msec'
        }

    @classmethod
    def get_export_policy(cls):
        """Model contains data to export corresponding to a user."""
        return dict(super(cls, cls).get_export_policy(), **{
            'user_id': base_models.EXPORT_POLICY.NOT_APPLICABLE,
            'exploration_id':
                base_models.EXPORT_POLICY.EXPORTED_AS_KEY_FOR_TAKEOUT_DICT,
            'rating': base_models.EXPORT_POLICY.EXPORTED,
            'rated_on': base_models.EXPORT_POLICY.EXPORTED,
            'draft_change_list': base_models.EXPORT_POLICY.EXPORTED,
            'draft_change_list_last_updated':
                base_models.EXPORT_POLICY.EXPORTED,
            'draft_change_list_exp_version':
                base_models.EXPORT_POLICY.EXPORTED,
            'draft_change_list_id': base_models.EXPORT_POLICY.EXPORTED,
            'mute_suggestion_notifications':
                base_models.EXPORT_POLICY.EXPORTED,
            'mute_feedback_notifications':
                base_models.EXPORT_POLICY.EXPORTED
        })

    @classmethod
    def has_reference_to_user_id(cls, user_id):
        """Check whether ExplorationUserDataModels exist for user.

        Args:
            user_id: str. The ID of the user whose data should be checked.

        Returns:
            bool. Whether the models for user_id exists.
        """
        return cls.query(cls.user_id == user_id).get(keys_only=True) is not None

    @classmethod
    def _generate_id(cls, user_id, exploration_id):
        """Generates key for the instance of ExplorationUserDataModel class in
        the required format with the arguments provided.

        Args:
            user_id: str. The id of the user.
            exploration_id: str. The id of the exploration.

        Returns:
            str. The generated id using user_id and exploration_id
            of the form '[user_id].[exploration_id]'.
        """
        return '%s.%s' % (user_id, exploration_id)

    @classmethod
    def create(cls, user_id, exploration_id):
        """Creates a new ExplorationUserDataModel instance and returns it.

        Note that the client is responsible for actually saving this entity to
        the datastore.

        Args:
            user_id: str. The id of the user.
            exploration_id: str. The id of the exploration.

        Returns:
            ExplorationUserDataModel. The newly created
            ExplorationUserDataModel instance.
        """
        instance_id = cls._generate_id(user_id, exploration_id)
        return cls(
            id=instance_id, user_id=user_id, exploration_id=exploration_id)

    @classmethod
    def get(cls, user_id, exploration_id):
        """Gets the ExplorationUserDataModel for the given user and exploration
         ids.

        Args:
            user_id: str. The id of the user.
            exploration_id: str. The id of the exploration.

        Returns:
            ExplorationUserDataModel. The ExplorationUserDataModel instance
            which matches with the given user_id and exploration_id.
        """
        instance_id = cls._generate_id(user_id, exploration_id)
        return super(ExplorationUserDataModel, cls).get(
            instance_id, strict=False)

    @classmethod
    def get_multi(cls, user_ids, exploration_id):
        """Gets the ExplorationUserDataModel for the given user and exploration
         ids.

        Args:
            user_ids: list(str). A list of user_ids.
            exploration_id: str. The id of the exploration.

        Returns:
            ExplorationUserDataModel. The ExplorationUserDataModel instance
            which matches with the given user_ids and exploration_id.
        """
        instance_ids = (
            cls._generate_id(user_id, exploration_id) for user_id in user_ids)
        return super(ExplorationUserDataModel, cls).get_multi(
            instance_ids)

    @classmethod
    def export_data(cls, user_id):
        """Takeout: Export user-relevant properties of ExplorationUserDataModel.

        Args:
            user_id: str. The user_id denotes which user's data to extract.

        Returns:
            dict. The user-relevant properties of ExplorationUserDataModel
            in a python dict format. In this case, the ids of created
            explorations and edited explorations.
        """
        found_models = cls.get_all().filter(cls.user_id == user_id)
        user_data = {}
        for user_model in found_models:
            user_data[user_model.exploration_id] = {
                'rating': user_model.rating,
                'rated_on_msec': (
                    utils.get_time_in_millisecs(user_model.rated_on)
                    if user_model.rated_on
                    else None
                ),
                'draft_change_list': user_model.draft_change_list,
                'draft_change_list_last_updated_msec': (
                    utils.get_time_in_millisecs(
                        user_model.draft_change_list_last_updated)
                    if user_model.draft_change_list_last_updated
                    else None
                ),
                'draft_change_list_exp_version': (
                    user_model.draft_change_list_exp_version),
                'draft_change_list_id': user_model.draft_change_list_id,
                'mute_suggestion_notifications': (
                    user_model.mute_suggestion_notifications),
                'mute_feedback_notifications': (
                    user_model.mute_feedback_notifications)
            }

        return user_data


class CollectionProgressModel(base_models.BaseModel):
    """Stores progress a user has made within a collection, including all
    explorations which have been completed within the context of the collection.

    Please note instances of this progress model will persist even after a
    collection is deleted.

    TODO(bhenning): Implement a job which removes stale versions of this model
    in the data store. That is, it should go through all completion models and
    ensure both the user and collection it is associated with still exist within
    the data store, otherwise it should remove the instance of the completion
    model.
    """

    # The user id.
    user_id = datastore_services.StringProperty(required=True, indexed=True)
    # The collection id.
    collection_id = (
        datastore_services.StringProperty(required=True, indexed=True))
    # The list of IDs of explorations which have been completed within the
    # context of the collection represented by collection_id.
    completed_explorations = datastore_services.StringProperty(repeated=True)

    @staticmethod
    def get_lowest_supported_role():
        """The lowest supported role here should be Learner."""
        return feconf.ROLE_ID_LEARNER

    @staticmethod
    def get_deletion_policy():
        """Model contains data to delete corresponding to a user:
        user_id field.
        """
        return base_models.DELETION_POLICY.DELETE

    @staticmethod
    def get_model_association_to_user():
        """Model is exported as multiple instances per user since there can be
        multiple collections associated with a user.
        """
        return base_models.MODEL_ASSOCIATION_TO_USER.MULTIPLE_INSTANCES_PER_USER

    @classmethod
    def get_export_policy(cls):
        """Model contains data to export corresponding to a user."""
        return dict(super(cls, cls).get_export_policy(), **{
            'user_id': base_models.EXPORT_POLICY.NOT_APPLICABLE,
            'collection_id':
                base_models.EXPORT_POLICY.EXPORTED_AS_KEY_FOR_TAKEOUT_DICT,
            'completed_explorations': base_models.EXPORT_POLICY.EXPORTED
        })

    @classmethod
    def apply_deletion_policy(cls, user_id):
        """Delete instances of CollectionProgressModel for the user.

        Args:
            user_id: str. The ID of the user whose data should be deleted.
        """
        datastore_services.delete_multi(
            cls.query(cls.user_id == user_id).fetch(keys_only=True))

    @classmethod
    def has_reference_to_user_id(cls, user_id):
        """Check whether CollectionProgressModels exist for user.

        Args:
            user_id: str. The ID of the user whose data should be checked.

        Returns:
            bool. Whether the models for user_id exists.
        """
        return cls.query(cls.user_id == user_id).get(keys_only=True) is not None

    @classmethod
    def _generate_id(cls, user_id, collection_id):
        """Generates key for the instance of CollectionProgressModel class in
        the required format with the arguments provided.

        Args:
            user_id: str. The id of the user.
            collection_id: str. The id of the exploration.

        Returns:
            str. The generated id using user_id and exploration_id
            of the form '[user_id].[collection_id]'.
        """
        return '%s.%s' % (user_id, collection_id)

    @classmethod
    def create(cls, user_id, collection_id):
        """Creates a new CollectionProgressModel instance and returns it.

        Note: the client is responsible for actually saving this entity to the
        datastore.

        Args:
            user_id: str. The id of the user.
            collection_id: str. The id of the collection.

        Returns:
            CollectionProgressModel. The newly created CollectionProgressModel
            instance.
        """
        instance_id = cls._generate_id(user_id, collection_id)
        return cls(
            id=instance_id, user_id=user_id, collection_id=collection_id)

    @classmethod
    def get(cls, user_id, collection_id):
        """Gets the CollectionProgressModel for the given user and collection
        id.

        Args:
            user_id: str. The id of the user.
            collection_id: str. The id of the collection.

        Returns:
            CollectionProgressModel. The CollectionProgressModel instance which
            matches the given user_id and collection_id.
        """
        instance_id = cls._generate_id(user_id, collection_id)
        return super(CollectionProgressModel, cls).get(
            instance_id, strict=False)

    @classmethod
    def get_multi(cls, user_id, collection_ids):
        """Gets the CollectionProgressModels for the given user and collection
        ids.

        Args:
            user_id: str. The id of the user.
            collection_ids: list(str). The ids of the collections.

        Returns:
            list(CollectionProgressModel). The list of CollectionProgressModel
            instances which matches the given user_id and collection_ids.
        """
        instance_ids = [cls._generate_id(user_id, collection_id)
                        for collection_id in collection_ids]

        return super(CollectionProgressModel, cls).get_multi(
            instance_ids)

    @classmethod
    def get_or_create(cls, user_id, collection_id):
        """Gets the CollectionProgressModel for the given user and collection
        ids, or creates a new instance with if no such instance yet exists
        within the datastore.

        Args:
            user_id: str. The id of the user.
            collection_id: str. The id of the collection.

        Returns:
            CollectionProgressModel. Either an existing one which
            matches the given user_id and collection_id, or the newly
            created one if it does not already exist.
        """
        instance_model = cls.get(user_id, collection_id)
        if instance_model:
            return instance_model
        else:
            return cls.create(user_id, collection_id)

    @classmethod
    def export_data(cls, user_id):
        """Takeout: Export CollectionProgressModel user-relevant properties.

        Args:
            user_id: str. The user_id denotes which user's data to extract.

        Returns:
            dict. A dict where each key is the ID of a collection the user
            is associated with. The corresponding value is a list of the
            exploration ID's that user has completed in that respective
            collection.
        """
        found_models = cls.get_all().filter(cls.user_id == user_id)
        user_data = {}
        for user_model in found_models:
            user_data[user_model.collection_id] = {
                'completed_explorations': user_model.completed_explorations
            }

        return user_data


class StoryProgressModel(base_models.BaseModel):
    """Stores progress a user has made within a story, including all
    nodes which have been completed within the context of the story.

    Please note instances of this progress model will persist even after a
    story is deleted.

    ID for this model is of format '[user_id].[story_id]'.
    """

    # The user id.
    user_id = datastore_services.StringProperty(required=True, indexed=True)
    # The story id.
    story_id = datastore_services.StringProperty(required=True, indexed=True)
    # The list of node ids which have been completed within the context of
    # the story represented by story_id.
    completed_node_ids = datastore_services.StringProperty(repeated=True)

    @staticmethod
    def get_lowest_supported_role():
        """The lowest supported role here should be Learner."""
        return feconf.ROLE_ID_LEARNER

    @staticmethod
    def get_deletion_policy():
        """Model contains data to delete corresponding to a user:
        user_id field.
        """
        return base_models.DELETION_POLICY.DELETE

    @staticmethod
    def get_model_association_to_user():
        """Model is exported as multiple instances per user since a user
        can have multiple stories associated with their account.
        """
        return base_models.MODEL_ASSOCIATION_TO_USER.MULTIPLE_INSTANCES_PER_USER

    @classmethod
    def get_export_policy(cls):
        """Model contains data to export corresponding to a user."""
        return dict(super(cls, cls).get_export_policy(), **{
            'user_id': base_models.EXPORT_POLICY.NOT_APPLICABLE,
            'story_id':
                base_models.EXPORT_POLICY.EXPORTED_AS_KEY_FOR_TAKEOUT_DICT,
            'completed_node_ids': base_models.EXPORT_POLICY.EXPORTED
        })

    @classmethod
    def apply_deletion_policy(cls, user_id):
        """Delete instances of StoryProgressModel for the user.

        Args:
            user_id: str. The ID of the user whose data should be deleted.
        """
        datastore_services.delete_multi(
            cls.query(cls.user_id == user_id).fetch(keys_only=True))

    @classmethod
    def has_reference_to_user_id(cls, user_id):
        """Check whether StoryProgressModels exist for user.

        Args:
            user_id: str. The ID of the user whose data should be checked.

        Returns:
            bool. Whether the models for user_id exists.
        """
        return cls.query(cls.user_id == user_id).get(keys_only=True) is not None

    @classmethod
    def _generate_id(cls, user_id, story_id):
        """"Generates the id for StoryProgressModel.

        Args:
            user_id: str. The id of the user.
            story_id: str. The id of the story.

        Returns:
            str. The model id corresponding to user_id and story_id.
        """
        return '%s.%s' % (user_id, story_id)

    @classmethod
    def create(cls, user_id, story_id):
        """Creates a new StoryProgressModel instance and returns it.

        Note: the client is responsible for actually saving this entity to the
        datastore.

        Args:
            user_id: str. The id of the user.
            story_id: str. The id of the story.

        Returns:
            StoryProgressModel. The newly created StoryProgressModel
            instance.
        """
        instance_id = cls._generate_id(user_id, story_id)
        return cls(
            id=instance_id, user_id=user_id, story_id=story_id)

    @classmethod
    def get(cls, user_id, story_id, strict=True):
        """Gets the StoryProgressModel for the given user and story
        id.

        Args:
            user_id: str. The id of the user.
            story_id: str. The id of the story.
            strict: bool. Whether to fail noisily if no StoryProgressModel
                with the given id exists in the datastore.

        Returns:
            StoryProgressModel. The StoryProgressModel instance which
            matches the given user_id and story_id.
        """
        instance_id = cls._generate_id(user_id, story_id)
        return super(StoryProgressModel, cls).get(
            instance_id, strict=strict)

    @classmethod
    def get_multi(cls, user_id, story_ids):
        """Gets the StoryProgressModels for the given user and story
        ids.

        Args:
            user_id: str. The id of the user.
            story_ids: list(str). The ids of the stories.

        Returns:
            list(StoryProgressModel). The list of StoryProgressModel
            instances which matches the given user_id and story_ids.
        """
        instance_ids = [cls._generate_id(user_id, story_id)
                        for story_id in story_ids]

        return super(StoryProgressModel, cls).get_multi(
            instance_ids)

    @classmethod
    def get_or_create(cls, user_id, story_id):
        """Gets the StoryProgressModel for the given user and story
        ids, or creates a new instance with if no such instance yet exists
        within the datastore.

        Note: This method is not responsible for creating the instance of
        the class in the datastore. It just returns an instance of the class.

        Args:
            user_id: str. The id of the user.
            story_id: str. The id of the story.

        Returns:
            StoryProgressModel. Either an existing one which
            matches the given user_id and story_id, or the newly created
            one if it does not already exist.
        """
        instance_model = cls.get(user_id, story_id, strict=False)
        if instance_model is not None:
            return instance_model
        else:
            return cls.create(user_id, story_id)

    @classmethod
    def export_data(cls, user_id):
        """Takeout: Export StoryProgressModel user-relevant properties.

        Args:
            user_id: str. The user_id denotes which user's data to extract.

        Returns:
            dict. A dict where each key is the ID of a story the user has
            begun. The corresponding value is a list of the completed story
            node ids for that respective story.
        """
        found_models = cls.get_all().filter(cls.user_id == user_id)
        user_data = {}
        for user_model in found_models:
            user_data[user_model.story_id] = {
                'completed_node_ids': user_model.completed_node_ids
            }
        return user_data


class UserQueryModel(base_models.BaseModel):
    """Model for storing result of queries.

    The id of each instance of this model is alphanumeric id of length 12
    unique to each model instance.
    """

    # Options for a query specified by query submitter.
    # Query option to specify whether user has created or edited one or more
    # explorations in last n days. This only returns users who have ever
    # created or edited at least one exploration.
    inactive_in_last_n_days = datastore_services.IntegerProperty(default=None)
    # Query option to check whether given user has logged in
    # since last n days.
    has_not_logged_in_for_n_days = (
        datastore_services.IntegerProperty(default=None))
    # Query option to check whether user has created at least
    # n explorations.
    created_at_least_n_exps = datastore_services.IntegerProperty(default=None)
    # Query option to check whether user has created fewer than
    # n explorations.
    created_fewer_than_n_exps = datastore_services.IntegerProperty(default=None)
    # Query option to check if user has edited at least n explorations.
    edited_at_least_n_exps = datastore_services.IntegerProperty(default=None)
    # Query option to check if user has edited fewer than n explorations.
    edited_fewer_than_n_exps = datastore_services.IntegerProperty(default=None)
    # List of all user_ids who satisfy all parameters given in above query.
    # This list will be empty initially. Once query has completed its execution
    # this list will be populated with all qualifying user ids.
    user_ids = datastore_services.JsonProperty(default=[], compressed=True)
    # ID of the user who submitted the query.
    submitter_id = (
        datastore_services.StringProperty(indexed=True, required=True))
    # ID of the instance of BulkEmailModel which stores information
    # about sent emails.
    sent_email_model_id = (
        datastore_services.StringProperty(default=None, indexed=True))
    # Current status of the query.
    query_status = datastore_services.StringProperty(
        indexed=True,
        choices=[
            feconf.USER_QUERY_STATUS_PROCESSING,
            feconf.USER_QUERY_STATUS_COMPLETED,
            feconf.USER_QUERY_STATUS_ARCHIVED,
            feconf.USER_QUERY_STATUS_FAILED
        ])

    @staticmethod
    def get_deletion_policy():
        """Model contains data to delete corresponding to a user:
        user_ids and submitter_id fields.
        """
        return base_models.DELETION_POLICY.DELETE

    @staticmethod
    def get_model_association_to_user():
        """Model is not exported since this is a computed model
        and the information already exists in other exported models.
        """
        return base_models.MODEL_ASSOCIATION_TO_USER.NOT_CORRESPONDING_TO_USER

    @classmethod
    def get_export_policy(cls):
        """Model contains data corresponding to a user, but model is not
        exported since this is a computed model and because noteworthy details
        that belong to this model have already been exported.
        """
        return dict(super(cls, cls).get_export_policy(), **{
            'inactive_in_last_n_days': base_models.EXPORT_POLICY.NOT_APPLICABLE,
            'has_not_logged_in_for_n_days':
                base_models.EXPORT_POLICY.NOT_APPLICABLE,
            'created_at_least_n_exps': base_models.EXPORT_POLICY.NOT_APPLICABLE,
            'created_fewer_than_n_exps':
                base_models.EXPORT_POLICY.NOT_APPLICABLE,
            'edited_at_least_n_exps': base_models.EXPORT_POLICY.NOT_APPLICABLE,
            'edited_fewer_than_n_exps':
                base_models.EXPORT_POLICY.NOT_APPLICABLE,
            'user_ids': base_models.EXPORT_POLICY.NOT_APPLICABLE,
            'submitter_id': base_models.EXPORT_POLICY.NOT_APPLICABLE,
            'sent_email_model_id': base_models.EXPORT_POLICY.NOT_APPLICABLE,
            'query_status': base_models.EXPORT_POLICY.NOT_APPLICABLE
        })

    @classmethod
    def apply_deletion_policy(cls, user_id):
        """Delete instances of UserQueryModel for the user.

        Args:
            user_id: str. The ID of the user whose data should be deleted.
        """
        datastore_services.delete_multi(
            cls.query(cls.submitter_id == user_id).fetch(keys_only=True))

    @classmethod
    def has_reference_to_user_id(cls, user_id):
        """Check whether UserQueryModel exists for user.

        Args:
            user_id: str. The ID of the user whose data should be checked.

        Returns:
            bool. Whether the model for user_id exists.
        """
        return cls.query(cls.submitter_id == user_id).get(
            keys_only=True) is not None

    @classmethod
    def fetch_page(cls, page_size, cursor):
        """Fetches a list of all query_models sorted by creation date.

        Args:
            page_size: int. The maximum number of entities to be returned.
            cursor: str or None. The list of returned entities starts from this
                datastore cursor.

        Returns:
            3-tuple of (query_models, cursor, more). As described in
            fetch_page() at:
            https://developers.google.com/appengine/docs/python/ndb/queryclass,
            where:
                query_models: List of UserQueryModel instances.
                next_cursor: str or None. A query cursor pointing to the next
                    batch of results. If there are no more results, this might
                    be None.
                more: bool. If True, there are probably more results after
                    this batch. If False, there are no further results after
                    this batch.
        """
        cursor = datastore_services.make_cursor(urlsafe_cursor=cursor)
        query_models, next_cursor, more = (
            cls.query().order(-cls.created_on).
            fetch_page(page_size, start_cursor=cursor))
        next_cursor = next_cursor.urlsafe() if (next_cursor and more) else None
        return query_models, next_cursor, more


class UserBulkEmailsModel(base_models.BaseModel):
    """Model to store IDs BulkEmailModel sent to a user.

    Instances of this class are keyed by the user id.
    """

    # IDs of all BulkEmailModels that correspond to bulk emails sent to this
    # user.
    sent_email_model_ids = (
        datastore_services.StringProperty(indexed=True, repeated=True))

    @staticmethod
    def get_deletion_policy():
        """Model contains data corresponding to a user: id field, but it isn't
        deleted because it is needed for auditing purposes.
        """
        return base_models.DELETION_POLICY.KEEP

    @classmethod
    def has_reference_to_user_id(cls, user_id):
        """Check whether UserBulkEmailsModel exists for user.

        Args:
            user_id: str. The ID of the user whose data should be checked.

        Returns:
            bool. Whether the model for user_id exists.
        """
        return cls.get_by_id(user_id) is not None

    @staticmethod
    def get_model_association_to_user():
        """Model does not contain user data."""
        return base_models.MODEL_ASSOCIATION_TO_USER.NOT_CORRESPONDING_TO_USER

    @classmethod
    def get_export_policy(cls):
        """Model doesn't contain any data directly corresponding to a user."""
        return dict(super(cls, cls).get_export_policy(), **{
            'sent_email_model_ids': base_models.EXPORT_POLICY.NOT_APPLICABLE
        })


class UserSkillMasteryModel(base_models.BaseModel):
    """Model for storing a user's degree of mastery of a skill in Oppia.

    This model stores the degree of mastery of each skill for a given user.

    ID for this model is of format '[user_id].[skill_id]'.
    """

    # The user id of the user.
    user_id = datastore_services.StringProperty(required=True, indexed=True)
    # The skill id for which the degree of mastery is stored.
    skill_id = datastore_services.StringProperty(required=True, indexed=True)
    # The degree of mastery of the user in the skill.
    degree_of_mastery = (
        datastore_services.FloatProperty(required=True, indexed=True))

    @staticmethod
    def get_lowest_supported_role():
        """The lowest supported role here should be Learner."""
        return feconf.ROLE_ID_LEARNER

    @staticmethod
    def get_deletion_policy():
        """Model contains data to delete corresponding to a user:
        user_ids field.
        """
        return base_models.DELETION_POLICY.DELETE

    @staticmethod
    def get_model_association_to_user():
        """Model is exported as multiple instances per user since a user has
        many relevant skill masteries.
        """
        return base_models.MODEL_ASSOCIATION_TO_USER.MULTIPLE_INSTANCES_PER_USER

    @classmethod
    def get_export_policy(cls):
        """Model contains data to export corresponding to a user."""
        return dict(super(cls, cls).get_export_policy(), **{
            'user_id': base_models.EXPORT_POLICY.NOT_APPLICABLE,
            'skill_id':
                base_models.EXPORT_POLICY.EXPORTED_AS_KEY_FOR_TAKEOUT_DICT,
            'degree_of_mastery': base_models.EXPORT_POLICY.EXPORTED
        })

    @classmethod
    def apply_deletion_policy(cls, user_id):
        """Delete instances of UserSkillMasteryModel for the user.

        Args:
            user_id: str. The ID of the user whose data should be deleted.
        """
        datastore_services.delete_multi(
            cls.query(cls.user_id == user_id).fetch(keys_only=True))

    @classmethod
    def has_reference_to_user_id(cls, user_id):
        """Check whether UserSkillMasteryModels exist for user.

        Args:
            user_id: str. The ID of the user whose data should be checked.

        Returns:
            bool. Whether the models for user_id exists.
        """
        return cls.query(cls.user_id == user_id).get(keys_only=True) is not None

    @classmethod
    def construct_model_id(cls, user_id, skill_id):
        """Returns model id corresponding to user and skill.

        Args:
            user_id: str. The user ID of the user.
            skill_id: str. The unique id of the skill.

        Returns:
            str. The model id corresponding to the given user and skill.
        """
        return '%s.%s' % (user_id, skill_id)

    @classmethod
    def export_data(cls, user_id):
        """Exports the data from UserSkillMasteryModel
        into dict format for Takeout.

        Args:
            user_id: str. The ID of the user whose data should be exported.

        Returns:
            dict. Dictionary of the data from UserSkillMasteryModel.
        """

        user_data = dict()
        mastery_models = cls.get_all().filter(cls.user_id == user_id).fetch()

        for mastery_model in mastery_models:
            mastery_model_skill_id = mastery_model.skill_id
            user_data[mastery_model_skill_id] = {
                'degree_of_mastery': mastery_model.degree_of_mastery
            }

        return user_data


class UserContributionProficiencyModel(base_models.BaseModel):
    """Model for storing the scores of a user for various suggestions created by
    the user. Users having scores above a particular threshold for a category
    can review suggestions for that category.

    ID for this model is of format '[score_category].[user_id]'.
    """

    # The user id of the user.
    user_id = datastore_services.StringProperty(required=True, indexed=True)
    # The category of suggestion to score the user on.
    score_category = (
        datastore_services.StringProperty(required=True, indexed=True))
    # The score of the user for the above category of suggestions.
    score = datastore_services.FloatProperty(required=True, indexed=True)
    # Flag to check if email to onboard reviewer has been sent for the category.
    onboarding_email_sent = (
        datastore_services.BooleanProperty(required=True, default=False))

    @staticmethod
    def get_deletion_policy():
        """Model contains data to delete corresponding to a user:
        user_ids field.
        """
        return base_models.DELETION_POLICY.DELETE

    @staticmethod
    def get_model_association_to_user():
        """Model is exported as multiple instances per user since a user has
        multiple relevant contribution proficiencies.
        """
        return base_models.MODEL_ASSOCIATION_TO_USER.MULTIPLE_INSTANCES_PER_USER

    @classmethod
    def get_export_policy(cls):
        """Model contains data to export corresponding to a user."""
        return dict(super(cls, cls).get_export_policy(), **{
            'user_id': base_models.EXPORT_POLICY.NOT_APPLICABLE,
            'score_category':
                base_models.EXPORT_POLICY.EXPORTED_AS_KEY_FOR_TAKEOUT_DICT,
            'score': base_models.EXPORT_POLICY.EXPORTED,
            'onboarding_email_sent': base_models.EXPORT_POLICY.EXPORTED
        })

    @classmethod
    def export_data(cls, user_id):
        """(Takeout) Exports the data from UserContributionProficiencyModel
        into dict format.

        Args:
            user_id: str. The ID of the user whose data should be exported.

        Returns:
            dict. Dictionary of the data from UserContributionProficiencyModel.
        """
        user_data = dict()
        scoring_models = cls.query(cls.user_id == user_id).fetch()
        for scoring_model in scoring_models:
            user_data[scoring_model.score_category] = {
                'score': scoring_model.score,
                'onboarding_email_sent': scoring_model.onboarding_email_sent
            }
        return user_data

    @classmethod
    def apply_deletion_policy(cls, user_id):
        """Delete instances of UserContributionProficiencyModel for the user.

        Args:
            user_id: str. The ID of the user whose data should be deleted.
        """
        datastore_services.delete_multi(
            cls.query(cls.user_id == user_id).fetch(keys_only=True))

    @classmethod
    def has_reference_to_user_id(cls, user_id):
        """Check whether UserContributionProficiencyModels exist for user.

        Args:
            user_id: str. The ID of the user whose data should be checked.

        Returns:
            bool. Whether the models for user_id exists.
        """
        return cls.query(cls.user_id == user_id).get(keys_only=True) is not None

    @classmethod
    def get_all_categories_where_user_can_review(cls, user_id):
        """Gets all the score categories where the user has a score above the
        threshold.

        Args:
            user_id: str. The id of the user.

        Returns:
            list(str). A list of score_categories where the user has score above
            the threshold.
        """
        scoring_models = cls.get_all().filter(cls.user_id == user_id).filter(
            cls.score >= feconf.MINIMUM_SCORE_REQUIRED_TO_REVIEW).fetch()
        return (
            [scoring_model.score_category for scoring_model in scoring_models])

    @classmethod
    def get_all_scores_of_user(cls, user_id):
        """Gets all scores for a given user.

        Args:
            user_id: str. The id of the user.

        Returns:
            list(UserContributionsScoringModel). All instances for the given
            user.
        """
        return cls.get_all().filter(cls.user_id == user_id).fetch()

    @classmethod
    def get_all_users_with_score_above_minimum_for_category(
            cls, score_category):
        """Gets all instances which have score above the
        MINIMUM_SCORE_REQUIRED_TO_REVIEW threshold for the given category.

        Args:
            score_category: str. The category being queried.

        Returns:
            list(UserContributionsScoringModel). All instances for the given
            category with scores above MINIMUM_SCORE_REQUIRED_TO_REVIEW.
        """
        return cls.get_all().filter(
            cls.score_category == score_category).filter(
                cls.score >= feconf.MINIMUM_SCORE_REQUIRED_TO_REVIEW).fetch()

    @classmethod
    def _get_instance_id(cls, user_id, score_category):
        """Generates the instance id in the form '[score_category].[user_id]'.

        Args:
            user_id: str. The ID of the user.
            score_category: str. The category of suggestion to score the user
                on.

        Returns:
            str. The instance ID for UserContributionProficiencyModel.
        """
        return '.'.join([score_category, user_id])

    @classmethod
    def get(cls, user_id, score_category):
        """Gets the user's scoring model corresponding to the score category.

        Args:
            user_id: str. The id of the user.
            score_category: str. The score category of the suggestion.

        Returns:
            UserContributionProficiencyModel|None. A
            UserContributionProficiencyModel corresponding to the user score
            identifier or None if none exist.
        """
        instance_id = cls._get_instance_id(user_id, score_category)
        return cls.get_by_id(instance_id)

    @classmethod
    def create(
            cls, user_id, score_category, score, onboarding_email_sent=False):
        """Creates a new UserContributionProficiencyModel entry.

        Args:
            user_id: str. The ID of the user.
            score_category: str. The score category of the suggestion.
            score: float. The score of the user.
            onboarding_email_sent: bool. Whether the email to onboard the
                user as a reviewer has been sent.

        Returns:
            UserContributionProficiencyModel. The user proficiency model that
            was created.

        Raises:
            Exception. There is already an entry with the given id.
        """
        instance_id = cls._get_instance_id(user_id, score_category)

        if cls.get_by_id(instance_id):
            raise Exception(
                'There is already a UserContributionProficiencyModel entry with'
                ' the given id: %s' % instance_id
            )

        user_proficiency_model = cls(
            id=instance_id, user_id=user_id, score_category=score_category,
            score=score,
            onboarding_email_sent=onboarding_email_sent)
        user_proficiency_model.update_timestamps()
        user_proficiency_model.put()
        return user_proficiency_model


class UserContributionRightsModel(base_models.BaseModel):
    """Model for storing user's rights in the contributor dashboard.

    Instances of this class are keyed by the user id.
    """

    can_review_translation_for_language_codes = (
        datastore_services.StringProperty(repeated=True, indexed=True))
    can_review_voiceover_for_language_codes = (
        datastore_services.StringProperty(repeated=True, indexed=True))
    can_review_questions = datastore_services.BooleanProperty(indexed=True)

    @staticmethod
    def get_deletion_policy():
        """Model contains data to delete corresponding to a user: id field."""
        return base_models.DELETION_POLICY.DELETE

    @classmethod
    def has_reference_to_user_id(cls, user_id):
        """Check whether UserContributionRightsModel exists for the given user.

        Args:
            user_id: str. The ID of the user whose data should be checked.

        Returns:
            bool. Whether any models refer to the given user ID.
        """
        return cls.get_by_id(user_id) is not None

    @classmethod
    def apply_deletion_policy(cls, user_id):
        """Delete instances of UserContributionRightsModel for the user.

        Args:
            user_id: str. The ID of the user whose data should be deleted.
        """
        cls.delete_by_id(user_id)

    @classmethod
    def export_data(cls, user_id):
        """(Takeout) Exports the data from UserContributionRightsModel
        into dict format.

        Args:
            user_id: str. The ID of the user whose data should be exported.

        Returns:
            dict. Dictionary of the data from UserContributionRightsModel.
        """
        rights_model = cls.get_by_id(user_id)

        if rights_model is None:
            return {}

        return {
            'can_review_translation_for_language_codes': (
                rights_model.can_review_translation_for_language_codes),
            'can_review_voiceover_for_language_codes': (
                rights_model.can_review_voiceover_for_language_codes),
            'can_review_questions': rights_model.can_review_questions
        }

    @staticmethod
    def get_model_association_to_user():
        """Model is exported as one instance per user."""
        return base_models.MODEL_ASSOCIATION_TO_USER.ONE_INSTANCE_PER_USER

    @classmethod
    def get_export_policy(cls):
        """Model contains data to export corresponding to a user."""
        return dict(super(cls, cls).get_export_policy(), **{
            'can_review_translation_for_language_codes':
                base_models.EXPORT_POLICY.EXPORTED,
            'can_review_voiceover_for_language_codes':
                base_models.EXPORT_POLICY.EXPORTED,
            'can_review_questions': base_models.EXPORT_POLICY.EXPORTED
        })

    @classmethod
    def get_translation_reviewer_user_ids(cls, language_code):
        """Returns the IDs of the users who have rights to review translations
        in the given language code.

        Args:
            language_code: str. The code of the language.

        Returns:
            list(str). A list of IDs of users who have rights to review
            translations in the given language code.
        """
        reviewer_keys = (
            cls.query(
                cls.can_review_translation_for_language_codes == language_code)
            .fetch(keys_only=True))
        return [reviewer_key.id() for reviewer_key in reviewer_keys]

    @classmethod
    def get_voiceover_reviewer_user_ids(cls, language_code):
        """Returns the IDs of the users who have rights to review voiceovers in
        the given language code.

        Args:
            language_code: str. The code of the language.

        Returns:
            list(str). A list of IDs of users who have rights to review
            voiceovers in the given language code.
        """
        reviewer_keys = (
            cls.query(
                cls.can_review_voiceover_for_language_codes == language_code)
            .fetch(keys_only=True))
        return [reviewer_key.id() for reviewer_key in reviewer_keys]

    @classmethod
    def get_question_reviewer_user_ids(cls):
        """Returns the IDs of the users who have rights to review questions.

        Returns:
            list(str). A list of IDs of users who have rights to review
            questions.
        """
        reviewer_keys = cls.query(cls.can_review_questions == True).fetch( # pylint: disable=singleton-comparison
            keys_only=True)
        return [reviewer_key.id() for reviewer_key in reviewer_keys]


class PendingDeletionRequestModel(base_models.BaseModel):
    """Model for storing pending deletion requests.

    Model contains activity ids that were marked as deleted and should be
    force deleted in the deletion process.

    Instances of this class are keyed by the user id.
    """

    # The email of the user.
    email = datastore_services.StringProperty(required=True, indexed=True)
    # Normalized username of the deleted user. May be None in the cases when
    # the user was deleted after a short time and thus the username wasn't that
    # known on the Oppia site.
    normalized_long_term_username = (
        datastore_services.StringProperty(indexed=True))
    # Role of the user. Needed to decide which storage models have to be deleted
    # for it.
    role = datastore_services.StringProperty(required=True, indexed=True)
    # Whether the deletion is completed.
    deletion_complete = (
        datastore_services.BooleanProperty(default=False, indexed=True))

    # A dict mapping model IDs to pseudonymous user IDs. Each type of entity
    # is grouped under different key (e.g. config, feedback, story, skill,
    # question), the keys need to be from the core.platform.models.NAMES enum.
    # For each entity, we use a different pseudonymous user ID. Note that all
    # these pseudonymous user IDs originate from the same about-to-be-deleted
    # user. If a key is absent from the pseudonymizable_entity_mappings dict,
    # this means that for this activity type the mappings are not yet generated.
    # Example structure: {
    #     'config': {'some_config': 'pseudo_user_id_1'},
    #     'skill': {'skill_id': 'pseudo_user_id_2'},
    #     'story': {
    #         'story_1_id': 'pseudo_user_id_3',
    #         'story_2_id': 'pseudo_user_id_4',
    #         'story_3_id': 'pseudo_user_id_5'
    #     },
    #     'question': {}
    # }
    pseudonymizable_entity_mappings = (
        datastore_services.JsonProperty(default={}))

    @staticmethod
    def get_deletion_policy():
        """Model contains data to delete corresponding to a user: id, email,
        and normalized_long_term_username fields.
        """
        return base_models.DELETION_POLICY.DELETE_AT_END

    @staticmethod
    def get_model_association_to_user():
        """Model does not need to be exported as it temporarily holds user
        requests for data deletion, and does not contain any information
        relevant to the user for data export.
        """
        return base_models.MODEL_ASSOCIATION_TO_USER.NOT_CORRESPONDING_TO_USER

    @classmethod
    def get_export_policy(cls):
        """Model contains data corresponding to a user, but the model does not
        need to be exported as it temporarily holds user requests for data
        deletion, and does not contain any information relevant to the user for
        data export.
        """
        return dict(super(cls, cls).get_export_policy(), **{
            'email': base_models.EXPORT_POLICY.NOT_APPLICABLE,
            'normalized_long_term_username': (
                base_models.EXPORT_POLICY.NOT_APPLICABLE),
            'deletion_complete': base_models.EXPORT_POLICY.NOT_APPLICABLE,
            'pseudonymizable_entity_mappings': (
                base_models.EXPORT_POLICY.NOT_APPLICABLE),
            'role': base_models.EXPORT_POLICY.NOT_APPLICABLE
        })

    @classmethod
    def apply_deletion_policy(cls, user_id):
        """Delete instance of PendingDeletionRequestModel for the user.

        Args:
            user_id: str. The ID of the user whose data should be deleted.
        """
        cls.delete_by_id(user_id)

    @classmethod
    def has_reference_to_user_id(cls, user_id):
        """Check whether PendingDeletionRequestModel exists for the given user.

        Args:
            user_id: str. The ID of the user whose data should be checked.

        Returns:
            bool. Whether the model for user_id exists.
        """
        return cls.get_by_id(user_id) is not None


class DeletedUserModel(base_models.BaseModel):
    """Model for storing deleted user IDs."""

    @staticmethod
    def get_deletion_policy():
        """Model contains data corresponding to a user: id field, but it is
        corresponding to a deleted user.
        """
        return base_models.DELETION_POLICY.KEEP

    @staticmethod
    def get_model_association_to_user():
        """Model does not contain user data."""
        return base_models.MODEL_ASSOCIATION_TO_USER.NOT_CORRESPONDING_TO_USER

    @classmethod
    def get_export_policy(cls):
        """Model doesn't contain any data directly corresponding to a
        particular, existing user. DeletedUserModel contains only IDs that were
        deleted.
        """
        return dict(super(cls, cls).get_export_policy(), **{})

    @classmethod
    def has_reference_to_user_id(cls, user_id):
        """Check whether DeletedUserModel exists for the given user.

        Args:
            user_id: str. The ID of the user whose data should be checked.

        Returns:
            bool. Whether the model for user_id exists.
        """
        return cls.get_by_id(user_id) is not None


class PseudonymizedUserModel(base_models.BaseModel):
    """Model for storing pseudonymized user IDs."""

    @staticmethod
    def get_deletion_policy():
        """Model doesn't contain any data directly corresponding to a user."""
        return base_models.DELETION_POLICY.NOT_APPLICABLE

    @staticmethod
    def get_model_association_to_user():
        """PseudonymizedUserModel contains only pseudonymous ids."""
        return base_models.MODEL_ASSOCIATION_TO_USER.NOT_CORRESPONDING_TO_USER

    @classmethod
    def get_export_policy(cls):
        """Model doesn't contain any data directly corresponding to a user.
        PseudonymizedUserModel contains only pseudonymous ids.
        """
        return dict(super(cls, cls).get_export_policy(), **{})

    @classmethod
    def get_new_id(cls, unused_entity_name):
        """Gets a new id for an entity, based on its name.

        The returned id is guaranteed to be unique among all instances of this
        entity.

        Args:
            unused_entity_name: The name of the entity. Coerced to a utf-8
                encoded string. Defaults to ''.

        Returns:
            str. New unique id for this entity class.

        Raises:
            Exception. An ID cannot be generated within a reasonable number
                of attempts.
        """
        for _ in python_utils.RANGE(base_models.MAX_RETRIES):
            new_id = 'pid_%s' % ''.join(
                random.choice(string.ascii_lowercase)
                for _ in python_utils.RANGE(feconf.USER_ID_RANDOM_PART_LENGTH))

            if not cls.get_by_id(new_id):
                return new_id

        raise Exception('New id generator is producing too many collisions.')


class DeletedUsernameModel(base_models.BaseModel):
    """Model for storing deleted username hashes. The username hash is stored
    in the ID of this model.
    """

    ID_LENGTH = 32

    @staticmethod
    def get_deletion_policy():
        """Model contains data corresponding to a user: id field, but it is
        corresponding to a deleted user.

        Model contains only hashes of usernames that were deleted. The hashes
        are kept in order to prevent the reuse of usernames of deleted users.
        """
        return base_models.DELETION_POLICY.NOT_APPLICABLE

    @staticmethod
    def get_model_association_to_user():
        """Model does not contain user data."""
        return base_models.MODEL_ASSOCIATION_TO_USER.NOT_CORRESPONDING_TO_USER

    @classmethod
    def get_export_policy(cls):
        """Model doesn't contain any data directly corresponding to a user.
        DeletedUsernameModel contains only hashes of usernames that were
        deleted.
        """
        return dict(super(cls, cls).get_export_policy(), **{})


class UserAuthDetailsModel(base_models.BaseModel):
    """Stores the authentication details for a particular user.

    Instances of this class are keyed by user id.
    """

    # Authentication detail for sign-in using google id (GAE). Exists only
    # for full users. None for profile users.
    gae_id = datastore_services.StringProperty(indexed=True)
    # For profile users, the user ID of the full user associated with that
    # profile. None for full users. Required for profiles because gae_id
    # attribute is None for them, hence this attribute stores their association
    # with a full user who do have a gae_id.
    parent_user_id = (
        datastore_services.StringProperty(indexed=True, default=None))

    @staticmethod
    def get_lowest_supported_role():
        """The lowest supported role here should be Learner."""
        return feconf.ROLE_ID_LEARNER

    @staticmethod
    def get_deletion_policy():
        """Model contains data to delete corresponding to a user: id, gae_id,
         and parent_user_id fields.
        """
        return base_models.DELETION_POLICY.DELETE_AT_END

    @staticmethod
    def get_model_association_to_user():
        """Currently, the model holds authentication details relevant only for
        backend. Currently the only relevant user data is the username of the
        parent.
        """
        return base_models.MODEL_ASSOCIATION_TO_USER.ONE_INSTANCE_PER_USER

    @staticmethod
    def get_field_names_for_takeout():
        """We do not want to export the internal user id for the parent, so
        we export the username instead.
        """
        return {
            'parent_user_id': 'parent_username'
        }

    @classmethod
    def get_export_policy(cls):
        """Model doesn't contain any data directly corresponding to a user.
        Currently, the model holds authentication details relevant only for
        backend, and no exportable user data. It may contain user data in
        the future.
        """
        return dict(super(cls, cls).get_export_policy(), **{
            'gae_id': base_models.EXPORT_POLICY.NOT_APPLICABLE,
            'parent_user_id': base_models.EXPORT_POLICY.EXPORTED
        })

    @staticmethod
    def export_data(user_id):
        """Exports the username of the parent."""
        user_auth_model = UserAuthDetailsModel.get_by_id(user_id)
        if user_auth_model and user_auth_model.parent_user_id:
            parent_data = UserSettingsModel.get(user_auth_model.parent_user_id)
            parent_username = parent_data.username
            return {
                'parent_username': parent_username
            }
        else:
            return {}

    @classmethod
    def apply_deletion_policy(cls, user_id):
        """Delete instances of UserAuthDetailsModel for the user.

        Args:
            user_id: str. The ID of the user whose data should be deleted.
        """
        cls.delete_by_id(user_id)

    @classmethod
    def has_reference_to_user_id(cls, user_id):
        """Check whether UserAuthDetailsModel exists for the given user.

        Args:
            user_id: str. The ID of the user whose data should be checked.

        Returns:
            bool. Whether any UserAuthDetailsModel refers to the given user ID.
        """
        return cls.get_by_id(user_id) is not None

    @classmethod
    def get_by_auth_id(cls, auth_service, auth_id):
        """Fetch a user entry by auth_id of a particular auth service.

        Args:
            auth_service: str. Name of the auth service.
            auth_id: str. Authentication detail corresponding to the
                authentication service.

        Returns:
            UserAuthDetailsModel. The UserAuthDetailsModel instance having a
            particular user mapped to the given auth_id and the auth service
            if there exists one, else None.
        """

        if auth_service == feconf.AUTH_METHOD_GAE:
            return cls.query(cls.gae_id == auth_id).get()
        return None

    @classmethod
    def get_all_profiles_by_parent_user_id(cls, parent_user_id):
        """Fetch all user entries with the given parent_user_id.

        Args:
            parent_user_id: str. User id of the parent_user whose associated
                profiles we are querying for.

        Returns:
            list(UserAuthDetailsModel). List of UserAuthDetailsModel instances
            mapped to the queried parent_user_id.
        """
        return cls.query(cls.parent_user_id == parent_user_id).fetch()


class UserIdentifiersModel(base_models.BaseModel):
    """Stores the relation between GAE ID and user ID.

    Instances of this class are keyed by GAE ID.
    """

    # The main user ID that is used in the datastore.
    user_id = datastore_services.StringProperty(required=True, indexed=True)

    @staticmethod
    def get_deletion_policy():
        """Model contains data to delete corresponding to a user: id,
         and user_id fields.
        """
        return base_models.DELETION_POLICY.DELETE_AT_END

    @staticmethod
    def get_model_association_to_user():
        """Currently, the model holds identifiers relevant only for backend that
        should not be exported.
        """
        return base_models.MODEL_ASSOCIATION_TO_USER.NOT_CORRESPONDING_TO_USER

    @classmethod
    def get_export_policy(cls):
        """Model doesn't contain any data directly corresponding to a user.
        Currently, the model holds authentication details relevant only for
        backend, and no exportable user data. It may contain user data in
        the future.
        """
        return dict(super(cls, cls).get_export_policy(), **{
            'user_id': base_models.EXPORT_POLICY.NOT_APPLICABLE
        })

    @classmethod
    def apply_deletion_policy(cls, user_id):
        """Delete instances of UserIdentifiersModel for the user.

        Args:
            user_id: str. The ID of the user whose data should be deleted.
        """
        datastore_services.delete_multi(
            cls.query(cls.user_id == user_id).fetch(keys_only=True))

    @classmethod
    def has_reference_to_user_id(cls, user_id):
        """Check whether UserIdentifiersModel exists for the given user.

        Args:
            user_id: str. The ID of the user whose data should be checked.

        Returns:
            bool. Whether any UserIdentifiersModel refers to the given user ID.
        """
        return cls.query(cls.user_id == user_id).get(keys_only=True) is not None

    @classmethod
    def get_by_gae_id(cls, gae_id):
        """Get an entry by GAE ID.

        Args:
            gae_id: str. The GAE ID.

        Returns:
            UserIdentifiersModel. The model with ID field equal to gae_id
            argument.
        """
        return cls.get_by_id(gae_id)

    @classmethod
    def get_by_user_id(cls, user_id):
        """Fetch an entry by user ID.

        Args:
            user_id: str. The user ID.

        Returns:
            UserIdentifiersModel. The model with user_id field equal to user_id
            argument.
        """
        return cls.query(cls.user_id == user_id).get()<|MERGE_RESOLUTION|>--- conflicted
+++ resolved
@@ -926,16 +926,10 @@
     # When the user last checked notifications. May be None.
     last_checked = datastore_services.DateTimeProperty(default=None)
 
-<<<<<<< HEAD
-=======
-    # DEPRECATED in v2.6.8. Do not use. Use general_feedback_thread_ids instead.
-    feedback_thread_ids = (
-        datastore_services.StringProperty(repeated=True, indexed=True))
     # DEPRECATED in v3.0.7. Do not use. Use exploration_ids instead.
     activity_ids = (
         datastore_services.StringProperty(repeated=True, indexed=True))
 
->>>>>>> a42f4e28
     @staticmethod
     def get_deletion_policy():
         """Model contains data to delete corresponding to a user: id field."""
