--- conflicted
+++ resolved
@@ -23,13 +23,8 @@
 from core import utils
 from core.platform import models
 
-<<<<<<< HEAD
 from typing import Dict, List, Optional, Sequence, TypeVar
-from typing_extensions import TypedDict
-=======
-from typing import Any, Dict, List, Optional, Sequence, TypeVar
-from typing_extensions import Final, Literal
->>>>>>> dc571464
+from typing_extensions import Final, Literal, TypedDict
 
 SELF_REPORT_MODEL = TypeVar(  # pylint: disable=invalid-name
     'SELF_REPORT_MODEL', bound='AppFeedbackReportModel'
@@ -221,13 +216,8 @@
         entry_point_subtopic_id: Optional[str],
         text_language_code: str,
         audio_language_code: str,
-<<<<<<< HEAD
         android_report_info: Optional[ReportInfoDict],
         web_report_info: Optional[ReportInfoDict]
-=======
-        android_report_info: Optional[Dict[str, Any]],
-        web_report_info: Optional[Dict[str, Any]]
->>>>>>> dc571464
     ) -> str:
         """Creates a new AppFeedbackReportModel instance and returns its ID.
 
