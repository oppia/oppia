--- conflicted
+++ resolved
@@ -24,12 +24,8 @@
 import python_utils
 import utils
 
-<<<<<<< HEAD
 from typing import ( # isort:skip # pylint: disable=unused-import
     Any, Dict, List, Optional, Sequence, Text, Type, cast) # isort:skip # pylint: disable=unused-import
-=======
-from typing import Any, Dict, List, Optional, Text, cast # isort:skip # pylint: disable=unused-import
->>>>>>> e4cab49d
 
 MYPY = False
 if MYPY: # pragma: no cover
