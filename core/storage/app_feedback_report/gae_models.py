# Copyright 2021 The Oppia Authors. All Rights Reserved.
#
# Licensed under the Apache License, Version 2.0 (the "License");
# you may not use this file except in compliance with the License.
# You may obtain a copy of the License at
#
#      http://www.apache.org/licenses/LICENSE-2.0
#
# Unless required by applicable law or agreed to in writing, software
# distributed under the License is distributed on an "AS-IS" BASIS,
# WITHOUT WARRANTIES OR CONDITIONS OF ANY KIND, either express or implied.
# See the License for the specific language governing permissions and
# limitations under the License.

"""Models for Oppia feedback reports from both Android and web."""

from __future__ import annotations

import datetime
import enum

from core import feconf
from core import utils
from core.platform import models

from typing import Any, Dict, List, Optional, Sequence, TypeVar
from typing_extensions import Final, Literal

SELF_REPORT_MODEL = TypeVar(  # pylint: disable=invalid-name
    'SELF_REPORT_MODEL', bound='AppFeedbackReportModel'
)

MYPY = False
if MYPY: # pragma: no cover
    from mypy_imports import base_models
    from mypy_imports import datastore_services
    from mypy_imports import user_models

(base_models, user_models) = models.Registry.import_models([
<<<<<<< HEAD
    models.Names.BASE_MODEL, models.Names.USER])
=======
    models.NAMES.base_model, models.NAMES.user
])
>>>>>>> dc571464

datastore_services = models.Registry.import_datastore_services()

PLATFORM_CHOICE_ANDROID: Final = 'android'
PLATFORM_CHOICE_WEB: Final = 'web'
PLATFORM_CHOICES: Final = [PLATFORM_CHOICE_ANDROID, PLATFORM_CHOICE_WEB]
GITHUB_REPO_CHOICES: Final = PLATFORM_CHOICES


# TODO(#14419): Change naming style of Enum class from SCREAMING_SNAKE_CASE
# to PascalCase and its values to UPPER_CASE. Because we want to be consistent
# throughout the codebase according to the coding style guide.
# https://github.com/oppia/oppia/wiki/Coding-style-guide

# The model field names that can be filtered / sorted for when maintainers
# triage feedback reports.
class FilterFieldNames(enum.Enum):
    """Enum for the model field names that can be filtered"""

    PLATFORM = 'platform'
    REPORT_TYPE = 'report_type'
    ENTRY_POINT = 'entry_point'
    SUBMITTED_ON = 'submitted_on'
    ANDROID_DEVICE_MODEL = 'android_device_model'
    ANDROID_SDK_VERSION = 'android_sdk_version'
    TEXT_LANGUAGE_CODE = 'text_language_code'
    AUDIO_LANGUAGE_CODE = 'audio_language_code'
    PLATFORM_VERSION = 'platform_version'
    ANDROID_DEVICE_COUNTRY_LOCALE_CODE = 'android_device_country_locale_code'


# An ID used for stats model entities tracking all unticketed reports.
UNTICKETED_ANDROID_REPORTS_STATS_TICKET_ID: Final = (
    'unticketed_android_reports_stats_ticket_id')


class AppFeedbackReportModel(base_models.BaseModel):
    """Model for storing feedback reports sent from learners.

    Instances of this model contain information about learner's device and Oppia
    app settings, as well as information provided by the user in the feedback
    report.

    The id of each model instance is determined by concatenating the platform,
    the timestamp of the report's submission date (in sec since epoch, in UTC),
    and a hash of a string representation of a random int.
    """

    # We use the model id as a key in the Takeout dict.
    ID_IS_USED_AS_TAKEOUT_KEY: Literal[True] = True

    # The platform (web or Android) that the report is sent from and that the
    # feedback corresponds to.
    platform = datastore_services.StringProperty(
        required=True, indexed=True,
        choices=PLATFORM_CHOICES)
    # The ID of the user that scrubbed this report, if it has been scrubbed.
    scrubbed_by = datastore_services.StringProperty(
        required=False, indexed=True)
    # Unique ID for the ticket this report is assigned to (see
    # AppFeedbackReportTicketModel for how this is constructed). This defaults
    # to None since initially, new reports received will not be assigned to a
    # ticket.
    ticket_id = datastore_services.StringProperty(required=False, indexed=True)
    # The local datetime of when the report was submitted by the user on their
    # device. This may be much earlier than the model entity's creation date if
    # the report was locally cached for a long time on an Android device.
    submitted_on = datastore_services.DateTimeProperty(
        required=True, indexed=True)
    # The nuber of hours offset from UTC of the user's local timezone.
    local_timezone_offset_hrs = datastore_services.IntegerProperty(
        required=False, indexed=True)
    # The type of feedback for this report; this can be an arbitrary string
    # since future iterations of the report structure may introduce new types
    # and we cannot rely on the backend updates to fully sync with the frontend
    # report updates.
    report_type = datastore_services.StringProperty(required=True, indexed=True)
    # The category that this feedback is for. Possible categories include:
    # suggestion_feature, suggestion_language, suggestion_other,
    # issue_lesson_question, issue_general_language, issue_audio_language,
    # issue_text_language, issue_topics, issue_profile, issue_other, crash.
    category = datastore_services.StringProperty(required=True, indexed=True)
    # The version of the app; on Android this is the package version name (e.g.
    # 0.1-alpha-abcdef1234) and on web this is the release version (e.g. 3.0.8).
    platform_version = datastore_services.StringProperty(
        required=True, indexed=True)
    # The entry point location that the user is accessing the feedback report
    # from on both web & Android devices. Possible entry points include:
    # navigation_drawer, lesson_player, revision_card, or crash.
    entry_point = datastore_services.StringProperty(required=True, indexed=True)
    # Additional topic / story / exploration IDs that may be collected depending
    # on the entry_point used to send the report; a lesson player entry point
    # will have topic_id, story_id, and exploration_id, while revision cards
    # will have topic_id and subtopic_id.
    entry_point_topic_id = datastore_services.StringProperty(
        required=False, indexed=True)
    entry_point_story_id = datastore_services.StringProperty(
        required=False, indexed=True)
    entry_point_exploration_id = datastore_services.StringProperty(
        required=False, indexed=True)
    entry_point_subtopic_id = datastore_services.IntegerProperty(
        required=False, indexed=True)
    # The text language on Oppia set by the user in its ISO-639 language code;
    # this is set by the user in Oppia's app preferences on all platforms.
    text_language_code = datastore_services.StringProperty(
        required=True, indexed=True)
    # The audio language ISO-639 code on Oppia set by the user; this is set in
    # Oppia's app preferences on all platforms.
    audio_language_code = datastore_services.StringProperty(
        required=True, indexed=True)
    # The user's country locale represented as a ISO-3166 code; the locale is
    # determined by the user's Android device settings.
    android_device_country_locale_code = datastore_services.StringProperty(
        required=False, indexed=True)
    # The Android device model used to submit the report.
    android_device_model = datastore_services.StringProperty(
        required=False, indexed=True)
    # The Android SDK version on the user's device.
    android_sdk_version = datastore_services.IntegerProperty(
        required=False, indexed=True)
    # The feedback collected for Android reports; None if the platform is 'web'.
    android_report_info = datastore_services.JsonProperty(
        required=False, indexed=False)
    # The schema version for the feedback report info; None if the platform is
    # 'web'.
    android_report_info_schema_version = datastore_services.IntegerProperty(
        required=False, indexed=True)
    # The feedback collected for Web reports; None if the platform is 'android'.
    web_report_info = datastore_services.JsonProperty(
        required=False, indexed=False)
    # The schema version for the feedback report info; None if the platform is
    # 'android'.
    web_report_info_schema_version = datastore_services.IntegerProperty(
        required=False, indexed=True)

    # TODO(#13523): Change 'android_report_info' and 'web_report_info' to domain
    # objects/TypedDict to remove Any from type-annotation below.
    @classmethod
    def create(
        cls,
        entity_id: str,
        platform: str,
        submitted_on: datetime.datetime,
        local_timezone_offset_hrs: int,
        report_type: str,
        category: str,
        platform_version: str,
        android_device_country_locale_code: Optional[str],
        android_sdk_version: Optional[int],
        android_device_model: Optional[str],
        entry_point: str,
        entry_point_topic_id: Optional[str],
        entry_point_story_id: Optional[str],
        entry_point_exploration_id: Optional[str],
        entry_point_subtopic_id: Optional[str],
        text_language_code: str,
        audio_language_code: str,
        android_report_info: Optional[Dict[str, Any]],
        web_report_info: Optional[Dict[str, Any]]
    ) -> str:
        """Creates a new AppFeedbackReportModel instance and returns its ID.

        Args:
            entity_id: str. The ID used for this entity.
            platform: str. The platform the report is submitted on.
            submitted_on: datetime.datetime. The date and time the report was
                submitted, in the user's local time zone.
            local_timezone_offset_hrs: int. The hours offset from UTC of the
                user's local time zone.
            report_type: str. The type of report.
            category: str. The category the report is providing feedback on.
            platform_version: str. The version of Oppia that the report was
                submitted on.
            android_device_country_locale_code: str|None. The ISO-3166 code for
                the user's country locale or None if it's a web report.
            android_sdk_version: int|None. The SDK version running when on the
                device or None if it's a web report.
            android_device_model: str|None. The device model of the Android
                device, or None if it's a web report.
            entry_point: str. The entry point used to start the report.
            entry_point_topic_id: str|None. The current topic ID depending on
                the type of entry point used.
            entry_point_story_id: str|None. The current story ID depending on
                the type of entry point used.
            entry_point_exploration_id: str|None. The current exploration ID
                depending on the type of entry point used.
            entry_point_subtopic_id: int|None. The current subtopic ID depending
                on the type of entry point used.
            text_language_code: str. The ISO-639 language code for the text
                language set by the user on the Oppia app.
            audio_language_code: str. The language code for the audio language
                set by the user on the Oppia app, as defined by Oppia (not
                necessarily an ISO-639 code).
            android_report_info: dict|None. The information collected as part
                of the Android-specific feedback report.
            web_report_info: dict|None. The information collected as part of the
                web-specific feedback report.

        Returns:
            AppFeedbackReportModel. The newly created AppFeedbackReportModel
            instance.
        """
        android_schema_version = None
        web_schema_version = None
        if platform == PLATFORM_CHOICE_ANDROID:
            android_schema_version = (
                feconf.CURRENT_ANDROID_REPORT_SCHEMA_VERSION)
        else:
            web_schema_version = (
                feconf.CURRENT_WEB_REPORT_SCHEMA_VERSION)
        report_entity = cls(
            id=entity_id, platform=platform, submitted_on=submitted_on,
            local_timezone_offset_hrs=local_timezone_offset_hrs,
            report_type=report_type, category=category,
            platform_version=platform_version,
            android_device_country_locale_code=(
                android_device_country_locale_code),
            android_sdk_version=android_sdk_version,
            android_device_model=android_device_model, entry_point=entry_point,
            entry_point_topic_id=entry_point_topic_id,
            entry_point_exploration_id=entry_point_exploration_id,
            entry_point_story_id=entry_point_story_id,
            entry_point_subtopic_id=entry_point_subtopic_id,
            text_language_code=text_language_code,
            audio_language_code=audio_language_code,
            android_report_info=android_report_info,
            android_report_info_schema_version=android_schema_version,
            web_report_info=web_report_info,
            web_report_info_schema_version=web_schema_version)
        report_entity.update_timestamps()
        report_entity.put()
        return entity_id

    @classmethod
    def generate_id(
        cls,
        platform: str,
        submitted_on_datetime: datetime.datetime
    ) -> str:
        """Generates key for the instance of AppFeedbackReportModel class in the
        required format with the arguments provided.

        Args:
            platform: str. The platform the user is the report from.
            submitted_on_datetime: datetime.datetime. The datetime that the
                report was submitted on in UTC.

        Returns:
            str. The generated ID for this entity using platform,
            submitted_on_sec, and a random string, of the form
            '[platform].[submitted_on_msec].[random hash]'.

        Raises:
            Exception. If the id generator is producing too many collisions.
        """
        submitted_datetime_in_msec = utils.get_time_in_millisecs(
            submitted_on_datetime)
        for _ in range(base_models.MAX_RETRIES):
            random_hash = utils.convert_to_hash(
                str(utils.get_random_int(base_models.RAND_RANGE)),
                base_models.ID_LENGTH)
            new_id = '%s.%s.%s' % (
                platform, int(submitted_datetime_in_msec), random_hash)
            if not cls.get_by_id(new_id):
                return new_id
        raise Exception(
            'The id generator for AppFeedbackReportModel is producing too '
            'many collisions.')

    @classmethod
    def get_all_unscrubbed_expiring_report_models(
        cls
    ) -> Sequence[AppFeedbackReportModel]:
        """Fetches the reports that are past their 90-days in storage and must
        be scrubbed.

        Returns:
            list(AppFeedbackReportModel). A list of AppFeedbackReportModel
            entities that need to be scrubbed.
        """
        datetime_now = datetime.datetime.utcnow()
        datetime_before_which_to_scrub = datetime_now - (
            feconf.APP_FEEDBACK_REPORT_MAXIMUM_LIFESPAN +
            datetime.timedelta(days=1))
        # The below return checks for '== None' rather than 'is None' since
        # the latter throws "Cannot filter a non-Node argument; received False".
        report_models: Sequence[AppFeedbackReportModel] = cls.query(
            cls.created_on < datetime_before_which_to_scrub,
            cls.scrubbed_by == None  # pylint: disable=singleton-comparison
        ).fetch()
        return report_models

    @classmethod
    def get_filter_options_for_field(
        cls, filter_field: FilterFieldNames
    ) -> List[str]:
        """Fetches values that can be used to filter reports by.

        Args:
            filter_field: FILTER_FIELD_NAME. The enum type of the field we want
                to fetch all possible values for.

        Returns:
            list(str). The possible values that the field name can have.
        """
        query = cls.query(projection=[filter_field.value], distinct=True)
        filter_values = []
        if filter_field == FilterFieldNames.REPORT_TYPE:
            filter_values = [model.report_type for model in query]
        elif filter_field == FilterFieldNames.PLATFORM:
            filter_values = [model.platform for model in query]
        elif filter_field == FilterFieldNames.ENTRY_POINT:
            filter_values = [model.entry_point for model in query]
        elif filter_field == FilterFieldNames.SUBMITTED_ON:
            filter_values = [model.submitted_on.date() for model in query]
        elif filter_field == FilterFieldNames.ANDROID_DEVICE_MODEL:
            filter_values = [model.android_device_model for model in query]
        elif filter_field == FilterFieldNames.ANDROID_SDK_VERSION:
            filter_values = [model.android_sdk_version for model in query]
        elif filter_field == FilterFieldNames.TEXT_LANGUAGE_CODE:
            filter_values = [model.text_language_code for model in query]
        elif filter_field == FilterFieldNames.AUDIO_LANGUAGE_CODE:
            filter_values = [model.audio_language_code for model in query]
        elif filter_field == FilterFieldNames.PLATFORM_VERSION:
            filter_values = [model.platform_version for model in query]
        elif filter_field == (
                FilterFieldNames.ANDROID_DEVICE_COUNTRY_LOCALE_CODE):
            filter_values = [
                model.android_device_country_locale_code for model in query]
        else:
            raise utils.InvalidInputException(
                'The field %s is not a valid field to filter reports on' % (
                    filter_field.name))
        return filter_values

    @staticmethod
    def get_deletion_policy() -> base_models.DELETION_POLICY:
        """Model stores the user ID of who has scrubbed this report for auditing
        purposes but otherwise does not contain data directly corresponding to
        the user themselves.
        """
        return base_models.DELETION_POLICY.LOCALLY_PSEUDONYMIZE

    @classmethod
    def get_export_policy(cls) -> Dict[str, base_models.EXPORT_POLICY]:
        """Model contains data referencing user and will be exported."""
        return dict(super(cls, cls).get_export_policy(), **{
            'platform': base_models.EXPORT_POLICY.EXPORTED,
            'scrubbed_by': base_models.EXPORT_POLICY.EXPORTED,
            'ticket_id': base_models.EXPORT_POLICY.EXPORTED,
            'submitted_on': base_models.EXPORT_POLICY.EXPORTED,
            'local_timezone_offset_hrs': base_models.EXPORT_POLICY.EXPORTED,
            'report_type': base_models.EXPORT_POLICY.EXPORTED,
            'category': base_models.EXPORT_POLICY.EXPORTED,
            'platform_version': base_models.EXPORT_POLICY.EXPORTED,
            'android_device_country_locale_code': (
                base_models.EXPORT_POLICY.NOT_APPLICABLE),
            'android_device_model': base_models.EXPORT_POLICY.NOT_APPLICABLE,
            'android_sdk_version': base_models.EXPORT_POLICY.NOT_APPLICABLE,
            'entry_point': base_models.EXPORT_POLICY.NOT_APPLICABLE,
            'entry_point_topic_id': base_models.EXPORT_POLICY.NOT_APPLICABLE,
            'entry_point_story_id': base_models.EXPORT_POLICY.NOT_APPLICABLE,
            'entry_point_exploration_id': (
                base_models.EXPORT_POLICY.NOT_APPLICABLE),
            'entry_point_subtopic_id': base_models.EXPORT_POLICY.NOT_APPLICABLE,
            'text_language_code': base_models.EXPORT_POLICY.NOT_APPLICABLE,
            'audio_language_code': base_models.EXPORT_POLICY.NOT_APPLICABLE,
            'android_report_info': base_models.EXPORT_POLICY.NOT_APPLICABLE,
            'android_report_info_schema_version':
                base_models.EXPORT_POLICY.NOT_APPLICABLE,
            'web_report_info': base_models.EXPORT_POLICY.NOT_APPLICABLE,
            'web_report_info_schema_version':
                base_models.EXPORT_POLICY.NOT_APPLICABLE
        })

    @classmethod
    def export_data(cls, user_id: str) -> Dict[str, Dict[str, str]]:
        """Exports the data from AppFeedbackReportModel into dict format for
        Takeout.

        Args:
            user_id: str. The ID of the user whose data should be exported;
                this would be the ID of the user who has scrubbed the report.

        Returns:
            dict. Dictionary of the data from AppFeedbackReportModel.
        """
        user_data = {}
        report_models: Sequence[AppFeedbackReportModel] = (
            cls.get_all().filter(cls.scrubbed_by == user_id).fetch())
        for report_model in report_models:
            submitted_on_msec = utils.get_time_in_millisecs(
                report_model.submitted_on)
            if utils.is_user_id_valid(report_model.scrubbed_by):
                scrubbed_by_user_model = user_models.UserSettingsModel.get(
                    report_model.scrubbed_by)
                scrubbed_by_username = scrubbed_by_user_model.username
            else:
                scrubbed_by_username = None
            user_data[report_model.id] = {
                'scrubbed_by': scrubbed_by_username,
                'platform': report_model.platform,
                'ticket_id': report_model.ticket_id,
                'submitted_on': utils.get_human_readable_time_string(
                    submitted_on_msec),
                'local_timezone_offset_hrs': (
                    report_model.local_timezone_offset_hrs),
                'report_type': report_model.report_type,
                'category': report_model.category,
                'platform_version': report_model.platform_version
            }
        return user_data

    @staticmethod
    def get_model_association_to_user(
    ) -> base_models.MODEL_ASSOCIATION_TO_USER:
        """Model is exported as multiple instances per user since there
        are multiple reports relevant to a user.
        """
        return base_models.MODEL_ASSOCIATION_TO_USER.MULTIPLE_INSTANCES_PER_USER

    @staticmethod
    def get_lowest_supported_role() -> str:
        """The lowest supported role for feedback reports will be moderator."""
        return feconf.ROLE_ID_MODERATOR

    @classmethod
    def has_reference_to_user_id(cls, user_id: str) -> bool:
        """Check whether AppFeedbackReportModel exists for user.

        Args:
            user_id: str. The ID of the user whose data should be checked.

        Returns:
            bool. Whether a model is associated with the user.
        """
        return cls.query(
            cls.scrubbed_by == user_id).get(keys_only=True) is not None


class AppFeedbackReportTicketModel(base_models.BaseModel):
    """Model for storing tickets created to triage feedback reports.

    Instances of this model contain information about ticket and associated
    reports.

    The id of each model instance is created by combining the entity's
    ticket_name hash, creation timestamp, and a random 16-character string.
    """

    # A name for the ticket given by the maintainer, limited to 100 characters.
    ticket_name = datastore_services.StringProperty(required=True, indexed=True)
    # The platform that the reports in this ticket pertain to.
    platform = datastore_services.StringProperty(
        required=True, indexed=True,
        choices=PLATFORM_CHOICES)
    # The Github repository that has the associated issue for this ticket. The
    # possible values correspond to GITHUB_REPO_CHOICES. If None then the
    # ticket has not yet been assigned to a Github issue.
    github_issue_repo_name = datastore_services.StringProperty(
        required=False, indexed=True,
        choices=GITHUB_REPO_CHOICES)
    # The Github issue number that applies to this ticket.
    github_issue_number = datastore_services.IntegerProperty(
        required=False, indexed=True)
    # Whether this ticket has been archived.
    archived = datastore_services.BooleanProperty(required=True, indexed=True)
    # The datetime in UTC that the newest report in this ticket was created on,
    # to help with sorting tickets. If all reports assigned to this ticket have
    # been reassigned to a different ticket then this timestamp is None.
    newest_report_timestamp = datastore_services.DateTimeProperty(
        required=False, indexed=True)
    # A list of report IDs associated with this ticket.
    report_ids = datastore_services.StringProperty(indexed=True, repeated=True)

    @classmethod
    def create(
        cls,
        entity_id: str,
        ticket_name: str,
        platform: str,
        github_issue_repo_name: Optional[str],
        github_issue_number: Optional[int],
        newest_report_timestamp: datetime.datetime,
        report_ids: List[str]
    ) -> str:
        """Creates a new AppFeedbackReportTicketModel instance and returns its
        ID.

        Args:
            entity_id: str. The ID used for this entity.
            ticket_name: str. The name assigned to the ticket by the moderator.
            platform: str. The platform that this ticket fixes an issue on,
                corresponding to one of PLATFORM_CHOICES.
            github_issue_repo_name: str. The name of the Github repo with the
                associated Github issue for this ticket.
            github_issue_number: int|None. The Github issue number associated
                with the ticket, if it has one.
            newest_report_timestamp: datetime.datetime. The date and time of the
                newest report that is a part of this ticket, by submission
                datetime.
            report_ids: list(str). The report_ids that are a part of this
                ticket.

        Returns:
            AppFeedbackReportModel. The newly created AppFeedbackReportModel
            instance.
        """
        ticket_entity = cls(
            id=entity_id, ticket_name=ticket_name, platform=platform,
            github_issue_repo_name=github_issue_repo_name,
            github_issue_number=github_issue_number, archived=False,
            newest_report_timestamp=newest_report_timestamp,
            report_ids=report_ids)
        ticket_entity.update_timestamps()
        ticket_entity.put()
        return entity_id

    @classmethod
    def generate_id(cls, ticket_name: str) -> str:
        """Generates key for the instance of AppFeedbackReportTicketModel
        class in the required format with the arguments provided.

        Args:
            ticket_name: str. The name assigned to the ticket on creation.

        Returns:
            str. The generated ID for this entity using the current datetime in
            milliseconds (as the entity's creation timestamp), a SHA1 hash of
            the ticket_name, and a random string, of the form
            '[creation_datetime_msec]:[hash(ticket_name)]:[random hash]'.

        Raises:
            Exception. If the id generator is producing too many collisions.
        """
        current_datetime_in_msec = utils.get_time_in_millisecs(
            datetime.datetime.utcnow())
        for _ in range(base_models.MAX_RETRIES):
            name_hash = utils.convert_to_hash(
                ticket_name, base_models.ID_LENGTH)
            random_hash = utils.convert_to_hash(
                str(utils.get_random_int(base_models.RAND_RANGE)),
                base_models.ID_LENGTH)
            new_id = '%s.%s.%s' % (
                int(current_datetime_in_msec), name_hash, random_hash)
            if not cls.get_by_id(new_id):
                return new_id
        raise Exception(
            'The id generator for AppFeedbackReportTicketModel is producing too'
            'many collisions.')

    @staticmethod
    def get_deletion_policy() -> base_models.DELETION_POLICY:
        """Model doesn't contain any information directly corresponding to a
        user.
        """
        return base_models.DELETION_POLICY.NOT_APPLICABLE

    @classmethod
    def get_export_policy(cls) -> Dict[str, base_models.EXPORT_POLICY]:
        """Model doesn't contain any data directly corresponding to a user."""
        return dict(super(cls, cls).get_export_policy(), **{
            'ticket_name': base_models.EXPORT_POLICY.NOT_APPLICABLE,
            'platform': base_models.EXPORT_POLICY.NOT_APPLICABLE,
            'github_issue_repo_name': base_models.EXPORT_POLICY.NOT_APPLICABLE,
            'github_issue_number': base_models.EXPORT_POLICY.NOT_APPLICABLE,
            'archived': base_models.EXPORT_POLICY.NOT_APPLICABLE,
            'newest_report_timestamp': base_models.EXPORT_POLICY.NOT_APPLICABLE,
            'report_ids': base_models.EXPORT_POLICY.NOT_APPLICABLE
        })

    @staticmethod
    def get_model_association_to_user(
    ) -> base_models.MODEL_ASSOCIATION_TO_USER:
        """Model doesn't contain any data directly corresponding to a user."""
        return base_models.MODEL_ASSOCIATION_TO_USER.NOT_CORRESPONDING_TO_USER

    @staticmethod
    def get_lowest_supported_role() -> str:
        """The lowest supported role for feedback report tickets will be
        moderator.
        """
        return feconf.ROLE_ID_MODERATOR


class AppFeedbackReportStatsModel(base_models.BaseModel):
    """Model for storing aggregate report stats on the tickets created.

    Instances of this model contain statistics for different report types based
    on the ticket they are assigned to and the date of the aggregation is on.

    The id of each model instance is calculated by concatenating the platform,
    ticket ID, and the date (in isoformat) this entity is tracking stats for.
    """

    # The unique ticket ID that this entity is aggregating for.
    ticket_id = datastore_services.StringProperty(required=True, indexed=True)
    # The platform that these statistics are for.
    platform = datastore_services.StringProperty(
        required=True, indexed=True,
        choices=PLATFORM_CHOICES)
    # The date in UTC that this entity is tracking on -- this should correspond
    # to the creation date of the reports aggregated in this model.
    stats_tracking_date = datastore_services.DateProperty(
        required=True, indexed=True)
    # The total number of reports submitted on this date.
    total_reports_submitted = datastore_services.IntegerProperty(
        required=True, indexed=True)
    # JSON struct that maps the daily statistics for this ticket on the date
    # specified in stats_tracking_date. The JSON will map each param_name
    # (defined by a domain const ALLOWED_STATS_PARAM_NAMES) to a dictionary of
    # all the possible param_values for that parameter and the number of reports
    # submitted on that day that satisfy that param value, similar to e.g.:
    #
    #   param_name1 : { param_value1 : report_count1,
    #                   param_value2 : report_count2,
    #                   param_value3 : report_count3 },
    #   param_name2 : { param_value1 : report_count1,
    #                   param_value2 : report_count2,
    #                   param_value3 : report_count3 } }.
    daily_param_stats = datastore_services.JsonProperty(
        required=True, indexed=False)
    # The schema version for parameter statistics in this entity.
    daily_param_stats_schema_version = datastore_services.IntegerProperty(
        required=True, indexed=True)

    @classmethod
    def create(
        cls,
        entity_id: str,
        platform: str,
        ticket_id: str,
        stats_tracking_date: datetime.date,
        total_reports_submitted: int,
        daily_param_stats: Dict[str, Dict[str, int]]
    ) -> str:
        """Creates a new AppFeedbackReportStatsModel instance and returns its
        ID.

        Args:
            entity_id: str. The ID used for this entity.
            ticket_id: str. The ID for the ticket these stats aggregate on.
            platform: str. The platform the stats are aggregating for.
            stats_tracking_date: datetime.date. The date in UTC that this entity
                is tracking stats for.
            total_reports_submitted: int. The total number of reports submitted
                on this date.
            daily_param_stats: dict. The daily stats for this entity, keyed
                by the parameter witch each value mapping a parameter value to
                the number of reports that satisfy that parameter value.

        Returns:
            AppFeedbackReportStatsModel. The newly created
            AppFeedbackReportStatsModel instance.
        """
        stats_entity = cls(
            id=entity_id, ticket_id=ticket_id, platform=platform,
            stats_tracking_date=stats_tracking_date,
            total_reports_submitted=total_reports_submitted,
            daily_param_stats=daily_param_stats,
            daily_param_stats_schema_version=(
                feconf.CURRENT_FEEDBACK_REPORT_STATS_SCHEMA_VERSION))
        stats_entity.update_timestamps()
        stats_entity.put()
        return entity_id

    @classmethod
    def calculate_id(
        cls,
        platform: str,
        ticket_id: Optional[str],
        stats_tracking_date: datetime.date
    ) -> str:
        """Generates key for the instance of AppFeedbackReportStatsModel
        class in the required format with the arguments provided.

        Args:
            platform: str. The platform this entity is aggregating on.
            ticket_id: str. The ID for the ticket these stats aggregate on.
            stats_tracking_date: date. The date these stats are tracking on.

        Returns:
            str. The ID for this entity of the form
            '[platform]:[ticket_id]:[stats_date in YYYY-MM-DD]'.
        """
        if ticket_id is None:
            ticket_id = UNTICKETED_ANDROID_REPORTS_STATS_TICKET_ID
        return '%s:%s:%s' % (
            platform, ticket_id, stats_tracking_date.isoformat())

    @classmethod
    def get_stats_for_ticket(
        cls, ticket_id: str
    ) -> Sequence[AppFeedbackReportStatsModel]:
        """Fetches the stats for a single ticket.

        Args:
            ticket_id: str. The ID of the ticket to get stats for.

        Returns:
            list(str). A list of IDs corresponding to
            AppFeedbackReportStatsModel entities that record stats on the
            ticket.
        """
        return cls.query(cls.ticket_id == ticket_id).fetch()

    @staticmethod
    def get_deletion_policy() -> base_models.DELETION_POLICY:
        """Model doesn't contain any information directly corresponding to a
        user.
        """
        return base_models.DELETION_POLICY.NOT_APPLICABLE

    @classmethod
    def get_export_policy(cls) -> Dict[str, base_models.EXPORT_POLICY]:
        """Model doesn't contain any data directly corresponding to a user."""
        return dict(super(cls, cls).get_export_policy(), **{
            'ticket_id': base_models.EXPORT_POLICY.NOT_APPLICABLE,
            'platform': base_models.EXPORT_POLICY.NOT_APPLICABLE,
            'stats_tracking_date': base_models.EXPORT_POLICY.NOT_APPLICABLE,
            'total_reports_submitted': base_models.EXPORT_POLICY.NOT_APPLICABLE,
            'daily_param_stats_schema_version':
                base_models.EXPORT_POLICY.NOT_APPLICABLE,
            'daily_param_stats': base_models.EXPORT_POLICY.NOT_APPLICABLE
        })

    @staticmethod
    def get_model_association_to_user(
    ) -> base_models.MODEL_ASSOCIATION_TO_USER:
        """Model doesn't contain any data directly corresponding to a user."""
        return base_models.MODEL_ASSOCIATION_TO_USER.NOT_CORRESPONDING_TO_USER

    @staticmethod
    def get_lowest_supported_role() -> str:
        """The lowest supported role for feedback reports stats will be
        moderator.
        """
        return feconf.ROLE_ID_MODERATOR<|MERGE_RESOLUTION|>--- conflicted
+++ resolved
@@ -37,12 +37,8 @@
     from mypy_imports import user_models
 
 (base_models, user_models) = models.Registry.import_models([
-<<<<<<< HEAD
-    models.Names.BASE_MODEL, models.Names.USER])
-=======
-    models.NAMES.base_model, models.NAMES.user
+    models.Names.BASE_MODEL, models.Names.USER
 ])
->>>>>>> dc571464
 
 datastore_services = models.Registry.import_datastore_services()
 
