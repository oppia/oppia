# Copyright 2021 The Oppia Authors. All Rights Reserved.
#
# Licensed under the Apache License, Version 2.0 (the "License");
# you may not use this file except in compliance with the License.
# You may obtain a copy of the License at
#
#      http://www.apache.org/licenses/LICENSE-2.0
#
# Unless required by applicable law or agreed to in writing, software
# distributed under the License is distributed on an "AS-IS" BASIS,
# WITHOUT WARRANTIES OR CONDITIONS OF ANY KIND, either express or implied.
# See the License for the specific language governing permissions and
# limitations under the License.

"""Models for Oppia feedback reports from both Android and web."""

from __future__ import absolute_import
from __future__ import unicode_literals

import datetime

from core.platform import models
import feconf
import python_utils
import utils

from typing import Any, Dict, List, Optional, Text, Union, cast # isort:skip # pylint: disable=unused-import

MYPY = False
<<<<<<< HEAD
if MYPY:
    from mypy_imports import * # pragma: no cover # pylint: disable=import-only-modules,wildcard-import,unused-wildcard-import
=======
if MYPY: # pragma: no cover
    from mypy_imports import ( # pylint: disable=unused-import
        base_models, datastore_services, transaction_services)
>>>>>>> aa09ef71

(base_models,) = models.Registry.import_models([models.NAMES.base_model])

datastore_services = models.Registry.import_datastore_services()
transaction_services = models.Registry.import_transaction_services()

PLATFORM_CHOICE_ANDROID = 'android'
PLATFORM_CHOICE_WEB = 'web'
PLATFORM_CHOICES = [PLATFORM_CHOICE_ANDROID, PLATFORM_CHOICE_WEB]
GITHUB_REPO_CHOICES = PLATFORM_CHOICES

REPORT_INFO_TO_REDACT = (
    'user_feedback_other_text_input', 'event_logs', 'logcat_logs')


class AppFeedbackReportModel(base_models.BaseModel):
    """Model for storing feedback reports sent from learners.

    Instances of this model contain information about learner's device and Oppia
    app settings, as well as information provided by the user in the feedback
    report.

    The id of each model instance is determined by concatenating the platform,
    the timestamp of the report's submission date (in sec since epoch, in UTC),
    and a hash of a string representation of a random int.
    """

    # We use the model id as a key in the Takeout dict.
    ID_IS_USED_AS_TAKEOUT_KEY = True

    # The platform (web or Android) that the report is sent from and that the
    # feedback corresponds to.
    platform = datastore_services.StringProperty(
        required=True, indexed=True, choices=PLATFORM_CHOICES)
    # The ID of the user that scrubbed this report, if it has been scrubbed.
    scrubbed_by = datastore_services.StringProperty(
        required=False, indexed=True)
    # Unique ID for the ticket this report is assigned to (see
    # AppFeedbackReportTicketModel for how this is constructed). This defaults
    # to None since initially, new reports received will not be assigned to a
    # ticket.
    ticket_id = datastore_services.StringProperty(required=False, indexed=True)
    # The local datetime of when the report was submitted by the user on their
    # device. This may be much earlier than the model entity's creation date if
    # the report was locally cached for a long time on an Android device.
    submitted_on = datastore_services.DateTimeProperty(
        required=True, indexed=True)
    # The type of feedback for this report; this can be an arbitrary string
    # since future iterations of the report structure may introduce new types
    # and we cannot rely on the backend updates to fully sync with the frontend
    # report updates.
    report_type = datastore_services.StringProperty(required=True, indexed=True)
    # The category that this feedback is for. Possible categories include:
    # suggestion_feature, suggestion_language, suggestion_other,
    # issue_lesson_question, issue_general_language, issue_audio_language,
    # issue_text_language, issue_topics, issue_profile, issue_other, crash.
    category = datastore_services.StringProperty(required=True, indexed=True)
    # The version of the app; on Android this is the package version name (e.g.
    # 0.1-alpha-abcdef1234) and on web this is the release version (e.g. 3.0.8).
    platform_version = datastore_services.StringProperty(
        required=True, indexed=True)
    # The entry point location that the user is accessing the feedback report
    # from on both web & Android devices. Possible entry points include:
    # navigation_drawer, lesson_player, revision_card, or crash.
    entry_point = datastore_services.StringProperty(required=True, indexed=True)
    # Additional topic / story / exploration IDs that may be collected depending
    # on the entry_point used to send the report; a lesson player entry point
    # will have topic_id, story_id, and exploration_id, while revision cards
    # will have topic_id and subtopic_id.
    entry_point_topic_id = datastore_services.StringProperty(
        required=False, indexed=True)
    entry_point_story_id = datastore_services.StringProperty(
        required=False, indexed=True)
    entry_point_exploration_id = datastore_services.StringProperty(
        required=False, indexed=True)
    entry_point_subtopic_id = datastore_services.StringProperty(
        required=False, indexed=True)
    # The text language on Oppia set by the user in its ISO-639 language code;
    # this is set by the user in Oppia's app preferences on all platforms.
    text_language_code = datastore_services.StringProperty(
        required=True, indexed=True)
    # The audio language ISO-639 code on Oppia set by the user; this is set in
    # Oppia's app preferences on all platforms.
    audio_language_code = datastore_services.StringProperty(
        required=True, indexed=True)
    # The user's country locale represented as a ISO-3166 code; the locale is
    # determined by the user's Android device settings.
    android_device_country_locale_code = datastore_services.StringProperty(
        required=False, indexed=True)
    # The Android device model used to submit the report.
    android_device_model = datastore_services.StringProperty(
        required=False, indexed=True)
    # The Android SDK version on the user's device.
    android_sdk_version = datastore_services.IntegerProperty(
        required=False, indexed=True)
    # The feedback collected for Android reports; None if the platform is 'web'.
    android_report_info = datastore_services.JsonProperty(
        required=False, indexed=False)
    # The schema version for the feedback report info; None if the platform is
    # 'web'.
    android_report_info_schema_version = datastore_services.IntegerProperty(
        required=False, indexed=True)
    # The feedback collected for Web reports; None if the platform is 'android'.
    web_report_info = datastore_services.JsonProperty(
        required=False, indexed=False)
    # The schema version for the feedback report info; None if the platform is
    # 'android'.
    web_report_info_schema_version = datastore_services.IntegerProperty(
        required=False, indexed=True)

    # TODO(#13523): Change 'android_report_info' and 'web_report_info' to domain
    # objects/TypedDict to remove Any from type-annotation below.
    @classmethod
    def create(
            cls,
            platform, # type: Text
            submitted_on, # type: datetime.datetime
            report_type, # type: Text
            category, # type: Text
            platform_version, # type: Text
            android_device_country_locale_code, # type: Optional[Text]
            android_sdk_version, # type: Optional[int]
            android_device_model, # type: Optional[Text]
            entry_point, # type: Text
            entry_point_topic_id, # type: Optional[Text]
            entry_point_story_id, # type: Optional[Text]
            entry_point_exploration_id, # type: Optional[Text]
            entry_point_subtopic_id, # type: Optional[Text]
            text_language_code, # type: Text
            audio_language_code, # type: Text
            android_report_info, # type: Optional[Dict[Text, Any]]
            web_report_info # type: Optional[Dict[Text, Any]]
    ):
        # type: (...) -> Text
        """Creates a new AppFeedbackReportModel instance and returns its ID.

        Args:
            platform: str. The platform the report is submitted on.
            submitted_on: datetime.datetime. The date and time the report was
                submitted, in the user's local time zone.
            report_type: str. The type of report.
            category: str. The category the report is providing feedback on.
            platform_version: str. The version of Oppia that the report was
                submitted on.
            android_device_country_locale_code: str|None. The ISO-3166 code for
                the user's country locale or None if it's a web report.
            android_sdk_version: int|None. The SDK version running when on the
                device or None if it's a web report.
            android_device_model: str|None. The device model of the Android
                device, or None if it's a web report.
            entry_point: str. The entry point used to start the report.
            entry_point_topic_id: str|None. The current topic ID depending on
                the type of entry point used.
            entry_point_story_id: str|None. The current story ID depending on
                the type of entry point used.
            entry_point_exploration_id: str|None. The current exploration ID
                depending on the type of entry point used.
            entry_point_subtopic_id: str|None. The current subtopic ID depending
                on the type of entry point used.
            text_language_code: str. The ISO-639 language code for the text
                language set by the user on the Oppia app.
            audio_language_code: str. The language code for the audio language
                set by the user on the Oppia app, as defined by Oppia (not
                necessarily an ISO-639 code).
            android_report_info: dict|None. The information collected as part
                of the Android-specific feedback report.
            web_report_info: dict|None. The information collected as part of the
                web-specific feedback report.

        Returns:
            AppFeedbackReportModel. The newly created AppFeedbackReportModel
            instance.
        """
        entity_id = cls._generate_id(platform, submitted_on)
        android_schema_version = None
        web_schema_version = None
        if platform == PLATFORM_CHOICE_ANDROID:
            android_schema_version = (
                feconf.CURRENT_ANDROID_REPORT_SCHEMA_VERSION)
        else:
            web_schema_version = (
                feconf.CURRENT_WEB_REPORT_SCHEMA_VERSION)
        report_entity = cls(
            id=entity_id, platform=platform, submitted_on=submitted_on,
            report_type=report_type, category=category,
            platform_version=platform_version,
            android_device_country_locale_code=(
                android_device_country_locale_code),
            android_sdk_version=android_sdk_version,
            android_device_model=android_device_model, entry_point=entry_point,
            entry_point_topic_id=entry_point_topic_id,
            entry_point_exploration_id=entry_point_exploration_id,
            entry_point_story_id=entry_point_story_id,
            entry_point_subtopic_id=entry_point_subtopic_id,
            text_language_code=text_language_code,
            audio_language_code=audio_language_code,
            android_report_info=android_report_info,
            android_report_info_schema_version=android_schema_version,
            web_report_info=web_report_info,
            web_report_info_schema_version=web_schema_version)
        report_entity.update_timestamps()
        report_entity.put()
        return entity_id

    @classmethod
    def _generate_id(cls, platform, submitted_on_datetime):
        # type: (Text, datetime.datetime) -> Text
        """Generates key for the instance of AppFeedbackReportModel class in the
        required format with the arguments provided.

        Args:
            platform: str. The platform the user is the report from.
            submitted_on_datetime: datetime.datetime. The datetime that the
                report was submitted on in UTC.

        Returns:
            str. The generated ID for this entity using platform,
            submitted_on_sec, and a random string, of the form
            '[platform].[submitted_on_msec].[random hash]'.
        """
        submitted_datetime_in_msec = utils.get_time_in_millisecs(
            submitted_on_datetime)
        for _ in python_utils.RANGE(base_models.MAX_RETRIES):
            random_hash = utils.convert_to_hash(
                python_utils.UNICODE(
                    utils.get_random_int(base_models.RAND_RANGE)),
                base_models.ID_LENGTH)
            new_id = '%s.%s.%s' % (
                platform, int(submitted_datetime_in_msec),
                random_hash)
            if not cls.get_by_id(new_id):
                return new_id
        raise Exception(
            'The id generator for AppFeedbackReportModel is producing too '
            'many collisions.')

    @staticmethod
    def get_deletion_policy():
        # type: () -> base_models.DELETION_POLICY
        """Model stores the user ID of who has scrubbed this report for auditing
        purposes but otherwise does not contain data directly corresponding to
        the user themselves.
        """
        return base_models.DELETION_POLICY.LOCALLY_PSEUDONYMIZE

    @classmethod
    def get_export_policy(cls):
        # type: () -> Dict[Text, base_models.EXPORT_POLICY]
        """Model contains data referencing user and will be exported."""
        return dict(super(cls, cls).get_export_policy(), **{
            'platform': base_models.EXPORT_POLICY.EXPORTED,
            'scrubbed_by': base_models.EXPORT_POLICY.EXPORTED,
            'ticket_id': base_models.EXPORT_POLICY.EXPORTED,
            'submitted_on': base_models.EXPORT_POLICY.EXPORTED,
            'report_type': base_models.EXPORT_POLICY.EXPORTED,
            'category': base_models.EXPORT_POLICY.EXPORTED,
            'platform_version': base_models.EXPORT_POLICY.EXPORTED,
            'android_device_country_locale_code': (
                base_models.EXPORT_POLICY.NOT_APPLICABLE),
            'android_device_model': base_models.EXPORT_POLICY.NOT_APPLICABLE,
            'android_sdk_version': base_models.EXPORT_POLICY.NOT_APPLICABLE,
            'entry_point': base_models.EXPORT_POLICY.NOT_APPLICABLE,
            'entry_point_topic_id': base_models.EXPORT_POLICY.NOT_APPLICABLE,
            'entry_point_story_id': base_models.EXPORT_POLICY.NOT_APPLICABLE,
            'entry_point_exploration_id': (
                base_models.EXPORT_POLICY.NOT_APPLICABLE),
            'entry_point_subtopic_id': base_models.EXPORT_POLICY.NOT_APPLICABLE,
            'text_language_code': base_models.EXPORT_POLICY.NOT_APPLICABLE,
            'audio_language_code': base_models.EXPORT_POLICY.NOT_APPLICABLE,
            'android_report_info': base_models.EXPORT_POLICY.NOT_APPLICABLE,
            'android_report_info_schema_version':
                base_models.EXPORT_POLICY.NOT_APPLICABLE,
            'web_report_info': base_models.EXPORT_POLICY.NOT_APPLICABLE,
            'web_report_info_schema_version':
                base_models.EXPORT_POLICY.NOT_APPLICABLE
        })

    @classmethod
    def export_data(cls, user_id):
        # type: (Text) -> Dict[Text, Dict[Text, Text]]
        """Exports the data from AppFeedbackReportModel into dict format for
        Takeout.

        Args:
            user_id: str. The ID of the user whose data should be exported;
                this would be the ID of the user who has scrubbed the report.

        Returns:
            dict. Dictionary of the data from AppFeedbackReportModel.
        """
        user_data = dict()
<<<<<<< HEAD
        report_models = cls.get_all().filter(
            cls.scrubbed_by == user_id).fetch()
        report_models = cast(List[AppFeedbackReportModel], report_models)
=======
        report_models = cast(
            List[AppFeedbackReportModel],
            cls.get_all().filter(cls.scrubbed_by == user_id).fetch()
        )
>>>>>>> aa09ef71
        for report_model in report_models:
            submitted_on_msec = utils.get_time_in_millisecs(
                report_model.submitted_on)
            user_data[report_model.id] = {
                'scrubbed_by': report_model.scrubbed_by,
                'platform': report_model.platform,
                'ticket_id': report_model.ticket_id,
                'submitted_on': utils.get_human_readable_time_string(
                    submitted_on_msec),
                'report_type': report_model.report_type,
                'category': report_model.category,
                'platform_version': report_model.platform_version
            }
        return user_data

    @staticmethod
    def get_model_association_to_user():
        # type: () -> base_models.MODEL_ASSOCIATION_TO_USER
        """Model is exported as multiple instances per user since there
        are multiple reports relevant to a user.
        """
        return base_models.MODEL_ASSOCIATION_TO_USER.MULTIPLE_INSTANCES_PER_USER

    @staticmethod
    def get_lowest_supported_role():
        # type: () -> Text
        """The lowest supported role for feedback reports will be moderator."""
        return feconf.ROLE_ID_MODERATOR

    @classmethod
    def has_reference_to_user_id(cls, user_id):
        # type: (Text) -> bool
        """Check whether AppFeedbackReportModel exists for user.

        Args:
            user_id: str. The ID of the user whose data should be checked.

        Returns:
            bool. Whether a model is associated with the user.
        """
        return cls.query(
            cls.scrubbed_by == user_id).get(keys_only=True) is not None


class AppFeedbackReportTicketModel(base_models.BaseModel):
    """Model for storing tickets created to triage feedback reports.

    Instances of this model contain information about ticket and associated
    reports.

    The id of each model instance is created by combining the entity's
    ticket_name hash, creation timestamp, and a random 16-character string.
    """

    # A name for the ticket given by the maintainer, limited to 100 characters.
    ticket_name = datastore_services.StringProperty(required=True, indexed=True)
    # The Github repository that has the associated issue for this ticket. The
    # possible values correspond to GITHUB_REPO_CHOICES.
    github_issue_repo_name = datastore_services.StringProperty(
        required=False, indexed=True, choices=GITHUB_REPO_CHOICES)
    # The Github issue number that applies to this ticket.
    github_issue_number = datastore_services.IntegerProperty(
        required=False, indexed=True)
    # Whether this ticket has been archived.
    archived = datastore_services.BooleanProperty(required=True, indexed=True)
    # The datetime in UTC that the newest report in this ticket was created on,
    # to help with sorting tickets.
    newest_report_timestamp = datastore_services.DateTimeProperty(
        required=True, indexed=True)
    # A list of report IDs associated with this ticket.
    report_ids = datastore_services.StringProperty(indexed=True, repeated=True)

    @classmethod
    def create(
<<<<<<< HEAD
            cls, ticket_name, github_issue_repo_name, github_issue_number,
            newest_report_timestamp, report_ids):
        # type: (Text, Optional[Text], Optional[int], datetime.datetime, List[Text]) -> Text
=======
            cls,
            ticket_name, # type: Text
            github_issue_repo_name, # type: Optional[Text]
            github_issue_number, # type: Optional[int]
            newest_report_timestamp, # type: datetime.datetime
            report_ids # type: List[Text]
    ):
        # type: (...) -> Text
>>>>>>> aa09ef71
        """Creates a new AppFeedbackReportTicketModel instance and returns its
        ID.

        Args:
            ticket_name: str. The name assigned to the ticket by the moderator.
            github_issue_repo_name: str. The name of the Github repo with the
                associated Github issue for this ticket.
            github_issue_number: int|None. The Github issue number associated
                with the ticket, if it has one.
            newest_report_timestamp: datetime.datetime. The date and time of the
                newest report that is a part of this ticket.
            report_ids: list(str). The report_ids that are a part of this
                ticket.

        Returns:
            AppFeedbackReportModel. The newly created AppFeedbackReportModel
            instance.
        """
        ticket_id = cls._generate_id(ticket_name)
        ticket_entity = cls(
            id=ticket_id, ticket_name=ticket_name,
            github_issue_repo_name=github_issue_repo_name,
            github_issue_number=github_issue_number, archived=False,
            newest_report_timestamp=newest_report_timestamp,
            report_ids=report_ids)
        # Manually set created_on timestamp so it matches the timestamp used in
        # the id.
        ticket_entity.update_timestamps()
        ticket_entity.put()
        return ticket_id

    @classmethod
    def _generate_id(cls, ticket_name):
        # type: (Text) -> Text
        """Generates key for the instance of AppFeedbackReportTicketModel
        class in the required format with the arguments provided.

        Args:
            ticket_name: str. The name assigned to the ticket on creation.

        Returns:
            str. The generated ID for this entity using the current datetime in
            milliseconds (as the entity's creation timestamp), a SHA1 hash of
            the ticket_name, and a random string, of the form
            '[creation_datetime_msec]:[hash(ticket_name)]:[random hash]'.
        """
        current_datetime_in_msec = utils.get_time_in_millisecs(
            datetime.datetime.utcnow())
        for _ in python_utils.RANGE(base_models.MAX_RETRIES):
            name_hash = utils.convert_to_hash(
                ticket_name, base_models.ID_LENGTH)
            random_hash = utils.convert_to_hash(
                python_utils.UNICODE(
                    utils.get_random_int(base_models.RAND_RANGE)),
                base_models.ID_LENGTH)
            new_id = '%s.%s.%s' % (
                int(current_datetime_in_msec), name_hash, random_hash)
            if not cls.get_by_id(new_id):
                return new_id
        raise Exception(
            'The id generator for AppFeedbackReportTicketModel is producing too'
            'many collisions.')

    @staticmethod
    def get_deletion_policy():
        # type: () -> base_models.DELETION_POLICY
        """Model doesn't contain any information directly corresponding to a
        user.
        """
        return base_models.DELETION_POLICY.NOT_APPLICABLE

    @classmethod
    def get_export_policy(cls):
        # type: () -> Dict[Text, base_models.EXPORT_POLICY]
        """Model doesn't contain any data directly corresponding to a user."""
        return dict(super(cls, cls).get_export_policy(), **{
            'ticket_name': base_models.EXPORT_POLICY.NOT_APPLICABLE,
            'github_issue_repo_name': base_models.EXPORT_POLICY.NOT_APPLICABLE,
            'github_issue_number': base_models.EXPORT_POLICY.NOT_APPLICABLE,
            'archived': base_models.EXPORT_POLICY.NOT_APPLICABLE,
            'newest_report_timestamp': base_models.EXPORT_POLICY.NOT_APPLICABLE,
            'report_ids': base_models.EXPORT_POLICY.NOT_APPLICABLE
        })

    @staticmethod
    def get_model_association_to_user():
        # type: () -> base_models.MODEL_ASSOCIATION_TO_USER
        """Model doesn't contain any data directly corresponding to a user."""
        return base_models.MODEL_ASSOCIATION_TO_USER.NOT_CORRESPONDING_TO_USER

    @staticmethod
    def get_lowest_supported_role():
        # type: () -> Text
        """The lowest supported role for feedback report tickets will be
        moderator.
        """
        return feconf.ROLE_ID_MODERATOR


class AppFeedbackReportStatsModel(base_models.BaseModel):
    """Model for storing aggregate report stats on the tickets created.

    Instances of this model contain statistics for different report types based
    on the ticket they are assigned to and the date of the aggregation is on.

    The id of each model instance is calculated by concatenating the platform,
    ticket ID, and the date (in isoformat) this entity is tracking stats for.
    """

    # The unique ticket ID that this entity is aggregating for.
    ticket_id = datastore_services.StringProperty(required=True, indexed=True)
    # The platform that these statistics are for.
    platform = datastore_services.StringProperty(
        required=True, indexed=True, choices=PLATFORM_CHOICES)
    # The date in UTC that this entity is tracking on -- this should correspond
    # to the creation date of the reports aggregated in this model.
    stats_tracking_date = datastore_services.DateProperty(
        required=True, indexed=True)
    # The total number of reports submitted on this date.
    total_reports_submitted = datastore_services.IntegerProperty(
        required=True, indexed=True)
    # JSON struct that maps the daily statistics for this ticket on the date
    # specified in stats_tracking_date. The JSON will map each param_name
    # (defined by a domain const ALLOWED_STATS_PARAM_NAMES) to a dictionary of
    # all the possible param_values for that parameter and the number of reports
    # submitted on that day that satisfy that param value, similar to e.g.:
    #
    #   param_name1 : { param_value1 : report_count1,
    #                   param_value2 : report_count2,
    #                   param_value3 : report_count3 },
    #   param_name2 : { param_value1 : report_count1,
    #                   param_value2 : report_count2,
    #                   param_value3 : report_count3 } }.
    daily_param_stats = datastore_services.JsonProperty(
        required=True, indexed=False)
    # The schema version for parameter statistics in this entity.
    daily_param_stats_schema_version = datastore_services.IntegerProperty(
        required=True, indexed=True)

    @classmethod
    def create(
<<<<<<< HEAD
            cls, platform, ticket_id, stats_tracking_date,
            total_reports_submitted, daily_param_stats):
        # type: (Text, Text, datetime.date, int, Dict[Text, Dict[Text, int]]) -> Text
=======
            cls,
            platform, # type: Text
            ticket_id, # type: Text
            stats_tracking_date, # type: datetime.date
            total_reports_submitted, # type: int
            daily_param_stats # type: Dict[Text, Dict[Text, int]]
    ):
        # type: (...) -> Text
>>>>>>> aa09ef71
        """Creates a new AppFeedbackReportStatsModel instance and returns its
        ID.

        Args:
            ticket_id: str. The ID for the ticket these stats aggregate on.
            platform: str. The platform the stats are aggregating for.
            stats_tracking_date: datetime.date. The date in UTC that this entity
                is tracking stats for.
            total_reports_submitted: int. The total number of reports submitted
                on this date.
            daily_param_stats: dict. The daily stats for this entity, keyed
                by the parameter witch each value mapping a parameter value to
                the number of reports that satisfy that parameter value.

        Returns:
            AppFeedbackReportStatsModel. The newly created
            AppFeedbackReportStatsModel instance.
        """
        entity_id = cls._generate_id(platform, ticket_id, stats_tracking_date)
        stats_entity = cls(
            id=entity_id, ticket_id=ticket_id, platform=platform,
            stats_tracking_date=stats_tracking_date,
            total_reports_submitted=total_reports_submitted,
            daily_param_stats=daily_param_stats,
            daily_param_stats_schema_version=(
                feconf.CURRENT_FEEDBACK_REPORT_STATS_SCHEMA_VERSION))
        stats_entity.update_timestamps()
        stats_entity.put()
        return entity_id

    @classmethod
    def _generate_id(cls, platform, ticket_id, stats_tracking_date):
        # type: (Text, Text, datetime.date) -> Text
        """Generates key for the instance of AppFeedbackReportStatsModel
        class in the required format with the arguments provided.

        Args:
            platform: str. The platform this entity is aggregating on.
            ticket_id: str. The ID for the ticket these stats aggregate on.
            stats_tracking_date: date. The date these stats are tracking on.

        Returns:
            str. The generated ID for this entity of the form
            '[platform]:[ticket_id]:[stats_date in YYYY-MM-DD]'.
        """
        for _ in python_utils.RANGE(base_models.MAX_RETRIES):
            new_id = '%s:%s:%s' % (
                platform, ticket_id,
                stats_tracking_date.isoformat())
            if not cls.get_by_id(new_id):
                return new_id
        raise Exception(
            'The id generator for AppFeedbackReportStatsModel is producing too '
            'many collisions.')

    @classmethod
    def get_stats_for_ticket(cls, ticket_id):
        # type: (Text) -> List[AppFeedbackReportStatsModel]
        """Fetches the stats for a single ticket.

        Args:
            ticket_id: str. The ID of the ticket to get stats for.

        Returns:
            list(str). A list of IDs corresponding to
            AppFeedbackReportStatsModel entities that record stats on the
            ticket.
        """
        ticket_models = cls.query(cls.ticket_id == ticket_id).fetch()
<<<<<<< HEAD
        ticket_models = cast(List[AppFeedbackReportStatsModel], ticket_models)
        return ticket_models
=======
        return cast(List[AppFeedbackReportStatsModel], ticket_models)
>>>>>>> aa09ef71

    @staticmethod
    def get_deletion_policy():
        # type: () -> base_models.DELETION_POLICY
        """Model doesn't contain any information directly corresponding to a
        user.
        """
        return base_models.DELETION_POLICY.NOT_APPLICABLE

    @classmethod
    def get_export_policy(cls):
        # type: () -> Dict[Text, base_models.EXPORT_POLICY]
        """Model doesn't contain any data directly corresponding to a user."""
        return dict(super(cls, cls).get_export_policy(), **{
            'ticket_id': base_models.EXPORT_POLICY.NOT_APPLICABLE,
            'platform': base_models.EXPORT_POLICY.NOT_APPLICABLE,
            'stats_tracking_date': base_models.EXPORT_POLICY.NOT_APPLICABLE,
            'total_reports_submitted': base_models.EXPORT_POLICY.NOT_APPLICABLE,
            'daily_param_stats_schema_version':
                base_models.EXPORT_POLICY.NOT_APPLICABLE,
            'daily_param_stats': base_models.EXPORT_POLICY.NOT_APPLICABLE
        })

    @staticmethod
    def get_model_association_to_user():
        # type: () -> base_models.MODEL_ASSOCIATION_TO_USER
        """Model doesn't contain any data directly corresponding to a user."""
        return base_models.MODEL_ASSOCIATION_TO_USER.NOT_CORRESPONDING_TO_USER

    @staticmethod
    def get_lowest_supported_role():
        # type: () -> Text
        """The lowest supported role for feedback reports stats will be
        moderator.
        """
        return feconf.ROLE_ID_MODERATOR<|MERGE_RESOLUTION|>--- conflicted
+++ resolved
@@ -27,14 +27,9 @@
 from typing import Any, Dict, List, Optional, Text, Union, cast # isort:skip # pylint: disable=unused-import
 
 MYPY = False
-<<<<<<< HEAD
-if MYPY:
-    from mypy_imports import * # pragma: no cover # pylint: disable=import-only-modules,wildcard-import,unused-wildcard-import
-=======
 if MYPY: # pragma: no cover
     from mypy_imports import ( # pylint: disable=unused-import
         base_models, datastore_services, transaction_services)
->>>>>>> aa09ef71
 
 (base_models,) = models.Registry.import_models([models.NAMES.base_model])
 
@@ -326,16 +321,10 @@
             dict. Dictionary of the data from AppFeedbackReportModel.
         """
         user_data = dict()
-<<<<<<< HEAD
-        report_models = cls.get_all().filter(
-            cls.scrubbed_by == user_id).fetch()
-        report_models = cast(List[AppFeedbackReportModel], report_models)
-=======
         report_models = cast(
             List[AppFeedbackReportModel],
             cls.get_all().filter(cls.scrubbed_by == user_id).fetch()
         )
->>>>>>> aa09ef71
         for report_model in report_models:
             submitted_on_msec = utils.get_time_in_millisecs(
                 report_model.submitted_on)
@@ -410,11 +399,6 @@
 
     @classmethod
     def create(
-<<<<<<< HEAD
-            cls, ticket_name, github_issue_repo_name, github_issue_number,
-            newest_report_timestamp, report_ids):
-        # type: (Text, Optional[Text], Optional[int], datetime.datetime, List[Text]) -> Text
-=======
             cls,
             ticket_name, # type: Text
             github_issue_repo_name, # type: Optional[Text]
@@ -423,7 +407,6 @@
             report_ids # type: List[Text]
     ):
         # type: (...) -> Text
->>>>>>> aa09ef71
         """Creates a new AppFeedbackReportTicketModel instance and returns its
         ID.
 
@@ -565,11 +548,6 @@
 
     @classmethod
     def create(
-<<<<<<< HEAD
-            cls, platform, ticket_id, stats_tracking_date,
-            total_reports_submitted, daily_param_stats):
-        # type: (Text, Text, datetime.date, int, Dict[Text, Dict[Text, int]]) -> Text
-=======
             cls,
             platform, # type: Text
             ticket_id, # type: Text
@@ -578,7 +556,6 @@
             daily_param_stats # type: Dict[Text, Dict[Text, int]]
     ):
         # type: (...) -> Text
->>>>>>> aa09ef71
         """Creates a new AppFeedbackReportStatsModel instance and returns its
         ID.
 
@@ -648,12 +625,7 @@
             ticket.
         """
         ticket_models = cls.query(cls.ticket_id == ticket_id).fetch()
-<<<<<<< HEAD
-        ticket_models = cast(List[AppFeedbackReportStatsModel], ticket_models)
-        return ticket_models
-=======
         return cast(List[AppFeedbackReportStatsModel], ticket_models)
->>>>>>> aa09ef71
 
     @staticmethod
     def get_deletion_policy():
