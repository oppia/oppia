--- conflicted
+++ resolved
@@ -26,14 +26,9 @@
 import utils
 
 MYPY = False
-<<<<<<< HEAD
-if MYPY:
-    from mypy_imports import * # pragma: no cover # pylint: disable=import-only-modules,wildcard-import,unused-wildcard-import
-=======
 if MYPY: # pragma: no cover
     from mypy_imports import (
         base_models, app_feedback_report_models)
->>>>>>> aa09ef71
 
 (base_models, app_feedback_report_models) = models.Registry.import_models(
     [models.NAMES.base_model, models.NAMES.app_feedback_report])
