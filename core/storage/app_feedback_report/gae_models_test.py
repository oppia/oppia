--- conflicted
+++ resolved
@@ -21,15 +21,10 @@
 import types
 
 from core import feconf
+from core import python_utils
 from core import utils
 from core.platform import models
 from core.tests import test_utils
-<<<<<<< HEAD
-import feconf
-import python_utils
-import utils
-=======
->>>>>>> aa2e4157
 
 from mypy_imports import app_feedback_report_models, base_models # isort:skip
 
