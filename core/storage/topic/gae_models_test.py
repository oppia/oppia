# coding: utf-8
#
# Copyright 2018 The Oppia Authors. All Rights Reserved.
#
# Licensed under the Apache License, Version 2.0 (the "License");
# you may not use this file except in compliance with the License.
# You may obtain a copy of the License at
#
#      http://www.apache.org/licenses/LICENSE-2.0
#
# Unless required by applicable law or agreed to in writing, software
# distributed under the License is distributed on an "AS-IS" BASIS,
# WITHOUT WARRANTIES OR CONDITIONS OF ANY KIND, either express or implied.
# See the License for the specific language governing permissions and
# limitations under the License.

"""Tests for Topic model."""

from __future__ import absolute_import
from __future__ import unicode_literals

from constants import constants
from core.domain import topic_domain
from core.domain import topic_services
from core.platform import models
from core.tests import test_utils
import feconf

from typing import Dict, List, Text # isort:skip # pylint: disable=unused-import

MYPY = False
if MYPY: # pragma: no cover
<<<<<<< HEAD
    from mypy_imports import base_models, topic_models, user_models # pylint: disable=unused-import
=======
    from mypy_imports import base_models
    from mypy_imports import topic_models
>>>>>>> 9edfb2c8

(base_models, topic_models, user_models) = models.Registry.import_models(
    [models.NAMES.base_model, models.NAMES.topic, models.NAMES.user])


class TopicSnapshotContentModelTests(test_utils.GenericTestBase):

    def test_get_deletion_policy_is_not_applicable(self):
        # type: () -> None
        self.assertEqual(
            topic_models.TopicSnapshotContentModel.get_deletion_policy(),
            base_models.DELETION_POLICY.NOT_APPLICABLE)


class TopicModelUnitTests(test_utils.GenericTestBase):
    """Tests the TopicModel class."""

    TOPIC_NAME = 'tOpic_NaMe'
    TOPIC_CANONICAL_NAME = 'topic_name'
    TOPIC_ID = 'topic_id'

    def test_get_deletion_policy(self):
        # type: () -> None
        self.assertEqual(
            topic_models.TopicModel.get_deletion_policy(),
            base_models.DELETION_POLICY.NOT_APPLICABLE)

    def test_that_subsidiary_models_are_created_when_new_model_is_saved(self):
        # type: () -> None
        """Tests the _trusted_commit() method."""

        topic_rights = topic_models.TopicRightsModel(
            id=self.TOPIC_ID,
            manager_ids=[],
            topic_is_published=True
        )
        # Topic is created but not committed/saved.
        topic = topic_models.TopicModel(
            id=self.TOPIC_ID,
            name=self.TOPIC_NAME,
            abbreviated_name='abbrev',
            url_fragment='url-fragment',
            description='description',
            canonical_name=self.TOPIC_CANONICAL_NAME,
            subtopic_schema_version=feconf.CURRENT_SUBTOPIC_SCHEMA_VERSION,
            story_reference_schema_version=(
                feconf.CURRENT_STORY_REFERENCE_SCHEMA_VERSION),
            next_subtopic_id=1,
            language_code='en'
        )
        # We check that topic has not been saved before calling commit().
        self.assertIsNone(topic_models.TopicModel.get_by_name(self.TOPIC_NAME))
        # We call commit() expecting that _trusted_commit works fine
        # and saves topic to datastore.
        topic_rights.commit(
            committer_id=feconf.SYSTEM_COMMITTER_ID,
            commit_message='Created new topic rights',
            commit_cmds=[{'cmd': topic_domain.CMD_CREATE_NEW}]
        )
        topic.commit(
            committer_id=feconf.SYSTEM_COMMITTER_ID,
            commit_message='Created new topic',
            commit_cmds=[{'cmd': topic_domain.CMD_CREATE_NEW}]
        )
        # Now we check that topic is not None and that actually
        # now topic exists, that means that commit() worked fine.
        self.assertIsNotNone(
            topic_models.TopicModel.get_by_name(self.TOPIC_NAME)
        )

    def test_get_by_name(self):
        # type: () -> None
        topic = topic_domain.Topic.create_default_topic( # type: ignore[no-untyped-call]
            self.TOPIC_ID, self.TOPIC_NAME, 'name', 'description')
        topic_services.save_new_topic(feconf.SYSTEM_COMMITTER_ID, topic) # type: ignore[no-untyped-call]
        topic_model = topic_models.TopicModel.get_by_name(self.TOPIC_NAME)
        # Ruling out the possibility of None for mypy type checking.
        assert topic_model is not None
        self.assertEqual(
            topic_model.name,
            self.TOPIC_NAME
        )
        self.assertEqual(
            topic_model.id,
            self.TOPIC_ID
        )

    def test_get_by_url_fragment(self):
        # type: () -> None
        topic = topic_domain.Topic.create_default_topic( # type: ignore[no-untyped-call]
            self.TOPIC_ID, self.TOPIC_NAME, 'name-two', 'description')
        topic_services.save_new_topic(feconf.SYSTEM_COMMITTER_ID, topic) # type: ignore[no-untyped-call]
        topic_model = topic_models.TopicModel.get_by_name(self.TOPIC_NAME)
        # Ruling out the possibility of None for mypy type checking.
        assert topic_model is not None
        self.assertEqual(
            topic_model.name,
            self.TOPIC_NAME
        )
        self.assertEqual(
            topic_model.id,
            self.TOPIC_ID
        )


class TopicCommitLogEntryModelUnitTest(test_utils.GenericTestBase):
    """Tests the TopicCommitLogEntryModel class."""

    def test_has_reference_to_user_id(self):
        # type: () -> None
        commit = topic_models.TopicCommitLogEntryModel.create(
            'b', 0, 'committer_id', 'msg', 'create', [{}],
            constants.ACTIVITY_STATUS_PUBLIC, False)
        commit.topic_id = 'b'
        commit.update_timestamps()
        commit.put()
        self.assertTrue(
            topic_models.TopicCommitLogEntryModel
            .has_reference_to_user_id('committer_id'))
        self.assertFalse(
            topic_models.TopicCommitLogEntryModel
            .has_reference_to_user_id('x_id'))

    def test__get_instance_id(self):
        # type: () -> None
        # Calling create() method calls _get_instance (a protected method)
        # and sets the instance id equal to the result of calling that method.
        topic_commit_log_entry = (
            topic_models.TopicCommitLogEntryModel.create(
                entity_id='entity_id',
                version=1,
                committer_id='committer_id',
                commit_type='create',
                commit_message='Created new TopicCommitLogEntry',
                commit_cmds=[{'cmd': 'create_new'}],
                status=constants.ACTIVITY_STATUS_PRIVATE,
                community_owned=True
            )
        )
        self.assertEqual(
            topic_commit_log_entry.id,
            'topic-entity_id-1'
        )


class TopicSummaryModelUnitTests(test_utils.GenericTestBase):
    """Tests the TopicSummaryModel class."""

    def test_get_deletion_policy(self):
        # type: () -> None
        self.assertEqual(
            topic_models.TopicSummaryModel.get_deletion_policy(),
            base_models.DELETION_POLICY.NOT_APPLICABLE)


class TopicRightsRightsSnapshotContentModelTests(test_utils.GenericTestBase):

    TOPIC_ID_1 = '1'
    USER_ID_1 = 'id_1'
    USER_ID_2 = 'id_2'
    USER_ID_COMMITTER = 'id_committer'

    def test_get_deletion_policy_is_locally_pseudonymize(self):
        # type: () -> None
        self.assertEqual(
            topic_models.TopicRightsSnapshotContentModel.get_deletion_policy(),
            base_models.DELETION_POLICY.LOCALLY_PSEUDONYMIZE)

    def test_has_reference_to_user_id(self):
        # type: () -> None
        topic_models.TopicRightsModel(
            id=self.TOPIC_ID_1,
            manager_ids=[self.USER_ID_1, self.USER_ID_2],
        ).commit(
            self.USER_ID_COMMITTER, 'Created new topic right',
            [{'cmd': topic_domain.CMD_CREATE_NEW}])

        self.assertTrue(
            topic_models.TopicRightsSnapshotContentModel
            .has_reference_to_user_id(self.USER_ID_1))
        self.assertTrue(
            topic_models.TopicRightsSnapshotContentModel
            .has_reference_to_user_id(self.USER_ID_2))
        self.assertFalse(
            topic_models.TopicRightsSnapshotContentModel
            .has_reference_to_user_id(self.USER_ID_COMMITTER))
        self.assertFalse(
            topic_models.TopicRightsSnapshotContentModel
            .has_reference_to_user_id('x_id'))


class TopicRightsModelUnitTests(test_utils.GenericTestBase):
    """Tests the TopicRightsModel class."""

    TOPIC_1_ID = 'topic_1_id'
    TOPIC_2_ID = 'topic_2_id'
    TOPIC_3_ID = 'topic_3_id'
    TOPIC_4_ID = 'topic_4_id'
    TOPIC_5_ID = 'topic_5_id'
    MANAGER_1_ID_OLD = 'manager_1_id_old'
    MANAGER_1_ID_NEW = 'manager_1_id_new'
    MANAGER_2_ID_OLD = 'manager_2_id_old'
    MANAGER_2_ID_NEW = 'manager_2_id_new'
    MANAGER_3_ID_OLD = 'manager_3_id_old'
    MANAGER_3_ID_NEW = 'manager_3_id_old'
    USER_ID_1 = 'user_id_1'
    USER_ID_2 = 'user_id_2'

    def setUp(self):
        # type: () -> None
        super(TopicRightsModelUnitTests, self).setUp() # type: ignore[no-untyped-call]
        topic_models.TopicRightsModel(
            id=self.TOPIC_4_ID,
            manager_ids=[self.USER_ID_2],
            topic_is_published=True
        ).commit(
            'commiter_id',
            'New topic rights',
            [{'cmd': topic_domain.CMD_CREATE_NEW}])
        topic_models.TopicRightsModel(
            id=self.TOPIC_5_ID,
            manager_ids=[self.USER_ID_2],
            topic_is_published=True
        ).commit(
            'commiter_id',
            'New topic rights',
            [{'cmd': topic_domain.CMD_CREATE_NEW}])

    def test_get_deletion_policy(self):
        # type: () -> None
        self.assertEqual(
            topic_models.TopicRightsModel.get_deletion_policy(),
            base_models.DELETION_POLICY.LOCALLY_PSEUDONYMIZE)

    def test_has_reference_to_user_id(self):
        # type: () -> None
        with self.swap(base_models, 'FETCH_BATCH_SIZE', 1):
            topic_rights = topic_models.TopicRightsModel(
                id=self.TOPIC_1_ID, manager_ids=['manager_id'])
            topic_rights.commit(
                'committer_id',
                'New topic rights',
                [{'cmd': topic_domain.CMD_CREATE_NEW}])
            self.assertTrue(
                topic_models.TopicRightsModel
                .has_reference_to_user_id('manager_id'))
            self.assertFalse(
                topic_models.TopicRightsModel.has_reference_to_user_id('x_id'))

    def test_export_data_nontrivial(self):
        # type: () -> None
        """Tests nontrivial export data on user with some managed topics."""
        user_data = topic_models.TopicRightsModel.export_data(self.USER_ID_2)
        expected_data = {
            'managed_topic_ids': [self.TOPIC_4_ID, self.TOPIC_5_ID]
        }
        self.assertEqual(user_data, expected_data)

    def test_export_data_trivial(self):
        # type: () -> None
        """Tests trivial export data on user with no managed topics."""
        user_data = topic_models.TopicRightsModel.export_data(self.USER_ID_1)
        expected_data = {
            'managed_topic_ids': []
        } # type: Dict[Text, List[Text]]
        self.assertEqual(user_data, expected_data)<|MERGE_RESOLUTION|>--- conflicted
+++ resolved
@@ -30,12 +30,8 @@
 
 MYPY = False
 if MYPY: # pragma: no cover
-<<<<<<< HEAD
-    from mypy_imports import base_models, topic_models, user_models # pylint: disable=unused-import
-=======
     from mypy_imports import base_models
     from mypy_imports import topic_models
->>>>>>> 9edfb2c8
 
 (base_models, topic_models, user_models) = models.Registry.import_models(
     [models.NAMES.base_model, models.NAMES.topic, models.NAMES.user])
