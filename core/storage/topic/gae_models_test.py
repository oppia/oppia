# coding: utf-8
#
# Copyright 2018 The Oppia Authors. All Rights Reserved.
#
# Licensed under the Apache License, Version 2.0 (the "License");
# you may not use this file except in compliance with the License.
# You may obtain a copy of the License at
#
#      http://www.apache.org/licenses/LICENSE-2.0
#
# Unless required by applicable law or agreed to in writing, software
# distributed under the License is distributed on an "AS-IS" BASIS,
# WITHOUT WARRANTIES OR CONDITIONS OF ANY KIND, either express or implied.
# See the License for the specific language governing permissions and
# limitations under the License.

"""Tests for Topic model."""
from __future__ import absolute_import  # pylint: disable=import-only-modules
from __future__ import unicode_literals  # pylint: disable=import-only-modules

from constants import constants
from core.domain import subtopic_page_domain
from core.domain import topic_domain
from core.domain import topic_services
from core.platform import models
from core.tests import test_utils
import feconf

(base_models, topic_models, user_models) = models.Registry.import_models(
    [models.NAMES.base_model, models.NAMES.topic, models.NAMES.user])


class TopicModelUnitTests(test_utils.GenericTestBase):
    """Tests the TopicModel class."""
    TOPIC_NAME = 'tOpic_NaMe'
    TOPIC_CANONICAL_NAME = 'topic_name'
    TOPIC_ID = 'topic_id'

    def test_get_deletion_policy(self):
        self.assertEqual(
            topic_models.TopicModel.get_deletion_policy(),
            base_models.DELETION_POLICY.KEEP_IF_PUBLIC)

    def test_has_reference_to_user_id(self):
        self.save_new_topic(
            'topic_id', 'owner_id', 'name', 'description', [], [], [], [], 0)
        self.assertTrue(
            topic_models.TopicModel.has_reference_to_user_id('owner_id'))
        self.assertFalse(
            topic_models.TopicModel.has_reference_to_user_id('x_id'))

    def test_get_user_id_migration_policy(self):
        self.assertEqual(
            topic_models.TopicModel.get_user_id_migration_policy(),
            base_models.USER_ID_MIGRATION_POLICY.NOT_APPLICABLE)

    def test_that_subsidiary_models_are_created_when_new_model_is_saved(self):
        """Tests the _trusted_commit() method."""

        topic_rights = topic_models.TopicRightsModel(
            id=self.TOPIC_ID,
            manager_ids=[],
            topic_is_published=True
        )
        # Topic is created but not committed/saved.
        topic = topic_models.TopicModel(
            id=self.TOPIC_ID,
            name=self.TOPIC_NAME,
            canonical_name=self.TOPIC_CANONICAL_NAME,
            subtopic_schema_version=feconf.CURRENT_SUBTOPIC_SCHEMA_VERSION,
            story_reference_schema_version=(
                feconf.CURRENT_STORY_REFERENCE_SCHEMA_VERSION),
            next_subtopic_id=1,
            language_code='en'
        )
        # We check that topic has not been saved before calling commit().
        self.assertIsNone(topic_models.TopicModel.get_by_name(self.TOPIC_NAME))
        # We call commit() expecting that _trusted_commit works fine
        # and saves topic to datastore.
        topic_rights.commit(
            committer_id=feconf.SYSTEM_COMMITTER_ID,
            commit_message='Created new topic rights',
            commit_cmds=[{'cmd': topic_domain.CMD_CREATE_NEW}]
        )
        topic.commit(
            committer_id=feconf.SYSTEM_COMMITTER_ID,
            commit_message='Created new topic',
            commit_cmds=[{'cmd': topic_domain.CMD_CREATE_NEW}]
        )
        # Now we check that topic is not None and that actually
        # now topic exists, that means that commit() worked fine.
        self.assertIsNotNone(
            topic_models.TopicModel.get_by_name(self.TOPIC_NAME)
        )

    def test_get_by_name(self):
        topic = topic_domain.Topic.create_default_topic(
            topic_id=self.TOPIC_ID,
            name=self.TOPIC_NAME
        )
        topic_services.save_new_topic(feconf.SYSTEM_COMMITTER_ID, topic)
        self.assertEqual(
            topic_models.TopicModel.get_by_name(self.TOPIC_NAME).name,
            self.TOPIC_NAME
        )
        self.assertEqual(
            topic_models.TopicModel.get_by_name(self.TOPIC_NAME).id,
            self.TOPIC_ID
        )


class TopicCommitLogEntryModelUnitTest(test_utils.GenericTestBase):
    """Tests the TopicCommitLogEntryModel class."""

    def test_get_deletion_policy(self):
        self.assertEqual(
            topic_models.TopicCommitLogEntryModel.get_deletion_policy(),
            base_models.DELETION_POLICY.KEEP_IF_PUBLIC)

    def test_has_reference_to_user_id(self):
        commit = topic_models.TopicCommitLogEntryModel.create(
            'b', 0, 'committer_id', 'username', 'msg', 'create', [{}],
            constants.ACTIVITY_STATUS_PUBLIC, False)
        commit.topic_id = 'b'
        commit.put()
        self.assertTrue(
            topic_models.TopicCommitLogEntryModel
            .has_reference_to_user_id('committer_id'))
        self.assertFalse(
            topic_models.TopicCommitLogEntryModel
            .has_reference_to_user_id('x_id'))

    def test__get_instance_id(self):
        # Calling create() method calls _get_instance (a protected method)
        # and sets the instance id equal to the result of calling that method.
        topic_commit_log_entry = (
            topic_models.TopicCommitLogEntryModel.create(
                entity_id='entity_id',
                version=1,
                committer_id='committer_id',
                committer_username='committer_username',
                commit_type='create',
                commit_message='Created new TopicCommitLogEntry',
                commit_cmds=[{'cmd': 'create_new'}],
                status=constants.ACTIVITY_STATUS_PRIVATE,
                community_owned=True
            )
        )
        self.assertEqual(
            topic_commit_log_entry.id,
            'topic-entity_id-1'
        )


class TopicSummaryModelUnitTests(test_utils.GenericTestBase):
    """Tests the TopicSummaryModel class."""

    def test_get_deletion_policy(self):
        self.assertEqual(
            topic_models.TopicSummaryModel.get_deletion_policy(),
            base_models.DELETION_POLICY.KEEP_IF_PUBLIC)

    def test_has_reference_to_user_id(self):
        self.assertFalse(
            topic_models.TopicSummaryModel.has_reference_to_user_id('any_id'))

    def test_get_user_id_migration_policy(self):
        self.assertEqual(
            topic_models.TopicSummaryModel.get_user_id_migration_policy(),
            base_models.USER_ID_MIGRATION_POLICY.NOT_APPLICABLE)


class SubtopicPageModelUnitTest(test_utils.GenericTestBase):
    """Tests the SubtopicPageModel class."""
    SUBTOPIC_PAGE_ID = 'subtopic_page_id'

    def test_get_deletion_policy(self):
        self.assertEqual(
            topic_models.SubtopicPageModel.get_deletion_policy(),
            base_models.DELETION_POLICY.KEEP_IF_PUBLIC)

    def test_has_reference_to_user_id(self):
        subtopic_page_model = topic_models.SubtopicPageModel(
            id='subtopic_id',
            topic_id='topic_id',
            page_contents={},
            page_contents_schema_version=1,
            language_code=constants.DEFAULT_LANGUAGE_CODE)
        subtopic_page_model.commit(
            committer_id='committer_id',
            commit_message='Created new subtopic page',
            commit_cmds=[{'cmd': subtopic_page_domain.CMD_CREATE_NEW}])
        self.assertTrue(
            topic_models.SubtopicPageModel
            .has_reference_to_user_id('committer_id'))
        self.assertFalse(
            topic_models.SubtopicPageModel.has_reference_to_user_id('x_id'))

    def test_that_subsidiary_models_are_created_when_new_model_is_saved(self):
        """Tests the _trusted_commit() method."""

        # SubtopicPage is created but not committed/saved.
        subtopic_page = topic_models.SubtopicPageModel(
            id=self.SUBTOPIC_PAGE_ID,
            topic_id='topic_id',
            page_contents={},
            page_contents_schema_version=(
                feconf.CURRENT_SUBTOPIC_PAGE_CONTENTS_SCHEMA_VERSION),
            language_code='en'
        )
        # We check that subtopic page has not been saved before calling
        # commit().
        self.assertIsNone(
            topic_models.SubtopicPageModel.get(
                entity_id=self.SUBTOPIC_PAGE_ID,
                strict=False
            )
        )
        # We call commit() expecting that _trusted_commit works fine
        # and saves subtopic page to datastore.
        subtopic_page.commit(
            committer_id=feconf.SYSTEM_COMMITTER_ID,
            commit_message='Created new topic',
            commit_cmds=[{'cmd': topic_domain.CMD_CREATE_NEW}]
        )
        # Now we check that subtopic page is not None and that actually
        # now subtopic page exists, that means that commit() worked fine.
        self.assertIsNotNone(
            topic_models.SubtopicPageModel.get(
                entity_id=self.SUBTOPIC_PAGE_ID,
                strict=False
            )
        )


class SubtopicPageCommitLogEntryModelUnitTest(test_utils.GenericTestBase):
    """Tests the SubtopicPageCommitLogEntryModel class."""

    def test_get_deletion_policy(self):
        self.assertEqual(
            topic_models.SubtopicPageCommitLogEntryModel.get_deletion_policy(),
            base_models.DELETION_POLICY.KEEP_IF_PUBLIC)

    def test_has_reference_to_user_id(self):
        commit = topic_models.SubtopicPageCommitLogEntryModel.create(
            'b', 0, 'committer_id', 'username', 'msg', 'create', [{}],
            constants.ACTIVITY_STATUS_PUBLIC, False)
        commit.subtopic_page_id = 'b'
        commit.put()
        self.assertTrue(
            topic_models.SubtopicPageCommitLogEntryModel
            .has_reference_to_user_id('committer_id'))
        self.assertFalse(
            topic_models.SubtopicPageCommitLogEntryModel
            .has_reference_to_user_id('x_id'))

    def test__get_instance_id(self):
        # Calling create() method calls _get_instance (a protected method)
        # and sets the instance id equal to the result of calling that method.
        subtopic_page_commit_log_entry = (
            topic_models.SubtopicPageCommitLogEntryModel.create(
                entity_id='entity_id',
                version=1,
                committer_id='committer_id',
                committer_username='committer_username',
                commit_type='create',
                commit_message='Created new SubtopicPageCommitLogEntry',
                commit_cmds=[{'cmd': 'create_new'}],
                status=constants.ACTIVITY_STATUS_PRIVATE,
                community_owned=True
            )
        )
        self.assertEqual(
            subtopic_page_commit_log_entry.id,
            'subtopicpage-entity_id-1'
        )


class ExplorationRightsSnapshotContentModelTests(test_utils.GenericTestBase):
    """Test the ExplorationRightsSnapshotContentModel class."""

    SNAPSHOT_ID = '1'
    USER_1_USER_ID = 'user_id_1'
    USER_1_GAE_ID = 'gae_id_1'
    USER_2_USER_ID = 'user_id_2'
    USER_2_GAE_ID = 'gae_id_2'

    def setUp(self):
        super(ExplorationRightsSnapshotContentModelTests, self).setUp()
        user_models.UserSettingsModel(
            id=self.USER_1_USER_ID,
            gae_id=self.USER_1_GAE_ID,
            email='some@email.com',
            role=feconf.ROLE_ID_COLLECTION_EDITOR
        ).put()
        user_models.UserSettingsModel(
            id=self.USER_2_USER_ID,
            gae_id=self.USER_2_GAE_ID,
            email='some.different@email.com',
            role=feconf.ROLE_ID_COLLECTION_EDITOR
        ).put()

    def test_migrate_snapshot_model(self):
        original_rights_model = topic_models.TopicRightsModel(
            manager_ids=[self.USER_1_GAE_ID, self.USER_2_GAE_ID])
        original_rights_snapshot_model = (
            topic_models.TopicRightsSnapshotContentModel(
                id=self.SNAPSHOT_ID,
                content=original_rights_model.to_dict()))
        original_rights_snapshot_model.migrate_snapshot_model()

        migrated_rights_snapshot_model = (
            topic_models.TopicRightsSnapshotContentModel.get_by_id(
                self.SNAPSHOT_ID))
        self.assertEqual(
            original_rights_snapshot_model.last_updated,
            migrated_rights_snapshot_model.last_updated)

        migrated_rights_model = topic_models.TopicRightsModel(
            **migrated_rights_snapshot_model.content)
        self.assertEqual(
            [self.USER_1_USER_ID, self.USER_2_USER_ID],
            migrated_rights_model.manager_ids)


class TopicRightsModelUnitTests(test_utils.GenericTestBase):
    """Tests the TopicRightsModel class."""

    TOPIC_1_ID = 'topic_1_id'
    TOPIC_2_ID = 'topic_2_id'
    TOPIC_3_ID = 'topic_3_id'
    MANAGER_1_ID_OLD = 'manager_1_id_old'
    MANAGER_1_ID_NEW = 'manager_1_id_new'
    MANAGER_2_ID_OLD = 'manager_2_id_old'
    MANAGER_2_ID_NEW = 'manager_2_id_new'
    MANAGER_3_ID_OLD = 'manager_3_id_old'
    MANAGER_3_ID_NEW = 'manager_3_id_old'

    def test_get_deletion_policy(self):
        self.assertEqual(
            topic_models.TopicRightsModel.get_deletion_policy(),
            base_models.DELETION_POLICY.KEEP_IF_PUBLIC)

    def test_has_reference_to_user_id(self):
<<<<<<< HEAD
        topic_rights = topic_models.TopicRightsModel(
            id=self.TOPIC_1_ID, manager_ids=['manager_id'])
        topic_rights.commit(
            'committer_id',
            'New topic rights',
            [{'cmd': topic_domain.CMD_CREATE_NEW}])
        self.assertTrue(
            topic_models.TopicRightsModel
            .has_reference_to_user_id('manager_id'))
        self.assertTrue(
            topic_models.TopicRightsModel
            .has_reference_to_user_id('committer_id'))
        self.assertFalse(
            topic_models.TopicRightsModel.has_reference_to_user_id('x_id'))

    def test_get_user_id_migration_policy(self):
        self.assertEqual(
            topic_models.TopicRightsModel.get_user_id_migration_policy(),
            base_models.USER_ID_MIGRATION_POLICY.CUSTOM)

    def test_migrate_model(self):
        original_model_1 = topic_models.TopicRightsModel(
            id=self.TOPIC_1_ID, manager_ids=[self.MANAGER_1_ID_OLD])
        original_model_1.commit(
            'committer_id',
            'New topic rights',
            [{'cmd': topic_domain.CMD_CREATE_NEW}])
        original_model_2 = topic_models.TopicRightsModel(
            id=self.TOPIC_2_ID,
            manager_ids=[self.MANAGER_1_ID_OLD, self.MANAGER_2_ID_OLD])
        original_model_2.commit(
            'committer_id',
            'New topic rights',
            [{'cmd': topic_domain.CMD_CREATE_NEW}])
        original_model_3 = topic_models.TopicRightsModel(
            id=self.TOPIC_3_ID,
            manager_ids=[self.MANAGER_2_ID_OLD, self.MANAGER_3_ID_OLD])
        original_model_3.commit(
            'committer_id',
            'New topic rights',
            [{'cmd': topic_domain.CMD_CREATE_NEW}])

        topic_models.TopicRightsModel.migrate_model(
            self.MANAGER_1_ID_OLD, self.MANAGER_1_ID_NEW)
        topic_models.TopicRightsModel.migrate_model(
            self.MANAGER_2_ID_OLD, self.MANAGER_2_ID_NEW)
        topic_models.TopicRightsModel.migrate_model(
            self.MANAGER_3_ID_OLD, self.MANAGER_3_ID_NEW)

        migrated_model_1 = topic_models.TopicRightsModel.get_by_id(
            self.TOPIC_1_ID)
        self.assertEqual([self.MANAGER_1_ID_NEW], migrated_model_1.manager_ids)
        migrated_model_2 = topic_models.TopicRightsModel.get_by_id(
            self.TOPIC_2_ID)
        self.assertEqual(
            [self.MANAGER_1_ID_NEW, self.MANAGER_2_ID_NEW],
            migrated_model_2.manager_ids)
        migrated_model_3 = topic_models.TopicRightsModel.get_by_id(
            self.TOPIC_3_ID)
        self.assertEqual(
            [self.MANAGER_2_ID_NEW, self.MANAGER_3_ID_NEW],
            migrated_model_3.manager_ids)

    def test_verify_model_user_ids_exist(self):
        user_models.UserSettingsModel(
            id=self.MANAGER_1_ID_NEW,
            gae_id='gae_1_id',
            email='some@email.com',
            role=feconf.ROLE_ID_COLLECTION_EDITOR
        ).put()
        user_models.UserSettingsModel(
            id=self.MANAGER_2_ID_NEW,
            gae_id='gae_2_id',
            email='some_other@email.com',
            role=feconf.ROLE_ID_COLLECTION_EDITOR
        ).put()
        model = topic_models.TopicRightsModel(
            id=self.TOPIC_1_ID,
            manager_ids=[self.MANAGER_1_ID_NEW, self.MANAGER_2_ID_NEW])
        self.assertTrue(model.verify_model_user_ids_exist())

        model.manager_ids = [self.MANAGER_1_ID_NEW, 'user_non_id']
        self.assertFalse(model.verify_model_user_ids_exist())

        model.manager_ids = ['user_non_id']
        self.assertFalse(model.verify_model_user_ids_exist())
=======
        with self.swap(base_models, 'FETCH_BATCH_SIZE', 1):
            topic_rights = topic_models.TopicRightsModel(
                id='topic_id', manager_ids=['manager_id'])
            topic_rights.commit(
                'committer_id',
                'New topic rights',
                [{'cmd': topic_domain.CMD_CREATE_NEW}])
            self.assertTrue(
                topic_models.TopicRightsModel
                .has_reference_to_user_id('manager_id'))
            self.assertTrue(
                topic_models.TopicRightsModel
                .has_reference_to_user_id('committer_id'))
            self.assertFalse(
                topic_models.TopicRightsModel.has_reference_to_user_id('x_id'))

            # We remove the manager_id form manager_ids to to verify that the
            # manager_id is still found in TopicRightsSnapshotContentModel.
            topic_rights = topic_models.TopicRightsModel.get_by_id('topic_id')
            topic_rights.manager_ids = ['different_manager_id']
            topic_rights.commit(
                'committer_id',
                'Change topic rights',
                [{'cmd': topic_domain.CMD_CREATE_NEW}])

            self.assertTrue(
                topic_models.TopicRightsModel
                .has_reference_to_user_id('manager_id'))
            self.assertTrue(
                topic_models.TopicRightsModel
                .has_reference_to_user_id('different_manager_id'))
>>>>>>> 440fe104
<|MERGE_RESOLUTION|>--- conflicted
+++ resolved
@@ -342,21 +342,37 @@
             base_models.DELETION_POLICY.KEEP_IF_PUBLIC)
 
     def test_has_reference_to_user_id(self):
-<<<<<<< HEAD
-        topic_rights = topic_models.TopicRightsModel(
-            id=self.TOPIC_1_ID, manager_ids=['manager_id'])
-        topic_rights.commit(
-            'committer_id',
-            'New topic rights',
-            [{'cmd': topic_domain.CMD_CREATE_NEW}])
-        self.assertTrue(
-            topic_models.TopicRightsModel
-            .has_reference_to_user_id('manager_id'))
-        self.assertTrue(
-            topic_models.TopicRightsModel
-            .has_reference_to_user_id('committer_id'))
-        self.assertFalse(
-            topic_models.TopicRightsModel.has_reference_to_user_id('x_id'))
+        with self.swap(base_models, 'FETCH_BATCH_SIZE', 1):
+            topic_rights = topic_models.TopicRightsModel(
+                id=self.TOPIC_1_ID, manager_ids=['manager_id'])
+            topic_rights.commit(
+                'committer_id',
+                'New topic rights',
+                [{'cmd': topic_domain.CMD_CREATE_NEW}])
+            self.assertTrue(
+                topic_models.TopicRightsModel
+                .has_reference_to_user_id('manager_id'))
+            self.assertTrue(
+                topic_models.TopicRightsModel
+                .has_reference_to_user_id('committer_id'))
+            self.assertFalse(
+                topic_models.TopicRightsModel.has_reference_to_user_id('x_id'))
+
+            # We remove the manager_id form manager_ids to to verify that the
+            # manager_id is still found in TopicRightsSnapshotContentModel.
+            topic_rights = topic_models.TopicRightsModel.get_by_id('topic_id')
+            topic_rights.manager_ids = ['different_manager_id']
+            topic_rights.commit(
+                'committer_id',
+                'Change topic rights',
+                [{'cmd': topic_domain.CMD_CREATE_NEW}])
+
+            self.assertTrue(
+                topic_models.TopicRightsModel
+                .has_reference_to_user_id('manager_id'))
+            self.assertTrue(
+                topic_models.TopicRightsModel
+                .has_reference_to_user_id('different_manager_id'))
 
     def test_get_user_id_migration_policy(self):
         self.assertEqual(
@@ -428,37 +444,4 @@
         self.assertFalse(model.verify_model_user_ids_exist())
 
         model.manager_ids = ['user_non_id']
-        self.assertFalse(model.verify_model_user_ids_exist())
-=======
-        with self.swap(base_models, 'FETCH_BATCH_SIZE', 1):
-            topic_rights = topic_models.TopicRightsModel(
-                id='topic_id', manager_ids=['manager_id'])
-            topic_rights.commit(
-                'committer_id',
-                'New topic rights',
-                [{'cmd': topic_domain.CMD_CREATE_NEW}])
-            self.assertTrue(
-                topic_models.TopicRightsModel
-                .has_reference_to_user_id('manager_id'))
-            self.assertTrue(
-                topic_models.TopicRightsModel
-                .has_reference_to_user_id('committer_id'))
-            self.assertFalse(
-                topic_models.TopicRightsModel.has_reference_to_user_id('x_id'))
-
-            # We remove the manager_id form manager_ids to to verify that the
-            # manager_id is still found in TopicRightsSnapshotContentModel.
-            topic_rights = topic_models.TopicRightsModel.get_by_id('topic_id')
-            topic_rights.manager_ids = ['different_manager_id']
-            topic_rights.commit(
-                'committer_id',
-                'Change topic rights',
-                [{'cmd': topic_domain.CMD_CREATE_NEW}])
-
-            self.assertTrue(
-                topic_models.TopicRightsModel
-                .has_reference_to_user_id('manager_id'))
-            self.assertTrue(
-                topic_models.TopicRightsModel
-                .has_reference_to_user_id('different_manager_id'))
->>>>>>> 440fe104
+        self.assertFalse(model.verify_model_user_ids_exist())