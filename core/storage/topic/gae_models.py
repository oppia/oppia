# coding: utf-8
#
# Copyright 2018 The Oppia Authors. All Rights Reserved.
#
# Licensed under the Apache License, Version 2.0 (the "License");
# you may not use this file except in compliance with the License.
# You may obtain a copy of the License at
#
#      http://www.apache.org/licenses/LICENSE-2.0
#
# Unless required by applicable law or agreed to in writing, software
# distributed under the License is distributed on an "AS-IS" BASIS,
# WITHOUT WARRANTIES OR CONDITIONS OF ANY KIND, either express or implied.
# See the License for the specific language governing permissions and
# limitations under the License.

"""Models for topics and related constructs."""

from __future__ import annotations

from core import feconf
from core.constants import constants
from core.platform import models

from typing import Dict, List, Mapping, Optional, Sequence, cast

MYPY = False
if MYPY: # pragma: no cover
    from mypy_imports import base_models
    from mypy_imports import datastore_services

(base_models, user_models) = models.Registry.import_models([
    models.NAMES.base_model, models.NAMES.user])

datastore_services = models.Registry.import_datastore_services()


class TopicSnapshotMetadataModel(base_models.BaseSnapshotMetadataModel):
    """Storage model for the metadata for a topic snapshot."""

    pass


class TopicSnapshotContentModel(base_models.BaseSnapshotContentModel):
    """Storage model for the content of a topic snapshot."""

    @staticmethod
    def get_deletion_policy() -> base_models.DELETION_POLICY:
        """Model doesn't contain any data directly corresponding to a user."""
        return base_models.DELETION_POLICY.NOT_APPLICABLE


class TopicCommitLogEntryModel(base_models.BaseCommitLogEntryModel):
    """Log of commits to topics.

    A new instance of this model is created and saved every time a commit to
    TopicModel occurs.

    The id for this model is of the form 'topic-[topic_id]-[version]'.
    """

    # The id of the topic being edited.
    topic_id = datastore_services.StringProperty(indexed=True, required=True)

    @classmethod
    def get_instance_id(cls, topic_id: str, version: int) -> str:
        """This function returns the generated id for the get_commit function
        in the parent class.

        Args:
            topic_id: str. The id of the topic being edited.
            version: int. The version number of the topic after the commit.

        Returns:
            str. The commit id with the topic id and version number.
        """
        return 'topic-%s-%s' % (topic_id, version)

    @staticmethod
    def get_model_association_to_user(
    ) -> base_models.MODEL_ASSOCIATION_TO_USER:
        """The history of commits is not relevant for the purposes of Takeout
        since commits don't contain relevant data corresponding to users.
        """
        return base_models.MODEL_ASSOCIATION_TO_USER.NOT_CORRESPONDING_TO_USER

    @classmethod
    def get_export_policy(cls) -> Dict[str, base_models.EXPORT_POLICY]:
        """Model contains data corresponding to a user, but this isn't exported
        because the history of commits isn't deemed as useful for users since
        commit logs don't contain relevant data corresponding to those users.
        """
        return dict(super(cls, cls).get_export_policy(), **{
            'topic_id': base_models.EXPORT_POLICY.NOT_APPLICABLE
        })


class TopicModel(base_models.VersionedModel):
    """Model for storing Topics.

    This class should only be imported by the topic services file
    and the topic model test file.
    """

    SNAPSHOT_METADATA_CLASS = TopicSnapshotMetadataModel
    SNAPSHOT_CONTENT_CLASS = TopicSnapshotContentModel
    COMMIT_LOG_ENTRY_CLASS = TopicCommitLogEntryModel
    ALLOW_REVERT = False

    # The name of the topic.
    name = datastore_services.StringProperty(required=True, indexed=True)
    # The canonical name of the topic, created by making `name` lowercase.
    canonical_name = (
        datastore_services.StringProperty(required=True, indexed=True))
    # The abbreviated name of the topic.
    abbreviated_name = (
        datastore_services.StringProperty(indexed=True, default=''))
    # The thumbnail filename of the topic.
    thumbnail_filename = datastore_services.StringProperty(indexed=True)
    # The thumbnail background color of the topic.
    thumbnail_bg_color = datastore_services.StringProperty(indexed=True)
    # The thumbnail size in bytes of the topic.
    thumbnail_size_in_bytes = (
        datastore_services.IntegerProperty(indexed=True))
    # The description of the topic.
    description = datastore_services.TextProperty(indexed=False)
    # This consists of the list of objects referencing canonical stories that
    # are part of this topic.
    canonical_story_references = (
        datastore_services.JsonProperty(repeated=True, indexed=False))
    # This consists of the list of objects referencing additional stories that
    # are part of this topic.
    additional_story_references = (
        datastore_services.JsonProperty(repeated=True, indexed=False))
    # The schema version for the story reference object on each of the above 2
    # lists.
    story_reference_schema_version = datastore_services.IntegerProperty(
        required=True, indexed=True)
    # This consists of the list of uncategorized skill ids that are not part of
    # any subtopic.
    uncategorized_skill_ids = (
        datastore_services.StringProperty(repeated=True, indexed=True))
    # The list of subtopics that are part of the topic.
    subtopics = datastore_services.JsonProperty(repeated=True, indexed=False)
    # The schema version of the subtopic dict.
    subtopic_schema_version = (
        datastore_services.IntegerProperty(required=True, indexed=True))
    # The id for the next subtopic.
    next_subtopic_id = datastore_services.IntegerProperty(required=True)
    # The ISO 639-1 code for the language this topic is written in.
    language_code = (
        datastore_services.StringProperty(required=True, indexed=True))
    # The url fragment of the topic.
    url_fragment = (
        datastore_services.StringProperty(required=True, indexed=True))
    # Whether to show practice tab in the Topic viewer page.
    practice_tab_is_displayed = datastore_services.BooleanProperty(
        required=True, default=False)
    # The content of the meta tag in the Topic viewer page.
    meta_tag_content = datastore_services.StringProperty(
        indexed=True, default='')
    # The page title fragment used in the Topic viewer web page.
    # For example, if the full Topic viewer web page title is
    # 'Learn Fractions | Add, Subtract, Multiply and Divide | Oppia'
    # the page title fragment field represents the middle value 'Add, Subtract,
    # Multiply and Divide'.
    page_title_fragment_for_web = datastore_services.StringProperty(
        required=True, indexed=True)
    # A diagnostic test contains a set of questions covering multiple topics and
    # based on the user's performance in the test, a topic is recommended to
    # them. Now, this field is used for listing the skill IDs from which the
    # questions should be fetched for the diagnostic test.
    skill_ids_for_diagnostic_test = datastore_services.StringProperty(
        repeated=True, indexed=True)

    @staticmethod
    def get_deletion_policy() -> base_models.DELETION_POLICY:
        """Model doesn't contain any data directly corresponding to a user."""
        return base_models.DELETION_POLICY.NOT_APPLICABLE

    # We expect Mapping because we want to allow models that inherit
    # from BaseModel as the values, if we used Dict this wouldn't be allowed.
    def _prepare_additional_models(self) -> Mapping[str, base_models.BaseModel]:
        """Prepares additional models needed for the commit process.

        Returns:
            dict(str, BaseModel). Additional models needed for
            the commit process. Contains the TopicRightsModel.
        """
        return {
            'rights_model': TopicRightsModel.get_by_id(self.id)
        }

    def compute_models_to_commit(
        self,
        committer_id: str,
        commit_type: str,
<<<<<<< HEAD
        commit_message: str,
=======
        commit_message: Optional[str],
>>>>>>> 621ae5e4
        commit_cmds: base_models.AllowedCommitCmdsListType,
        # We expect Mapping because we want to allow models that inherit
        # from BaseModel as the values, if we used Dict this wouldn't
        # be allowed.
        additional_models: Mapping[str, base_models.BaseModel]
    ) -> base_models.ModelsToPutDict:
        """Record the event to the commit log after the model commit.

        Note that this extends the superclass method.

        Args:
            committer_id: str. The user_id of the user who committed the
                change.
            commit_type: str. The type of commit. Possible values are in
                core.storage.base_models.COMMIT_TYPE_CHOICES.
            commit_message: str|None. The commit description message, for
                unpublished topics, it may be equal to None.
            commit_cmds: list(dict). A list of commands, describing changes
                made in this model, which should give sufficient information to
                reconstruct the commit. Each dict always contains:
                    cmd: str. Unique command.
                and then additional arguments for that command.
            additional_models: dict(str, BaseModel). Additional models that are
                needed for the commit process.

        Returns:
            ModelsToPutDict. A dict of models that should be put into
            the datastore.
        """
        models_to_put = super().compute_models_to_commit(
            committer_id,
            commit_type,
            commit_message,
            commit_cmds,
            additional_models
        )

        topic_rights = cast(
            TopicRightsModel, additional_models['rights_model']
        )
        if topic_rights.topic_is_published:
            status = constants.ACTIVITY_STATUS_PUBLIC
        else:
            status = constants.ACTIVITY_STATUS_PRIVATE

        topic_commit_log_entry = TopicCommitLogEntryModel.create(
            self.id, self.version, committer_id, commit_type,
            commit_message, commit_cmds, status, False
        )
        topic_commit_log_entry.topic_id = self.id
        return {
            'snapshot_metadata_model': models_to_put['snapshot_metadata_model'],
            'snapshot_content_model': models_to_put['snapshot_content_model'],
            'commit_log_model': topic_commit_log_entry,
            'versioned_model': models_to_put['versioned_model'],
        }

    @classmethod
    def get_by_name(cls, topic_name: str) -> Optional[TopicModel]:
        """Gets TopicModel by topic_name. Returns None if the topic with
        name topic_name doesn't exist.

        Args:
            topic_name: str. The name of the topic.

        Returns:
            TopicModel|None. The topic model of the topic or None if not
            found.
        """
        return cls.get_all().filter(
            cls.canonical_name == topic_name.lower()
        ).get()

    @classmethod
    def get_by_url_fragment(cls, url_fragment: str) -> Optional[TopicModel]:
        """Gets TopicModel by url_fragment. Returns None if the topic with
        name url_fragment doesn't exist.

        Args:
            url_fragment: str. The url fragment of the topic.

        Returns:
            TopicModel|None. The topic model of the topic or None if not
            found.
        """
        # TODO(#10210): Make fetching by URL fragment faster.
        return cls.get_all().filter(cls.url_fragment == url_fragment).get()

    @staticmethod
    def get_model_association_to_user(
    ) -> base_models.MODEL_ASSOCIATION_TO_USER:
        """Model does not contain user data."""
        return base_models.MODEL_ASSOCIATION_TO_USER.NOT_CORRESPONDING_TO_USER

    @classmethod
    def get_export_policy(cls) -> Dict[str, base_models.EXPORT_POLICY]:
        """Model doesn't contain any data directly corresponding to a user."""
        return dict(super(cls, cls).get_export_policy(), **{
            'name': base_models.EXPORT_POLICY.NOT_APPLICABLE,
            'canonical_name': base_models.EXPORT_POLICY.NOT_APPLICABLE,
            'abbreviated_name': base_models.EXPORT_POLICY.NOT_APPLICABLE,
            'thumbnail_filename': base_models.EXPORT_POLICY.NOT_APPLICABLE,
            'thumbnail_bg_color': base_models.EXPORT_POLICY.NOT_APPLICABLE,
            'thumbnail_size_in_bytes': base_models.EXPORT_POLICY.NOT_APPLICABLE,
            'description': base_models.EXPORT_POLICY.NOT_APPLICABLE,
            'canonical_story_references':
                base_models.EXPORT_POLICY.NOT_APPLICABLE,
            'additional_story_references':
                base_models.EXPORT_POLICY.NOT_APPLICABLE,
            'story_reference_schema_version':
                base_models.EXPORT_POLICY.NOT_APPLICABLE,
            'uncategorized_skill_ids': base_models.EXPORT_POLICY.NOT_APPLICABLE,
            'subtopics': base_models.EXPORT_POLICY.NOT_APPLICABLE,
            'subtopic_schema_version': base_models.EXPORT_POLICY.NOT_APPLICABLE,
            'next_subtopic_id': base_models.EXPORT_POLICY.NOT_APPLICABLE,
            'language_code': base_models.EXPORT_POLICY.NOT_APPLICABLE,
            'meta_tag_content': base_models.EXPORT_POLICY.NOT_APPLICABLE,
            'page_title_fragment_for_web': (
                base_models.EXPORT_POLICY.NOT_APPLICABLE),
            'practice_tab_is_displayed':
                base_models.EXPORT_POLICY.NOT_APPLICABLE,
            'url_fragment': base_models.EXPORT_POLICY.NOT_APPLICABLE,
            'skill_ids_for_diagnostic_test':
                base_models.EXPORT_POLICY.NOT_APPLICABLE
        })


class TopicSummaryModel(base_models.BaseModel):
    """Summary model for an Oppia Topic.

    This should be used whenever the content blob of the topic is not
    needed (e.g. search results, etc).

    A TopicSummaryModel instance stores the following information:

        id, description, language_code, last_updated, created_on, version,
        url_fragment.

    The key of each instance is the topic id.
    """

    # The name of the topic.
    name = datastore_services.StringProperty(required=True, indexed=True)
    # The canonical name of the topic, created by making `name` lowercase.
    canonical_name = (
        datastore_services.StringProperty(required=True, indexed=True))
    # The ISO 639-1 code for the language this topic is written in.
    language_code = (
        datastore_services.StringProperty(required=True, indexed=True))
    # The description of the topic.
    description = datastore_services.TextProperty(indexed=False)
    # The url fragment of the topic.
    url_fragment = (
        datastore_services.StringProperty(required=True, indexed=True))

    # Time when the topic model was last updated (not to be
    # confused with last_updated, which is the time when the
    # topic *summary* model was last updated).
    topic_model_last_updated = (
        datastore_services.DateTimeProperty(required=True, indexed=True))
    # Time when the topic model was created (not to be confused
    # with created_on, which is the time when the topic *summary*
    # model was created).
    topic_model_created_on = (
        datastore_services.DateTimeProperty(required=True, indexed=True))
    # The number of canonical stories that are part of this topic.
    canonical_story_count = (
        datastore_services.IntegerProperty(required=True, indexed=True))
    # The number of additional stories that are part of this topic.
    additional_story_count = (
        datastore_services.IntegerProperty(required=True, indexed=True))
    # The total number of skills in the topic (including those that are
    # uncategorized).
    total_skill_count = (
        datastore_services.IntegerProperty(required=True, indexed=True))
    # The total number of published chapters in the topic.
    total_published_node_count = (
        datastore_services.IntegerProperty(required=True, indexed=True))
    # The number of skills that are not part of any subtopic.
    uncategorized_skill_count = (
        datastore_services.IntegerProperty(required=True, indexed=True))
    # The number of subtopics of the topic.
    subtopic_count = (
        datastore_services.IntegerProperty(required=True, indexed=True))
    # The thumbnail filename of the topic.
    thumbnail_filename = datastore_services.StringProperty(indexed=True)
    # The thumbnail background color of the topic.
    thumbnail_bg_color = datastore_services.StringProperty(indexed=True)
    version = datastore_services.IntegerProperty(required=True)

    @staticmethod
    def get_deletion_policy() -> base_models.DELETION_POLICY:
        """Model doesn't contain any data directly corresponding to a user."""
        return base_models.DELETION_POLICY.NOT_APPLICABLE

    @staticmethod
    def get_model_association_to_user(
    ) -> base_models.MODEL_ASSOCIATION_TO_USER:
        """Model does not contain user data."""
        return base_models.MODEL_ASSOCIATION_TO_USER.NOT_CORRESPONDING_TO_USER

    @classmethod
    def get_export_policy(cls) -> Dict[str, base_models.EXPORT_POLICY]:
        """Model doesn't contain any data directly corresponding to a user."""
        return dict(super(cls, cls).get_export_policy(), **{
            'name': base_models.EXPORT_POLICY.NOT_APPLICABLE,
            'canonical_name': base_models.EXPORT_POLICY.NOT_APPLICABLE,
            'language_code': base_models.EXPORT_POLICY.NOT_APPLICABLE,
            'description': base_models.EXPORT_POLICY.NOT_APPLICABLE,
            'topic_model_last_updated':
                base_models.EXPORT_POLICY.NOT_APPLICABLE,
            'topic_model_created_on': base_models.EXPORT_POLICY.NOT_APPLICABLE,
            'canonical_story_count': base_models.EXPORT_POLICY.NOT_APPLICABLE,
            'additional_story_count': base_models.EXPORT_POLICY.NOT_APPLICABLE,
            'total_skill_count': base_models.EXPORT_POLICY.NOT_APPLICABLE,
            'total_published_node_count':
                base_models.EXPORT_POLICY.NOT_APPLICABLE,
            'uncategorized_skill_count':
                base_models.EXPORT_POLICY.NOT_APPLICABLE,
            'subtopic_count': base_models.EXPORT_POLICY.NOT_APPLICABLE,
            'thumbnail_filename': base_models.EXPORT_POLICY.NOT_APPLICABLE,
            'thumbnail_bg_color': base_models.EXPORT_POLICY.NOT_APPLICABLE,
            'version': base_models.EXPORT_POLICY.NOT_APPLICABLE,
            'url_fragment': base_models.EXPORT_POLICY.NOT_APPLICABLE
        })


class TopicRightsSnapshotMetadataModel(base_models.BaseSnapshotMetadataModel):
    """Storage model for the metadata for a topic rights snapshot."""

    pass


class TopicRightsSnapshotContentModel(base_models.BaseSnapshotContentModel):
    """Storage model for the content of a topic rights snapshot."""

    @staticmethod
    def get_deletion_policy() -> base_models.DELETION_POLICY:
        """Model contains data corresponding to a user: inside the content field
        there is a manager_ids field.

        The pseudonymization of this model is handled in the wipeout_service
        in the _pseudonymize_activity_models_with_associated_rights_models(),
        based on the content_user_ids field of the
        TopicRightsSnapshotMetadataModel.
        """
        return base_models.DELETION_POLICY.LOCALLY_PSEUDONYMIZE

    @classmethod
    def has_reference_to_user_id(cls, user_id: str) -> bool:
        """Check whether TopicRightsSnapshotContentModel references the given
        user. The manager_ids field is checked through content_user_ids field in
        the TopicRightsSnapshotMetadataModel.

        Args:
            user_id: str. The ID of the user whose data should be checked.

        Returns:
            bool. Whether any models refer to the given user ID.
        """
        return TopicRightsSnapshotMetadataModel.query(
            TopicRightsSnapshotMetadataModel.content_user_ids == user_id
        ).get(keys_only=True) is not None


class TopicRightsModel(base_models.VersionedModel):
    """Storage model for rights related to a topic.

    The id of each instance is the id of the corresponding topic.
    """

    SNAPSHOT_METADATA_CLASS = TopicRightsSnapshotMetadataModel
    SNAPSHOT_CONTENT_CLASS = TopicRightsSnapshotContentModel
    ALLOW_REVERT = False

    # The user_ids of the managers of this topic.
    manager_ids = datastore_services.StringProperty(indexed=True, repeated=True)

    # Whether this topic is published.
    topic_is_published = datastore_services.BooleanProperty(
        indexed=True, required=True, default=False)

    @staticmethod
    def get_deletion_policy() -> base_models.DELETION_POLICY:
        """Model contains data to pseudonymize or delete corresponding
        to a user: manager_ids field.
        """
        return base_models.DELETION_POLICY.LOCALLY_PSEUDONYMIZE

    @classmethod
    def has_reference_to_user_id(cls, user_id: str) -> bool:
        """Check whether TopicRightsModel references user.

        Args:
            user_id: str. The ID of the user whose data should be checked.

        Returns:
            bool. Whether any models refer to the given user ID.
        """
        return cls.query(
            cls.manager_ids == user_id
        ).get(keys_only=True) is not None

    @classmethod
    def get_by_user(cls, user_id: str) -> Sequence[TopicRightsModel]:
        """Retrieves the rights object for all topics assigned to given user

        Args:
            user_id: str. ID of user.

        Returns:
            list(TopicRightsModel). The list of TopicRightsModel objects in
            which the given user is a manager.
        """
        return cls.query(cls.manager_ids == user_id).fetch()

    def compute_models_to_commit(
        self,
        committer_id: str,
        commit_type: str,
<<<<<<< HEAD
        commit_message: str,
=======
        commit_message: Optional[str],
>>>>>>> 621ae5e4
        commit_cmds: base_models.AllowedCommitCmdsListType,
        # We expect Mapping because we want to allow models that inherit
        # from BaseModel as the values, if we used Dict this wouldn't
        # be allowed.
        additional_models: Mapping[str, base_models.BaseModel]
    ) -> base_models.ModelsToPutDict:
        """Record the event to the commit log after the model commit.

        Note that this extends the superclass method.

        Args:
            committer_id: str. The user_id of the user who committed the
                change.
            commit_type: str. The type of commit. Possible values are in
                core.storage.base_models.COMMIT_TYPE_CHOICES.
            commit_message: str|None. The commit description message, for
                unpublished topic, it may be equal to None.
            commit_cmds: list(dict). A list of commands, describing changes
                made in this model, which should give sufficient information to
                reconstruct the commit. Each dict always contains:
                    cmd: str. Unique command.
                and then additional arguments for that command.
            additional_models: dict(str, BaseModel). Additional models that are
                needed for the commit process.

        Returns:
            ModelsToPutDict. A dict of models that should be put into
            the datastore.
        """
        models_to_put = super().compute_models_to_commit(
            committer_id,
            commit_type,
            commit_message,
            commit_cmds,
            additional_models
        )

        if self.topic_is_published:
            status = constants.ACTIVITY_STATUS_PUBLIC
        else:
            status = constants.ACTIVITY_STATUS_PRIVATE

        topic_commit_log = TopicCommitLogEntryModel(
            id=('rights-%s-%s' % (self.id, self.version)),
            user_id=committer_id,
            topic_id=self.id,
            commit_type=commit_type,
            commit_message=commit_message,
            commit_cmds=commit_cmds,
            version=None,
            post_commit_status=status,
            post_commit_community_owned=False,
            post_commit_is_private=not self.topic_is_published
        )

        snapshot_metadata_model = models_to_put['snapshot_metadata_model']
        snapshot_metadata_model.content_user_ids = list(sorted(set(
            self.manager_ids)))

        commit_cmds_user_ids = set()
        for commit_cmd in commit_cmds:
            user_id_attribute_names = next(
                cmd['user_id_attribute_names']
                for cmd in feconf.TOPIC_RIGHTS_CHANGE_ALLOWED_COMMANDS
                if cmd['name'] == commit_cmd['cmd']
            )
            for user_id_attribute_name in user_id_attribute_names:
<<<<<<< HEAD
                user_id_name_value = commit_cmd[user_id_attribute_name]
                # Ruling out the possibility of any other type for mypy type
                # checking.
                assert isinstance(user_id_name_value, str)
                commit_cmds_user_ids.add(user_id_name_value)
=======
                user_id_attribute = commit_cmd[user_id_attribute_name]
                # Ruling out the possibility of Any other type for mypy type
                # checking.
                assert isinstance(user_id_attribute, str)
                commit_cmds_user_ids.add(user_id_attribute)
>>>>>>> 621ae5e4
        snapshot_metadata_model.commit_cmds_user_ids = list(
            sorted(commit_cmds_user_ids))

        return {
            'snapshot_metadata_model': models_to_put['snapshot_metadata_model'],
            'snapshot_content_model': models_to_put['snapshot_content_model'],
            'commit_log_model': topic_commit_log,
            'versioned_model': models_to_put['versioned_model'],
        }

    @staticmethod
    def get_model_association_to_user(
    ) -> base_models.MODEL_ASSOCIATION_TO_USER:
        """Model is exported as one instance shared across users since multiple
        users contribute to topics and their rights.
        """
        return (
            base_models
            .MODEL_ASSOCIATION_TO_USER
            .ONE_INSTANCE_SHARED_ACROSS_USERS)

    @classmethod
    def get_export_policy(cls) -> Dict[str, base_models.EXPORT_POLICY]:
        """Model contains data to export corresponding to a user."""
        return dict(super(cls, cls).get_export_policy(), **{
            'manager_ids': base_models.EXPORT_POLICY.EXPORTED,
            'topic_is_published': base_models.EXPORT_POLICY.NOT_APPLICABLE
        })

    @classmethod
    def get_field_name_mapping_to_takeout_keys(cls) -> Dict[str, str]:
        """Defines the mapping of field names to takeout keys since this model
        is exported as one instance shared across users.
        """
        return {
            'manager_ids': 'managed_topic_ids'
        }

    @classmethod
    def export_data(cls, user_id: str) -> Dict[str, List[str]]:
        """(Takeout) Export user-relevant properties of TopicRightsModel.

        Args:
            user_id: str. The user_id denotes which user's data to extract.

        Returns:
            dict. The user-relevant properties of TopicRightsModel in a dict
            format. In this case, we are returning all the ids of the topics
            this user manages.
        """
        managed_topics = cls.get_all().filter(cls.manager_ids == user_id)
        managed_topic_ids = [right.id for right in managed_topics]

        return {
            'managed_topic_ids': managed_topic_ids
        }<|MERGE_RESOLUTION|>--- conflicted
+++ resolved
@@ -195,11 +195,7 @@
         self,
         committer_id: str,
         commit_type: str,
-<<<<<<< HEAD
-        commit_message: str,
-=======
         commit_message: Optional[str],
->>>>>>> 621ae5e4
         commit_cmds: base_models.AllowedCommitCmdsListType,
         # We expect Mapping because we want to allow models that inherit
         # from BaseModel as the values, if we used Dict this wouldn't
@@ -520,11 +516,7 @@
         self,
         committer_id: str,
         commit_type: str,
-<<<<<<< HEAD
-        commit_message: str,
-=======
         commit_message: Optional[str],
->>>>>>> 621ae5e4
         commit_cmds: base_models.AllowedCommitCmdsListType,
         # We expect Mapping because we want to allow models that inherit
         # from BaseModel as the values, if we used Dict this wouldn't
@@ -592,19 +584,11 @@
                 if cmd['name'] == commit_cmd['cmd']
             )
             for user_id_attribute_name in user_id_attribute_names:
-<<<<<<< HEAD
-                user_id_name_value = commit_cmd[user_id_attribute_name]
-                # Ruling out the possibility of any other type for mypy type
-                # checking.
-                assert isinstance(user_id_name_value, str)
-                commit_cmds_user_ids.add(user_id_name_value)
-=======
                 user_id_attribute = commit_cmd[user_id_attribute_name]
                 # Ruling out the possibility of Any other type for mypy type
                 # checking.
                 assert isinstance(user_id_attribute, str)
                 commit_cmds_user_ids.add(user_id_attribute)
->>>>>>> 621ae5e4
         snapshot_metadata_model.commit_cmds_user_ids = list(
             sorted(commit_cmds_user_ids))
 
