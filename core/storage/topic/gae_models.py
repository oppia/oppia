--- conflicted
+++ resolved
@@ -85,16 +85,12 @@
     # The ISO 639-1 code for the language this topic is written in.
     language_code = ndb.StringProperty(required=True)
     # The url fragment of the topic.
-<<<<<<< HEAD
     url_fragment = ndb.StringProperty(required=True)
-=======
-    url_fragment = ndb.StringProperty(required=True, indexed=True)
     # Whether to show practice tab in the Topic viewer page.
     practice_tab_is_displayed = ndb.BooleanProperty(
         required=True, default=False)
     # The content of the meta tag in the Topic viewer page.
-    meta_tag_content = ndb.StringProperty(indexed=True)
->>>>>>> 90a37757
+    meta_tag_content = ndb.StringProperty()
 
     @staticmethod
     def get_deletion_policy():
