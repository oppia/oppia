# coding: utf-8
#
# Copyright 2018 The Oppia Authors. All Rights Reserved.
#
# Licensed under the Apache License, Version 2.0 (the "License");
# you may not use this file except in compliance with the License.
# You may obtain a copy of the License at
#
#      http://www.apache.org/licenses/LICENSE-2.0
#
# Unless required by applicable law or agreed to in writing, software
# distributed under the License is distributed on an "AS-IS" BASIS,
# WITHOUT WARRANTIES OR CONDITIONS OF ANY KIND, either express or implied.
# See the License for the specific language governing permissions and
# limitations under the License.

"""Models for topics and related constructs."""
from __future__ import absolute_import  # pylint: disable=import-only-modules
from __future__ import unicode_literals  # pylint: disable=import-only-modules

from constants import constants
from core.platform import models
import feconf

from google.appengine.ext import ndb

(base_models, user_models,) = models.Registry.import_models([
    models.NAMES.base_model, models.NAMES.user])


class TopicSnapshotMetadataModel(base_models.BaseSnapshotMetadataModel):
    """Storage model for the metadata for a topic snapshot."""
    @staticmethod
    def get_export_policy():
        """Model does not contain user data."""
        return base_models.EXPORT_POLICY.NOT_APPLICABLE


class TopicSnapshotContentModel(base_models.BaseSnapshotContentModel):
    """Storage model for the content of a topic snapshot."""
    @staticmethod
    def get_export_policy():
        """Model does not contain user data."""
        return base_models.EXPORT_POLICY.NOT_APPLICABLE


class TopicModel(base_models.VersionedModel):
    """Model for storing Topics.

    This class should only be imported by the topic services file
    and the topic model test file.
    """
    SNAPSHOT_METADATA_CLASS = TopicSnapshotMetadataModel
    SNAPSHOT_CONTENT_CLASS = TopicSnapshotContentModel
    ALLOW_REVERT = False

    # The name of the topic.
    name = ndb.StringProperty(required=True, indexed=True)
    # The canonical name of the topic, created by making `name` lowercase.
    canonical_name = ndb.StringProperty(required=True, indexed=True)
    # The abbreviated name of the topic.
    abbreviated_name = ndb.StringProperty(indexed=True, default='')
    # The thumbnail filename of the topic.
    thumbnail_filename = ndb.StringProperty(indexed=True)
    # The description of the topic.
    description = ndb.TextProperty(indexed=False)
    # This consists of the list of objects referencing canonical stories that
    # are part of this topic.
    canonical_story_references = ndb.JsonProperty(repeated=True, indexed=False)
    # This consists of the list of objects referencing additional stories that
    # are part of this topic.
    additional_story_references = ndb.JsonProperty(repeated=True, indexed=False)
    # The schema version for the story reference object on each of the above 2
    # lists.
    story_reference_schema_version = ndb.IntegerProperty(
        required=True, indexed=True)
    # This consists of the list of uncategorized skill ids that are not part of
    # any subtopic.
    uncategorized_skill_ids = ndb.StringProperty(repeated=True, indexed=True)
    # The list of subtopics that are part of the topic.
    subtopics = ndb.JsonProperty(repeated=True, indexed=False)
    # The schema version of the subtopic dict.
    subtopic_schema_version = ndb.IntegerProperty(required=True, indexed=True)
    # The id for the next subtopic.
    next_subtopic_id = ndb.IntegerProperty(required=True)
    # The ISO 639-1 code for the language this topic is written in.
    language_code = ndb.StringProperty(required=True, indexed=True)

    @staticmethod
    def get_deletion_policy():
        """Topic should be kept if it is published."""
        return base_models.DELETION_POLICY.KEEP_IF_PUBLIC

    @classmethod
    def has_reference_to_user_id(cls, user_id):
        """Check whether TopicModel snapshots references the given user.

        Args:
            user_id: str. The ID of the user whose data should be checked.

        Returns:
            bool. Whether any models refer to the given user ID.
        """
        return cls.SNAPSHOT_METADATA_CLASS.exists_for_user_id(user_id)

    @staticmethod
    def get_user_id_migration_policy():
        """TopicModel doesn't have any field with user ID."""
        return base_models.USER_ID_MIGRATION_POLICY.NOT_APPLICABLE

    def _trusted_commit(
            self, committer_id, commit_type, commit_message, commit_cmds):
        """Record the event to the commit log after the model commit.

        Note that this extends the superclass method.

        Args:
            committer_id: str. The user_id of the user who committed the
                change.
            commit_type: str. The type of commit. Possible values are in
                core.storage.base_models.COMMIT_TYPE_CHOICES.
            commit_message: str. The commit description message.
            commit_cmds: list(dict). A list of commands, describing changes
                made in this model, which should give sufficient information to
                reconstruct the commit. Each dict always contains:
                    cmd: str. Unique command.
                and then additional arguments for that command.
        """
        super(TopicModel, self)._trusted_commit(
            committer_id, commit_type, commit_message, commit_cmds)

        committer_user_settings_model = (
            user_models.UserSettingsModel.get_by_id(committer_id))
        committer_username = (
            committer_user_settings_model.username
            if committer_user_settings_model else '')

        topic_rights = TopicRightsModel.get_by_id(self.id)
        status = ''
        if topic_rights.topic_is_published:
            status = constants.ACTIVITY_STATUS_PUBLIC
        else:
            status = constants.ACTIVITY_STATUS_PRIVATE

        topic_commit_log_entry = TopicCommitLogEntryModel.create(
            self.id, self.version, committer_id, committer_username,
            commit_type, commit_message, commit_cmds,
            status, False
        )
        topic_commit_log_entry.topic_id = self.id
        topic_commit_log_entry.put()

    @classmethod
    def get_by_name(cls, topic_name):
        """Gets TopicModel by topic_name. Returns None if the topic with
        name topic_name doesn't exist.

        Args:
            topic_name: str. The name of the topic.

        Returns:
            TopicModel|None. The topic model of the topic or None if not
            found.
        """
        return TopicModel.query().filter(
            cls.canonical_name == topic_name.lower()).filter(
                cls.deleted == False).get() #pylint: disable=singleton-comparison

    @staticmethod
    def get_export_policy():
        """Model does not contain user data."""
        return base_models.EXPORT_POLICY.NOT_APPLICABLE


class TopicCommitLogEntryModel(base_models.BaseCommitLogEntryModel):
    """Log of commits to topics.

    A new instance of this model is created and saved every time a commit to
    TopicModel occurs.

    The id for this model is of the form
    'topic-{{TOPIC_ID}}-{{TOPIC_VERSION}}'.
    """
    # The id of the topic being edited.
    topic_id = ndb.StringProperty(indexed=True, required=True)

    @staticmethod
    def get_deletion_policy():
        """Topic commit log is deleted only if the correspondingm topic is not
        public.
        """
        return base_models.DELETION_POLICY.KEEP_IF_PUBLIC

    @classmethod
    def _get_instance_id(cls, topic_id, version):
        """This function returns the generated id for the get_commit function
        in the parent class.

        Args:
            topic_id: str. The id of the topic being edited.
            version: int. The version number of the topic after the commit.

        Returns:
            str. The commit id with the topic id and version number.
        """
        return 'topic-%s-%s' % (topic_id, version)

    @staticmethod
    def get_export_policy():
        """Model does not contain user data."""
        return base_models.EXPORT_POLICY.NOT_APPLICABLE


class TopicSummaryModel(base_models.BaseModel):
    """Summary model for an Oppia Topic.

    This should be used whenever the content blob of the topic is not
    needed (e.g. search results, etc).

    A TopicSummaryModel instance stores the following information:

        id, description, language_code, last_updated, created_on, version.

    The key of each instance is the topic id.
    """

    # The name of the topic.
    name = ndb.StringProperty(required=True, indexed=True)
    # The canonical name of the topic, created by making `name` lowercase.
    canonical_name = ndb.StringProperty(required=True, indexed=True)
    # The ISO 639-1 code for the language this topic is written in.
    language_code = ndb.StringProperty(required=True, indexed=True)

    # Time when the topic model was last updated (not to be
    # confused with last_updated, which is the time when the
    # topic *summary* model was last updated).
    topic_model_last_updated = ndb.DateTimeProperty(required=True, indexed=True)
    # Time when the topic model was created (not to be confused
    # with created_on, which is the time when the topic *summary*
    # model was created).
    topic_model_created_on = ndb.DateTimeProperty(required=True, indexed=True)
    # The number of canonical stories that are part of this topic.
    canonical_story_count = ndb.IntegerProperty(required=True, indexed=True)
    # The number of additional stories that are part of this topic.
    additional_story_count = ndb.IntegerProperty(required=True, indexed=True)
    # The total number of skills in the topic (including those that are
    # uncategorized).
    total_skill_count = ndb.IntegerProperty(required=True, indexed=True)
    # The number of skills that are not part of any subtopic.
    uncategorized_skill_count = ndb.IntegerProperty(required=True, indexed=True)
    # The number of subtopics of the topic.
    subtopic_count = ndb.IntegerProperty(required=True, indexed=True)
    version = ndb.IntegerProperty(required=True)

    @staticmethod
    def get_deletion_policy():
        """Topic summary should be kept if associated topic is published."""
        return base_models.DELETION_POLICY.KEEP_IF_PUBLIC

    @classmethod
    def has_reference_to_user_id(cls, unused_user_id):
        """Check whether TopicSummaryModel references the given user.

        Args:
            unused_user_id: str. The (unused) ID of the user whose data should
            be checked.

        Returns:
            bool. Whether any models refer to the given user ID.
        """
        return False

    @staticmethod
<<<<<<< HEAD
    def get_export_policy():
        """Model does not contain user data."""
        return base_models.EXPORT_POLICY.NOT_APPLICABLE
=======
    def get_user_id_migration_policy():
        """TopicSummaryModel doesn't have any field with user ID."""
        return base_models.USER_ID_MIGRATION_POLICY.NOT_APPLICABLE
>>>>>>> 3937c36a


class SubtopicPageSnapshotMetadataModel(base_models.BaseSnapshotMetadataModel):
    """Storage model for the metadata for a subtopic page snapshot."""
    @staticmethod
    def get_export_policy():
        """Model does not contain user data."""
        return base_models.EXPORT_POLICY.NOT_APPLICABLE


class SubtopicPageSnapshotContentModel(base_models.BaseSnapshotContentModel):
    """Storage model for the content of a subtopic page snapshot."""
    @staticmethod
    def get_export_policy():
        """Model does not contain user data."""
        return base_models.EXPORT_POLICY.NOT_APPLICABLE


class SubtopicPageModel(base_models.VersionedModel):
    """Model for storing Subtopic pages.

    This stores the HTML data for a subtopic page.
    """
    SNAPSHOT_METADATA_CLASS = SubtopicPageSnapshotMetadataModel
    SNAPSHOT_CONTENT_CLASS = SubtopicPageSnapshotContentModel
    ALLOW_REVERT = False

    # The topic id that this subtopic is a part of.
    topic_id = ndb.StringProperty(required=True, indexed=True)
    # The json data of the subtopic consisting of subtitled_html,
    # recorded_voiceovers and written_translations fields.
    page_contents = ndb.JsonProperty(required=True)
    # The schema version for the page_contents field.
    page_contents_schema_version = ndb.IntegerProperty(
        required=True, indexed=True)
    # The ISO 639-1 code for the language this subtopic page is written in.
    language_code = ndb.StringProperty(required=True, indexed=True)

    @staticmethod
    def get_deletion_policy():
        """Subtopic should be kept if associated topic is published."""
        return base_models.DELETION_POLICY.KEEP_IF_PUBLIC

    @classmethod
    def has_reference_to_user_id(cls, user_id):
        """Check whether SubtopicPageModel snapshots references the given user.

        Args:
            user_id: str. The ID of the user whose data should be checked.

        Returns:
            bool. Whether any models refer to the given user ID.
        """
        return cls.SNAPSHOT_METADATA_CLASS.exists_for_user_id(user_id)

    @staticmethod
    def get_user_id_migration_policy():
        """SubtopicPageModel doesn't have any field with user ID."""
        return base_models.USER_ID_MIGRATION_POLICY.NOT_APPLICABLE

    def _trusted_commit(
            self, committer_id, commit_type, commit_message, commit_cmds):
        """Record the event to the commit log after the model commit.

        Note that this extends the superclass method.

        Args:
            committer_id: str. The user_id of the user who committed the
                change.
            commit_type: str. The type of commit. Possible values are in
                core.storage.base_models.COMMIT_TYPE_CHOICES.
            commit_message: str. The commit description message.
            commit_cmds: list(dict). A list of commands, describing changes
                made in this model, which should give sufficient information to
                reconstruct the commit. Each dict always contains:
                    cmd: str. Unique command.
                and then additional arguments for that command.
        """
        super(SubtopicPageModel, self)._trusted_commit(
            committer_id, commit_type, commit_message, commit_cmds)
        committer_user_settings_model = (
            user_models.UserSettingsModel.get_by_id(committer_id))
        committer_username = (
            committer_user_settings_model.username
            if committer_user_settings_model else '')

        subtopic_page_commit_log_entry = SubtopicPageCommitLogEntryModel.create(
            self.id, self.version, committer_id, committer_username,
            commit_type, commit_message, commit_cmds,
            constants.ACTIVITY_STATUS_PUBLIC, False
        )
        subtopic_page_commit_log_entry.subtopic_page_id = self.id
        subtopic_page_commit_log_entry.put()

    @staticmethod
    def get_export_policy():
        """Model does not contain user data."""
        return base_models.EXPORT_POLICY.NOT_APPLICABLE


class SubtopicPageCommitLogEntryModel(base_models.BaseCommitLogEntryModel):
    """Log of commits to subtopic pages.

    A new instance of this model is created and saved every time a commit to
    SubtopicPageModel occurs.

    The id for this model is of the form
    'subtopicpage-{{SUBTOPIC_PAGE_ID}}-{{SUBTOPIC_PAGE_VERSION}}'.
    """
    # The id of the subtopic page being edited.
    subtopic_page_id = ndb.StringProperty(indexed=True, required=True)

    @staticmethod
    def get_deletion_policy():
        """Subtopic page commit log is deleted only if the corresponding
        topic is not public.
        """
        return base_models.DELETION_POLICY.KEEP_IF_PUBLIC

    @classmethod
    def _get_instance_id(cls, subtopic_page_id, version):
        """This function returns the generated id for the get_commit function
        in the parent class.

        Args:
            subtopic_page_id: str. The id of the subtopic page being edited.
            version: int. The version number of the subtopic page after the
                commit.

        Returns:
            str. The commit id with the subtopic page id and version number.
        """
        return 'subtopicpage-%s-%s' % (subtopic_page_id, version)

    @staticmethod
    def get_export_policy():
        """Model does not contain user data."""
        return base_models.EXPORT_POLICY.NOT_APPLICABLE


class TopicRightsSnapshotMetadataModel(base_models.BaseSnapshotMetadataModel):
    """Storage model for the metadata for a topic rights snapshot."""
    @staticmethod
    def get_export_policy():
        """Model does not contain user data."""
        return base_models.EXPORT_POLICY.NOT_APPLICABLE


class TopicRightsSnapshotContentModel(base_models.BaseSnapshotContentModel):
    """Storage model for the content of a topic rights snapshot."""
    @staticmethod
    def get_export_policy():
        """Model does not contain user data."""
        return base_models.EXPORT_POLICY.NOT_APPLICABLE


class TopicRightsModel(base_models.VersionedModel):
    """Storage model for rights related to a topic.

    The id of each instance is the id of the corresponding topic.
    """

    SNAPSHOT_METADATA_CLASS = TopicRightsSnapshotMetadataModel
    SNAPSHOT_CONTENT_CLASS = TopicRightsSnapshotContentModel
    ALLOW_REVERT = False

    # The user_ids of the managers of this topic.
    manager_ids = ndb.StringProperty(indexed=True, repeated=True)
    # Whether this topic is published.
    topic_is_published = ndb.BooleanProperty(
        indexed=True, required=True, default=False)

    @staticmethod
    def get_deletion_policy():
        """Topic rights should be kept if associated topic is published."""
        return base_models.DELETION_POLICY.KEEP_IF_PUBLIC

    @classmethod
    def has_reference_to_user_id(cls, user_id):
        """Check whether TopicRightsModel references user.

        Args:
            user_id: str. The ID of the user whose data should be checked.

        Returns:
            bool. Whether any models refer to the given user ID.
        """
        more_results = True
        cursor = None
        while more_results:
            snapshot_content_models, cursor, more_results = (
                cls.SNAPSHOT_CONTENT_CLASS.query().fetch_page(
                    base_models.FETCH_BATCH_SIZE, start_cursor=cursor))
            for snapshot_content_model in snapshot_content_models:
                reconstituted_model = cls(**snapshot_content_model.content)
                if user_id in reconstituted_model.manager_ids:
                    return True
        return (cls.query(cls.manager_ids == user_id).get(
            keys_only=True) is not None or
                cls.SNAPSHOT_METADATA_CLASS.exists_for_user_id(user_id))

    @staticmethod
    def get_user_id_migration_policy():
        """TopicRightsModel has one field that contains multiple user IDs."""
        return base_models.USER_ID_MIGRATION_POLICY.CUSTOM

    @classmethod
    def migrate_model(cls, old_user_id, new_user_id):
        """Migrate model to use the new user ID in the manager_ids.

        Args:
            old_user_id: str. The old user ID.
            new_user_id: str. The new user ID.
        """
        migrated_models = []
        for model in cls.query(cls.manager_ids == old_user_id).fetch():
            model.manager_ids = [
                new_user_id if manager_id == old_user_id else manager_id
                for manager_id in model.manager_ids]
            migrated_models.append(model)
        cls.put_multi(
            migrated_models, update_last_updated_time=False)

    @classmethod
    def get_by_user(cls, user_id):
        """Retrieves the rights object for all topics assigned to given user

        Args:
            user_id: str. ID of user.

        Returns:
            list(TopicRightsModel). The list of TopicRightsModel objects in
                which the given user is a manager.
        """
        topic_rights_models = cls.query(
            cls.manager_ids == user_id
        )
        return topic_rights_models

    def verify_model_user_ids_exist(self):
        """Check if UserSettingsModel exists for all the ids in manager_ids."""
        user_ids = [user_id for user_id in self.manager_ids
                    if user_id != feconf.SYSTEM_COMMITTER_ID]
        user_settings_models = user_models.UserSettingsModel.get_multi(
            user_ids, include_deleted=True)
        return all(model is not None for model in user_settings_models)

    def _trusted_commit(
            self, committer_id, commit_type, commit_message, commit_cmds):
        """Record the event to the commit log after the model commit.

        Note that this extends the superclass method.

        Args:
            committer_id: str. The user_id of the user who committed the
                change.
            commit_type: str. The type of commit. Possible values are in
                core.storage.base_models.COMMIT_TYPE_CHOICES.
            commit_message: str. The commit description message.
            commit_cmds: list(dict). A list of commands, describing changes
                made in this model, which should give sufficient information to
                reconstruct the commit. Each dict always contains:
                    cmd: str. Unique command.
                and then additional arguments for that command.
        """
        super(TopicRightsModel, self)._trusted_commit(
            committer_id, commit_type, commit_message, commit_cmds)

        committer_user_settings_model = (
            user_models.UserSettingsModel.get_by_id(committer_id))
        committer_username = (
            committer_user_settings_model.username
            if committer_user_settings_model else '')

        topic_rights = TopicRightsModel.get_by_id(self.id)
        status = ''
        if topic_rights.topic_is_published:
            status = constants.ACTIVITY_STATUS_PUBLIC
        else:
            status = constants.ACTIVITY_STATUS_PRIVATE

        TopicCommitLogEntryModel(
            id=('rights-%s-%s' % (self.id, self.version)),
            user_id=committer_id,
            username=committer_username,
            topic_id=self.id,
            commit_type=commit_type,
            commit_message=commit_message,
            commit_cmds=commit_cmds,
            version=None,
            post_commit_status=status,
            post_commit_community_owned=False,
            post_commit_is_private=not topic_rights.topic_is_published
        ).put()

    @staticmethod
    def get_export_policy():
        """Model does not contain user data."""
        return base_models.EXPORT_POLICY.NOT_APPLICABLE<|MERGE_RESOLUTION|>--- conflicted
+++ resolved
@@ -271,15 +271,13 @@
         return False
 
     @staticmethod
-<<<<<<< HEAD
-    def get_export_policy():
-        """Model does not contain user data."""
-        return base_models.EXPORT_POLICY.NOT_APPLICABLE
-=======
+    def get_export_policy():
+        """Model does not contain user data."""
+        return base_models.EXPORT_POLICY.NOT_APPLICABLE
+
     def get_user_id_migration_policy():
         """TopicSummaryModel doesn't have any field with user ID."""
         return base_models.USER_ID_MIGRATION_POLICY.NOT_APPLICABLE
->>>>>>> 3937c36a
 
 
 class SubtopicPageSnapshotMetadataModel(base_models.BaseSnapshotMetadataModel):
