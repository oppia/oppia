--- conflicted
+++ resolved
@@ -166,15 +166,10 @@
     # Multiply and Divide'.
     page_title_fragment_for_web = datastore_services.StringProperty(
         required=True, indexed=True)
-<<<<<<< HEAD
-    # These skills Id will be used to generate the diagnostic test that
-    # determines whether to recommend this topic to new learners.
-=======
     # A diagnostic test contains a set of questions covering multiple topics and
     # based on the user's performance in the test, a topic is recommended to
     # them. Now, this field is used for listing the skill IDs from which the
     # questions should be fetched for the diagnostic test.
->>>>>>> 8e885e14
     skill_ids_for_diagnostic_test = datastore_services.StringProperty(
         repeated=True, indexed=True)
 
