--- conflicted
+++ resolved
@@ -21,11 +21,7 @@
 from core import feconf
 from core.platform import models
 
-<<<<<<< HEAD
-from typing import Dict, Final, Sequence
-=======
 from typing import Dict, Final, Optional
->>>>>>> e364c9b5
 
 MYPY = False
 if MYPY: # pragma: no cover
