# coding: utf-8
#
# Copyright 2018 The Oppia Authors. All Rights Reserved.
#
# Licensed under the Apache License, Version 2.0 (the "License");
# you may not use this file except in compliance with the License.
# You may obtain a copy of the License at
#
#      http://www.apache.org/licenses/LICENSE-2.0
#
# Unless required by applicable law or agreed to in writing, software
# distributed under the License is distributed on an "AS-IS" BASIS,
# WITHOUT WARRANTIES OR CONDITIONS OF ANY KIND, either express or implied.
# See the License for the specific language governing permissions and
# limitations under the License.

"""Tests for core.storage.config.gae_models."""

from __future__ import absolute_import
from __future__ import unicode_literals

from core.platform import models
from core.tests import test_utils
import feconf

MYPY = False
<<<<<<< HEAD
if MYPY:
    from mypy_imports import * # pragma: no cover # pylint: disable=import-only-modules,wildcard-import,unused-wildcard-import
=======
if MYPY: # pragma: no cover
    from mypy_imports import base_models, config_models
>>>>>>> aa09ef71

(base_models, config_models) = models.Registry.import_models(
    [models.NAMES.base_model, models.NAMES.config])


class ConfigPropertySnapshotContentModelTests(test_utils.GenericTestBase):

    def test_get_deletion_policy_is_not_applicable(self):
        # type: () -> None
        self.assertEqual(
            config_models.ConfigPropertySnapshotContentModel
            .get_deletion_policy(),
            base_models.DELETION_POLICY.NOT_APPLICABLE)


class ConfigPropertyModelUnitTests(test_utils.GenericTestBase):
    """Test ConfigPropertyModel class."""

    def test_get_deletion_policy(self):
        # type: () -> None
        self.assertEqual(
            config_models.ConfigPropertyModel.get_deletion_policy(),
            base_models.DELETION_POLICY.NOT_APPLICABLE)

    def test_create_model(self):
        # type: () -> None
        config_model = config_models.ConfigPropertyModel(
            value='b')
        self.assertEqual(config_model.value, 'b')

    def test_commit(self):
        # type: () -> None
        config_model1 = config_models.ConfigPropertyModel(
            id='config_model1', value='c')
        config_model1.commit(feconf.SYSTEM_COMMITTER_ID, [])
        retrieved_model1 = config_models.ConfigPropertyModel.get_version(
            'config_model1', 1)
        # Ruling out the possibility of None for mypy type checking.
        assert retrieved_model1 is not None

        self.assertEqual(retrieved_model1.value, 'c')
        retrieved_model1.value = 'd'
        retrieved_model1.commit(feconf.SYSTEM_COMMITTER_ID, [])
        retrieved_model2 = config_models.ConfigPropertyModel.get_version(
            'config_model1', 2)
        # Ruling out the possibility of None for mypy type checking.
        assert retrieved_model2 is not None

        self.assertEqual(retrieved_model2.value, 'd')


class PlatformParameterSnapshotContentModelTests(test_utils.GenericTestBase):

    def test_get_deletion_policy_is_not_applicable(self):
        # type: () -> None
        self.assertEqual(
            config_models.PlatformParameterSnapshotContentModel
            .get_deletion_policy(),
            base_models.DELETION_POLICY.NOT_APPLICABLE)


class PlatformParameterModelUnitTests(test_utils.GenericTestBase):
    """Test PlatformParameterModel class."""

    def test_get_deletion_policy_is_not_applicable(self):
        # type: () -> None
        self.assertEqual(
            config_models.PlatformParameterModel.get_deletion_policy(),
            base_models.DELETION_POLICY.NOT_APPLICABLE)

    def test_create_model(self):
        # type: () -> None
        param_model = config_models.PlatformParameterModel.create(
            param_name='parameter_name',
            rule_dicts=[{'filters': [], 'value_when_matched': False}],
            rule_schema_version=(
                feconf.CURRENT_PLATFORM_PARAMETER_RULE_SCHEMA_VERSION),
        )
        self.assertEqual(param_model.id, 'parameter_name')
        self.assertEqual(
            param_model.rule_schema_version,
            feconf.CURRENT_PLATFORM_PARAMETER_RULE_SCHEMA_VERSION)
        self.assertEqual(
            param_model.rules,
            [{'filters': [], 'value_when_matched': False}])

    def test_commit(self):
        # type: () -> None
        parameter_name = 'parameter_name'
        rule_dicts = [{'filters': [], 'value_when_matched': False}]

        param_model = config_models.PlatformParameterModel.create(
            param_name=parameter_name,
            rule_dicts=rule_dicts,
            rule_schema_version=(
                feconf.CURRENT_PLATFORM_PARAMETER_RULE_SCHEMA_VERSION),
        )

        param_model.commit(feconf.SYSTEM_COMMITTER_ID, 'commit message', [])

        retrieved_model1 = config_models.PlatformParameterModel.get_version(
            parameter_name, 1)
        # Ruling out the possibility of None for mypy type checking.
        assert retrieved_model1 is not None

        self.assertEqual(retrieved_model1.rules, rule_dicts)

        new_rules = [
            {
                'filters': [
                    {'type': 'app_version', 'value': '>1.2.3'}
                ],
                'value_when_matched': True
            },
            {'filters': [], 'value_when_matched': False},
        ]

        retrieved_model1.rules = new_rules
        retrieved_model1.commit(
            feconf.SYSTEM_COMMITTER_ID, 'commit message', [])
        retrieved_model2 = config_models.PlatformParameterModel.get_version(
            parameter_name, 2)
        # Ruling out the possibility of None for mypy type checking.
        assert retrieved_model2 is not None

        self.assertEqual(retrieved_model2.rules, new_rules)

    def test_commit_is_persistent_in_storage(self):
        # type: () -> None
        parameter_name = 'parameter_name'
        rule_dicts = [{'filters': [], 'value_when_matched': False}]

        param_model = config_models.PlatformParameterModel.create(
            param_name=parameter_name,
            rule_dicts=rule_dicts,
            rule_schema_version=(
                feconf.CURRENT_PLATFORM_PARAMETER_RULE_SCHEMA_VERSION),
        )

        param_model.commit(feconf.SYSTEM_COMMITTER_ID, 'commit message', [])

        retrieved_model1 = config_models.PlatformParameterModel.get_version(
            parameter_name, 1)
        # Ruling out the possibility of None for mypy type checking.
        assert retrieved_model1 is not None
        self.assertEqual(retrieved_model1.rules, rule_dicts)

    def test_commit_with_updated_rules(self):
        # type: () -> None
        parameter_name = 'parameter_name'
        rule_dicts = [{'filters': [], 'value_when_matched': False}]

        param_model = config_models.PlatformParameterModel.create(
            param_name=parameter_name,
            rule_dicts=rule_dicts,
            rule_schema_version=(
                feconf.CURRENT_PLATFORM_PARAMETER_RULE_SCHEMA_VERSION),
        )
        param_model.commit(feconf.SYSTEM_COMMITTER_ID, 'commit message', [])

        new_rules = [
            {
                'filters': [
                    {'type': 'app_version', 'value': '>1.2.3'}
                ],
                'value_when_matched': True
            },
            {'filters': [], 'value_when_matched': False},
        ]

        param_model.rules = new_rules
        param_model.commit(feconf.SYSTEM_COMMITTER_ID, 'commit message', [])
        retrieved_model = config_models.PlatformParameterModel.get_version(
            parameter_name, 2)
        # Ruling out the possibility of None for mypy type checking.
        assert retrieved_model is not None

        self.assertEqual(retrieved_model.rules, new_rules)<|MERGE_RESOLUTION|>--- conflicted
+++ resolved
@@ -24,13 +24,8 @@
 import feconf
 
 MYPY = False
-<<<<<<< HEAD
-if MYPY:
-    from mypy_imports import * # pragma: no cover # pylint: disable=import-only-modules,wildcard-import,unused-wildcard-import
-=======
 if MYPY: # pragma: no cover
     from mypy_imports import base_models, config_models
->>>>>>> aa09ef71
 
 (base_models, config_models) = models.Registry.import_models(
     [models.NAMES.base_model, models.NAMES.config])
