# coding: utf-8
#
# Copyright 2014 The Oppia Authors. All Rights Reserved.
#
# Licensed under the Apache License, Version 2.0 (the "License");
# you may not use this file except in compliance with the License.
# You may obtain a copy of the License at
#
#      http://www.apache.org/licenses/LICENSE-2.0
#
# Unless required by applicable law or agreed to in writing, software
# distributed under the License is distributed on an "AS-IS" BASIS,
# WITHOUT WARRANTIES OR CONDITIONS OF ANY KIND, either express or implied.
# See the License for the specific language governing permissions and
# limitations under the License.

"""Tests for core.storage.base_model.gae_models."""

from __future__ import absolute_import  # pylint: disable=import-only-modules
from __future__ import unicode_literals  # pylint: disable=import-only-modules

import types

from constants import constants
from core.platform import models
from core.tests import test_utils
import feconf
import python_utils

(base_models,) = models.Registry.import_models([models.NAMES.base_model])


class BaseModelUnitTests(test_utils.GenericTestBase):
    """Test the generic base model."""

    def tearDown(self):
        """Deletes all model entities."""
        for entity in base_models.BaseModel.get_all():
            entity.delete()

        super(BaseModelUnitTests, self).tearDown()

    def test_get_deletion_policy(self):
        with self.assertRaisesRegexp(
            NotImplementedError,
            r'The get_deletion_policy\(\) method is missing from the '
            r'derived class. It should be implemented in the derived class.'):
            base_models.BaseModel.get_deletion_policy()

    def test_has_reference_to_user_id(self):
        with self.assertRaisesRegexp(
            NotImplementedError,
            r'The has_reference_to_user_id\(\) method is missing from the '
            r'derived class. It should be implemented in the derived class.'):
            base_models.BaseModel.has_reference_to_user_id('user_id')

    def test_error_cases_for_get_method(self):
        with self.assertRaisesRegexp(
            base_models.BaseModel.EntityNotFoundError,
            'Entity for class BaseModel with id Invalid id not found'):
            base_models.BaseModel.get('Invalid id')
        with self.assertRaisesRegexp(
            base_models.BaseModel.EntityNotFoundError,
            'Entity for class BaseModel with id Invalid id not found'):
            base_models.BaseModel.get('Invalid id', strict=True)

        self.assertIsNone(
            base_models.BaseModel.get('Invalid id', strict=False))

    def test_base_model_export_data_raises_not_implemented_error(self):
        with self.assertRaisesRegexp(
            NotImplementedError,
            r'The export_data\(\) method is missing from the '
            r'derived class. It should be implemented in the derived class.'):
            base_models.BaseModel.export_data('')

    def test_export_data(self):
        with self.assertRaisesRegexp(
            NotImplementedError,
            r'The export_data\(\) method is missing from the '
            r'derived class. It should be implemented in the derived class.'):
            base_models.BaseModel.export_data('user_id')

    def test_get_export_policy(self):
        with self.assertRaisesRegexp(
            NotImplementedError,
            r'The get_export_policy\(\) method is missing from the '
            r'derived class. It should be implemented in the derived class.'):
            base_models.BaseModel.get_export_policy()

    def test_generic_query_put_get_and_delete_operations(self):
        model = base_models.BaseModel()

        all_models = [m for m in base_models.BaseModel.get_all()]
        self.assertEqual(len(all_models), 0)

        model.put()
        all_models = [m for m in base_models.BaseModel.get_all()]
        self.assertEqual(len(all_models), 1)
        self.assertEqual(all_models[0], model)

        model_id = all_models[0].id
        self.assertEqual(model, base_models.BaseModel.get(model_id))

        model.delete()
        all_models = [m for m in base_models.BaseModel.get_all()]
        self.assertEqual(len(all_models), 0)
        with self.assertRaisesRegexp(
            base_models.BaseModel.EntityNotFoundError,
            'Entity for class BaseModel with id 1 not found'):
            model.get(model_id)

    def test_put(self):
        model = base_models.BaseModel()
        self.assertIsNone(model.created_on)
        self.assertIsNone(model.last_updated)

        # Field last_updated will get updated anyway because it is None.
        model.put(update_last_updated_time=False)
        model_id = model.id
        self.assertIsNotNone(
            base_models.BaseModel.get_by_id(model_id).created_on)
        self.assertIsNotNone(
            base_models.BaseModel.get_by_id(model_id).last_updated)
        last_updated = model.last_updated

        # Field last_updated won't get updated because update_last_updated_time
        # is set to False and last_updated already has some value.
        model.put(update_last_updated_time=False)
        self.assertEqual(
            base_models.BaseModel.get_by_id(model_id).last_updated,
            last_updated)

        # Field last_updated will get updated because update_last_updated_time
        # is set to True (by default).
        model.put()
        self.assertNotEqual(
            base_models.BaseModel.get_by_id(model_id).last_updated,
            last_updated)

    def test_put_async(self):
        model = base_models.BaseModel()
        self.assertIsNone(model.created_on)
        self.assertIsNone(model.last_updated)

        # Field last_updated will get updated anyway because it is None.
        future = model.put_async(update_last_updated_time=False)
        future.get_result()
        model_id = model.id
        self.assertIsNotNone(
            base_models.BaseModel.get_by_id(model_id).created_on)
        self.assertIsNotNone(
            base_models.BaseModel.get_by_id(model_id).last_updated)
        last_updated = model.last_updated

        # Field last_updated won't get updated because update_last_updated_time
        # is set to False and last_updated already has some value.
        future = model.put_async(update_last_updated_time=False)
        future.get_result()
        self.assertEqual(
            base_models.BaseModel.get_by_id(model_id).last_updated,
            last_updated)

        # Field last_updated will get updated because update_last_updated_time
        # is set to True (by default).
        future = model.put_async()
        future.get_result()
        self.assertNotEqual(
            base_models.BaseModel.get_by_id(model_id).last_updated,
            last_updated)

    def test_put_multi(self):
        models_1 = [base_models.BaseModel() for _ in python_utils.RANGE(3)]
        for model in models_1:
            self.assertIsNone(model.created_on)
            self.assertIsNone(model.last_updated)

        # Field last_updated will get updated anyway because it is None.
        base_models.BaseModel.put_multi(
            models_1, update_last_updated_time=False)
        model_ids = [model.id for model in models_1]
        last_updated_values = []
        for model_id in model_ids:
            model = base_models.BaseModel.get_by_id(model_id)
            self.assertIsNotNone(model.created_on)
            self.assertIsNotNone(model.last_updated)
            last_updated_values.append(model.last_updated)

        # Field last_updated won't get updated because update_last_updated_time
        # is set to False and last_updated already has some value.
        models_2 = base_models.BaseModel.get_multi(model_ids)
        base_models.BaseModel.put_multi(
            models_2, update_last_updated_time=False)
        for model_id, last_updated in python_utils.ZIP(
                model_ids, last_updated_values):
            model = base_models.BaseModel.get_by_id(model_id)
            self.assertEqual(model.last_updated, last_updated)

        # Field last_updated will get updated because update_last_updated_time
        # is set to True (by default).
        models_3 = base_models.BaseModel.get_multi(model_ids)
        base_models.BaseModel.put_multi(models_3)
        for model_id, last_updated in python_utils.ZIP(
                model_ids, last_updated_values):
            model = base_models.BaseModel.get_by_id(model_id)
            self.assertNotEqual(model.last_updated, last_updated)

    def test_put_multi_async(self):
        models_1 = [base_models.BaseModel() for _ in python_utils.RANGE(3)]
        for model in models_1:
            self.assertIsNone(model.created_on)
            self.assertIsNone(model.last_updated)

        # Field last_updated will get updated anyway because it is None.
        futures = base_models.BaseModel.put_multi_async(
            models_1, update_last_updated_time=False)
        for future in futures:
            future.get_result()
        model_ids = [model.id for model in models_1]
        last_updated_values = []
        for model_id in model_ids:
            model = base_models.BaseModel.get_by_id(model_id)
            self.assertIsNotNone(model.created_on)
            self.assertIsNotNone(model.last_updated)
            last_updated_values.append(model.last_updated)

        # Field last_updated won't get updated because update_last_updated_time
        # is set to False and last_updated already has some value.
        models_2 = base_models.BaseModel.get_multi(model_ids)
        futures = base_models.BaseModel.put_multi_async(
            models_2, update_last_updated_time=False)
        for future in futures:
            future.get_result()
        for model_id, last_updated in python_utils.ZIP(
                model_ids, last_updated_values):
            model = base_models.BaseModel.get_by_id(model_id)
            self.assertEqual(model.last_updated, last_updated)

        # Field last_updated will get updated because update_last_updated_time
        # is set to True (by default).
        models_3 = base_models.BaseModel.get_multi(model_ids)
        futures = base_models.BaseModel.put_multi_async(models_3)
        for future in futures:
            future.get_result()
        for model_id, last_updated in python_utils.ZIP(
                model_ids, last_updated_values):
            model = base_models.BaseModel.get_by_id(model_id)
            self.assertNotEqual(model.last_updated, last_updated)

    def test_get_multi(self):
        model1 = base_models.BaseModel()
        model2 = base_models.BaseModel()
        model3 = base_models.BaseModel()
        model2.deleted = True

        model1.put()
        model2.put()
        model3.put()

        model1_id = model1.id
        model2_id = model2.id
        model3_id = model3.id

        # For all the None ids, get_multi should return None at the appropriate
        # position.
        result = base_models.BaseModel.get_multi(
            [model1_id, model2_id, None, model3_id, 'none', None])

        self.assertEqual(result, [model1, None, None, model3, None, None])

    def test_delete_multi(self):
        model1 = base_models.BaseModel()
        model2 = base_models.BaseModel()
        model3 = base_models.BaseModel()
        model2.deleted = True

        model1.put()
        model2.put()
        model3.put()

        model1_id = model1.id
        model2_id = model2.id
        model3_id = model3.id

        base_models.BaseModel.delete_multi([model1, model2, model3])

        result = base_models.BaseModel.get_multi([
            model1_id, model2_id, model3_id])

        self.assertEqual(result, [None, None, None])

    def test_get_new_id_method_returns_unique_ids(self):
        ids = set([])
        for _ in python_utils.RANGE(100):
            new_id = base_models.BaseModel.get_new_id('')
            self.assertNotIn(new_id, ids)

            base_models.BaseModel(id=new_id).put()
            ids.add(new_id)

    def test_get_new_id_method_does_not_fail_with_bad_names(self):
        base_models.BaseModel.get_new_id(None)
        base_models.BaseModel.get_new_id('¡Hola!')
        base_models.BaseModel.get_new_id(u'¡Hola!')
        base_models.BaseModel.get_new_id(12345)
        base_models.BaseModel.get_new_id({'a': 'b'})


class TestSnapshotMetadataModel(base_models.BaseSnapshotMetadataModel):
    """Model that inherits the BaseSnapshotMetadataModel for testing."""

    pass


class TestSnapshotContentModel(base_models.BaseSnapshotContentModel):
    """Model that inherits the BaseSnapshotContentModel for testing."""

    pass


class TestVersionedModel(base_models.VersionedModel):
    """Model that inherits the VersionedModel for testing."""

    SNAPSHOT_METADATA_CLASS = TestSnapshotMetadataModel
    SNAPSHOT_CONTENT_CLASS = TestSnapshotContentModel


class BaseCommitLogEntryModelTests(test_utils.GenericTestBase):

    def test_base_class_get_instance_id_raises_not_implemented_error(self):
        # Raise NotImplementedError as _get_instance_id is to be overwritten
        # in child classes of BaseCommitLogEntryModel.
        with self.assertRaisesRegexp(
            NotImplementedError,
            r'The _get_instance_id\(\) method is missing from the '
            r'derived class. It should be implemented in the derived class.'):
            base_models.BaseCommitLogEntryModel.get_commit('id', 1)


class BaseSnapshotMetadataModelTests(test_utils.GenericTestBase):

    def test_exists_for_user_id(self):
        model1 = base_models.BaseSnapshotMetadataModel(
            id='model_id-1',
            committer_id='committer_id',
            commit_type='create',
<<<<<<< HEAD
            mentioned_user_ids=['mentioned_user_1_id', 'mentioned_user_2_id'])
=======
            commit_cmds_user_ids=[
                'commit_cmds_user_1_id', 'commit_cmds_user_2_id'],
            content_user_ids=['content_user_1_id', 'content_user_2_id'])
>>>>>>> d31ab9e6
        model1.put()
        self.assertTrue(
            base_models.BaseSnapshotMetadataModel
            .exists_for_user_id('committer_id'))
        self.assertTrue(
            base_models.BaseSnapshotMetadataModel
<<<<<<< HEAD
            .exists_for_user_id('mentioned_user_1_id'))
        self.assertTrue(
            base_models.BaseSnapshotMetadataModel
            .exists_for_user_id('mentioned_user_2_id'))
=======
            .exists_for_user_id('commit_cmds_user_1_id'))
        self.assertTrue(
            base_models.BaseSnapshotMetadataModel
            .exists_for_user_id('commit_cmds_user_2_id'))
        self.assertTrue(
            base_models.BaseSnapshotMetadataModel
            .exists_for_user_id('content_user_1_id'))
        self.assertTrue(
            base_models.BaseSnapshotMetadataModel
            .exists_for_user_id('content_user_2_id'))
>>>>>>> d31ab9e6
        self.assertFalse(
            base_models.BaseSnapshotMetadataModel
            .exists_for_user_id('x_id'))

    def test_get_version_string(self):
        model1 = base_models.BaseSnapshotMetadataModel(
            id='model_id-1', committer_id='committer_id', commit_type='create')
        model1.put()
        self.assertEqual(model1.get_version_string(), '1')

    def test_get_unversioned_instance_id(self):
        model1 = base_models.BaseSnapshotMetadataModel(
            id='model_id-1', committer_id='committer_id', commit_type='create')
        model1.put()
        self.assertEqual(model1.get_unversioned_instance_id(), 'model_id')

    def test_export_data_trivial(self):
        user_data = (
            base_models.BaseSnapshotMetadataModel.export_data('trivial_user'))
        expected_data = {}
        self.assertEqual(user_data, expected_data)

    def test_export_data_nontrivial(self):
        version_model = TestVersionedModel(id='version_model')
        model1 = version_model.SNAPSHOT_METADATA_CLASS.create(
            'model_id-1', 'committer_id', 'create', None, None)
        model1.put()
        model2 = version_model.SNAPSHOT_METADATA_CLASS.create(
            'model_id-2', 'committer_id', 'create', 'Hi this is a commit.',
            [{'cmd': 'some_command'}, {'cmd2': 'another_command'}])
        model2.put()
        user_data = (
            version_model.SNAPSHOT_METADATA_CLASS.export_data('committer_id'))
        expected_data = {
            'model_id-1': {
                'commit_type': 'create',
                'commit_message': None,
            },
            'model_id-2': {
                'commit_type': 'create',
                'commit_message': 'Hi this is a commit.',
            }
        }
        self.assertEqual(user_data, expected_data)


class BaseSnapshotContentModelTests(test_utils.GenericTestBase):

    def test_get_version_string(self):
        model1 = base_models.BaseSnapshotContentModel(id='model_id-1')
        model1.put()
        self.assertEqual(model1.get_version_string(), '1')

    def test_get_unversioned_instance_id(self):
        model1 = base_models.BaseSnapshotContentModel(id='model_id-1')
        model1.put()
        self.assertEqual(model1.get_unversioned_instance_id(), 'model_id')


class TestCommitLogEntryModel(base_models.BaseCommitLogEntryModel):
    """Model that inherits the BaseCommitLogEntryModel for testing."""

    @classmethod
    def _get_instance_id(cls, target_entity_id, version):
        """A function that returns the id of the log in BaseCommitLogEntryModel.

        Args:
            target_entity_id: str. The id of the mock entity used.
            version: int. The version of the model after the commit.

        Returns:
            str. The commit id with the target entity id and version number.
        """
        return 'entity-%s-%s' % (target_entity_id, version)


class CommitLogEntryModelTests(test_utils.GenericTestBase):
    """Test methods for CommitLogEntryModel."""

    def test_get_commit(self):
        model1 = TestCommitLogEntryModel.create(
            entity_id='id', committer_id='user',
            commit_cmds={}, commit_type='create',
            commit_message='New commit created.', version=1,
            status=constants.ACTIVITY_STATUS_PUBLIC, community_owned=False
        )
        model1.put()

        test_model = TestCommitLogEntryModel.get_commit('id', 1)
        self.assertEqual(test_model.version, 1)
        self.assertEqual(test_model.user_id, 'user')
        self.assertEqual(test_model.commit_type, 'create')
        self.assertEqual(
            test_model.post_commit_status, constants.ACTIVITY_STATUS_PUBLIC)
        self.assertEqual(test_model.post_commit_community_owned, False)
        self.assertEqual(test_model.post_commit_is_private, False)

    def test_get_all_commits(self):
        model1 = TestCommitLogEntryModel.create(
            entity_id='id', committer_id='user',
            commit_cmds={}, commit_type='create',
            commit_message='New commit created.', version=1,
            status=constants.ACTIVITY_STATUS_PUBLIC, community_owned=False
        )
        model2 = TestCommitLogEntryModel.create(
            entity_id='id', committer_id='user',
            commit_cmds={}, commit_type='edit',
            commit_message='New commit created.', version=2,
            status=constants.ACTIVITY_STATUS_PUBLIC, community_owned=False
        )
        model1.put()
        model2.put()

        test_models = TestCommitLogEntryModel.get_all_commits(2, None)
        self.assertEqual(test_models[0][0].version, 2)
        self.assertEqual(test_models[0][1].version, 1)
        self.assertEqual(test_models[0][0].commit_type, 'edit')
        self.assertEqual(test_models[0][1].commit_type, 'create')


class VersionedModelTests(test_utils.GenericTestBase):
    """Test methods for VersionedModel."""

    def test_retrieval_of_multiple_version_models_for_fake_id(self):
        with self.assertRaisesRegexp(
            ValueError, 'The given entity_id fake_id is invalid'):
            TestVersionedModel.get_multi_versions(
                'fake_id', [1, 2, 3])

    def test_commit_with_model_instance_deleted_raises_error(self):
        model1 = TestVersionedModel(id='model_id1')
        model1.commit(feconf.SYSTEM_COMMITTER_ID, '', [])
        model1.delete(feconf.SYSTEM_COMMITTER_ID, 'delete')

        with self.assertRaisesRegexp(
            Exception, 'This model instance has been deleted.'):
            model1.commit(feconf.SYSTEM_COMMITTER_ID, '', [])

    def test_trusted_commit_with_no_snapshot_metadata_raises_error(self):
        model1 = TestVersionedModel(id='model_id1')
        model1.SNAPSHOT_METADATA_CLASS = None
        with self.assertRaisesRegexp(
            Exception, 'No snapshot metadata class defined.'):
            model1.commit(feconf.SYSTEM_COMMITTER_ID, '', [])

        model1 = TestVersionedModel(id='model_id1')
        model1.SNAPSHOT_CONTENT_CLASS = None
        with self.assertRaisesRegexp(
            Exception, 'No snapshot content class defined.'):
            model1.commit(feconf.SYSTEM_COMMITTER_ID, '', [])

        model1 = TestVersionedModel(id='model_id1')
        with self.assertRaisesRegexp(
            Exception, 'Expected commit_cmds to be a list of dicts, received'):
            model1.commit(feconf.SYSTEM_COMMITTER_ID, '', {})

        model1 = TestVersionedModel(id='model_id1')
        with self.assertRaisesRegexp(
            Exception, 'Expected commit_cmds to be a list of dicts, received'):
            model1.commit(feconf.SYSTEM_COMMITTER_ID, '', [[]])

    def test_put_raises_not_implemented_error_for_versioned_models(self):
        model1 = TestVersionedModel(id='model_id1')

        with self.assertRaisesRegexp(
            NotImplementedError,
            r'The put\(\) method is missing from the '
            r'derived class. It should be implemented in the derived class.'):
            model1.put()

    def test_commit_with_invalid_change_list_raises_error(self):
        model1 = TestVersionedModel(id='model_id1')

        # Test for invalid commit command.
        with self.assertRaisesRegexp(
            Exception, 'Invalid commit_cmd:'):
            model1.commit(
                feconf.SYSTEM_COMMITTER_ID, '', [{'invalid_cmd': 'value'}])

        # Test for invalid change list command.
        with self.assertRaisesRegexp(
            Exception, 'Invalid change list command:'):
            model1.commit(feconf.SYSTEM_COMMITTER_ID, '', [{'cmd': 'AUTO'}])

    def test_revert_raises_error_when_not_allowed(self):
        model1 = TestVersionedModel(id='model_id1')
        with self.assertRaisesRegexp(
            Exception,
            'Reverting objects of type TestVersionedModel is not allowed.'):
            model1.revert(model1, feconf.SYSTEM_COMMITTER_ID, '', 1)

    def test_get_snapshots_metadata_with_invalid_model_raises_error(self):

        model1 = TestVersionedModel(id='model_id1')
        model1.commit(feconf.SYSTEM_COMMITTER_ID, '', [])

        with self.assertRaisesRegexp(
            Exception,
            'Invalid version number 10 for model TestVersionedModel with id '
            'model_id1'):
            model1.get_snapshots_metadata('model_id1', [10])

    def test_get_version(self):
        model1 = TestVersionedModel(id='model_id1')
        model1.commit(feconf.SYSTEM_COMMITTER_ID, '', [])
        model1.commit(feconf.SYSTEM_COMMITTER_ID, '', [])

        version_model = TestVersionedModel.get_version('model_id1', 2)
        self.assertEqual(version_model.version, 2)

        version_model = (
            TestVersionedModel.get_version('nonexistent_id1', 4, strict=False))
        self.assertIsNone(version_model)

        with self.assertRaisesRegexp(
            base_models.BaseModel.EntityNotFoundError,
            'Entity for class TestVersionedModel with id nonexistent_id1 '
            'not found'):
            TestVersionedModel.get_version('nonexistent_id1', 4, strict=True)

        version_model = (
            TestVersionedModel.get_version('model_id1', 4, strict=False))
        self.assertIsNone(version_model)

        with self.assertRaisesRegexp(
            base_models.BaseModel.EntityNotFoundError,
            'Entity for class TestSnapshotContentModel with id model_id1-4 '
            'not found'):
            TestVersionedModel.get_version('model_id1', 4, strict=True)

    def test_get_multi_versions(self):
        model1 = TestVersionedModel(id='model_id1')
        model1.commit(feconf.SYSTEM_COMMITTER_ID, '', [])
        model1.commit(feconf.SYSTEM_COMMITTER_ID, '', [])

        models_by_version = TestVersionedModel.get_multi_versions(
            'model_id1', [1, 2])
        self.assertEqual(len(models_by_version), 2)
        self.assertEqual(models_by_version[0].version, 1)
        self.assertEqual(models_by_version[1].version, 2)

    def test_get_multi_versions_errors(self):
        model1 = TestVersionedModel(id='model_id1')
        model1.commit(feconf.SYSTEM_COMMITTER_ID, '', [])
        model1.commit(feconf.SYSTEM_COMMITTER_ID, '', [])

        with self.assertRaisesRegexp(
            ValueError,
            'Requested version number 3 cannot be higher than the current '
            'version number 2.'):
            TestVersionedModel.get_multi_versions('model_id1', [1, 2, 3])

        with self.assertRaisesRegexp(
            ValueError,
            'At least one version number is invalid'):
            TestVersionedModel.get_multi_versions('model_id1', [1, 1.5, 2])


class TestBaseModel(base_models.BaseModel):
    """Model that inherits BaseModel for testing. This is required as BaseModel
    gets subclassed a lot in other tests and that can create unexpected errors.
    """

    pass


class BaseModelTests(test_utils.GenericTestBase):

    def test_create_raises_error_when_many_id_collisions_occur(self):

        # Swap dependent method get_by_id to simulate collision every time.
        get_by_id_swap = self.swap(
            TestBaseModel, 'get_by_id', types.MethodType(
                lambda _, __: True, TestBaseModel))

        assert_raises_regexp_context_manager = self.assertRaisesRegexp(
            Exception, 'New id generator is producing too many collisions.')

        with assert_raises_regexp_context_manager, get_by_id_swap:
            TestBaseModel.get_new_id('exploration')<|MERGE_RESOLUTION|>--- conflicted
+++ resolved
@@ -344,25 +344,15 @@
             id='model_id-1',
             committer_id='committer_id',
             commit_type='create',
-<<<<<<< HEAD
-            mentioned_user_ids=['mentioned_user_1_id', 'mentioned_user_2_id'])
-=======
             commit_cmds_user_ids=[
                 'commit_cmds_user_1_id', 'commit_cmds_user_2_id'],
             content_user_ids=['content_user_1_id', 'content_user_2_id'])
->>>>>>> d31ab9e6
         model1.put()
         self.assertTrue(
             base_models.BaseSnapshotMetadataModel
             .exists_for_user_id('committer_id'))
         self.assertTrue(
             base_models.BaseSnapshotMetadataModel
-<<<<<<< HEAD
-            .exists_for_user_id('mentioned_user_1_id'))
-        self.assertTrue(
-            base_models.BaseSnapshotMetadataModel
-            .exists_for_user_id('mentioned_user_2_id'))
-=======
             .exists_for_user_id('commit_cmds_user_1_id'))
         self.assertTrue(
             base_models.BaseSnapshotMetadataModel
@@ -373,7 +363,6 @@
         self.assertTrue(
             base_models.BaseSnapshotMetadataModel
             .exists_for_user_id('content_user_2_id'))
->>>>>>> d31ab9e6
         self.assertFalse(
             base_models.BaseSnapshotMetadataModel
             .exists_for_user_id('x_id'))
