--- conflicted
+++ resolved
@@ -44,16 +44,13 @@
 
         self.assertIsNone(
             base_models.BaseModel.get('Invalid id', strict=False))
-
-<<<<<<< HEAD
     def test_base_model_export_data_raises_not_implemented_error(self):
         with self.assertRaises(NotImplementedError):
             base_models.BaseModel.export_data('user_id')
-=======
+
     def test_export_data(self):
         with self.assertRaises(NotImplementedError):
             base_models.BaseModel.export_data('model_id')
->>>>>>> d34666ad
 
     def test_generic_query_put_get_and_delete_operations(self):
         model = base_models.BaseModel()
