--- conflicted
+++ resolved
@@ -88,11 +88,7 @@
         """Operations to perform just before the model is `put` into storage.
 
         Raises:
-<<<<<<< HEAD
-            Exception. The last_updated field has not been updated properly.
-=======
             Exception. The model has not refreshed the value of last_updated.
->>>>>>> 13d02405
         """
         super(BaseModel, self)._pre_put_hook()
 
