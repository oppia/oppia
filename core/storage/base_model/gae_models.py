# Copyright 2014 The Oppia Authors. All Rights Reserved.
#
# Licensed under the Apache License, Version 2.0 (the "License");
# you may not use this file except in compliance with the License.
# You may obtain a copy of the License at
#
#      http://www.apache.org/licenses/LICENSE-2.0
#
# Unless required by applicable law or agreed to in writing, software
# distributed under the License is distributed on an "AS-IS" BASIS,
# WITHOUT WARRANTIES OR CONDITIONS OF ANY KIND, either express or implied.
# See the License for the specific language governing permissions and
# limitations under the License.

"""Base model class."""

from __future__ import absolute_import
from __future__ import unicode_literals

import datetime
import enum

from constants import constants
from core.platform import models
import feconf
import python_utils
import utils

from typing import ( # isort:skip # pylint: disable=unused-import
    Any, Dict, Iterable, List, Optional, Sequence, Text, Tuple, Type, Union,
    TypeVar, cast)

SELF_BASE_MODEL = TypeVar(
    'SELF_BASE_MODEL', bound='BaseModel')
SELF_BASE_HUMAN_MAINTAINED_MODEL = TypeVar(
    'SELF_BASE_HUMAN_MAINTAINED_MODEL', bound='BaseHumanMaintainedModel')
SELF_BASE_COMMIT_LOG_ENTRY_MODEL = TypeVar(
    'SELF_BASE_COMMIT_LOG_ENTRY_MODEL', bound='BaseCommitLogEntryModel')
SELF_VERSIONED_MODEL = TypeVar(
    'SELF_VERSIONED_MODEL', bound='VersionedModel')
SELF_BASE_SNAPSHOT_METADATA_MODEL = TypeVar(
    'SELF_BASE_SNAPSHOT_METADATA_MODEL', bound='BaseSnapshotMetadataModel')
SELF_BASE_SNAPSHOT_CONTENT_MODEL = TypeVar(
    'SELF_BASE_SNAPSHOT_CONTENT_MODEL', bound='BaseSnapshotContentModel')

MYPY = False
<<<<<<< HEAD
if MYPY:
    from mypy_imports import * # pragma: no cover # pylint: disable=import-only-modules,wildcard-import,unused-wildcard-import
=======
if MYPY: # pragma: no cover
    from mypy_imports import (
        datastore_services, transaction_services)
>>>>>>> aa09ef71

transaction_services = models.Registry.import_transaction_services()
datastore_services = models.Registry.import_datastore_services()

# The delimiter used to separate the version number from the model instance
# id. To get the instance id from a snapshot id, use Python's rfind()
# method to find the location of this delimiter.
VERSION_DELIMITER = '-'

# Constant used when retrieving big number of models.
FETCH_BATCH_SIZE = 1000

# Constants used for generating ids.
MAX_RETRIES = 10
RAND_RANGE = (1 << 30) - 1
ID_LENGTH = 12


# Types of deletion policies. The pragma comment is needed because Enums are
# evaluated as classes in Python and they should use PascalCase, but using
# UPPER_CASE seems more appropriate here.
class DELETION_POLICY(enum.Enum): # pylint: disable=invalid-name
    """Enum for Deletion Policy of a model."""

    # Models that should be kept.
<<<<<<< HEAD
    KEEP = 1
    # Models that should be deleted.
    DELETE = 2
    # Models that should be deleted after all the other models are deleted and
    # verified to be deleted.
    DELETE_AT_END = 3
    # Models that should be pseudonymized in their local context.
    LOCALLY_PSEUDONYMIZE = 4
    # Models that should be pseudonymized if they are published and otherwise
    # (when private) deleted.
    PSEUDONYMIZE_IF_PUBLIC_DELETE_IF_PRIVATE = 5
    # Models that are not directly or indirectly related to users.
    NOT_APPLICABLE = 6
=======
    KEEP = 'KEEP'
    # Models that should be deleted.
    DELETE = 'DELETE'
    # Models that should be deleted after all the other models are deleted and
    # verified to be deleted.
    DELETE_AT_END = 'DELETE_AT_END'
    # Models that should be pseudonymized in their local context.
    LOCALLY_PSEUDONYMIZE = 'LOCALLY_PSEUDONYMIZE'
    # Models that should be pseudonymized if they are published and otherwise
    # (when private) deleted.
    PSEUDONYMIZE_IF_PUBLIC_DELETE_IF_PRIVATE = (
        'PSEUDONYMIZE_IF_PUBLIC_DELETE_IF_PRIVATE')
    # Models that are not directly or indirectly related to users.
    NOT_APPLICABLE = 'NOT_APPLICABLE'
>>>>>>> aa09ef71


class EXPORT_POLICY(enum.Enum): # pylint: disable=invalid-name
    """Enum for Export Policy of a model."""

    # Indicates that a model's field is to be exported.
<<<<<<< HEAD
    EXPORTED = 1
    # Indicates that the value of the field is exported as the key in the
    # Takeout dict.
    EXPORTED_AS_KEY_FOR_TAKEOUT_DICT = 2
    # Indicates that a model's field should not be exported.
    NOT_APPLICABLE = 3
=======
    EXPORTED = 'EXPORTED'
    # Indicates that the value of the field is exported as the key in the
    # Takeout dict.
    EXPORTED_AS_KEY_FOR_TAKEOUT_DICT = 'EXPORTED_AS_KEY_FOR_TAKEOUT_DICT'
    # Indicates that a model's field should not be exported.
    NOT_APPLICABLE = 'NOT_APPLICABLE'
>>>>>>> aa09ef71


class MODEL_ASSOCIATION_TO_USER(enum.Enum): # pylint: disable=invalid-name
    """Enum for model's association to the user."""

    # Indicates that a model has a single instance per user.
<<<<<<< HEAD
    ONE_INSTANCE_PER_USER = 1
    # Indicates that a model can be shared by multiple users.
    ONE_INSTANCE_SHARED_ACROSS_USERS = 2
    # Indicates that a model has multiple instances, specific to a user.
    MULTIPLE_INSTANCES_PER_USER = 3
    # Indicates that a model should not be exported.
    NOT_CORRESPONDING_TO_USER = 4
=======
    ONE_INSTANCE_PER_USER = 'ONE_INSTANCE_PER_USER'
    # Indicates that a model can be shared by multiple users.
    ONE_INSTANCE_SHARED_ACROSS_USERS = 'ONE_INSTANCE_SHARED_ACROSS_USERS'
    # Indicates that a model has multiple instances, specific to a user.
    MULTIPLE_INSTANCES_PER_USER = 'MULTIPLE_INSTANCES_PER_USER'
    # Indicates that a model should not be exported.
    NOT_CORRESPONDING_TO_USER = 'NOT_CORRESPONDING_TO_USER'
>>>>>>> aa09ef71


class BaseModel(datastore_services.Model):
    """Base model for all persistent object storage classes."""

    # Specifies whether the model's id is used as a key in Takeout. By default,
    # the model's id is not used as the key for the Takeout dict.
    ID_IS_USED_AS_TAKEOUT_KEY = False

    # When this entity was first created. This value should only be modified by
    # the update_timestamps method.
    created_on = (
        datastore_services.DateTimeProperty(indexed=True, required=True))
    # When this entity was last updated. This value should only be modified by
    # the update_timestamps method.
    last_updated = (
        datastore_services.DateTimeProperty(indexed=True, required=True))
    # Whether the current version of the model instance is deleted.
    deleted = datastore_services.BooleanProperty(indexed=True, default=False)

    def __init__(self, *args, **kwargs):
        # type: (*Any, **Any) -> None
        super(BaseModel, self).__init__(*args, **kwargs)
        self._last_updated_timestamp_is_fresh = False

    def _pre_put_hook(self):
        # type: () -> None
        """Operations to perform just before the model is `put` into storage.

        Raises:
            Exception. The model has not refreshed the value of last_updated.
        """
        super(BaseModel, self)._pre_put_hook()

        if self.created_on is None:
            self.created_on = datetime.datetime.utcnow()

        if self.last_updated is None:
            self.last_updated = datetime.datetime.utcnow()
            self._last_updated_timestamp_is_fresh = True

        if not self._last_updated_timestamp_is_fresh:
            raise Exception(
                '%s did not call update_timestamps() yet' % type(self).__name__)

        self._last_updated_timestamp_is_fresh = False

    @property
    def id(self):
        # type: () -> Text
        """A unique id for this model instance."""
        return self.key.id()

    class EntityNotFoundError(Exception):
        """Raised when no entity for a given id exists in the datastore."""

        pass

    @staticmethod
    def get_deletion_policy():
        # type: () -> DELETION_POLICY
        """This method should be implemented by subclasses.

        Raises:
            NotImplementedError. The method is not overwritten in a derived
                class.
        """
        raise NotImplementedError(
            'The get_deletion_policy() method is missing from the '
            'derived class. It should be implemented in the derived class.')

    @classmethod
    def has_reference_to_user_id(cls, user_id):
        # type: (Text) -> bool
        """This method should be implemented by subclasses.

        Args:
            user_id: str. The ID of the user whose data should be checked.

        Raises:
            NotImplementedError. The method is not overwritten in a derived
                class.
        """
        raise NotImplementedError(
            'The has_reference_to_user_id() method is missing from the '
            'derived class. It should be implemented in the derived class.')

    # Using Dict[Text, Any] here so that the return type of all the export_data
    # methods in BaseModel's subclasses is a subclass of Dict[Text, Any].
    # Otherwise subclass methods will throw [override] error.
    @staticmethod
    def export_data(user_id):
        # type: (Text) -> Dict[Text, Any]
        """This method should be implemented by subclasses.

        Args:
            user_id: str. The ID of the user whose data should be exported.

        Raises:
            NotImplementedError. The method is not overwritten in a derived
                class.
        """
        raise NotImplementedError(
            'The export_data() method is missing from the '
            'derived class. It should be implemented in the derived class.')

    @staticmethod
    def get_model_association_to_user():
        # type: () -> MODEL_ASSOCIATION_TO_USER
        """This method should be implemented by subclasses.

        Raises:
            NotImplementedError. The method is not overwritten in a derived
                class.
        """
        raise NotImplementedError(
            'The get_model_association_to_user() method is missing from the '
            'derived class. It should be implemented in the derived class.')

    @classmethod
    def get_export_policy(cls):
        # type: () -> Dict[Text, EXPORT_POLICY]
        """Model doesn't contain any data directly corresponding to a user."""
        return {
            'created_on': EXPORT_POLICY.NOT_APPLICABLE,
            'last_updated': EXPORT_POLICY.NOT_APPLICABLE,
            'deleted': EXPORT_POLICY.NOT_APPLICABLE
        }

    @classmethod
    def get_field_names_for_takeout(cls):
        # type: () -> Dict[Text, Text]
        """Returns a dictionary containing a mapping from field names to
        export dictionary keys for fields whose export dictionary key does
        not match their field name.
        """
        return {}

    @classmethod
    def get(cls, entity_id, strict=True):
        # type: (Type[SELF_BASE_MODEL], Text, bool) -> Optional[SELF_BASE_MODEL]
        """Gets an entity by id.

        Args:
            entity_id: str. The entity id.
            strict: bool. Whether to fail noisily if no entity with the given id
                exists in the datastore. Default is True.

        Returns:
            None|*. None, if strict == False and no undeleted entity with the
            given id exists in the datastore. Otherwise, the entity instance
            that corresponds to the given id.

        Raises:
            BaseModel.EntityNotFoundError. The value of strict is
                True and no undeleted entity with the given id exists in the
                datastore.
        """
        entity = cls.get_by_id(entity_id) # type: Optional[SELF_BASE_MODEL]
        if entity and entity.deleted:
            entity = None

        if strict and entity is None:
            raise cls.EntityNotFoundError(
                'Entity for class %s with id %s not found' %
                (cls.__name__, entity_id))
        return entity

    @classmethod
<<<<<<< HEAD
    def get_multi(cls, entity_ids, include_deleted=False):
        # type: (Type[SELF_BASE_MODEL], Sequence[Optional[Text]], bool) -> List[Optional[SELF_BASE_MODEL]]
=======
    def get_multi(
            cls, # type: Type[SELF_BASE_MODEL]
            entity_ids, # type: Sequence[Optional[Text]]
            include_deleted=False # type: bool
    ):
        # type: (...) -> List[Optional[SELF_BASE_MODEL]]
>>>>>>> aa09ef71
        """Gets list of entities by list of ids.

        Args:
            entity_ids: list(str). List of entity ids.
            include_deleted: bool. Whether to include deleted entities in the
                return list. Default is False.

        Returns:
            list(*|None). A list that contains model instances that match
            the corresponding entity_ids in the input list. If an instance is
            not found, or it has been deleted and include_deleted is False,
            then the corresponding entry is None.
        """
        entity_keys = []
        none_argument_indices = []
        for index, entity_id in enumerate(entity_ids):
            if entity_id:
                entity_keys.append(datastore_services.Key(cls, entity_id))
            else:
                none_argument_indices.append(index)

        entities = datastore_services.get_multi(entity_keys) # type: List[Optional[SELF_BASE_MODEL]]
        for index in none_argument_indices:
            entities.insert(index, None)

        if not include_deleted:
<<<<<<< HEAD
            for i in python_utils.RANGE(len(entities)):
                entity = entities[i]
                if entity:
=======
            for i, entity in enumerate(entities):
                if entity is not None:
>>>>>>> aa09ef71
                    # Ruling out the possibility of None for mypy type checking.
                    assert entity is not None
                    if entity.deleted:
                        entities[i] = None
        return entities

    def update_timestamps(self, update_last_updated_time=True):
        # type: (bool) -> None
        """Update the created_on and last_updated fields.

        Args:
            update_last_updated_time: bool. Whether to update the
                last_updated field of the model.
        """
        self._last_updated_timestamp_is_fresh = True

        if self.created_on is None:
            self.created_on = datetime.datetime.utcnow()

        if update_last_updated_time or self.last_updated is None:
            self.last_updated = datetime.datetime.utcnow()

    @classmethod
    def update_timestamps_multi(cls, entities, update_last_updated_time=True):
        # type: (List[SELF_BASE_MODEL], bool) -> None
        """Update the created_on and last_updated fields of all given entities.

        Args:
            entities: list(datastore_services.Model). List of model instances to
                be stored.
            update_last_updated_time: bool. Whether to update the
                last_updated field of the model.
        """
        datastore_services.update_timestamps_multi(
            entities, update_last_updated_time=update_last_updated_time)

    @classmethod
    @transaction_services.run_in_transaction_wrapper
    def put_multi_transactional(cls, entities):
        # type: (List[SELF_BASE_MODEL]) -> None
        """Stores the given datastore_services.Model instances and runs it
        through a transaction. Either all models are stored, or none of them
        in the case when the transaction fails.

        Args:
            entities: list(datastore_services.Model). List of model instances to
                be stored.
        """
        datastore_services.put_multi(entities)

    @classmethod
    def put_multi(cls, entities):
        # type: (List[SELF_BASE_MODEL]) -> None
        """Stores the given datastore_services.Model instances.

        Args:
            entities: list(datastore_services.Model). List of model instances to
                be stored.
        """
        datastore_services.put_multi(entities)

    @classmethod
    def delete_multi(cls, entities):
        # type: (List[SELF_BASE_MODEL]) -> None
        """Deletes the given datastore_services.Model instances.

        Args:
            entities: list(datastore_services.Model). The list of model
                instances to be deleted.
        """
        datastore_services.delete_multi([entity.key for entity in entities])

    @classmethod
    def delete_by_id(cls, instance_id):
        # type: (Text) -> None
        """Deletes instance by id.

        Args:
            instance_id: str. Id of the model to delete.
        """
        datastore_services.Key(cls, instance_id).delete()

    def delete(self):
        # type: () -> None
        """Deletes this instance."""
        self.key.delete()

    @classmethod
    def get_all(cls, include_deleted=False):
        # type: (bool) -> datastore_services.Query
        """Gets iterable of all entities of this class.

        Args:
            include_deleted: bool. If True, then entities that have been marked
                deleted are returned as well. Defaults to False.

        Returns:
            iterable. Filterable iterable of all entities of this class.
        """
        return (
            cls.query() if include_deleted else
            cls.query().filter(cls.deleted == False)) # pylint: disable=singleton-comparison

    @classmethod
    def get_new_id(cls, entity_name):
        # type: (Text) -> Text
        """Gets a new id for an entity, based on its name.

        The returned id is guaranteed to be unique among all instances of this
        entity.

        Args:
            entity_name: The name of the entity. Coerced to a utf-8 encoded
                string.

        Returns:
            str. New unique id for this entity class.

        Raises:
            Exception. An ID cannot be generated within a reasonable number
                of attempts.
        """
        for _ in python_utils.RANGE(MAX_RETRIES):
            new_id = utils.convert_to_hash(
                '%s%s' % (entity_name, utils.get_random_int(RAND_RANGE)),
                ID_LENGTH)
            if not cls.get_by_id(new_id):
                return new_id

        raise Exception('New id generator is producing too many collisions.')

    @classmethod
    def _fetch_page_sorted_by_last_updated(
<<<<<<< HEAD
            cls, query, page_size, urlsafe_start_cursor):
        # type: (Type[SELF_BASE_MODEL], datastore_services.Query, int, Optional[Text]) -> Tuple[List[SELF_BASE_MODEL], Optional[Text], bool]
=======
            cls, # type: Type[SELF_BASE_MODEL]
            query, # type: datastore_services.Query
            page_size, # type: int
            urlsafe_start_cursor # type: Optional[Text]
    ):
        # type: (...) -> Tuple[List[SELF_BASE_MODEL], Optional[Text], bool]
>>>>>>> aa09ef71
        """Fetches a page of entities sorted by their last_updated attribute in
        descending order (newly updated first).

        Args:
            query: datastore_services.Query. The query object to be used to
                fetch entities.
            page_size: int. The maximum number of entities to be returned.
            urlsafe_start_cursor: str or None. If provided, the list of returned
                entities starts from this datastore cursor. Otherwise,
                the returned entities start from the beginning of the full
                list of entities.

        Returns:
            3-tuple (results, cursor, more). As described in fetch_page() at:
            https://developers.google.com/appengine/docs/python/ndb/queryclass,
            where:
                results: List of query results.
                cursor: str or None. A query cursor pointing to the next batch
                    of results. If there are no more results, this will be None.
                more: bool. If True, there are (probably) more results after
                    this batch. If False, there are no further results after
                    this batch.
        """
        if urlsafe_start_cursor:
            start_cursor = datastore_services.make_cursor(
                urlsafe_cursor=urlsafe_start_cursor)
        else:
            start_cursor = None

        result = query.order(-cls.last_updated).fetch_page(
            page_size, start_cursor=start_cursor)
        base_model_results = cast(List[SELF_BASE_MODEL], result[0])
        return (
            base_model_results,
            (result[1].urlsafe() if result[1] else None),
            result[2])


class BaseHumanMaintainedModel(BaseModel):
    """A model that tracks the last time it was updated by a human.

    When the model is updated by a human, use `self.put_for_human()` to store
    it. For example: after the title of an exploration is changed
    by its creator.

    Otherwise, when the model is updated by some non-human or automated process,
    use `self.put_for_bot()`. For example: by a one-off job updating the
    schema version of a property.
    """

    # When this entity was last updated on behalf of a human.
    last_updated_by_human = (
        datastore_services.DateTimeProperty(indexed=True, required=True))

<<<<<<< HEAD
    def put(self): # type: ignore[override]
        # type: () -> None
=======
    def put(self, *args, **kwargs):
        # type: (*Any, **Any) -> None
>>>>>>> aa09ef71
        """Unsupported operation on human-maintained models."""
        raise NotImplementedError('Use put_for_human or put_for_bot instead')

    def put_for_human(self):
        # type: () -> None
        """Stores the model instance on behalf of a human."""
        self.last_updated_by_human = datetime.datetime.utcnow()
        return super(BaseHumanMaintainedModel, self).put()

    def put_for_bot(self):
        # type: () -> None
        """Stores the model instance on behalf of a non-human."""
        return super(BaseHumanMaintainedModel, self).put()

    @classmethod
    def put_multi(cls, unused_instances):
        # type: (List[SELF_BASE_MODEL]) -> None
        """Unsupported operation on human-maintained models."""
        raise NotImplementedError(
            'Use put_multi_for_human or put_multi_for_bot instead')

    @classmethod
    def put_multi_for_human(cls, instances):
        # type: (List[SELF_BASE_HUMAN_MAINTAINED_MODEL]) -> None
        """Stores the given model instances on behalf of a human.

        Args:
            instances: list(BaseHumanMaintainedModel). The instances to store.

        Returns:
            list(future). A list of futures.
        """
        now = datetime.datetime.utcnow()
        for instance in instances:
            instance.last_updated_by_human = now
        return super(BaseHumanMaintainedModel, cls).put_multi(instances)

    @classmethod
    def put_multi_for_bot(cls, instances):
        # type: (List[SELF_BASE_HUMAN_MAINTAINED_MODEL]) -> None
        """Stores the given model instances on behalf of a non-human.

        Args:
            instances: list(BaseHumanMaintainedModel). The instances to store.

        Returns:
            list(future). A list of futures.
        """
        return super(BaseHumanMaintainedModel, cls).put_multi(instances)


class BaseCommitLogEntryModel(BaseModel):
    """Base Model for the models that store the log of commits to a
    construct.
    """

    # The id of the user.
    user_id = datastore_services.StringProperty(indexed=True, required=True)
    # The type of the commit: 'create', 'revert', 'edit', 'delete'.
    commit_type = datastore_services.StringProperty(indexed=True, required=True)
    # The commit message.
    commit_message = datastore_services.TextProperty(indexed=False)
    # The commit_cmds dict for this commit.
    commit_cmds = datastore_services.JsonProperty(indexed=False, required=True)
    # The status of the entity after the edit event ('private', 'public').
    post_commit_status = (
        datastore_services.StringProperty(indexed=True, required=True))
    # Whether the entity is community-owned after the edit event.
    post_commit_community_owned = (
        datastore_services.BooleanProperty(indexed=True))
    # Whether the entity is private after the edit event. Having a
    # separate field for this makes queries faster, since an equality query
    # on this property is faster than an inequality query on
    # post_commit_status.
    post_commit_is_private = datastore_services.BooleanProperty(indexed=True)
    # The version number of the model after this commit.
    version = datastore_services.IntegerProperty()

    @staticmethod
    def get_model_association_to_user():
        # type: () -> MODEL_ASSOCIATION_TO_USER
        """The history of commits is not relevant for the purposes of
        Takeout, since commits do not contain any personal data of the user.
        """
        return MODEL_ASSOCIATION_TO_USER.NOT_CORRESPONDING_TO_USER

    @staticmethod
    def get_deletion_policy():
        # type: () -> DELETION_POLICY
        """Model contains data corresponding to a user that
        requires pseudonymization: user_id field.
        """
        return DELETION_POLICY.LOCALLY_PSEUDONYMIZE

    @classmethod
    def get_export_policy(cls):
        # type: () -> Dict[Text, EXPORT_POLICY]
        """Model contains data corresponding to a user,
        but this isn't exported because the history of commits is not
        relevant to a user for the purposes of Takeout, since commits do not
        contain any personal user data.
        """
        return dict(BaseModel.get_export_policy(), **{
            'user_id': EXPORT_POLICY.NOT_APPLICABLE,
            'commit_type': EXPORT_POLICY.NOT_APPLICABLE,
            'commit_message': EXPORT_POLICY.NOT_APPLICABLE,
            'commit_cmds': EXPORT_POLICY.NOT_APPLICABLE,
            'post_commit_status': EXPORT_POLICY.NOT_APPLICABLE,
            'post_commit_community_owned':
                EXPORT_POLICY.NOT_APPLICABLE,
            'post_commit_is_private': EXPORT_POLICY.NOT_APPLICABLE,
            'version': EXPORT_POLICY.NOT_APPLICABLE
        })

    @classmethod
    def has_reference_to_user_id(cls, user_id):
        # type: (Text) -> bool
        """Check whether BaseCommitLogEntryModel references user.

        Args:
            user_id: str. The ID of the user whose data should be checked.

        Returns:
            bool. Whether any models refer to the given user ID.
        """
        return cls.query(cls.user_id == user_id).get(keys_only=True) is not None

    # TODO(#13523): Change 'commit_cmds' to domain object/TypedDict to
    # remove Any from type-annotation below.
    @classmethod
    def create(
<<<<<<< HEAD
            cls, entity_id, version, committer_id, commit_type, commit_message,
            commit_cmds, status, community_owned):
        # type: (Type[SELF_BASE_COMMIT_LOG_ENTRY_MODEL], Text, int, Text, Text, Text, Union[Dict[Text, Any], List[Dict[Text, Any]], None], Text, bool) -> SELF_BASE_COMMIT_LOG_ENTRY_MODEL
=======
            cls, # type: Type[SELF_BASE_COMMIT_LOG_ENTRY_MODEL]
            entity_id, # type: Text
            version, # type: int
            committer_id, # type: Text
            commit_type, # type: Text
            commit_message, # type: Text
            commit_cmds, # type: Union[Dict[Text, Any], List[Dict[Text, Any]], None]
            status, # type: Text
            community_owned # type: bool
    ):
        # type: (...) -> SELF_BASE_COMMIT_LOG_ENTRY_MODEL
>>>>>>> aa09ef71
        """This method returns an instance of the CommitLogEntryModel for a
        construct with the common fields filled.

        Args:
            entity_id: str. The ID of the construct corresponding to this
                commit log entry model (e.g. the exp_id for an exploration,
                the story_id for a story, etc.).
            version: int. The version number of the model after the commit.
            committer_id: str. The user_id of the user who committed the
                change.
            commit_type: str. The type of commit. Possible values are in
                core.storage.base_models.COMMIT_TYPE_CHOICES.
            commit_message: str. The commit description message.
            commit_cmds: list(dict). A list of commands, describing changes
                made in this model, which should give sufficient information to
                reconstruct the commit. Each dict always contains:
                    cmd: str. Unique command.
                and then additional arguments for that command.
            status: str. The status of the entity after the commit.
            community_owned: bool. Whether the entity is community_owned after
                the commit.

        Returns:
            CommitLogEntryModel. Returns the respective CommitLogEntryModel
            instance of the construct from which this is called.
        """
        return cls(
            id=cls.get_instance_id(entity_id, version),
            user_id=committer_id,
            commit_type=commit_type,
            commit_message=commit_message,
            commit_cmds=commit_cmds,
            version=version,
            post_commit_status=status,
            post_commit_community_owned=community_owned,
            post_commit_is_private=(
                status == constants.ACTIVITY_STATUS_PRIVATE)
        )

    @classmethod
    def get_instance_id(cls, target_entity_id, version):
        # type: (Text, int) -> Text
        """This method should be implemented in the inherited classes.

        Args:
            target_entity_id: str. The ID of the construct corresponding to this
                commit log entry model (e.g. the exp_id for an exploration,
                the story_id for a story, etc.).
            version: int. The version number of the model after the commit.

        Raises:
            NotImplementedError. The method is not overwritten in derived
                classes.
        """
        raise NotImplementedError(
            'The get_instance_id() method is missing from the '
            'derived class. It should be implemented in the derived class.')

    @classmethod
<<<<<<< HEAD
    def get_all_commits(cls, page_size, urlsafe_start_cursor):
        # type: (Type[SELF_BASE_COMMIT_LOG_ENTRY_MODEL], int, Optional[Text]) -> Tuple[List[SELF_BASE_COMMIT_LOG_ENTRY_MODEL], Optional[Text], bool]
=======
    def get_all_commits(
            cls, # type: Type[SELF_BASE_COMMIT_LOG_ENTRY_MODEL]
            page_size, # type: int
            urlsafe_start_cursor # type: Optional[Text]
    ):
        # type: (...) -> Tuple[List[SELF_BASE_COMMIT_LOG_ENTRY_MODEL], Optional[Text], bool]
>>>>>>> aa09ef71
        """Fetches a list of all the commits sorted by their last updated
        attribute.

        Args:
            page_size: int. The maximum number of entities to be returned.
            urlsafe_start_cursor: str or None. If provided, the list of
                returned entities starts from this datastore cursor.
                Otherwise, the returned entities start from the beginning
                of the full list of entities.

        Returns:
            3-tuple (results, cursor, more). As described in fetch_page() at:
            https://developers.google.com/appengine/docs/python/ndb/queryclass,
            where:
                results: List of query results.
                cursor: str or None. A query cursor pointing to the next
                    batch of results. If there are no more results, this might
                    be None.
                more: bool. If True, there are (probably) more results after
                    this batch. If False, there are no further results after
                    this batch.
        """
        return cls._fetch_page_sorted_by_last_updated(
            cls.query(), page_size, urlsafe_start_cursor)

    @classmethod
<<<<<<< HEAD
    def get_commit(cls, target_entity_id, version):
        # type: (Type[SELF_BASE_COMMIT_LOG_ENTRY_MODEL], Text, int) -> Optional[SELF_BASE_COMMIT_LOG_ENTRY_MODEL]
=======
    def get_commit(
            cls, # type: Type[SELF_BASE_COMMIT_LOG_ENTRY_MODEL]
            target_entity_id, # type: Text
            version # type: int
    ):
        # type: (...) -> Optional[SELF_BASE_COMMIT_LOG_ENTRY_MODEL]
>>>>>>> aa09ef71
        """Returns the commit corresponding to an instance id and
        version number.

        Args:
            target_entity_id: str. The ID of the construct corresponding to this
                commit log entry model (e.g. the exp_id for an exploration,
                the story_id for a story, etc.).
            version: int. The version number of the instance
                after the commit.

        Returns:
            BaseCommitLogEntryModel. The commit with the target entity id and
            version number.
        """
        commit_id = cls.get_instance_id(target_entity_id, version)
        return cls.get_by_id(commit_id)


class VersionedModel(BaseModel):
    """Model that handles storage of the version history of model instances.

    To use this class, you must declare a SNAPSHOT_METADATA_CLASS and a
    SNAPSHOT_CONTENT_CLASS. The former must contain the String fields
    'committer_id', 'commit_type' and 'commit_message', and a JSON field for
    the Python list of dicts, 'commit_cmds'. The latter must contain the JSON
    field 'content'. The item that is being versioned must be serializable to a
    JSON blob.

    Note that commit() should be used for VersionedModels, as opposed to put()
    for direct subclasses of BaseModel.
    """

    # The class designated as the snapshot model. This should be a subclass of
    # BaseSnapshotMetadataModel.
    SNAPSHOT_METADATA_CLASS = None # type: Type[BaseSnapshotMetadataModel]
    # The class designated as the snapshot content model. This should be a
    # subclass of BaseSnapshotContentModel.
    SNAPSHOT_CONTENT_CLASS = None # type: Type[BaseSnapshotContentModel]
    # The class designated as the commit log entry model. This should be
    # a subclass of BaseCommitLogEntryModel. In cases where we do not need
    # to log the commits it can be None.
    COMMIT_LOG_ENTRY_CLASS = None # type: Type[BaseCommitLogEntryModel]
    # Whether reverting is allowed. Default is False.
    ALLOW_REVERT = False

    # IMPORTANT: Subclasses should only overwrite things above this line.

    # The possible commit types.
    _COMMIT_TYPE_CREATE = 'create'
    _COMMIT_TYPE_REVERT = 'revert'
    _COMMIT_TYPE_EDIT = 'edit'
    _COMMIT_TYPE_DELETE = 'delete'
    # A list containing the possible commit types.
    COMMIT_TYPE_CHOICES = [
        _COMMIT_TYPE_CREATE, _COMMIT_TYPE_REVERT, _COMMIT_TYPE_EDIT,
        _COMMIT_TYPE_DELETE
    ]
    # The reserved prefix for keys that are automatically inserted into a
    # commit_cmd dict by this model.
    _AUTOGENERATED_PREFIX = feconf.AUTOGENERATED_PREFIX

    # The command string for a revert commit.
    CMD_REVERT_COMMIT = feconf.CMD_REVERT_COMMIT

    # The command string for a delete commit.
    CMD_DELETE_COMMIT = feconf.CMD_DELETE_COMMIT

    # The current version number of this instance. In each PUT operation,
    # this number is incremented and a snapshot of the modified instance is
    # stored in the snapshot metadata and content models. The snapshot
    # version number starts at 1 when the model instance is first created.
    # All data in this instance represents the version at HEAD; data about the
    # previous versions is stored in the snapshot models.
    version = datastore_services.IntegerProperty(default=0)

    def _require_not_marked_deleted(self):
        # type: () -> None
        """Checks whether the model instance is deleted."""
        if self.deleted:
            raise Exception('This model instance has been deleted.')

    # TODO(#13523): Change 'snapshot' to domain object/TypedDict to
    # remove Any from type-annotation below.
    def compute_snapshot(self):
        # type: () -> Dict[Text, Any]
        """Generates a snapshot (dict) from the model property values."""
        return self.to_dict(exclude=['created_on', 'last_updated'])

    # TODO(#13523): Change 'snapshot_dict' to domain object/Typed Dict to
    # remove Any from type-annotation below.
    def _reconstitute(self, snapshot_dict):
        # type: (SELF_VERSIONED_MODEL, Dict[Text, Any]) -> SELF_VERSIONED_MODEL
        """Populates the model instance with the snapshot.

        Args:
            snapshot_dict: dict(str, *). The snapshot with the model
                property values.

        Returns:
            VersionedModel. The instance of the VersionedModel class populated
            with the the snapshot.
        """
        self.populate(**snapshot_dict)
        return self

    def _reconstitute_from_snapshot_id(self, snapshot_id):
        # type: (SELF_VERSIONED_MODEL, Text) -> SELF_VERSIONED_MODEL
        """Gets a reconstituted instance of this model class, based on the given
        snapshot id.

        Args:
            snapshot_id: str. The given snapshot id.

        Returns:
            VersionedModel. Reconstituted instance.
        """
        snapshot_model = self.SNAPSHOT_CONTENT_CLASS.get(snapshot_id)
        # Ruling out the possibility of None for mypy type checking.
        assert snapshot_model is not None
        snapshot_dict = snapshot_model.content
        reconstituted_model = self._reconstitute(snapshot_dict)
        # TODO(sll): The 'created_on' and 'last_updated' values here will be
        # slightly different from the values the entity model would have had,
        # since they correspond to the corresponding fields for the snapshot
        # content model instead. Figure out whether this is a problem or not,
        # and whether we need to record the contents of those fields in the
        # actual entity model (in which case we also need a way to deal with
        # old snapshots that don't have this information).
        reconstituted_model.created_on = snapshot_model.created_on
        reconstituted_model.last_updated = snapshot_model.last_updated
        return reconstituted_model

    @classmethod
    def get_snapshot_id(cls, instance_id, version_number):
        # type: (Text, int) -> Text
        """Gets a unique snapshot id for this instance and version.

        Args:
            instance_id: str. The given instance id.
            version_number: str|int. The given version number.

        Returns:
            str. The unique snapshot id corresponding to the given instance and
            version.
        """
        return '%s%s%s' % (
            instance_id, VERSION_DELIMITER, version_number)

    # TODO(#13523): Change 'commit_cmds' to domain object/TypedDict to
    # remove Any from type-annotation below.
    def _trusted_commit(
            self, committer_id, commit_type, commit_message, commit_cmds):
        # type: (Text, Text, Text, List[Dict[Text, Any]]) -> None
        """Evaluates and executes commit. Main function for all commit types.

        Args:
            committer_id: str. The user_id of the user who committed the change.
            commit_type: str. Unique identifier of commit type. Possible values
                are in COMMIT_TYPE_CHOICES.
            commit_message: str. The commit description message.
            commit_cmds: list(dict). A list of commands, describing changes
                made in this model, should give sufficient information to
                reconstruct the commit. Dict always contains:
                    cmd: str. Unique command.
                And then additional arguments for that command. For example:

                {'cmd': 'AUTO_revert_version_number'
                 'version_number': 4}

        Raises:
            Exception. No snapshot metadata class has been defined.
            Exception. No snapshot content class has been defined.
            Exception. The commit_cmds is not a list of dicts.
        """
        if self.SNAPSHOT_METADATA_CLASS is None:
            raise Exception('No snapshot metadata class defined.')
        if self.SNAPSHOT_CONTENT_CLASS is None:
            raise Exception('No snapshot content class defined.')
        if not isinstance(commit_cmds, list):
            raise Exception(
                'Expected commit_cmds to be a list of dicts, received %s'
                % commit_cmds)

        self.version += 1

        snapshot = self.compute_snapshot()
        snapshot_id = self.get_snapshot_id(self.id, self.version)

        snapshot_metadata_instance = self.SNAPSHOT_METADATA_CLASS.create(
<<<<<<< HEAD
            snapshot_id, committer_id, commit_type, commit_message, commit_cmds) # type: BaseSnapshotMetadataModel
        snapshot_content_instance = (
            self.SNAPSHOT_CONTENT_CLASS.create(snapshot_id, snapshot)) # type: BaseSnapshotContentModel
=======
            snapshot_id, committer_id, commit_type, commit_message, commit_cmds
        ) # type: BaseSnapshotMetadataModel
        snapshot_content_instance = (
            self.SNAPSHOT_CONTENT_CLASS.create(snapshot_id, snapshot)
        ) # type: BaseSnapshotContentModel
>>>>>>> aa09ef71

        entities = [snapshot_metadata_instance, snapshot_content_instance, self] # type: List[BaseModel]
        BaseModel.update_timestamps_multi(entities)
        BaseModel.put_multi_transactional(entities)

<<<<<<< HEAD
=======
    # We have ignored [override] here because the signature of this method
    # doesn't match with BaseModel.delete().
    # https://mypy.readthedocs.io/en/stable/error_code_list.html#check-validity-of-overrides-override
>>>>>>> aa09ef71
    def delete(self, committer_id, commit_message, force_deletion=False): # type: ignore[override]
        # type: (Text, Text, bool) -> None
        """Deletes this model instance.

        Args:
            committer_id: str. The user_id of the user who committed the change.
            commit_message: str. The commit description message.
            force_deletion: bool. If True this model is deleted
                completely from storage, otherwise it is only marked as deleted.
                Default is False.

        Raises:
            Exception. This model instance has been already deleted.
        """
        if force_deletion:
            current_version = self.version

            version_numbers = python_utils.RANGE(1, current_version + 1)
            snapshot_ids = [
                self.get_snapshot_id(self.id, version_number)
                for version_number in version_numbers]

            metadata_keys = [
                datastore_services.Key(
                    self.SNAPSHOT_METADATA_CLASS, snapshot_id)
                for snapshot_id in snapshot_ids]

            content_keys = [
                datastore_services.Key(self.SNAPSHOT_CONTENT_CLASS, snapshot_id)
                for snapshot_id in snapshot_ids]

            commit_log_keys = [] # type: List[datastore_services.Key]
            if self.COMMIT_LOG_ENTRY_CLASS is not None:
                commit_log_ids = (
                    self.COMMIT_LOG_ENTRY_CLASS.get_instance_id(
                        self.id, version_number)
                    for version_number in version_numbers
                )
                commit_log_keys = [
                    datastore_services.Key(
                        self.COMMIT_LOG_ENTRY_CLASS, commit_log_id)
                    for commit_log_id in commit_log_ids]

            datastore_services.delete_multi(
                content_keys + metadata_keys + commit_log_keys)

            super(VersionedModel, self).delete()
        else:
            self._require_not_marked_deleted()  # pylint: disable=protected-access
            self.deleted = True

            commit_cmds = [{
                'cmd': self.CMD_DELETE_COMMIT
            }]

            self._trusted_commit(
                committer_id, self._COMMIT_TYPE_DELETE, commit_message,
                commit_cmds)

    # We have ignored [override] here because the signature of this method
    # doesn't match with BaseModel.delete_multi().
    # https://mypy.readthedocs.io/en/stable/error_code_list.html#check-validity-of-overrides-override
    @classmethod
    def delete_multi( # type: ignore[override]
            cls, entity_ids, committer_id, commit_message,
            force_deletion=False):
        # type: (List[Text], Text, Text, bool) -> None
        """Deletes the given cls instancies with the given entity_ids.

        Args:
            entity_ids: list(str). Ids of entities to delete.
            committer_id: str. The user_id of the user who committed the change.
            commit_message: str. The commit description message.
            force_deletion: bool. If True these models are deleted completely
                from storage, otherwise there are only marked as deleted.
                Default is False.

        Raises:
            Exception. This model instance has been already deleted.
        """
        versioned_models_with_none = cls.get_multi(
            entity_ids, include_deleted=force_deletion)
        versioned_models = [
            versioned_model for versioned_model in versioned_models_with_none
            if versioned_model is not None
        ] # type: List[VersionedModel]
        if force_deletion:
            all_models_metadata_keys = []
            all_models_content_keys = []
            all_models_commit_keys = [] # type: List[datastore_services.Key]
            for model in versioned_models:
                model_version_numbers = python_utils.RANGE(1, model.version + 1)
                model_snapshot_ids = [
                    model.get_snapshot_id(model.id, version_number)
                    for version_number in model_version_numbers]

                all_models_metadata_keys.extend([
                    datastore_services.Key(
                        model.SNAPSHOT_METADATA_CLASS, snapshot_id)
                    for snapshot_id in model_snapshot_ids])
                all_models_content_keys.extend([
                    datastore_services.Key(
                        model.SNAPSHOT_CONTENT_CLASS, snapshot_id)
                    for snapshot_id in model_snapshot_ids])
                if model.COMMIT_LOG_ENTRY_CLASS is not None:
                    commit_log_ids = (
                        cls.COMMIT_LOG_ENTRY_CLASS.get_instance_id(
                            model.id, version_number)
                        for version_number in model_version_numbers
                    )
                    all_models_commit_keys.extend([
                        datastore_services.Key(
                            model.COMMIT_LOG_ENTRY_CLASS, commit_log_id)
                        for commit_log_id in commit_log_ids])

            versioned_models_keys = [model.key for model in versioned_models]
            all_models_keys = (
                all_models_metadata_keys +
                all_models_content_keys +
                all_models_commit_keys +
                versioned_models_keys
            )
            for i in python_utils.RANGE(
                    0,
                    len(all_models_keys),
                    feconf.MAX_NUMBER_OF_OPS_IN_TRANSACTION):
                datastore_services.delete_multi_transactional(
                    all_models_keys[
                        i:i + feconf.MAX_NUMBER_OF_OPS_IN_TRANSACTION])
        else:
            for model in versioned_models:
                model._require_not_marked_deleted()  # pylint: disable=protected-access
                model.deleted = True

            commit_cmds = [{
                'cmd': cls.CMD_DELETE_COMMIT
            }]
            snapshot_metadata_models = []
            snapshot_content_models = []
            for model in versioned_models:
                model.version += 1
                snapshot = model.compute_snapshot()
                snapshot_id = model.get_snapshot_id(model.id, model.version)

                snapshot_metadata_models.append(
                    model.SNAPSHOT_METADATA_CLASS.create(
                        snapshot_id, committer_id, cls._COMMIT_TYPE_DELETE,
                        commit_message, commit_cmds))
                snapshot_content_models.append(
                    model.SNAPSHOT_CONTENT_CLASS.create(snapshot_id, snapshot))

            entities = (
                cast(List[BaseModel], snapshot_metadata_models) +
                cast(List[BaseModel], snapshot_content_models) +
                cast(List[BaseModel], versioned_models)
            )
            cls.update_timestamps_multi(entities)
            BaseModel.put_multi_transactional(entities)

    def put(self, *args, **kwargs):
        # type: (*Any, **Any) -> None
        """For VersionedModels, this method is replaced with commit()."""
        raise NotImplementedError(
            'The put() method is missing from the '
            'derived class. It should be implemented in the derived class.')

    # TODO(#13523): Change 'commit_cmds' to domain object/TypedDict to
    # remove Any from type-annotation below.
    def commit(self, committer_id, commit_message, commit_cmds):
        # type: (Text, Text, List[Dict[Text, Any]]) -> None
        """Saves a version snapshot and updates the model.

        Args:
            committer_id: str. The user_id of the user who committed the change.
            commit_message: str. The commit description message.
            commit_cmds: list(dict). A list of commands, describing changes
                made in this model, should give sufficient information to
                reconstruct the commit. Dict always contains:
                    cmd: str. Unique command.
                And then additional arguments for that command. For example:

                {'cmd': 'AUTO_revert_version_number'
                 'version_number': 4}

        Raises:
            Exception. This model instance has been already deleted.
            Exception. The commit_cmd is in invalid format.
        """
        self._require_not_marked_deleted()

        for item in commit_cmds:
            if not isinstance(item, dict):
                raise Exception(
                    'Expected commit_cmds to be a list of dicts, received %s'
                    % commit_cmds)

        for commit_cmd in commit_cmds:
            if 'cmd' not in commit_cmd:
                raise Exception(
                    'Invalid commit_cmd: %s. Expected a \'cmd\' key.'
                    % commit_cmd)
            if commit_cmd['cmd'].startswith(self._AUTOGENERATED_PREFIX):
                raise Exception(
                    'Invalid change list command: %s' % commit_cmd['cmd'])

        commit_type = (
            self._COMMIT_TYPE_CREATE if self.version == 0 else
            self._COMMIT_TYPE_EDIT)

        self._trusted_commit(
            committer_id, commit_type, commit_message, commit_cmds)

    @classmethod
<<<<<<< HEAD
    def revert(cls, model, committer_id, commit_message, version_number):
        # type: (Type[SELF_VERSIONED_MODEL], SELF_VERSIONED_MODEL, Text, Text, int) -> None
=======
    def revert(
            cls, # type: Type[SELF_VERSIONED_MODEL]
            model, # type: SELF_VERSIONED_MODEL
            committer_id, # type: Text
            commit_message, # type: Text
            version_number # type: int
    ):
        # type: (...) -> None
>>>>>>> aa09ef71
        """Reverts model to previous version.

        Args:
            model: VersionedModel. The model instance to revert.
            committer_id: str. The user_id of the user who committed the change.
            commit_message: str. The commit description message.
            version_number: int. Version to revert to.

        Raises:
            Exception. This model instance has been deleted.
            Exception. Reverting is not allowed on this model.
        """
        model._require_not_marked_deleted()  # pylint: disable=protected-access

        if not model.ALLOW_REVERT:
            raise Exception(
                'Reverting objects of type %s is not allowed.'
                % model.__class__.__name__)

        commit_cmds = [{
            'cmd': model.CMD_REVERT_COMMIT,
            'version_number': version_number
        }]

        # Do not overwrite the version number.
        current_version = model.version

        # If a new property is introduced after a certain version of a model,
        # the property should be its default value when an old snapshot of the
        # model is applied during reversion. E.g. states_schema_version in
        # ExplorationModel may be added after some version of a saved
        # exploration. If that exploration is reverted to a version that does
        # not have a states_schema_version property, it should revert to the
        # default states_schema_version value rather than taking the
        # states_schema_version value from the latest exploration version.

        snapshot_id = model.get_snapshot_id(model.id, version_number)
        new_model = cls(id=model.id)
        new_model._reconstitute_from_snapshot_id(snapshot_id)  # pylint: disable=protected-access
        new_model.version = current_version

        new_model._trusted_commit(  # pylint: disable=protected-access
            committer_id, cls._COMMIT_TYPE_REVERT, commit_message,
            commit_cmds)

    @classmethod
<<<<<<< HEAD
    def get_version(cls, entity_id, version_number, strict=True):
        # type: (Type[SELF_VERSIONED_MODEL], Text, int, bool) -> Optional[SELF_VERSIONED_MODEL]
=======
    def get_version( # type: ignore[return]
            cls, # type: Type[SELF_VERSIONED_MODEL]
            entity_id, # type: Text
            version_number, # type: int
            strict=True # type: bool
    ):
        # type: (...) -> Optional[SELF_VERSIONED_MODEL]
>>>>>>> aa09ef71
        """Gets model instance representing the given version.

        The snapshot content is used to populate this model instance. The
        snapshot metadata is not used.

        Args:
            entity_id: str. The given entity id.
            version_number: int. The given version number.
            strict: bool. Whether to fail noisily if no entity with the given id
                exists in the datastore. Default is True.

        Returns:
            VersionedModel. Model instance representing given version.

        Raises:
            Exception. This model instance has been deleted.
        """
        current_version_model = cls.get(entity_id, strict=strict)

        if current_version_model is None:
            return None

        current_version_model._require_not_marked_deleted()  # pylint: disable=protected-access

        snapshot_id = cls.get_snapshot_id(entity_id, version_number)

        try:
            return cls(  # pylint: disable=protected-access
                id=entity_id,
                version=version_number
            )._reconstitute_from_snapshot_id(snapshot_id)
        except cls.EntityNotFoundError:
            if not strict:
                return None
            python_utils.reraise_exception() # type: ignore[no-untyped-call]
<<<<<<< HEAD
            return None

    @classmethod
    def get_multi_versions(cls, entity_id, version_numbers):
        # type: (Type[SELF_VERSIONED_MODEL], Text, List[int]) -> List[SELF_VERSIONED_MODEL]
=======

    @classmethod
    def get_multi_versions(
            cls, # type: Type[SELF_VERSIONED_MODEL]
            entity_id, # type: Text
            version_numbers # type: List[int]
    ):
        # type: (...) -> List[SELF_VERSIONED_MODEL]
>>>>>>> aa09ef71
        """Gets model instances for each version specified in version_numbers.

        Args:
            entity_id: str. ID of the entity.
            version_numbers: list(int). List of version numbers.

        Returns:
            list(VersionedModel). Model instances representing the given
            versions.

        Raises:
            ValueError. The given entity_id is invalid.
            ValueError. Requested version number cannot be higher than the
                current version number.
            ValueError. At least one version number is invalid.
        """
        instances = []

        entity = cls.get(entity_id, strict=False)
        if not entity:
            raise ValueError('The given entity_id %s is invalid.' % (entity_id))
        current_version = entity.version
        max_version = max(version_numbers)
        if max_version > current_version:
            raise ValueError(
                'Requested version number %s cannot be higher than the current '
                'version number %s.' % (max_version, current_version))

        snapshot_ids = []
        for version in version_numbers:
            snapshot_id = cls.get_snapshot_id(entity_id, version)
            snapshot_ids.append(snapshot_id)

        snapshot_models = cls.SNAPSHOT_CONTENT_CLASS.get_multi(snapshot_ids)
        for snapshot_model in snapshot_models:
            if snapshot_model is None:
                raise ValueError(
                    'At least one version number is invalid.')
            snapshot_dict = snapshot_model.content
            reconstituted_model = cls(id=entity_id)._reconstitute(  # pylint: disable=protected-access
                snapshot_dict)
            reconstituted_model.created_on = snapshot_model.created_on
            reconstituted_model.last_updated = snapshot_model.last_updated

            instances.append(reconstituted_model)
        return instances

    @classmethod
<<<<<<< HEAD
    def get(cls, entity_id, strict=True, version=None):
        # type: (Type[SELF_VERSIONED_MODEL], Text, bool, Optional[int]) -> Optional[SELF_VERSIONED_MODEL]
=======
    def get(
            cls, # type: Type[SELF_VERSIONED_MODEL]
            entity_id, # type: Text
            strict=True, # type: bool
            version=None # type: Optional[int]
    ):
        # type: (...) -> Optional[SELF_VERSIONED_MODEL]
>>>>>>> aa09ef71
        """Gets model instance.

        Args:
            entity_id: str. The given entity id.
            strict: bool. Whether to fail noisily if no entity with the given id
                exists in the datastore. Default is True.
            version: int. Version we want to get. Default is None.

        Returns:
            VersionedModel. If version is None, get the newest version of the
            model. Otherwise, get the specified version.
        """
        if version is None:
            return super(VersionedModel, cls).get(entity_id, strict=strict)
        else:
            return cls.get_version(entity_id, version, strict=strict)

    # TODO(#13523): Change 'snapshot' to domain object/TypedDict to
    # remove Any from type-annotation below.
    @classmethod
    def get_snapshots_metadata(
            cls, model_instance_id, version_numbers, allow_deleted=False):
        # type: (Text, List[int], bool) -> List[Dict[Text, Any]]
        """Gets a list of dicts, each representing a model snapshot.

        One dict is returned for each version number in the list of version
        numbers requested. If any of the version numbers does not exist, an
        error is raised.

        Args:
            model_instance_id: str. Id of requested model.
            version_numbers: list(int). List of version numbers.
            allow_deleted: bool. If is False, an error is raised if the current
                model has been deleted. Default is False.

        Returns:
            list(dict). Each dict contains metadata for a particular snapshot.
            It has the following keys:
                committer_id: str. The user_id of the user who committed the
                    change.
                commit_message: str. The commit description message.
                commit_cmds: list(dict). A list of commands, describing changes
                    made in this model, should give sufficient information to
                    reconstruct the commit. Dict always contains:
                        cmd: str. Unique command.
                    And then additional arguments for that command. For example:

                    {'cmd': 'AUTO_revert_version_number'
                     'version_number': 4}

                commit_type: str. Unique identifier of commit type. Possible
                    values are in COMMIT_TYPE_CHOICES.
                version_number: int.
                created_on_ms: float. Snapshot creation time in milliseconds
                    since the Epoch.

        Raises:
            Exception. There is no model instance corresponding to at least one
                of the given version numbers.
        """
        if not allow_deleted:
            model = cls.get(model_instance_id)
            # Ruling out the possibility of None for mypy type checking.
            assert model is not None
            model._require_not_marked_deleted()  # pylint: disable=protected-access

        snapshot_ids = [
            cls.get_snapshot_id(model_instance_id, version_number)
            for version_number in version_numbers]
        metadata_keys = [
            datastore_services.Key(cls.SNAPSHOT_METADATA_CLASS, snapshot_id)
            for snapshot_id in snapshot_ids]
        returned_models = datastore_services.get_multi(metadata_keys)

        for ind, model in enumerate(returned_models):
            if model is None:
                raise Exception(
                    'Invalid version number %s for model %s with id %s'
                    % (version_numbers[ind], cls.__name__, model_instance_id))

        returned_models_without_none = cast(
            List[BaseSnapshotMetadataModel], returned_models)
        return [{
            'committer_id': model.committer_id,
            'commit_message': model.commit_message,
            'commit_cmds': model.commit_cmds,
            'commit_type': model.commit_type,
            'version_number': version_numbers[ind],
            'created_on_ms': utils.get_time_in_millisecs(model.created_on),
        } for (ind, model) in enumerate(returned_models_without_none)]

    @staticmethod
    def get_model_association_to_user():
        # type: () -> MODEL_ASSOCIATION_TO_USER
        """The history of commits is not relevant for the purposes of
        Takeout, since commits do not contain any personal user data.
        """
        return MODEL_ASSOCIATION_TO_USER.NOT_CORRESPONDING_TO_USER

    @classmethod
    def get_export_policy(cls):
        # type: () -> Dict[Text, EXPORT_POLICY]
        """Model contains data corresponding to a user, but this isn't exported
        because the history of commits is not relevant for the purposes of
        Takeout, since commits do not contain any personal user data.
        """
        return dict(BaseModel.get_export_policy(), **{
            'version': EXPORT_POLICY.NOT_APPLICABLE
        })


class BaseSnapshotMetadataModel(BaseModel):
    """Base class for snapshot metadata classes.

    The id of this model is computed using VersionedModel.get_snapshot_id().
    """

    # The ids of SnapshotMetadataModels are used as Takeout keys.
    ID_IS_USED_AS_TAKEOUT_KEY = True

    # The id of the user who committed this revision.
    committer_id = (
        datastore_services.StringProperty(required=True, indexed=True))
    # The type of the commit associated with this snapshot.
    commit_type = datastore_services.StringProperty(
        required=True, choices=VersionedModel.COMMIT_TYPE_CHOICES)
    # The commit message associated with this snapshot.
    commit_message = datastore_services.StringProperty(indexed=True)
    # A sequence of commands that can be used to describe this commit.
    # Represented as a list of dicts.
    commit_cmds = datastore_services.JsonProperty(indexed=False)
    # The user ids that are in some field in commit_cmds.
    commit_cmds_user_ids = (
        datastore_services.StringProperty(repeated=True, indexed=True))
    # The user ids that are enclosed inside the 'content' field in the relevant
    # snapshot content model.
    content_user_ids = (
        datastore_services.StringProperty(repeated=True, indexed=True))

    @staticmethod
    def get_deletion_policy():
        # type: () -> DELETION_POLICY
        """Model contains data corresponding to a user that requires
        pseudonymization: committer_id field.
        """
        return DELETION_POLICY.LOCALLY_PSEUDONYMIZE

    @staticmethod
    def get_model_association_to_user():
        # type: () -> MODEL_ASSOCIATION_TO_USER
        """There are multiple SnapshotMetadataModels per user."""
        return MODEL_ASSOCIATION_TO_USER.MULTIPLE_INSTANCES_PER_USER

    @classmethod
    def get_export_policy(cls):
        # type: () -> Dict[Text, EXPORT_POLICY]
        """Model contains data to export/delete corresponding to a user."""
        return dict(BaseModel.get_export_policy(), **{
            'committer_id': EXPORT_POLICY.NOT_APPLICABLE,
            'commit_type': EXPORT_POLICY.EXPORTED,
            'commit_message': EXPORT_POLICY.EXPORTED,
            'commit_cmds': EXPORT_POLICY.NOT_APPLICABLE,
            'commit_cmds_user_ids': EXPORT_POLICY.NOT_APPLICABLE,
            'content_user_ids': EXPORT_POLICY.NOT_APPLICABLE
        })

    @classmethod
    def has_reference_to_user_id(cls, user_id):
        # type: (Text) -> bool
        """Check whether BaseSnapshotMetadataModel references the given user.

        Args:
            user_id: str. The ID of the user whose data should be checked.

        Returns:
            bool. Whether any models refer to the given user ID.
        """
        return cls.query(datastore_services.any_of(
            cls.committer_id == user_id,
            cls.commit_cmds_user_ids == user_id,
            cls.content_user_ids == user_id,
        )).get(keys_only=True) is not None

    # TODO(#13523): Change 'commit_cmds' to domain object/TypedDict to
    # remove Any from type-annotation below.
    @classmethod
    def create(
<<<<<<< HEAD
            cls, snapshot_id, committer_id, commit_type, commit_message,
            commit_cmds):
        # type: (Type[SELF_BASE_SNAPSHOT_METADATA_MODEL], Text, Text, Text, Optional[Text], Union[Dict[Text, Any], List[Dict[Text, Any]], None]) -> SELF_BASE_SNAPSHOT_METADATA_MODEL
=======
            cls, # type: Type[SELF_BASE_SNAPSHOT_METADATA_MODEL]
            snapshot_id, # type: Text
            committer_id, # type: Text
            commit_type, # type: Text
            commit_message, # type: Optional[Text]
            commit_cmds # type: Union[Dict[Text, Any], List[Dict[Text, Any]], None]
    ):
        # type: (...) -> SELF_BASE_SNAPSHOT_METADATA_MODEL
>>>>>>> aa09ef71
        """This method returns an instance of the BaseSnapshotMetadataModel for
        a construct with the common fields filled.

        Args:
            snapshot_id: str. The ID of the construct corresponding to this
                snapshot.
            committer_id: str. The user_id of the user who committed the
                change.
            commit_type: str. The type of commit. Possible values are in
                core.storage.base_models.COMMIT_TYPE_CHOICES.
            commit_message: str. The commit description message.
            commit_cmds: list(dict). A list of commands, describing changes
                made in this model, which should give sufficient information to
                reconstruct the commit. Each dict always contains:
                    cmd: str. Unique command.
                and then additional arguments for that command.

        Returns:
            BaseSnapshotMetadataModel. Returns the respective
            BaseSnapshotMetadataModel instance of the construct from which this
            is called.
        """
        return cls(
            id=snapshot_id, committer_id=committer_id,
            commit_type=commit_type, commit_message=commit_message,
            commit_cmds=commit_cmds)

    def get_unversioned_instance_id(self):
        # type: () -> Text
        """Gets the instance id from the snapshot id.

        Returns:
            str. Instance id part of snapshot id.
        """
        return self.id[:self.id.rfind(VERSION_DELIMITER)]

    def get_version_string(self):
        # type: () -> Text
        """Gets the version number from the snapshot id.

        Returns:
            str. Version number part of snapshot id.
        """
        return self.id[self.id.rfind(VERSION_DELIMITER) + 1:]

    @classmethod
    def export_data(cls, user_id):
        # type: (Text) -> Dict[Text, Dict[Text, Text]]
<<<<<<< HEAD
        metadata_models = (
            cls.query(cls.committer_id == user_id).fetch(
                projection=[cls.commit_type, cls.commit_message]))

        metadata_models = cast(
            List[BaseSnapshotMetadataModel], metadata_models)
=======
        metadata_models = cast(
            List[BaseSnapshotMetadataModel],
            cls.query(cls.committer_id == user_id).fetch(
                projection=[cls.commit_type, cls.commit_message])
        )
>>>>>>> aa09ef71
        user_data = {}
        for metadata_model in metadata_models:
            user_data[metadata_model.id] = {
                'commit_type': metadata_model.commit_type,
                'commit_message': metadata_model.commit_message,
            }
        return user_data


class BaseSnapshotContentModel(BaseModel):
    """Base class for snapshot content classes.

    The id of this model is computed using VersionedModel.get_snapshot_id().
    """

    # The snapshot content, as a JSON blob.
    content = datastore_services.JsonProperty(indexed=False)

    @staticmethod
    def get_model_association_to_user():
        # type: () -> MODEL_ASSOCIATION_TO_USER
        """The contents of snapshots are not relevant to the user for
        Takeout.
        """
        return MODEL_ASSOCIATION_TO_USER.NOT_CORRESPONDING_TO_USER

    @classmethod
    def get_export_policy(cls):
        # type: () -> Dict[Text, EXPORT_POLICY]
        """Model contains data corresponding to a user, but this isn't exported
        because the contents of snapshots are note relevant to the user for
        Takeout.
        """
        return dict(BaseModel.get_export_policy(), **{
            'content': EXPORT_POLICY.NOT_APPLICABLE
        })

    # TODO(#13523): Change 'content' to domain object/TypedDict to
    # remove Any from type-annotation below.
    @classmethod
<<<<<<< HEAD
    def create(cls, snapshot_id, content):
        # type: (Type[SELF_BASE_SNAPSHOT_CONTENT_MODEL], Text, Dict[Text, Any]) -> SELF_BASE_SNAPSHOT_CONTENT_MODEL
=======
    def create(
            cls, # type: Type[SELF_BASE_SNAPSHOT_CONTENT_MODEL]
            snapshot_id, # type: Text
            content # type: Dict[Text, Any]
    ):
        # type: (...) -> SELF_BASE_SNAPSHOT_CONTENT_MODEL
>>>>>>> aa09ef71
        """This method returns an instance of the BaseSnapshotContentModel for
        a construct with the common fields filled.

        Args:
            snapshot_id: str. The ID of the construct corresponding to this
                snapshot.
            content: dict. The fields of the original model in dict format.

        Returns:
            BaseSnapshotContentModel. Returns the respective
            BaseSnapshotContentModel instance of the construct from which this
            is called.
        """
        return cls(id=snapshot_id, content=content)

    def get_unversioned_instance_id(self):
        # type: () -> Text
        """Gets the instance id from the snapshot id.

        Returns:
            str. Instance id part of snapshot id.
        """
        return self.id[:self.id.rfind(VERSION_DELIMITER)]

    def get_version_string(self):
        # type: () -> Text
        """Gets the version number from the snapshot id.

        Returns:
            str. Version number part of snapshot id.
        """
        return self.id[self.id.rfind(VERSION_DELIMITER) + 1:]


class BaseMapReduceBatchResultsModel(BaseModel):
    """Base model for batch storage for MR jobs.

    This model turns off caching, because this results in stale data being
    shown after each MapReduce job run. Classes which are used by a MR job to
    store its batch results should subclass this class.
    """

    _use_cache = False
    _use_memcache = False<|MERGE_RESOLUTION|>--- conflicted
+++ resolved
@@ -44,14 +44,9 @@
     'SELF_BASE_SNAPSHOT_CONTENT_MODEL', bound='BaseSnapshotContentModel')
 
 MYPY = False
-<<<<<<< HEAD
-if MYPY:
-    from mypy_imports import * # pragma: no cover # pylint: disable=import-only-modules,wildcard-import,unused-wildcard-import
-=======
 if MYPY: # pragma: no cover
     from mypy_imports import (
         datastore_services, transaction_services)
->>>>>>> aa09ef71
 
 transaction_services = models.Registry.import_transaction_services()
 datastore_services = models.Registry.import_datastore_services()
@@ -77,21 +72,6 @@
     """Enum for Deletion Policy of a model."""
 
     # Models that should be kept.
-<<<<<<< HEAD
-    KEEP = 1
-    # Models that should be deleted.
-    DELETE = 2
-    # Models that should be deleted after all the other models are deleted and
-    # verified to be deleted.
-    DELETE_AT_END = 3
-    # Models that should be pseudonymized in their local context.
-    LOCALLY_PSEUDONYMIZE = 4
-    # Models that should be pseudonymized if they are published and otherwise
-    # (when private) deleted.
-    PSEUDONYMIZE_IF_PUBLIC_DELETE_IF_PRIVATE = 5
-    # Models that are not directly or indirectly related to users.
-    NOT_APPLICABLE = 6
-=======
     KEEP = 'KEEP'
     # Models that should be deleted.
     DELETE = 'DELETE'
@@ -106,43 +86,24 @@
         'PSEUDONYMIZE_IF_PUBLIC_DELETE_IF_PRIVATE')
     # Models that are not directly or indirectly related to users.
     NOT_APPLICABLE = 'NOT_APPLICABLE'
->>>>>>> aa09ef71
 
 
 class EXPORT_POLICY(enum.Enum): # pylint: disable=invalid-name
     """Enum for Export Policy of a model."""
 
     # Indicates that a model's field is to be exported.
-<<<<<<< HEAD
-    EXPORTED = 1
-    # Indicates that the value of the field is exported as the key in the
-    # Takeout dict.
-    EXPORTED_AS_KEY_FOR_TAKEOUT_DICT = 2
-    # Indicates that a model's field should not be exported.
-    NOT_APPLICABLE = 3
-=======
     EXPORTED = 'EXPORTED'
     # Indicates that the value of the field is exported as the key in the
     # Takeout dict.
     EXPORTED_AS_KEY_FOR_TAKEOUT_DICT = 'EXPORTED_AS_KEY_FOR_TAKEOUT_DICT'
     # Indicates that a model's field should not be exported.
     NOT_APPLICABLE = 'NOT_APPLICABLE'
->>>>>>> aa09ef71
 
 
 class MODEL_ASSOCIATION_TO_USER(enum.Enum): # pylint: disable=invalid-name
     """Enum for model's association to the user."""
 
     # Indicates that a model has a single instance per user.
-<<<<<<< HEAD
-    ONE_INSTANCE_PER_USER = 1
-    # Indicates that a model can be shared by multiple users.
-    ONE_INSTANCE_SHARED_ACROSS_USERS = 2
-    # Indicates that a model has multiple instances, specific to a user.
-    MULTIPLE_INSTANCES_PER_USER = 3
-    # Indicates that a model should not be exported.
-    NOT_CORRESPONDING_TO_USER = 4
-=======
     ONE_INSTANCE_PER_USER = 'ONE_INSTANCE_PER_USER'
     # Indicates that a model can be shared by multiple users.
     ONE_INSTANCE_SHARED_ACROSS_USERS = 'ONE_INSTANCE_SHARED_ACROSS_USERS'
@@ -150,7 +111,6 @@
     MULTIPLE_INSTANCES_PER_USER = 'MULTIPLE_INSTANCES_PER_USER'
     # Indicates that a model should not be exported.
     NOT_CORRESPONDING_TO_USER = 'NOT_CORRESPONDING_TO_USER'
->>>>>>> aa09ef71
 
 
 class BaseModel(datastore_services.Model):
@@ -320,17 +280,12 @@
         return entity
 
     @classmethod
-<<<<<<< HEAD
-    def get_multi(cls, entity_ids, include_deleted=False):
-        # type: (Type[SELF_BASE_MODEL], Sequence[Optional[Text]], bool) -> List[Optional[SELF_BASE_MODEL]]
-=======
     def get_multi(
             cls, # type: Type[SELF_BASE_MODEL]
             entity_ids, # type: Sequence[Optional[Text]]
             include_deleted=False # type: bool
     ):
         # type: (...) -> List[Optional[SELF_BASE_MODEL]]
->>>>>>> aa09ef71
         """Gets list of entities by list of ids.
 
         Args:
@@ -357,14 +312,8 @@
             entities.insert(index, None)
 
         if not include_deleted:
-<<<<<<< HEAD
-            for i in python_utils.RANGE(len(entities)):
-                entity = entities[i]
-                if entity:
-=======
             for i, entity in enumerate(entities):
                 if entity is not None:
->>>>>>> aa09ef71
                     # Ruling out the possibility of None for mypy type checking.
                     assert entity is not None
                     if entity.deleted:
@@ -498,17 +447,12 @@
 
     @classmethod
     def _fetch_page_sorted_by_last_updated(
-<<<<<<< HEAD
-            cls, query, page_size, urlsafe_start_cursor):
-        # type: (Type[SELF_BASE_MODEL], datastore_services.Query, int, Optional[Text]) -> Tuple[List[SELF_BASE_MODEL], Optional[Text], bool]
-=======
             cls, # type: Type[SELF_BASE_MODEL]
             query, # type: datastore_services.Query
             page_size, # type: int
             urlsafe_start_cursor # type: Optional[Text]
     ):
         # type: (...) -> Tuple[List[SELF_BASE_MODEL], Optional[Text], bool]
->>>>>>> aa09ef71
         """Fetches a page of entities sorted by their last_updated attribute in
         descending order (newly updated first).
 
@@ -563,13 +507,8 @@
     last_updated_by_human = (
         datastore_services.DateTimeProperty(indexed=True, required=True))
 
-<<<<<<< HEAD
-    def put(self): # type: ignore[override]
-        # type: () -> None
-=======
     def put(self, *args, **kwargs):
         # type: (*Any, **Any) -> None
->>>>>>> aa09ef71
         """Unsupported operation on human-maintained models."""
         raise NotImplementedError('Use put_for_human or put_for_bot instead')
 
@@ -701,11 +640,6 @@
     # remove Any from type-annotation below.
     @classmethod
     def create(
-<<<<<<< HEAD
-            cls, entity_id, version, committer_id, commit_type, commit_message,
-            commit_cmds, status, community_owned):
-        # type: (Type[SELF_BASE_COMMIT_LOG_ENTRY_MODEL], Text, int, Text, Text, Text, Union[Dict[Text, Any], List[Dict[Text, Any]], None], Text, bool) -> SELF_BASE_COMMIT_LOG_ENTRY_MODEL
-=======
             cls, # type: Type[SELF_BASE_COMMIT_LOG_ENTRY_MODEL]
             entity_id, # type: Text
             version, # type: int
@@ -717,7 +651,6 @@
             community_owned # type: bool
     ):
         # type: (...) -> SELF_BASE_COMMIT_LOG_ENTRY_MODEL
->>>>>>> aa09ef71
         """This method returns an instance of the CommitLogEntryModel for a
         construct with the common fields filled.
 
@@ -777,17 +710,12 @@
             'derived class. It should be implemented in the derived class.')
 
     @classmethod
-<<<<<<< HEAD
-    def get_all_commits(cls, page_size, urlsafe_start_cursor):
-        # type: (Type[SELF_BASE_COMMIT_LOG_ENTRY_MODEL], int, Optional[Text]) -> Tuple[List[SELF_BASE_COMMIT_LOG_ENTRY_MODEL], Optional[Text], bool]
-=======
     def get_all_commits(
             cls, # type: Type[SELF_BASE_COMMIT_LOG_ENTRY_MODEL]
             page_size, # type: int
             urlsafe_start_cursor # type: Optional[Text]
     ):
         # type: (...) -> Tuple[List[SELF_BASE_COMMIT_LOG_ENTRY_MODEL], Optional[Text], bool]
->>>>>>> aa09ef71
         """Fetches a list of all the commits sorted by their last updated
         attribute.
 
@@ -814,17 +742,12 @@
             cls.query(), page_size, urlsafe_start_cursor)
 
     @classmethod
-<<<<<<< HEAD
-    def get_commit(cls, target_entity_id, version):
-        # type: (Type[SELF_BASE_COMMIT_LOG_ENTRY_MODEL], Text, int) -> Optional[SELF_BASE_COMMIT_LOG_ENTRY_MODEL]
-=======
     def get_commit(
             cls, # type: Type[SELF_BASE_COMMIT_LOG_ENTRY_MODEL]
             target_entity_id, # type: Text
             version # type: int
     ):
         # type: (...) -> Optional[SELF_BASE_COMMIT_LOG_ENTRY_MODEL]
->>>>>>> aa09ef71
         """Returns the commit corresponding to an instance id and
         version number.
 
@@ -964,7 +887,7 @@
 
         Args:
             instance_id: str. The given instance id.
-            version_number: str|int. The given version number.
+            version_number: int. The given version number.
 
         Returns:
             str. The unique snapshot id corresponding to the given instance and
@@ -1014,28 +937,19 @@
         snapshot_id = self.get_snapshot_id(self.id, self.version)
 
         snapshot_metadata_instance = self.SNAPSHOT_METADATA_CLASS.create(
-<<<<<<< HEAD
-            snapshot_id, committer_id, commit_type, commit_message, commit_cmds) # type: BaseSnapshotMetadataModel
-        snapshot_content_instance = (
-            self.SNAPSHOT_CONTENT_CLASS.create(snapshot_id, snapshot)) # type: BaseSnapshotContentModel
-=======
             snapshot_id, committer_id, commit_type, commit_message, commit_cmds
         ) # type: BaseSnapshotMetadataModel
         snapshot_content_instance = (
             self.SNAPSHOT_CONTENT_CLASS.create(snapshot_id, snapshot)
         ) # type: BaseSnapshotContentModel
->>>>>>> aa09ef71
 
         entities = [snapshot_metadata_instance, snapshot_content_instance, self] # type: List[BaseModel]
         BaseModel.update_timestamps_multi(entities)
         BaseModel.put_multi_transactional(entities)
 
-<<<<<<< HEAD
-=======
     # We have ignored [override] here because the signature of this method
     # doesn't match with BaseModel.delete().
     # https://mypy.readthedocs.io/en/stable/error_code_list.html#check-validity-of-overrides-override
->>>>>>> aa09ef71
     def delete(self, committer_id, commit_message, force_deletion=False): # type: ignore[override]
         # type: (Text, Text, bool) -> None
         """Deletes this model instance.
@@ -1249,10 +1163,6 @@
             committer_id, commit_type, commit_message, commit_cmds)
 
     @classmethod
-<<<<<<< HEAD
-    def revert(cls, model, committer_id, commit_message, version_number):
-        # type: (Type[SELF_VERSIONED_MODEL], SELF_VERSIONED_MODEL, Text, Text, int) -> None
-=======
     def revert(
             cls, # type: Type[SELF_VERSIONED_MODEL]
             model, # type: SELF_VERSIONED_MODEL
@@ -1261,7 +1171,6 @@
             version_number # type: int
     ):
         # type: (...) -> None
->>>>>>> aa09ef71
         """Reverts model to previous version.
 
         Args:
@@ -1308,10 +1217,6 @@
             commit_cmds)
 
     @classmethod
-<<<<<<< HEAD
-    def get_version(cls, entity_id, version_number, strict=True):
-        # type: (Type[SELF_VERSIONED_MODEL], Text, int, bool) -> Optional[SELF_VERSIONED_MODEL]
-=======
     def get_version( # type: ignore[return]
             cls, # type: Type[SELF_VERSIONED_MODEL]
             entity_id, # type: Text
@@ -1319,7 +1224,6 @@
             strict=True # type: bool
     ):
         # type: (...) -> Optional[SELF_VERSIONED_MODEL]
->>>>>>> aa09ef71
         """Gets model instance representing the given version.
 
         The snapshot content is used to populate this model instance. The
@@ -1355,13 +1259,7 @@
             if not strict:
                 return None
             python_utils.reraise_exception() # type: ignore[no-untyped-call]
-<<<<<<< HEAD
             return None
-
-    @classmethod
-    def get_multi_versions(cls, entity_id, version_numbers):
-        # type: (Type[SELF_VERSIONED_MODEL], Text, List[int]) -> List[SELF_VERSIONED_MODEL]
-=======
 
     @classmethod
     def get_multi_versions(
@@ -1370,7 +1268,6 @@
             version_numbers # type: List[int]
     ):
         # type: (...) -> List[SELF_VERSIONED_MODEL]
->>>>>>> aa09ef71
         """Gets model instances for each version specified in version_numbers.
 
         Args:
@@ -1419,10 +1316,6 @@
         return instances
 
     @classmethod
-<<<<<<< HEAD
-    def get(cls, entity_id, strict=True, version=None):
-        # type: (Type[SELF_VERSIONED_MODEL], Text, bool, Optional[int]) -> Optional[SELF_VERSIONED_MODEL]
-=======
     def get(
             cls, # type: Type[SELF_VERSIONED_MODEL]
             entity_id, # type: Text
@@ -1430,7 +1323,6 @@
             version=None # type: Optional[int]
     ):
         # type: (...) -> Optional[SELF_VERSIONED_MODEL]
->>>>>>> aa09ef71
         """Gets model instance.
 
         Args:
@@ -1618,11 +1510,6 @@
     # remove Any from type-annotation below.
     @classmethod
     def create(
-<<<<<<< HEAD
-            cls, snapshot_id, committer_id, commit_type, commit_message,
-            commit_cmds):
-        # type: (Type[SELF_BASE_SNAPSHOT_METADATA_MODEL], Text, Text, Text, Optional[Text], Union[Dict[Text, Any], List[Dict[Text, Any]], None]) -> SELF_BASE_SNAPSHOT_METADATA_MODEL
-=======
             cls, # type: Type[SELF_BASE_SNAPSHOT_METADATA_MODEL]
             snapshot_id, # type: Text
             committer_id, # type: Text
@@ -1631,7 +1518,6 @@
             commit_cmds # type: Union[Dict[Text, Any], List[Dict[Text, Any]], None]
     ):
         # type: (...) -> SELF_BASE_SNAPSHOT_METADATA_MODEL
->>>>>>> aa09ef71
         """This method returns an instance of the BaseSnapshotMetadataModel for
         a construct with the common fields filled.
 
@@ -1680,20 +1566,11 @@
     @classmethod
     def export_data(cls, user_id):
         # type: (Text) -> Dict[Text, Dict[Text, Text]]
-<<<<<<< HEAD
-        metadata_models = (
-            cls.query(cls.committer_id == user_id).fetch(
-                projection=[cls.commit_type, cls.commit_message]))
-
-        metadata_models = cast(
-            List[BaseSnapshotMetadataModel], metadata_models)
-=======
         metadata_models = cast(
             List[BaseSnapshotMetadataModel],
             cls.query(cls.committer_id == user_id).fetch(
                 projection=[cls.commit_type, cls.commit_message])
         )
->>>>>>> aa09ef71
         user_data = {}
         for metadata_model in metadata_models:
             user_data[metadata_model.id] = {
@@ -1734,17 +1611,12 @@
     # TODO(#13523): Change 'content' to domain object/TypedDict to
     # remove Any from type-annotation below.
     @classmethod
-<<<<<<< HEAD
-    def create(cls, snapshot_id, content):
-        # type: (Type[SELF_BASE_SNAPSHOT_CONTENT_MODEL], Text, Dict[Text, Any]) -> SELF_BASE_SNAPSHOT_CONTENT_MODEL
-=======
     def create(
             cls, # type: Type[SELF_BASE_SNAPSHOT_CONTENT_MODEL]
             snapshot_id, # type: Text
             content # type: Dict[Text, Any]
     ):
         # type: (...) -> SELF_BASE_SNAPSHOT_CONTENT_MODEL
->>>>>>> aa09ef71
         """This method returns an instance of the BaseSnapshotContentModel for
         a construct with the common fields filled.
 
