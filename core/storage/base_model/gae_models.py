# Copyright 2014 The Oppia Authors. All Rights Reserved.
#
# Licensed under the Apache License, Version 2.0 (the "License");
# you may not use this file except in compliance with the License.
# You may obtain a copy of the License at
#
#      http://www.apache.org/licenses/LICENSE-2.0
#
# Unless required by applicable law or agreed to in writing, software
# distributed under the License is distributed on an "AS-IS" BASIS,
# WITHOUT WARRANTIES OR CONDITIONS OF ANY KIND, either express or implied.
# See the License for the specific language governing permissions and
# limitations under the License.

"""Base model class."""

from __future__ import absolute_import  # pylint: disable=import-only-modules
from __future__ import unicode_literals  # pylint: disable=import-only-modules

import datetime

from constants import constants
from core.platform import models
import feconf
import python_utils
import utils

from google.appengine.datastore import datastore_query
from google.appengine.ext import ndb

transaction_services = models.Registry.import_transaction_services()

# The delimiter used to separate the version number from the model instance
# id. To get the instance id from a snapshot id, use Python's rfind()
# method to find the location of this delimiter.
VERSION_DELIMITER = '-'

# Types of deletion policies. The pragma comment is needed because Enums are
# evaluated as classes in Python and they should use PascalCase, but using
# UPPER_CASE seems more appropriate here.
DELETION_POLICY = utils.create_enum(  # pylint: disable=invalid-name
    'KEEP',
    'DELETE',
    'ANONYMIZE',
    'LOCALLY_PSEUDONYMIZE',
    'KEEP_IF_PUBLIC',
    'NOT_APPLICABLE'
)

EXPORT_POLICY = utils.create_enum(  # pylint: disable=invalid-name
    'EXPORTED',
    'NOT_APPLICABLE'
)

# Constant used when retrieving big number of models.
FETCH_BATCH_SIZE = 1000

# Constants used for generating ids.
MAX_RETRIES = 10
RAND_RANGE = (1 << 30) - 1
ID_LENGTH = 12


class BaseModel(ndb.Model):
    """Base model for all persistent object storage classes."""

    # When this entity was first created. This value should only be modified
    # with the _update_timestamps method.
    created_on = ndb.DateTimeProperty(indexed=True, required=True)
    # When this entity was last updated. This value should only be modified
    # with the _update_timestamps method.
    last_updated = ndb.DateTimeProperty(indexed=True, required=True)
    # Whether the current version of the model instance is deleted.
    deleted = ndb.BooleanProperty(indexed=True, default=False)

    @property
    def id(self):
        """A unique id for this model instance."""
        return self.key.id()

    class EntityNotFoundError(Exception):
        """Raised when no entity for a given id exists in the datastore."""

        pass

    @staticmethod
    def get_lowest_supported_role():
        """The lowest supported role for all the classes will be Exploration
        editor by default. The subclasses may override this value if needed.
        """
        return feconf.ROLE_ID_EXPLORATION_EDITOR

    @staticmethod
    def get_deletion_policy():
        """This method should be implemented by subclasses.

        Raises:
            NotImplementedError. The method is not overwritten in a derived
                class.
        """
        raise NotImplementedError(
            'The get_deletion_policy() method is missing from the '
            'derived class. It should be implemented in the derived class.')

    @classmethod
    def has_reference_to_user_id(cls, user_id):
        """This method should be implemented by subclasses.

        Args:
            user_id: str. The ID of the user whose data should be checked.

        Raises:
            NotImplementedError. The method is not overwritten in a derived
                class.
        """
        raise NotImplementedError(
            'The has_reference_to_user_id() method is missing from the '
            'derived class. It should be implemented in the derived class.')

    @staticmethod
    def export_data(user_id):
        """This method should be implemented by subclasses.

        Args:
            user_id: str. The ID of the user whose data should be exported.

        Raises:
            NotImplementedError. The method is not overwritten in a derived
                class.
        """
        raise NotImplementedError(
            'The export_data() method is missing from the '
            'derived class. It should be implemented in the derived class.')

    @classmethod
    def get_export_policy(cls):
        """Model creation time is not relevant to user data."""
        return {
            'created_on': EXPORT_POLICY.NOT_APPLICABLE,
            'last_updated': EXPORT_POLICY.NOT_APPLICABLE,
            'deleted': EXPORT_POLICY.NOT_APPLICABLE
        }

    @classmethod
    def get(cls, entity_id, strict=True):
        """Gets an entity by id.

        Args:
            entity_id: str. The entity id.
            strict: bool. Whether to fail noisily if no entity with the given id
                exists in the datastore. Default is True.

        Returns:
            None|*. None, if strict == False and no undeleted entity with the
            given id exists in the datastore. Otherwise, the entity instance
            that corresponds to the given id.

        Raises:
            BaseModel.EntityNotFoundError. The value of strict is
                True and no undeleted entity with the given id exists in the
                datastore.
        """
        entity = cls.get_by_id(entity_id)
        if entity and entity.deleted:
            entity = None

        if strict and entity is None:
            raise cls.EntityNotFoundError(
                'Entity for class %s with id %s not found' %
                (cls.__name__, entity_id))
        return entity

    @classmethod
    def get_multi(cls, entity_ids, include_deleted=False):
        """Gets list of entities by list of ids.

        Args:
            entity_ids: list(str). List of entity ids.
            include_deleted: bool. Whether to include deleted entities in the
                return list. Default is False.

        Returns:
            list(*|None). A list that contains model instances that match
            the corresponding entity_ids in the input list. If an instance is
            not found, or it has been deleted and include_deleted is False,
            then the corresponding entry is None.
        """
        entity_keys = []
        none_argument_indices = []
        for index, entity_id in enumerate(entity_ids):
            if entity_id:
                entity_keys.append(ndb.Key(cls, entity_id))
            else:
                none_argument_indices.append(index)

        entities = ndb.get_multi(entity_keys)
        for index in none_argument_indices:
            entities.insert(index, None)

        if not include_deleted:
            for i in python_utils.RANGE(len(entities)):
                if entities[i] and entities[i].deleted:
                    entities[i] = None
        return entities

    def _update_timestamps(self, update_last_updated_time):
        """Update the created_on and last_updated fields.

        Args:
            update_last_updated_time: bool. Whether to update the
                last_updated field of the model.
        """
        if self.created_on is None:
            self.created_on = datetime.datetime.utcnow()

        if update_last_updated_time or self.last_updated is None:
            self.last_updated = datetime.datetime.utcnow()

    def put(self, update_last_updated_time=True):
        """Stores the given ndb.Model instance to the datastore.

        Args:
            update_last_updated_time: bool. Whether to update the
                last_updated field of the model.

        Returns:
            Model. The entity that was stored.
        """
        self._update_timestamps(update_last_updated_time)
        return super(BaseModel, self).put()

    def put_async(self, update_last_updated_time=True):
        """Stores the given ndb.Model instance to the datastore asynchronously.

        Args:
            update_last_updated_time: bool. Whether to update the
                last_updated field of the model.

        Returns:
            Model. The entity that was stored.
        """
        self._update_timestamps(update_last_updated_time)
        return super(BaseModel, self).put_async()

    @classmethod
    def put_multi(cls, entities, update_last_updated_time=True):
        """Stores the given ndb.Model instances.

        Args:
            entities: list(ndb.Model). List of model instances to be stored.
            update_last_updated_time: bool. Whether to update the
                last_updated field of the entities.
        """
        # Internally put_multi calls put so we don't need to call
        # _update_timestamps here.
        ndb.put_multi(
            entities, update_last_updated_time=update_last_updated_time)

    @classmethod
    def put_multi_async(cls, entities, update_last_updated_time=True):
        """Stores the given ndb.Model instances asynchronously.

        Args:
            entities: list(ndb.Model). The list of model instances to be stored.
            update_last_updated_time: bool. Whether to update the
                last_updated field of the entities.

        Returns:
            list(future). A list of futures.
        """
        # Internally put_multi_async calls put_async so we don't need to call
        # _update_timestamps here.
        return ndb.put_multi_async(
            entities, update_last_updated_time=update_last_updated_time)

    @classmethod
    def delete_multi(cls, entities):
        """Deletes the given ndb.Model instances.

        Args:
            entities: list(ndb.Model). The list of model instances to be
                deleted.
        """
        keys = [entity.key for entity in entities]
        ndb.delete_multi(keys)

    @classmethod
    def delete_by_id(cls, instance_id):
        """Deletes instance by id.

        Args:
            instance_id: str. Id of the model to delete.
        """
        ndb.Key(cls, instance_id).delete()

    def delete(self):
        """Deletes this instance."""
        super(BaseModel, self).key.delete()

    @classmethod
    def get_all(cls, include_deleted=False):
        """Gets iterable of all entities of this class.

        Args:
            include_deleted: bool. If True, then entities that have been marked
                deleted are returned as well. Defaults to False.

        Returns:
            iterable. Filterable iterable of all entities of this class.
        """
        query = cls.query()
        if not include_deleted:
            query = query.filter(cls.deleted == False)  # pylint: disable=singleton-comparison
        return query

    @classmethod
    def get_new_id(cls, entity_name):
        """Gets a new id for an entity, based on its name.

        The returned id is guaranteed to be unique among all instances of this
        entity.

        Args:
            entity_name: The name of the entity. Coerced to a utf-8 encoded
                string.

        Returns:
            str. New unique id for this entity class.

        Raises:
            Exception. An ID cannot be generated within a reasonable number
                of attempts.
        """
        for _ in python_utils.RANGE(MAX_RETRIES):
            new_id = utils.convert_to_hash(
                '%s%s' % (entity_name, utils.get_random_int(RAND_RANGE)),
                ID_LENGTH)
            if not cls.get_by_id(new_id):
                return new_id

        raise Exception('New id generator is producing too many collisions.')

    @classmethod
    def _fetch_page_sorted_by_last_updated(
            cls, query, page_size, urlsafe_start_cursor):
        """Fetches a page of entities sorted by their last_updated attribute in
        descending order (newly updated first).

        Args:
            query: ndb.Query. The query object to be used to fetch entities.
            page_size: int. The maximum number of entities to be returned.
            urlsafe_start_cursor: str or None. If provided, the list of returned
                entities starts from this datastore cursor. Otherwise,
                the returned entities start from the beginning of the full
                list of entities.

        Returns:
            3-tuple (results, cursor, more). As described in fetch_page() at:
            https://developers.google.com/appengine/docs/python/ndb/queryclass,
            where:
                results: List of query results.
                cursor: str or None. A query cursor pointing to the next batch
                    of results. If there are no more results, this will be None.
                more: bool. If True, there are (probably) more results after
                    this batch. If False, there are no further results after
                    this batch.
        """
        if urlsafe_start_cursor:
            start_cursor = datastore_query.Cursor(urlsafe=urlsafe_start_cursor)
        else:
            start_cursor = None

        result = query.order(-cls.last_updated).fetch_page(
            page_size, start_cursor=start_cursor)
        return (
            result[0],
            (result[1].urlsafe() if result[1] else None),
            result[2])


class BaseCommitLogEntryModel(BaseModel):
    """Base Model for the models that store the log of commits to a
    construct.
    """

    # The id of the user.
    user_id = ndb.StringProperty(indexed=True, required=True)
    # The type of the commit: 'create', 'revert', 'edit', 'delete'.
    commit_type = ndb.StringProperty(indexed=True, required=True)
    # The commit message.
    commit_message = ndb.TextProperty(indexed=False)
    # The commit_cmds dict for this commit.
    commit_cmds = ndb.JsonProperty(indexed=False, required=True)
    # The status of the entity after the edit event ('private', 'public').
    post_commit_status = ndb.StringProperty(indexed=True, required=True)
    # Whether the entity is community-owned after the edit event.
    post_commit_community_owned = ndb.BooleanProperty(indexed=True)
    # Whether the entity is private after the edit event. Having a
    # separate field for this makes queries faster, since an equality query
    # on this property is faster than an inequality query on
    # post_commit_status.
    post_commit_is_private = ndb.BooleanProperty(indexed=True)
    # The version number of the model after this commit.
    version = ndb.IntegerProperty()

    @classmethod
    def get_export_policy(cls):
        """The history of commits is not relevant for the purposes of
        Takeout.
        """
        return dict(BaseModel.get_export_policy(), **{
            'user_id': EXPORT_POLICY.NOT_APPLICABLE,
            'commit_type': EXPORT_POLICY.NOT_APPLICABLE,
            'commit_message': EXPORT_POLICY.NOT_APPLICABLE,
            'commit_cmds': EXPORT_POLICY.NOT_APPLICABLE,
            'post_commit_status': EXPORT_POLICY.NOT_APPLICABLE,
            'post_commit_community_owned':
                EXPORT_POLICY.NOT_APPLICABLE,
            'post_commit_is_private': EXPORT_POLICY.NOT_APPLICABLE,
            'version': EXPORT_POLICY.NOT_APPLICABLE
        })

    @classmethod
    def has_reference_to_user_id(cls, user_id):
        """Check whether BaseCommitLogEntryModel references user.

        Args:
            user_id: str. The ID of the user whose data should be checked.

        Returns:
            bool. Whether any models refer to the given user ID.
        """
        return cls.query(cls.user_id == user_id).get(keys_only=True) is not None

    @classmethod
    def create(
            cls, entity_id, version, committer_id, commit_type, commit_message,
            commit_cmds, status, community_owned):
        """This method returns an instance of the CommitLogEntryModel for a
        construct with the common fields filled.

        Args:
            entity_id: str. The ID of the construct corresponding to this
                commit log entry model (e.g. the exp_id for an exploration,
                the story_id for a story, etc.).
            version: int. The version number of the model after the commit.
            committer_id: str. The user_id of the user who committed the
                change.
            commit_type: str. The type of commit. Possible values are in
                core.storage.base_models.COMMIT_TYPE_CHOICES.
            commit_message: str. The commit description message.
            commit_cmds: list(dict). A list of commands, describing changes
                made in this model, which should give sufficient information to
                reconstruct the commit. Each dict always contains:
                    cmd: str. Unique command.
                and then additional arguments for that command.
            status: str. The status of the entity after the commit.
            community_owned: bool. Whether the entity is community_owned after
                the commit.

        Returns:
            CommitLogEntryModel. Returns the respective CommitLogEntryModel
            instance of the construct from which this is called.
        """
        return cls(
            id=cls._get_instance_id(entity_id, version),
            user_id=committer_id,
            commit_type=commit_type,
            commit_message=commit_message,
            commit_cmds=commit_cmds,
            version=version,
            post_commit_status=status,
            post_commit_community_owned=community_owned,
            post_commit_is_private=(
                status == constants.ACTIVITY_STATUS_PRIVATE)
        )

    @classmethod
    def _get_instance_id(cls, target_entity_id, version):
        """This method should be implemented in the inherited classes.

        Args:
            target_entity_id: str. The ID of the construct corresponding to this
                commit log entry model (e.g. the exp_id for an exploration,
                the story_id for a story, etc.).
            version: int. The version number of the model after the commit.

        Raises:
            NotImplementedError. The method is not overwritten in derived
                classes.
        """
        raise NotImplementedError(
            'The _get_instance_id() method is missing from the '
            'derived class. It should be implemented in the derived class.')

    @classmethod
    def get_all_commits(cls, page_size, urlsafe_start_cursor):
        """Fetches a list of all the commits sorted by their last updated
        attribute.

        Args:
            page_size: int. The maximum number of entities to be returned.
            urlsafe_start_cursor: str or None. If provided, the list of
                returned entities starts from this datastore cursor.
                Otherwise, the returned entities start from the beginning
                of the full list of entities.

        Returns:
            3-tuple (results, cursor, more). As described in fetch_page() at:
            https://developers.google.com/appengine/docs/python/ndb/queryclass,
            where:
                results: List of query results.
                cursor: str or None. A query cursor pointing to the next
                    batch of results. If there are no more results, this might
                    be None.
                more: bool. If True, there are (probably) more results after
                    this batch. If False, there are no further results after
                    this batch.
        """
        return cls._fetch_page_sorted_by_last_updated(
            cls.query(), page_size, urlsafe_start_cursor)

    @classmethod
    def get_commit(cls, target_entity_id, version):
        """Returns the commit corresponding to an instance id and
        version number.

        Args:
            target_entity_id: str. The ID of the construct corresponding to this
                commit log entry model (e.g. the exp_id for an exploration,
                the story_id for a story, etc.).
            version: int. The version number of the instance
                after the commit.

        Returns:
            BaseCommitLogEntryModel. The commit with the target entity id and
            version number.
        """
        commit_id = cls._get_instance_id(target_entity_id, version)
        return cls.get_by_id(commit_id)


class VersionedModel(BaseModel):
    """Model that handles storage of the version history of model instances.

    To use this class, you must declare a SNAPSHOT_METADATA_CLASS and a
    SNAPSHOT_CONTENT_CLASS. The former must contain the String fields
    'committer_id', 'commit_type' and 'commit_message', and a JSON field for
    the Python list of dicts, 'commit_cmds'. The latter must contain the JSON
    field 'content'. The item that is being versioned must be serializable to a
    JSON blob.

    Note that commit() should be used for VersionedModels, as opposed to put()
    for direct subclasses of BaseModel.
    """

    # The class designated as the snapshot model. This should be a subclass of
    # BaseSnapshotMetadataModel.
    SNAPSHOT_METADATA_CLASS = None
    # The class designated as the snapshot content model. This should be a
    # subclass of BaseSnapshotContentModel.
    SNAPSHOT_CONTENT_CLASS = None
    # Whether reverting is allowed. Default is False.
    ALLOW_REVERT = False

    # IMPORTANT: Subclasses should only overwrite things above this line.

    # The possible commit types.
    _COMMIT_TYPE_CREATE = 'create'
    _COMMIT_TYPE_REVERT = 'revert'
    _COMMIT_TYPE_EDIT = 'edit'
    _COMMIT_TYPE_DELETE = 'delete'
    # A list containing the possible commit types.
    COMMIT_TYPE_CHOICES = [
        _COMMIT_TYPE_CREATE, _COMMIT_TYPE_REVERT, _COMMIT_TYPE_EDIT,
        _COMMIT_TYPE_DELETE
    ]
    # The reserved prefix for keys that are automatically inserted into a
    # commit_cmd dict by this model.
    _AUTOGENERATED_PREFIX = feconf.AUTOGENERATED_PREFIX

    # The command string for a revert commit.
    CMD_REVERT_COMMIT = feconf.CMD_REVERT_COMMIT

    # The command string for a delete commit.
    CMD_DELETE_COMMIT = feconf.CMD_DELETE_COMMIT

    # The current version number of this instance. In each PUT operation,
    # this number is incremented and a snapshot of the modified instance is
    # stored in the snapshot metadata and content models. The snapshot
    # version number starts at 1 when the model instance is first created.
    # All data in this instance represents the version at HEAD; data about the
    # previous versions is stored in the snapshot models.
    version = ndb.IntegerProperty(default=0)

    def _require_not_marked_deleted(self):
        """Checks whether the model instance is deleted."""
        if self.deleted:
            raise Exception('This model instance has been deleted.')

    def compute_snapshot(self):
        """Generates a snapshot (dict) from the model property values."""
        return self.to_dict(exclude=['created_on', 'last_updated'])

    def _reconstitute(self, snapshot_dict):
        """Populates the model instance with the snapshot.

        Args:
            snapshot_dict: dict(str, *). The snapshot with the model
                property values.

        Returns:
            VersionedModel. The instance of the VersionedModel class populated
            with the the snapshot.
        """
        self.populate(**snapshot_dict)
        return self

    def _reconstitute_from_snapshot_id(self, snapshot_id):
        """Gets a reconstituted instance of this model class, based on the given
        snapshot id.

        Args:
            snapshot_id: str. The given snapshot id.

        Returns:
            VersionedModel. Reconstituted instance.
        """
        snapshot_model = self.SNAPSHOT_CONTENT_CLASS.get(snapshot_id)
        snapshot_dict = snapshot_model.content
        reconstituted_model = self._reconstitute(snapshot_dict)
        # TODO(sll): The 'created_on' and 'last_updated' values here will be
        # slightly different from the values the entity model would have had,
        # since they correspond to the corresponding fields for the snapshot
        # content model instead. Figure out whether this is a problem or not,
        # and whether we need to record the contents of those fields in the
        # actual entity model (in which case we also need a way to deal with
        # old snapshots that don't have this information).
        reconstituted_model.created_on = snapshot_model.created_on
        reconstituted_model.last_updated = snapshot_model.last_updated
        return reconstituted_model

    @classmethod
    def get_snapshot_id(cls, instance_id, version_number):
        """Gets a unique snapshot id for this instance and version.

        Args:
            instance_id: str. The given instance id.
            version_number: int. The given version number.

        Returns:
            str. The unique snapshot id corresponding to the given instance and
            version.
        """
        return '%s%s%s' % (
            instance_id, VERSION_DELIMITER, version_number)

    def _trusted_commit(
            self, committer_id, commit_type, commit_message, commit_cmds):
        """Evaluates and executes commit. Main function for all commit types.

        Args:
            committer_id: str. The user_id of the user who committed the change.
            commit_type: str. Unique identifier of commit type. Possible values
                are in COMMIT_TYPE_CHOICES.
            commit_message: str. The commit description message.
            commit_cmds: list(dict). A list of commands, describing changes
                made in this model, should give sufficient information to
                reconstruct the commit. Dict always contains:
                    cmd: str. Unique command.
                And then additional arguments for that command. For example:

                {'cmd': 'AUTO_revert_version_number'
                 'version_number': 4}

        Raises:
            Exception. No snapshot metadata class has been defined.
            Exception. No snapshot content class has been defined.
            Exception. The commit_cmds is not a list of dicts.
        """
        if self.SNAPSHOT_METADATA_CLASS is None:
            raise Exception('No snapshot metadata class defined.')
        if self.SNAPSHOT_CONTENT_CLASS is None:
            raise Exception('No snapshot content class defined.')
        if not isinstance(commit_cmds, list):
            raise Exception(
                'Expected commit_cmds to be a list of dicts, received %s'
                % commit_cmds)

        self.version += 1

        snapshot = self.compute_snapshot()
        snapshot_id = self.get_snapshot_id(self.id, self.version)

        snapshot_metadata_instance = self.SNAPSHOT_METADATA_CLASS.create(
            snapshot_id, committer_id, commit_type, commit_message, commit_cmds)
        snapshot_content_instance = (
            self.SNAPSHOT_CONTENT_CLASS.create(snapshot_id, snapshot))

        transaction_services.run_in_transaction(
            BaseModel.put_multi,
            [snapshot_metadata_instance, snapshot_content_instance, self])

    def delete(self, committer_id, commit_message, force_deletion=False):
        """Deletes this model instance.

        Args:
            committer_id: str. The user_id of the user who committed the change.
            commit_message: str. The commit description message.
            force_deletion: bool. If True this model is deleted
                completely from storage, otherwise it is only marked as deleted.
                Default is False.

        Raises:
            Exception. This model instance has been already deleted.
        """
        if force_deletion:
            current_version = self.version

            version_numbers = [
                python_utils.UNICODE(num + 1) for num in python_utils.RANGE(
                    current_version)]
            snapshot_ids = [
                self.get_snapshot_id(self.id, version_number)
                for version_number in version_numbers]

            metadata_keys = [
                ndb.Key(self.SNAPSHOT_METADATA_CLASS, snapshot_id)
                for snapshot_id in snapshot_ids]
            ndb.delete_multi(metadata_keys)

            content_keys = [
                ndb.Key(self.SNAPSHOT_CONTENT_CLASS, snapshot_id)
                for snapshot_id in snapshot_ids]
            ndb.delete_multi(content_keys)

            super(VersionedModel, self).delete()
        else:
            self._require_not_marked_deleted()  # pylint: disable=protected-access
            self.deleted = True

            commit_cmds = [{
                'cmd': self.CMD_DELETE_COMMIT
            }]

            self._trusted_commit(
                committer_id, self._COMMIT_TYPE_DELETE, commit_message,
                commit_cmds)

    @classmethod
    def delete_multi(
            cls, entity_ids, committer_id, commit_message,
            force_deletion=False):
        """Deletes the given cls instancies with the given entity_ids.

        Args:
            entity_ids: list(str). Ids of entities to delete.
            committer_id: str. The user_id of the user who committed the change.
            commit_message: str. The commit description message.
            force_deletion: bool. If True these models are deleted completely
                from storage, otherwise there are only marked as deleted.
                Default is False.

        Raises:
            Exception. This model instance has been already deleted.
        """
        versioned_models = cls.get_multi(
            entity_ids, include_deleted=force_deletion)
        if force_deletion:
            all_models_metadata_keys = []
            all_models_content_keys = []
            for model in versioned_models:
                model_version_numbers = [
                    python_utils.UNICODE(num + 1) for num in
                    python_utils.RANGE(model.version)]
                model_snapshot_ids = [
                    model.get_snapshot_id(model.id, version_number)
                    for version_number in model_version_numbers]

                all_models_metadata_keys.extend([
                    ndb.Key(model.SNAPSHOT_METADATA_CLASS, snapshot_id)
                    for snapshot_id in model_snapshot_ids])
                all_models_content_keys.extend([
                    ndb.Key(model.SNAPSHOT_CONTENT_CLASS, snapshot_id)
                    for snapshot_id in model_snapshot_ids])
            versioned_models_keys = [model.key for model in versioned_models]
            transaction_services.run_in_transaction(
                ndb.delete_multi,
                all_models_metadata_keys + all_models_content_keys +
                versioned_models_keys)
        else:
            for model in versioned_models:
                model._require_not_marked_deleted()  # pylint: disable=protected-access
                model.deleted = True

            commit_cmds = [{
                'cmd': cls.CMD_DELETE_COMMIT
            }]
            snapshot_metadata_models = []
            snapshot_content_models = []
            for model in versioned_models:
                model.version += 1
                snapshot = model.compute_snapshot()
                snapshot_id = model.get_snapshot_id(model.id, model.version)

                snapshot_metadata_models.append(
                    model.SNAPSHOT_METADATA_CLASS.create(
                        snapshot_id, committer_id, cls._COMMIT_TYPE_DELETE,
                        commit_message, commit_cmds))
                snapshot_content_models.append(
                    model.SNAPSHOT_CONTENT_CLASS.create(snapshot_id, snapshot))

            transaction_services.run_in_transaction(
                BaseModel.put_multi,
                snapshot_metadata_models + snapshot_content_models +
                versioned_models)

    def put(self, *args, **kwargs):
        """For VersionedModels, this method is replaced with commit()."""
        raise NotImplementedError(
            'The put() method is missing from the '
            'derived class. It should be implemented in the derived class.')

    def commit(self, committer_id, commit_message, commit_cmds):
        """Saves a version snapshot and updates the model.

        Args:
            committer_id: str. The user_id of the user who committed the change.
            commit_message: str. The commit description message.
            commit_cmds: list(dict). A list of commands, describing changes
                made in this model, should give sufficient information to
                reconstruct the commit. Dict always contains:
                    cmd: str. Unique command.
                And then additional arguments for that command. For example:

                {'cmd': 'AUTO_revert_version_number'
                 'version_number': 4}

        Raises:
            Exception. This model instance has been already deleted.
            Exception. The commit_cmd is in invalid format.
        """
        self._require_not_marked_deleted()

        for item in commit_cmds:
            if not isinstance(item, dict):
                raise Exception(
                    'Expected commit_cmds to be a list of dicts, received %s'
                    % commit_cmds)

        for commit_cmd in commit_cmds:
            if 'cmd' not in commit_cmd:
                raise Exception(
                    'Invalid commit_cmd: %s. Expected a \'cmd\' key.'
                    % commit_cmd)
            if commit_cmd['cmd'].startswith(self._AUTOGENERATED_PREFIX):
                raise Exception(
                    'Invalid change list command: %s' % commit_cmd['cmd'])

        commit_type = (
            self._COMMIT_TYPE_CREATE if self.version == 0 else
            self._COMMIT_TYPE_EDIT)

        self._trusted_commit(
            committer_id, commit_type, commit_message, commit_cmds)

    @classmethod
    def revert(cls, model, committer_id, commit_message, version_number):
        """Reverts model to previous version.

        Args:
            model: VersionedModel. The model instance to revert.
            committer_id: str. The user_id of the user who committed the change.
            commit_message: str. The commit description message.
            version_number: int. Version to revert to.

        Raises:
            Exception. This model instance has been deleted.
            Exception. Reverting is not allowed on this model.
        """
        model._require_not_marked_deleted()  # pylint: disable=protected-access

        if not model.ALLOW_REVERT:
            raise Exception(
                'Reverting objects of type %s is not allowed.'
                % model.__class__.__name__)

        commit_cmds = [{
            'cmd': model.CMD_REVERT_COMMIT,
            'version_number': version_number
        }]

        # Do not overwrite the version number.
        current_version = model.version

        # If a new property is introduced after a certain version of a model,
        # the property should be its default value when an old snapshot of the
        # model is applied during reversion. E.g. states_schema_version in
        # ExplorationModel may be added after some version of a saved
        # exploration. If that exploration is reverted to a version that does
        # not have a states_schema_version property, it should revert to the
        # default states_schema_version value rather than taking the
        # states_schema_version value from the latest exploration version.

        snapshot_id = model.get_snapshot_id(model.id, version_number)
        new_model = cls(id=model.id)
        new_model._reconstitute_from_snapshot_id(snapshot_id)  # pylint: disable=protected-access
        new_model.version = current_version

        new_model._trusted_commit(  # pylint: disable=protected-access
            committer_id, cls._COMMIT_TYPE_REVERT, commit_message,
            commit_cmds)

    @classmethod
    def get_version(cls, entity_id, version_number, strict=True):
        """Gets model instance representing the given version.

        The snapshot content is used to populate this model instance. The
        snapshot metadata is not used.

        Args:
            entity_id: str. The given entity id.
            version_number: int. The given version number.
            strict: bool. Whether to fail noisily if no entity with the given id
                exists in the datastore. Default is True.

        Returns:
            VersionedModel. Model instance representing given version.

        Raises:
            Exception. This model instance has been deleted.
        """
        current_version_model = cls.get(entity_id, strict=strict)

        if current_version_model is None:
            return None

        current_version_model._require_not_marked_deleted()  # pylint: disable=protected-access

        snapshot_id = cls.get_snapshot_id(entity_id, version_number)

        try:
            return cls(  # pylint: disable=protected-access
                id=entity_id,
                version=version_number
            )._reconstitute_from_snapshot_id(snapshot_id)
        except cls.EntityNotFoundError as e:
            if not strict:
                return None
            raise e

    @classmethod
    def get_multi_versions(cls, entity_id, version_numbers):
        """Gets model instances for each version specified in version_numbers.

        Args:
            entity_id: str. ID of the entity.
            version_numbers: list(int). List of version numbers.

        Returns:
            list(VersionedModel). Model instances representing the given
            versions.

        Raises:
            ValueError. The given entity_id is invalid.
            ValueError. Requested version number cannot be higher than the
                current version number.
            ValueError. At least one version number is invalid.
        """
        instances = []

        entity = cls.get(entity_id, strict=False)
        if not entity:
            raise ValueError('The given entity_id %s is invalid.' % (entity_id))
        current_version = entity.version
        max_version = max(version_numbers)
        if max_version > current_version:
            raise ValueError(
                'Requested version number %s cannot be higher than the current '
                'version number %s.' % (max_version, current_version))

        snapshot_ids = []
        for version in version_numbers:
            snapshot_id = cls.get_snapshot_id(entity_id, version)
            snapshot_ids.append(snapshot_id)

        snapshot_models = cls.SNAPSHOT_CONTENT_CLASS.get_multi(snapshot_ids)
        for snapshot_model in snapshot_models:
            if snapshot_model is None:
                raise ValueError(
                    'At least one version number is invalid.')
            snapshot_dict = snapshot_model.content
            reconstituted_model = cls(id=entity_id)._reconstitute(  # pylint: disable=protected-access
                snapshot_dict)
            reconstituted_model.created_on = snapshot_model.created_on
            reconstituted_model.last_updated = snapshot_model.last_updated

            instances.append(reconstituted_model)
        return instances

    @classmethod
    def get(cls, entity_id, strict=True, version=None):
        """Gets model instance.

        Args:
            entity_id: str. The given entity id.
            strict: bool. Whether to fail noisily if no entity with the given id
                exists in the datastore. Default is True.
            version: int. Version we want to get. Default is None.

        Returns:
            VersionedModel. If version is None, get the newest version of the
            model. Otherwise, get the specified version.
        """
        if version is None:
            return super(VersionedModel, cls).get(entity_id, strict=strict)
        else:
            return cls.get_version(entity_id, version, strict=strict)

    @classmethod
    def get_snapshots_metadata(
            cls, model_instance_id, version_numbers, allow_deleted=False):
        """Gets a list of dicts, each representing a model snapshot.

        One dict is returned for each version number in the list of version
        numbers requested. If any of the version numbers does not exist, an
        error is raised.

        Args:
            model_instance_id: str. Id of requested model.
            version_numbers: list(int). List of version numbers.
            allow_deleted: bool. If is False, an error is raised if the current
                model has been deleted. Default is False.

        Returns:
            list(dict). Each dict contains metadata for a particular snapshot.
            It has the following keys:
                committer_id: str. The user_id of the user who committed the
                    change.
                commit_message: str. The commit description message.
                commit_cmds: list(dict). A list of commands, describing changes
                    made in this model, should give sufficient information to
                    reconstruct the commit. Dict always contains:
                        cmd: str. Unique command.
                    And then additional arguments for that command. For example:

                    {'cmd': 'AUTO_revert_version_number'
                     'version_number': 4}

                commit_type: str. Unique identifier of commit type. Possible
                    values are in COMMIT_TYPE_CHOICES.
                version_number: int.
                created_on_ms: float. Snapshot creation time in milliseconds
                    since the Epoch.

        Raises:
            Exception. There is no model instance corresponding to at least one
                of the given version numbers.
        """
        if not allow_deleted:
            cls.get(model_instance_id)._require_not_marked_deleted()  # pylint: disable=protected-access

        snapshot_ids = [
            cls.get_snapshot_id(model_instance_id, version_number)
            for version_number in version_numbers]
        metadata_keys = [
            ndb.Key(cls.SNAPSHOT_METADATA_CLASS, snapshot_id)
            for snapshot_id in snapshot_ids]
        returned_models = ndb.get_multi(metadata_keys)

        for ind, model in enumerate(returned_models):
            if model is None:
                raise Exception(
                    'Invalid version number %s for model %s with id %s'
                    % (version_numbers[ind], cls.__name__, model_instance_id))

        return [{
            'committer_id': model.committer_id,
            'commit_message': model.commit_message,
            'commit_cmds': model.commit_cmds,
            'commit_type': model.commit_type,
            'version_number': version_numbers[ind],
            'created_on_ms': utils.get_time_in_millisecs(model.created_on),
        } for (ind, model) in enumerate(returned_models)]

    @classmethod
    def get_export_policy(cls):
        """The history of commits is not relevant for the purposes of
        Takeout.
        """
        return dict(BaseModel.get_export_policy(), **{
            'version': EXPORT_POLICY.NOT_APPLICABLE
        })


class BaseSnapshotMetadataModel(BaseModel):
    """Base class for snapshot metadata classes.

    The id of this model is computed using VersionedModel.get_snapshot_id().
    """

    # The id of the user who committed this revision.
    committer_id = ndb.StringProperty(required=True, indexed=True)
    # The type of the commit associated with this snapshot.
    commit_type = ndb.StringProperty(
        required=True, choices=VersionedModel.COMMIT_TYPE_CHOICES)
    # The commit message associated with this snapshot.
    commit_message = ndb.StringProperty(indexed=True)
    # A sequence of commands that can be used to describe this commit.
    # Represented as a list of dicts.
    commit_cmds = ndb.JsonProperty(indexed=False)
    # The user ids that are in some field in commit_cmds.
    commit_cmds_user_ids = ndb.StringProperty(repeated=True, indexed=True)
    # The user ids that are enclosed inside the 'content' field in the relevant
    # snapshot content model.
    content_user_ids = ndb.StringProperty(repeated=True, indexed=True)

    @staticmethod
    def get_deletion_policy():
        """Metadata models should always be pseudonymized in the context of
        their parent models.
        """
        return DELETION_POLICY.LOCALLY_PSEUDONYMIZE

    @classmethod
    def get_export_policy(cls):
        """Snapshot Metadata is relevant to the user for Takeout."""
        return dict(BaseModel.get_export_policy(), **{
            'committer_id': EXPORT_POLICY.NOT_APPLICABLE,
            'commit_type': EXPORT_POLICY.EXPORTED,
            'commit_message': EXPORT_POLICY.EXPORTED,
            'commit_cmds': EXPORT_POLICY.NOT_APPLICABLE,
            'commit_cmds_user_ids': EXPORT_POLICY.NOT_APPLICABLE,
            'content_user_ids': EXPORT_POLICY.NOT_APPLICABLE
        })

    @classmethod
    def has_reference_to_user_id(cls, user_id):
        """Check whether BaseSnapshotMetadataModel references the given user.

        Args:
            user_id: str. The ID of the user whose data should be checked.

        Returns:
            bool. Whether any models refer to the given user ID.
        """
        return cls.query(ndb.OR(
            cls.committer_id == user_id,
            cls.commit_cmds_user_ids == user_id,
            cls.content_user_ids == user_id,
        )).get(keys_only=True) is not None

    @classmethod
    def create(
            cls, snapshot_id, committer_id, commit_type, commit_message,
            commit_cmds):
        """This method returns an instance of the BaseSnapshotMetadataModel for
        a construct with the common fields filled.

        Args:
            snapshot_id: str. The ID of the construct corresponding to this
                snapshot.
            committer_id: str. The user_id of the user who committed the
                change.
            commit_type: str. The type of commit. Possible values are in
                core.storage.base_models.COMMIT_TYPE_CHOICES.
            commit_message: str. The commit description message.
            commit_cmds: list(dict). A list of commands, describing changes
                made in this model, which should give sufficient information to
                reconstruct the commit. Each dict always contains:
                    cmd: str. Unique command.
                and then additional arguments for that command.

        Returns:
            BaseSnapshotMetadataModel. Returns the respective
            BaseSnapshotMetadataModel instance of the construct from which this
            is called.
        """
        return cls(
            id=snapshot_id, committer_id=committer_id,
            commit_type=commit_type, commit_message=commit_message,
            commit_cmds=commit_cmds)

    def get_unversioned_instance_id(self):
        """Gets the instance id from the snapshot id.

        Returns:
            str. Instance id part of snapshot id.
        """
        return self.id[:self.id.rfind(VERSION_DELIMITER)]

    def get_version_string(self):
        """Gets the version number from the snapshot id.

        Returns:
            str. Version number part of snapshot id.
        """
        return self.id[self.id.rfind(VERSION_DELIMITER) + 1:]

    @classmethod
    def export_data(cls, user_id):
        metadata_models = (
            cls.query(cls.committer_id == user_id).fetch(
                projection=[cls.commit_type, cls.commit_message]))

        user_data = {}
        for metadata_model in metadata_models:
            user_data[metadata_model.id] = {
                'commit_type': metadata_model.commit_type,
                'commit_message': metadata_model.commit_message,
            }
        return user_data


class BaseSnapshotContentModel(BaseModel):
    """Base class for snapshot content classes.

    The id of this model is computed using VersionedModel.get_snapshot_id().
    """

    # The snapshot content, as a JSON blob.
    content = ndb.JsonProperty(indexed=False)

    @staticmethod
    def get_deletion_policy():
        """The content models do not contain any user ID fields directly,
        the user ID fields might be hidden inside the content field (because
<<<<<<< HEAD
        content field contains all the fields from the parent model) but this is
        handled in the wipeout service.
=======
        content field contains all the fields from the parent model), e.g. the
        owner_ids or viewer_ids in the ExplorationRightsModel that are then in
        the content field of ExplorationRightsSnapshotContentModel.

        The pseudonymization of these models is handled in the wipeout service
        (in the relevant pseudonymization function, e.g. in
        _pseudonymize_activity_models_with_associated_rights_models() for
        CollectionRightsModel or ExplorationRightsModel), based on
        the content_user_ids field of the relevant metadata model.
        E.g. the content_user_ids in ExplorationRightsSnapshotMetadataModel are
        used to pseudonymize the relevant fields in the corresponding
        ExplorationRightsSnapshotContentModel.
>>>>>>> 8b054373
        """
        return DELETION_POLICY.NOT_APPLICABLE

    @classmethod
    def get_export_policy(cls):
        """The contents of snapshots are not relevant to the user for
        Takeout.
        """
        return dict(BaseModel.get_export_policy(), **{
            'content': EXPORT_POLICY.NOT_APPLICABLE
        })

    @classmethod
    def create(cls, snapshot_id, content):
        """This method returns an instance of the BaseSnapshotContentModel for
        a construct with the common fields filled.

        Args:
            snapshot_id: str. The ID of the construct corresponding to this
                snapshot.
            content: dict. The fields of the original model in dict format.

        Returns:
            BaseSnapshotContentModel. Returns the respective
            BaseSnapshotContentModel instance of the construct from which this
            is called.
        """
        return cls(id=snapshot_id, content=content)

    def get_unversioned_instance_id(self):
        """Gets the instance id from the snapshot id.

        Returns:
            str. Instance id part of snapshot id.
        """
        return self.id[:self.id.rfind(VERSION_DELIMITER)]

    def get_version_string(self):
        """Gets the version number from the snapshot id.

        Returns:
            str. Version number part of snapshot id.
        """
        return self.id[self.id.rfind(VERSION_DELIMITER) + 1:]


class BaseMapReduceBatchResultsModel(BaseModel):
    """Base model for batch storage for MR jobs.

    This model turns off caching, because this results in stale data being
    shown after each MapReduce job run. Classes which are used by a MR job to
    store its batch results should subclass this class.
    """

    _use_cache = False
    _use_memcache = False<|MERGE_RESOLUTION|>--- conflicted
+++ resolved
@@ -1225,10 +1225,6 @@
     def get_deletion_policy():
         """The content models do not contain any user ID fields directly,
         the user ID fields might be hidden inside the content field (because
-<<<<<<< HEAD
-        content field contains all the fields from the parent model) but this is
-        handled in the wipeout service.
-=======
         content field contains all the fields from the parent model), e.g. the
         owner_ids or viewer_ids in the ExplorationRightsModel that are then in
         the content field of ExplorationRightsSnapshotContentModel.
@@ -1241,7 +1237,6 @@
         E.g. the content_user_ids in ExplorationRightsSnapshotMetadataModel are
         used to pseudonymize the relevant fields in the corresponding
         ExplorationRightsSnapshotContentModel.
->>>>>>> 8b054373
         """
         return DELETION_POLICY.NOT_APPLICABLE
 
