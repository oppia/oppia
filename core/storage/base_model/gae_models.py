--- conflicted
+++ resolved
@@ -1078,17 +1078,11 @@
     # A sequence of commands that can be used to describe this commit.
     # Represented as a list of dicts.
     commit_cmds = ndb.JsonProperty(indexed=False)
-<<<<<<< HEAD
-    # The user ids that are mentioned in some non-indexed field in this
-    # snapshot.
-    mentioned_user_ids = ndb.StringProperty(repeated=True, indexed=True)
-=======
     # The user ids that are in some field in commit_cmds.
     commit_cmds_user_ids = ndb.StringProperty(repeated=True, indexed=True)
     # The user ids that are enclosed inside content field in the relevant
     # snapshot content model.
     content_user_ids = ndb.StringProperty(repeated=True, indexed=True)
->>>>>>> d31ab9e6
 
     @staticmethod
     def get_export_policy():
@@ -1107,12 +1101,8 @@
         """
         return cls.query(ndb.OR(
             cls.committer_id == user_id,
-<<<<<<< HEAD
-            cls.mentioned_user_ids == user_id,
-=======
             cls.commit_cmds_user_ids == user_id,
             cls.content_user_ids == user_id,
->>>>>>> d31ab9e6
         )).get(keys_only=True) is not None
 
     @classmethod
