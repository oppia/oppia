--- conflicted
+++ resolved
@@ -1748,21 +1748,12 @@
 
     @classmethod
     def create(
-<<<<<<< HEAD
-            cls: Type[SELF_BASE_SNAPSHOT_METADATA_MODEL],
-            snapshot_id: str,
-            committer_id: str,
-            commit_type: str,
-            commit_message: Optional[str],
-            commit_cmds: AllowedCommitCmdsListType
-=======
         cls: Type[SELF_BASE_SNAPSHOT_METADATA_MODEL],
         snapshot_id: str,
         committer_id: str,
         commit_type: str,
         commit_message: Optional[str],
         commit_cmds: AllowedCommitCmdsListType
->>>>>>> dc571464
     ) -> SELF_BASE_SNAPSHOT_METADATA_MODEL:
         """This method returns an instance of the BaseSnapshotMetadataModel for
         a construct with the common fields filled.
