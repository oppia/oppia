# Copyright 2014 The Oppia Authors. All Rights Reserved.
#
# Licensed under the Apache License, Version 2.0 (the "License");
# you may not use this file except in compliance with the License.
# You may obtain a copy of the License at
#
#      http://www.apache.org/licenses/LICENSE-2.0
#
# Unless required by applicable law or agreed to in writing, software
# distributed under the License is distributed on an "AS-IS" BASIS,
# WITHOUT WARRANTIES OR CONDITIONS OF ANY KIND, either express or implied.
# See the License for the specific language governing permissions and
# limitations under the License.

"""Base model class."""

from __future__ import absolute_import
from __future__ import unicode_literals

import datetime
import enum

from constants import constants
from core.platform import models
import feconf
import python_utils
import utils

from typing import ( # isort:skip # pylint: disable=unused-import
    Any, Dict, Iterable, List, Optional, Sequence, Text, Tuple, Type, Union,
    TypeVar, cast)

SELF_BASE_MODEL = TypeVar(
    'SELF_BASE_MODEL', bound='BaseModel')
SELF_BASE_HUMAN_MAINTAINED_MODEL = TypeVar(
    'SELF_BASE_HUMAN_MAINTAINED_MODEL', bound='BaseHumanMaintainedModel')
SELF_BASE_COMMIT_LOG_ENTRY_MODEL = TypeVar(
    'SELF_BASE_COMMIT_LOG_ENTRY_MODEL', bound='BaseCommitLogEntryModel')
SELF_VERSIONED_MODEL = TypeVar(
    'SELF_VERSIONED_MODEL', bound='VersionedModel')
SELF_BASE_SNAPSHOT_METADATA_MODEL = TypeVar(
    'SELF_BASE_SNAPSHOT_METADATA_MODEL', bound='BaseSnapshotMetadataModel')
SELF_BASE_SNAPSHOT_CONTENT_MODEL = TypeVar(
    'SELF_BASE_SNAPSHOT_CONTENT_MODEL', bound='BaseSnapshotContentModel')

MYPY = False
if MYPY: # pragma: no cover
    from mypy_imports import (
        datastore_services, transaction_services)

transaction_services = models.Registry.import_transaction_services()
datastore_services = models.Registry.import_datastore_services()

# The delimiter used to separate the version number from the model instance
# id. To get the instance id from a snapshot id, use Python's rfind()
# method to find the location of this delimiter.
VERSION_DELIMITER = '-'

# Constant used when retrieving big number of models.
FETCH_BATCH_SIZE = 1000

# Constants used for generating ids.
MAX_RETRIES = 10
RAND_RANGE = (1 << 30) - 1
ID_LENGTH = 12


# Types of deletion policies. The pragma comment is needed because Enums are
# evaluated as classes in Python and they should use PascalCase, but using
# UPPER_CASE seems more appropriate here.
class DELETION_POLICY(enum.Enum): # pylint: disable=invalid-name
    """Enum for Deletion Policy of a model."""

    # Models that should be kept.
    KEEP = 'KEEP'
    # Models that should be deleted.
    DELETE = 'DELETE'
    # Models that should be deleted after all the other models are deleted and
    # verified to be deleted.
    DELETE_AT_END = 'DELETE_AT_END'
    # Models that should be pseudonymized in their local context.
    LOCALLY_PSEUDONYMIZE = 'LOCALLY_PSEUDONYMIZE'
    # Models that should be pseudonymized if they are published and otherwise
    # (when private) deleted.
    PSEUDONYMIZE_IF_PUBLIC_DELETE_IF_PRIVATE = (
        'PSEUDONYMIZE_IF_PUBLIC_DELETE_IF_PRIVATE')
    # Models that are not directly or indirectly related to users.
    NOT_APPLICABLE = 'NOT_APPLICABLE'


class EXPORT_POLICY(enum.Enum): # pylint: disable=invalid-name
    """Enum for Export Policy of a model."""

    # Indicates that a model's field is to be exported.
    EXPORTED = 'EXPORTED'
    # Indicates that the value of the field is exported as the key in the
    # Takeout dict.
    EXPORTED_AS_KEY_FOR_TAKEOUT_DICT = 'EXPORTED_AS_KEY_FOR_TAKEOUT_DICT'
    # Indicates that a model's field should not be exported.
    NOT_APPLICABLE = 'NOT_APPLICABLE'


class MODEL_ASSOCIATION_TO_USER(enum.Enum): # pylint: disable=invalid-name
    """Enum for model's association to the user."""

    # Indicates that a model has a single instance per user.
    ONE_INSTANCE_PER_USER = 'ONE_INSTANCE_PER_USER'
    # Indicates that a model can be shared by multiple users.
    ONE_INSTANCE_SHARED_ACROSS_USERS = 'ONE_INSTANCE_SHARED_ACROSS_USERS'
    # Indicates that a model has multiple instances, specific to a user.
    MULTIPLE_INSTANCES_PER_USER = 'MULTIPLE_INSTANCES_PER_USER'
    # Indicates that a model should not be exported.
    NOT_CORRESPONDING_TO_USER = 'NOT_CORRESPONDING_TO_USER'


class BaseModel(datastore_services.Model):
    """Base model for all persistent object storage classes."""

    # Specifies whether the model's id is used as a key in Takeout. By default,
    # the model's id is not used as the key for the Takeout dict.
    ID_IS_USED_AS_TAKEOUT_KEY = False

    # When this entity was first created. This value should only be modified by
    # the update_timestamps method.
    created_on = (
        datastore_services.DateTimeProperty(indexed=True, required=True))
    # When this entity was last updated. This value should only be modified by
    # the update_timestamps method.
    last_updated = (
        datastore_services.DateTimeProperty(indexed=True, required=True))
    # Whether the current version of the model instance is deleted.
    deleted = datastore_services.BooleanProperty(indexed=True, default=False)

    def __init__(self, *args, **kwargs):
        # type: (*Any, **Any) -> None
        super(BaseModel, self).__init__(*args, **kwargs)
        self._last_updated_timestamp_is_fresh = False

    def _pre_put_hook(self):
        # type: () -> None
        """Operations to perform just before the model is `put` into storage.

        Raises:
            Exception. The model has not refreshed the value of last_updated.
        """
        super(BaseModel, self)._pre_put_hook()

        if self.created_on is None:
            self.created_on = datetime.datetime.utcnow()

        if self.last_updated is None:
            self.last_updated = datetime.datetime.utcnow()
            self._last_updated_timestamp_is_fresh = True

        if not self._last_updated_timestamp_is_fresh:
            raise Exception(
                '%s did not call update_timestamps() yet' % type(self).__name__)

        self._last_updated_timestamp_is_fresh = False

    @property
    def id(self):
        # type: () -> Text
        """A unique id for this model instance."""
        return self.key.id()

    class EntityNotFoundError(Exception):
        """Raised when no entity for a given id exists in the datastore."""

        pass

    @staticmethod
    def get_deletion_policy():
        # type: () -> DELETION_POLICY
        """This method should be implemented by subclasses.

        Raises:
            NotImplementedError. The method is not overwritten in a derived
                class.
        """
        raise NotImplementedError(
            'The get_deletion_policy() method is missing from the '
            'derived class. It should be implemented in the derived class.')

    @classmethod
    def has_reference_to_user_id(cls, user_id):
        # type: (Text) -> bool
        """This method should be implemented by subclasses.

        Args:
            user_id: str. The ID of the user whose data should be checked.

        Raises:
            NotImplementedError. The method is not overwritten in a derived
                class.
        """
        raise NotImplementedError(
            'The has_reference_to_user_id() method is missing from the '
            'derived class. It should be implemented in the derived class.')

    # Using Dict[Text, Any] here so that the return type of all the export_data
    # methods in BaseModel's subclasses is a subclass of Dict[Text, Any].
    # Otherwise subclass methods will throw [override] error.
    @staticmethod
    def export_data(user_id):
        # type: (Text) -> Dict[Text, Any]
        """This method should be implemented by subclasses.

        Args:
            user_id: str. The ID of the user whose data should be exported.

        Raises:
            NotImplementedError. The method is not overwritten in a derived
                class.
        """
        raise NotImplementedError(
            'The export_data() method is missing from the '
            'derived class. It should be implemented in the derived class.')

    @staticmethod
    def get_model_association_to_user():
        # type: () -> MODEL_ASSOCIATION_TO_USER
        """This method should be implemented by subclasses.

        Raises:
            NotImplementedError. The method is not overwritten in a derived
                class.
        """
        raise NotImplementedError(
            'The get_model_association_to_user() method is missing from the '
            'derived class. It should be implemented in the derived class.')

    @classmethod
    def get_export_policy(cls):
        # type: () -> Dict[Text, EXPORT_POLICY]
        """Model doesn't contain any data directly corresponding to a user."""
        return {
            'created_on': EXPORT_POLICY.NOT_APPLICABLE,
            'last_updated': EXPORT_POLICY.NOT_APPLICABLE,
            'deleted': EXPORT_POLICY.NOT_APPLICABLE
        }

    @classmethod
    def get_field_names_for_takeout(cls):
        # type: () -> Dict[Text, Text]
        """Returns a dictionary containing a mapping from field names to
        export dictionary keys for fields whose export dictionary key does
        not match their field name.
        """
        return {}

    @classmethod
    def get(cls, entity_id, strict=True):
        # type: (Type[SELF_BASE_MODEL], Text, bool) -> Optional[SELF_BASE_MODEL]
        """Gets an entity by id.

        Args:
            entity_id: str. The entity id.
            strict: bool. Whether to fail noisily if no entity with the given id
                exists in the datastore. Default is True.

        Returns:
            None|*. None, if strict == False and no undeleted entity with the
            given id exists in the datastore. Otherwise, the entity instance
            that corresponds to the given id.

        Raises:
            BaseModel.EntityNotFoundError. The value of strict is
                True and no undeleted entity with the given id exists in the
                datastore.
        """
        entity = cls.get_by_id(entity_id) # type: Optional[SELF_BASE_MODEL]
        if entity and entity.deleted:
            entity = None

        if strict and entity is None:
            raise cls.EntityNotFoundError(
                'Entity for class %s with id %s not found' %
                (cls.__name__, entity_id))
        return entity

    @classmethod
    def get_multi(
            cls, # type: Type[SELF_BASE_MODEL]
            entity_ids, # type: Sequence[Optional[Text]]
            include_deleted=False # type: bool
    ):
        # type: (...) -> List[Optional[SELF_BASE_MODEL]]
        """Gets list of entities by list of ids.

        Args:
            entity_ids: list(str). List of entity ids.
            include_deleted: bool. Whether to include deleted entities in the
                return list. Default is False.

        Returns:
            list(*|None). A list that contains model instances that match
            the corresponding entity_ids in the input list. If an instance is
            not found, or it has been deleted and include_deleted is False,
            then the corresponding entry is None.
        """
        entity_keys = []
        none_argument_indices = []
        for index, entity_id in enumerate(entity_ids):
            if entity_id:
                entity_keys.append(datastore_services.Key(cls, entity_id))
            else:
                none_argument_indices.append(index)

        entities = datastore_services.get_multi(entity_keys) # type: List[Optional[SELF_BASE_MODEL]]
        for index in none_argument_indices:
            entities.insert(index, None)

        if not include_deleted:
            for i, entity in enumerate(entities):
                if entity is not None:
                    # Ruling out the possibility of None for mypy type checking.
                    assert entity is not None
                    if entity.deleted:
                        entities[i] = None
        return entities

    def update_timestamps(self, update_last_updated_time=True):
        # type: (bool) -> None
        """Update the created_on and last_updated fields.

        Args:
            update_last_updated_time: bool. Whether to update the
                last_updated field of the model.
        """
        self._last_updated_timestamp_is_fresh = True

        if self.created_on is None:
            self.created_on = datetime.datetime.utcnow()

        if update_last_updated_time or self.last_updated is None:
            self.last_updated = datetime.datetime.utcnow()

    @classmethod
    def update_timestamps_multi(cls, entities, update_last_updated_time=True):
        # type: (List[SELF_BASE_MODEL], bool) -> None
        """Update the created_on and last_updated fields of all given entities.

        Args:
            entities: list(datastore_services.Model). List of model instances to
                be stored.
            update_last_updated_time: bool. Whether to update the
                last_updated field of the model.
        """
        datastore_services.update_timestamps_multi(
            entities, update_last_updated_time=update_last_updated_time)

    @classmethod
    @transaction_services.run_in_transaction_wrapper
    def put_multi_transactional(cls, entities):
        # type: (List[SELF_BASE_MODEL]) -> None
        """Stores the given datastore_services.Model instances and runs it
        through a transaction. Either all models are stored, or none of them
        in the case when the transaction fails.

        Args:
            entities: list(datastore_services.Model). List of model instances to
                be stored.
        """
        datastore_services.put_multi(entities)

    @classmethod
    def put_multi(cls, entities):
        # type: (List[SELF_BASE_MODEL]) -> None
        """Stores the given datastore_services.Model instances.

        Args:
            entities: list(datastore_services.Model). List of model instances to
                be stored.
        """
        datastore_services.put_multi(entities)

    @classmethod
    def delete_multi(cls, entities):
        # type: (List[SELF_BASE_MODEL]) -> None
        """Deletes the given datastore_services.Model instances.

        Args:
            entities: list(datastore_services.Model). The list of model
                instances to be deleted.
        """
        datastore_services.delete_multi([entity.key for entity in entities])

    @classmethod
    def delete_by_id(cls, instance_id):
        # type: (Text) -> None
        """Deletes instance by id.

        Args:
            instance_id: str. Id of the model to delete.
        """
        datastore_services.Key(cls, instance_id).delete()

    def delete(self):
        # type: () -> None
        """Deletes this instance."""
        self.key.delete()

    @classmethod
    def get_all(cls, include_deleted=False):
        # type: (bool) -> datastore_services.Query
        """Gets iterable of all entities of this class.

        Args:
            include_deleted: bool. If True, then entities that have been marked
                deleted are returned as well. Defaults to False.

        Returns:
            iterable. Filterable iterable of all entities of this class.
        """
        return (
            cls.query() if include_deleted else
            cls.query().filter(cls.deleted == False)) # pylint: disable=singleton-comparison

    @classmethod
    def get_new_id(cls, entity_name):
        # type: (Text) -> Text
        """Gets a new id for an entity, based on its name.

        The returned id is guaranteed to be unique among all instances of this
        entity.

        Args:
            entity_name: The name of the entity. Coerced to a utf-8 encoded
                string.

        Returns:
            str. New unique id for this entity class.

        Raises:
            Exception. An ID cannot be generated within a reasonable number
                of attempts.
        """
        for _ in python_utils.RANGE(MAX_RETRIES):
            new_id = utils.convert_to_hash(
                '%s%s' % (entity_name, utils.get_random_int(RAND_RANGE)),
                ID_LENGTH)
            if not cls.get_by_id(new_id):
                return new_id

        raise Exception('New id generator is producing too many collisions.')

    @classmethod
    def _fetch_page_sorted_by_last_updated(
            cls, # type: Type[SELF_BASE_MODEL]
            query, # type: datastore_services.Query
            page_size, # type: int
            urlsafe_start_cursor # type: Optional[Text]
    ):
        # type: (...) -> Tuple[List[SELF_BASE_MODEL], Optional[Text], bool]
        """Fetches a page of entities sorted by their last_updated attribute in
        descending order (newly updated first).

        Args:
            query: datastore_services.Query. The query object to be used to
                fetch entities.
            page_size: int. The maximum number of entities to be returned.
            urlsafe_start_cursor: str or None. If provided, the list of returned
                entities starts from this datastore cursor. Otherwise,
                the returned entities start from the beginning of the full
                list of entities.

        Returns:
            3-tuple (results, cursor, more). As described in fetch_page() at:
            https://developers.google.com/appengine/docs/python/ndb/queryclass,
            where:
                results: List of query results.
                cursor: str or None. A query cursor pointing to the next batch
                    of results. If there are no more results, this will be None.
                more: bool. If True, there are (probably) more results after
                    this batch. If False, there are no further results after
                    this batch.
        """
        if urlsafe_start_cursor:
            start_cursor = datastore_services.make_cursor(
                urlsafe_cursor=urlsafe_start_cursor)
        else:
            start_cursor = None

        result = query.order(-cls.last_updated).fetch_page(
            page_size, start_cursor=start_cursor)
        base_model_results = cast(List[SELF_BASE_MODEL], result[0])
        return (
            base_model_results,
            (result[1].urlsafe() if result[1] else None),
            result[2])


class BaseHumanMaintainedModel(BaseModel):
    """A model that tracks the last time it was updated by a human.

    When the model is updated by a human, use `self.put_for_human()` to store
    it. For example: after the title of an exploration is changed
    by its creator.

    Otherwise, when the model is updated by some non-human or automated process,
    use `self.put_for_bot()`. For example: by a one-off job updating the
    schema version of a property.
    """

    # When this entity was last updated on behalf of a human.
    last_updated_by_human = (
        datastore_services.DateTimeProperty(indexed=True, required=True))

    def put(self, *args, **kwargs):
        # type: (*Any, **Any) -> None
        """Unsupported operation on human-maintained models."""
        raise NotImplementedError('Use put_for_human or put_for_bot instead')

    def put_for_human(self):
        # type: () -> None
        """Stores the model instance on behalf of a human."""
        self.last_updated_by_human = datetime.datetime.utcnow()
        return super(BaseHumanMaintainedModel, self).put()

    def put_for_bot(self):
        # type: () -> None
        """Stores the model instance on behalf of a non-human."""
        return super(BaseHumanMaintainedModel, self).put()

    @classmethod
    def put_multi(cls, unused_instances):
        # type: (List[SELF_BASE_MODEL]) -> None
        """Unsupported operation on human-maintained models."""
        raise NotImplementedError(
            'Use put_multi_for_human or put_multi_for_bot instead')

    @classmethod
    def put_multi_for_human(cls, instances):
        # type: (List[SELF_BASE_HUMAN_MAINTAINED_MODEL]) -> None
        """Stores the given model instances on behalf of a human.

        Args:
            instances: list(BaseHumanMaintainedModel). The instances to store.

        Returns:
            list(future). A list of futures.
        """
        now = datetime.datetime.utcnow()
        for instance in instances:
            instance.last_updated_by_human = now
        return super(BaseHumanMaintainedModel, cls).put_multi(instances)

    @classmethod
    def put_multi_for_bot(cls, instances):
        # type: (List[SELF_BASE_HUMAN_MAINTAINED_MODEL]) -> None
        """Stores the given model instances on behalf of a non-human.

        Args:
            instances: list(BaseHumanMaintainedModel). The instances to store.

        Returns:
            list(future). A list of futures.
        """
        return super(BaseHumanMaintainedModel, cls).put_multi(instances)


class BaseCommitLogEntryModel(BaseModel):
    """Base Model for the models that store the log of commits to a
    construct.
    """

    # The id of the user.
    user_id = datastore_services.StringProperty(indexed=True, required=True)
    # The type of the commit: 'create', 'revert', 'edit', 'delete'.
    commit_type = datastore_services.StringProperty(indexed=True, required=True)
    # The commit message.
    commit_message = datastore_services.TextProperty(indexed=False)
    # The commit_cmds dict for this commit.
    commit_cmds = datastore_services.JsonProperty(indexed=False, required=True)
    # The status of the entity after the edit event ('private', 'public').
    post_commit_status = (
        datastore_services.StringProperty(indexed=True, required=True))
    # Whether the entity is community-owned after the edit event.
    post_commit_community_owned = (
        datastore_services.BooleanProperty(indexed=True))
    # Whether the entity is private after the edit event. Having a
    # separate field for this makes queries faster, since an equality query
    # on this property is faster than an inequality query on
    # post_commit_status.
    post_commit_is_private = datastore_services.BooleanProperty(indexed=True)
    # The version number of the model after this commit.
    version = datastore_services.IntegerProperty()

    @staticmethod
    def get_model_association_to_user():
        # type: () -> MODEL_ASSOCIATION_TO_USER
        """The history of commits is not relevant for the purposes of
        Takeout, since commits do not contain any personal data of the user.
        """
        return MODEL_ASSOCIATION_TO_USER.NOT_CORRESPONDING_TO_USER

    @staticmethod
    def get_deletion_policy():
        # type: () -> DELETION_POLICY
        """Model contains data corresponding to a user that
        requires pseudonymization: user_id field.
        """
        return DELETION_POLICY.LOCALLY_PSEUDONYMIZE

    @classmethod
    def get_export_policy(cls):
        # type: () -> Dict[Text, EXPORT_POLICY]
        """Model contains data corresponding to a user,
        but this isn't exported because the history of commits is not
        relevant to a user for the purposes of Takeout, since commits do not
        contain any personal user data.
        """
        return dict(BaseModel.get_export_policy(), **{
            'user_id': EXPORT_POLICY.NOT_APPLICABLE,
            'commit_type': EXPORT_POLICY.NOT_APPLICABLE,
            'commit_message': EXPORT_POLICY.NOT_APPLICABLE,
            'commit_cmds': EXPORT_POLICY.NOT_APPLICABLE,
            'post_commit_status': EXPORT_POLICY.NOT_APPLICABLE,
            'post_commit_community_owned':
                EXPORT_POLICY.NOT_APPLICABLE,
            'post_commit_is_private': EXPORT_POLICY.NOT_APPLICABLE,
            'version': EXPORT_POLICY.NOT_APPLICABLE
        })

    @classmethod
    def has_reference_to_user_id(cls, user_id):
        # type: (Text) -> bool
        """Check whether BaseCommitLogEntryModel references user.

        Args:
            user_id: str. The ID of the user whose data should be checked.

        Returns:
            bool. Whether any models refer to the given user ID.
        """
        return cls.query(cls.user_id == user_id).get(keys_only=True) is not None

    # TODO(#13523): Change 'commit_cmds' to domain object/TypedDict to
    # remove Any from type-annotation below.
    @classmethod
    def create(
            cls, # type: Type[SELF_BASE_COMMIT_LOG_ENTRY_MODEL]
            entity_id, # type: Text
            version, # type: int
            committer_id, # type: Text
            commit_type, # type: Text
            commit_message, # type: Text
            commit_cmds, # type: Union[Dict[Text, Any], List[Dict[Text, Any]], None]
            status, # type: Text
            community_owned # type: bool
    ):
        # type: (...) -> SELF_BASE_COMMIT_LOG_ENTRY_MODEL
        """This method returns an instance of the CommitLogEntryModel for a
        construct with the common fields filled.

        Args:
            entity_id: str. The ID of the construct corresponding to this
                commit log entry model (e.g. the exp_id for an exploration,
                the story_id for a story, etc.).
            version: int. The version number of the model after the commit.
            committer_id: str. The user_id of the user who committed the
                change.
            commit_type: str. The type of commit. Possible values are in
                core.storage.base_models.COMMIT_TYPE_CHOICES.
            commit_message: str. The commit description message.
            commit_cmds: list(dict). A list of commands, describing changes
                made in this model, which should give sufficient information to
                reconstruct the commit. Each dict always contains:
                    cmd: str. Unique command.
                and then additional arguments for that command.
            status: str. The status of the entity after the commit.
            community_owned: bool. Whether the entity is community_owned after
                the commit.

        Returns:
            CommitLogEntryModel. Returns the respective CommitLogEntryModel
            instance of the construct from which this is called.
        """
        return cls(
            id=cls.get_instance_id(entity_id, version),
            user_id=committer_id,
            commit_type=commit_type,
            commit_message=commit_message,
            commit_cmds=commit_cmds,
            version=version,
            post_commit_status=status,
            post_commit_community_owned=community_owned,
            post_commit_is_private=(
                status == constants.ACTIVITY_STATUS_PRIVATE)
        )

    @classmethod
    def get_instance_id(cls, target_entity_id, version):
        # type: (Text, int) -> Text
        """This method should be implemented in the inherited classes.

        Args:
            target_entity_id: str. The ID of the construct corresponding to this
                commit log entry model (e.g. the exp_id for an exploration,
                the story_id for a story, etc.).
            version: int. The version number of the model after the commit.

        Raises:
            NotImplementedError. The method is not overwritten in derived
                classes.
        """
        raise NotImplementedError(
            'The get_instance_id() method is missing from the '
            'derived class. It should be implemented in the derived class.')

    @classmethod
    def get_all_commits(
            cls, # type: Type[SELF_BASE_COMMIT_LOG_ENTRY_MODEL]
            page_size, # type: int
            urlsafe_start_cursor # type: Optional[Text]
    ):
        # type: (...) -> Tuple[List[SELF_BASE_COMMIT_LOG_ENTRY_MODEL], Optional[Text], bool]
        """Fetches a list of all the commits sorted by their last updated
        attribute.

        Args:
            page_size: int. The maximum number of entities to be returned.
            urlsafe_start_cursor: str or None. If provided, the list of
                returned entities starts from this datastore cursor.
                Otherwise, the returned entities start from the beginning
                of the full list of entities.

        Returns:
            3-tuple (results, cursor, more). As described in fetch_page() at:
            https://developers.google.com/appengine/docs/python/ndb/queryclass,
            where:
                results: List of query results.
                cursor: str or None. A query cursor pointing to the next
                    batch of results. If there are no more results, this might
                    be None.
                more: bool. If True, there are (probably) more results after
                    this batch. If False, there are no further results after
                    this batch.
        """
        return cls._fetch_page_sorted_by_last_updated(
            cls.query(), page_size, urlsafe_start_cursor)

    @classmethod
    def get_commit(
            cls, # type: Type[SELF_BASE_COMMIT_LOG_ENTRY_MODEL]
            target_entity_id, # type: Text
            version # type: int
    ):
        # type: (...) -> Optional[SELF_BASE_COMMIT_LOG_ENTRY_MODEL]
        """Returns the commit corresponding to an instance id and
        version number.

        Args:
            target_entity_id: str. The ID of the construct corresponding to this
                commit log entry model (e.g. the exp_id for an exploration,
                the story_id for a story, etc.).
            version: int. The version number of the instance
                after the commit.

        Returns:
            BaseCommitLogEntryModel. The commit with the target entity id and
            version number.
        """
        commit_id = cls.get_instance_id(target_entity_id, version)
        return cls.get_by_id(commit_id)


class VersionedModel(BaseModel):
    """Model that handles storage of the version history of model instances.

    To use this class, you must declare a SNAPSHOT_METADATA_CLASS and a
    SNAPSHOT_CONTENT_CLASS. The former must contain the String fields
    'committer_id', 'commit_type' and 'commit_message', and a JSON field for
    the Python list of dicts, 'commit_cmds'. The latter must contain the JSON
    field 'content'. The item that is being versioned must be serializable to a
    JSON blob.

    Note that commit() should be used for VersionedModels, as opposed to put()
    for direct subclasses of BaseModel.
    """

    # The class designated as the snapshot model. This should be a subclass of
    # BaseSnapshotMetadataModel.
    SNAPSHOT_METADATA_CLASS = None # type: Type[BaseSnapshotMetadataModel]
    # The class designated as the snapshot content model. This should be a
    # subclass of BaseSnapshotContentModel.
    SNAPSHOT_CONTENT_CLASS = None # type: Type[BaseSnapshotContentModel]
    # The class designated as the commit log entry model. This should be
    # a subclass of BaseCommitLogEntryModel. In cases where we do not need
    # to log the commits it can be None.
    COMMIT_LOG_ENTRY_CLASS = None # type: Type[BaseCommitLogEntryModel]
    # Whether reverting is allowed. Default is False.
    ALLOW_REVERT = False

    # IMPORTANT: Subclasses should only overwrite things above this line.

    # The possible commit types.
    _COMMIT_TYPE_CREATE = 'create'
    _COMMIT_TYPE_REVERT = 'revert'
    _COMMIT_TYPE_EDIT = 'edit'
    _COMMIT_TYPE_DELETE = 'delete'
    # A list containing the possible commit types.
    COMMIT_TYPE_CHOICES = [
        _COMMIT_TYPE_CREATE, _COMMIT_TYPE_REVERT, _COMMIT_TYPE_EDIT,
        _COMMIT_TYPE_DELETE
    ]
    # The reserved prefix for keys that are automatically inserted into a
    # commit_cmd dict by this model.
    _AUTOGENERATED_PREFIX = feconf.AUTOGENERATED_PREFIX

    # The command string for a revert commit.
    CMD_REVERT_COMMIT = feconf.CMD_REVERT_COMMIT

    # The command string for a delete commit.
    CMD_DELETE_COMMIT = feconf.CMD_DELETE_COMMIT

    # The current version number of this instance. In each PUT operation,
    # this number is incremented and a snapshot of the modified instance is
    # stored in the snapshot metadata and content models. The snapshot
    # version number starts at 1 when the model instance is first created.
    # All data in this instance represents the version at HEAD; data about the
    # previous versions is stored in the snapshot models.
    version = datastore_services.IntegerProperty(default=0)

    def _require_not_marked_deleted(self):
        # type: () -> None
        """Checks whether the model instance is deleted."""
        if self.deleted:
            raise Exception('This model instance has been deleted.')

    # TODO(#13523): Change 'snapshot' to domain object/TypedDict to
    # remove Any from type-annotation below.
    def compute_snapshot(self):
        # type: () -> Dict[Text, Any]
        """Generates a snapshot (dict) from the model property values."""
        return self.to_dict(exclude=['created_on', 'last_updated'])

    # TODO(#13523): Change 'snapshot_dict' to domain object/Typed Dict to
    # remove Any from type-annotation below.
    def _reconstitute(self, snapshot_dict):
        # type: (SELF_VERSIONED_MODEL, Dict[Text, Any]) -> SELF_VERSIONED_MODEL
        """Populates the model instance with the snapshot.

        Args:
            snapshot_dict: dict(str, *). The snapshot with the model
                property values.

        Returns:
            VersionedModel. The instance of the VersionedModel class populated
            with the the snapshot.
        """
        self.populate(**snapshot_dict)
        return self

    def _reconstitute_from_snapshot_id(self, snapshot_id):
        # type: (SELF_VERSIONED_MODEL, Text) -> SELF_VERSIONED_MODEL
        """Gets a reconstituted instance of this model class, based on the given
        snapshot id.

        Args:
            snapshot_id: str. The given snapshot id.

        Returns:
            VersionedModel. Reconstituted instance.
        """
        snapshot_model = self.SNAPSHOT_CONTENT_CLASS.get(snapshot_id)
        # Ruling out the possibility of None for mypy type checking.
        assert snapshot_model is not None
        snapshot_dict = snapshot_model.content
        reconstituted_model = self._reconstitute(snapshot_dict)
        # TODO(sll): The 'created_on' and 'last_updated' values here will be
        # slightly different from the values the entity model would have had,
        # since they correspond to the corresponding fields for the snapshot
        # content model instead. Figure out whether this is a problem or not,
        # and whether we need to record the contents of those fields in the
        # actual entity model (in which case we also need a way to deal with
        # old snapshots that don't have this information).
        reconstituted_model.created_on = snapshot_model.created_on
        reconstituted_model.last_updated = snapshot_model.last_updated
        return reconstituted_model

    @classmethod
    def get_snapshot_id(cls, instance_id, version_number):
        # type: (Text, int) -> Text
        """Gets a unique snapshot id for this instance and version.

        Args:
            instance_id: str. The given instance id.
            version_number: int. The given version number.

        Returns:
            str. The unique snapshot id corresponding to the given instance and
            version.
        """
        return '%s%s%s' % (
            instance_id, VERSION_DELIMITER, version_number)

    # TODO(#13523): Change 'commit_cmds' to domain object/TypedDict to
    # remove Any from type-annotation below.
    def _trusted_commit(
            self, committer_id, commit_type, commit_message, commit_cmds):
        # type: (Text, Text, Text, List[Dict[Text, Any]]) -> None
        """Evaluates and executes commit. Main function for all commit types.

        Args:
            committer_id: str. The user_id of the user who committed the change.
            commit_type: str. Unique identifier of commit type. Possible values
                are in COMMIT_TYPE_CHOICES.
            commit_message: str. The commit description message.
            commit_cmds: list(dict). A list of commands, describing changes
                made in this model, should give sufficient information to
                reconstruct the commit. Dict always contains:
                    cmd: str. Unique command.
                And then additional arguments for that command. For example:

                {'cmd': 'AUTO_revert_version_number'
                 'version_number': 4}

        Raises:
            Exception. No snapshot metadata class has been defined.
            Exception. No snapshot content class has been defined.
            Exception. The commit_cmds is not a list of dicts.
        """
        if self.SNAPSHOT_METADATA_CLASS is None:
            raise Exception('No snapshot metadata class defined.')
        if self.SNAPSHOT_CONTENT_CLASS is None:
            raise Exception('No snapshot content class defined.')
        if not isinstance(commit_cmds, list):
            raise Exception(
                'Expected commit_cmds to be a list of dicts, received %s'
                % commit_cmds)

        self.version += 1

        snapshot = self.compute_snapshot()
        snapshot_id = self.get_snapshot_id(self.id, self.version)

        snapshot_metadata_instance = self.SNAPSHOT_METADATA_CLASS.create(
            snapshot_id, committer_id, commit_type, commit_message, commit_cmds
        ) # type: BaseSnapshotMetadataModel
        snapshot_content_instance = (
            self.SNAPSHOT_CONTENT_CLASS.create(snapshot_id, snapshot)
        ) # type: BaseSnapshotContentModel

        entities = [snapshot_metadata_instance, snapshot_content_instance, self] # type: List[BaseModel]
        BaseModel.update_timestamps_multi(entities)
        BaseModel.put_multi_transactional(entities)

    # We have ignored [override] here because the signature of this method
    # doesn't match with BaseModel.delete().
    # https://mypy.readthedocs.io/en/stable/error_code_list.html#check-validity-of-overrides-override
    def delete(self, committer_id, commit_message, force_deletion=False): # type: ignore[override]
        # type: (Text, Text, bool) -> None
        """Deletes this model instance.

        Args:
            committer_id: str. The user_id of the user who committed the change.
            commit_message: str. The commit description message.
            force_deletion: bool. If True this model is deleted
                completely from storage, otherwise it is only marked as deleted.
                Default is False.

        Raises:
            Exception. This model instance has been already deleted.
        """
        if force_deletion:
            current_version = self.version

            version_numbers = python_utils.RANGE(1, current_version + 1)
            snapshot_ids = [
                self.get_snapshot_id(self.id, version_number)
                for version_number in version_numbers]

            metadata_keys = [
                datastore_services.Key(
                    self.SNAPSHOT_METADATA_CLASS, snapshot_id)
                for snapshot_id in snapshot_ids]

            content_keys = [
                datastore_services.Key(self.SNAPSHOT_CONTENT_CLASS, snapshot_id)
                for snapshot_id in snapshot_ids]

            commit_log_keys = [] # type: List[datastore_services.Key]
            if self.COMMIT_LOG_ENTRY_CLASS is not None:
                commit_log_ids = (
                    self.COMMIT_LOG_ENTRY_CLASS.get_instance_id(
                        self.id, version_number)
                    for version_number in version_numbers
                )
                commit_log_keys = [
                    datastore_services.Key(
                        self.COMMIT_LOG_ENTRY_CLASS, commit_log_id)
                    for commit_log_id in commit_log_ids]

            datastore_services.delete_multi(
                content_keys + metadata_keys + commit_log_keys)

            super(VersionedModel, self).delete()
        else:
            self._require_not_marked_deleted()  # pylint: disable=protected-access
            self.deleted = True

            commit_cmds = [{
                'cmd': self.CMD_DELETE_COMMIT
            }]

            self._trusted_commit(
                committer_id, self._COMMIT_TYPE_DELETE, commit_message,
                commit_cmds)

    # We have ignored [override] here because the signature of this method
    # doesn't match with BaseModel.delete_multi().
    # https://mypy.readthedocs.io/en/stable/error_code_list.html#check-validity-of-overrides-override
    @classmethod
    def delete_multi( # type: ignore[override]
            cls, entity_ids, committer_id, commit_message,
            force_deletion=False):
        # type: (List[Text], Text, Text, bool) -> None
        """Deletes the given cls instancies with the given entity_ids.

        Args:
            entity_ids: list(str). Ids of entities to delete.
            committer_id: str. The user_id of the user who committed the change.
            commit_message: str. The commit description message.
            force_deletion: bool. If True these models are deleted completely
                from storage, otherwise there are only marked as deleted.
                Default is False.

        Raises:
            Exception. This model instance has been already deleted.
        """
        versioned_models_with_none = cls.get_multi(
            entity_ids, include_deleted=force_deletion)
        versioned_models = [
            versioned_model for versioned_model in versioned_models_with_none
            if versioned_model is not None
        ] # type: List[VersionedModel]
        if force_deletion:
            all_models_metadata_keys = []
            all_models_content_keys = []
            all_models_commit_keys = [] # type: List[datastore_services.Key]
            for model in versioned_models:
                model_version_numbers = python_utils.RANGE(1, model.version + 1)
                model_snapshot_ids = [
                    model.get_snapshot_id(model.id, version_number)
                    for version_number in model_version_numbers]

                all_models_metadata_keys.extend([
                    datastore_services.Key(
                        model.SNAPSHOT_METADATA_CLASS, snapshot_id)
                    for snapshot_id in model_snapshot_ids])
                all_models_content_keys.extend([
                    datastore_services.Key(
                        model.SNAPSHOT_CONTENT_CLASS, snapshot_id)
                    for snapshot_id in model_snapshot_ids])
                if model.COMMIT_LOG_ENTRY_CLASS is not None:
                    commit_log_ids = (
                        cls.COMMIT_LOG_ENTRY_CLASS.get_instance_id(
                            model.id, version_number)
                        for version_number in model_version_numbers
                    )
                    all_models_commit_keys.extend([
                        datastore_services.Key(
                            model.COMMIT_LOG_ENTRY_CLASS, commit_log_id)
                        for commit_log_id in commit_log_ids])

            versioned_models_keys = [model.key for model in versioned_models]
            all_models_keys = (
                all_models_metadata_keys +
                all_models_content_keys +
                all_models_commit_keys +
                versioned_models_keys
            )
            for i in python_utils.RANGE(
                    0,
                    len(all_models_keys),
                    feconf.MAX_NUMBER_OF_OPS_IN_TRANSACTION):
                datastore_services.delete_multi_transactional(
                    all_models_keys[
                        i:i + feconf.MAX_NUMBER_OF_OPS_IN_TRANSACTION])
        else:
            for model in versioned_models:
                model._require_not_marked_deleted()  # pylint: disable=protected-access
                model.deleted = True

            commit_cmds = [{
                'cmd': cls.CMD_DELETE_COMMIT
            }]
            snapshot_metadata_models = []
            snapshot_content_models = []
            for model in versioned_models:
                model.version += 1
                snapshot = model.compute_snapshot()
                snapshot_id = model.get_snapshot_id(model.id, model.version)

                snapshot_metadata_models.append(
                    model.SNAPSHOT_METADATA_CLASS.create(
                        snapshot_id, committer_id, cls._COMMIT_TYPE_DELETE,
                        commit_message, commit_cmds))
                snapshot_content_models.append(
                    model.SNAPSHOT_CONTENT_CLASS.create(snapshot_id, snapshot))

            entities = (
                cast(List[BaseModel], snapshot_metadata_models) +
                cast(List[BaseModel], snapshot_content_models) +
                cast(List[BaseModel], versioned_models)
            )
            cls.update_timestamps_multi(entities)
            BaseModel.put_multi_transactional(entities)

    def put(self, *args, **kwargs):
        # type: (*Any, **Any) -> None
        """For VersionedModels, this method is replaced with commit()."""
        raise NotImplementedError(
            'The put() method is missing from the '
            'derived class. It should be implemented in the derived class.')

    # TODO(#13523): Change 'commit_cmds' to domain object/TypedDict to
    # remove Any from type-annotation below.
    def commit(self, committer_id, commit_message, commit_cmds):
        # type: (Text, Text, List[Dict[Text, Any]]) -> None
        """Saves a version snapshot and updates the model.

        Args:
            committer_id: str. The user_id of the user who committed the change.
            commit_message: str. The commit description message.
            commit_cmds: list(dict). A list of commands, describing changes
                made in this model, should give sufficient information to
                reconstruct the commit. Dict always contains:
                    cmd: str. Unique command.
                And then additional arguments for that command. For example:

                {'cmd': 'AUTO_revert_version_number'
                 'version_number': 4}

        Raises:
            Exception. This model instance has been already deleted.
            Exception. The commit_cmd is in invalid format.
        """
        self._require_not_marked_deleted()

        for item in commit_cmds:
            if not isinstance(item, dict):
                raise Exception(
                    'Expected commit_cmds to be a list of dicts, received %s'
                    % commit_cmds)

        for commit_cmd in commit_cmds:
            if 'cmd' not in commit_cmd:
                raise Exception(
                    'Invalid commit_cmd: %s. Expected a \'cmd\' key.'
                    % commit_cmd)
            if commit_cmd['cmd'].startswith(self._AUTOGENERATED_PREFIX):
                raise Exception(
                    'Invalid change list command: %s' % commit_cmd['cmd'])

        commit_type = (
            self._COMMIT_TYPE_CREATE if self.version == 0 else
            self._COMMIT_TYPE_EDIT)

        self._trusted_commit(
            committer_id, commit_type, commit_message, commit_cmds)

    @classmethod
    def revert(
            cls, # type: Type[SELF_VERSIONED_MODEL]
            model, # type: SELF_VERSIONED_MODEL
            committer_id, # type: Text
            commit_message, # type: Text
            version_number # type: int
    ):
        # type: (...) -> None
        """Reverts model to previous version.

        Args:
            model: VersionedModel. The model instance to revert.
            committer_id: str. The user_id of the user who committed the change.
            commit_message: str. The commit description message.
            version_number: int. Version to revert to.

        Raises:
            Exception. This model instance has been deleted.
            Exception. Reverting is not allowed on this model.
        """
        model._require_not_marked_deleted()  # pylint: disable=protected-access

        if not model.ALLOW_REVERT:
            raise Exception(
                'Reverting objects of type %s is not allowed.'
                % model.__class__.__name__)

        commit_cmds = [{
            'cmd': model.CMD_REVERT_COMMIT,
            'version_number': version_number
        }]

        # Do not overwrite the version number.
        current_version = model.version

        # If a new property is introduced after a certain version of a model,
        # the property should be its default value when an old snapshot of the
        # model is applied during reversion. E.g. states_schema_version in
        # ExplorationModel may be added after some version of a saved
        # exploration. If that exploration is reverted to a version that does
        # not have a states_schema_version property, it should revert to the
        # default states_schema_version value rather than taking the
        # states_schema_version value from the latest exploration version.

        snapshot_id = model.get_snapshot_id(model.id, version_number)
        new_model = cls(id=model.id)
        new_model._reconstitute_from_snapshot_id(snapshot_id)  # pylint: disable=protected-access
        new_model.version = current_version

        new_model._trusted_commit(  # pylint: disable=protected-access
            committer_id, cls._COMMIT_TYPE_REVERT, commit_message,
            commit_cmds)

    @classmethod
    def get_version( # type: ignore[return]
            cls, # type: Type[SELF_VERSIONED_MODEL]
            entity_id, # type: Text
            version_number, # type: int
            strict=True # type: bool
    ):
        # type: (...) -> Optional[SELF_VERSIONED_MODEL]
        """Gets model instance representing the given version.

        The snapshot content is used to populate this model instance. The
        snapshot metadata is not used.

        Args:
            entity_id: str. The given entity id.
            version_number: int. The given version number.
            strict: bool. Whether to fail noisily if no entity with the given id
                exists in the datastore. Default is True.

        Returns:
            VersionedModel. Model instance representing given version.

        Raises:
            Exception. This model instance has been deleted.
        """
        current_version_model = cls.get(entity_id, strict=strict)

        if current_version_model is None:
            return None

        current_version_model._require_not_marked_deleted()  # pylint: disable=protected-access

        snapshot_id = cls.get_snapshot_id(entity_id, version_number)

        try:
            return cls(  # pylint: disable=protected-access
                id=entity_id,
                version=version_number
            )._reconstitute_from_snapshot_id(snapshot_id)
        except cls.EntityNotFoundError:
            if not strict:
                return None
            python_utils.reraise_exception() # type: ignore[no-untyped-call]
<<<<<<< HEAD
            return None
=======
>>>>>>> 33349322

    @classmethod
    def get_multi_versions(
            cls, # type: Type[SELF_VERSIONED_MODEL]
            entity_id, # type: Text
            version_numbers # type: List[int]
    ):
        # type: (...) -> List[SELF_VERSIONED_MODEL]
        """Gets model instances for each version specified in version_numbers.

        Args:
            entity_id: str. ID of the entity.
            version_numbers: list(int). List of version numbers.

        Returns:
            list(VersionedModel). Model instances representing the given
            versions.

        Raises:
            ValueError. The given entity_id is invalid.
            ValueError. Requested version number cannot be higher than the
                current version number.
            ValueError. At least one version number is invalid.
        """
        instances = []

        entity = cls.get(entity_id, strict=False)
        if not entity:
            raise ValueError('The given entity_id %s is invalid.' % (entity_id))
        current_version = entity.version
        max_version = max(version_numbers)
        if max_version > current_version:
            raise ValueError(
                'Requested version number %s cannot be higher than the current '
                'version number %s.' % (max_version, current_version))

        snapshot_ids = []
        for version in version_numbers:
            snapshot_id = cls.get_snapshot_id(entity_id, version)
            snapshot_ids.append(snapshot_id)

        snapshot_models = cls.SNAPSHOT_CONTENT_CLASS.get_multi(snapshot_ids)
        for snapshot_model in snapshot_models:
            if snapshot_model is None:
                raise ValueError(
                    'At least one version number is invalid.')
            snapshot_dict = snapshot_model.content
            reconstituted_model = cls(id=entity_id)._reconstitute(  # pylint: disable=protected-access
                snapshot_dict)
            reconstituted_model.created_on = snapshot_model.created_on
            reconstituted_model.last_updated = snapshot_model.last_updated

            instances.append(reconstituted_model)
        return instances

    @classmethod
    def get(
            cls, # type: Type[SELF_VERSIONED_MODEL]
            entity_id, # type: Text
            strict=True, # type: bool
            version=None # type: Optional[int]
    ):
        # type: (...) -> Optional[SELF_VERSIONED_MODEL]
        """Gets model instance.

        Args:
            entity_id: str. The given entity id.
            strict: bool. Whether to fail noisily if no entity with the given id
                exists in the datastore. Default is True.
            version: int. Version we want to get. Default is None.

        Returns:
            VersionedModel. If version is None, get the newest version of the
            model. Otherwise, get the specified version.
        """
        if version is None:
            return super(VersionedModel, cls).get(entity_id, strict=strict)
        else:
            return cls.get_version(entity_id, version, strict=strict)

    # TODO(#13523): Change 'snapshot' to domain object/TypedDict to
    # remove Any from type-annotation below.
    @classmethod
    def get_snapshots_metadata(
            cls, model_instance_id, version_numbers, allow_deleted=False):
        # type: (Text, List[int], bool) -> List[Dict[Text, Any]]
        """Gets a list of dicts, each representing a model snapshot.

        One dict is returned for each version number in the list of version
        numbers requested. If any of the version numbers does not exist, an
        error is raised.

        Args:
            model_instance_id: str. Id of requested model.
            version_numbers: list(int). List of version numbers.
            allow_deleted: bool. If is False, an error is raised if the current
                model has been deleted. Default is False.

        Returns:
            list(dict). Each dict contains metadata for a particular snapshot.
            It has the following keys:
                committer_id: str. The user_id of the user who committed the
                    change.
                commit_message: str. The commit description message.
                commit_cmds: list(dict). A list of commands, describing changes
                    made in this model, should give sufficient information to
                    reconstruct the commit. Dict always contains:
                        cmd: str. Unique command.
                    And then additional arguments for that command. For example:

                    {'cmd': 'AUTO_revert_version_number'
                     'version_number': 4}

                commit_type: str. Unique identifier of commit type. Possible
                    values are in COMMIT_TYPE_CHOICES.
                version_number: int.
                created_on_ms: float. Snapshot creation time in milliseconds
                    since the Epoch.

        Raises:
            Exception. There is no model instance corresponding to at least one
                of the given version numbers.
        """
        if not allow_deleted:
            model = cls.get(model_instance_id)
            # Ruling out the possibility of None for mypy type checking.
            assert model is not None
            model._require_not_marked_deleted()  # pylint: disable=protected-access

        snapshot_ids = [
            cls.get_snapshot_id(model_instance_id, version_number)
            for version_number in version_numbers]
        metadata_keys = [
            datastore_services.Key(cls.SNAPSHOT_METADATA_CLASS, snapshot_id)
            for snapshot_id in snapshot_ids]
        returned_models = datastore_services.get_multi(metadata_keys)

        for ind, model in enumerate(returned_models):
            if model is None:
                raise Exception(
                    'Invalid version number %s for model %s with id %s'
                    % (version_numbers[ind], cls.__name__, model_instance_id))

        returned_models_without_none = cast(
            List[BaseSnapshotMetadataModel], returned_models)
        return [{
            'committer_id': model.committer_id,
            'commit_message': model.commit_message,
            'commit_cmds': model.commit_cmds,
            'commit_type': model.commit_type,
            'version_number': version_numbers[ind],
            'created_on_ms': utils.get_time_in_millisecs(model.created_on),
        } for (ind, model) in enumerate(returned_models_without_none)]

    @staticmethod
    def get_model_association_to_user():
        # type: () -> MODEL_ASSOCIATION_TO_USER
        """The history of commits is not relevant for the purposes of
        Takeout, since commits do not contain any personal user data.
        """
        return MODEL_ASSOCIATION_TO_USER.NOT_CORRESPONDING_TO_USER

    @classmethod
    def get_export_policy(cls):
        # type: () -> Dict[Text, EXPORT_POLICY]
        """Model contains data corresponding to a user, but this isn't exported
        because the history of commits is not relevant for the purposes of
        Takeout, since commits do not contain any personal user data.
        """
        return dict(BaseModel.get_export_policy(), **{
            'version': EXPORT_POLICY.NOT_APPLICABLE
        })


class BaseSnapshotMetadataModel(BaseModel):
    """Base class for snapshot metadata classes.

    The id of this model is computed using VersionedModel.get_snapshot_id().
    """

    # The ids of SnapshotMetadataModels are used as Takeout keys.
    ID_IS_USED_AS_TAKEOUT_KEY = True

    # The id of the user who committed this revision.
    committer_id = (
        datastore_services.StringProperty(required=True, indexed=True))
    # The type of the commit associated with this snapshot.
    commit_type = datastore_services.StringProperty(
        required=True, choices=VersionedModel.COMMIT_TYPE_CHOICES)
    # The commit message associated with this snapshot.
    commit_message = datastore_services.StringProperty(indexed=True)
    # A sequence of commands that can be used to describe this commit.
    # Represented as a list of dicts.
    commit_cmds = datastore_services.JsonProperty(indexed=False)
    # The user ids that are in some field in commit_cmds.
    commit_cmds_user_ids = (
        datastore_services.StringProperty(repeated=True, indexed=True))
    # The user ids that are enclosed inside the 'content' field in the relevant
    # snapshot content model.
    content_user_ids = (
        datastore_services.StringProperty(repeated=True, indexed=True))

    @staticmethod
    def get_deletion_policy():
        # type: () -> DELETION_POLICY
        """Model contains data corresponding to a user that requires
        pseudonymization: committer_id field.
        """
        return DELETION_POLICY.LOCALLY_PSEUDONYMIZE

    @staticmethod
    def get_model_association_to_user():
        # type: () -> MODEL_ASSOCIATION_TO_USER
        """There are multiple SnapshotMetadataModels per user."""
        return MODEL_ASSOCIATION_TO_USER.MULTIPLE_INSTANCES_PER_USER

    @classmethod
    def get_export_policy(cls):
        # type: () -> Dict[Text, EXPORT_POLICY]
        """Model contains data to export/delete corresponding to a user."""
        return dict(BaseModel.get_export_policy(), **{
            'committer_id': EXPORT_POLICY.NOT_APPLICABLE,
            'commit_type': EXPORT_POLICY.EXPORTED,
            'commit_message': EXPORT_POLICY.EXPORTED,
            'commit_cmds': EXPORT_POLICY.NOT_APPLICABLE,
            'commit_cmds_user_ids': EXPORT_POLICY.NOT_APPLICABLE,
            'content_user_ids': EXPORT_POLICY.NOT_APPLICABLE
        })

    @classmethod
    def has_reference_to_user_id(cls, user_id):
        # type: (Text) -> bool
        """Check whether BaseSnapshotMetadataModel references the given user.

        Args:
            user_id: str. The ID of the user whose data should be checked.

        Returns:
            bool. Whether any models refer to the given user ID.
        """
        return cls.query(datastore_services.any_of(
            cls.committer_id == user_id,
            cls.commit_cmds_user_ids == user_id,
            cls.content_user_ids == user_id,
        )).get(keys_only=True) is not None

    # TODO(#13523): Change 'commit_cmds' to domain object/TypedDict to
    # remove Any from type-annotation below.
    @classmethod
    def create(
            cls, # type: Type[SELF_BASE_SNAPSHOT_METADATA_MODEL]
            snapshot_id, # type: Text
            committer_id, # type: Text
            commit_type, # type: Text
            commit_message, # type: Optional[Text]
            commit_cmds # type: Union[Dict[Text, Any], List[Dict[Text, Any]], None]
    ):
        # type: (...) -> SELF_BASE_SNAPSHOT_METADATA_MODEL
        """This method returns an instance of the BaseSnapshotMetadataModel for
        a construct with the common fields filled.

        Args:
            snapshot_id: str. The ID of the construct corresponding to this
                snapshot.
            committer_id: str. The user_id of the user who committed the
                change.
            commit_type: str. The type of commit. Possible values are in
                core.storage.base_models.COMMIT_TYPE_CHOICES.
            commit_message: str. The commit description message.
            commit_cmds: list(dict). A list of commands, describing changes
                made in this model, which should give sufficient information to
                reconstruct the commit. Each dict always contains:
                    cmd: str. Unique command.
                and then additional arguments for that command.

        Returns:
            BaseSnapshotMetadataModel. Returns the respective
            BaseSnapshotMetadataModel instance of the construct from which this
            is called.
        """
        return cls(
            id=snapshot_id, committer_id=committer_id,
            commit_type=commit_type, commit_message=commit_message,
            commit_cmds=commit_cmds)

    def get_unversioned_instance_id(self):
        # type: () -> Text
        """Gets the instance id from the snapshot id.

        Returns:
            str. Instance id part of snapshot id.
        """
        return self.id[:self.id.rfind(VERSION_DELIMITER)]

    def get_version_string(self):
        # type: () -> Text
        """Gets the version number from the snapshot id.

        Returns:
            str. Version number part of snapshot id.
        """
        return self.id[self.id.rfind(VERSION_DELIMITER) + 1:]

    @classmethod
    def export_data(cls, user_id):
        # type: (Text) -> Dict[Text, Dict[Text, Text]]
        metadata_models = cast(
            List[BaseSnapshotMetadataModel],
            cls.query(cls.committer_id == user_id).fetch(
                projection=[cls.commit_type, cls.commit_message])
        )
        user_data = {}
        for metadata_model in metadata_models:
            user_data[metadata_model.id] = {
                'commit_type': metadata_model.commit_type,
                'commit_message': metadata_model.commit_message,
            }
        return user_data


class BaseSnapshotContentModel(BaseModel):
    """Base class for snapshot content classes.

    The id of this model is computed using VersionedModel.get_snapshot_id().
    """

    # The snapshot content, as a JSON blob.
    content = datastore_services.JsonProperty(indexed=False)

    @staticmethod
    def get_model_association_to_user():
        # type: () -> MODEL_ASSOCIATION_TO_USER
        """The contents of snapshots are not relevant to the user for
        Takeout.
        """
        return MODEL_ASSOCIATION_TO_USER.NOT_CORRESPONDING_TO_USER

    @classmethod
    def get_export_policy(cls):
        # type: () -> Dict[Text, EXPORT_POLICY]
        """Model contains data corresponding to a user, but this isn't exported
        because the contents of snapshots are note relevant to the user for
        Takeout.
        """
        return dict(BaseModel.get_export_policy(), **{
            'content': EXPORT_POLICY.NOT_APPLICABLE
        })

    # TODO(#13523): Change 'content' to domain object/TypedDict to
    # remove Any from type-annotation below.
    @classmethod
    def create(
            cls, # type: Type[SELF_BASE_SNAPSHOT_CONTENT_MODEL]
            snapshot_id, # type: Text
            content # type: Dict[Text, Any]
    ):
        # type: (...) -> SELF_BASE_SNAPSHOT_CONTENT_MODEL
        """This method returns an instance of the BaseSnapshotContentModel for
        a construct with the common fields filled.

        Args:
            snapshot_id: str. The ID of the construct corresponding to this
                snapshot.
            content: dict. The fields of the original model in dict format.

        Returns:
            BaseSnapshotContentModel. Returns the respective
            BaseSnapshotContentModel instance of the construct from which this
            is called.
        """
        return cls(id=snapshot_id, content=content)

    def get_unversioned_instance_id(self):
        # type: () -> Text
        """Gets the instance id from the snapshot id.

        Returns:
            str. Instance id part of snapshot id.
        """
        return self.id[:self.id.rfind(VERSION_DELIMITER)]

    def get_version_string(self):
        # type: () -> Text
        """Gets the version number from the snapshot id.

        Returns:
            str. Version number part of snapshot id.
        """
        return self.id[self.id.rfind(VERSION_DELIMITER) + 1:]


class BaseMapReduceBatchResultsModel(BaseModel):
    """Base model for batch storage for MR jobs.

    This model turns off caching, because this results in stale data being
    shown after each MapReduce job run. Classes which are used by a MR job to
    store its batch results should subclass this class.
    """

    _use_cache = False
    _use_memcache = False<|MERGE_RESOLUTION|>--- conflicted
+++ resolved
@@ -1259,10 +1259,6 @@
             if not strict:
                 return None
             python_utils.reraise_exception() # type: ignore[no-untyped-call]
-<<<<<<< HEAD
-            return None
-=======
->>>>>>> 33349322
 
     @classmethod
     def get_multi_versions(
