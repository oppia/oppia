# coding: utf-8
#
# Copyright 2021 The Oppia Authors. All Rights Reserved.
#
# Licensed under the Apache License, Version 2.0 (the "License");
# you may not use this file except in compliance with the License.
# You may obtain a copy of the License at
#
#      http://www.apache.org/licenses/LICENSE-2.0
#
# Unless required by applicable law or agreed to in writing, software
# distributed under the License is distributed on an "AS-IS" BASIS,
# WITHOUT WARRANTIES OR CONDITIONS OF ANY KIND, either express or implied.
# See the License for the specific language governing permissions and
# limitations under the License.

"""Tests for Blog Post models."""

from __future__ import annotations

import datetime
import types

from core import feconf
from core import utils
from core.platform import models
from core.tests import test_utils

from typing import Dict, Final, List

MYPY = False
if MYPY: # pragma: no cover
    from mypy_imports import base_models
    from mypy_imports import blog_models

(base_models, blog_models, user_models) = models.Registry.import_models([
    models.Names.BASE_MODEL, models.Names.BLOG, models.Names.USER
])


class BlogPostModelTest(test_utils.GenericTestBase):
    """Tests for the BlogPostModel class."""

    NONEXISTENT_USER_ID: Final = 'id_x'
    USER_ID: Final = 'user_1'
    CONTENT: Final = 'Dummy Content'
    TITLE: Final = 'Dummy Title'
    TAGS: Final = ['tag1', 'tag2', 'tag3']
    THUMBNAIL: Final = 'xyzabc'

    def setUp(self) -> None:
        """Set up blog post models in datastore for use in testing."""
        super().setUp()

        self.blog_post_model = blog_models.BlogPostModel(
            id='blog_one',
            author_id=self.USER_ID,
            content=self.CONTENT,
            title=self.TITLE,
            published_on=datetime.datetime.utcnow(),
            url_fragment='sample-url-fragment',
            tags=self.TAGS,
            thumbnail_filename=self.THUMBNAIL
        )
        self.blog_post_model.update_timestamps()
        self.blog_post_model.put()

    def test_get_model_association_to_user(self) -> None:
        self.assertEqual(
            blog_models.BlogPostModel.
                get_model_association_to_user(),
            base_models.MODEL_ASSOCIATION_TO_USER.MULTIPLE_INSTANCES_PER_USER)

    def test_get_export_policy(self) -> None:
        expected_export_policy_dict = {
            'author_id': base_models.EXPORT_POLICY.NOT_APPLICABLE,
            'title': base_models.EXPORT_POLICY.EXPORTED,
            'content': base_models.EXPORT_POLICY.EXPORTED,
            'url_fragment': base_models.EXPORT_POLICY.EXPORTED,
            'tags': base_models.EXPORT_POLICY.EXPORTED,
            'thumbnail_filename': base_models.EXPORT_POLICY.EXPORTED,
            'published_on': base_models.EXPORT_POLICY.EXPORTED,
            'created_on': base_models.EXPORT_POLICY.NOT_APPLICABLE,
            'last_updated': base_models.EXPORT_POLICY.NOT_APPLICABLE,
            'deleted': base_models.EXPORT_POLICY.NOT_APPLICABLE
        }
        self.assertEqual(
            blog_models.BlogPostModel.get_export_policy(),
            expected_export_policy_dict)

    def test_get_deletion_policy(self) -> None:
        self.assertEqual(
            blog_models.BlogPostModel.get_deletion_policy(),
            base_models.DELETION_POLICY.LOCALLY_PSEUDONYMIZE)

    def test_has_reference_to_user_id(self) -> None:
        self.assertTrue(
            blog_models.BlogPostModel
            .has_reference_to_user_id(self.USER_ID))
        self.assertFalse(
            blog_models.BlogPostModel
            .has_reference_to_user_id(self.NONEXISTENT_USER_ID))

    def test_raise_exception_by_mocking_collision(self) -> None:
        """Tests create and generate_new_blog_post_id methods for raising
        exception.
        """
        blog_post_model_cls = blog_models.BlogPostModel

        # Test create method.
        with self.assertRaisesRegex(
            Exception, 'A blog post with the given blog post ID exists'
            ' already.'):

            # Swap dependent method get_by_id to simulate collision every time.
            with self.swap(
                blog_post_model_cls, 'get_by_id',
                types.MethodType(
                    lambda x, y: True,
                    blog_post_model_cls)):
                blog_post_model_cls.create(
                    'blog_post_id', self.USER_ID)

        # Test generate_new_blog_post_id method.
        with self.assertRaisesRegex(
            Exception,
            'New blog post id generator is producing too many collisions.'):
            # Swap dependent method get_by_id to simulate collision every time.
            with self.swap(
                blog_post_model_cls, 'get_by_id',
                types.MethodType(
                    lambda x, y: True,
                    blog_post_model_cls)):
                blog_post_model_cls.generate_new_blog_post_id()

    def test_get_by_url_fragment(self) -> None:
        self.assertEqual(
            blog_models.BlogPostModel.get_by_url_fragment(
                'sample-url-fragment'),
            self.blog_post_model
        )

    def test_creating_new_blog_post_model_instance(self) -> None:
        blog_post_model_id = (
            blog_models.BlogPostModel.generate_new_blog_post_id())
        blog_post_model_instance = (
            blog_models.BlogPostModel.create(
                blog_post_model_id, self.USER_ID))
        self.assertEqual(blog_post_model_instance.id, blog_post_model_id)
        self.assertEqual(blog_post_model_instance.author_id, self.USER_ID)

    def test_export_data_trivial(self) -> None:
        user_data = blog_models.BlogPostModel.export_data(
            self.NONEXISTENT_USER_ID
        )
        test_data: Dict[str, blog_models.BlogPostModelDataDict] = {}
        self.assertEqual(user_data, test_data)

    def test_export_data_nontrivial(self) -> None:
        user_data = blog_models.BlogPostModel.export_data(self.USER_ID)
        blog_post_id = 'blog_one'
        test_data = {
            blog_post_id: {
                'title': self.TITLE,
                'content': self.CONTENT,
                'url_fragment': 'sample-url-fragment',
                'tags': self.TAGS,
                'thumbnail_filename': self.THUMBNAIL,
                'published_on': utils.get_time_in_millisecs(
                    self.blog_post_model.published_on)
            }
        }
        self.assertEqual(user_data, test_data)


class BlogPostSummaryModelTest(test_utils.GenericTestBase):
    """Tests for the BlogPostSummaryModel class."""

    NONEXISTENT_USER_ID: Final = 'id_x'
    USER_ID: Final = 'user_1'
    SUMMARY: Final = 'Dummy Summary'
    TITLE: Final = 'Dummy Title'
    TAGS: Final = ['tag1', 'tag2', 'tag3']
    THUMBNAIL: Final = 'xyzabc'

    def setUp(self) -> None:
        """Set up models in datastore for use in testing."""
        super().setUp()

        self.blog_post_summary_model_old = (
            blog_models.BlogPostSummaryModel(
                id='blog_one',
                author_id=self.USER_ID,
                summary=self.SUMMARY,
                title=self.TITLE,
                published_on=datetime.datetime.utcnow(),
                url_fragment='sample-url-fragment',
                tags=self.TAGS,
                thumbnail_filename=self.THUMBNAIL
            ))
        self.blog_post_summary_model_old.update_timestamps()
        self.blog_post_summary_model_old.put()

        self.blog_post_summary_model_new = (
            blog_models.BlogPostSummaryModel(
                id='blog_two',
                author_id=self.USER_ID,
                summary='sample summary',
                title='Sample Tile',
                published_on=datetime.datetime.utcnow(),
                url_fragment='sample-url-fragment-two',
                tags=self.TAGS,
                thumbnail_filename=self.THUMBNAIL
            ))
        self.blog_post_summary_model_new.update_timestamps()
        self.blog_post_summary_model_new.put()

    def test_get_export_policy(self) -> None:
        expected_export_policy_dict = {
            'author_id': base_models.EXPORT_POLICY.NOT_APPLICABLE,
            'title': base_models.EXPORT_POLICY.NOT_APPLICABLE,
            'summary': base_models.EXPORT_POLICY.NOT_APPLICABLE,
            'url_fragment': base_models.EXPORT_POLICY.NOT_APPLICABLE,
            'tags': base_models.EXPORT_POLICY.NOT_APPLICABLE,
            'thumbnail_filename': base_models.EXPORT_POLICY.NOT_APPLICABLE,
            'published_on': base_models.EXPORT_POLICY.NOT_APPLICABLE,
            'created_on': base_models.EXPORT_POLICY.NOT_APPLICABLE,
            'last_updated': base_models.EXPORT_POLICY.NOT_APPLICABLE,
            'deleted': base_models.EXPORT_POLICY.NOT_APPLICABLE
        }
        self.assertEqual(
            blog_models.BlogPostSummaryModel.get_export_policy(),
            expected_export_policy_dict)

    def test_get_model_association_to_user(self) -> None:
        self.assertEqual(
            blog_models.BlogPostSummaryModel.
                get_model_association_to_user(),
            base_models.MODEL_ASSOCIATION_TO_USER.NOT_CORRESPONDING_TO_USER)

    def test_get_deletion_policy(self) -> None:
        self.assertEqual(
            blog_models.BlogPostSummaryModel.get_deletion_policy(),
            base_models.DELETION_POLICY.LOCALLY_PSEUDONYMIZE)

    def test_has_reference_to_user_id(self) -> None:
        self.assertTrue(
            blog_models.BlogPostSummaryModel
            .has_reference_to_user_id(self.USER_ID))
        self.assertFalse(
            blog_models.BlogPostSummaryModel
            .has_reference_to_user_id(self.NONEXISTENT_USER_ID))

    def test_get_blog_post_summary_models(self) -> None:
        blog_post_ids = ['blog_two', 'blog_one']
        blog_post_summary_models = (
            blog_models.BlogPostSummaryModel.get_multi(blog_post_ids))
        self.assertEqual(len(blog_post_summary_models), 2)
        self.assertEqual(
            blog_post_summary_models[0], self.blog_post_summary_model_new)
        self.assertEqual(
            blog_post_summary_models[1], self.blog_post_summary_model_old)


class BlogPostRightsModelTest(test_utils.GenericTestBase):
    """Tests for the BlogPostRightsModel class."""

    NONEXISTENT_USER_ID: Final = 'id_x'
    USER_ID: Final = 'user_1'
    USER_ID_NEW: Final = 'user_2'
    USER_ID_OLD: Final = 'user_3'
    BLOG_POST_ID_NEW: Final = 'blog_post_id'
    BLOG_POST_ID_OLD: Final = 'blog_post_old_id'

    def setUp(self) -> None:
        super().setUp()
        self.blog_post_rights_model = blog_models.BlogPostRightsModel(
            id=self.BLOG_POST_ID_NEW,
            editor_ids=[self.USER_ID_NEW],
            blog_post_is_published=True,
        )
        self.blog_post_rights_model.update_timestamps()
        self.blog_post_rights_model.put()

        self.blog_post_rights_draft_model = blog_models.BlogPostRightsModel(
            id=self.BLOG_POST_ID_OLD,
            editor_ids=[self.USER_ID_OLD, self.USER_ID_NEW, self.USER_ID],
            blog_post_is_published=False,
        )
        self.blog_post_rights_draft_model.update_timestamps()
        self.blog_post_rights_draft_model.put()

    def test_get_export_policy(self) -> None:
        expected_export_policy_dict = {
            'editor_ids': base_models.EXPORT_POLICY.EXPORTED,
            'blog_post_is_published': base_models.EXPORT_POLICY.NOT_APPLICABLE,
            'created_on': base_models.EXPORT_POLICY.NOT_APPLICABLE,
            'last_updated': base_models.EXPORT_POLICY.NOT_APPLICABLE,
            'deleted': base_models.EXPORT_POLICY.NOT_APPLICABLE
        }
        self.assertEqual(
            blog_models.BlogPostRightsModel.get_export_policy(),
            expected_export_policy_dict)

    def test_get_field_name_mapping_to_takeout_keys(self) -> None:
        self.assertEqual(
            blog_models.BlogPostRightsModel.
            get_field_name_mapping_to_takeout_keys(),
            {
                'editor_ids': 'editable_blog_post_ids'
            })

    def test_get_model_association_to_user(self) -> None:
        self.assertEqual(
            blog_models.BlogPostRightsModel.
                get_model_association_to_user(),
            base_models.
                MODEL_ASSOCIATION_TO_USER.ONE_INSTANCE_SHARED_ACROSS_USERS)

    def test_get_deletion_policy(self) -> None:
        self.assertEqual(
            blog_models.BlogPostRightsModel.get_deletion_policy(),
            base_models.DELETION_POLICY.DELETE)

    def test_has_reference_to_user_id(self) -> None:
        self.assertTrue(
            blog_models.BlogPostRightsModel
            .has_reference_to_user_id(self.USER_ID))
        self.assertTrue(
            blog_models.BlogPostRightsModel
            .has_reference_to_user_id(self.USER_ID_NEW))
        self.assertFalse(
            blog_models.BlogPostRightsModel
            .has_reference_to_user_id(self.NONEXISTENT_USER_ID))

    def test_get_all_by_user_for_fetching_all_rights_model(self) -> None:
        self.assertEqual(
            blog_models.BlogPostRightsModel.get_all_by_user(self.USER_ID_NEW),
            [self.blog_post_rights_model, self.blog_post_rights_draft_model])
        self.assertEqual(
            blog_models.BlogPostRightsModel.get_all_by_user(self.USER_ID),
            [self.blog_post_rights_draft_model])

    def test_get_published_models_by_user_when_limit_is_set(self) -> None:
        blog_post_rights_draft_model = blog_models.BlogPostRightsModel(
            id='blog_post_two',
            editor_ids=[self.USER_ID_NEW],
            blog_post_is_published=False,
        )
        blog_post_rights_draft_model.update_timestamps()
        blog_post_rights_draft_model.put()

        blog_post_rights_published_model = blog_models.BlogPostRightsModel(
            id='blog_post_one',
            editor_ids=[self.USER_ID_NEW],
            blog_post_is_published=True,
        )
        blog_post_rights_published_model.update_timestamps()
        blog_post_rights_published_model.put()

        # The latest two published blog post rights models should be fetched.
        self.assertEqual(
            blog_models.BlogPostRightsModel.get_published_models_by_user(
                self.USER_ID_NEW, 0, 2),
            [blog_post_rights_published_model, self.blog_post_rights_model])

        # The latest published blog post rights model should be fetched.
        self.assertEqual(
            blog_models.BlogPostRightsModel.get_published_models_by_user(
                self.USER_ID_NEW, 0, 1), [blog_post_rights_published_model])

        # The second latest published blog post rights model should be fetched.
        self.assertEqual(
            blog_models.BlogPostRightsModel.get_published_models_by_user(
                self.USER_ID_NEW, 1, 1), [self.blog_post_rights_model])

    def test_get_published_models_by_user_when_no_limit(self) -> None:
        blog_post_rights_published_model = blog_models.BlogPostRightsModel(
            id='blog_post_one',
            editor_ids=[self.USER_ID_NEW],
            blog_post_is_published=True,
        )
        blog_post_rights_published_model.update_timestamps()
        blog_post_rights_published_model.put()

        self.assertEqual(
            len(
                blog_models.BlogPostRightsModel
                .get_published_models_by_user(self.USER_ID_NEW)), 2)

    def test_get_draft_models_by_user_when_limit_is_set(self) -> None:
        blog_post_rights_draft_model = blog_models.BlogPostRightsModel(
            id='blog_post_two',
            editor_ids=[self.USER_ID_NEW],
            blog_post_is_published=False,
        )
        blog_post_rights_draft_model.update_timestamps()
        blog_post_rights_draft_model.put()

        blog_post_rights_published_model = blog_models.BlogPostRightsModel(
            id='blog_post_one',
            editor_ids=[self.USER_ID_NEW],
            blog_post_is_published=True,
        )
        blog_post_rights_published_model.update_timestamps()
        blog_post_rights_published_model.put()

        # The latest two draft blog post rights models should be fetched.
        self.assertEqual(
            blog_models.BlogPostRightsModel.get_draft_models_by_user(
                self.USER_ID_NEW, 2),
            [blog_post_rights_draft_model, self.blog_post_rights_draft_model])

        # The latest draft blog post rights model should be fetched.
        self.assertEqual(
            blog_models.BlogPostRightsModel.get_draft_models_by_user(
                self.USER_ID_NEW, 1), [blog_post_rights_draft_model])

    def test_get_draft_models_by_user_when_no_limit_is_set(self) -> None:
        blog_post_rights_draft_model = blog_models.BlogPostRightsModel(
            id='blog_post_two',
            editor_ids=[self.USER_ID_NEW],
            blog_post_is_published=False,
        )
        blog_post_rights_draft_model.update_timestamps()
        blog_post_rights_draft_model.put()

        self.assertEqual(
            len(blog_models.BlogPostRightsModel.get_draft_models_by_user(
                self.USER_ID_NEW)), 2)

    def test_export_data_on_editor(self) -> None:
        """Test export data on user who is editor of the blog post."""

        blog_post_ids = (
            blog_models.BlogPostRightsModel.export_data(
                self.USER_ID_NEW))
        expected_blog_post_ids = {
            'editable_blog_post_ids': [
                self.BLOG_POST_ID_NEW,
                self.BLOG_POST_ID_OLD,
                ],
        }
        self.assertEqual(expected_blog_post_ids, blog_post_ids)

    def test_export_data_on_uninvolved_user(self) -> None:
        """Test for empty lists when user has no editor rights on
        existing blog posts.
        """

        blog_post_ids = (
            blog_models.BlogPostRightsModel.export_data(
                self.NONEXISTENT_USER_ID))
        expected_blog_post_ids: Dict[str, List[str]] = {
            'editable_blog_post_ids': [],
        }
        self.assertEqual(expected_blog_post_ids, blog_post_ids)

    def test_raise_exception_by_mocking_collision(self) -> None:
        """Tests create methods for raising exception."""

        blog_post_rights_model_cls = blog_models.BlogPostRightsModel

        # Test create method.
        with self.assertRaisesRegex(
            Exception,
            'Blog Post ID conflict on creating new blog post rights model.'):
            #  Swap dependent method get_by_id to simulate collision every time.
            with self.swap(
                blog_post_rights_model_cls, 'get_by_id',
                types.MethodType(
                    lambda x, y: True,
                    blog_post_rights_model_cls)):
                blog_post_rights_model_cls.create(
                    'blog_one', self.USER_ID)

    def test_creating_new_blog_post_rights_model(self) -> None:
        blog_post_model_id = (
            blog_models.BlogPostModel.generate_new_blog_post_id())
        blog_post_rights_model_instance = (
            blog_models.BlogPostRightsModel.create(
                blog_post_model_id, self.USER_ID))
        self.assertEqual(
            blog_post_rights_model_instance.id, blog_post_model_id)
        self.assertEqual(
            blog_post_rights_model_instance.editor_ids, [self.USER_ID])

    def test_deassign_user_from_all_blog_posts(self) -> None:
        """Tests removing user id from the list of editor ids for blog post
        assigned to a user.
        """

        blog_models.BlogPostRightsModel.deassign_user_from_all_blog_posts(
            self.USER_ID_NEW)
        blog_post_rights_models = blog_models.BlogPostRightsModel.get_all()
        for model in blog_post_rights_models:
            self.assertTrue(self.USER_ID_NEW not in model.editor_ids)

<<<<<<< HEAD

class BlogAuthorDetailsModelTest(test_utils.GenericTestBase):
    """Tests for BlogAuthorDetailsModel class."""

    NONEXISTENT_USER_ID: Final = 'id_x'
    USER_1_ID: Final = 'user_id'
    USER_1_ROLE: Final = feconf.ROLE_ID_BLOG_ADMIN
    USER_1_NAME: Final = 'user'
    USER_2_ID: Final = 'user_two_id'
    USER_2_ROLE: Final = feconf.ROLE_ID_BLOG_POST_EDITOR
    USER_2_NAME: Final = 'user two'
    GENERIC_DATE: Final = datetime.datetime(2019, 5, 20)
    GENERIC_EPOCH: Final = utils.get_time_in_millisecs(
        datetime.datetime(2019, 5, 20)
    )
    GENERIC_IMAGE_URL: Final = 'www.example.com/example.png'
    GENERIC_USER_BIO: Final = 'I am a user of Oppia!'

    def setUp(self) -> None:
        """Set up author details models in datastore for use in testing."""
        super().setUp()
        author_model_one = blog_models.BlogAuthorDetailsModel(
            id='author_model',
            author_id=self.USER_1_ID,
            displayed_author_name=self.USER_1_NAME,
            author_bio=self.GENERIC_USER_BIO
        )
        author_model_one.update_timestamps()
        author_model_one.put()

    def test_raise_exception_by_mocking_collision(self) -> None:
        """Tests create and generate_new_instance_id methods for raising
        exception.
        """
        blog_author_details_model_cls = blog_models.BlogAuthorDetailsModel

        # Test create method.
        with self.assertRaisesRegex(
            Exception, 'A blog author details model for given user already'
            ' exists.'):

            # Swap dependent method get_by_author to simulate collision every
            # time.
            with self.swap(
                blog_author_details_model_cls, 'get_by_author',
                types.MethodType(
                    lambda x, y: True,
                    blog_author_details_model_cls)):
                blog_author_details_model_cls.create(
                    self.USER_1_ID, 'displayed_author_name', '')

        # Test generate_new_blog_post_id method.
        with self.assertRaisesRegex(
            Exception,
            'New instance id generator is producing too many collisions.'):
            # Swap dependent method get_by_id to simulate collision every time.
            with self.swap(
                blog_author_details_model_cls, 'get_by_id',
                types.MethodType(
                    lambda x, y: True,
                    blog_author_details_model_cls)):
                blog_author_details_model_cls.generate_new_instance_id()

    def test_get_deletion_policy_is_delete(self) -> None:
        self.assertEqual(
            blog_models.BlogAuthorDetailsModel.get_deletion_policy(),
            base_models.DELETION_POLICY.LOCALLY_PSEUDONYMIZE)

    def test_get_model_association_to_user(self) -> None:
        self.assertEqual(
            blog_models.BlogAuthorDetailsModel.get_model_association_to_user(),
            base_models.MODEL_ASSOCIATION_TO_USER.ONE_INSTANCE_PER_USER)

    def test_get_export_policy(self) -> None:
        self.assertEqual(
            blog_models.BlogAuthorDetailsModel.get_export_policy(), {
                'author_id': base_models.EXPORT_POLICY.NOT_APPLICABLE,
                'displayed_author_name': base_models.EXPORT_POLICY.EXPORTED,
                'author_bio': base_models.EXPORT_POLICY.EXPORTED,
                'last_updated': base_models.EXPORT_POLICY.NOT_APPLICABLE,
                'created_on': base_models.EXPORT_POLICY.NOT_APPLICABLE,
                'deleted': base_models.EXPORT_POLICY.NOT_APPLICABLE,
            }
        )

    def test_export_data_on_nonexistent_author(self) -> None:
        """Test if export_data returns None when user's author detail model is
        not in datastore.
        """
        self.assertEqual(
            blog_models.BlogAuthorDetailsModel.export_data(
                self.NONEXISTENT_USER_ID
            ), {}
        )

    def test_export_data_on_existent_author(self) -> None:
        """Test if export_data works as intended on a user's author detail model
         in datastore.
        """
        user_data = (
            blog_models.BlogAuthorDetailsModel.export_data(self.USER_1_ID))
        expected_data = {
            'displayed_author_name': self.USER_1_NAME,
            'author_bio': self.GENERIC_USER_BIO
        }
        self.assertEqual(expected_data, user_data)

    def test_has_reference_to_user_id(self) -> None:
        # Case for blog post author.
        self.assertTrue(
            blog_models.BlogAuthorDetailsModel.has_reference_to_user_id(
                self.USER_1_ID)
        )

        # Case for a non existing user.
        self.assertFalse(
            blog_models.BlogAuthorDetailsModel.has_reference_to_user_id(
                self.NONEXISTENT_USER_ID)
        )

    def test_creating_new_author_detail_model_instance(self) -> None:
        blog_models.BlogAuthorDetailsModel.create(
            self.USER_2_ID, self.USER_2_NAME, self.GENERIC_USER_BIO)
        model_instance = blog_models.BlogAuthorDetailsModel.get_by_author(
            self.USER_2_ID)
        # Ruling out the possibility of None for mypy type checking.
        assert model_instance is not None
        self.assertEqual(model_instance.author_id, self.USER_2_ID)
        self.assertEqual(model_instance.displayed_author_name, self.USER_2_NAME)
        self.assertEqual(model_instance.author_bio, self.GENERIC_USER_BIO)
=======
    def test_deassign_user_from_blog_post_handles_invalid_user_id(self) -> None:
        # If the user is not in the editor list of any blog post, the
        # method 'BlogPostRightsModel.deassign_user_from_all_blog_posts()'
        # should do nothing and exit.
        blog_models.BlogPostRightsModel.deassign_user_from_all_blog_posts(
            self.NONEXISTENT_USER_ID)
        blog_post_rights_models = blog_models.BlogPostRightsModel.get_all()
        for model in blog_post_rights_models:
            self.assertTrue(self.NONEXISTENT_USER_ID not in model.editor_ids)
>>>>>>> a128a055
<|MERGE_RESOLUTION|>--- conflicted
+++ resolved
@@ -496,7 +496,16 @@
         for model in blog_post_rights_models:
             self.assertTrue(self.USER_ID_NEW not in model.editor_ids)
 
-<<<<<<< HEAD
+    def test_deassign_user_from_blog_post_handles_invalid_user_id(self) -> None:
+        # If the user is not in the editor list of any blog post, the
+        # method 'BlogPostRightsModel.deassign_user_from_all_blog_posts()'
+        # should do nothing and exit.
+        blog_models.BlogPostRightsModel.deassign_user_from_all_blog_posts(
+            self.NONEXISTENT_USER_ID)
+        blog_post_rights_models = blog_models.BlogPostRightsModel.get_all()
+        for model in blog_post_rights_models:
+            self.assertTrue(self.NONEXISTENT_USER_ID not in model.editor_ids)
+
 
 class BlogAuthorDetailsModelTest(test_utils.GenericTestBase):
     """Tests for BlogAuthorDetailsModel class."""
@@ -626,15 +635,4 @@
         assert model_instance is not None
         self.assertEqual(model_instance.author_id, self.USER_2_ID)
         self.assertEqual(model_instance.displayed_author_name, self.USER_2_NAME)
-        self.assertEqual(model_instance.author_bio, self.GENERIC_USER_BIO)
-=======
-    def test_deassign_user_from_blog_post_handles_invalid_user_id(self) -> None:
-        # If the user is not in the editor list of any blog post, the
-        # method 'BlogPostRightsModel.deassign_user_from_all_blog_posts()'
-        # should do nothing and exit.
-        blog_models.BlogPostRightsModel.deassign_user_from_all_blog_posts(
-            self.NONEXISTENT_USER_ID)
-        blog_post_rights_models = blog_models.BlogPostRightsModel.get_all()
-        for model in blog_post_rights_models:
-            self.assertTrue(self.NONEXISTENT_USER_ID not in model.editor_ids)
->>>>>>> a128a055
+        self.assertEqual(model_instance.author_bio, self.GENERIC_USER_BIO)