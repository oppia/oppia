--- conflicted
+++ resolved
@@ -33,14 +33,9 @@
     from mypy_imports import base_models
     from mypy_imports import blog_models
 
-<<<<<<< HEAD
-(base_models, blog_models, user_models) = models.Registry.import_models(
-    [models.Names.BASE_MODEL, models.Names.BLOG, models.Names.USER])
-=======
 (base_models, blog_models, user_models) = models.Registry.import_models([
-    models.NAMES.base_model, models.NAMES.blog, models.NAMES.user
+    models.Names.BASE_MODEL, models.Names.BLOG, models.Names.USER
 ])
->>>>>>> dc571464
 
 
 class BlogPostModelTest(test_utils.GenericTestBase):
