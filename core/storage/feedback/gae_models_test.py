# coding: utf-8
#
# Copyright 2014 The Oppia Authors. All Rights Reserved.
#
# Licensed under the Apache License, Version 2.0 (the "License");
# you may not use this file except in compliance with the License.
# You may obtain a copy of the License at
#
#      http://www.apache.org/licenses/LICENSE-2.0
#
# Unless required by applicable law or agreed to in writing, software
# distributed under the License is distributed on an "AS-IS" BASIS,
# WITHOUT WARRANTIES OR CONDITIONS OF ANY KIND, either express or implied.
# See the License for the specific language governing permissions and
# limitations under the License.

"""Tests for core.storage.feedback.gae_models."""
from __future__ import absolute_import  # pylint: disable=import-only-modules
from __future__ import unicode_literals  # pylint: disable=import-only-modules

import types

from core.domain import feedback_services
from core.platform import models
from core.tests import test_utils
import feconf

(base_models, feedback_models) = models.Registry.import_models(
    [models.NAMES.base_model, models.NAMES.feedback])

CREATED_ON_FIELD = 'created_on'
LAST_UPDATED_FIELD = 'last_updated'
DELETED_FIELD = 'deleted'
FIELDS_NOT_REQUIRED = [CREATED_ON_FIELD, LAST_UPDATED_FIELD, DELETED_FIELD]


class FeedbackThreadModelTest(test_utils.GenericTestBase):
    """Tests for the GeneralFeedbackThreadModel class."""

    def test_get_deletion_policy(self):
        self.assertEqual(
            feedback_models.GeneralFeedbackThreadModel.get_deletion_policy(),
            base_models.DELETION_POLICY.LOCALLY_PSEUDONYMIZE)

<<<<<<< HEAD
    def test_put_function(self):
        feedback_thread_model = feedback_models.GeneralFeedbackThreadModel(
            entity_type=feconf.ENTITY_TYPE_EXPLORATION, entity_id='exp_id_1',
            subject='dummy subject', message_count=0)

        feedback_thread_model.put()

        last_updated = feedback_thread_model.last_updated

        # If we do not wish to update the last_updated time, we should set
        # the update_last_updated_time argument to False in the put function.
        feedback_thread_model.put(update_last_updated_time=False)
        self.assertEqual(feedback_thread_model.last_updated, last_updated)

        # If we do wish to change it however, we can simply use the put function
        # as the default value of update_last_updated_time is True.
        feedback_thread_model.put()
        self.assertNotEqual(feedback_thread_model.last_updated, last_updated)

=======
>>>>>>> 4e807e40
    def test_raise_exception_by_mocking_collision(self):
        feedback_thread_model_cls = feedback_models.GeneralFeedbackThreadModel
        # Test create method.
        with self.assertRaisesRegexp(
            Exception, 'Feedback thread ID conflict on create.'):
            # Swap dependent method get_by_id to simulate collision every time.
            with self.swap(
                feedback_thread_model_cls, 'get_by_id',
                types.MethodType(
                    lambda x, y: True,
                    feedback_thread_model_cls)):
                feedback_thread_model_cls.create(
                    'exploration.exp_id.thread_id')

        # Test generate_new_thread_id method.
        with self.assertRaisesRegexp(
            Exception,
            'New thread id generator is producing too many collisions.'):
            # Swap dependent method get_by_id to simulate collision every time.
            with self.swap(
                feedback_thread_model_cls, 'get_by_id',
                types.MethodType(
                    lambda x, y: True,
                    feedback_thread_model_cls)):
                feedback_thread_model_cls.generate_new_thread_id(
                    'exploration', 'exp_id')

    def test_export_data_trivial(self):
        user_data = feedback_models.GeneralFeedbackThreadModel.export_data(
            'fake_user'
        )
        test_data = {}
        self.assertEqual(user_data, test_data)

    def test_export_data_nontrivial(self):
        # Set up testing variables.
        test_export_entity_type = feconf.ENTITY_TYPE_EXPLORATION
        test_export_entity_id = 'exp_id_2'
        test_export_author_id = 'user_1'
        test_export_status = 'open'
        test_export_subject = 'dummy subject'
        test_export_has_suggestion = True
        test_export_summary = 'This is a great summary.'
        test_export_message_count = 0

        feedback_thread_model = feedback_models.GeneralFeedbackThreadModel(
            entity_type=test_export_entity_type,
            entity_id=test_export_entity_id,
            original_author_id=test_export_author_id,
            status=test_export_status,
            subject=test_export_subject,
            has_suggestion=test_export_has_suggestion,
            summary=test_export_summary,
            message_count=test_export_message_count
        )

        feedback_thread_model.put()

        user_data = (
            feedback_models
            .GeneralFeedbackThreadModel.export_data('user_1'))
        test_data = {
            feedback_thread_model.id: {
                'entity_type': test_export_entity_type,
                'entity_id': test_export_entity_id,
                'status': test_export_status,
                'subject': test_export_subject,
                'has_suggestion': test_export_has_suggestion,
                'summary': test_export_summary,
                'message_count': test_export_message_count,
                'last_updated': feedback_thread_model.last_updated
            }
        }
        self.assertEqual(user_data, test_data)


class GeneralFeedbackMessageModelTests(test_utils.GenericTestBase):
    """Tests for the GeneralFeedbackMessageModel class."""

    def test_get_deletion_policy(self):
        self.assertEqual(
            feedback_models.GeneralFeedbackMessageModel.get_deletion_policy(),
            base_models.DELETION_POLICY.LOCALLY_PSEUDONYMIZE)

    def test_raise_exception_by_mocking_collision(self):
        with self.assertRaisesRegexp(
            Exception, 'Feedback message ID conflict on create.'):
            # Swap dependent method get_by_id to simulate collision every time.
            with self.swap(
                feedback_models.GeneralFeedbackMessageModel, 'get_by_id',
                types.MethodType(
                    lambda x, y: True,
                    feedback_models.GeneralFeedbackMessageModel)):
                feedback_models.GeneralFeedbackMessageModel.create(
                    'thread_id', 'message_id')

    def test_get_all_messages(self):
        thread_id = feedback_services.create_thread(
            'exploration', '0', None, 'subject 1', 'text 1')

        feedback_services.create_message(
            thread_id, None, 'open', 'subject 2', 'text 2')

        model = feedback_models.GeneralFeedbackMessageModel.get(
            thread_id, 0)
        self.assertEqual(model.entity_type, 'exploration')

        all_messages = (
            feedback_models.GeneralFeedbackMessageModel
            .get_all_messages(2, None))

        self.assertEqual(len(all_messages[0]), 2)

        self.assertEqual(all_messages[0][0].thread_id, thread_id)
        self.assertEqual(all_messages[0][0].entity_id, '0')
        self.assertEqual(all_messages[0][0].entity_type, 'exploration')
        self.assertEqual(all_messages[0][0].text, 'text 2')
        self.assertEqual(all_messages[0][0].updated_subject, 'subject 2')

        self.assertEqual(all_messages[0][1].thread_id, thread_id)
        self.assertEqual(all_messages[0][1].entity_id, '0')
        self.assertEqual(all_messages[0][1].entity_type, 'exploration')
        self.assertEqual(all_messages[0][1].text, 'text 1')
        self.assertEqual(all_messages[0][1].updated_subject, 'subject 1')

    def test_get_most_recent_message(self):
        thread_id = feedback_services.create_thread(
            'exploration', '0', None, 'subject 1', 'text 1')

        feedback_services.create_message(
            thread_id, None, 'open', 'subject 2', 'text 2')

        model1 = feedback_models.GeneralFeedbackMessageModel.get(
            thread_id, 0)

        self.assertEqual(model1.entity_type, 'exploration')

        message = (
            feedback_models.GeneralFeedbackMessageModel
            .get_most_recent_message(thread_id))

        self.assertEqual(message.thread_id, thread_id)
        self.assertEqual(message.entity_id, '0')
        self.assertEqual(message.entity_type, 'exploration')
        self.assertEqual(message.text, 'text 2')
        self.assertEqual(message.updated_subject, 'subject 2')

    def test_export_data_trivial(self):
        user_data = (
            feedback_models.GeneralFeedbackMessageModel
            .export_data('non_existent_user'))
        test_data = {}
        self.assertEqual(user_data, test_data)

    def test_export_data_nontrivial(self):
        # Setup test variables.
        test_export_thread_type = 'exploration'
        test_export_thread_id = 'export_thread_1'
        test_export_author_id = 'export_author_1'
        test_export_updated_status = 'open'
        test_export_updated_subject = 'export_subject_1'
        test_export_text = 'Export test text.'
        test_export_received_via_email = False

        thread_id = feedback_services.create_thread(
            test_export_thread_type,
            test_export_thread_id,
            test_export_author_id,
            test_export_updated_subject,
            test_export_text
        )

        feedback_services.create_message(
            thread_id,
            test_export_author_id,
            test_export_updated_status,
            test_export_updated_subject,
            test_export_text
        )

        user_data = (
            feedback_models.GeneralFeedbackMessageModel
            .export_data(test_export_author_id))

        test_data = {
            thread_id + '.0': {
                'thread_id': thread_id,
                'message_id': 0,
                'updated_status': test_export_updated_status,
                'updated_subject': test_export_updated_subject,
                'text': test_export_text,
                'received_via_email': test_export_received_via_email
            },
            thread_id + '.1': {
                'thread_id': thread_id,
                'message_id': 1,
                'updated_status': test_export_updated_status,
                'updated_subject': test_export_updated_subject,
                'text': test_export_text,
                'received_via_email': test_export_received_via_email
            }
        }

        self.assertEqual(test_data, user_data)


class FeedbackThreadUserModelTest(test_utils.GenericTestBase):
    """Tests for the FeedbackThreadUserModel class."""

    def test_put_function(self):
        feedback_thread_model = feedback_models.GeneralFeedbackThreadUserModel(
            id='user_id.exploration.exp_id.thread_id',
            user_id='user_id',
            thread_id='exploration.exp_id.thread_id',
            message_ids_read_by_user=[])

        feedback_thread_model.put()

        last_updated = feedback_thread_model.last_updated

        # If we do not wish to update the last_updated time, we should set
        # the update_last_updated_time argument to False in the put function.
        feedback_thread_model.put(update_last_updated_time=False)
        self.assertEqual(feedback_thread_model.last_updated, last_updated)

        # If we do wish to change it however, we can simply use the put function
        # as the default value of update_last_updated_time is True.
        feedback_thread_model.put()
        self.assertNotEqual(feedback_thread_model.last_updated, last_updated)

    def test_get_deletion_policy(self):
        self.assertEqual(
            feedback_models.GeneralFeedbackThreadUserModel
            .get_deletion_policy(),
            base_models.DELETION_POLICY.DELETE)

    def test_create_new_object(self):
        feedback_models.GeneralFeedbackThreadUserModel.create(
            'user_id', 'exploration.exp_id.thread_id')
        feedback_thread_user_model = (
            feedback_models.GeneralFeedbackThreadUserModel.get(
                'user_id', 'exploration.exp_id.thread_id'))

        self.assertEqual(
            feedback_thread_user_model.id,
            'user_id.exploration.exp_id.thread_id')
        self.assertEqual(feedback_thread_user_model.user_id, 'user_id')
        self.assertEqual(
            feedback_thread_user_model.thread_id,
            'exploration.exp_id.thread_id')
        self.assertEqual(
            feedback_thread_user_model.message_ids_read_by_user, [])

    def test_get_object(self):
        feedback_models.GeneralFeedbackThreadUserModel.create(
            'user_id', 'exploration.exp_id.thread_id')
        expected_model = feedback_models.GeneralFeedbackThreadUserModel(
            id='user_id.exploration.exp_id.thread_id',
            user_id='user_id',
            thread_id='exploration.exp_id.thread_id',
            message_ids_read_by_user=[])

        actual_model = (
            feedback_models.GeneralFeedbackThreadUserModel.get(
                'user_id', 'exploration.exp_id.thread_id'))

        self.assertEqual(actual_model.id, expected_model.id)
        self.assertEqual(actual_model.user_id, expected_model.user_id)
        self.assertEqual(actual_model.thread_id, expected_model.thread_id)
        self.assertEqual(
            actual_model.message_ids_read_by_user,
            expected_model.message_ids_read_by_user)

    def test_get_multi(self):
        feedback_models.GeneralFeedbackThreadUserModel.create(
            'user_id', 'exploration.exp_id.thread_id_1')
        feedback_models.GeneralFeedbackThreadUserModel.create(
            'user_id', 'exploration.exp_id.thread_id_2')

        expected_model_1 = feedback_models.GeneralFeedbackThreadUserModel(
            id='user_id.exploration.exp_id.thread_id_1',
            user_id='user_id',
            thread_id='exploration.exp_id.thread_id_1',
            message_ids_read_by_user=[])
        expected_model_2 = feedback_models.GeneralFeedbackThreadUserModel(
            id='user_id.exploration.exp_id.thread_id_2',
            user_id='user_id',
            thread_id='exploration.exp_id.thread_id_2',
            message_ids_read_by_user=[])

        actual_models = (
            feedback_models.GeneralFeedbackThreadUserModel.get_multi(
                'user_id',
                ['exploration.exp_id.thread_id_1',
                 'exploration.exp_id.thread_id_2']))

        actual_model_1 = actual_models[0]
        actual_model_2 = actual_models[1]

        self.assertEqual(actual_model_1.id, expected_model_1.id)
        self.assertEqual(actual_model_1.user_id, expected_model_1.user_id)
        self.assertEqual(actual_model_1.thread_id, expected_model_1.thread_id)
        self.assertEqual(
            actual_model_1.message_ids_read_by_user,
            expected_model_1.message_ids_read_by_user)

        self.assertEqual(actual_model_2.id, expected_model_2.id)
        self.assertEqual(actual_model_2.user_id, expected_model_2.user_id)
        self.assertEqual(actual_model_2.thread_id, expected_model_2.thread_id)
        self.assertEqual(
            actual_model_2.message_ids_read_by_user,
            expected_model_2.message_ids_read_by_user)


class FeedbackAnalyticsModelTests(test_utils.GenericTestBase):
    """Tests for the FeedbackAnalyticsModelTests class."""

    def test_get_deletion_policy(self):
        self.assertEqual(
            feedback_models.FeedbackAnalyticsModel.get_deletion_policy(),
            base_models.DELETION_POLICY.KEEP_IF_PUBLIC)


class UnsentFeedbackEmailModelTest(test_utils.GenericTestBase):
    """Tests for FeedbackMessageEmailDataModel class."""

    def test_get_deletion_policy(self):
        self.assertEqual(
            feedback_models.UnsentFeedbackEmailModel.get_deletion_policy(),
            base_models.DELETION_POLICY.KEEP)

    def test_new_instances_stores_correct_data(self):
        user_id = 'A'
        message_reference_dict = {
            'exploration_id': 'ABC123',
            'thread_id': 'thread_id1',
            'message_id': 'message_id1'
        }
        email_instance = feedback_models.UnsentFeedbackEmailModel(
            id=user_id, feedback_message_references=[message_reference_dict])
        email_instance.put()

        retrieved_instance = (
            feedback_models.UnsentFeedbackEmailModel.get_by_id(id=user_id))

        self.assertEqual(
            retrieved_instance.feedback_message_references,
            [message_reference_dict])
        self.assertEqual(retrieved_instance.retries, 0)<|MERGE_RESOLUTION|>--- conflicted
+++ resolved
@@ -42,28 +42,6 @@
             feedback_models.GeneralFeedbackThreadModel.get_deletion_policy(),
             base_models.DELETION_POLICY.LOCALLY_PSEUDONYMIZE)
 
-<<<<<<< HEAD
-    def test_put_function(self):
-        feedback_thread_model = feedback_models.GeneralFeedbackThreadModel(
-            entity_type=feconf.ENTITY_TYPE_EXPLORATION, entity_id='exp_id_1',
-            subject='dummy subject', message_count=0)
-
-        feedback_thread_model.put()
-
-        last_updated = feedback_thread_model.last_updated
-
-        # If we do not wish to update the last_updated time, we should set
-        # the update_last_updated_time argument to False in the put function.
-        feedback_thread_model.put(update_last_updated_time=False)
-        self.assertEqual(feedback_thread_model.last_updated, last_updated)
-
-        # If we do wish to change it however, we can simply use the put function
-        # as the default value of update_last_updated_time is True.
-        feedback_thread_model.put()
-        self.assertNotEqual(feedback_thread_model.last_updated, last_updated)
-
-=======
->>>>>>> 4e807e40
     def test_raise_exception_by_mocking_collision(self):
         feedback_thread_model_cls = feedback_models.GeneralFeedbackThreadModel
         # Test create method.
