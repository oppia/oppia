# coding: utf-8
#
# Copyright 2014 The Oppia Authors. All Rights Reserved.
#
# Licensed under the Apache License, Version 2.0 (the "License");
# you may not use this file except in compliance with the License.
# You may obtain a copy of the License at
#
#      http://www.apache.org/licenses/LICENSE-2.0
#
# Unless required by applicable law or agreed to in writing, software
# distributed under the License is distributed on an "AS-IS" BASIS,
# WITHOUT WARRANTIES OR CONDITIONS OF ANY KIND, either express or implied.
# See the License for the specific language governing permissions and
# limitations under the License.

"""Models for Oppia feedback threads and messages."""
from __future__ import absolute_import  # pylint: disable=import-only-modules
from __future__ import unicode_literals  # pylint: disable=import-only-modules

import datetime

from core.platform import models
import feconf
import python_utils
import utils

from google.appengine.ext import ndb

(base_models,) = models.Registry.import_models([models.NAMES.base_model])

# Allowed feedback thread statuses.
STATUS_CHOICES_OPEN = 'open'
STATUS_CHOICES_FIXED = 'fixed'
STATUS_CHOICES_IGNORED = 'ignored'
STATUS_CHOICES_COMPLIMENT = 'compliment'
STATUS_CHOICES_NOT_ACTIONABLE = 'not_actionable'
STATUS_CHOICES = [
    STATUS_CHOICES_OPEN,
    STATUS_CHOICES_FIXED,
    STATUS_CHOICES_IGNORED,
    STATUS_CHOICES_COMPLIMENT,
    STATUS_CHOICES_NOT_ACTIONABLE,
]

# Constants used for generating new ids.
_MAX_RETRIES = 10
_RAND_RANGE = 127 * 127


class GeneralFeedbackThreadModel(base_models.BaseModel):
    """Threads for each entity.

    The id of instances of this class has the form
        [ENTITY_TYPE].[ENTITY_ID].[GENERATED_STRING]
    """
    # The type of entity the thread is linked to.
    entity_type = ndb.StringProperty(required=True, indexed=True)
    # The ID of the entity the thread is linked to.
    entity_id = ndb.StringProperty(required=True, indexed=True)
    # ID of the user who started the thread. This may be None if the feedback
    # was given anonymously by a learner.
    original_author_id = ndb.StringProperty(indexed=True)
    # Latest status of the thread.
    status = ndb.StringProperty(
        default=STATUS_CHOICES_OPEN,
        choices=STATUS_CHOICES,
        required=True,
        indexed=True,
    )
    # Latest subject of the thread.
    subject = ndb.StringProperty(indexed=True, required=True)
    # Summary text of the thread.
    summary = ndb.TextProperty(indexed=False)
    # Specifies whether this thread has a related suggestion.
    has_suggestion = ndb.BooleanProperty(
        indexed=True, default=False, required=True)
    # The number of messages in the thread.
    message_count = ndb.IntegerProperty(indexed=True, default=0)

<<<<<<< HEAD
=======
    @staticmethod
    def get_deletion_policy():
        """General feedback thread needs to be pseudonymized for the user."""
        return base_models.DELETION_POLICY.LOCALLY_PSEUDONYMIZE

>>>>>>> 3ccd5b5d
    @classmethod
    def export_data(cls, user_id):
        """Exports the data from GeneralFeedbackThreadModel
        into dict format for Takeout.
<<<<<<< HEAD

        Args:
            user_id: str. The ID of the user whose data should be exported.

        Returns:
            dict. Dictionary of the data from GeneralFeedbackThreadModel.
        """

        user_data = dict()
        feedback_models = cls.get_all().filter(
            cls.original_author_id == user_id).fetch()

        for feedback_model in feedback_models:
            feedback_model_id = str(feedback_model.id)
            user_data[feedback_model_id] = {
                'entity_type': feedback_model.entity_type,
                'entity_id': feedback_model.entity_id,
                'status': feedback_model.status,
                'subject': feedback_model.subject,
                'has_suggestion': feedback_model.has_suggestion,
                'summary': feedback_model.summary,
                'message_count': feedback_model.message_count,
                'last_updated': feedback_model.last_updated
            }

        return user_data

    def put(self, update_last_updated_time=True):
        """Writes the given thread instance to the datastore.
=======
>>>>>>> 3ccd5b5d

        Args:
            user_id: str. The ID of the user whose data should be exported.

        Returns:
            dict. Dictionary of the data from GeneralFeedbackThreadModel.
        """

        user_data = dict()
        feedback_models = cls.get_all().filter(
            cls.original_author_id == user_id).fetch()

        for feedback_model in feedback_models:
            user_data[feedback_model.id] = {
                'entity_type': feedback_model.entity_type,
                'entity_id': feedback_model.entity_id,
                'status': feedback_model.status,
                'subject': feedback_model.subject,
                'has_suggestion': feedback_model.has_suggestion,
                'summary': feedback_model.summary,
                'message_count': feedback_model.message_count,
                'last_updated': feedback_model.last_updated
            }

        return user_data

    @classmethod
    def generate_new_thread_id(cls, entity_type, entity_id):
        """Generates a new thread ID which is unique.

        Args:
            entity_type: str. The type of the entity.
            entity_id: str. The ID of the entity.

        Returns:
            str. A thread ID that is different from the IDs of all
                the existing threads within the given entity.

        Raises:
           Exception: There were too many collisions with existing thread IDs
               when attempting to generate a new thread ID.
        """
        for _ in python_utils.RANGE(_MAX_RETRIES):
            thread_id = (
                entity_type + '.' + entity_id + '.' +
                utils.base64_from_int(utils.get_current_time_in_millisecs()) +
                utils.base64_from_int(utils.get_random_int(_RAND_RANGE)))
            if not cls.get_by_id(thread_id):
                return thread_id
        raise Exception(
            'New thread id generator is producing too many collisions.')

    @classmethod
    def create(cls, thread_id):
        """Creates a new FeedbackThreadModel entry.

        Args:
            thread_id: str. Thread ID of the newly-created thread.

        Returns:
            GeneralFeedbackThreadModel. The newly created FeedbackThreadModel
                instance.

        Raises:
            Exception: A thread with the given thread ID exists already.
        """
        if cls.get_by_id(thread_id):
            raise Exception('Feedback thread ID conflict on create.')
        return cls(id=thread_id)

    @classmethod
    def get_threads(
            cls, entity_type, entity_id, limit=feconf.DEFAULT_QUERY_LIMIT):
        """Returns a list of threads associated with the entity, ordered
        by their "last updated" field. The number of entities fetched is
        limited by the `limit` argument to this method, whose default
        value is equal to the default query limit.

        Args:
            entity_type: str. The type of the entity.
            entity_id: str. The ID of the entity.
            limit: int. The maximum possible number of items in the returned
                list.

        Returns:
            list(GeneralFeedbackThreadModel). List of threads associated with
                the entity. Doesn't include deleted entries.
        """
        return cls.get_all().filter(cls.entity_type == entity_type).filter(
            cls.entity_id == entity_id).order(-cls.last_updated).fetch(limit)


class GeneralFeedbackMessageModel(base_models.BaseModel):
    """Feedback messages. One or more of these messages make a thread.

    The id of instances of this class has the form [THREAD_ID].[MESSAGE_ID]
    """
    # ID corresponding to an entry of FeedbackThreadModel.
    thread_id = ndb.StringProperty(required=True, indexed=True)
    # 0-based sequential numerical ID. Sorting by this field will create the
    # thread in chronological order.
    message_id = ndb.IntegerProperty(required=True, indexed=True)
    # ID of the user who posted this message. This may be None if the feedback
    # was given anonymously by a learner.
    author_id = ndb.StringProperty(indexed=True)
    # New thread status. Must exist in the first message of a thread. For the
    # rest of the thread, should exist only when the status changes.
    updated_status = ndb.StringProperty(choices=STATUS_CHOICES, indexed=True)
    # New thread subject. Must exist in the first message of a thread. For the
    # rest of the thread, should exist only when the subject changes.
    updated_subject = ndb.StringProperty(indexed=False)
    # Message text. Allowed not to exist (e.g. post only to update the status).
    text = ndb.StringProperty(indexed=False)
    # Whether the incoming message is received by email (as opposed to via
    # the web).
    received_via_email = ndb.BooleanProperty(
        default=False, indexed=True, required=True)

    @staticmethod
    def get_deletion_policy():
        """General feedback message needs to be pseudonymized for the user."""
        return base_models.DELETION_POLICY.LOCALLY_PSEUDONYMIZE

    @classmethod
    def export_data(cls, user_id):
        """Exports the data from GeneralFeedbackMessageModel
        into dict format for Takeout.

        Args:
            user_id: str. The ID of the user whose data should be exported.

        Returns:
            dict. Dictionary of the data from GeneralFeedbackMessageModel.
        """

        user_data = dict()
        feedback_models = cls.get_all().filter(cls.author_id == user_id).fetch()

        for feedback_model in feedback_models:
            user_data[feedback_model.id] = {
                'thread_id': feedback_model.thread_id,
                'message_id': feedback_model.message_id,
                'updated_status': feedback_model.updated_status,
                'updated_subject': feedback_model.updated_subject,
                'text': feedback_model.text,
                'received_via_email': feedback_model.received_via_email
            }

        return user_data

    @classmethod
    def export_data(cls, user_id):
        """Exports the data from GeneralFeedbackMessageModel
        into dict format for Takeout.

        Args:
            user_id: str. The ID of the user whose data should be exported.

        Returns:
            dict. Dictionary of the data from GeneralFeedbackMessageModel.
        """

        user_data = dict()
        feedback_models = cls.get_all().filter(cls.author_id == user_id).fetch()

        for feedback_model in feedback_models:
            feedback_model_id = str(feedback_model.id)
            user_data[feedback_model_id] = {
                'thread_id': feedback_model.thread_id,
                'message_id': feedback_model.message_id,
                'updated_status': feedback_model.updated_status,
                'updated_subject': feedback_model.updated_subject,
                'text': feedback_model.text,
                'received_via_email': feedback_model.received_via_email
            }

        return user_data

    @classmethod
    def _generate_id(cls, thread_id, message_id):
        """Generates full message ID given the thread ID and message ID.

        Args:
            thread_id: str. Thread ID of the thread to which the message
                belongs.
            message_id: int. Message ID of the message.

        Returns:
            str. Full message ID.
        """
        return '.'.join([thread_id, python_utils.UNICODE(message_id)])

    @property
    def entity_id(self):
        """Returns the entity_id corresponding to this thread instance.

        Returns:
            str. The entity_id.
        """
        return self.id.split('.')[1]

    @property
    def entity_type(self):
        """Returns the entity_type corresponding to this thread instance.

        Returns:
            str. The entity_type.
        """
        return self.id.split('.')[0]

    @classmethod
    def create(cls, thread_id, message_id):
        """Creates a new GeneralFeedbackMessageModel entry.

        Args:
            thread_id: str. ID of the thread.
            message_id: int. ID of the message.

        Returns:
            GeneralFeedbackMessageModel. Instance of the new
                GeneralFeedbackMessageModel entry.

        Raises:
            Exception: A message with the same ID already exists
                in the given thread.
        """
        instance_id = cls._generate_id(thread_id, message_id)
        if cls.get_by_id(instance_id):
            raise Exception('Feedback message ID conflict on create.')
        return cls(id=instance_id)

    @classmethod
    def get(cls, thread_id, message_id, strict=True):
        """Gets the GeneralFeedbackMessageModel entry for the given ID. Raises
        an error if no undeleted message with the given ID is found and
        strict == True.

        Args:
            thread_id: str. ID of the thread.
            message_id: int. ID of the message.
            strict: bool. Whether to raise an error if no FeedbackMessageModel
                entry is found for the given IDs.

        Returns:
            GeneralFeedbackMessageModel or None. If strict == False and no
                undeleted message with the given message_id exists in the
                datastore, then returns None. Otherwise, returns the
                GeneralFeedbackMessageModel instance that corresponds to the
                given ID.

        Raises:
            EntityNotFoundError: strict == True and either
                    (i) message ID is not valid
                    (ii) message is marked as deleted.
                No error will be raised if strict == False.
        """
        instance_id = cls._generate_id(thread_id, message_id)
        return super(GeneralFeedbackMessageModel, cls).get(
            instance_id, strict=strict)

    @classmethod
    def get_messages(cls, thread_id):
        """Returns a list of messages in the given thread. The number of
        messages returned is capped by feconf.DEFAULT_QUERY_LIMIT.

        Args:
            thread_id: str. ID of the thread.

        Returns:
            list(GeneralFeedbackMessageModel). A list of messages in the
            given thread, up to a maximum of feconf.DEFAULT_QUERY_LIMIT
            messages.
        """
        return cls.get_all().filter(
            cls.thread_id == thread_id).fetch(feconf.DEFAULT_QUERY_LIMIT)

    @classmethod
    def get_most_recent_message(cls, thread_id):
        """Returns the last message in the thread.

        Args:
            thread_id: str. ID of the thread.

        Returns:
            GeneralFeedbackMessageModel. Last message in the thread.
        """
        thread = GeneralFeedbackThreadModel.get_by_id(thread_id)
        if thread.message_count:
            most_recent_message = cls.get(thread_id, thread.message_count - 1)
            return most_recent_message
        else:
            return cls.get_all().filter(
                cls.thread_id == thread_id).order(-cls.last_updated).get()

    @classmethod
    def get_message_count(cls, thread_id):
        """Returns the number of messages in the thread. Includes the
        deleted entries.

        Args:
            thread_id: str. ID of the thread.

        Returns:
            int. Number of messages in the thread.
        """
        thread = GeneralFeedbackThreadModel.get_by_id(thread_id)
        if thread.message_count:
            return thread.message_count
        else:
            return cls.get_all(include_deleted=True).filter(
                cls.thread_id == thread_id).count()

    @classmethod
    def get_all_messages(cls, page_size, urlsafe_start_cursor):
        """Fetches a list of all the messages sorted by their last updated
        attribute.

        Args:
            page_size: int. The maximum number of messages to be returned.
            urlsafe_start_cursor: str or None. If provided, the list of
                returned messages starts from this datastore cursor.
                Otherwise, the returned messages start from the beginning
                of the full list of messages.

        Returns:
            3-tuple of (results, cursor, more) where:
                results: List of query results.
                cursor: str or None. A query cursor pointing to the next
                    batch of results. If there are no more results, this might
                    be None.
                more: bool. If True, there are (probably) more results after
                    this batch. If False, there are no further results after
                    this batch.
        """
        return cls._fetch_page_sorted_by_last_updated(
            cls.query(), page_size, urlsafe_start_cursor)


class GeneralFeedbackThreadUserModel(base_models.BaseModel):
    """Model for storing the ids of the messages in the thread that are read by
    the user.

    Instances of this class have keys of the form [user_id].[thread_id]
    """

    user_id = ndb.StringProperty(required=False, indexed=True)
    thread_id = ndb.StringProperty(required=False, indexed=True)
    message_ids_read_by_user = ndb.IntegerProperty(repeated=True, indexed=True)
    # When this user thread was created and last updated. This overrides the
    # fields in BaseModel. We are overriding them because we do not want the
    # last_updated field to be updated when running one off job and whe the
    # model is created we need to make sure that created_on is set before
    # last updated.
    created_on = ndb.DateTimeProperty(indexed=True, required=True)
    last_updated = ndb.DateTimeProperty(indexed=True, required=True)

    def put(self, update_last_updated_time=True):
        """Writes the given thread instance to the datastore.
        Args:
            update_last_updated_time: bool. Whether to update the
                last_updated_field of the thread.
        Returns:
            GeneralFeedbackThreadModel. The thread entity.
        """
        if self.created_on is None:
            self.created_on = datetime.datetime.utcnow()

        if update_last_updated_time or self.last_updated is None:
            self.last_updated = datetime.datetime.utcnow()

        return super(GeneralFeedbackThreadUserModel, self).put()

    @staticmethod
    def get_deletion_policy():
        """General feedback thread user can be deleted since it only contains
        information relevant to the one user.
        """
        return base_models.DELETION_POLICY.DELETE

    @classmethod
    def generate_full_id(cls, user_id, thread_id):
        """Generates the full message id of the format:
            <user_id.thread_id>.

         Args:
            user_id: str. The user id.
            thread_id: str. The thread id.

        Returns:
            str. The full message id.
        """
        return '%s.%s' % (user_id, thread_id)

    @classmethod
    def get(cls, user_id, thread_id):
        """Gets the FeedbackThreadUserModel corresponding to the given user and
        the thread.

        Args:
            user_id: str. The id of the user.
            thread_id: str. The id of the thread.

        Returns:
            FeedbackThreadUserModel. The FeedbackThreadUserModel instance which
                matches with the given user_id, and thread id.
        """
        instance_id = cls.generate_full_id(user_id, thread_id)
        return super(GeneralFeedbackThreadUserModel, cls).get(
            instance_id, strict=False)

    @classmethod
    def create(cls, user_id, thread_id):
        """Creates a new FeedbackThreadUserModel instance and returns it.

        Args:
            user_id: str. The id of the user.
            thread_id: str. The id of the thread.

        Returns:
            FeedbackThreadUserModel. The newly created FeedbackThreadUserModel
                instance.
        """
        instance_id = cls.generate_full_id(user_id, thread_id)
        new_instance = cls(id=instance_id, user_id=user_id, thread_id=thread_id)
        new_instance.put()
        return new_instance

    @classmethod
    def get_multi(cls, user_id, thread_ids):
        """Gets the ExplorationUserDataModel corresponding to the given user and
        the thread ids.

        Args:
            user_id: str. The id of the user.
            thread_ids: list(str). The ids of the threads.

        Returns:
            list(FeedbackThreadUserModel). The FeedbackThreadUserModels
                corresponding to the given user ans thread ids.
        """
        instance_ids = [
            cls.generate_full_id(user_id, thread_id)
            for thread_id in thread_ids]

        return super(GeneralFeedbackThreadUserModel, cls).get_multi(
            instance_ids)


class FeedbackAnalyticsModel(base_models.BaseMapReduceBatchResultsModel):
    """Model for storing feedback thread analytics for an exploration.

    The key of each instance is the exploration ID.
    """
    # The number of open feedback threads for this exploration.
    num_open_threads = ndb.IntegerProperty(default=None, indexed=True)
    # Total number of feedback threads for this exploration.
    num_total_threads = ndb.IntegerProperty(default=None, indexed=True)

    @staticmethod
    def get_deletion_policy():
        """Feedback analytic model should be kept if the associated exploration
        is public.
        """
        return base_models.DELETION_POLICY.KEEP_IF_PUBLIC

    @classmethod
    def create(cls, model_id, num_open_threads, num_total_threads):
        """Creates a new FeedbackAnalyticsModel entry.

        Args:
            model_id: str. ID of the model instance to be created. This
                is the same as the exploration ID.
            num_open_threads: int. Number of open feedback threads for
                this exploration.
            num_total_threads: int. Total number of feedback threads for
                this exploration.
        """
        cls(
            id=model_id,
            num_open_threads=num_open_threads,
            num_total_threads=num_total_threads
        ).put()


class UnsentFeedbackEmailModel(base_models.BaseModel):
    """Model for storing feedback messages that need to be sent to creators.

    Instances of this model contain information about feedback messages that
    have been received by the site, but have not yet been sent to creators.
    The model instances will be deleted once the corresponding email has been
    sent.

    The id of each model instance is the user_id of the user who should receive
    the messages.
    """

    # The list of feedback messages that need to be sent to this user.
    # Each element in this list is a dict with keys 'entity_type', 'entity_id',
    # 'thread_id' and 'message_id'; this information is used to retrieve
    # corresponding FeedbackMessageModel instance.
    feedback_message_references = ndb.JsonProperty(repeated=True)
    # The number of failed attempts that have been made (so far) to
    # send an email to this user.
    retries = ndb.IntegerProperty(default=0, required=True, indexed=True)

    @staticmethod
    def get_deletion_policy():
        """Unsent feedback email is kept until sent."""
        return base_models.DELETION_POLICY.KEEP<|MERGE_RESOLUTION|>--- conflicted
+++ resolved
@@ -78,50 +78,15 @@
     # The number of messages in the thread.
     message_count = ndb.IntegerProperty(indexed=True, default=0)
 
-<<<<<<< HEAD
-=======
     @staticmethod
     def get_deletion_policy():
         """General feedback thread needs to be pseudonymized for the user."""
         return base_models.DELETION_POLICY.LOCALLY_PSEUDONYMIZE
 
->>>>>>> 3ccd5b5d
     @classmethod
     def export_data(cls, user_id):
         """Exports the data from GeneralFeedbackThreadModel
         into dict format for Takeout.
-<<<<<<< HEAD
-
-        Args:
-            user_id: str. The ID of the user whose data should be exported.
-
-        Returns:
-            dict. Dictionary of the data from GeneralFeedbackThreadModel.
-        """
-
-        user_data = dict()
-        feedback_models = cls.get_all().filter(
-            cls.original_author_id == user_id).fetch()
-
-        for feedback_model in feedback_models:
-            feedback_model_id = str(feedback_model.id)
-            user_data[feedback_model_id] = {
-                'entity_type': feedback_model.entity_type,
-                'entity_id': feedback_model.entity_id,
-                'status': feedback_model.status,
-                'subject': feedback_model.subject,
-                'has_suggestion': feedback_model.has_suggestion,
-                'summary': feedback_model.summary,
-                'message_count': feedback_model.message_count,
-                'last_updated': feedback_model.last_updated
-            }
-
-        return user_data
-
-    def put(self, update_last_updated_time=True):
-        """Writes the given thread instance to the datastore.
-=======
->>>>>>> 3ccd5b5d
 
         Args:
             user_id: str. The ID of the user whose data should be exported.
