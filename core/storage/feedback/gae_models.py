# coding: utf-8
#
# Copyright 2014 The Oppia Authors. All Rights Reserved.
#
# Licensed under the Apache License, Version 2.0 (the "License");
# you may not use this file except in compliance with the License.
# You may obtain a copy of the License at
#
#      http://www.apache.org/licenses/LICENSE-2.0
#
# Unless required by applicable law or agreed to in writing, software
# distributed under the License is distributed on an "AS-IS" BASIS,
# WITHOUT WARRANTIES OR CONDITIONS OF ANY KIND, either express or implied.
# See the License for the specific language governing permissions and
# limitations under the License.

"""Models for Oppia feedback threads and messages."""

from __future__ import absolute_import
from __future__ import unicode_literals

# TODO(#13594): After the domain layer is refactored to be independent of
# the storage layer, the disable=invalid-import will
# be removed.
# The following import is dangerous and should not be generally
# used. We had to use this ignore as we need to import the domain layer
# for type-annotation.
from core.domain import feedback_domain  # pylint: disable=invalid-import
from core.platform import models
import feconf
import python_utils
import utils

<<<<<<< HEAD
from typing import Any, Dict, List, Optional, Text, Tuple, cast # isort:skip # pylint: disable=unused-import

MYPY = False
if MYPY: # pragma: no cover
    from mypy_imports import base_models, datastore_services, user_models
    from core.domain import feedback_domain
=======
from typing import Dict, List, Optional, Text, Tuple, Union, cast # isort:skip # pylint: disable=unused-import

MYPY = False
if MYPY: # pragma: no cover
    from mypy_imports import base_models
    from mypy_imports import datastore_services
    from mypy_imports import user_models  # pylint: disable=unused-import
>>>>>>> 9edfb2c8

(base_models, user_models) = models.Registry.import_models([
    models.NAMES.base_model, models.NAMES.user])

datastore_services = models.Registry.import_datastore_services()

# Allowed feedback thread statuses.
STATUS_CHOICES_OPEN = 'open'
STATUS_CHOICES_FIXED = 'fixed'
STATUS_CHOICES_IGNORED = 'ignored'
STATUS_CHOICES_COMPLIMENT = 'compliment'
STATUS_CHOICES_NOT_ACTIONABLE = 'not_actionable'
STATUS_CHOICES = [
    STATUS_CHOICES_OPEN,
    STATUS_CHOICES_FIXED,
    STATUS_CHOICES_IGNORED,
    STATUS_CHOICES_COMPLIMENT,
    STATUS_CHOICES_NOT_ACTIONABLE,
]

# Constants used for generating new ids.
_MAX_RETRIES = 10
_RAND_RANGE = 127 * 127


class GeneralFeedbackThreadModel(base_models.BaseModel):
    """Threads for each entity.

    The id of instances of this class has the form
        [entity_type].[entity_id].[generated_string]
    """

    # We use the model id as a key in the Takeout dict.
    ID_IS_USED_AS_TAKEOUT_KEY = True

    # The type of entity the thread is linked to.
    entity_type = datastore_services.StringProperty(required=True, indexed=True)
    # The ID of the entity the thread is linked to.
    entity_id = datastore_services.StringProperty(required=True, indexed=True)
    # ID of the user who started the thread. This may be None if the feedback
    # was given anonymously by a learner.
    original_author_id = datastore_services.StringProperty(indexed=True)
    # Latest status of the thread.
    status = datastore_services.StringProperty(
        default=STATUS_CHOICES_OPEN,
        choices=STATUS_CHOICES,
        required=True,
        indexed=True,
    )
    # Latest subject of the thread.
    subject = datastore_services.StringProperty(indexed=True, required=True)
    # Summary text of the thread.
    summary = datastore_services.TextProperty(indexed=False)
    # Specifies whether this thread has a related suggestion.
    has_suggestion = datastore_services.BooleanProperty(
        indexed=True, default=False, required=True)

    # Cached value of the number of messages in the thread.
    message_count = datastore_services.IntegerProperty(indexed=True, default=0)
    # Cached text of the last message in the thread with non-empty content, or
    # None if there is no such message.
    last_nonempty_message_text = datastore_services.TextProperty(indexed=False)
    # Cached ID for the user of the last message in the thread with non-empty
    # content, or None if the message was made anonymously or if there is no
    # such message.
    last_nonempty_message_author_id = (
        datastore_services.StringProperty(indexed=True))

    @staticmethod
    def get_deletion_policy():
        # type: () -> base_models.DELETION_POLICY
        """Model contains data to pseudonymize corresponding to a user:
        original_author_id and last_nonempty_message_author_id fields.
        """
        return base_models.DELETION_POLICY.LOCALLY_PSEUDONYMIZE

    @staticmethod
    def get_model_association_to_user():
        # type: () -> base_models.MODEL_ASSOCIATION_TO_USER
        """Model is exported as multiple instances per user since there
        are multiple feedback threads relevant to a particular user.
        """
        return base_models.MODEL_ASSOCIATION_TO_USER.MULTIPLE_INSTANCES_PER_USER

    @classmethod
    def get_export_policy(cls):
        # type: () -> Dict[Text, base_models.EXPORT_POLICY]
        """Model contains data to export corresponding to a user."""
        return dict(super(cls, cls).get_export_policy(), **{
            'entity_type': base_models.EXPORT_POLICY.EXPORTED,
            'entity_id': base_models.EXPORT_POLICY.EXPORTED,
            # We do not export the original_author_id because we should not
            # export internal user ids.
            'original_author_id': base_models.EXPORT_POLICY.NOT_APPLICABLE,
            'status': base_models.EXPORT_POLICY.EXPORTED,
            'subject': base_models.EXPORT_POLICY.EXPORTED,
            'summary': base_models.EXPORT_POLICY.EXPORTED,
            'has_suggestion': base_models.EXPORT_POLICY.EXPORTED,
            'message_count': base_models.EXPORT_POLICY.EXPORTED,
            'last_nonempty_message_text':
                base_models.EXPORT_POLICY.NOT_APPLICABLE,
            'last_nonempty_message_author_id':
                base_models.EXPORT_POLICY.NOT_APPLICABLE,
            'last_updated': base_models.EXPORT_POLICY.EXPORTED
        })

    @classmethod
    def get_field_names_for_takeout(cls):
        # type: () -> Dict[Text, Text]
        """Indicates that the last_updated variable is exported under the
        name "last_updated_msec" in Takeout.
        """
        return dict(super(cls, cls).get_field_names_for_takeout(), ** {
            'last_updated': 'last_updated_msec'
        })

    @classmethod
    def has_reference_to_user_id(cls, user_id):
        # type: (Text) -> bool
        """Check whether GeneralFeedbackThreadModel exists for user.

        Args:
            user_id: str. The ID of the user whose data should be checked.

        Returns:
            bool. Whether any models refer to the given user ID.
        """
        return cls.query(datastore_services.any_of(
            cls.original_author_id == user_id,
            cls.last_nonempty_message_author_id == user_id
        )).get(keys_only=True) is not None

    @classmethod
    def export_data(cls, user_id):
<<<<<<< HEAD
        # type: (Text) -> Dict[Text, Any]
=======
        # type: (Text) -> Dict[Text, Dict[Text, Union[Text, bool, None]]]
>>>>>>> 9edfb2c8
        """Exports the data from GeneralFeedbackThreadModel
        into dict format for Takeout.

        Args:
            user_id: str. The ID of the user whose data should be exported.

        Returns:
            dict. Dictionary of the data from GeneralFeedbackThreadModel.
        """

        user_data = dict()
<<<<<<< HEAD
        results = cls.get_all().filter(
            cls.original_author_id == user_id).fetch()
        models = cast(List[GeneralFeedbackThreadModel], results)
=======
        feedback_models = cast(
            List[GeneralFeedbackThreadModel],
            cls.get_all().filter(cls.original_author_id == user_id).fetch()
        )
>>>>>>> 9edfb2c8

        for feedback_model in models:
            user_data[feedback_model.id] = {
                'entity_type': feedback_model.entity_type,
                'entity_id': feedback_model.entity_id,
                'status': feedback_model.status,
                'subject': feedback_model.subject,
                'has_suggestion': feedback_model.has_suggestion,
                'summary': feedback_model.summary,
                'message_count': feedback_model.message_count,
                'last_updated_msec': utils.get_time_in_millisecs(
                    feedback_model.last_updated)
            }

        return user_data

    @classmethod
    def generate_new_thread_id(cls, entity_type, entity_id):
        # type: (Text, Text) -> Text
        """Generates a new thread ID which is unique.

        Args:
            entity_type: str. The type of the entity.
            entity_id: str. The ID of the entity.

        Returns:
            str. A thread ID that is different from the IDs of all
            the existing threads within the given entity.

        Raises:
            Exception. There were too many collisions with existing thread IDs
                when attempting to generate a new thread ID.
        """
        for _ in python_utils.RANGE(_MAX_RETRIES):
            thread_id = (
<<<<<<< HEAD
                entity_type + '.' + entity_id + '.' +
                utils.base64_from_int(
                    int(utils.get_current_time_in_millisecs())) +
                utils.base64_from_int(utils.get_random_int(_RAND_RANGE)))
=======
                '%s.%s.%s%s' % (
                    entity_type,
                    entity_id,
                    utils.base64_from_int(
                        int(utils.get_current_time_in_millisecs())),
                    utils.base64_from_int(utils.get_random_int(_RAND_RANGE))
                )
            )
>>>>>>> 9edfb2c8
            if not cls.get_by_id(thread_id):
                return thread_id
        raise Exception(
            'New thread id generator is producing too many collisions.')

    @classmethod
    def create(cls, thread_id):
        # type: (Text) -> GeneralFeedbackThreadModel
        """Creates a new FeedbackThreadModel entry.

        Args:
            thread_id: str. Thread ID of the newly-created thread.

        Returns:
            GeneralFeedbackThreadModel. The newly created FeedbackThreadModel
            instance.

        Raises:
            Exception. A thread with the given thread ID exists already.
        """
        if cls.get_by_id(thread_id):
            raise Exception('Feedback thread ID conflict on create.')
        return cls(id=thread_id)

    @classmethod
    def get_threads(
            cls, entity_type, entity_id, limit=feconf.DEFAULT_QUERY_LIMIT):
        # type: (Text, Text, int) -> List[GeneralFeedbackThreadModel]
        """Returns a list of threads associated with the entity, ordered
        by their "last updated" field. The number of entities fetched is
        limited by the `limit` argument to this method, whose default
        value is equal to the default query limit.

        Args:
            entity_type: str. The type of the entity.
            entity_id: str. The ID of the entity.
            limit: int. The maximum possible number of items in the returned
                list.

        Returns:
            list(GeneralFeedbackThreadModel). List of threads associated with
            the entity. Doesn't include deleted entries.
        """
<<<<<<< HEAD
        results = cls.get_all().filter(cls.entity_type == entity_type).filter(
            cls.entity_id == entity_id).order(-cls.last_updated).fetch(limit)
        return cast(List[GeneralFeedbackThreadModel], results)
=======
        return cast(
            List[GeneralFeedbackThreadModel],
            cls.get_all().filter(cls.entity_type == entity_type).filter(
                cls.entity_id == entity_id
            ).order(-cls.last_updated).fetch(limit))
>>>>>>> 9edfb2c8


class GeneralFeedbackMessageModel(base_models.BaseModel):
    """Feedback messages. One or more of these messages make a thread.

    The id of instances of this class has the form [thread_id].[message_id]
    """

    # We use the model id as a key in the Takeout dict.
    ID_IS_USED_AS_TAKEOUT_KEY = True

    # ID corresponding to an entry of FeedbackThreadModel.
    thread_id = datastore_services.StringProperty(required=True, indexed=True)
    # 0-based sequential numerical ID. Sorting by this field will create the
    # thread in chronological order.
    message_id = datastore_services.IntegerProperty(required=True, indexed=True)
    # ID of the user who posted this message. This may be None if the feedback
    # was given anonymously by a learner.
    author_id = datastore_services.StringProperty(indexed=True)
    # New thread status. Must exist in the first message of a thread. For the
    # rest of the thread, should exist only when the status changes.
    updated_status = (
        datastore_services.StringProperty(choices=STATUS_CHOICES, indexed=True))
    # New thread subject. Must exist in the first message of a thread. For the
    # rest of the thread, should exist only when the subject changes.
    updated_subject = datastore_services.StringProperty(indexed=True)
    # Message text. Allowed not to exist (e.g. post only to update the status).
    text = datastore_services.TextProperty(indexed=False)
    # Whether the incoming message is received by email (as opposed to via
    # the web).
    received_via_email = datastore_services.BooleanProperty(
        default=False, indexed=True, required=True)

    @staticmethod
    def get_deletion_policy():
        # type: () -> base_models.DELETION_POLICY
        """Model contains data to pseudonymize corresponding to a user:
        author_id field.
        """
        return base_models.DELETION_POLICY.LOCALLY_PSEUDONYMIZE

    @staticmethod
    def get_model_association_to_user():
        # type: () -> base_models.MODEL_ASSOCIATION_TO_USER
        """Model is exported as multiple instances per user since there are
        multiple feedback messages relevant to a user.
        """
        return base_models.MODEL_ASSOCIATION_TO_USER.MULTIPLE_INSTANCES_PER_USER

    @classmethod
    def get_export_policy(cls):
        # type: () -> Dict[Text, base_models.EXPORT_POLICY]
        """Model contains data to export corresponding to a user."""
        return dict(super(cls, cls).get_export_policy(), **{
            'thread_id': base_models.EXPORT_POLICY.EXPORTED,
            'message_id': base_models.EXPORT_POLICY.EXPORTED,
            # We do not export the author_id because we should not export
            # internal user ids.
            'author_id': base_models.EXPORT_POLICY.NOT_APPLICABLE,
            'updated_status': base_models.EXPORT_POLICY.EXPORTED,
            'updated_subject': base_models.EXPORT_POLICY.EXPORTED,
            'text': base_models.EXPORT_POLICY.EXPORTED,
            'received_via_email': base_models.EXPORT_POLICY.EXPORTED
        })

    @classmethod
    def has_reference_to_user_id(cls, user_id):
        # type: (Text) -> bool
        """Check whether GeneralFeedbackMessageModel exists for user.

        Args:
            user_id: str. The ID of the user whose data should be checked.

        Returns:
            bool. Whether any models refer to the given user ID.
        """
        return cls.query(
            cls.author_id == user_id
        ).get(keys_only=True) is not None

    @classmethod
    def export_data(cls, user_id):
<<<<<<< HEAD
        # type: (Text) -> Dict[Text, Any]
=======
        # type: (Text) -> Dict[Text, Dict[Text, Union[Text, int, bool, None]]]
>>>>>>> 9edfb2c8
        """Exports the data from GeneralFeedbackMessageModel
        into dict format for Takeout.

        Args:
            user_id: str. The ID of the user whose data should be exported.

        Returns:
            dict. Dictionary of the data from GeneralFeedbackMessageModel.
        """

        user_data = dict()
<<<<<<< HEAD
        results = cls.get_all().filter(cls.author_id == user_id).fetch()
        models = cast(List[GeneralFeedbackMessageModel], results)
=======
        feedback_models = cast(
            List[GeneralFeedbackMessageModel],
            cls.get_all().filter(cls.author_id == user_id).fetch()
        )
>>>>>>> 9edfb2c8

        for feedback_model in models:
            user_data[feedback_model.id] = {
                'thread_id': feedback_model.thread_id,
                'message_id': feedback_model.message_id,
                'updated_status': feedback_model.updated_status,
                'updated_subject': feedback_model.updated_subject,
                'text': feedback_model.text,
                'received_via_email': feedback_model.received_via_email
            }

        return user_data

    @classmethod
    def _generate_id(cls, thread_id, message_id):
        # type: (Text, int) -> Text
        """Generates full message ID given the thread ID and message ID.

        Args:
            thread_id: str. Thread ID of the thread to which the message
                belongs.
            message_id: int. Message ID of the message.

        Returns:
            str. Full message ID.
        """
        return '.'.join([thread_id, python_utils.UNICODE(message_id)])

    @property
    def entity_id(self):
        # type: () -> Text
        """Returns the entity_id corresponding to this thread instance.

        Returns:
            str. The entity_id.
        """
        return self.id.split('.')[1]

    @property
    def entity_type(self):
        # type: () -> Text
        """Returns the entity_type corresponding to this thread instance.

        Returns:
            str. The entity_type.
        """
        return self.id.split('.')[0]

    @classmethod
<<<<<<< HEAD
    def create(cls, message_identifier):
        # type: (feedback_domain.FullyQualifiedMessageIdentifier) -> GeneralFeedbackMessageModel
=======
    def create(
            cls,
            message_identifier # type: feedback_domain.FullyQualifiedMessageIdentifier
    ):
        # type: (...) -> GeneralFeedbackMessageModel
>>>>>>> 9edfb2c8
        """Creates a new GeneralFeedbackMessageModel entry.

        Args:
            message_identifier: FullyQualifiedMessageIdentifier. The message
                identifier consists of the thread_id and its corresponding
                message_id.

        Returns:
            GeneralFeedbackMessageModel. Instance of the new
            GeneralFeedbackMessageModel entry.

        Raises:
            Exception. A message with the same ID already exists
                in the given thread.
        """

        return cls.create_multi([message_identifier])[0]

    @classmethod
<<<<<<< HEAD
    def create_multi(cls, message_identifiers):
        # type: (List[feedback_domain.FullyQualifiedMessageIdentifier]) -> List[GeneralFeedbackMessageModel]
=======
    def create_multi(
            cls,
            message_identifiers # type: List[feedback_domain.FullyQualifiedMessageIdentifier]
    ):
        # type: (...) -> List[GeneralFeedbackMessageModel]
>>>>>>> 9edfb2c8
        """Creates a new GeneralFeedbackMessageModel entry for each
        (thread_id, message_id) pair.

        Args:
            message_identifiers: list(FullyQualifiedMessageIdentifier). Each
                message identifier consists of the thread_id and its
                corresponding message_id.

        Returns:
            list(GeneralFeedbackMessageModel). Instances of the new
            GeneralFeedbackMessageModel entries.

        Raises:
            Exception. The number of thread_ids must be equal to the number of
                message_ids.
            Exception. A message with the same ID already exists
                in the given thread.
        """
        thread_ids = [
            message_identifier.thread_id for message_identifier
            in message_identifiers]
        message_ids = [
            message_identifier.message_id for message_identifier
            in message_identifiers]

        # Generate the new ids.
        instance_ids = [
            cls._generate_id(thread_id, message_id) for thread_id, message_id
            in python_utils.ZIP(thread_ids, message_ids)
        ]

        # Check if the new ids are valid.
        current_instances = cls.get_multi(instance_ids)
        conflict_ids = [
            current_instance.id for current_instance in current_instances if
            current_instance is not None
        ]
        if len(conflict_ids) > 0:
            raise Exception(
                'The following feedback message ID(s) conflicted on '
                'create: %s' % (' '.join(conflict_ids))
            )

        return [cls(id=instance_id) for instance_id in instance_ids]

    # We have ignored [override] here because the signature of this method
    # doesn't match with BaseModel.get().
    @classmethod
    def get(cls, thread_id, message_id, strict=True): # type: ignore[override]
        # type: (Text, int, bool) -> Optional[GeneralFeedbackMessageModel]
        """Gets the GeneralFeedbackMessageModel entry for the given ID. Raises
        an error if no undeleted message with the given ID is found and
        strict == True.

        Args:
            thread_id: str. ID of the thread.
            message_id: int. ID of the message.
            strict: bool. Whether to raise an error if no FeedbackMessageModel
                entry is found for the given IDs.

        Returns:
            GeneralFeedbackMessageModel or None. If strict == False and no
            undeleted message with the given message_id exists in the
            datastore, then returns None. Otherwise, returns the
            GeneralFeedbackMessageModel instance that corresponds to the
            given ID.

        Raises:
            EntityNotFoundError. The value of strict is True and either
                (i) message ID is not valid
                (ii) message is marked as deleted.
                No error will be raised if strict == False.
        """
        instance_id = cls._generate_id(thread_id, message_id)
        return super(GeneralFeedbackMessageModel, cls).get(
            instance_id, strict=strict)

    @classmethod
    def get_messages(cls, thread_id):
        # type: (Text) -> List[GeneralFeedbackMessageModel]
        """Returns a list of messages in the given thread. The number of
        messages returned is capped by feconf.DEFAULT_QUERY_LIMIT.

        Args:
            thread_id: str. ID of the thread.

        Returns:
            list(GeneralFeedbackMessageModel). A list of messages in the
            given thread, up to a maximum of feconf.DEFAULT_QUERY_LIMIT
            messages.
        """
<<<<<<< HEAD
        results = cls.get_all().filter(
            cls.thread_id == thread_id).fetch(feconf.DEFAULT_QUERY_LIMIT)
        return cast(List[GeneralFeedbackMessageModel], results)
=======
        return cast(
            List[GeneralFeedbackMessageModel],
            cls.get_all().filter(
                cls.thread_id == thread_id).fetch(feconf.DEFAULT_QUERY_LIMIT)
        )
>>>>>>> 9edfb2c8

    @classmethod
    def get_most_recent_message(cls, thread_id):
        # type: (Text) -> GeneralFeedbackMessageModel
        """Returns the last message in the thread.

        Args:
            thread_id: str. ID of the thread.

        Returns:
            GeneralFeedbackMessageModel. Last message in the thread.
        """
        thread = GeneralFeedbackThreadModel.get_by_id(thread_id)
        message = cls.get(thread_id, thread.message_count - 1)
<<<<<<< HEAD
=======
        # Ruling out the possibility of None for mypy type checking.
>>>>>>> 9edfb2c8
        assert message is not None
        return message

    @classmethod
    def get_message_count(cls, thread_id):
        # type: (Text) -> int
        """Returns the number of messages in the thread. Includes the
        deleted entries.

        Args:
            thread_id: str. ID of the thread.

        Returns:
            int. Number of messages in the thread.
        """
        return cls.get_message_counts([thread_id])[0]

    @classmethod
    def get_message_counts(cls, thread_ids):
        # type: (List[Text]) -> List[int]
        """Returns a list containing the number of messages in the threads.
        Includes the deleted entries.

        Args:
            thread_ids: list(str). ID of the threads.

        Returns:
            list(int). List of the message counts for the threads.
        """
<<<<<<< HEAD
        thread_models = GeneralFeedbackThreadModel.get_multi(thread_ids)
        thread_models_without_none = cast(
            List[GeneralFeedbackThreadModel], thread_models)
        return [
            thread_model.message_count
            for thread_model in thread_models_without_none]

    @classmethod
    def get_all_messages(cls, page_size, urlsafe_start_cursor):
        # type: (int, Optional[Text]) -> Tuple[List[GeneralFeedbackMessageModel], Optional[Text], bool]
=======
        thread_models = cast(
            List[GeneralFeedbackThreadModel],
            GeneralFeedbackThreadModel.get_multi(thread_ids)
        )
        return [thread_model.message_count for thread_model in thread_models]

    @classmethod
    def get_all_messages(
            cls,
            page_size, # type: int
            urlsafe_start_cursor # type: Optional[Text]
    ):
        # type: (...) -> Tuple[List[GeneralFeedbackMessageModel], Optional[Text], bool]
>>>>>>> 9edfb2c8
        """Fetches a list of all the messages sorted by their last updated
        attribute.

        Args:
            page_size: int. The maximum number of messages to be returned.
            urlsafe_start_cursor: str or None. If provided, the list of
                returned messages starts from this datastore cursor.
                Otherwise, the returned messages start from the beginning
                of the full list of messages.

        Returns:
            3-tuple of (results, cursor, more). Where:
                results: List of query results.
                cursor: str or None. A query cursor pointing to the next
                    batch of results. If there are no more results, this might
                    be None.
                more: bool. If True, there are (probably) more results after
                    this batch. If False, there are no further results after
                    this batch.
        """
        return cls._fetch_page_sorted_by_last_updated(
            cls.query(), page_size, urlsafe_start_cursor)


class GeneralFeedbackThreadUserModel(base_models.BaseModel):
    """Model for storing the ids of the messages in the thread that are read by
    the user.

    Instances of this class have keys of the form [user_id].[thread_id]
    """

    user_id = datastore_services.StringProperty(required=True, indexed=True)
    thread_id = datastore_services.StringProperty(required=True, indexed=True)
    message_ids_read_by_user = (
        datastore_services.IntegerProperty(repeated=True, indexed=True))

    @staticmethod
    def get_deletion_policy():
        # type: () -> base_models.DELETION_POLICY
        """Model contains data to delete corresponding to a user:
        user_id field.
        """
        return base_models.DELETION_POLICY.DELETE

    @staticmethod
    def get_model_association_to_user():
        # type: () -> base_models.MODEL_ASSOCIATION_TO_USER
        """Model is exported as multiple instances per user since there are
        multiple feedback threads relevant to a user.
        """
        return base_models.MODEL_ASSOCIATION_TO_USER.MULTIPLE_INSTANCES_PER_USER

    @classmethod
    def get_export_policy(cls):
        # type: () -> Dict[Text, base_models.EXPORT_POLICY]
        """Model contains data to export corresponding to a user."""
        return dict(super(cls, cls).get_export_policy(), **{
            'user_id': base_models.EXPORT_POLICY.NOT_APPLICABLE,
            'thread_id':
                base_models.EXPORT_POLICY.EXPORTED_AS_KEY_FOR_TAKEOUT_DICT,
            'message_ids_read_by_user':
                base_models.EXPORT_POLICY.EXPORTED
        })

    @classmethod
    def apply_deletion_policy(cls, user_id):
        # type: (Text) -> None
        """Delete instance of GeneralFeedbackThreadUserModel for the user.

        Args:
            user_id: str. The ID of the user whose data should be deleted.
        """
<<<<<<< HEAD
        keys = cls.query(cls.user_id == user_id).fetch(keys_only=True)
        datastore_services.delete_multi(
            cast(List[datastore_services.Key], keys))
=======
        keys = cast(
            List[datastore_services.Key],
            cls.query(cls.user_id == user_id).fetch(keys_only=True))
        datastore_services.delete_multi(keys)
>>>>>>> 9edfb2c8

    @classmethod
    def has_reference_to_user_id(cls, user_id):
        # type: (Text) -> bool
        """Check whether GeneralFeedbackThreadUserModel exists for user.

        Args:
            user_id: str. The ID of the user whose data should be checked.

        Returns:
            bool. Whether any models refer to the given user ID.
        """
        return cls.query(cls.user_id == user_id).get(keys_only=True) is not None

    @classmethod
    def generate_full_id(cls, user_id, thread_id):
        # type: (Text, Text) -> Text
        """Generates the full message id of the format:
            <user_id.thread_id>.

        Args:
            user_id: str. The user id.
            thread_id: str. The thread id.

        Returns:
            str. The full message id.
        """
        return '%s.%s' % (user_id, thread_id)

    # We have ignored [override] here because the signature of this method
    # doesn't match with BaseModel.get().
    @classmethod
    def get(cls, user_id, thread_id): # type: ignore[override]
        # type: (Text, Text) -> Optional[GeneralFeedbackThreadUserModel]
        """Gets the FeedbackThreadUserModel corresponding to the given user and
        the thread.

        Args:
            user_id: str. The id of the user.
            thread_id: str. The id of the thread.

        Returns:
            FeedbackThreadUserModel. The FeedbackThreadUserModel instance which
            matches with the given user_id, and thread id.
        """
        instance_id = cls.generate_full_id(user_id, thread_id)
        return super(GeneralFeedbackThreadUserModel, cls).get(
            instance_id, strict=False)

    @classmethod
    def create(cls, user_id, thread_id):
        # type: (Text, Text) -> GeneralFeedbackThreadUserModel
        """Creates a new FeedbackThreadUserModel instance and returns it.

        Args:
            user_id: str. The id of the user.
            thread_id: str. The id of the thread.

        Returns:
            FeedbackThreadUserModel. The newly created FeedbackThreadUserModel
            instance.
        """

        return cls.create_multi(user_id, [thread_id])[0]

    @classmethod
    def create_multi(cls, user_id, thread_ids):
        # type: (Text, List[Text]) -> List[GeneralFeedbackThreadUserModel]
        """Creates new FeedbackThreadUserModel instances for user_id for each
        of the thread_ids.

        Args:
            user_id: str. The id of the user.
            thread_ids: list(str). The ids of the threads.

        Returns:
            list(FeedbackThreadUserModel). The newly created
            FeedbackThreadUserModel instances.
        """
        new_instances = []
        for thread_id in thread_ids:
            instance_id = cls.generate_full_id(user_id, thread_id)
            new_instance = cls(
                id=instance_id, user_id=user_id, thread_id=thread_id)
            new_instances.append(new_instance)

        GeneralFeedbackThreadUserModel.update_timestamps_multi(new_instances)
        GeneralFeedbackThreadUserModel.put_multi(new_instances)
        return new_instances

    # We have ignored [override] here because the signature of this method
    # doesn't match with BaseModel.get_multi().
    @classmethod
<<<<<<< HEAD
    def get_multi(cls, user_id, thread_ids): # type: ignore[override]
        # type: (Text, List[Text]) -> List[Optional[GeneralFeedbackThreadUserModel]]
=======
    def get_multi( # type: ignore[override]
            cls,
            user_id, # type: Text
            thread_ids # type: List[Text]
    ):
        # type: (...) -> List[Optional[GeneralFeedbackThreadUserModel]]
>>>>>>> 9edfb2c8
        """Gets the ExplorationUserDataModel corresponding to the given user and
        the thread ids.

        Args:
            user_id: str. The id of the user.
            thread_ids: list(str). The ids of the threads.

        Returns:
            list(FeedbackThreadUserModel). The FeedbackThreadUserModels
            corresponding to the given user ans thread ids.
        """
        instance_ids = [
            cls.generate_full_id(user_id, thread_id)
            for thread_id in thread_ids]

        return super(GeneralFeedbackThreadUserModel, cls).get_multi(
            instance_ids)

    @classmethod
    def export_data(cls, user_id):
        # type: (Text) -> Dict[Text, Dict[Text, List[Text]]]
        """Takeout: Export GeneralFeedbackThreadUserModel user-based properties.

        Args:
            user_id: str. The user_id denotes which user's data to extract.

        Returns:
            dict. A dict containing the user-relevant properties of
            GeneralFeedbackThreadUserModel, i.e., which messages have been
            read by the user (as a list of ids) in each thread.
        """
        found_models = cls.get_all().filter(cls.user_id == user_id)
        user_data = {}
        for user_model in found_models:
            user_data[user_model.thread_id] = {
                'message_ids_read_by_user': user_model.message_ids_read_by_user
            }
        return user_data


class FeedbackAnalyticsModel(base_models.BaseMapReduceBatchResultsModel):
    """Model for storing feedback thread analytics for an exploration.

    The key of each instance is the exploration ID.
    """

    # NOTE TO DEVELOPERS: The method create() was removed in #13237 as part of
    # the migration to Apache Beam. Please refer to that PR if you need to
    # reinstate it.

    # The number of open feedback threads for this exploration.
    num_open_threads = (
        datastore_services.IntegerProperty(default=None, indexed=True))
    # Total number of feedback threads for this exploration.
    num_total_threads = (
        datastore_services.IntegerProperty(default=None, indexed=True))

    @staticmethod
    def get_deletion_policy():
        # type: () -> base_models.DELETION_POLICY
        """Model doesn't contain any data directly corresponding to a user."""
        return base_models.DELETION_POLICY.NOT_APPLICABLE

    @staticmethod
    def get_model_association_to_user():
        # type: () -> base_models.MODEL_ASSOCIATION_TO_USER
        """Model does not contain user data."""
        return base_models.MODEL_ASSOCIATION_TO_USER.NOT_CORRESPONDING_TO_USER

    @classmethod
    def get_export_policy(cls):
        # type: () -> Dict[Text, base_models.EXPORT_POLICY]
        """Model doesn't contain any data directly corresponding to a user."""
        return dict(super(cls, cls).get_export_policy(), **{
            'num_open_threads': base_models.EXPORT_POLICY.NOT_APPLICABLE,
            'num_total_threads': base_models.EXPORT_POLICY.NOT_APPLICABLE
        })


class UnsentFeedbackEmailModel(base_models.BaseModel):
    """Model for storing feedback messages that need to be sent to creators.

    Instances of this model contain information about feedback messages that
    have been received by the site, but have not yet been sent to creators.
    The model instances will be deleted once the corresponding email has been
    sent.

    The id of each model instance is the user_id of the user who should receive
    the messages.
    """

    # The list of feedback messages that need to be sent to this user.
    # Each element in this list is a dict with keys 'entity_type', 'entity_id',
    # 'thread_id' and 'message_id'; this information is used to retrieve
    # corresponding FeedbackMessageModel instance.
    feedback_message_references = datastore_services.JsonProperty(repeated=True)
    # The number of failed attempts that have been made (so far) to
    # send an email to this user.
    retries = datastore_services.IntegerProperty(
        default=0, required=True, indexed=True)

    @staticmethod
    def get_deletion_policy():
        # type: () -> base_models.DELETION_POLICY
        """Model contains data corresponding to a user: id field but it isn't
        deleted because it is needed for auditing purposes.
        """
        return base_models.DELETION_POLICY.KEEP

    @staticmethod
    def get_model_association_to_user():
        # type: () -> base_models.MODEL_ASSOCIATION_TO_USER
        """Model does not contain user data."""
        return base_models.MODEL_ASSOCIATION_TO_USER.NOT_CORRESPONDING_TO_USER

    @classmethod
    def get_export_policy(cls):
         # type: () -> Dict[Text, base_models.EXPORT_POLICY]
        """Model doesn't contain any data directly corresponding to a user."""
        return dict(super(cls, cls).get_export_policy(), **{
            'feedback_message_references':
                base_models.EXPORT_POLICY.NOT_APPLICABLE,
            'retries': base_models.EXPORT_POLICY.NOT_APPLICABLE
        })

    @classmethod
    def has_reference_to_user_id(cls, user_id):
        # type: (Text) -> bool
        """Check whether UnsentFeedbackEmailModel exists for user.

        Args:
            user_id: str. The ID of the user whose data should be checked.

        Returns:
            bool. Whether the model for user_id exists.
        """
        return cls.get_by_id(user_id) is not None<|MERGE_RESOLUTION|>--- conflicted
+++ resolved
@@ -31,14 +31,6 @@
 import python_utils
 import utils
 
-<<<<<<< HEAD
-from typing import Any, Dict, List, Optional, Text, Tuple, cast # isort:skip # pylint: disable=unused-import
-
-MYPY = False
-if MYPY: # pragma: no cover
-    from mypy_imports import base_models, datastore_services, user_models
-    from core.domain import feedback_domain
-=======
 from typing import Dict, List, Optional, Text, Tuple, Union, cast # isort:skip # pylint: disable=unused-import
 
 MYPY = False
@@ -46,7 +38,6 @@
     from mypy_imports import base_models
     from mypy_imports import datastore_services
     from mypy_imports import user_models  # pylint: disable=unused-import
->>>>>>> 9edfb2c8
 
 (base_models, user_models) = models.Registry.import_models([
     models.NAMES.base_model, models.NAMES.user])
@@ -181,11 +172,7 @@
 
     @classmethod
     def export_data(cls, user_id):
-<<<<<<< HEAD
-        # type: (Text) -> Dict[Text, Any]
-=======
         # type: (Text) -> Dict[Text, Dict[Text, Union[Text, bool, None]]]
->>>>>>> 9edfb2c8
         """Exports the data from GeneralFeedbackThreadModel
         into dict format for Takeout.
 
@@ -197,18 +184,12 @@
         """
 
         user_data = dict()
-<<<<<<< HEAD
-        results = cls.get_all().filter(
-            cls.original_author_id == user_id).fetch()
-        models = cast(List[GeneralFeedbackThreadModel], results)
-=======
         feedback_models = cast(
             List[GeneralFeedbackThreadModel],
             cls.get_all().filter(cls.original_author_id == user_id).fetch()
         )
->>>>>>> 9edfb2c8
-
-        for feedback_model in models:
+
+        for feedback_model in feedback_models:
             user_data[feedback_model.id] = {
                 'entity_type': feedback_model.entity_type,
                 'entity_id': feedback_model.entity_id,
@@ -242,12 +223,6 @@
         """
         for _ in python_utils.RANGE(_MAX_RETRIES):
             thread_id = (
-<<<<<<< HEAD
-                entity_type + '.' + entity_id + '.' +
-                utils.base64_from_int(
-                    int(utils.get_current_time_in_millisecs())) +
-                utils.base64_from_int(utils.get_random_int(_RAND_RANGE)))
-=======
                 '%s.%s.%s%s' % (
                     entity_type,
                     entity_id,
@@ -256,7 +231,6 @@
                     utils.base64_from_int(utils.get_random_int(_RAND_RANGE))
                 )
             )
->>>>>>> 9edfb2c8
             if not cls.get_by_id(thread_id):
                 return thread_id
         raise Exception(
@@ -300,17 +274,11 @@
             list(GeneralFeedbackThreadModel). List of threads associated with
             the entity. Doesn't include deleted entries.
         """
-<<<<<<< HEAD
-        results = cls.get_all().filter(cls.entity_type == entity_type).filter(
-            cls.entity_id == entity_id).order(-cls.last_updated).fetch(limit)
-        return cast(List[GeneralFeedbackThreadModel], results)
-=======
         return cast(
             List[GeneralFeedbackThreadModel],
             cls.get_all().filter(cls.entity_type == entity_type).filter(
                 cls.entity_id == entity_id
             ).order(-cls.last_updated).fetch(limit))
->>>>>>> 9edfb2c8
 
 
 class GeneralFeedbackMessageModel(base_models.BaseModel):
@@ -393,11 +361,7 @@
 
     @classmethod
     def export_data(cls, user_id):
-<<<<<<< HEAD
-        # type: (Text) -> Dict[Text, Any]
-=======
         # type: (Text) -> Dict[Text, Dict[Text, Union[Text, int, bool, None]]]
->>>>>>> 9edfb2c8
         """Exports the data from GeneralFeedbackMessageModel
         into dict format for Takeout.
 
@@ -409,17 +373,12 @@
         """
 
         user_data = dict()
-<<<<<<< HEAD
-        results = cls.get_all().filter(cls.author_id == user_id).fetch()
-        models = cast(List[GeneralFeedbackMessageModel], results)
-=======
         feedback_models = cast(
             List[GeneralFeedbackMessageModel],
             cls.get_all().filter(cls.author_id == user_id).fetch()
         )
->>>>>>> 9edfb2c8
-
-        for feedback_model in models:
+
+        for feedback_model in feedback_models:
             user_data[feedback_model.id] = {
                 'thread_id': feedback_model.thread_id,
                 'message_id': feedback_model.message_id,
@@ -467,16 +426,11 @@
         return self.id.split('.')[0]
 
     @classmethod
-<<<<<<< HEAD
-    def create(cls, message_identifier):
-        # type: (feedback_domain.FullyQualifiedMessageIdentifier) -> GeneralFeedbackMessageModel
-=======
     def create(
             cls,
             message_identifier # type: feedback_domain.FullyQualifiedMessageIdentifier
     ):
         # type: (...) -> GeneralFeedbackMessageModel
->>>>>>> 9edfb2c8
         """Creates a new GeneralFeedbackMessageModel entry.
 
         Args:
@@ -496,16 +450,11 @@
         return cls.create_multi([message_identifier])[0]
 
     @classmethod
-<<<<<<< HEAD
-    def create_multi(cls, message_identifiers):
-        # type: (List[feedback_domain.FullyQualifiedMessageIdentifier]) -> List[GeneralFeedbackMessageModel]
-=======
     def create_multi(
             cls,
             message_identifiers # type: List[feedback_domain.FullyQualifiedMessageIdentifier]
     ):
         # type: (...) -> List[GeneralFeedbackMessageModel]
->>>>>>> 9edfb2c8
         """Creates a new GeneralFeedbackMessageModel entry for each
         (thread_id, message_id) pair.
 
@@ -597,17 +546,11 @@
             given thread, up to a maximum of feconf.DEFAULT_QUERY_LIMIT
             messages.
         """
-<<<<<<< HEAD
-        results = cls.get_all().filter(
-            cls.thread_id == thread_id).fetch(feconf.DEFAULT_QUERY_LIMIT)
-        return cast(List[GeneralFeedbackMessageModel], results)
-=======
         return cast(
             List[GeneralFeedbackMessageModel],
             cls.get_all().filter(
                 cls.thread_id == thread_id).fetch(feconf.DEFAULT_QUERY_LIMIT)
         )
->>>>>>> 9edfb2c8
 
     @classmethod
     def get_most_recent_message(cls, thread_id):
@@ -622,10 +565,7 @@
         """
         thread = GeneralFeedbackThreadModel.get_by_id(thread_id)
         message = cls.get(thread_id, thread.message_count - 1)
-<<<<<<< HEAD
-=======
         # Ruling out the possibility of None for mypy type checking.
->>>>>>> 9edfb2c8
         assert message is not None
         return message
 
@@ -655,18 +595,6 @@
         Returns:
             list(int). List of the message counts for the threads.
         """
-<<<<<<< HEAD
-        thread_models = GeneralFeedbackThreadModel.get_multi(thread_ids)
-        thread_models_without_none = cast(
-            List[GeneralFeedbackThreadModel], thread_models)
-        return [
-            thread_model.message_count
-            for thread_model in thread_models_without_none]
-
-    @classmethod
-    def get_all_messages(cls, page_size, urlsafe_start_cursor):
-        # type: (int, Optional[Text]) -> Tuple[List[GeneralFeedbackMessageModel], Optional[Text], bool]
-=======
         thread_models = cast(
             List[GeneralFeedbackThreadModel],
             GeneralFeedbackThreadModel.get_multi(thread_ids)
@@ -680,7 +608,6 @@
             urlsafe_start_cursor # type: Optional[Text]
     ):
         # type: (...) -> Tuple[List[GeneralFeedbackMessageModel], Optional[Text], bool]
->>>>>>> 9edfb2c8
         """Fetches a list of all the messages sorted by their last updated
         attribute.
 
@@ -753,16 +680,10 @@
         Args:
             user_id: str. The ID of the user whose data should be deleted.
         """
-<<<<<<< HEAD
-        keys = cls.query(cls.user_id == user_id).fetch(keys_only=True)
-        datastore_services.delete_multi(
-            cast(List[datastore_services.Key], keys))
-=======
         keys = cast(
             List[datastore_services.Key],
             cls.query(cls.user_id == user_id).fetch(keys_only=True))
         datastore_services.delete_multi(keys)
->>>>>>> 9edfb2c8
 
     @classmethod
     def has_reference_to_user_id(cls, user_id):
@@ -856,17 +777,12 @@
     # We have ignored [override] here because the signature of this method
     # doesn't match with BaseModel.get_multi().
     @classmethod
-<<<<<<< HEAD
-    def get_multi(cls, user_id, thread_ids): # type: ignore[override]
-        # type: (Text, List[Text]) -> List[Optional[GeneralFeedbackThreadUserModel]]
-=======
     def get_multi( # type: ignore[override]
             cls,
             user_id, # type: Text
             thread_ids # type: List[Text]
     ):
         # type: (...) -> List[Optional[GeneralFeedbackThreadUserModel]]
->>>>>>> 9edfb2c8
         """Gets the ExplorationUserDataModel corresponding to the given user and
         the thread ids.
 
