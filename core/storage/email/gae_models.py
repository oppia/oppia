--- conflicted
+++ resolved
@@ -30,13 +30,9 @@
 
 MYPY = False
 if MYPY: # pragma: no cover
-<<<<<<< HEAD
-    from mypy_imports import base_models, datastore_services, user_models
-=======
     from mypy_imports import base_models
     from mypy_imports import datastore_services
     from mypy_imports import user_models # pylint: disable=unused-import
->>>>>>> 9edfb2c8
 
 (base_models, user_models) = models.Registry.import_models(
     [models.NAMES.base_model, models.NAMES.user])
@@ -185,11 +181,6 @@
 
     @classmethod
     def create(
-<<<<<<< HEAD
-            cls, recipient_id, recipient_email, sender_id, sender_email,
-            intent, subject, html_body, sent_datetime):
-        # type: (Text, Text, Text, Text, Text, Text, Text, datetime.datetime) -> None
-=======
             cls,
             recipient_id, # type: Text
             recipient_email, # type: Text
@@ -201,7 +192,6 @@
             sent_datetime # type: datetime.datetime
     ):
         # type: (...) -> None
->>>>>>> 9edfb2c8
         """Creates a new SentEmailModel entry.
 
         Args:
@@ -271,7 +261,7 @@
 
         messages = cast(List[SentEmailModel], query.fetch())
 
-        return cast(List[SentEmailModel], messages)
+        return messages
 
     @classmethod
     def _generate_hash(cls, recipient_id, email_subject, email_body):
@@ -417,11 +407,6 @@
 
     @classmethod
     def create(
-<<<<<<< HEAD
-            cls, instance_id, recipient_ids, sender_id, sender_email,
-            intent, subject, html_body, sent_datetime):
-        # type: (Text, Optional[List[Text]], Text, Text, Text, Text, Text, datetime.datetime) -> None
-=======
             cls,
             instance_id, # type: Text
             recipient_ids, # type: Optional[List[Text]]
@@ -433,7 +418,6 @@
             sent_datetime # type: datetime.datetime
     ):
         # type: (...) -> None
->>>>>>> 9edfb2c8
         """Creates a new BulkEmailModel entry.
 
         Args:
