# coding: utf-8
#
# Copyright 2014 The Oppia Authors. All Rights Reserved.
#
# Licensed under the Apache License, Version 2.0 (the "License");
# you may not use this file except in compliance with the License.
# You may obtain a copy of the License at
#
#      http://www.apache.org/licenses/LICENSE-2.0
#
# Unless required by applicable law or agreed to in writing, software
# distributed under the License is distributed on an "AS-IS" BASIS,
# WITHOUT WARRANTIES OR CONDITIONS OF ANY KIND, either express or implied.
# See the License for the specific language governing permissions and
# limitations under the License.

"""Models for the content of sent emails."""

from __future__ import absolute_import  # pylint: disable=import-only-modules
from __future__ import unicode_literals  # pylint: disable=import-only-modules

import datetime

from core.platform import models
import feconf
import python_utils
import utils

(base_models, user_models) = models.Registry.import_models(
    [models.NAMES.base_model, models.NAMES.user])

datastore_services = models.Registry.import_datastore_services()


class SentEmailModel(base_models.BaseModel):
    """Records the content and metadata of an email sent from Oppia.

    This model is read-only; entries cannot be modified once created. The
    id/key of instances of this class has the form '[intent].[random hash]'.
    """

    # TODO(sll): Implement functionality to get all emails sent to a particular
    # user with a given intent within a given time period.

    # The user ID of the email recipient.
    recipient_id = (
        datastore_services.StringProperty(required=True, indexed=True))
    # The email address of the recipient.
    recipient_email = datastore_services.StringProperty(required=True)
    # The user ID of the email sender. For site-generated emails this is equal
    # to SYSTEM_COMMITTER_ID.
    sender_id = datastore_services.StringProperty(required=True, indexed=True)
    # The email address used to send the notification. This should be either
    # the noreply address or the system address.
    sender_email = datastore_services.StringProperty(required=True)
    # The intent of the email.
    intent = datastore_services.StringProperty(
        required=True, indexed=True, choices=[
            feconf.EMAIL_INTENT_SIGNUP,
            feconf.EMAIL_INTENT_MARKETING,
            feconf.EMAIL_INTENT_DAILY_BATCH,
            feconf.EMAIL_INTENT_EDITOR_ROLE_NOTIFICATION,
            feconf.EMAIL_INTENT_FEEDBACK_MESSAGE_NOTIFICATION,
            feconf.EMAIL_INTENT_SUBSCRIPTION_NOTIFICATION,
            feconf.EMAIL_INTENT_SUGGESTION_NOTIFICATION,
            feconf.EMAIL_INTENT_UNPUBLISH_EXPLORATION,
            feconf.EMAIL_INTENT_DELETE_EXPLORATION,
            feconf.EMAIL_INTENT_REPORT_BAD_CONTENT,
            feconf.EMAIL_INTENT_QUERY_STATUS_NOTIFICATION,
            feconf.EMAIL_INTENT_ONBOARD_REVIEWER,
            feconf.EMAIL_INTENT_REMOVE_REVIEWER,
<<<<<<< HEAD
            feconf.EMAIL_INTENT_REVIEW_SUGGESTIONS,
            feconf.EMAIL_INTENT_REVIEW_CONTRIBUTOR_DASHBOARD_SUGGESTIONS,
            feconf.EMAIL_INTENT_ADD_CONTRIBUTOR_DASHBOARD_REVIEWERS,
=======
            feconf.EMAIL_INTENT_REVIEW_CREATOR_DASHBOARD_SUGGESTIONS,
            feconf.EMAIL_INTENT_REVIEW_CONTRIBUTOR_DASHBOARD_SUGGESTIONS,
>>>>>>> c3ea04d6
            feconf.EMAIL_INTENT_VOICEOVER_APPLICATION_UPDATES,
            feconf.EMAIL_INTENT_ACCOUNT_DELETED,
            feconf.BULK_EMAIL_INTENT_TEST
        ])
    # The subject line of the email.
    subject = datastore_services.TextProperty(required=True)
    # The HTML content of the email body.
    html_body = datastore_services.TextProperty(required=True)
    # The datetime the email was sent, in UTC.
    sent_datetime = (
        datastore_services.DateTimeProperty(required=True, indexed=True))
    # The hash of the recipient id, email subject and message body.
    email_hash = datastore_services.StringProperty(indexed=True)

    @staticmethod
    def get_deletion_policy():
        """Sent email should be kept for audit purposes."""
        return base_models.DELETION_POLICY.KEEP

    @classmethod
    def get_export_policy(cls):
        """Users already have access to this data since emails were sent
        to them.
        """
        return dict(super(cls, cls).get_export_policy(), **{
            'recipient_id': base_models.EXPORT_POLICY.NOT_APPLICABLE,
            'recipient_email': base_models.EXPORT_POLICY.NOT_APPLICABLE,
            'sender_id': base_models.EXPORT_POLICY.NOT_APPLICABLE,
            'sender_email': base_models.EXPORT_POLICY.NOT_APPLICABLE,
            'intent': base_models.EXPORT_POLICY.NOT_APPLICABLE,
            'subject': base_models.EXPORT_POLICY.NOT_APPLICABLE,
            'html_body': base_models.EXPORT_POLICY.NOT_APPLICABLE,
            'sent_datetime': base_models.EXPORT_POLICY.NOT_APPLICABLE,
            'email_hash': base_models.EXPORT_POLICY.NOT_APPLICABLE
        })

    @classmethod
    def has_reference_to_user_id(cls, user_id):
        """Check whether SentEmailModel exists for user.

        Args:
            user_id: str. The ID of the user whose data should be checked.

        Returns:
            bool. Whether any models refer to the given user ID.
        """
        return cls.query(datastore_services.any_of(
            cls.recipient_id == user_id,
            cls.sender_id == user_id,
        )).get(keys_only=True) is not None

    @classmethod
    def _generate_id(cls, intent):
        """Generates an ID for a new SentEmailModel instance.

        Args:
            intent: str. The intent string, i.e. the purpose of the email.
                Valid intent strings are defined in feconf.py.

        Returns:
            str. The newly-generated ID for the SentEmailModel instance.

        Raises:
            Exception. The id generator for SentEmailModel is producing
                too many collisions.
        """
        id_prefix = '%s.' % intent

        for _ in python_utils.RANGE(base_models.MAX_RETRIES):
            new_id = '%s.%s' % (
                id_prefix,
                utils.convert_to_hash(
                    python_utils.UNICODE(utils.get_random_int(
                        base_models.RAND_RANGE)),
                    base_models.ID_LENGTH))
            if not cls.get_by_id(new_id):
                return new_id

        raise Exception(
            'The id generator for SentEmailModel is producing too many '
            'collisions.')

    @classmethod
    def create(
            cls, recipient_id, recipient_email, sender_id, sender_email,
            intent, subject, html_body, sent_datetime):
        """Creates a new SentEmailModel entry.

        Args:
            recipient_id: str. The user ID of the email recipient.
            recipient_email: str. The email address of the recipient.
            sender_id: str. The user ID of the email sender.
            sender_email: str. The email address used to send the notification.
            intent: str. The intent string, i.e. the purpose of the email.
            subject: str. The subject line of the email.
            html_body: str. The HTML content of the email body.
            sent_datetime: datetime.datetime. The datetime the email was sent,
                in UTC.
        """
        instance_id = cls._generate_id(intent)
        email_model_instance = cls(
            id=instance_id, recipient_id=recipient_id,
            recipient_email=recipient_email, sender_id=sender_id,
            sender_email=sender_email, intent=intent, subject=subject,
            html_body=html_body, sent_datetime=sent_datetime)

        email_model_instance.put()

    def _pre_put_hook(self):
        """Operations to perform just before the model is `put` into storage."""
        super(SentEmailModel, self)._pre_put_hook()
        self.email_hash = self._generate_hash(
            self.recipient_id, self.subject, self.html_body)

    @classmethod
    def get_by_hash(cls, email_hash, sent_datetime_lower_bound=None):
        """Returns all messages with a given email_hash.

        This also takes an optional sent_datetime_lower_bound argument,
        which is a datetime instance. If this is given, only
        SentEmailModel instances sent after sent_datetime_lower_bound
        should be returned.

        Args:
            email_hash: str. The hash value of the email.
            sent_datetime_lower_bound: datetime.datetime. The lower bound on
                sent_datetime of the email to be searched.

        Returns:
            list(SentEmailModel). A list of emails which have the given hash
            value and sent more recently than sent_datetime_lower_bound.

        Raises:
            Exception. The sent_datetime_lower_bound is not a valid
                datetime.datetime.
        """

        if sent_datetime_lower_bound is not None:
            if not isinstance(sent_datetime_lower_bound, datetime.datetime):
                raise Exception(
                    'Expected datetime, received %s of type %s' %
                    (
                        sent_datetime_lower_bound,
                        type(sent_datetime_lower_bound)))

        query = cls.query().filter(cls.email_hash == email_hash)

        if sent_datetime_lower_bound is not None:
            query = query.filter(cls.sent_datetime > sent_datetime_lower_bound)

        messages = query.fetch()

        return messages

    @classmethod
    def _generate_hash(cls, recipient_id, email_subject, email_body):
        """Generate hash for a given recipient_id, email_subject and cleaned
        email_body.

        Args:
            recipient_id: str. The user ID of the email recipient.
            email_subject: str. The subject line of the email.
            email_body: str. The HTML content of the email body.

        Returns:
            str. The generated hash value of the given email.
        """
        hash_value = utils.convert_to_hash(
            recipient_id + email_subject + email_body,
            100)

        return hash_value

    @classmethod
    def check_duplicate_message(cls, recipient_id, email_subject, email_body):
        """Check for a given recipient_id, email_subject and cleaned
        email_body, whether a similar message has been sent in the last
        DUPLICATE_EMAIL_INTERVAL_MINS.

        Args:
            recipient_id: str. The user ID of the email recipient.
            email_subject: str. The subject line of the email.
            email_body: str. The HTML content of the email body.

        Returns:
            bool. Whether a similar message has been sent to the same recipient
            in the last DUPLICATE_EMAIL_INTERVAL_MINS.
        """

        email_hash = cls._generate_hash(
            recipient_id, email_subject, email_body)

        datetime_now = datetime.datetime.utcnow()
        time_interval = datetime.timedelta(
            minutes=feconf.DUPLICATE_EMAIL_INTERVAL_MINS)

        sent_datetime_lower_bound = datetime_now - time_interval

        messages = cls.get_by_hash(
            email_hash, sent_datetime_lower_bound=sent_datetime_lower_bound)

        for message in messages:
            if (message.recipient_id == recipient_id and
                    message.subject == email_subject and
                    message.html_body == email_body):
                return True

        return False


class BulkEmailModel(base_models.BaseModel):
    """Records the content of an email sent from Oppia to multiple users.

    This model is read-only; entries cannot be modified once created. The
    id/key of instances of this model is randomly generated string of
    length 12.
    """

    # The user IDs of the email recipients.
    recipient_ids = datastore_services.JsonProperty(default=[], compressed=True)
    # The user ID of the email sender. For site-generated emails this is equal
    # to SYSTEM_COMMITTER_ID.
    sender_id = datastore_services.StringProperty(required=True, indexed=True)
    # The email address used to send the notification.
    sender_email = datastore_services.StringProperty(required=True)
    # The intent of the email.
    intent = datastore_services.StringProperty(
        required=True, indexed=True, choices=[
            feconf.BULK_EMAIL_INTENT_MARKETING,
            feconf.BULK_EMAIL_INTENT_IMPROVE_EXPLORATION,
            feconf.BULK_EMAIL_INTENT_CREATE_EXPLORATION,
            feconf.BULK_EMAIL_INTENT_CREATOR_REENGAGEMENT,
            feconf.BULK_EMAIL_INTENT_LEARNER_REENGAGEMENT
        ])
    # The subject line of the email.
    subject = datastore_services.TextProperty(required=True)
    # The HTML content of the email body.
    html_body = datastore_services.TextProperty(required=True)
    # The datetime the email was sent, in UTC.
    sent_datetime = (
        datastore_services.DateTimeProperty(required=True, indexed=True))

    @staticmethod
    def get_deletion_policy():
        """Sent email should be kept for audit purposes."""
        return base_models.DELETION_POLICY.KEEP

    @classmethod
    def get_export_policy(cls):
        """Users already have access to this data since the emails were sent
        to them.
        """
        return dict(super(cls, cls).get_export_policy(), **{
            'recipient_ids': base_models.EXPORT_POLICY.NOT_APPLICABLE,
            'sender_id': base_models.EXPORT_POLICY.NOT_APPLICABLE,
            'sender_email': base_models.EXPORT_POLICY.NOT_APPLICABLE,
            'intent': base_models.EXPORT_POLICY.NOT_APPLICABLE,
            'subject': base_models.EXPORT_POLICY.NOT_APPLICABLE,
            'html_body': base_models.EXPORT_POLICY.NOT_APPLICABLE,
            'sent_datetime': base_models.EXPORT_POLICY.NOT_APPLICABLE
        })

    @classmethod
    def has_reference_to_user_id(cls, user_id):
        """Check whether BulkEmailModel exists for user. Since recipient_ids
        can't be indexed it also can't be checked by this method, we can allow
        this because the deletion policy for this model is keep , thus even the
        deleted user's id will remain here.

        Args:
            user_id: str. The ID of the user whose data should be checked.

        Returns:
            bool. Whether any models refer to the given user ID.
        """
        return (
            cls.query(cls.sender_id == user_id).get(keys_only=True) is not None)

    @classmethod
    def create(
            cls, instance_id, recipient_ids, sender_id, sender_email,
            intent, subject, html_body, sent_datetime):
        """Creates a new BulkEmailModel entry.

        Args:
            instance_id: str. The ID of the instance.
            recipient_ids: list(str). The user IDs of the email recipients.
            sender_id: str. The user ID of the email sender.
            sender_email: str. The email address used to send the notification.
            intent: str. The intent string, i.e. the purpose of the email.
            subject: str. The subject line of the email.
            html_body: str. The HTML content of the email body.
            sent_datetime: datetime.datetime. The date and time the email
                was sent, in UTC.
        """
        email_model_instance = cls(
            id=instance_id, recipient_ids=recipient_ids, sender_id=sender_id,
            sender_email=sender_email, intent=intent, subject=subject,
            html_body=html_body, sent_datetime=sent_datetime)
        email_model_instance.put()


REPLY_TO_ID_LENGTH = 84


class GeneralFeedbackEmailReplyToIdModel(base_models.BaseModel):
    """This model stores unique_id for each <user, thread>
    combination.

    This unique_id is used in reply-to email address in outgoing feedback and
    suggestion emails. The id/key of instances of this model has form of
    [user_id].[thread_id]
    """

    user_id = datastore_services.StringProperty(required=True, indexed=True)
    thread_id = datastore_services.StringProperty(required=False, indexed=True)
    # The reply-to ID that is used in the reply-to email address.
    reply_to_id = datastore_services.StringProperty(indexed=True, required=True)

    @staticmethod
    def get_deletion_policy():
        """Feedback email reply to id should be deleted."""
        return base_models.DELETION_POLICY.DELETE

    @classmethod
    def get_export_policy(cls):
        """Model contains user data."""
        return dict(super(cls, cls).get_export_policy(), **{
            'user_id': base_models.EXPORT_POLICY.NOT_APPLICABLE,
            'thread_id': base_models.EXPORT_POLICY.EXPORTED,
            'reply_to_id': base_models.EXPORT_POLICY.EXPORTED
        })

    @classmethod
    def has_reference_to_user_id(cls, user_id):
        """Check whether GeneralFeedbackEmailReplyToIdModel exists for user.

        Args:
            user_id: str. The ID of the user whose data should be checked.

        Returns:
            bool. Whether any models refer to the given user ID.
        """
        return cls.query(cls.user_id == user_id).get(keys_only=True) is not None

    @classmethod
    def apply_deletion_policy(cls, user_id):
        """Delete instance of GeneralFeedbackEmailReplyToIdModel for the user.

        Args:
            user_id: str. The ID of the user whose data should be deleted.
        """
        datastore_services.delete_multi(
            cls.query(cls.user_id == user_id).fetch(keys_only=True))

    @classmethod
    def _generate_id(cls, user_id, thread_id):
        """Returns the unique id corresponding to the given user and thread ids.

        Args:
            user_id: str. The user id.
            thread_id: str. The thread id.

        Returns:
            str. The unique id used in the reply-to email address in outgoing
            feedback and suggestion emails.
        """
        return '.'.join([user_id, thread_id])

    @classmethod
    def _generate_unique_reply_to_id(cls):
        """Generates the unique reply-to id.

        Raises:
            Exception. When unique id generator produces too many collisions.

        Returns:
            str. The unique reply-to id if there are no collisions.
        """
        for _ in python_utils.RANGE(base_models.MAX_RETRIES):
            new_id = utils.convert_to_hash(
                '%s' % (utils.get_random_int(base_models.RAND_RANGE)),
                REPLY_TO_ID_LENGTH)
            if not cls.get_by_reply_to_id(new_id):
                return new_id

        raise Exception('Unique id generator is producing too many collisions.')

    @classmethod
    def create(cls, user_id, thread_id):
        """Creates a new FeedbackEmailReplyToIdModel instance.

        Args:
            user_id: str. ID of the corresponding user.
            thread_id: str. ID of the corresponding thread.

        Returns:
            FeedbackEmailReplyToIdModel. The created instance
            with the unique reply_to_id generated.

        Raises:
            Exception. Model instance for given user_id and
                thread_id already exists.
        """

        instance_id = cls._generate_id(user_id, thread_id)
        if cls.get_by_id(instance_id):
            raise Exception(
                'Unique reply-to ID for given user and thread already exists.')

        reply_to_id = cls._generate_unique_reply_to_id()
        feedback_email_reply_model_instance = cls(
            id=instance_id,
            user_id=user_id,
            thread_id=thread_id,
            reply_to_id=reply_to_id)

        feedback_email_reply_model_instance.put()
        return feedback_email_reply_model_instance

    @classmethod
    def get_by_reply_to_id(cls, reply_to_id):
        """Fetches the FeedbackEmailReplyToIdModel instance corresponding to the
        given 'reply-to' id.

        Args:
            reply_to_id: str. The unique 'reply-to' id.

        Returns:
            FeedbackEmailReplyToIdModel or None. The instance corresponding to
            the given 'reply_to_id' if it is present in the datastore,
            else None.
        """
        model = cls.query(cls.reply_to_id == reply_to_id).get()
        return model

    @classmethod
    def get(cls, user_id, thread_id, strict=True):
        """Gets the FeedbackEmailReplyToIdModel instance corresponding to the
        unique instance id.

        Args:
            user_id: str. The user id.
            thread_id: str. The thread id.
            strict: bool. Whether to fail noisily if no entry with the given
                instance id exists in the datastore. Default is True.

        Returns:
            FeedbackEmailReplyToIdModel|None. An instance that corresponds to
            the given instance id if it is present in the datastore.
        """
        instance_id = cls._generate_id(user_id, thread_id)
        return super(
            GeneralFeedbackEmailReplyToIdModel, cls).get(
                instance_id, strict=strict)

    @classmethod
    def get_multi_by_user_ids(cls, user_ids, thread_id):
        """Returns the FeedbackEmailReplyToIdModel instances corresponding to
        the given user ids in dict format.

        Args:
            user_ids: list(str). A list of user ids.
            thread_id: str. The thread id.

        Returns:
            dict. The FeedbackEmailReplyToIdModel instances corresponding to the
            given list of user ids in dict format. The key is the unique user id
            and the corresponding value is the list of
            FeedbackEmailReplyToIdModel instances.
        """
        instance_ids = [cls._generate_id(user_id, thread_id)
                        for user_id in user_ids]
        retrieved_models = cls.get_multi(instance_ids)
        return {
            user_id: model for user_id, model in python_utils.ZIP(
                user_ids, retrieved_models)}

    @classmethod
    def export_data(cls, user_id):
        """(Takeout) Export GeneralFeedbackEmailReplyToIdModel's user data.

        Args:
            user_id: str. The user_id denotes which user's data to extract.

        Returns:
            dict. A dict whose keys are IDs of threads the user is involved in.
            The corresponding value is the reply_to_id of that thread.
        """
        user_data = {}
        email_reply_models = cls.get_all().filter(cls.user_id == user_id)
        for model in email_reply_models:
            user_data[model.thread_id] = model.reply_to_id
        return user_data<|MERGE_RESOLUTION|>--- conflicted
+++ resolved
@@ -69,14 +69,9 @@
             feconf.EMAIL_INTENT_QUERY_STATUS_NOTIFICATION,
             feconf.EMAIL_INTENT_ONBOARD_REVIEWER,
             feconf.EMAIL_INTENT_REMOVE_REVIEWER,
-<<<<<<< HEAD
-            feconf.EMAIL_INTENT_REVIEW_SUGGESTIONS,
+            feconf.EMAIL_INTENT_REVIEW_CREATOR_DASHBOARD_SUGGESTIONS,
             feconf.EMAIL_INTENT_REVIEW_CONTRIBUTOR_DASHBOARD_SUGGESTIONS,
             feconf.EMAIL_INTENT_ADD_CONTRIBUTOR_DASHBOARD_REVIEWERS,
-=======
-            feconf.EMAIL_INTENT_REVIEW_CREATOR_DASHBOARD_SUGGESTIONS,
-            feconf.EMAIL_INTENT_REVIEW_CONTRIBUTOR_DASHBOARD_SUGGESTIONS,
->>>>>>> c3ea04d6
             feconf.EMAIL_INTENT_VOICEOVER_APPLICATION_UPDATES,
             feconf.EMAIL_INTENT_ACCOUNT_DELETED,
             feconf.BULK_EMAIL_INTENT_TEST
