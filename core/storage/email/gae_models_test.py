# coding: utf-8
#
# Copyright 2014 The Oppia Authors. All Rights Reserved.
#
# Licensed under the Apache License, Version 2.0 (the "License");
# you may not use this file except in compliance with the License.
# You may obtain a copy of the License at
#
#      http://www.apache.org/licenses/LICENSE-2.0
#
# Unless required by applicable law or agreed to in writing, software
# distributed under the License is distributed on an "AS-IS" BASIS,
# WITHOUT WARRANTIES OR CONDITIONS OF ANY KIND, either express or implied.
# See the License for the specific language governing permissions and
# limitations under the License.

"""Tests for core.storage.email.gae_models."""

from __future__ import annotations

import datetime
import types

from core import feconf
from core.platform import models
from core.tests import test_utils

from typing import Sequence
from typing_extensions import Final

MYPY = False
if MYPY: # pragma: no cover
    from mypy_imports import base_models
    from mypy_imports import email_models
    from mypy_imports import user_models  # pylint: disable=unused-import

<<<<<<< HEAD
(base_models, email_models, user_models) = models.Registry.import_models(
    [models.Names.BASE_MODEL, models.Names.EMAIL, models.Names.USER])
=======
(base_models, email_models, user_models) = models.Registry.import_models([
    models.NAMES.base_model, models.NAMES.email, models.NAMES.user
])
>>>>>>> dc571464


class SentEmailModelUnitTests(test_utils.GenericTestBase):
    """Test the SentEmailModel class."""

    SENDER_ID: Final = 'sender_id'
    RECIPIENT_ID: Final = 'recipient_id'
    NONEXISTENT_USER_ID: Final = 'id_x'

    def setUp(self) -> None:
        super().setUp()

        def mock_generate_hash(
            unused_cls: email_models.SentEmailModel,
            unused_recipient_id: str,
            unused_email_subject: str,
            unused_email_body: str
        ) -> str:
            return 'Email Hash'

        self.generate_constant_hash_ctx = self.swap(
            email_models.SentEmailModel,
            '_generate_hash',
            types.MethodType(mock_generate_hash, email_models.SentEmailModel)
        )
        # Since we cannot reuse swap, we need to duplicate the code so that
        # we can create the intitial model here.
        with self.swap(
            email_models.SentEmailModel,
            '_generate_hash',
            types.MethodType(mock_generate_hash, email_models.SentEmailModel)
        ):
            email_models.SentEmailModel.create(
                'recipient_id', 'recipient@email.com', self.SENDER_ID,
                'sender@email.com', feconf.EMAIL_INTENT_SIGNUP,
                'Email Subject', 'Email Body', datetime.datetime.utcnow())

    def test_get_deletion_policy(self) -> None:
        self.assertEqual(
            email_models.SentEmailModel.get_deletion_policy(),
            base_models.DELETION_POLICY.DELETE)

    def test_has_reference_to_user_id(self) -> None:
        self.assertTrue(
            email_models.SentEmailModel.has_reference_to_user_id(
                'recipient_id'))
        self.assertTrue(
            email_models.SentEmailModel.has_reference_to_user_id(
                self.SENDER_ID))
        self.assertFalse(
            email_models.SentEmailModel.has_reference_to_user_id(
                self.NONEXISTENT_USER_ID))

    def test_apply_deletion_policy_deletes_model_for_user_who_is_sender(
        self
    ) -> None:
        email_models.SentEmailModel.apply_deletion_policy(self.SENDER_ID)
        self.assertIsNone(
            email_models.SentEmailModel.get_by_id(self.SENDER_ID))

    def test_apply_deletion_policy_deletes_model_for_user_who_is_recipient(
        self
    ) -> None:
        email_models.SentEmailModel.apply_deletion_policy(self.RECIPIENT_ID)
        self.assertIsNone(
            email_models.SentEmailModel.get_by_id(self.RECIPIENT_ID))

    def test_apply_deletion_policy_raises_no_exception_for_nonexistent_user(
        self
    ) -> None:
        email_models.SentEmailModel.apply_deletion_policy(
            self.NONEXISTENT_USER_ID)

    def test_saved_model_can_be_retrieved_with_same_hash(self) -> None:
        query = email_models.SentEmailModel.query()
        query = query.filter(
            email_models.SentEmailModel.email_hash == 'Email Hash')

        results: Sequence[email_models.SentEmailModel] = query.fetch(2)

        self.assertEqual(len(results), 1)

        query = email_models.SentEmailModel.query()
        query = query.filter(
            email_models.SentEmailModel.email_hash == 'Bad Email Hash')

        results = query.fetch(2)

        self.assertEqual(len(results), 0)

    def test_get_by_hash_works_correctly(self) -> None:
        results = email_models.SentEmailModel.get_by_hash('Email Hash')
        self.assertEqual(len(results), 1)

        results = email_models.SentEmailModel.get_by_hash('Bad Email Hash')
        self.assertEqual(len(results), 0)

    def test_get_by_hash_returns_multiple_models_with_same_hash(self) -> None:
        with self.generate_constant_hash_ctx:
            email_models.SentEmailModel.create(
                'recipient_id', 'recipient@email.com', self.SENDER_ID,
                'sender@email.com', feconf.EMAIL_INTENT_SIGNUP,
                'Email Subject', 'Email Body', datetime.datetime.utcnow())

            results = email_models.SentEmailModel.get_by_hash('Email Hash')

            self.assertEqual(len(results), 2)

    def test_get_by_hash_behavior_with_sent_datetime_lower_bound(self) -> None:
        with self.generate_constant_hash_ctx:
            time_now = datetime.datetime.utcnow()
            email_models.SentEmailModel.create(
                'recipient_id', 'recipient@email.com', self.SENDER_ID,
                'sender@email.com', feconf.EMAIL_INTENT_SIGNUP,
                'Email Subject', 'Email Body', datetime.datetime.utcnow())

        results = email_models.SentEmailModel.get_by_hash(
            'Email Hash', sent_datetime_lower_bound=time_now)
        self.assertEqual(len(results), 1)

        time_now1 = datetime.datetime.utcnow()

        results = email_models.SentEmailModel.get_by_hash(
            'Email Hash', sent_datetime_lower_bound=time_now1)
        self.assertEqual(len(results), 0)

        time_before = (
            datetime.datetime.utcnow() - datetime.timedelta(minutes=10))

        results = email_models.SentEmailModel.get_by_hash(
            'Email Hash', sent_datetime_lower_bound=time_before)
        self.assertEqual(len(results), 2)

        # Check that it accepts only DateTime objects.
        with self.assertRaisesRegex(
            Exception,
            'Expected datetime, received Not a datetime object of type '
            '<class \'str\'>'
        ):
            # TODO(#13528): Remove this test after the backend is fully
            # type-annotated. Here ignore[arg-type] is used to test method
            # get_by_hash() for invalid input type.
            email_models.SentEmailModel.get_by_hash(
                'Email Hash',
                sent_datetime_lower_bound='Not a datetime object') # type: ignore[arg-type]

    def test_raise_exception_by_mocking_collision(self) -> None:
        # Test Exception for SentEmailModel.
        with self.assertRaisesRegex(
            Exception, 'The id generator for SentEmailModel is '
            'producing too many collisions.'
        ):
            # Swap dependent method get_by_id to simulate collision every time.
            with self.swap(
                email_models.SentEmailModel, 'get_by_id',
                types.MethodType(
                    lambda x, y: True,
                    email_models.SentEmailModel)):
                email_models.SentEmailModel.create(
                    'recipient_id', 'recipient@email.com', 'sender_id',
                    'sender@email.com', feconf.EMAIL_INTENT_SIGNUP,
                    'Email Subject', 'Email Body', datetime.datetime.utcnow())


class BulkEmailModelUnitTests(test_utils.GenericTestBase):
    """Test the BulkEmailModel class."""

    SENDER_ID: Final = 'sender_id'
    NONEXISTENT_USER_ID: Final = 'id_x'

    def setUp(self) -> None:
        super().setUp()
        email_models.BulkEmailModel.create(
            'instance_id', self.SENDER_ID, 'sender@email.com',
            feconf.BULK_EMAIL_INTENT_MARKETING, 'Email Subject', 'Email Body',
            datetime.datetime.utcnow())

    def test_get_deletion_policy(self) -> None:
        self.assertEqual(
            email_models.BulkEmailModel.get_deletion_policy(),
            base_models.DELETION_POLICY.DELETE)

    def test_has_reference_to_user_id(self) -> None:
        self.assertTrue(
            email_models.BulkEmailModel.has_reference_to_user_id(
                self.SENDER_ID))
        self.assertFalse(
            email_models.BulkEmailModel.has_reference_to_user_id(
                self.NONEXISTENT_USER_ID))

    def test_apply_deletion_policy_deletes_model_for_user_who_is_sender(
        self
    ) -> None:
        email_models.BulkEmailModel.apply_deletion_policy(self.SENDER_ID)
        self.assertIsNone(
            email_models.BulkEmailModel.get_by_id(self.SENDER_ID))

    def test_apply_deletion_policy_raises_no_exception_for_nonexistent_user(
        self
    ) -> None:
        email_models.BulkEmailModel.apply_deletion_policy(
            self.NONEXISTENT_USER_ID)


class GenerateHashTests(test_utils.GenericTestBase):
    """Test that generating hash functionality works as expected."""

    def test_same_inputs_always_gives_same_hashes(self) -> None:
        email_model_instance = email_models.SentEmailModel(
            id='exp_id.new_id',
            recipient_id='recipient_id',
            recipient_email='recipient@email.com',
            sender_id='sender_id',
            sender_email='sender@email.com',
            intent=feconf.EMAIL_INTENT_SIGNUP,
            subject='email_subject',
            html_body='email_html_body',
            sent_datetime=datetime.datetime.utcnow())
        email_model_instance.update_timestamps()
        email_model_instance.put()

        email_hash1 = email_model_instance.email_hash
        email_hash2 = email_model_instance.email_hash
        self.assertEqual(email_hash1, email_hash2)

    def test_different_inputs_give_different_hashes(self) -> None:
        email_model_instance = email_models.SentEmailModel(
            id='exp_id.new_id',
            recipient_id='recipient_id',
            recipient_email='recipient@email.com',
            sender_id='sender_id',
            sender_email='sender@email.com',
            intent=feconf.EMAIL_INTENT_SIGNUP,
            subject='email_subject',
            html_body='email_html_body',
            sent_datetime=datetime.datetime.utcnow())
        email_model_instance.update_timestamps()
        email_model_instance.put()

        email_model_instance2 = email_models.SentEmailModel(
            id='exp_id.new_id2',
            recipient_id='recipient_id',
            recipient_email='recipient@email.com',
            sender_id='sender_id',
            sender_email='sender@email.com',
            intent=feconf.EMAIL_INTENT_SIGNUP,
            subject='email_subject',
            html_body='email_html_body2',
            sent_datetime=datetime.datetime.utcnow())
        email_model_instance2.update_timestamps()
        email_model_instance2.put()

        email_hash1 = email_model_instance.email_hash
        email_hash2 = email_model_instance2.email_hash
        self.assertNotEqual(email_hash1, email_hash2)

        email_model_instance2 = email_models.SentEmailModel(
            id='exp_id.new_id2',
            recipient_id='recipient_id2',
            recipient_email='recipient@email.com',
            sender_id='sender_id',
            sender_email='sender@email.com',
            intent=feconf.EMAIL_INTENT_SIGNUP,
            subject='email_subject',
            html_body='email_html_body',
            sent_datetime=datetime.datetime.utcnow())
        email_model_instance2.update_timestamps()
        email_model_instance2.put()

        email_hash2 = email_model_instance2.email_hash
        self.assertNotEqual(email_hash1, email_hash2)

        email_model_instance2 = email_models.SentEmailModel(
            id='exp_id.new_id2',
            recipient_id='recipient_id',
            recipient_email='recipient@email.com',
            sender_id='sender_id',
            sender_email='sender@email.com',
            intent=feconf.EMAIL_INTENT_SIGNUP,
            subject='email_subject2',
            html_body='email_html_body',
            sent_datetime=datetime.datetime.utcnow())
        email_model_instance2.update_timestamps()
        email_model_instance2.put()

        email_hash2 = email_model_instance2.email_hash
        self.assertNotEqual(email_hash1, email_hash2)

        email_model_instance2 = email_models.SentEmailModel(
            id='exp_id.new_id2',
            recipient_id='recipient_id2',
            recipient_email='recipient@email.com',
            sender_id='sender_id',
            sender_email='sender@email.com',
            intent=feconf.EMAIL_INTENT_SIGNUP,
            subject='email_subject2',
            html_body='email_html_body2',
            sent_datetime=datetime.datetime.utcnow())
        email_model_instance2.update_timestamps()
        email_model_instance2.put()

        email_hash2 = email_model_instance2.email_hash
        self.assertNotEqual(email_hash1, email_hash2)<|MERGE_RESOLUTION|>--- conflicted
+++ resolved
@@ -34,14 +34,9 @@
     from mypy_imports import email_models
     from mypy_imports import user_models  # pylint: disable=unused-import
 
-<<<<<<< HEAD
-(base_models, email_models, user_models) = models.Registry.import_models(
-    [models.Names.BASE_MODEL, models.Names.EMAIL, models.Names.USER])
-=======
 (base_models, email_models, user_models) = models.Registry.import_models([
-    models.NAMES.base_model, models.NAMES.email, models.NAMES.user
+    models.Names.BASE_MODEL, models.Names.EMAIL, models.Names.USER
 ])
->>>>>>> dc571464
 
 
 class SentEmailModelUnitTests(test_utils.GenericTestBase):
