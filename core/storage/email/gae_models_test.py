# coding: utf-8
#
# Copyright 2014 The Oppia Authors. All Rights Reserved.
#
# Licensed under the Apache License, Version 2.0 (the "License");
# you may not use this file except in compliance with the License.
# You may obtain a copy of the License at
#
#      http://www.apache.org/licenses/LICENSE-2.0
#
# Unless required by applicable law or agreed to in writing, software
# distributed under the License is distributed on an "AS-IS" BASIS,
# WITHOUT WARRANTIES OR CONDITIONS OF ANY KIND, either express or implied.
# See the License for the specific language governing permissions and
# limitations under the License.

"""Tests for core.storage.email.gae_models."""

from __future__ import absolute_import
from __future__ import unicode_literals

import datetime
import types

from core.platform import models
from core.tests import test_utils
import feconf

from typing import Text # isort:skip # pylint: disable=unused-import

MYPY = False
if MYPY: # pragma: no cover
    from mypy_imports import base_models, email_models, user_models # pylint: disable=unused-import

(base_models, email_models, user_models) = models.Registry.import_models(
    [models.NAMES.base_model, models.NAMES.email, models.NAMES.user])


class SentEmailModelUnitTests(test_utils.GenericTestBase):
    """Test the SentEmailModel class."""

    def setUp(self):
        # type: () -> None
        super(SentEmailModelUnitTests, self).setUp() # type: ignore[no-untyped-call]

        def mock_generate_hash(
                unused_cls, unused_recipient_id, unused_email_subject,
                unused_email_body):
            # type: (email_models.SentEmailModel, Text, Text, Text) -> Text
            return 'Email Hash'

        self.generate_constant_hash_ctx = self.swap(
            email_models.SentEmailModel, '_generate_hash',
            types.MethodType(mock_generate_hash, email_models.SentEmailModel))

    def test_get_deletion_policy(self):
        # type: () -> None
        self.assertEqual(
            email_models.SentEmailModel.get_deletion_policy(),
            base_models.DELETION_POLICY.KEEP)

    def test_has_reference_to_user_id(self):
        # type: () -> None
        with self.generate_constant_hash_ctx:
            email_models.SentEmailModel.create(
                'recipient_id', 'recipient@email.com', 'sender_id',
                'sender@email.com', feconf.EMAIL_INTENT_SIGNUP,
                'Email Subject', 'Email Body', datetime.datetime.utcnow())

            self.assertTrue(
                email_models.SentEmailModel.has_reference_to_user_id(
                    'recipient_id'))
            self.assertTrue(
                email_models.SentEmailModel.has_reference_to_user_id(
                    'sender_id'))
            self.assertFalse(
                email_models.SentEmailModel.has_reference_to_user_id('id_x'))

    def test_saved_model_can_be_retrieved_with_same_hash(self):
        # type: () -> None
        with self.generate_constant_hash_ctx:
            email_models.SentEmailModel.create(
                'recipient_id', 'recipient@email.com', 'sender_id',
                'sender@email.com', feconf.EMAIL_INTENT_SIGNUP,
                'Email Subject', 'Email Body', datetime.datetime.utcnow())

            query = email_models.SentEmailModel.query()
            query = query.filter(
                email_models.SentEmailModel.email_hash == 'Email Hash')

            results = query.fetch(2)

            self.assertEqual(len(results), 1)

            query = email_models.SentEmailModel.query()
            query = query.filter(
                email_models.SentEmailModel.email_hash == 'Bad Email Hash')

            results = query.fetch(2)

            self.assertEqual(len(results), 0)

    def test_get_by_hash_works_correctly(self):
        # type: () -> None
        with self.generate_constant_hash_ctx:
            email_models.SentEmailModel.create(
                'recipient_id', 'recipient@email.com', 'sender_id',
                'sender@email.com', feconf.EMAIL_INTENT_SIGNUP,
                'Email Subject', 'Email Body', datetime.datetime.utcnow())

            results = email_models.SentEmailModel.get_by_hash('Email Hash')

            self.assertEqual(len(results), 1)

            results = email_models.SentEmailModel.get_by_hash('Bad Email Hash')

            self.assertEqual(len(results), 0)

    def test_get_by_hash_returns_multiple_models_with_same_hash(self):
        # type: () -> None
        with self.generate_constant_hash_ctx:
            email_models.SentEmailModel.create(
                'recipient_id', 'recipient@email.com', 'sender_id',
                'sender@email.com', feconf.EMAIL_INTENT_SIGNUP,
                'Email Subject', 'Email Body', datetime.datetime.utcnow())

            email_models.SentEmailModel.create(
                'recipient_id', 'recipient@email.com', 'sender_id',
                'sender@email.com', feconf.EMAIL_INTENT_SIGNUP,
                'Email Subject', 'Email Body', datetime.datetime.utcnow())

            results = email_models.SentEmailModel.get_by_hash('Email Hash')

            self.assertEqual(len(results), 2)

    def test_get_by_hash_behavior_with_sent_datetime_lower_bound(self):
        # type: () -> None
        with self.generate_constant_hash_ctx:
            time_now = datetime.datetime.utcnow()

            email_models.SentEmailModel.create(
                'recipient_id', 'recipient@email.com', 'sender_id',
                'sender@email.com', feconf.EMAIL_INTENT_SIGNUP,
                'Email Subject', 'Email Body', datetime.datetime.utcnow())

            results = email_models.SentEmailModel.get_by_hash(
                'Email Hash', sent_datetime_lower_bound=time_now)
            self.assertEqual(len(results), 1)

            time_now1 = datetime.datetime.utcnow()

            results = email_models.SentEmailModel.get_by_hash(
                'Email Hash', sent_datetime_lower_bound=time_now1)
            self.assertEqual(len(results), 0)

            time_before = (
                datetime.datetime.utcnow() - datetime.timedelta(minutes=10))

            results = email_models.SentEmailModel.get_by_hash(
                'Email Hash', sent_datetime_lower_bound=time_before)
            self.assertEqual(len(results), 1)

            # Check that it accepts only DateTime objects.
            with self.assertRaisesRegexp( # type: ignore[no-untyped-call]
                Exception,
                'Expected datetime, received Not a datetime object of type '
<<<<<<< HEAD
                '<class \'str\'>'
            ):
=======
                '<type \'unicode\'>'):
                # TODO(#13528): Remove this test after the backend is fully
                # type-annotated. Here ignore[arg-type] is used to test method
                # get_by_hash() for invalid input type.
>>>>>>> 0991eb6f
                email_models.SentEmailModel.get_by_hash(
                    'Email Hash',
                    sent_datetime_lower_bound='Not a datetime object') # type: ignore[arg-type]

    def test_raise_exception_by_mocking_collision(self):
        # type: () -> None
        # Test Exception for SentEmailModel.
        with self.assertRaisesRegexp( # type: ignore[no-untyped-call]
            Exception, 'The id generator for SentEmailModel is '
            'producing too many collisions.'
        ):
            # Swap dependent method get_by_id to simulate collision every time.
            with self.swap(
                email_models.SentEmailModel, 'get_by_id',
                types.MethodType(
                    lambda x, y: True,
                    email_models.SentEmailModel)):
                email_models.SentEmailModel.create(
                    'recipient_id', 'recipient@email.com', 'sender_id',
                    'sender@email.com', feconf.EMAIL_INTENT_SIGNUP,
                    'Email Subject', 'Email Body', datetime.datetime.utcnow())


class BulkEmailModelUnitTests(test_utils.GenericTestBase):
    """Test the BulkEmailModel class."""

    def test_get_deletion_policy(self):
        # type: () -> None
        self.assertEqual(
            email_models.BulkEmailModel.get_deletion_policy(),
            base_models.DELETION_POLICY.KEEP)

    def test_has_reference_to_user_id(self):
        # type: () -> None
        email_models.BulkEmailModel.create(
            'instance_id', ['recipient_1_id', 'recipient_2_id'], 'sender_id',
            'sender@email.com', feconf.BULK_EMAIL_INTENT_MARKETING,
            'Email Subject', 'Email Body', datetime.datetime.utcnow())

        self.assertTrue(
            email_models.BulkEmailModel.has_reference_to_user_id(
                'sender_id'))
        self.assertFalse(
            email_models.BulkEmailModel.has_reference_to_user_id('id_x'))


class GenerateHashTests(test_utils.GenericTestBase):
    """Test that generating hash functionality works as expected."""

    def test_same_inputs_always_gives_same_hashes(self):
        # type: () -> None
        email_model_instance = email_models.SentEmailModel(
            id='exp_id.new_id',
            recipient_id='recipient_id',
            recipient_email='recipient@email.com',
            sender_id='sender_id',
            sender_email='sender@email.com',
            intent=feconf.EMAIL_INTENT_SIGNUP,
            subject='email_subject',
            html_body='email_html_body',
            sent_datetime=datetime.datetime.utcnow())
        email_model_instance.update_timestamps()
        email_model_instance.put()

        email_hash1 = email_model_instance.email_hash
        email_hash2 = email_model_instance.email_hash
        self.assertEqual(email_hash1, email_hash2)

    def test_different_inputs_give_different_hashes(self):
        # type: () -> None
        email_model_instance = email_models.SentEmailModel(
            id='exp_id.new_id',
            recipient_id='recipient_id',
            recipient_email='recipient@email.com',
            sender_id='sender_id',
            sender_email='sender@email.com',
            intent=feconf.EMAIL_INTENT_SIGNUP,
            subject='email_subject',
            html_body='email_html_body',
            sent_datetime=datetime.datetime.utcnow())
        email_model_instance.update_timestamps()
        email_model_instance.put()

        email_model_instance2 = email_models.SentEmailModel(
            id='exp_id.new_id2',
            recipient_id='recipient_id',
            recipient_email='recipient@email.com',
            sender_id='sender_id',
            sender_email='sender@email.com',
            intent=feconf.EMAIL_INTENT_SIGNUP,
            subject='email_subject',
            html_body='email_html_body2',
            sent_datetime=datetime.datetime.utcnow())
        email_model_instance2.update_timestamps()
        email_model_instance2.put()

        email_hash1 = email_model_instance.email_hash
        email_hash2 = email_model_instance2.email_hash
        self.assertNotEqual(email_hash1, email_hash2)

        email_model_instance2 = email_models.SentEmailModel(
            id='exp_id.new_id2',
            recipient_id='recipient_id2',
            recipient_email='recipient@email.com',
            sender_id='sender_id',
            sender_email='sender@email.com',
            intent=feconf.EMAIL_INTENT_SIGNUP,
            subject='email_subject',
            html_body='email_html_body',
            sent_datetime=datetime.datetime.utcnow())
        email_model_instance2.update_timestamps()
        email_model_instance2.put()

        email_hash2 = email_model_instance2.email_hash
        self.assertNotEqual(email_hash1, email_hash2)

        email_model_instance2 = email_models.SentEmailModel(
            id='exp_id.new_id2',
            recipient_id='recipient_id',
            recipient_email='recipient@email.com',
            sender_id='sender_id',
            sender_email='sender@email.com',
            intent=feconf.EMAIL_INTENT_SIGNUP,
            subject='email_subject2',
            html_body='email_html_body',
            sent_datetime=datetime.datetime.utcnow())
        email_model_instance2.update_timestamps()
        email_model_instance2.put()

        email_hash2 = email_model_instance2.email_hash
        self.assertNotEqual(email_hash1, email_hash2)

        email_model_instance2 = email_models.SentEmailModel(
            id='exp_id.new_id2',
            recipient_id='recipient_id2',
            recipient_email='recipient@email.com',
            sender_id='sender_id',
            sender_email='sender@email.com',
            intent=feconf.EMAIL_INTENT_SIGNUP,
            subject='email_subject2',
            html_body='email_html_body2',
            sent_datetime=datetime.datetime.utcnow())
        email_model_instance2.update_timestamps()
        email_model_instance2.put()

        email_hash2 = email_model_instance2.email_hash
        self.assertNotEqual(email_hash1, email_hash2)<|MERGE_RESOLUTION|>--- conflicted
+++ resolved
@@ -164,15 +164,11 @@
             with self.assertRaisesRegexp( # type: ignore[no-untyped-call]
                 Exception,
                 'Expected datetime, received Not a datetime object of type '
-<<<<<<< HEAD
                 '<class \'str\'>'
             ):
-=======
-                '<type \'unicode\'>'):
                 # TODO(#13528): Remove this test after the backend is fully
                 # type-annotated. Here ignore[arg-type] is used to test method
                 # get_by_hash() for invalid input type.
->>>>>>> 0991eb6f
                 email_models.SentEmailModel.get_by_hash(
                     'Email Hash',
                     sent_datetime_lower_bound='Not a datetime object') # type: ignore[arg-type]
