--- conflicted
+++ resolved
@@ -27,14 +27,9 @@
     from mypy_imports import base_models
     from mypy_imports import improvements_models
 
-<<<<<<< HEAD
-base_models, improvements_models = models.Registry.import_models(
-    [models.Names.BASE_MODEL, models.Names.IMPROVEMENTS])
-=======
 base_models, improvements_models = models.Registry.import_models([
-    models.NAMES.base_model, models.NAMES.improvements
+    models.Names.BASE_MODEL, models.Names.IMPROVEMENTS
 ])
->>>>>>> dc571464
 
 
 class TaskEntryModelTests(test_utils.GenericTestBase):
