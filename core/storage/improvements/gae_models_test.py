--- conflicted
+++ resolved
@@ -23,31 +23,14 @@
 from core.tests import test_utils
 
 from typing import Any, Callable # isort:skip # pylint: disable=unused-import
-<<<<<<< HEAD
-
-MYPY = False
-if MYPY: # pragma: no cover
-    from mypy_imports import base_models, improvements_models
-
-base_models, improvements_models = models.Registry.import_models(
-    [models.NAMES.base_model, models.NAMES.improvements])
-=======
->>>>>>> 9edfb2c8
 
 MYPY = False
 if MYPY: # pragma: no cover
     from mypy_imports import base_models
     from mypy_imports import improvements_models
 
-<<<<<<< HEAD
-def _always_returns(value):
-    # type: (Any) -> Callable[..., Any]
-    """Creates a function which always returns the input value."""
-    return lambda: value
-=======
 base_models, improvements_models = models.Registry.import_models(
     [models.NAMES.base_model, models.NAMES.improvements])
->>>>>>> 9edfb2c8
 
 
 class TaskEntryModelTests(test_utils.GenericTestBase):
