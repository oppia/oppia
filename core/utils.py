--- conflicted
+++ resolved
@@ -42,15 +42,8 @@
 import yaml
 
 from typing import ( # isort:skip
-<<<<<<< HEAD
-    IO, Any, BinaryIO, Callable, Dict, Iterable, Iterator, List, Mapping,
-    Literal, Optional, TextIO, Tuple, TypeVar, Union, overload)
-=======
     Any, BinaryIO, Callable, Dict, Iterable, Iterator, List, Mapping,
-    Optional, TextIO, Tuple, TypeVar, Union, cast, overload)
-from typing_extensions import Literal # isort:skip
->>>>>>> 4b870169
-
+    Literal, Optional, TextIO, Tuple, TypeVar, Union, cast, overload)
 
 DATETIME_FORMAT = '%m/%d/%Y, %H:%M:%S:%f'
 ISO_8601_DATETIME_FORMAT = '%Y-%m-%dT%H:%M:%S.%fz'
