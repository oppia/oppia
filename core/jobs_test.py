# coding: utf-8
#
# Copyright 2014 The Oppia Authors. All Rights Reserved.
#
# Licensed under the Apache License, Version 2.0 (the "License");
# you may not use this file except in compliance with the License.
# You may obtain a copy of the License at
#
#      http://www.apache.org/licenses/LICENSE-2.0
#
# Unless required by applicable law or agreed to in writing, software
# distributed under the License is distributed on an "AS-IS" BASIS,
# WITHOUT WARRANTIES OR CONDITIONS OF ANY KIND, either express or implied.
# See the License for the specific language governing permissions and
# limitations under the License.

"""Tests for long running jobs and continuous computations."""

from __future__ import absolute_import  # pylint: disable=import-only-modules
from __future__ import unicode_literals  # pylint: disable=import-only-modules

import ast
import logging
import re

from core import jobs
from core import jobs_registry
from core.domain import event_services
from core.domain import exp_domain
from core.domain import exp_services
from core.domain import taskqueue_services
from core.platform import models
from core.tests import test_utils
import feconf
import python_utils

from mapreduce import input_readers

(base_models, exp_models, stats_models, job_models) = (
    models.Registry.import_models([
        models.NAMES.base_model, models.NAMES.exploration,
        models.NAMES.statistics, models.NAMES.job]))
<<<<<<< HEAD

datastore_services = models.Registry.import_datastore_services()
taskqueue_services = models.Registry.import_taskqueue_services()
=======
>>>>>>> 1759a157
transaction_services = models.Registry.import_transaction_services()

JOB_FAILED_MESSAGE = 'failed (as expected)'


class MockJobManagerOne(jobs.BaseMapReduceJobManager):
    """Test job that counts the total number of explorations."""

    @classmethod
    def entity_classes_to_map_over(cls):
        return [exp_models.ExplorationModel]

    @staticmethod
    def map(item):
        current_class = MockJobManagerOne
        if current_class.entity_created_before_job_queued(item):
            yield ('sum', 1)

    @staticmethod
    def reduce(key, values):
        yield (key, sum([int(value) for value in values]))


class MockJobManagerTwo(jobs.BaseMapReduceJobManager):
    """Test job that counts the total number of explorations."""

    @classmethod
    def entity_classes_to_map_over(cls):
        return [exp_models.ExplorationModel]

    @staticmethod
    def map(item):
        current_class = MockJobManagerTwo
        if current_class.entity_created_before_job_queued(item):
            yield ('sum', 1)

    @staticmethod
    def reduce(key, values):
        yield (key, sum([int(value) for value in values]))


class MockFailingJobManager(jobs.BaseMapReduceJobManager):

    @classmethod
    def entity_classes_to_map_over(cls):
        return [exp_models.ExplorationModel]

    @staticmethod
    def map(item):
        current_class = MockFailingJobManager
        if current_class.entity_created_before_job_queued(item):
            yield ('sum', 1)

    @staticmethod
    def reduce(key, values):
        yield (key, sum([int(value) for value in values]))


class JobManagerUnitTests(test_utils.GenericTestBase):
    """Test basic job manager operations."""

    def test_create_new(self):
        """Test the creation of a new job."""
        job_id = MockJobManagerOne.create_new()
        self.assertTrue(job_id.startswith('MockJobManagerOne'))
        self.assertEqual(
            MockJobManagerOne.get_status_code(job_id), jobs.STATUS_CODE_NEW)
        self.assertIsNone(MockJobManagerOne.get_time_queued_msec(job_id))
        self.assertIsNone(MockJobManagerOne.get_time_started_msec(job_id))
        self.assertIsNone(MockJobManagerOne.get_time_finished_msec(job_id))
        self.assertIsNone(MockJobManagerOne.get_metadata(job_id))
        self.assertIsNone(MockJobManagerOne.get_output(job_id))
        self.assertIsNone(MockJobManagerOne.get_error(job_id))

        self.assertFalse(MockJobManagerOne.is_active(job_id))
        self.assertFalse(MockJobManagerOne.has_finished(job_id))

    def test_enqueue_job(self):
        """Test the enqueueing of a job."""
        job_id = MockJobManagerOne.create_new()
        MockJobManagerOne.enqueue(job_id, taskqueue_services.QUEUE_NAME_DEFAULT)
        self.assertEqual(
            MockJobManagerOne.get_status_code(job_id), jobs.STATUS_CODE_QUEUED)
        self.assertIsNotNone(MockJobManagerOne.get_time_queued_msec(job_id))
        self.assertIsNone(MockJobManagerOne.get_output(job_id))

    def test_complete_job(self):
        job_id = MockJobManagerOne.create_new()
        MockJobManagerOne.enqueue(job_id, taskqueue_services.QUEUE_NAME_DEFAULT)
        self.assertEqual(
            MockJobManagerOne.get_status_code(job_id),
            jobs.STATUS_CODE_QUEUED)
        self.process_and_flush_pending_mapreduce_tasks()

        self.assertEqual(
            MockJobManagerOne.get_status_code(job_id),
            jobs.STATUS_CODE_COMPLETED)
        time_queued_msec = MockJobManagerOne.get_time_queued_msec(job_id)
        time_started_msec = MockJobManagerOne.get_time_started_msec(job_id)
        time_finished_msec = MockJobManagerOne.get_time_finished_msec(job_id)
        self.assertIsNotNone(time_queued_msec)
        self.assertIsNotNone(time_started_msec)
        self.assertIsNotNone(time_finished_msec)
        self.assertLess(time_queued_msec, time_started_msec)
        self.assertLess(time_started_msec, time_finished_msec)

        output = MockJobManagerOne.get_output(job_id)
        error = MockJobManagerOne.get_error(job_id)
        self.assertEqual(output, [])
        self.assertIsNone(error)

        self.assertFalse(MockJobManagerOne.is_active(job_id))
        self.assertTrue(MockJobManagerOne.has_finished(job_id))

    def test_base_job_manager_enqueue_raises_error(self):
        with self.assertRaisesRegexp(
            NotImplementedError,
            'Subclasses of BaseJobManager should implement _real_enqueue().'):
            jobs.BaseJobManager._real_enqueue(  # pylint: disable=protected-access
                'job_id', taskqueue_services.QUEUE_NAME_DEFAULT, None, None)

    def test_cannot_instantiate_jobs_from_abstract_base_classes(self):
        with self.assertRaisesRegexp(
            Exception, 'directly create a job using the abstract base'
            ):
            jobs.BaseJobManager.create_new()

    def test_compress_output_list_with_single_char_outputs(self):
        job_id = MockJobManagerOne.create_new()
        input_list = [1, 2, 3, 4, 5]
        expected_output = ['1', '2', '3', '<TRUNCATED>']
        MockJobManagerOne.enqueue(job_id, taskqueue_services.QUEUE_NAME_DEFAULT)
        MockJobManagerOne.register_start(job_id)
        MockJobManagerOne.register_completion(
            job_id, input_list, max_output_len_chars=3)
        actual_output = MockJobManagerOne.get_output(job_id)
        self.assertEqual(actual_output, expected_output)

    def test_failure_for_job_enqueued_using_wrong_manager(self):
        job_id = MockJobManagerOne.create_new()
        with self.assertRaisesRegexp(Exception, 'Invalid job type'):
            MockJobManagerTwo.enqueue(
                job_id, taskqueue_services.QUEUE_NAME_DEFAULT)

    def test_cancelling_multiple_unfinished_jobs(self):
        job1_id = MockJobManagerOne.create_new()
        MockJobManagerOne.enqueue(
            job1_id, taskqueue_services.QUEUE_NAME_DEFAULT)
        job2_id = MockJobManagerOne.create_new()
        MockJobManagerOne.enqueue(
            job2_id, taskqueue_services.QUEUE_NAME_DEFAULT)

        MockJobManagerOne.cancel_all_unfinished_jobs('admin_user_id')

        self.assertFalse(MockJobManagerOne.is_active(job1_id))
        self.assertFalse(MockJobManagerOne.is_active(job2_id))
        self.assertEqual(
            MockJobManagerOne.get_status_code(job1_id),
            jobs.STATUS_CODE_CANCELED)
        self.assertEqual(
            MockJobManagerOne.get_status_code(job2_id),
            jobs.STATUS_CODE_CANCELED)
        self.assertIsNone(MockJobManagerOne.get_output(job1_id))
        self.assertIsNone(MockJobManagerOne.get_output(job2_id))
        self.assertEqual(
            'Canceled by admin_user_id', MockJobManagerOne.get_error(job1_id))
        self.assertEqual(
            'Canceled by admin_user_id', MockJobManagerOne.get_error(job2_id))

    def test_status_code_transitions(self):
        """Test that invalid status code transitions are caught."""
        job_id = MockJobManagerOne.create_new()
        MockJobManagerOne.enqueue(job_id, taskqueue_services.QUEUE_NAME_DEFAULT)

        with self.assertRaisesRegexp(Exception, 'Invalid status code change'):
            MockJobManagerOne.register_completion(job_id, ['output'])
        with self.assertRaisesRegexp(Exception, 'Invalid status code change'):
            MockJobManagerOne.register_failure(job_id, 'error')

    def test_failing_jobs(self):
        observed_log_messages = []

        def _mock_logging_function(msg, *args):
            """Mocks logging.error()."""
            observed_log_messages.append(msg % args)

        logging_swap = self.swap(logging, 'error', _mock_logging_function)

        # Mocks GoogleCloudStorageInputReader() to fail a job.
        _mock_input_reader = lambda _, __: python_utils.divide(1, 0)

        input_reader_swap = self.swap(
            input_readers, 'GoogleCloudStorageInputReader', _mock_input_reader)
        assert_raises_context_manager = self.assertRaisesRegexp(
            Exception,
            r'Invalid status code change for job '
            r'MockJobManagerOne-\w+-\w+: from new to failed')

        job_id = MockJobManagerOne.create_new()
        store_map_reduce_results = jobs.StoreMapReduceResults()

        with input_reader_swap, assert_raises_context_manager, logging_swap:
            store_map_reduce_results.run(
                job_id, 'core.jobs_test.MockJobManagerOne', 'output')

        expected_log_message = 'Job %s failed at' % job_id

        # The first log message is ignored as it is the traceback.
        self.assertEqual(len(observed_log_messages), 2)
        self.assertTrue(
            observed_log_messages[1].startswith(expected_log_message))

    def test_register_failure(self):
        job_id = MockJobManagerOne.create_new()
        MockJobManagerOne.enqueue(job_id, taskqueue_services.QUEUE_NAME_DEFAULT)
        model = job_models.JobModel.get(job_id, strict=True)
        model.status_code = jobs.STATUS_CODE_STARTED
        model.job_type = MockJobManagerOne.__name__
        MockJobManagerOne.register_failure(job_id, 'Error')
        model = job_models.JobModel.get(job_id, strict=True)
        self.assertEqual(model.error, 'Error')
        self.assertEqual(model.status_code, jobs.STATUS_CODE_FAILED)


SUM_MODEL_ID = 'all_data_id'


class MockNumbersModel(datastore_services.Model):
    number = datastore_services.IntegerProperty()


class MockSumModel(datastore_services.Model):
    total = datastore_services.IntegerProperty(default=0)
    failed = datastore_services.BooleanProperty(default=False)


class FailingAdditionJobManager(jobs.BaseMapReduceJobManager):
    """Test job that stores stuff in MockSumModel and then fails."""

    @classmethod
    def _post_failure_hook(cls, job_id):
        model = MockSumModel.get_by_id(SUM_MODEL_ID)
        model.failed = True
        model.put()


class DatastoreJobIntegrationTests(test_utils.GenericTestBase):
    """Tests the behavior of a job that affects data in the datastore.

    This job gets all MockNumbersModel instances and sums their values, and puts
    the summed values in a MockSumModel instance with id SUM_MODEL_ID. The
    computation is redone from scratch each time the job is run.
    """

    def _get_stored_total(self):
        """Returns the total summed values of all the MockNumbersModel instances
        stored in a MockSumModel instance.
        """
        sum_model = MockSumModel.get_by_id(SUM_MODEL_ID)
        return sum_model.total if sum_model else 0

    def _populate_data(self):
        """Populate the datastore with four MockNumbersModel instances."""
        MockNumbersModel(number=1).put()
        MockNumbersModel(number=2).put()
        MockNumbersModel(number=1).put()
        MockNumbersModel(number=2).put()


class SampleMapReduceJobManager(jobs.BaseMapReduceJobManager):
    """Test job that counts the total number of explorations."""

    @classmethod
    def entity_classes_to_map_over(cls):
        return [exp_models.ExplorationModel]

    @staticmethod
    def map(item):
        current_class = SampleMapReduceJobManager
        if current_class.entity_created_before_job_queued(item):
            yield ('sum', 1)

    @staticmethod
    def reduce(key, values):
        yield (key, sum([int(value) for value in values]))


class MapReduceJobForCheckingParamNames(jobs.BaseMapReduceOneOffJobManager):
    """Test job that checks correct param_name."""

    @classmethod
    def entity_classes_to_map_over(cls):
        return [exp_models.ExplorationModel]

    @staticmethod
    def map(item):
        jobs.BaseMapReduceOneOffJobManager.get_mapper_param('exp_id')


class ParamNameTests(test_utils.GenericTestBase):

    def test_job_raises_error_with_invalid_param_name(self):
        exploration = exp_domain.Exploration.create_default_exploration(
            'exp_id_1')
        exp_services.save_new_exploration('owner_id', exploration)

        job_id = MapReduceJobForCheckingParamNames.create_new()
        params = {
            'invalid_param_name': 'exp_id_1'
        }

        MapReduceJobForCheckingParamNames.enqueue(
            job_id, additional_job_params=params)

        self.assertEqual(
            self.count_jobs_in_mapreduce_taskqueue(
                taskqueue_services.QUEUE_NAME_ONE_OFF_JOBS), 1)

        assert_raises_regexp_context_manager = self.assertRaisesRegexp(
            Exception, 'MapReduce task to URL .+ failed')

        with assert_raises_regexp_context_manager:
            self.process_and_flush_pending_mapreduce_tasks()

    def test_job_with_correct_param_name(self):
        exploration = exp_domain.Exploration.create_default_exploration(
            'exp_id_1')
        exp_services.save_new_exploration('owner_id', exploration)

        job_id = MapReduceJobForCheckingParamNames.create_new()
        params = {
            'exp_id': 'exp_id_1'
        }

        MapReduceJobForCheckingParamNames.enqueue(
            job_id, additional_job_params=params)

        self.assertEqual(
            self.count_jobs_in_mapreduce_taskqueue(
                taskqueue_services.QUEUE_NAME_ONE_OFF_JOBS), 1)

        self.process_and_flush_pending_mapreduce_tasks()

        self.assertEqual(
            self.count_jobs_in_mapreduce_taskqueue(
                taskqueue_services.QUEUE_NAME_ONE_OFF_JOBS), 0)


class MapReduceJobIntegrationTests(test_utils.GenericTestBase):
    """Tests MapReduce jobs end-to-end."""

    def setUp(self):
        """Create an exploration so that there is something to count."""
        super(MapReduceJobIntegrationTests, self).setUp()
        exploration = exp_domain.Exploration.create_default_exploration(
            'exp_id')
        exp_services.save_new_exploration('owner_id', exploration)
        self.process_and_flush_pending_mapreduce_tasks()

    def test_count_all_explorations(self):
        job_id = SampleMapReduceJobManager.create_new()
        SampleMapReduceJobManager.enqueue(
            job_id, taskqueue_services.QUEUE_NAME_DEFAULT)
        self.assertEqual(
            self.count_jobs_in_mapreduce_taskqueue(
                taskqueue_services.QUEUE_NAME_DEFAULT), 1)
        self.process_and_flush_pending_mapreduce_tasks()

        self.assertEqual(jobs.get_job_output(job_id), ['[u\'sum\', 1]'])
        self.assertEqual(
            SampleMapReduceJobManager.get_status_code(job_id),
            jobs.STATUS_CODE_COMPLETED)

    def test_base_map_reduce_job_manager_entity_classes_to_map_over_raise_error(
            self):
        with self.assertRaisesRegexp(
            NotImplementedError,
            'Classes derived from BaseMapReduceJobManager must implement '
            'entity_classes_to_map_over()'):
            jobs.BaseMapReduceJobManager.entity_classes_to_map_over()

    def test_base_map_reduce_job_manager_map_raise_error(self):
        with self.assertRaisesRegexp(
            NotImplementedError,
            'Classes derived from BaseMapReduceJobManager must implement '
            'map as a @staticmethod.'):
            jobs.BaseMapReduceJobManager.map('item')

    def test_base_map_reduce_job_manager_reduce_raise_error(self):
        with self.assertRaisesRegexp(
            NotImplementedError,
            'Classes derived from BaseMapReduceJobManager must implement '
            'reduce as a @staticmethod'):
            jobs.BaseMapReduceJobManager.reduce('key', [])

    def test_raises_error_with_existing_mapper_param(self):
        job_id = SampleMapReduceJobManager.create_new()
        with self.assertRaisesRegexp(
            Exception,
            'Additional job param entity_kinds shadows an existing mapper '
            'param'):
            SampleMapReduceJobManager.enqueue(
                job_id, taskqueue_services.QUEUE_NAME_DEFAULT,
                additional_job_params={'entity_kinds': ''})


class JobRegistryTests(test_utils.GenericTestBase):
    """Tests job registry."""

    def test_each_one_off_class_is_subclass_of_base_job_manager(self):
        for klass in jobs_registry.ONE_OFF_JOB_MANAGERS:
            self.assertTrue(issubclass(klass, jobs.BaseJobManager))

    def test_is_abstract_method_raises_exception_for_abstract_classes(self):
        class TestMockAbstractClass(jobs.BaseJobManager):
            """A sample Abstract Class."""

            pass

        mock_abstract_base_classes = [TestMockAbstractClass]
        with self.assertRaisesRegexp(
            Exception,
            'Tried to directly create a job using the abstract base '
            'manager class TestMockAbstractClass, which is not allowed.'):
            with self.swap(
                jobs, 'ABSTRACT_BASE_CLASSES', mock_abstract_base_classes):
                TestMockAbstractClass.create_new()

    def test_each_one_off_class_is_not_abstract(self):
        for klass in jobs_registry.ONE_OFF_JOB_MANAGERS:
            klass.create_new()

    def test_validity_of_each_continuous_computation_class(self):
        for klass in jobs_registry.ALL_CONTINUOUS_COMPUTATION_MANAGERS:
            self.assertTrue(
                issubclass(klass, jobs.BaseContinuousComputationManager))

            event_types_listened_to = klass.get_event_types_listened_to()
            self.assertTrue(isinstance(event_types_listened_to, list))
            for event_type in event_types_listened_to:
                self.assertTrue(
                    isinstance(event_type, python_utils.BASESTRING))
                self.assertTrue(issubclass(
                    event_services.Registry.get_event_class_by_type(
                        event_type),
                    event_services.BaseEventHandler))

            rdc = klass._get_realtime_datastore_class()  # pylint: disable=protected-access
            self.assertTrue(issubclass(
                rdc, jobs.BaseRealtimeDatastoreClassForContinuousComputations))

            # The list of allowed base classes. This can be extended as the
            # need arises, though we may also want to implement
            # _get_continuous_computation_class() and
            # entity_created_before_job_queued() for other base classes
            # that are added to this list.
            allowed_base_batch_job_classes = [
                jobs.BaseMapReduceJobManagerForContinuousComputations]
            self.assertTrue(any([
                issubclass(klass._get_batch_job_manager_class(), superclass)  # pylint: disable=protected-access
                for superclass in allowed_base_batch_job_classes]))


class BaseMapReduceJobManagerForContinuousComputationsTests(
        test_utils.GenericTestBase):

    def test_raise_error_with_get_continuous_computation_class(self):
        with self.assertRaisesRegexp(
            NotImplementedError,
            re.escape(
                'Subclasses of '
                'BaseMapReduceJobManagerForContinuousComputations must '
                'implement the _get_continuous_computation_class() method.')):
            (
                jobs.BaseMapReduceJobManagerForContinuousComputations.  # pylint: disable=protected-access
                _get_continuous_computation_class()
            )

    def test_raise_error_with_post_cancel_hook(self):
        with self.assertRaisesRegexp(
            NotImplementedError,
            re.escape(
                'Subclasses of '
                'BaseMapReduceJobManagerForContinuousComputations must '
                'implement the _get_continuous_computation_class() method.')):
            (
                jobs.BaseMapReduceJobManagerForContinuousComputations.  # pylint: disable=protected-access
                _post_cancel_hook('job_id', 'cancel message')
            )

    def test_raise_error_with_post_failure_hook(self):
        with self.assertRaisesRegexp(
            NotImplementedError,
            re.escape(
                'Subclasses of '
                'BaseMapReduceJobManagerForContinuousComputations must '
                'implement the _get_continuous_computation_class() method.')):
            (
                jobs.BaseMapReduceJobManagerForContinuousComputations.  # pylint: disable=protected-access
                _post_failure_hook('job_id')
            )


class BaseContinuousComputationManagerTests(test_utils.GenericTestBase):

    def test_raise_error_with_get_event_types_listened_to(self):
        with self.assertRaisesRegexp(
            NotImplementedError,
            re.escape(
                'Subclasses of BaseContinuousComputationManager must implement '
                'get_event_types_listened_to(). This method should return a '
                'list of strings, each representing an event type that this '
                'class subscribes to.')):
            jobs.BaseContinuousComputationManager.get_event_types_listened_to()

    def test_raise_error_with_get_realtime_datastore_class(self):
        with self.assertRaisesRegexp(
            NotImplementedError,
            re.escape(
                'Subclasses of BaseContinuousComputationManager must implement '
                '_get_realtime_datastore_class(). This method should return '
                'the datastore class to be used by the realtime layer.')):
            jobs.BaseContinuousComputationManager._get_realtime_datastore_class(  # pylint: disable=protected-access
                )

    def test_raise_error_with_get_batch_job_manager_class(self):
        with self.assertRaisesRegexp(
            NotImplementedError,
            re.escape(
                'Subclasses of BaseContinuousComputationManager must implement '
                '_get_batch_job_manager_class(). This method should return the'
                'manager class for the continuously-running batch job.')):
            jobs.BaseContinuousComputationManager._get_batch_job_manager_class()  # pylint: disable=protected-access

    def test_raise_error_with_handle_incoming_event(self):
        with self.assertRaisesRegexp(
            NotImplementedError,
            re.escape(
                'Subclasses of BaseContinuousComputationManager must implement '
                '_handle_incoming_event(...). Please check the docstring of '
                'this method in jobs.BaseContinuousComputationManager for '
                'important developer information.')):
            jobs.BaseContinuousComputationManager._handle_incoming_event(  # pylint: disable=protected-access
                1, 'event_type')


class TwoClassesMapReduceJobManager(jobs.BaseMapReduceJobManager):
    """A test job handler that counts entities in two datastore classes."""

    @classmethod
    def entity_classes_to_map_over(cls):
        return [exp_models.ExplorationModel, exp_models.ExplorationRightsModel]

    @staticmethod
    def map(item):
        yield ('sum', 1)

    @staticmethod
    def reduce(key, values):
        yield [key, sum([int(value) for value in values])]


class TwoClassesMapReduceJobIntegrationTests(test_utils.GenericTestBase):
    """Tests MapReduce jobs using two classes end-to-end."""

    def setUp(self):
        """Create an exploration so that there is something to count."""
        super(TwoClassesMapReduceJobIntegrationTests, self).setUp()
        exploration = exp_domain.Exploration.create_default_exploration(
            'exp_id')
        # Note that this ends up creating an entry in the
        # ExplorationRightsModel as well.
        exp_services.save_new_exploration('owner_id', exploration)
        self.process_and_flush_pending_mapreduce_tasks()

    def test_count_entities(self):
        self.assertEqual(exp_models.ExplorationModel.query().count(), 1)
        self.assertEqual(exp_models.ExplorationRightsModel.query().count(), 1)

        job_id = TwoClassesMapReduceJobManager.create_new()
        TwoClassesMapReduceJobManager.enqueue(
            job_id, taskqueue_services.QUEUE_NAME_DEFAULT)
        self.assertEqual(
            self.count_jobs_in_mapreduce_taskqueue(
                taskqueue_services.QUEUE_NAME_DEFAULT),
            1)
        self.process_and_flush_pending_mapreduce_tasks()

        self.assertEqual(
            TwoClassesMapReduceJobManager.get_output(job_id), ['[u\'sum\', 2]'])
        self.assertEqual(
            TwoClassesMapReduceJobManager.get_status_code(job_id),
            jobs.STATUS_CODE_COMPLETED)


class MockStartExplorationRealtimeModel(
        jobs.BaseRealtimeDatastoreClassForContinuousComputations):
    count = datastore_services.IntegerProperty(default=0)


class MockStartExplorationMRJobManager(
        jobs.BaseMapReduceJobManagerForContinuousComputations):

    @classmethod
    def _get_continuous_computation_class(cls):
        return StartExplorationEventCounter

    @classmethod
    def entity_classes_to_map_over(cls):
        return [stats_models.StartExplorationEventLogEntryModel]

    @staticmethod
    def map(item):
        current_class = MockStartExplorationMRJobManager
        if current_class.entity_created_before_job_queued(item):
            yield (
                item.exploration_id, {
                    'event_type': item.event_type,
                })

    @staticmethod
    def reduce(key, stringified_values):
        started_count = 0
        for value_str in stringified_values:
            value = ast.literal_eval(value_str)
            if value['event_type'] == feconf.EVENT_TYPE_START_EXPLORATION:
                started_count += 1
        stats_models.ExplorationAnnotationsModel(
            id=key, num_starts=started_count).put()


class StartExplorationEventCounter(jobs.BaseContinuousComputationManager):
    """A continuous-computation job that counts 'start exploration' events.

    This class should only be used in tests.
    """

    @classmethod
    def get_event_types_listened_to(cls):
        return [feconf.EVENT_TYPE_START_EXPLORATION]

    @classmethod
    def _get_realtime_datastore_class(cls):
        return MockStartExplorationRealtimeModel

    @classmethod
    def _get_batch_job_manager_class(cls):
        return MockStartExplorationMRJobManager

    @classmethod
    def _kickoff_batch_job_after_previous_one_ends(cls):
        """Override this method so that it does not immediately start a
        new MapReduce job. Non-test subclasses should not do this.
        """
        pass

    @classmethod
    def _handle_incoming_event(
            cls, active_realtime_layer, event_type, exp_id, unused_exp_version,
            unused_state_name, unused_session_id, unused_params,
            unused_play_type):

        def _increment_counter():
            """Increments the count, if the realtime model corresponding to the
            active real-time model id exists.
            """
            realtime_class = cls._get_realtime_datastore_class()
            realtime_model_id = realtime_class.get_realtime_id(
                active_realtime_layer, exp_id)

            realtime_class(
                id=realtime_model_id, count=1,
                realtime_layer=active_realtime_layer).put()

        transaction_services.run_in_transaction(_increment_counter)

    # Public query method.
    @classmethod
    def get_count(cls, exploration_id):
        """Return the number of 'start exploration' events received.

        Answers the query by combining the existing MR job output and the
        active realtime_datastore_class.
        """
        mr_model = stats_models.ExplorationAnnotationsModel.get(
            exploration_id, strict=False)
        realtime_model = cls._get_realtime_datastore_class().get(
            cls.get_active_realtime_layer_id(exploration_id), strict=False)

        answer = 0
        if mr_model is not None:
            answer += mr_model.num_starts
        if realtime_model is not None:
            answer += realtime_model.count
        return answer


class MockMRJobManager(jobs.BaseMapReduceJobManagerForContinuousComputations):

    @classmethod
    def _get_continuous_computation_class(cls):
        return MockContinuousComputationManager

    @classmethod
    def entity_classes_to_map_over(cls):
        return []


class MockContinuousComputationManager(jobs.BaseContinuousComputationManager):
    TIMES_RUN = 0

    @classmethod
    def get_event_types_listened_to(cls):
        return []

    @classmethod
    def _get_realtime_datastore_class(cls):
        return MockStartExplorationRealtimeModel

    @classmethod
    def _get_batch_job_manager_class(cls):
        return MockMRJobManager

    @classmethod
    def _kickoff_batch_job_after_previous_one_ends(cls):
        if cls.TIMES_RUN < 2:
            (
                super(cls, MockContinuousComputationManager)
                ._kickoff_batch_job_after_previous_one_ends()
            )
            cls.TIMES_RUN = cls.TIMES_RUN + 1


class ContinuousComputationTests(test_utils.GenericTestBase):
    """Tests continuous computations for 'start exploration' events."""

    EXP_ID = 'exp_id'

    ALL_CC_MANAGERS_FOR_TESTS = [
        StartExplorationEventCounter, MockContinuousComputationManager]

    def setUp(self):
        """Create an exploration and register the event listener manually."""
        super(ContinuousComputationTests, self).setUp()

        exploration = exp_domain.Exploration.create_default_exploration(
            self.EXP_ID)
        exp_services.save_new_exploration('owner_id', exploration)
        self.process_and_flush_pending_mapreduce_tasks()

    def test_cannot_get_entity_with_invalid_id(self):
        with self.assertRaisesRegexp(
            ValueError, 'Invalid realtime id: invalid_entity_id'):
            MockStartExplorationRealtimeModel.get('invalid_entity_id')

    def test_cannot_put_realtime_class_with_invalid_id(self):
        realtime_class = MockStartExplorationRealtimeModel

        with self.assertRaisesRegexp(
            Exception,
            'Realtime layer 1 does not match realtime id '
            'invalid_realtime_model_id'):
            realtime_class(
                id='invalid_realtime_model_id', count=1, realtime_layer=1).put()

    def test_continuous_computation_workflow(self):
        """An integration test for continuous computations."""
        with self.swap(
            jobs_registry, 'ALL_CONTINUOUS_COMPUTATION_MANAGERS',
            self.ALL_CC_MANAGERS_FOR_TESTS
            ):
            self.assertEqual(
                StartExplorationEventCounter.get_count(self.EXP_ID), 0)

            # Record an event. This will put the event in the task queue.
            event_services.StartExplorationEventHandler.record(
                self.EXP_ID, 1, feconf.DEFAULT_INIT_STATE_NAME, 'session_id',
                {}, feconf.PLAY_TYPE_NORMAL)
            self.assertEqual(
                StartExplorationEventCounter.get_count(self.EXP_ID), 0)
            self.assertEqual(
                self.count_jobs_in_taskqueue(
                    taskqueue_services.QUEUE_NAME_EVENTS), 1)

            # When the task queue is flushed, the data is recorded in the two
            # realtime layers.
            self.process_and_flush_pending_tasks()
            self.process_and_flush_pending_mapreduce_tasks()
            self.assertEqual(
                self.count_jobs_in_taskqueue(
                    taskqueue_services.QUEUE_NAME_EVENTS), 0)
            self.assertEqual(
                StartExplorationEventCounter.get_count(self.EXP_ID), 1)
            self.assertEqual(MockStartExplorationRealtimeModel.get(
                '0:%s' % self.EXP_ID).count, 1)
            self.assertEqual(MockStartExplorationRealtimeModel.get(
                '1:%s' % self.EXP_ID).count, 1)

            # The batch job has not run yet, so no entity for self.EXP_ID will
            # have been created in the batch model yet.
            with self.assertRaisesRegexp(
                base_models.BaseModel.EntityNotFoundError,
                'Entity for class ExplorationAnnotationsModel with id exp_id '
                'not found'):
                stats_models.ExplorationAnnotationsModel.get(self.EXP_ID)

            # Launch the batch computation.
            batch_job_id = StartExplorationEventCounter.start_computation()
            # Data in realtime layer 0 is still there.
            self.assertEqual(MockStartExplorationRealtimeModel.get(
                '0:%s' % self.EXP_ID).count, 1)
            # Data in realtime layer 1 has been deleted.
            self.assertIsNone(MockStartExplorationRealtimeModel.get(
                '1:%s' % self.EXP_ID, strict=False))

            self.assertEqual(
                self.count_jobs_in_mapreduce_taskqueue(
                    taskqueue_services.QUEUE_NAME_CONTINUOUS_JOBS), 1)
            self.assertTrue(
                MockStartExplorationMRJobManager.is_active(batch_job_id))
            self.assertFalse(
                MockStartExplorationMRJobManager.has_finished(batch_job_id))
            self.process_and_flush_pending_mapreduce_tasks()
            self.assertFalse(
                MockStartExplorationMRJobManager.is_active(batch_job_id))
            self.assertTrue(
                MockStartExplorationMRJobManager.has_finished(batch_job_id))
            self.assertEqual(
                stats_models.ExplorationAnnotationsModel.get(
                    self.EXP_ID).num_starts, 1)

            # The overall count is still 1.
            self.assertEqual(
                StartExplorationEventCounter.get_count(self.EXP_ID), 1)
            # Data in realtime layer 0 has been deleted.
            self.assertIsNone(MockStartExplorationRealtimeModel.get(
                '0:%s' % self.EXP_ID, strict=False))
            # Data in realtime layer 1 has been deleted.
            self.assertIsNone(MockStartExplorationRealtimeModel.get(
                '1:%s' % self.EXP_ID, strict=False))

    def test_events_coming_in_while_batch_job_is_running(self):
        with self.swap(
            jobs_registry, 'ALL_CONTINUOUS_COMPUTATION_MANAGERS',
            self.ALL_CC_MANAGERS_FOR_TESTS
            ):
            # Currently no events have been recorded.
            self.assertEqual(
                StartExplorationEventCounter.get_count(self.EXP_ID), 0)

            # Enqueue the batch computation. (It is running on 0 events).
            StartExplorationEventCounter._kickoff_batch_job()  # pylint: disable=protected-access
            # Record an event while this job is in the queue. Simulate
            # this by directly calling on_incoming_event(), because using
            # StartExplorationEventHandler.record() would just put the event
            # in the task queue, which we don't want to flush yet.
            event_services.StartExplorationEventHandler._handle_event(  # pylint: disable=protected-access
                self.EXP_ID, 1, feconf.DEFAULT_INIT_STATE_NAME, 'session_id',
                {}, feconf.PLAY_TYPE_NORMAL)
            StartExplorationEventCounter.on_incoming_event(
                event_services.StartExplorationEventHandler.EVENT_TYPE,
                self.EXP_ID, 1, feconf.DEFAULT_INIT_STATE_NAME, 'session_id',
                {}, feconf.PLAY_TYPE_NORMAL)
            # The overall count is now 1.
            self.assertEqual(
                StartExplorationEventCounter.get_count(self.EXP_ID), 1)

            # Finish the job.
            self.process_and_flush_pending_mapreduce_tasks()
            # When the batch job completes, the overall count is still 1.
            self.assertEqual(
                StartExplorationEventCounter.get_count(self.EXP_ID), 1)
            # The batch job result should still be 0, since the event arrived
            # after the batch job started.
            with self.assertRaisesRegexp(
                base_models.BaseModel.EntityNotFoundError,
                'Entity for class ExplorationAnnotationsModel with id exp_id '
                'not found'):
                stats_models.ExplorationAnnotationsModel.get(self.EXP_ID)

    def test_cannot_start_new_job_while_existing_job_still_running(self):
        with self.swap(
            jobs_registry, 'ALL_CONTINUOUS_COMPUTATION_MANAGERS',
            self.ALL_CC_MANAGERS_FOR_TESTS
            ):
            StartExplorationEventCounter.start_computation()
            with self.assertRaisesRegexp(
                Exception,
                'Attempted to start computation StartExplorationEventCounter, '
                'which is already running'):
                StartExplorationEventCounter.start_computation()

            self.process_and_flush_pending_mapreduce_tasks()
            StartExplorationEventCounter.stop_computation('admin_user_id')

    def test_get_continuous_computations_info_with_existing_model(self):
        job_models.ContinuousComputationModel(
            id='StartExplorationEventCounter').put()
        continuous_computations_data = jobs.get_continuous_computations_info(
            [StartExplorationEventCounter])

        expected_continuous_computations_data = [{
            'active_realtime_layer_index': 0,
            'computation_type': 'StartExplorationEventCounter',
            'status_code': 'idle',
            'is_startable': True,
            'is_stoppable': False,
            'last_finished_msec': None,
            'last_started_msec': None,
            'last_stopped_msec': None
        }]

        self.assertEqual(
            expected_continuous_computations_data, continuous_computations_data)

    def test_failing_continuous_job(self):
        observed_log_messages = []

        def _mock_logging_function(msg, *args):
            """Mocks logging.error()."""
            observed_log_messages.append(msg % args)

        StartExplorationEventCounter.start_computation()

        status = StartExplorationEventCounter.get_status_code()
        self.assertEqual(
            status, job_models.CONTINUOUS_COMPUTATION_STATUS_CODE_RUNNING)

        with self.swap(logging, 'error', _mock_logging_function):
            StartExplorationEventCounter.on_batch_job_failure()

        self.run_but_do_not_flush_pending_mapreduce_tasks()
        StartExplorationEventCounter.stop_computation('admin_user_id')

        self.assertEqual(
            observed_log_messages, ['Job StartExplorationEventCounter failed.'])

    def test_cancelling_continuous_job(self):
        observed_log_messages = []

        def _mock_logging_function(msg, *args):
            """Mocks logging.error()."""
            observed_log_messages.append(msg % args)

        StartExplorationEventCounter.start_computation()

        status = StartExplorationEventCounter.get_status_code()
        self.assertEqual(
            status, job_models.CONTINUOUS_COMPUTATION_STATUS_CODE_RUNNING)

        with self.swap(logging, 'info', _mock_logging_function):
            StartExplorationEventCounter.on_batch_job_canceled()

        self.run_but_do_not_flush_pending_mapreduce_tasks()
        StartExplorationEventCounter.stop_computation('admin_user_id')

        self.assertEqual(
            observed_log_messages,
            ['Job StartExplorationEventCounter canceled.'])

    def test_kickoff_batch_job_after_previous_one_ends(self):
        with self.swap(
            jobs_registry, 'ALL_CONTINUOUS_COMPUTATION_MANAGERS',
            self.ALL_CC_MANAGERS_FOR_TESTS
        ):
            self.assertEqual(MockContinuousComputationManager.TIMES_RUN, 0)
            MockContinuousComputationManager.start_computation()
            (
                MockContinuousComputationManager  # pylint: disable=protected-access
                ._kickoff_batch_job_after_previous_one_ends()
            )
            status = MockContinuousComputationManager.get_status_code()

            self.assertEqual(
                status, job_models.CONTINUOUS_COMPUTATION_STATUS_CODE_RUNNING)

            self.run_but_do_not_flush_pending_mapreduce_tasks()
            MockContinuousComputationManager.stop_computation('admin_user_id')
            status = MockContinuousComputationManager.get_status_code()

            self.assertEqual(
                status, job_models.CONTINUOUS_COMPUTATION_STATUS_CODE_IDLE)
            self.assertEqual(MockContinuousComputationManager.TIMES_RUN, 1)


# TODO(sll): When we have some concrete ContinuousComputations running in
# production, add an integration test to ensure that the registration of event
# handlers in the main codebase is happening correctly.<|MERGE_RESOLUTION|>--- conflicted
+++ resolved
@@ -40,12 +40,8 @@
     models.Registry.import_models([
         models.NAMES.base_model, models.NAMES.exploration,
         models.NAMES.statistics, models.NAMES.job]))
-<<<<<<< HEAD
 
 datastore_services = models.Registry.import_datastore_services()
-taskqueue_services = models.Registry.import_taskqueue_services()
-=======
->>>>>>> 1759a157
 transaction_services = models.Registry.import_transaction_services()
 
 JOB_FAILED_MESSAGE = 'failed (as expected)'
