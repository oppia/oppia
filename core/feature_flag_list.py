--- conflicted
+++ resolved
@@ -80,7 +80,6 @@
     FeatureNames.NEW_LESSON_PLAYER,
     FeatureNames.ADD_VOICEOVER_WITH_ACCENT,
     FeatureNames.CD_ALLOW_UNDOING_TRANSLATION_REVIEW,
-    FeatureNames.ENABLE_VOICEOVER_CONTRIBUTION,
     FeatureNames.AUTO_UPDATE_EXP_VOICE_ARTIST_LINK
 ]
 
@@ -223,11 +222,7 @@
             'The flag controls whether voiceover contributions from the '
             'voiceover tab of the exploration editor page is enabled or '
             'disabled during voiceover migration.',
-<<<<<<< HEAD
-            feature_flag_domain.ServerMode.DEV
-=======
-            feature_flag_domain.ServerMode.TEST
->>>>>>> 7f9ab3a2
+            feature_flag_domain.ServerMode.TEST
         )
     ),
     FeatureNames.AUTO_UPDATE_EXP_VOICE_ARTIST_LINK.value: (
