# coding: utf-8
#
# Copyright 2019 The Oppia Authors. All Rights Reserved.
#
# Licensed under the Apache License, Version 2.0 (the "License");
# you may not use this file except in compliance with the License.
# You may obtain a copy of the License at
#
#      http://www.apache.org/licenses/LICENSE-2.0
#
# Unless required by applicable law or agreed to in writing, software
# distributed under the License is distributed on an "AS-IS" BASIS,
# WITHOUT WARRANTIES OR CONDITIONS OF ANY KIND, either express or implied.
# See the License for the specific language governing permissions and
# limitations under the License.

"""Tests for feature detection utilities for Python 2 and Python 3."""

from __future__ import annotations

import ast
import builtins
import os
import sys
import unittest
import urllib

from core import python_utils
from core.tests import test_utils
from core.tests.data import unicode_and_str_handler


class PythonUtilsTests(test_utils.GenericTestBase):
    """Tests for feature detection utilities that are common for Python 2 and
    Python 3.
    """

    def test_get_args_of_function_node(self):
        function_txt = b"""def _mock_function(arg1, arg2):
                      pass"""

        ast_node = ast.walk(ast.parse(function_txt))
        function_node = [n for n in ast_node if isinstance(n, ast.FunctionDef)]
        args_list = python_utils.get_args_of_function_node(function_node[0], [])
        self.assertEqual(args_list, ['arg1', 'arg2'])

    def test_open_file(self):
        with python_utils.open_file(
                os.path.join('core', 'python_utils.py'), 'r'
        ) as f:
            file_content = f.readlines()
            self.assertIsNotNone(file_content)

    def test_can_not_open_file(self):
        with self.assertRaisesRegexp(
            IOError, 'Unable to open file: invalid_file.py'):
            with python_utils.open_file('invalid_file.py', 'r') as f:
                f.readlines()

<<<<<<< HEAD
    def test_url_open(self):
        response = python_utils.url_open('http://www.google.com')
        self.assertEqual(response.getcode(), 200)
        self.assertEqual(response.url, 'http://www.google.com')
=======
    def test_url_request(self):
        response = python_utils.url_request('http://www.google.com', None, {})
        self.assertEqual(response.get_full_url(), 'http://www.google.com')
>>>>>>> ce94f85e

    def test_divide(self):
        self.assertEqual(python_utils.divide(4, 2), 2)
        self.assertEqual(python_utils.divide(5, 2), 2)

    def test_url_unsplit(self):
        response = urllib.parse.urlsplit('http://www.google.com')
        self.assertEqual(
            python_utils.url_unsplit(response), 'http://www.google.com')

    def test_parse_query_string(self):
        response = python_utils.parse_query_string(
            'http://www.google.com?search=oppia')
        self.assertEqual(response, {'http://www.google.com?search': ['oppia']})

    def test_urllib_unquote(self):
        response = python_utils.urllib_unquote('/El%20Ni%C3%B1o/')
        self.assertEqual(response, '/El Niño/')

    def test_recursively_convert_to_str_with_dict(self):
        test_var_1_in_unicode = str('test_var_1')
        test_var_2_in_unicode = str('test_var_2')
        test_var_3_in_bytes = test_var_1_in_unicode.encode(encoding='utf-8')
        test_var_4_in_bytes = test_var_2_in_unicode.encode(encoding='utf-8')
        test_dict = {
            test_var_1_in_unicode: test_var_3_in_bytes,
            test_var_2_in_unicode: test_var_4_in_bytes
        }
        self.assertEqual(
            test_dict,
            {'test_var_1': b'test_var_1', 'test_var_2': b'test_var_2'})

        for key, val in test_dict.items():
            self.assertEqual(type(key), str)
            self.assertEqual(type(val), builtins.bytes)

        dict_in_str = python_utils._recursively_convert_to_str(test_dict)  # pylint: disable=protected-access
        self.assertEqual(
            dict_in_str,
            {'test_var_1': 'test_var_1', 'test_var_2': 'test_var_2'})

        for key, val in dict_in_str.items():
            self.assertEqual(type(key), str)
            self.assertEqual(type(val), str)

    def test_recursively_convert_to_str_with_nested_structure(self):
        test_var_1_in_unicode = str('test_var_1')
        test_list_1 = [
            test_var_1_in_unicode,
            test_var_1_in_unicode.encode(encoding='utf-8'),
            'test_var_2',
            b'test_var_3',
            {'test_var_4': b'test_var_5'}
        ]
        test_dict = {test_var_1_in_unicode: test_list_1}
        self.assertEqual(
            test_dict,
            {
                'test_var_1': [
                    'test_var_1', b'test_var_1', 'test_var_2', b'test_var_3',
                    {'test_var_4': b'test_var_5'}]
            }
        )

        dict_in_str = python_utils._recursively_convert_to_str(test_dict)  # pylint: disable=protected-access
        self.assertEqual(
            dict_in_str,
            {
                'test_var_1': [
                    'test_var_1', 'test_var_1', 'test_var_2', 'test_var_3',
                    {'test_var_4': 'test_var_5'}]
            }
        )

        for key, value in dict_in_str.items():
            self.assertNotEqual(type(key), builtins.bytes)
            self.assertTrue(isinstance(key, str))

            for item in value:
                self.assertNotEqual(type(item), builtins.bytes)
                self.assertTrue(isinstance(item, (str, bytes, dict)))

            for k, v in value[-1].items():
                self.assertEqual(type(k), str)
                self.assertEqual(type(v), str)

    def test_create_enum_method_and_check_its_values(self):
        """Test create_enum method."""
        enums = python_utils.create_enum('first', 'second', 'third')
        self.assertEqual(enums.first.value, 'first')
        self.assertEqual(enums.second.value, 'second')
        self.assertEqual(enums.third.value, 'third')

    def test_create_enum_method_and_check_its_names(self):
        """Test create_enum method."""
        enums = python_utils.create_enum('first', 'second', 'third')
        self.assertEqual(enums.first.name, 'first')
        self.assertEqual(enums.second.name, 'second')
        self.assertEqual(enums.third.name, 'third')

    def test_enum_for_invalid_attribute(self):
        enums = python_utils.create_enum('first', 'second', 'third')
        with self.assertRaisesRegexp(AttributeError, 'fourth'):
            getattr(enums, 'fourth')


@unittest.skipUnless(
    sys.version[0] == '3', 'Test cases for ensuring Python 3 behavior only')
class PythonUtilsForPython3Tests(test_utils.GenericTestBase):
    """Tests for feature detection utilities for Python 3."""

    def test_unicode_and_str_chars_in_file(self):
        self.assertIsInstance(unicode_and_str_handler.SOME_STR_TEXT, str)
        self.assertIsInstance(
            unicode_and_str_handler.SOME_UNICODE_TEXT, str)
        self.assertIsInstance(
            unicode_and_str_handler.SOME_BINARY_TEXT, bytes)

        with python_utils.open_file(
            'core/tests/data/unicode_and_str_handler.py', 'r') as f:
            file_content = f.read()
            self.assertIsInstance(file_content, str)<|MERGE_RESOLUTION|>--- conflicted
+++ resolved
@@ -56,17 +56,6 @@
             IOError, 'Unable to open file: invalid_file.py'):
             with python_utils.open_file('invalid_file.py', 'r') as f:
                 f.readlines()
-
-<<<<<<< HEAD
-    def test_url_open(self):
-        response = python_utils.url_open('http://www.google.com')
-        self.assertEqual(response.getcode(), 200)
-        self.assertEqual(response.url, 'http://www.google.com')
-=======
-    def test_url_request(self):
-        response = python_utils.url_request('http://www.google.com', None, {})
-        self.assertEqual(response.get_full_url(), 'http://www.google.com')
->>>>>>> ce94f85e
 
     def test_divide(self):
         self.assertEqual(python_utils.divide(4, 2), 2)
