--- conflicted
+++ resolved
@@ -138,22 +138,9 @@
         self.assertTrue(isinstance(Form, FormType))
         self.assertTrue(issubclass(Form, python_utils.OBJECT))
 
-<<<<<<< HEAD
     def test_url_split(self):
         response = python_utils.url_split('http://www.google.com')
         self.assertEqual(response.geturl(), 'http://www.google.com')
-=======
-    def test_convert_to_bytes(self):
-        string1 = 'Home'
-        string2 = u'Лорем'
-        self.assertEqual(
-            python_utils.convert_to_bytes(string1),
-            string1.encode(encoding='utf-8')
-        )
-        self.assertEqual(
-            python_utils.convert_to_bytes(string2),
-            string2.encode(encoding='utf-8'))
->>>>>>> 02f9d417
 
     def test_url_unsplit(self):
         response = urllib.parse.urlsplit('http://www.google.com')
