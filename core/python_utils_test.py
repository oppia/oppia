--- conflicted
+++ resolved
@@ -59,21 +59,6 @@
             IOError, 'Unable to open file: invalid_file.py'):
             with python_utils.open_file('invalid_file.py', 'r') as f:
                 f.readlines()
-
-<<<<<<< HEAD
-    def test_url_quote(self):
-        self.assertEqual(
-            python_utils.url_quote('/~connolly/'), '/~connolly/')
-=======
-    def test_url_encode(self):
-        url_dict = {'url': 'http://myapp/my%20test/'}
-        self.assertEqual(
-            python_utils.url_encode(url_dict, doseq=True),
-            'url=http%3A%2F%2Fmyapp%2Fmy%2520test%2F')
-        self.assertEqual(
-            python_utils.url_encode(url_dict, doseq=False),
-            'url=http%3A%2F%2Fmyapp%2Fmy%2520test%2F')
->>>>>>> 10171861
 
     def test_url_retrieve(self):
         tmp_file = tempfile.NamedTemporaryFile()
