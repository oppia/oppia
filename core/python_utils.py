# coding: utf-8
#
# Copyright 2019 The Oppia Authors. All Rights Reserved.
#
# Licensed under the Apache License, Version 2.0 (the "License");
# you may not use this file except in compliance with the License.
# You may obtain a copy of the License at
#
#      http://www.apache.org/licenses/LICENSE-2.0
#
# Unless required by applicable law or agreed to in writing, software
# distributed under the License is distributed on an "AS-IS" BASIS,
# WITHOUT WARRANTIES OR CONDITIONS OF ANY KIND, either express or implied.
# See the License for the specific language governing permissions and
# limitations under the License.

"""Feature detection utilities for Python 2 and Python 3."""

from __future__ import absolute_import
from __future__ import print_function
from __future__ import unicode_literals

import io
import itertools
import os
import pkgutil
import sys

_THIRD_PARTY_PATH = os.path.join(os.getcwd(), 'third_party', 'python_libs')
sys.path.insert(0, _THIRD_PARTY_PATH)

_YAML_PATH = os.path.join(os.getcwd(), '..', 'oppia_tools', 'pyyaml-5.4.1')
sys.path.insert(0, _YAML_PATH)

_CERTIFI_PATH = os.path.join(
    os.getcwd(), '..', 'oppia_tools', 'certifi-2021.5.30')
sys.path.insert(0, _CERTIFI_PATH)

import yaml  # isort:skip  pylint: disable=wrong-import-position, wrong-import-order

import builtins  # isort:skip  pylint: disable=wrong-import-position, wrong-import-order
import past.builtins  # isort:skip  pylint: disable=wrong-import-position, wrong-import-order
import past.utils  # isort:skip  pylint: disable=wrong-import-position, wrong-import-order
import six  # isort:skip  pylint: disable=wrong-import-position, wrong-import-order

import certifi  # isort:skip  pylint: disable=wrong-import-position, wrong-import-order
import ssl  # isort:skip  pylint: disable=wrong-import-position, wrong-import-order


BASESTRING = past.builtins.basestring
INPUT = builtins.input
MAP = builtins.map
NEXT = builtins.next
OBJECT = builtins.object
PRINT = print
ROUND = builtins.round
UNICODE = builtins.str
ZIP = builtins.zip


def SimpleXMLRPCServer( # pylint: disable=invalid-name
        addr, requestHandler=None, logRequests=True, allow_none=False,
        encoding=None, bind_and_activate=True):
    """Returns SimpleXMLRPCServer from SimpleXMLRPCServer module if run under
    Python 2 and from xmlrpc module if run under Python 3.

    Args:
        addr: tuple(str, int). The host and port of the server.
        requestHandler: callable. A factory for request handler instances.
            Defaults to SimpleXMLRPCRequestHandler.
        logRequests: bool. Whether to log the requests sent to the server.
        allow_none: bool. Permits None in the XML-RPC responses that will be
            returned from the server.
        encoding: str|None. The encoding used by the XML-RPC responses that will
            be returned from the server.
        bind_and_activate: bool. Whether server_bind() and server_activate() are
            called immediately by the constructor; defaults to true. Setting it
            to false allows code to manipulate the allow_reuse_address class
            variable before the address is bound.

    Returns:
        SimpleXMLRPCServer. The SimpleXMLRPCServer object.
    """
    try:
        from xmlrpc.server import SimpleXMLRPCServer as impl  # pylint: disable=import-only-modules
    except ImportError:
        from SimpleXMLRPCServer import SimpleXMLRPCServer as impl  # pylint: disable=import-only-modules
    if requestHandler is None:
        try:
            from xmlrpc.server import SimpleXMLRPCRequestHandler  # isort:skip pylint: disable=import-only-modules
        except ImportError:
            from SimpleXMLRPCServer import SimpleXMLRPCRequestHandler  # isort:skip pylint: disable=import-only-modules
        requestHandler = SimpleXMLRPCRequestHandler
    return impl(
        addr, requestHandler=requestHandler, logRequests=logRequests,
        allow_none=allow_none, encoding=encoding,
        bind_and_activate=bind_and_activate)


def redirect_stdout(new_target):
    """Returns redirect_stdout from contextlib2 if run under Python 2 and from
    contextlib if run under Python 3.

    Args:
        new_target: FileLike. The file-like object all messages printed to
            stdout will be redirected to.

    Returns:
        contextlib.redirect_stdout or contextlib2.redirect_stdout. The
        redirect_stdout object.
    """
    try:
        from contextlib import redirect_stdout as impl  # pylint: disable=import-only-modules
    except ImportError:
        from contextlib2 import redirect_stdout as impl  # pylint: disable=import-only-modules
    return impl(new_target)


def nullcontext(enter_result=None):
    """Returns nullcontext from contextlib2 if run under Python 2 and from
    contextlib if run under Python 3.

    Args:
        enter_result: *. The object returned by the nullcontext when entered.

    Returns:
        contextlib.nullcontext or contextlib2.nullcontext. The nullcontext
        object.
    """
    try:
        from contextlib import nullcontext as impl  # pylint: disable=import-only-modules
    except ImportError:
        from contextlib2 import nullcontext as impl  # pylint: disable=import-only-modules
    return impl(enter_result=enter_result)


def ExitStack(): # pylint: disable=invalid-name
    """Returns ExitStack from contextlib2 if run under Python 2 and from
    contextlib if run under Python 3.

    Returns:
        contextlib.ExitStack or contextlib2.ExitStack. The ExitStack object.
    """
    try:
        from contextlib import ExitStack as impl  # pylint: disable=import-only-modules
    except ImportError:
        from contextlib2 import ExitStack as impl  # pylint: disable=import-only-modules
    return impl()


def string_io(buffer_value=''):
    """Returns StringIO from StringIO module if run under Python 2 and from io
    module if run under Python 3.

    Args:
        buffer_value: str. A string that is to be converted to in-memory text
            stream.

    Returns:
        StringIO.StringIO or io.StringIO. The StringIO object.
    """
    try:
        from StringIO import StringIO  # pylint: disable=import-only-modules
    except ImportError:
        from io import StringIO  # pylint: disable=import-only-modules
    return StringIO(buffer_value)  # pylint: disable=disallowed-function-calls


def get_args_of_function_node(function_node, args_to_ignore):
    """Extracts the arguments from a function definition.

    Args:
        function_node: ast.FunctionDef. Represents a function.
        args_to_ignore: list(str). Ignore these arguments in a function
            definition.

    Returns:
        list(str). The args for a function as listed in the function
        definition.
    """
    try:
        return [
            a.arg
            for a in function_node.args.args
            if a.arg not in args_to_ignore
        ]
    except AttributeError:
        return [
            a.id for a in function_node.args.args if a.id not in args_to_ignore
        ]


def open_file(filename, mode, encoding='utf-8', newline=None):
    """Open file and return a corresponding file object.

    Args:
        filename: str. The file to be opened.
        mode: str. Mode in which the file is opened.
        encoding: str. Encoding in which the file is opened.
        newline: None|str. Controls how universal newlines work.

    Returns:
        _io.TextIOWrapper. The file object.

    Raises:
        IOError. The file cannot be opened.
    """
    # The try/except is needed here to unify the errors because io.open in
    # Python 3 throws FileNotFoundError while in Python 2 it throws an IOError.
    # This should be removed after we fully migrate to Python 3.
    try:
        return io.open(filename, mode, encoding=encoding, newline=newline)
    except:
        raise IOError('Unable to open file: %s' % filename)


def get_package_file_contents(package: str, filepath: str) -> str:
    """Open file and return its contents. This needs to be used for files that
    are loaded by the Python code directly, like constants.ts or
    rich_text_components.json. This function is needed to make loading these
    files work even when Oppia is packaged.

    Args:
        package: str. The package where the file is located.
            For Oppia the package is usually the folder in the root folder,
            like 'core' or 'extensions'.
        filepath: str. The path to the file in the package.

    Returns:
        str. The contents of the file.
    """
    try:
        file = io.open(os.path.join(package, filepath), 'r', encoding='utf-8')
        return file.read()
    except FileNotFoundError:
        return pkgutil.get_data(package, filepath).decode('utf-8')


def url_parse(urlstring):
    """Parse a URL into six components using urlparse.urlparse if run under
    Python 2 and urllib.parse.urlparse if run under Python 3. This corresponds
    to the general structure of a URL:
    scheme://netloc/path;parameters?query#fragment.

    Args:
        urlstring: str. The URL.

    Returns:
        tuple(str). The components of a URL.
    """
    try:
        import urllib.parse as urlparse
    except ImportError:
        import urlparse
    return urlparse.urlparse(urlstring)  # pylint: disable=disallowed-function-calls


def url_unsplit(url_parts):
    """Combine the elements of a tuple as returned by urlsplit() into a complete
    URL as a string using urlparse.urlunsplit if run under Python 2 and
    urllib.parse.urlunsplit if run under Python 3.

    Args:
        url_parts: tuple(str). The components of a URL.

    Returns:
        str. The complete URL.
    """
    try:
        import urllib.parse as urlparse
    except ImportError:
        import urlparse
    return urlparse.urlunsplit(url_parts)  # pylint: disable=disallowed-function-calls


def parse_query_string(query_string):
    """Parse a query string given as a string argument
    (data of type application/x-www-form-urlencoded) using urlparse.parse_qs if
    run under Python 2 and urllib.parse.parse_qs if run under Python 3.

    Args:
        query_string: str. The query string.

    Returns:
        dict. The keys are the unique query variable names and the values are
        lists of values for each name.
    """
    try:
        import urllib.parse as urlparse
    except ImportError:
        import urlparse
    return urlparse.parse_qs(query_string)  # pylint: disable=disallowed-function-calls


def urllib_unquote(content) -> str:
    """Replace %xx escapes by their single-character equivalent using
    urllib.unquote if run under Python 2 and urllib.parse.unquote if run under
    Python 3.

    Args:
        content: str. The string to be unquoted.

    Returns:
        str. The unquoted string.
    """
    try:
        import urllib.parse as urlparse
    except ImportError:
        import urllib as urlparse
    return urlparse.unquote(content)


def url_quote(content):
    """Quotes a string using urllib.quote if run under Python 2 and
    urllib.parse.quote if run under Python 3.

    Args:
        content: str. The string to be quoted.

    Returns:
        str. The quoted string.
    """
    try:
        import urllib.parse as urlparse
    except ImportError:
        import urllib as urlparse
    return urlparse.quote(content)


def url_encode(query, doseq=False):
    """Convert a mapping object or a sequence of two-element tuples to a
    'url-encoded' string using urllib.urlencode if run under Python 2 and
    urllib.parse.urlencode if run under Python 3.

    Args:
        query: dict or tuple. The query to be encoded.
        doseq: bool. If true, individual key=value pairs separated by '&' are
            generated for each element of the value sequence for the key.

    Returns:
        str. The 'url-encoded' string.
    """
    try:
        import urllib.parse as urlparse
    except ImportError:
        import urllib as urlparse
    return urlparse.urlencode(query, doseq=doseq)


def url_retrieve(source_url, filename=None):
    """Copy a network object denoted by a URL to a local file using
    urllib.urlretrieve if run under Python 2 and urllib.request.urlretrieve if
    run under Python 3.

    Args:
        source_url: str. The URL.
        filename: str. The file location to copy to.

    Returns:
        urlretrieve. The 'urlretrieve' object.
    """
    try:
        import urllib.request as urlrequest
    except ImportError:
        import urllib as urlrequest

    # Change the User-Agent to prevent servers from blocking requests.
    # See https://support.cloudflare.com/hc/en-us/articles/360029779472-Troubleshooting-Cloudflare-1XXX-errors#error1010. # pylint: disable=line-too-long
    urlrequest.URLopener.version = (
        'Mozilla/5.0 (Windows NT 6.1; Win64; x64; rv:47.0) '
        'Gecko/20100101 Firefox/47.0'
    )
    return urlrequest.urlretrieve(source_url, filename=filename)


def url_open(source_url):
    """Open a network object denoted by a URL for reading using
    urllib2.urlopen if run under Python 2 and urllib.request.urlopen if
    run under Python 3.

    Args:
        source_url: str. The URL.

    Returns:
        urlopen. The 'urlopen' object.
    """
    # TODO(#12912): Remove pylint disable after the arg-name-for-non-keyword-arg
    # check is refactored.
    context = ssl.create_default_context(cafile=certifi.where())  # pylint: disable=arg-name-for-non-keyword-arg
    try:
        import urllib.request as urlrequest
    except ImportError:
        import urllib2 as urlrequest
    return urlrequest.urlopen(source_url, context=context)


def url_request(source_url, data, headers):
    """This function provides an abstraction of a URL request. It uses
    urllib2.Request if run under Python 2 and urllib.request.Request if
    run under Python 3.

    Args:
        source_url: str. The URL.
        data: str. Additional data to send to the server.
        headers: dict. The request headers.

    Returns:
        Request. The 'Request' object.
    """
    try:
        import urllib.request as urlrequest
    except ImportError:
        import urllib2 as urlrequest
    return urlrequest.Request(source_url, data, headers)


def divide(number1, number2):
    """This function divides number1 by number2 in the Python 2 way, i.e it
    performs an integer division.

    Args:
        number1: int. The dividend.
        number2: int. The divisor.

    Returns:
        int. The quotent.
    """
    return past.utils.old_div(number1, number2)


<<<<<<< HEAD
=======
def with_metaclass(meta, *bases):
    """Python 2 & 3 helper for installing metaclasses.

    Example:

        class BaseForm:
            pass

        class FormType(type):
            pass

        class Form(with_metaclass(FormType, BaseForm)):
            pass

    Args:
        meta: type. The metaclass to install on the derived class.
        *bases: tuple(class). The base classes to install on the derived class.
            When empty, `object` will be the sole base class.

    Returns:
        class. A proxy class that mutates the classes which inherit from it to
        install the input meta class and inherit from the input base classes.
        The proxy class itself does not actually become one of the base classes.
    """
    if not bases:
        bases = (OBJECT,)
    return future.utils.with_metaclass(meta, *bases)


>>>>>>> a49c11cd
def convert_to_bytes(string_to_convert) -> bytes:
    """Converts the string to bytes.

    Args:
        string_to_convert: unicode|str. Required string to be converted into
            bytes.

    Returns:
        bytes. The encoded string.
    """
    if isinstance(string_to_convert, UNICODE):
        return string_to_convert.encode('utf-8')
    elif isinstance(string_to_convert, int):
        raise Exception(
            'Passing int is not allowed, since it is insecure, because when a '
            'big number is passed to the bytes function it can spend some time '
            'generating an array with empty bytes. '
            'See: https://beginnersbook.com/2019/05/python-bytes/'
        )
    return bytes(string_to_convert)


def _recursively_convert_to_str(value):
    """Convert all builtins.bytes and builtins.str elements in a data structure
    to bytes and unicode respectively. This is required for the
    yaml.safe_dump() function to work as it only works for unicode and bytes and
    not builtins.bytes nor builtins.str(UNICODE). See:
    https://stackoverflow.com/a/1950399/11755830

    Args:
        value: list|dict|BASESTRING. The data structure to convert.

    Returns:
        list|dict|bytes|unicode. The data structure in bytes and unicode.
    """
    if isinstance(value, list):
        return [_recursively_convert_to_str(e) for e in value]
    elif isinstance(value, dict):
        return {
            _recursively_convert_to_str(k): _recursively_convert_to_str(v)
            for k, v in value.items()
        }
    # We are using 'type' here instead of 'isinstance' because we need to
    # clearly distinguish the builtins.str and builtins.bytes strings.
    elif type(value) == UNICODE:  # pylint: disable=unidiomatic-typecheck
        return value
    elif type(value) == builtins.bytes:  # pylint: disable=unidiomatic-typecheck
        return value.decode('utf-8')
    else:
        return value


def yaml_from_dict(dictionary, width=80):
    """Gets the YAML representation of a dict.

    Args:
        dictionary: dict. Dictionary for conversion into yaml.
        width: int. Width for the yaml representation, default value
            is set to be of 80.

    Returns:
        str. Converted yaml of the passed dictionary.
    """
    dictionary = _recursively_convert_to_str(dictionary)
    return yaml.safe_dump(dictionary, default_flow_style=False, width=width)


def reraise_exception():
    """Reraise exception with complete stacktrace."""
    # TODO(#11547): This method can be replace by 'raise e' after we migrate
    # to Python 3.
    # This code is needed in order to reraise the error properly with
    # the stacktrace. See https://stackoverflow.com/a/18188660/3688189.
    exec_info = sys.exc_info()
    six.reraise(exec_info[0], exec_info[1], tb=exec_info[2])


def create_enum(*sequential):
    """Creates a enumerated constant.

    Args:
        *sequential: *. Sequence List to generate the enumerations.

    Returns:
        dict. Dictionary containing the enumerated constants.
    """
    enum_values = dict(ZIP(sequential, sequential))
    try:
        from enum import Enum  # pylint: disable=import-only-modules

        # The type() of argument 1 in Enum must be str, not unicode.
        return Enum(str('Enum'), enum_values)  # pylint: disable=disallowed-function-calls
    except ImportError:
        _enums = {}
        for name, value in enum_values.items():
            _value = {
                'name': name,
                'value': value
            }
            _enums[name] = type('Enum', (), _value)
        return type('Enum', (), _enums)


def zip_longest(*args, **kwargs):
    """Creates an iterator that aggregates elements from each of the iterables.
    If the iterables are of uneven length, missing values are
    filled-in with fillvalue.

    Args:
        *args: list(*). Iterables that needs to be aggregated into an iterable.
        **kwargs: dict. It contains fillvalue.

    Returns:
        iterable(iterable). A sequence of aggregates elements
        from each of the iterables.
    """
    fillvalue = kwargs.get('fillvalue')
    try:
        return itertools.zip_longest(*args, fillvalue=fillvalue)
    except AttributeError:
        return itertools.izip_longest(*args, fillvalue=fillvalue)<|MERGE_RESOLUTION|>--- conflicted
+++ resolved
@@ -428,38 +428,6 @@
     return past.utils.old_div(number1, number2)
 
 
-<<<<<<< HEAD
-=======
-def with_metaclass(meta, *bases):
-    """Python 2 & 3 helper for installing metaclasses.
-
-    Example:
-
-        class BaseForm:
-            pass
-
-        class FormType(type):
-            pass
-
-        class Form(with_metaclass(FormType, BaseForm)):
-            pass
-
-    Args:
-        meta: type. The metaclass to install on the derived class.
-        *bases: tuple(class). The base classes to install on the derived class.
-            When empty, `object` will be the sole base class.
-
-    Returns:
-        class. A proxy class that mutates the classes which inherit from it to
-        install the input meta class and inherit from the input base classes.
-        The proxy class itself does not actually become one of the base classes.
-    """
-    if not bases:
-        bases = (OBJECT,)
-    return future.utils.with_metaclass(meta, *bases)
-
-
->>>>>>> a49c11cd
 def convert_to_bytes(string_to_convert) -> bytes:
     """Converts the string to bytes.
 
