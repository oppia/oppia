--- conflicted
+++ resolved
@@ -392,7 +392,7 @@
     else:
         return value
 
-<<<<<<< HEAD
+
 def reraise_exception():
     """Reraise exception with complete stacktrace."""
     # TODO(#11547): This method can be replace by 'raise e' after we migrate
@@ -401,22 +401,6 @@
     # the stacktrace. See https://stackoverflow.com/a/18188660/3688189.
     exec_info = sys.exc_info()
     six.reraise(exec_info[0], exec_info[1], tb=exec_info[2])
-=======
-
-def yaml_from_dict(dictionary, width=80):
-    """Gets the YAML representation of a dict.
-
-    Args:
-        dictionary: dict. Dictionary for conversion into yaml.
-        width: int. Width for the yaml representation, default value
-            is set to be of 80.
-
-    Returns:
-        str. Converted yaml of the passed dictionary.
-    """
-    dictionary = _recursively_convert_to_str(dictionary)
-    return yaml.safe_dump(dictionary, default_flow_style=False, width=width)
->>>>>>> 1d10f3da
 
 
 def create_enum(*sequential):
