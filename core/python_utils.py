# coding: utf-8
#
# Copyright 2019 The Oppia Authors. All Rights Reserved.
#
# Licensed under the Apache License, Version 2.0 (the "License");
# you may not use this file except in compliance with the License.
# You may obtain a copy of the License at
#
#      http://www.apache.org/licenses/LICENSE-2.0
#
# Unless required by applicable law or agreed to in writing, software
# distributed under the License is distributed on an "AS-IS" BASIS,
# WITHOUT WARRANTIES OR CONDITIONS OF ANY KIND, either express or implied.
# See the License for the specific language governing permissions and
# limitations under the License.

"""Feature detection utilities for Python 2 and Python 3."""

from __future__ import annotations

import io
import os
import pkgutil
import sys

_THIRD_PARTY_PATH = os.path.join(os.getcwd(), 'third_party', 'python_libs')
sys.path.insert(0, _THIRD_PARTY_PATH)

_YAML_PATH = os.path.join(os.getcwd(), '..', 'oppia_tools', 'pyyaml-5.4.1')
sys.path.insert(0, _YAML_PATH)

_CERTIFI_PATH = os.path.join(
    os.getcwd(), '..', 'oppia_tools', 'certifi-2021.5.30')
sys.path.insert(0, _CERTIFI_PATH)

import yaml  # isort:skip  pylint: disable=wrong-import-position, wrong-import-order

import builtins  # isort:skip  pylint: disable=wrong-import-position, wrong-import-order
import past.builtins  # isort:skip  pylint: disable=wrong-import-position, wrong-import-order
import past.utils  # isort:skip  pylint: disable=wrong-import-position, wrong-import-order


MAP = builtins.map
NEXT = builtins.next
OBJECT = builtins.object
ZIP = builtins.zip


def SimpleXMLRPCServer( # pylint: disable=invalid-name
        addr, requestHandler=None, logRequests=True, allow_none=False,
        encoding=None, bind_and_activate=True):
    """Returns SimpleXMLRPCServer from SimpleXMLRPCServer module if run under
    Python 2 and from xmlrpc module if run under Python 3.

    Args:
        addr: tuple(str, int). The host and port of the server.
        requestHandler: callable. A factory for request handler instances.
            Defaults to SimpleXMLRPCRequestHandler.
        logRequests: bool. Whether to log the requests sent to the server.
        allow_none: bool. Permits None in the XML-RPC responses that will be
            returned from the server.
        encoding: str|None. The encoding used by the XML-RPC responses that will
            be returned from the server.
        bind_and_activate: bool. Whether server_bind() and server_activate() are
            called immediately by the constructor; defaults to true. Setting it
            to false allows code to manipulate the allow_reuse_address class
            variable before the address is bound.

    Returns:
        SimpleXMLRPCServer. The SimpleXMLRPCServer object.
    """
    try:
        from xmlrpc.server import SimpleXMLRPCServer as impl  # pylint: disable=import-only-modules
    except ImportError:
        from SimpleXMLRPCServer import SimpleXMLRPCServer as impl  # pylint: disable=import-only-modules
    if requestHandler is None:
        try:
            from xmlrpc.server import SimpleXMLRPCRequestHandler  # isort:skip pylint: disable=import-only-modules
        except ImportError:
            from SimpleXMLRPCServer import SimpleXMLRPCRequestHandler  # isort:skip pylint: disable=import-only-modules
        requestHandler = SimpleXMLRPCRequestHandler
    return impl(
        addr, requestHandler=requestHandler, logRequests=logRequests,
        allow_none=allow_none, encoding=encoding,
        bind_and_activate=bind_and_activate)


def redirect_stdout(new_target):
    """Returns redirect_stdout from contextlib2 if run under Python 2 and from
    contextlib if run under Python 3.

    Args:
        new_target: FileLike. The file-like object all messages printed to
            stdout will be redirected to.

    Returns:
        contextlib.redirect_stdout or contextlib2.redirect_stdout. The
        redirect_stdout object.
    """
    try:
        from contextlib import redirect_stdout as impl  # pylint: disable=import-only-modules
    except ImportError:
        from contextlib2 import redirect_stdout as impl  # pylint: disable=import-only-modules
    return impl(new_target)


<<<<<<< HEAD
def string_io(buffer_value=''):
    """Returns StringIO from StringIO module if run under Python 2 and from io
    module if run under Python 3.

    Args:
        buffer_value: str. A string that is to be converted to in-memory text
            stream.

    Returns:
        StringIO.StringIO or io.StringIO. The StringIO object.
    """
    try:
        from StringIO import StringIO  # pylint: disable=import-only-modules
    except ImportError:
        from io import StringIO  # pylint: disable=import-only-modules
    return StringIO(buffer_value)  # pylint: disable=disallowed-function-calls
=======
def get_args_of_function_node(function_node, args_to_ignore):
    """Extracts the arguments from a function definition.

    Args:
        function_node: ast.FunctionDef. Represents a function.
        args_to_ignore: list(str). Ignore these arguments in a function
            definition.

    Returns:
        list(str). The args for a function as listed in the function
        definition.
    """
    try:
        return [
            a.arg
            for a in function_node.args.args
            if a.arg not in args_to_ignore
        ]
    except AttributeError:
        return [
            a.id for a in function_node.args.args if a.id not in args_to_ignore
        ]
>>>>>>> 7bb539d7


def open_file(filename, mode, encoding='utf-8', newline=None):
    """Open file and return a corresponding file object.

    Args:
        filename: str. The file to be opened.
        mode: str. Mode in which the file is opened.
        encoding: str. Encoding in which the file is opened.
        newline: None|str. Controls how universal newlines work.

    Returns:
        _io.TextIOWrapper. The file object.

    Raises:
        IOError. The file cannot be opened.
    """
    # The try/except is needed here to unify the errors because io.open in
    # Python 3 throws FileNotFoundError while in Python 2 it throws an IOError.
    # This should be removed after we fully migrate to Python 3.
    try:
        return io.open(filename, mode, encoding=encoding, newline=newline)
    except:
        raise IOError('Unable to open file: %s' % filename)


def get_package_file_contents(package: str, filepath: str) -> str:
    """Open file and return its contents. This needs to be used for files that
    are loaded by the Python code directly, like constants.ts or
    rich_text_components.json. This function is needed to make loading these
    files work even when Oppia is packaged.

    Args:
        package: str. The package where the file is located.
            For Oppia the package is usually the folder in the root folder,
            like 'core' or 'extensions'.
        filepath: str. The path to the file in the package.

    Returns:
        str. The contents of the file.
    """
    try:
        file = io.open(os.path.join(package, filepath), 'r', encoding='utf-8')
        return file.read()
    except FileNotFoundError:
        return pkgutil.get_data(package, filepath).decode('utf-8')


def url_unsplit(url_parts):
    """Combine the elements of a tuple as returned by urlsplit() into a complete
    URL as a string using urlparse.urlunsplit if run under Python 2 and
    urllib.parse.urlunsplit if run under Python 3.

    Args:
        url_parts: tuple(str). The components of a URL.

    Returns:
        str. The complete URL.
    """
    try:
        import urllib.parse as urlparse
    except ImportError:
        import urlparse
    return urlparse.urlunsplit(url_parts)  # pylint: disable=disallowed-function-calls


def parse_query_string(query_string):
    """Parse a query string given as a string argument
    (data of type application/x-www-form-urlencoded) using urlparse.parse_qs if
    run under Python 2 and urllib.parse.parse_qs if run under Python 3.

    Args:
        query_string: str. The query string.

    Returns:
        dict. The keys are the unique query variable names and the values are
        lists of values for each name.
    """
    try:
        import urllib.parse as urlparse
    except ImportError:
        import urlparse
    return urlparse.parse_qs(query_string)  # pylint: disable=disallowed-function-calls


def urllib_unquote(content) -> str:
    """Replace %xx escapes by their single-character equivalent using
    urllib.unquote if run under Python 2 and urllib.parse.unquote if run under
    Python 3.

    Args:
        content: str. The string to be unquoted.

    Returns:
        str. The unquoted string.
    """
    try:
        import urllib.parse as urlparse
    except ImportError:
        import urllib as urlparse
    return urlparse.unquote(content)


def url_quote(content):
    """Quotes a string using urllib.quote if run under Python 2 and
    urllib.parse.quote if run under Python 3.

    Args:
        content: str. The string to be quoted.

    Returns:
        str. The quoted string.
    """
    try:
        import urllib.parse as urlparse
    except ImportError:
        import urllib as urlparse
    return urlparse.quote(content)


def url_encode(query, doseq=False):
    """Convert a mapping object or a sequence of two-element tuples to a
    'url-encoded' string using urllib.urlencode if run under Python 2 and
    urllib.parse.urlencode if run under Python 3.

    Args:
        query: dict or tuple. The query to be encoded.
        doseq: bool. If true, individual key=value pairs separated by '&' are
            generated for each element of the value sequence for the key.

    Returns:
        str. The 'url-encoded' string.
    """
    try:
        import urllib.parse as urlparse
    except ImportError:
        import urllib as urlparse
    return urlparse.urlencode(query, doseq=doseq)


def url_request(source_url, data, headers):
    """This function provides an abstraction of a URL request. It uses
    urllib2.Request if run under Python 2 and urllib.request.Request if
    run under Python 3.

    Args:
        source_url: str. The URL.
        data: str. Additional data to send to the server.
        headers: dict. The request headers.

    Returns:
        Request. The 'Request' object.
    """
    try:
        import urllib.request as urlrequest
    except ImportError:
        import urllib2 as urlrequest
    return urlrequest.Request(source_url, data, headers)


def divide(number1, number2):
    """This function divides number1 by number2 in the Python 2 way, i.e it
    performs an integer division.

    Args:
        number1: int. The dividend.
        number2: int. The divisor.

    Returns:
        int. The quotent.
    """
    return past.utils.old_div(number1, number2)


def _recursively_convert_to_str(value):
    """Convert all builtins.bytes and builtins.str elements in a data structure
    to bytes and unicode respectively. This is required for the
    yaml.safe_dump() function to work as it only works for unicode and bytes and
    not builtins.bytes nor builtins.str(UNICODE). See:
    https://stackoverflow.com/a/1950399/11755830

    Args:
        value: list|dict|BASESTRING. The data structure to convert.

    Returns:
        list|dict|bytes|unicode. The data structure in bytes and unicode.
    """
    if isinstance(value, list):
        return [_recursively_convert_to_str(e) for e in value]
    elif isinstance(value, dict):
        return {
            _recursively_convert_to_str(k): _recursively_convert_to_str(v)
            for k, v in value.items()
        }
    # We are using 'type' here instead of 'isinstance' because we need to
    # clearly distinguish the builtins.str and builtins.bytes strings.
    elif type(value) == str:  # pylint: disable=unidiomatic-typecheck
        return value
    elif type(value) == builtins.bytes:  # pylint: disable=unidiomatic-typecheck
        return value.decode('utf-8')
    else:
        return value


def yaml_from_dict(dictionary, width=80):
    """Gets the YAML representation of a dict.

    Args:
        dictionary: dict. Dictionary for conversion into yaml.
        width: int. Width for the yaml representation, default value
            is set to be of 80.

    Returns:
        str. Converted yaml of the passed dictionary.
    """
    dictionary = _recursively_convert_to_str(dictionary)
    return yaml.safe_dump(dictionary, default_flow_style=False, width=width)


def create_enum(*sequential):
    """Creates a enumerated constant.

    Args:
        *sequential: *. Sequence List to generate the enumerations.

    Returns:
        dict. Dictionary containing the enumerated constants.
    """
    enum_values = dict(ZIP(sequential, sequential))
    try:
        from enum import Enum  # pylint: disable=import-only-modules

        # The type() of argument 1 in Enum must be str, not unicode.
        return Enum(str('Enum'), enum_values)  # pylint: disable=disallowed-function-calls
    except ImportError:
        _enums = {}
        for name, value in enum_values.items():
            _value = {
                'name': name,
                'value': value
            }
            _enums[name] = type('Enum', (), _value)
        return type('Enum', (), _enums)<|MERGE_RESOLUTION|>--- conflicted
+++ resolved
@@ -104,7 +104,6 @@
     return impl(new_target)
 
 
-<<<<<<< HEAD
 def string_io(buffer_value=''):
     """Returns StringIO from StringIO module if run under Python 2 and from io
     module if run under Python 3.
@@ -121,30 +120,6 @@
     except ImportError:
         from io import StringIO  # pylint: disable=import-only-modules
     return StringIO(buffer_value)  # pylint: disable=disallowed-function-calls
-=======
-def get_args_of_function_node(function_node, args_to_ignore):
-    """Extracts the arguments from a function definition.
-
-    Args:
-        function_node: ast.FunctionDef. Represents a function.
-        args_to_ignore: list(str). Ignore these arguments in a function
-            definition.
-
-    Returns:
-        list(str). The args for a function as listed in the function
-        definition.
-    """
-    try:
-        return [
-            a.arg
-            for a in function_node.args.args
-            if a.arg not in args_to_ignore
-        ]
-    except AttributeError:
-        return [
-            a.id for a in function_node.args.args if a.id not in args_to_ignore
-        ]
->>>>>>> 7bb539d7
 
 
 def open_file(filename, mode, encoding='utf-8', newline=None):
