--- conflicted
+++ resolved
@@ -32,8 +32,6 @@
 _CERTIFI_PATH = os.path.join(
     os.getcwd(), '..', 'oppia_tools', 'certifi-2021.10.8')
 sys.path.insert(0, _CERTIFI_PATH)
-
-import yaml  # isort:skip  pylint: disable=wrong-import-position, wrong-import-order
 
 import builtins  # isort:skip  pylint: disable=wrong-import-position, wrong-import-order
 import past.builtins  # isort:skip  pylint: disable=wrong-import-position, wrong-import-order
@@ -289,23 +287,4 @@
     elif type(value) == builtins.bytes:  # pylint: disable=unidiomatic-typecheck
         return value.decode('utf-8')
     else:
-<<<<<<< HEAD
-        return value
-=======
-        return value
-
-
-def yaml_from_dict(dictionary, width=80):
-    """Gets the YAML representation of a dict.
-
-    Args:
-        dictionary: dict. Dictionary for conversion into yaml.
-        width: int. Width for the yaml representation, default value
-            is set to be of 80.
-
-    Returns:
-        str. Converted yaml of the passed dictionary.
-    """
-    dictionary = _recursively_convert_to_str(dictionary)
-    return yaml.safe_dump(dictionary, default_flow_style=False, width=width)
->>>>>>> a7e1b7b1
+        return value