--- conflicted
+++ resolved
@@ -44,11 +44,8 @@
 # be in dev stage otherwise it will cause a test error in the backend test.
 DEV_FEATURES_LIST = [
     params.ParamNames.DUMMY_FEATURE,
-<<<<<<< HEAD
+    params.ParamNames.SERIAL_CHAPTER_LAUNCH_CURRICULUM_ADMIN_VIEW,
     params.ParamNames.SHOW_TRANSLATION_SIZE
-=======
-    params.ParamNames.SERIAL_CHAPTER_LAUNCH_CURRICULUM_ADMIN_VIEW
->>>>>>> a5730ed0
 ]
 
 # Names of features in test stage, the corresponding feature flag instances must
