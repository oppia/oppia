--- conflicted
+++ resolved
@@ -55,11 +55,7 @@
 # Names of features in prod stage, the corresponding feature flag instances must
 # be in prod stage otherwise it will cause a test error in the backend test.
 PROD_FEATURES_LIST: List[ParamNames] = [
-<<<<<<< HEAD
-    params.ParamNames.DUMMY_FEATURE,
-=======
     params.ParamNames.DUMMY_FEATURE_FLAG_FOR_E2E_TESTS,
->>>>>>> ab07b500
     params.ParamNames.END_CHAPTER_CELEBRATION,
     params.ParamNames.CHECKPOINT_CELEBRATION,
     params.ParamNames.ANDROID_BETA_LANDING_PAGE,
