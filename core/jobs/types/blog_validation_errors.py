# coding: utf-8
#
# Copyright 2021 The Oppia Authors. All Rights Reserved.
#
# Licensed under the Apache License, Version 2.0 (the "License");
# you may not use this file except in compliance with the License.
# You may obtain a copy of the License at
#
#      http://www.apache.org/licenses/LICENSE-2.0
#
# Unless required by applicable law or agreed to in writing, software
# distributed under the License is distributed on an "AS-IS" BASIS,
# WITHOUT WARRANTIES OR CONDITIONS OF ANY KIND, either express or implied.
# See the License for the specific language governing permissions and
# limitations under the License.

"""Error classes for blog model audits."""

from __future__ import annotations

from core import utils
from core.jobs.types import base_validation_errors
from core.platform import models

from typing import Union


MYPY = False
if MYPY: # pragma: no cover
    from mypy_imports import blog_models

(blog_models,) = models.Registry.import_models([models.NAMES.blog])


class DuplicateBlogTitleError(base_validation_errors.BaseAuditError):
    """Error class for blog posts with duplicate titles."""

    def __init__(
        self,
        model: Union[
            blog_models.BlogPostModel,
            blog_models.BlogPostSummaryModel,
        ]
    ) -> None:
        message = 'title=%s is not unique' % utils.quoted(model.title)
        super().__init__(message, model)


class DuplicateBlogUrlError(base_validation_errors.BaseAuditError):
    """Error class for blog posts with duplicate urls."""

    def __init__(
        self,
        model: Union[
            blog_models.BlogPostModel,
            blog_models.BlogPostSummaryModel,
        ]
    ) -> None:
        message = 'url=%s is not unique' % utils.quoted(model.url_fragment)
        super().__init__(message, model)


class InconsistentLastUpdatedTimestampsError(
    base_validation_errors.BaseAuditError):
    """Error class for models with inconsistent timestamps."""

<<<<<<< HEAD
    def __init__(
        self,
        model: Union[
            blog_models.BlogPostModel,
            blog_models.BlogPostSummaryModel
         ]
    ) -> None:
        message = 'created_on=%r is later than last_updated=%r' % (
            model.created_on, model.last_updated)
        super(InconsistentLastUpdatedTimestampsError, self).__init__(
            message, model)
=======
    def __init__(self, model: blog_models.BlogPostModel) -> None:
        message = 'created_on=%r is later than published_on=%r' % (
            model.created_on, model.published_on)
        super().__init__(message, model)
>>>>>>> 2a701014


class InconsistentPublishLastUpdatedTimestampsError(
        base_validation_errors.BaseAuditError):
    """Error class for models with inconsistent timestamps."""

    def __init__(
        self,
        model: Union[
            blog_models.BlogPostModel,
            blog_models.BlogPostSummaryModel
            ]) -> None:
        message = 'published_on=%r is later than last_updated=%r' % (
            model.published_on, model.last_updated)
        super().__init__(message, model)


class ModelMutatedDuringJobErrorForLastUpdated(
    base_validation_errors.BaseAuditError):
    """Error class for models mutated during a job."""

    def __init__(
        self,
        model: Union[
            blog_models.BlogPostModel,
            blog_models.BlogPostSummaryModel
            ]
        ) -> None:
        message = (
            'last_updated=%r is later than the audit job\'s start time' % (
                model.last_updated))
        super(ModelMutatedDuringJobErrorForLastUpdated, self).__init__(
            message, model)


class ModelMutatedDuringJobErrorForPublishedOn(
    base_validation_errors.BaseAuditError):
    """Error class for models mutated during a job."""

    def __init__(
        self,
        model: Union[
            blog_models.BlogPostModel,
            blog_models.BlogPostSummaryModel
            ]
        ) -> None:
        message = (
            'published_on=%r is later than the audit job\'s start time' % (
                model.published_on))
<<<<<<< HEAD
        super(ModelMutatedDuringJobErrorForPublishedOn, self).__init__(
            message, model)
=======
        super().__init__(message, model)
>>>>>>> 2a701014
<|MERGE_RESOLUTION|>--- conflicted
+++ resolved
@@ -64,7 +64,6 @@
     base_validation_errors.BaseAuditError):
     """Error class for models with inconsistent timestamps."""
 
-<<<<<<< HEAD
     def __init__(
         self,
         model: Union[
@@ -74,14 +73,7 @@
     ) -> None:
         message = 'created_on=%r is later than last_updated=%r' % (
             model.created_on, model.last_updated)
-        super(InconsistentLastUpdatedTimestampsError, self).__init__(
-            message, model)
-=======
-    def __init__(self, model: blog_models.BlogPostModel) -> None:
-        message = 'created_on=%r is later than published_on=%r' % (
-            model.created_on, model.published_on)
         super().__init__(message, model)
->>>>>>> 2a701014
 
 
 class InconsistentPublishLastUpdatedTimestampsError(
@@ -131,9 +123,4 @@
         message = (
             'published_on=%r is later than the audit job\'s start time' % (
                 model.published_on))
-<<<<<<< HEAD
-        super(ModelMutatedDuringJobErrorForPublishedOn, self).__init__(
-            message, model)
-=======
-        super().__init__(message, model)
->>>>>>> 2a701014
+        super().__init__(message, model)