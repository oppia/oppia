# coding: utf-8
#
# Copyright 2021 The Oppia Authors. All Rights Reserved.
#
# Licensed under the Apache License, Version 2.0 (the "License");
# you may not use this file except in compliance with the License.
# You may obtain a copy of the License at
#
#      http://www.apache.org/licenses/LICENSE-2.0
#
# Unless required by applicable law or agreed to in writing, software
# distributed under the License is distributed on an "AS-IS" BASIS,
# WITHOUT WARRANTIES OR CONDITIONS OF ANY KIND, either express or implied.
# See the License for the specific language governing permissions and
# limitations under the License.

"""Entry point for accessing the full collection of Apache Beam jobs.

This module imports all of the "jobs.*_jobs" modules so that they can be fetched
from the JobMetaclass which keeps track of them all.

TODO(#11475): Add lint checks that ensure all "jobs.*_jobs" modules are imported
into this file.
"""

from __future__ import absolute_import
from __future__ import unicode_literals

from core.jobs import base_jobs

from typing import List, Type

# IMPORTANT: These modules MUST be imported! DO NOT DELETE!
# We need each module to execute so that the class definitions trigger the
# metaclass logic. That is, the following code:
#
#     class FooJob(base_jobs.JobBase):
#         pass
#
# Will execute the following code:
#
#     JobMetaclass.__new__('FooJob', (base_jobs.JobBase,), {})
#
# We need this to happen for every job in this registry file, because the
# registry depends on JobMetaclass to handle the responsibility of keeping track
# of every job.
<<<<<<< HEAD
from core.jobs.batch_jobs import blog_validation_jobs                # pylint: disable=unused-import  # isort: skip
from core.jobs.batch_jobs import (                                   # pylint: disable=unused-import  # isort: skip
    exp_recommendation_computation_jobs)
from core.jobs.batch_jobs import exp_search_indexing_jobs            # pylint: disable=unused-import  # isort: skip
from core.jobs.batch_jobs import suggestion_stats_computation_jobs   # pylint: disable=unused-import  # isort: skip
from core.jobs.batch_jobs import model_validation_jobs               # pylint: disable=unused-import  # isort: skip
from core.jobs.batch_jobs import user_stats_computation_jobs         # pylint: disable=unused-import  # isort: skip
=======
from core.jobs.batch_jobs import blog_validation_jobs        # pylint: disable=unused-import  # isort: skip
from core.jobs.batch_jobs import cron_jobs                   # pylint: disable=unused-import  # isort: skip
from core.jobs.batch_jobs import opportunity_management_jobs # pylint: disable=unused-import  # isort: skip
from core.jobs.batch_jobs import validation_jobs             # pylint: disable=unused-import  # isort: skip
>>>>>>> c57168ee


def get_all_jobs() -> List[Type[base_jobs.JobBase]]:
    """Returns all jobs that have inherited from the JobBase class.

    Returns:
        list(class). The classes that have inherited from JobBase.
    """
    return base_jobs.JobMetaclass.get_all_jobs()


def get_all_job_names() -> List[str]:
    """Returns the names of all jobs that have inherited from the JobBase class.

    Returns:
        list(str). The names of all classes that hae inherited from JobBase.
    """
    return base_jobs.JobMetaclass.get_all_job_names()


def get_job_class_by_name(job_name: str) -> Type[base_jobs.JobBase]:
    """Returns the class associated with the given job name.

    Args:
        job_name: str. The name of the job to return.

    Returns:
        class. The class associated to the given job name.
    """
    return base_jobs.JobMetaclass.get_job_class_by_name(job_name)<|MERGE_RESOLUTION|>--- conflicted
+++ resolved
@@ -44,20 +44,14 @@
 # We need this to happen for every job in this registry file, because the
 # registry depends on JobMetaclass to handle the responsibility of keeping track
 # of every job.
-<<<<<<< HEAD
-from core.jobs.batch_jobs import blog_validation_jobs                # pylint: disable=unused-import  # isort: skip
-from core.jobs.batch_jobs import (                                   # pylint: disable=unused-import  # isort: skip
+from core.jobs.batch_jobs import blog_validation_jobs              # pylint: disable=unused-import  # isort: skip
+from core.jobs.batch_jobs import (                                 # pylint: disable=unused-import  # isort: skip
     exp_recommendation_computation_jobs)
-from core.jobs.batch_jobs import exp_search_indexing_jobs            # pylint: disable=unused-import  # isort: skip
-from core.jobs.batch_jobs import suggestion_stats_computation_jobs   # pylint: disable=unused-import  # isort: skip
-from core.jobs.batch_jobs import model_validation_jobs               # pylint: disable=unused-import  # isort: skip
-from core.jobs.batch_jobs import user_stats_computation_jobs         # pylint: disable=unused-import  # isort: skip
-=======
-from core.jobs.batch_jobs import blog_validation_jobs        # pylint: disable=unused-import  # isort: skip
-from core.jobs.batch_jobs import cron_jobs                   # pylint: disable=unused-import  # isort: skip
-from core.jobs.batch_jobs import opportunity_management_jobs # pylint: disable=unused-import  # isort: skip
-from core.jobs.batch_jobs import validation_jobs             # pylint: disable=unused-import  # isort: skip
->>>>>>> c57168ee
+from core.jobs.batch_jobs import exp_search_indexing_jobs          # pylint: disable=unused-import  # isort: skip
+from core.jobs.batch_jobs import model_validation_jobs             # pylint: disable=unused-import  # isort: skip
+from core.jobs.batch_jobs import opportunity_management_jobs       # pylint: disable=unused-import  # isort: skip
+from core.jobs.batch_jobs import suggestion_stats_computation_jobs # pylint: disable=unused-import  # isort: skip
+from core.jobs.batch_jobs import user_stats_computation_jobs       # pylint: disable=unused-import  # isort: skip
 
 
 def get_all_jobs() -> List[Type[base_jobs.JobBase]]:
