# coding: utf-8
#
# Copyright 2021 The Oppia Authors. All Rights Reserved.
#
# Licensed under the Apache License, Version 2.0 (the "License");
# you may not use this file except in compliance with the License.
# You may obtain a copy of the License at
#
#      http://www.apache.org/licenses/LICENSE-2.0
#
# Unless required by applicable law or agreed to in writing, software
# distributed under the License is distributed on an "AS-IS" BASIS,
# WITHOUT WARRANTIES OR CONDITIONS OF ANY KIND, either express or implied.
# See the License for the specific language governing permissions and
# limitations under the License.

"""Unit tests for jobs.transforms.base_validation."""

from __future__ import annotations

import re

from core import feconf
from core.domain import change_domain
from core.domain import exp_domain
from core.domain import exp_fetchers
from core.domain import state_domain
from core.jobs import job_test_utils
from core.jobs.transforms.validation import base_validation
from core.jobs.types import base_validation_errors
from core.platform import models

import apache_beam as beam

from typing import Type

MYPY = False
if MYPY:  # pragma: no cover
    from mypy_imports import base_models
    from mypy_imports import exp_models

(base_models, exp_models) = models.Registry.import_models([
    models.NAMES.base_model,
    models.NAMES.exploration
])


class MockDomainObject(base_models.BaseModel):

    def validate(self, strict: bool = True) -> None:
        """Mock validate function."""
        pass


class ValidateDeletedTests(job_test_utils.PipelinedTestBase):

    def test_process_reports_error_for_old_deleted_model(self) -> None:
        expired_model = base_models.BaseModel(
            id='123',
            deleted=True,
            created_on=self.YEAR_AGO,
            last_updated=self.YEAR_AGO)

        output = (
            self.pipeline
            | beam.Create([expired_model])
            | beam.ParDo(base_validation.ValidateDeletedModel())
        )

        self.assert_pcoll_equal(output, [
            base_validation_errors.ModelExpiredError(expired_model),
        ])


class ValidateModelTimeFieldTests(job_test_utils.PipelinedTestBase):

    def test_process_reports_model_timestamp_relationship_error(self) -> None:
        invalid_timestamp = base_models.BaseModel(
            id='123',
            created_on=self.NOW,
            last_updated=self.YEAR_AGO)

        output = (
            self.pipeline
            | beam.Create([invalid_timestamp])
            | beam.ParDo(base_validation.ValidateModelTimestamps())
        )

        self.assert_pcoll_equal(output, [
            base_validation_errors.InconsistentTimestampsError(
                invalid_timestamp),
        ])

    def test_process_reports_model_mutated_during_job_error(self) -> None:
        invalid_timestamp = base_models.BaseModel(
            id='124',
            created_on=self.NOW,
            last_updated=self.YEAR_LATER)

        output = (
            self.pipeline
            | beam.Create([invalid_timestamp])
            | beam.ParDo(base_validation.ValidateModelTimestamps())
        )

        self.assert_pcoll_equal(output, [
            base_validation_errors.ModelMutatedDuringJobError(
                invalid_timestamp),
        ])


class ValidateModelIdTests(job_test_utils.PipelinedTestBase):

    def test_validate_model_id(self) -> None:
        invalid_id_model = base_models.BaseModel(
            id='123@?!*',
            created_on=self.YEAR_AGO,
            last_updated=self.NOW)

        output = (
            self.pipeline
            | beam.Create([invalid_id_model])
            | beam.ParDo(base_validation.ValidateBaseModelId())
        )

        self.assert_pcoll_equal(output, [
            base_validation_errors.ModelIdRegexError(
                invalid_id_model,
                base_validation.BASE_MODEL_ID_PATTERN),
        ])


class ValidatePostCommitIsInvalidTests(job_test_utils.PipelinedTestBase):

    def test_validate_post_commit_is_invalid(self) -> None:
        invalid_commit_status = base_models.BaseCommitLogEntryModel(
            id='123',
            created_on=self.YEAR_AGO,
            last_updated=self.NOW,
            commit_type='invalid-type',
            user_id='',
            post_commit_status='invalid',
            post_commit_is_private=False,
            commit_cmds=[])

        output = (
            self.pipeline
            | beam.Create([invalid_commit_status])
            | beam.ParDo(base_validation.ValidatePostCommitStatus())
        )

        self.assert_pcoll_equal(output, [
            base_validation_errors.InvalidCommitStatusError(
                invalid_commit_status),
        ])


class ValidatePostCommitIsPrivateTests(job_test_utils.PipelinedTestBase):

    def test_validate_post_commit_is_private_when_status_is_public(
        self
    ) -> None:
        invalid_commit_status = base_models.BaseCommitLogEntryModel(
            id='123',
            created_on=self.YEAR_AGO,
            last_updated=self.NOW,
            commit_type='invalid-type',
            user_id='',
            post_commit_status='public',
            post_commit_is_private=True,
            commit_cmds=[])

        output = (
            self.pipeline
            | beam.Create([invalid_commit_status])
            | beam.ParDo(base_validation.ValidatePostCommitIsPrivate())
        )

        self.assert_pcoll_equal(output, [
            base_validation_errors.InvalidPrivateCommitStatusError(
                invalid_commit_status),
        ])

    def test_validate_post_commit_is_private_when_status_is_private(
        self
    ) -> None:
        invalid_commit_status = base_models.BaseCommitLogEntryModel(
            id='123',
            created_on=self.YEAR_AGO,
            last_updated=self.NOW,
            commit_type='invalid-type',
            user_id='',
            post_commit_status='private',
            post_commit_is_private=False,
            commit_cmds=[])

        output = (
            self.pipeline
            | beam.Create([invalid_commit_status])
            | beam.ParDo(base_validation.ValidatePostCommitIsPrivate())
        )

        self.assert_pcoll_equal(output, [
            base_validation_errors.InvalidPrivateCommitStatusError(
                invalid_commit_status),
        ])


class ValidatePostCommitIsPublicTests(job_test_utils.PipelinedTestBase):

    def test_validate_post_commit_is_public_when_status_is_public(self) -> None:
        invalid_commit_status = base_models.BaseCommitLogEntryModel(
            id='123',
            created_on=self.YEAR_AGO,
            last_updated=self.NOW,
            commit_type='create',
            user_id='',
            post_commit_status='public',
            post_commit_community_owned=True,
            commit_cmds=[])

        output = (
            self.pipeline
            | beam.Create([invalid_commit_status])
            | beam.ParDo(base_validation.ValidatePostCommitIsPublic())
        )

        self.assert_pcoll_empty(output)

    def test_validate_post_commit_is_public_when_status_is_private(
        self
    ) -> None:
        invalid_commit_status = base_models.BaseCommitLogEntryModel(
            id='123',
            created_on=self.YEAR_AGO,
            last_updated=self.NOW,
            commit_type='create',
            user_id='',
            post_commit_status='private',
            post_commit_community_owned=True,
            commit_cmds=[])

        output = (
            self.pipeline
            | beam.Create([invalid_commit_status])
            | beam.ParDo(base_validation.ValidatePostCommitIsPublic())
        )

        self.assert_pcoll_equal(output, [
            base_validation_errors.InvalidPublicCommitStatusError(
                invalid_commit_status),
        ])

    def test_validate_post_commit_is_public_raise_exception(self) -> None:
        invalid_commit_status = base_models.BaseCommitLogEntryModel(
            id='123',
            created_on=self.YEAR_AGO,
            last_updated=self.NOW,
            commit_type='create',
            user_id='',
            post_commit_status='public',
            post_commit_community_owned=False,
            commit_cmds=[])

        output = (
            self.pipeline
            | beam.Create([invalid_commit_status])
            | beam.ParDo(base_validation.ValidatePostCommitIsPublic())
        )

        self.assert_pcoll_equal(output, [
            base_validation_errors.InvalidPublicCommitStatusError(
                invalid_commit_status),
        ])


class MockValidateModelDomainObjectInstancesWithNeutral(
    base_validation.ValidateModelDomainObjectInstances[base_models.BaseModel]
):
    def _get_model_domain_object_instance(
        self, _: base_models.BaseModel
    ) -> MockDomainObject:
        """Method redefined for testing purpose returning instance of
        MockDomainObject.
        """
        return MockDomainObject()

    def _get_domain_object_validation_type(
        self, _: base_models.BaseModel
    ) -> base_validation.ValidationModes:
        """Method redefined for testing purpose returning neutral mode
        of validation.
        """
        return base_validation.ValidationModes.NEUTRAL


class MockValidateModelDomainObjectInstancesWithStrict(
    base_validation.ValidateModelDomainObjectInstances[base_models.BaseModel]
):
    def _get_model_domain_object_instance(
        self, _: base_models.BaseModel
    ) -> MockDomainObject:
        """Method redefined for testing purpose returning instance of
        MockDomainObject.
        """
        return MockDomainObject()

    def _get_domain_object_validation_type(
        self, _: base_models.BaseModel
    ) -> base_validation.ValidationModes:
        """Method redefined for testing purpose returning strict mode
        of validation.
        """
        return base_validation.ValidationModes.STRICT


class MockValidateModelDomainObjectInstancesWithNonStrict(
    base_validation.ValidateModelDomainObjectInstances[base_models.BaseModel]
):
    def _get_model_domain_object_instance(
        self, _: base_models.BaseModel
    ) -> MockDomainObject:
        """Method redefined for testing purpose returning instance of
        MockDomainObject.
        """
        return MockDomainObject()

    def _get_domain_object_validation_type(
        self, _: base_models.BaseModel
    ) -> base_validation.ValidationModes:
        """Method redefined for testing purpose returning non-strict mode
        of validation.
        """
        return base_validation.ValidationModes.NON_STRICT


class MockValidateModelDomainObjectInstancesWithInvalid(
    base_validation.ValidateModelDomainObjectInstances[base_models.BaseModel]
):
    def _get_model_domain_object_instance(
        self, _: base_models.BaseModel
    ) -> MockDomainObject:
        """Method redefined for testing purpose returning instance of
        MockDomainObject.
        """
        return MockDomainObject()

    # We have ignored [override] here because the signature of this method
    # doesn't match with super class's _get_domain_object_validation_type
    # method.
    def _get_domain_object_validation_type(  # type: ignore[override]
        self, _: base_models.BaseModel
    ) -> str:
        """Method redefined for testing purpose returning string literal,
        to check error 'Invalid validation type for domain object'.
        """
        return 'invalid'


class MockValidateExplorationModelDomainObjectInstances(
    base_validation.ValidateModelDomainObjectInstances[
        exp_models.ExplorationModel
    ]
):
    def _get_model_domain_object_instance(
        self, item: exp_models.ExplorationModel
    ) -> exp_domain.Exploration:
        """Returns an Exploration domain object given an exploration
        model loaded from the datastore.
        """
        return exp_fetchers.get_exploration_from_model(item)


class ValidateModelDomainObjectInstancesTests(job_test_utils.PipelinedTestBase):

    def test_validation_type_for_domain_object(self) -> None:
        model = base_models.BaseModel(
            id='mock-123',
            deleted=False,
            created_on=self.YEAR_AGO,
            last_updated=self.NOW)

        output = (
            self.pipeline
            | beam.Create([model])
            | beam.ParDo(
                base_validation.ValidateModelDomainObjectInstances())
        )

        self.assert_pcoll_equal(output, [])

    def test_validation_type_for_domain_object_with_neutral_type(
        self
    ) -> None:
        model = base_models.BaseModel(
            id='mock-123',
            deleted=False,
            created_on=self.YEAR_AGO,
            last_updated=self.NOW)

        output = (
            self.pipeline
            | beam.Create([model])
            | beam.ParDo(
                MockValidateModelDomainObjectInstancesWithNeutral())
        )

        self.assert_pcoll_equal(output, [])

    def test_validation_type_for_domain_object_with_strict_type(
        self
    ) -> None:
        model = base_models.BaseModel(
            id='mock-123',
            deleted=False,
            created_on=self.YEAR_AGO,
            last_updated=self.NOW)

        output = (
            self.pipeline
            | beam.Create([model])
            | beam.ParDo(
                MockValidateModelDomainObjectInstancesWithStrict())
        )

        self.assert_pcoll_equal(output, [])

    def test_validation_type_for_domain_object_with_non_strict_type(
        self
    ) -> None:
        model = base_models.BaseModel(
            id='mock-123',
            deleted=False,
            created_on=self.YEAR_AGO,
            last_updated=self.NOW)

        output = (
            self.pipeline
            | beam.Create([model])
            | beam.ParDo(
                MockValidateModelDomainObjectInstancesWithNonStrict())
        )

        self.assert_pcoll_equal(output, [])

    def test_error_is_raised_with_invalid_validation_type_for_domain_object(
        self
    ) -> None:
        model = base_models.BaseModel(
            id='mock-123',
            deleted=False,
            created_on=self.YEAR_AGO,
            last_updated=self.NOW)

        output = (
            self.pipeline
            | beam.Create([model])
            | beam.ParDo(MockValidateModelDomainObjectInstancesWithInvalid())
        )
        self.assert_pcoll_equal(output, [
            base_validation_errors.ModelDomainObjectValidateError(
                model, 'Invalid validation type for domain object: invalid')
        ])

    def test_validation_type_for_exploration_domain_object(self) -> None:
        model_instance1 = exp_models.ExplorationModel(
            id='mock-123',
            title='title',
            category='category',
            language_code='en',
            init_state_name=feconf.DEFAULT_INIT_STATE_NAME,
            states={
                feconf.DEFAULT_INIT_STATE_NAME: (
<<<<<<< HEAD
                    state_domain.State.create_default_state( # type: ignore[no-untyped-call]
                        feconf.DEFAULT_INIT_STATE_NAME,
                        'content_0', 'default_outcome_1',
                        is_initial_state=True
=======
                    state_domain.State.create_default_state(
                        feconf.DEFAULT_INIT_STATE_NAME, is_initial_state=True
>>>>>>> 940969c1
                    ).to_dict()),
            },
            states_schema_version=feconf.CURRENT_STATE_SCHEMA_VERSION,
            next_content_id_index=2,
            created_on=self.YEAR_AGO,
            last_updated=self.NOW
        )

        model_instance2 = exp_models.ExplorationModel(
            id='mock-123',
            title='title',
            category='category',
            language_code='en',
            init_state_name=feconf.DEFAULT_INIT_STATE_NAME,
            states={
                feconf.DEFAULT_INIT_STATE_NAME: (
<<<<<<< HEAD
                    state_domain.State.create_default_state( # type: ignore[no-untyped-call]
                        'end', 'content_0', 'default_outcome_1',
                        is_initial_state=True
=======
                    state_domain.State.create_default_state(
                        'end', is_initial_state=True
>>>>>>> 940969c1
                    ).to_dict()),
            },
            states_schema_version=feconf.CURRENT_STATE_SCHEMA_VERSION,
            next_content_id_index=2,
            created_on=self.YEAR_AGO,
            last_updated=self.NOW
        )

        output = (
            self.pipeline
            | beam.Create([model_instance1, model_instance2])
            | beam.ParDo(MockValidateExplorationModelDomainObjectInstances())
        )

        self.assert_pcoll_equal(output, [
            base_validation_errors.ModelDomainObjectValidateError(
                model_instance2, 'The destination end is not a valid state.')
        ])


class ValidateCommitTypeTests(job_test_utils.PipelinedTestBase):

    def test_validate_commit_type(self) -> None:
        invalid_commit_type_model = base_models.BaseCommitLogEntryModel(
            id='123',
            created_on=self.YEAR_AGO,
            last_updated=self.NOW,
            commit_type='invalid-type',
            user_id='',
            post_commit_status='',
            commit_cmds=[])

        output = (
            self.pipeline
            | beam.Create([invalid_commit_type_model])
            | beam.ParDo(base_validation.ValidateCommitType())
        )

        self.assert_pcoll_equal(output, [
            base_validation_errors.InvalidCommitTypeError(
                invalid_commit_type_model),
        ])


class MockValidateCommitCmdsSchema(
    base_validation.BaseValidateCommitCmdsSchema[base_models.BaseModel]
):

    # We have ignored [override] here because the signature of this method
    # doesn't match with super class's process() method.
    def process(  # type: ignore[override]
        self, input_model: base_models.BaseModel
    ) -> None:
        """Method defined to check that error is displayed when
        _get_change_domain_class() method is missing from the
        derived class.
        """
        self._get_change_domain_class(input_model)


class MockValidateCommitCmdsSchemaChangeDomain(
    base_validation.BaseValidateCommitCmdsSchema[base_models.BaseModel]
):

    # We have ignored [override] here because the signature of this method
    # doesn't match with super class's `_get_change_domain_class()` method.
    def _get_change_domain_class(self, _: base_models.BaseModel) -> None:  # type: ignore[override]
        """Method defined for testing purpose."""
        pass


class MockValidateWrongSchema(
    base_validation.BaseValidateCommitCmdsSchema[base_models.BaseModel]
):

    def _get_change_domain_class(
        self, _: base_models.BaseModel
    ) -> Type[change_domain.BaseChange]:
        """Method defined for testing purpose returning BaseChange class."""
        return change_domain.BaseChange


class ValidateCommitCmdsSchemaTests(job_test_utils.PipelinedTestBase):

    def test_validate_none_commit(self) -> None:
        invalid_commit_cmd_model = base_models.BaseCommitLogEntryModel(
            id='invalid',
            created_on=self.YEAR_AGO,
            last_updated=self.NOW,
            commit_type='test',
            user_id='',
            post_commit_status='',
            commit_cmds=[{}])

        output = (
            self.pipeline
            | beam.Create([invalid_commit_cmd_model])
            | beam.ParDo(MockValidateCommitCmdsSchemaChangeDomain())
        )

        self.assert_pcoll_equal(output, [
            base_validation_errors.CommitCmdsNoneError(invalid_commit_cmd_model)
        ])

    def test_validate_wrong_commit_cmd_missing(self) -> None:
        invalid_commit_cmd_model = base_models.BaseCommitLogEntryModel(
            id='invalid',
            created_on=self.YEAR_AGO,
            last_updated=self.NOW,
            commit_type='test',
            user_id='',
            post_commit_status='',
            commit_cmds=[{'cmd-invalid': 'invalid_test_command'}, {}])

        output = (
            self.pipeline
            | beam.Create([invalid_commit_cmd_model])
            | beam.ParDo(MockValidateWrongSchema())
        )

        self.assert_pcoll_equal(output, [
            base_validation_errors.CommitCmdsValidateError(
                invalid_commit_cmd_model,
                {'cmd-invalid': 'invalid_test_command'},
                'Missing cmd key in change dict')
        ])

    def test_validate_wrong_commit_cmd(self) -> None:
        invalid_commit_cmd_model = base_models.BaseCommitLogEntryModel(
            id='invalid',
            created_on=self.YEAR_AGO,
            last_updated=self.NOW,
            commit_type='test',
            user_id='',
            post_commit_status='',
            commit_cmds=[{'cmd': 'invalid_test_command'}])

        output = (
            self.pipeline
            | beam.Create([invalid_commit_cmd_model])
            | beam.ParDo(MockValidateWrongSchema())
        )

        self.assert_pcoll_equal(output, [
            base_validation_errors.CommitCmdsValidateError(
                invalid_commit_cmd_model,
                {'cmd': 'invalid_test_command'},
                'Command invalid_test_command is not allowed')
        ])

    def test_validate_raise_not_implemented(self) -> None:
        invalid_commit_cmd_model = base_models.BaseCommitLogEntryModel(
            id='123',
            created_on=self.YEAR_AGO,
            last_updated=self.NOW,
            commit_type='test',
            user_id='',
            post_commit_status='',
            commit_cmds=[{}])

        with self.assertRaisesRegex(  # type: ignore[no-untyped-call]
            NotImplementedError,
            re.escape(
                'The _get_change_domain_class() method is missing from the '
                'derived class. It should be implemented in the derived class.'
            )
        ):
            MockValidateCommitCmdsSchema().process(invalid_commit_cmd_model)

    def test_validate_commit_cmds(self) -> None:
        invalid_commit_cmd_model = base_models.BaseCommitLogEntryModel(
            id='123',
            created_on=self.YEAR_AGO,
            last_updated=self.NOW,
            commit_type='test',
            user_id='',
            post_commit_status='',
            commit_cmds=[{'cmd': base_models.VersionedModel.CMD_DELETE_COMMIT}])

        output = (
            self.pipeline
            | beam.Create([invalid_commit_cmd_model])
            | beam.ParDo(MockValidateWrongSchema())
        )

        self.assert_pcoll_equal(output, [])<|MERGE_RESOLUTION|>--- conflicted
+++ resolved
@@ -471,15 +471,10 @@
             init_state_name=feconf.DEFAULT_INIT_STATE_NAME,
             states={
                 feconf.DEFAULT_INIT_STATE_NAME: (
-<<<<<<< HEAD
-                    state_domain.State.create_default_state( # type: ignore[no-untyped-call]
+                    state_domain.State.create_default_state(
                         feconf.DEFAULT_INIT_STATE_NAME,
                         'content_0', 'default_outcome_1',
                         is_initial_state=True
-=======
-                    state_domain.State.create_default_state(
-                        feconf.DEFAULT_INIT_STATE_NAME, is_initial_state=True
->>>>>>> 940969c1
                     ).to_dict()),
             },
             states_schema_version=feconf.CURRENT_STATE_SCHEMA_VERSION,
@@ -496,14 +491,9 @@
             init_state_name=feconf.DEFAULT_INIT_STATE_NAME,
             states={
                 feconf.DEFAULT_INIT_STATE_NAME: (
-<<<<<<< HEAD
-                    state_domain.State.create_default_state( # type: ignore[no-untyped-call]
+                    state_domain.State.create_default_state(
                         'end', 'content_0', 'default_outcome_1',
                         is_initial_state=True
-=======
-                    state_domain.State.create_default_state(
-                        'end', is_initial_state=True
->>>>>>> 940969c1
                     ).to_dict()),
             },
             states_schema_version=feconf.CURRENT_STATE_SCHEMA_VERSION,
