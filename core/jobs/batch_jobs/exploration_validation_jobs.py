# coding: utf-8
#
# Copyright 2022 The Oppia Authors. All Rights Reserved.
#
# Licensed under the Apache License, Version 2.0 (the "License");
# you may not use this file except in compliance with the License.
# You may obtain a copy of the License at
#
#      http://www.apache.org/licenses/LICENSE-2.0
#
# Unless required by applicable law or agreed to in writing, software
# distributed under the License is distributed on an "AS-IS" BASIS,
# WITHOUT WARRANTIES OR CONDITIONS OF ANY KIND, either express or implied.
# See the License for the specific language governing permissions and
# limitations under the License.

"""Validation jobs for exploration models."""

from __future__ import annotations
from asyncio.windows_events import NULL

from core.constants import constants
from core.domain import exp_fetchers
from core.jobs import base_jobs
from core.jobs.io import ndb_io
from core.jobs.transforms import job_result_transforms
from core.jobs.types import job_run_result
from core.platform import models

import apache_beam as beam

(exp_models, ) = models.Registry.import_models([models.NAMES.exploration])


class GetExpWithInvalidCategoryJob(base_jobs.JobBase):
    """Job that returns explorations with categories not in constants.ts"""

    def run(self) -> beam.PCollection[job_run_result.JobRunResult]:
        """Returns PCollection of invalid explorations with their id and
        category.

        Returns:
            PCollection. Returns PCollection of invalid explorations with
            their id and category.
        """
        total_explorations = (
            self.pipeline
            | 'Get all Explorations' >> ndb_io.GetModels(
                exp_models.ExpSummaryModel.get_all(include_deleted=False))
            | 'Get exploration from model' >> beam.Map(
                exp_fetchers.get_exploration_from_model)
        )

        published_explorations = (
            total_explorations
            | 'Get published explorations' >> beam.Filter(
                lambda exp: not exp.first_published_msec == None
            )
        )

        exp_ids_with_category_not_in_contants = ( 
            published_explorations
            | 'Combine exp id and category and published_info' >> beam.Map(
                lambda exp: (exp.id, exp.category))
            | 'Filter exploraton with category not in constants.ts' >>
<<<<<<< HEAD
                beam.Filter(lambda exp: not exp[1] in constants.ALL_CATEGORIES)
=======
                beam.Filter(lambda exp: (
                    len(exp[1]) > 0 and
                    not exp[1] in constants.ALL_CATEGORIES
                ))
>>>>>>> a5827a8d
        )

        report_number_of_exps_queried = (
            total_explorations
            | 'Report count of exp models' >> (
                job_result_transforms.CountObjectsToJobRunResult('EXPS'))
        )

        report_number_of_published_exps = (
            published_explorations
            | 'Report count of exp models' >> (
                job_result_transforms.CountObjectsToJobRunResult('EXPS'))
        )

        report_number_of_invalid_exps = (
            exp_ids_with_category_not_in_contants
            | 'Report count of invalid exp models' >> (
                job_result_transforms.CountObjectsToJobRunResult('INVALID'))
        )

        report_invalid_ids_and_their_category = (
            exp_ids_with_category_not_in_contants
            | 'Save info on invalid exps' >> beam.Map(
                lambda objects: job_run_result.JobRunResult.as_stderr(
                    'The id of exp is %s and its category is %s'
                    % (objects[0], objects[1])
                ))
        )

        return (
            (
                report_number_of_exps_queried,
                report_number_of_published_exps,
                report_number_of_invalid_exps,
                report_invalid_ids_and_their_category
            )
            | 'Combine results' >> beam.Flatten()
        )


class GetExpWithInvalidRatingJob(base_jobs.JobBase):
    """Job that returns exploration having invalid scaled avg rating."""

    def run(self) -> beam.PCollection[job_run_result.JobRunResult]:
        """Returns PCollection of invalid explorations with their id and
        scaled average rating.

        Returns:
            PCollection. Returns PCollection of invalid explorations with
            their id and scaled avg rating.
        """
        total_explorations = (
            self.pipeline
            | 'Get all ExplorationModels' >> ndb_io.GetModels(
                exp_models.ExpSummaryModel.get_all(include_deleted=False))
            | 'Get exploration from model' >> beam.Map(
                exp_fetchers.get_exploration_summary_from_model)
        )

        exp_ids_with_invalid_rating = (
            total_explorations
            | 'Combine exploration ids and scaled avg ratings' >> beam.Map(
                lambda exp: (exp.id, exp.scaled_average_rating))
            | 'Filter exploratons with invalid scaled avg ratings' >>
                beam.Filter(lambda exp: exp[1] > 5 or exp[1] < 0)
        )

        report_number_of_exps_queried = (
            total_explorations
            | 'Report count of exp models' >> (
                job_result_transforms.CountObjectsToJobRunResult('EXPS'))
        )

        report_number_of_invalid_exps = (
            exp_ids_with_invalid_rating
            | 'Report count of invalid exp models' >> (
                job_result_transforms.CountObjectsToJobRunResult('INVALID'))
        )

        report_invalid_ids_and_their_scaled_avg_rating = (
            exp_ids_with_invalid_rating
            | 'Save info on invalid exps' >> beam.Map(
                lambda objects: job_run_result.JobRunResult.as_stderr(
                    'The id of exp is %s and its scaled avg rating is %s'
                    % (objects[0], objects[1])
                ))
        )

        return (
            (
                report_number_of_exps_queried,
                report_number_of_invalid_exps,
                report_invalid_ids_and_their_scaled_avg_rating
            )
            | 'Combine results' >> beam.Flatten()
        )<|MERGE_RESOLUTION|>--- conflicted
+++ resolved
@@ -63,14 +63,7 @@
             | 'Combine exp id and category and published_info' >> beam.Map(
                 lambda exp: (exp.id, exp.category))
             | 'Filter exploraton with category not in constants.ts' >>
-<<<<<<< HEAD
                 beam.Filter(lambda exp: not exp[1] in constants.ALL_CATEGORIES)
-=======
-                beam.Filter(lambda exp: (
-                    len(exp[1]) > 0 and
-                    not exp[1] in constants.ALL_CATEGORIES
-                ))
->>>>>>> a5827a8d
         )
 
         report_number_of_exps_queried = (
