# coding: utf-8
#
# Copyright 2021 The Oppia Authors. All Rights Reserved.
#
# Licensed under the Apache License, Version 2.0 (the "License");
# you may not use this file except in compliance with the License.
# You may obtain a copy of the License at
#
#      http://www.apache.org/licenses/LICENSE-2.0
#
# Unless required by applicable law or agreed to in writing, software
# distributed under the License is distributed on an "AS-IS" BASIS,
# WITHOUT WARRANTIES OR CONDITIONS OF ANY KIND, either express or implied.
# See the License for the specific language governing permissions and
# limitations under the License.

"""Unit tests for jobs.batch_jobs.
rejecting_suggestion_for_invalid_content_ids_jobs.
"""

from __future__ import annotations

from core import feconf
from core.jobs import job_test_utils
from core.jobs.batch_jobs import (
    rejecting_suggestion_for_invalid_content_ids_jobs)
from core.jobs.types import job_run_result
from core.platform import models

MYPY = False
if MYPY: # pragma: no cover
    from mypy_imports import exp_models
    from mypy_imports import suggestion_models

(exp_models, suggestion_models) = models.Registry.import_models([
    models.Names.EXPLORATION, models.Names.SUGGESTION
])

STATE_DICT_IN_V52 = {
    'content': {'content_id': 'content', 'html': ''},
    'param_changes': [],
    'interaction': {
        'solution': None,
        'answer_groups': [],
        'default_outcome': {
            'param_changes': [],
            'feedback': {
                'content_id': 'default_outcome',
                'html': 'Default outcome'
            },
            'dest': 'Introduction',
            'dest_if_really_stuck': None,
            'refresher_exploration_id': None,
            'missing_prerequisite_skill_id': None,
            'labelled_as_correct': False
        },
        'customization_args': {
            'rows': {
                'value': 1
            },
            'placeholder': {
                'value': {
                    'unicode_str': '',
                    'content_id': 'ca_placeholder_1'
                }
            }
        },
        'confirmed_unclassified_answers': [],
        'id': 'TextInput',
        'hints': []
    },
    'linked_skill_id': None,
    'recorded_voiceovers': {
        'voiceovers_mapping': {
            'content': {},
            'default_outcome': {},
            'ca_placeholder_1': {}
        }
    },
    'written_translations': {
        'translations_mapping': {
            'content': {},
            'default_outcome': {},
            'ca_placeholder_1': {}
        }
    },
    'classifier_model_id': None,
    'card_is_checkpoint': False,
    'solicit_answer_details': False,
    'next_content_id_index': 2
}

ERRORED_TRANSLATION_VALUE = (
    '<p><oppia-noninteractive-image filepath-with-value='
    '"&amp;quot;img.svg&amp;quot;"></oppia-noninteractive-image>'
    '</p>'
)

CHANGE_DICT = {
    'cmd': 'add_translation',
    'content_id': 'invalid_content_id',
    'language_code': 'hi',
    'content_html': 'Content',
    'state_name': 'Introduction',
    'translation_html': ERRORED_TRANSLATION_VALUE
}

CHANGE_DICT_WITH_LIST_TRANSLATION = {
    'cmd': 'add_translation',
    'content_id': 'invalid_content_id',
    'language_code': 'hi',
    'content_html': 'Content',
    'state_name': 'Introduction',
    'translation_html': [ERRORED_TRANSLATION_VALUE, '']
}


class RejectSuggestionWithMissingContentIdMigrationJobTests(
    job_test_utils.JobTestBase
):

    JOB_CLASS = (
        rejecting_suggestion_for_invalid_content_ids_jobs
        .RejectSuggestionWithMissingContentIdMigrationJob
    )
    TARGET_ID = 'exp1'

    def setUp(self) -> None:
        super().setUp()
        self.exp_1 = self.create_model(
            exp_models.ExplorationModel,
            id=self.TARGET_ID,
            title='title',
            init_state_name=feconf.DEFAULT_INIT_STATE_NAME,
            category=feconf.DEFAULT_EXPLORATION_CATEGORY,
            objective=feconf.DEFAULT_EXPLORATION_OBJECTIVE,
            language_code='en',
            tags=['Topic'],
            blurb='blurb',
            author_notes='author notes',
            states_schema_version=52,
            param_specs={},
            param_changes=[],
            auto_tts_enabled=feconf.DEFAULT_AUTO_TTS_ENABLED,
            correctness_feedback_enabled=False,
            states={feconf.DEFAULT_INIT_STATE_NAME: STATE_DICT_IN_V52},
        )
        self.put_multi([self.exp_1])

    def test_empty_storage(self) -> None:
        self.assert_job_output_is_empty()

    def test_invalid_suggestion_is_migrated(self) -> None:
        CHANGE_DICT['translation_html'] = ERRORED_TRANSLATION_VALUE
        CHANGE_DICT['content_id'] = 'invalid_content_id'
        suggestion_1_invalid_model = self.create_model(
            suggestion_models.GeneralSuggestionModel,
            suggestion_type=feconf.SUGGESTION_TYPE_TRANSLATE_CONTENT,
            author_id='user1',
            change=CHANGE_DICT,
            score_category='irrelevant',
            status=suggestion_models.STATUS_IN_REVIEW,
            target_type='exploration',
            target_id=self.TARGET_ID,
            target_version_at_submission=0,
            language_code='bn'
        )
        suggestion_1_invalid_model.update_timestamps()
        suggestion_models.GeneralSuggestionModel.put_multi([
            suggestion_1_invalid_model])

        self.assert_job_output_is([
            job_run_result.JobRunResult(
                stdout='SUGGESTION ITERATED SUCCESS: 1'
            )
        ])

        migrated_suggestion_invalid_model = (
            suggestion_models.GeneralSuggestionModel.get(
                suggestion_1_invalid_model.id)
        )
        self.assertEqual(
            migrated_suggestion_invalid_model.status,
            suggestion_models.STATUS_REJECTED
        )
        self.assertEqual(
            migrated_suggestion_invalid_model.change['translation_html'], (
                '<p><oppia-noninteractive-image alt-with-value="&amp;quot;'
                '&amp;quot;" caption-with-value="&amp;quot;&amp;quot;" '
                'filepath-with-value="&amp;quot;img.svg&amp;quot;">'
                '</oppia-noninteractive-image></p>'
            )
        )

    def test_valid_suggestion_is_unchanged(self) -> None:
        CHANGE_DICT['content_id'] = 'default_outcome'
        CHANGE_DICT['translation_html'] = '<p>Translation for content.</p>'
        suggestion_2_valid_model = self.create_model(
            suggestion_models.GeneralSuggestionModel,
            suggestion_type=feconf.SUGGESTION_TYPE_TRANSLATE_CONTENT,
            author_id='user1',
            change=CHANGE_DICT,
            score_category='irrelevant',
            status=suggestion_models.STATUS_IN_REVIEW,
            target_type='exploration',
            target_id=self.TARGET_ID,
            target_version_at_submission=0,
            language_code='bn'
        )
        suggestion_2_valid_model.update_timestamps()
        suggestion_models.GeneralSuggestionModel.put_multi([
            suggestion_2_valid_model])

        self.assert_job_output_is([
            job_run_result.JobRunResult(
                stdout='SUGGESTION ITERATED SUCCESS: 1'
            )
        ])

        migrated_suggestion_2_model = (
            suggestion_models.GeneralSuggestionModel.get(
                suggestion_2_valid_model.id)
        )
        self.assertEqual(
            migrated_suggestion_2_model.status,
            suggestion_models.STATUS_IN_REVIEW
        )
        self.assertEqual(
            migrated_suggestion_2_model.change['translation_html'],
            '<p>Translation for content.</p>')

    def test_invalid_suggestion_with_list_translation_is_migrated(self) -> None:
        CHANGE_DICT_WITH_LIST_TRANSLATION['translation_html'] = [
            ERRORED_TRANSLATION_VALUE, '']
        CHANGE_DICT_WITH_LIST_TRANSLATION['content_id'] = 'invalid_content_id'
        suggestion_3_invalid_model = self.create_model(
            suggestion_models.GeneralSuggestionModel,
            suggestion_type=feconf.SUGGESTION_TYPE_TRANSLATE_CONTENT,
            author_id='user1',
            change_cmd=CHANGE_DICT_WITH_LIST_TRANSLATION,
            score_category='irrelevant',
            status=suggestion_models.STATUS_IN_REVIEW,
            target_type='exploration',
            target_id=self.TARGET_ID,
            target_version_at_submission=0,
            language_code='bn'
        )
        suggestion_3_invalid_model.update_timestamps()
        suggestion_models.GeneralSuggestionModel.put_multi([
            suggestion_3_invalid_model])

        self.assert_job_output_is([
            job_run_result.JobRunResult(
                stdout='SUGGESTION ITERATED SUCCESS: 1'
            )
        ])

        migrated_suggestion_invalid_model = (
            suggestion_models.GeneralSuggestionModel.get(
                suggestion_3_invalid_model.id)
        )
        self.assertEqual(
            migrated_suggestion_invalid_model.status,
            suggestion_models.STATUS_REJECTED
        )
        self.assertEqual(
            migrated_suggestion_invalid_model.change_cmd['translation_html'], [
                '<p><oppia-noninteractive-image alt-with-value="&amp;quot;'
                '&amp;quot;" caption-with-value="&amp;quot;&amp;quot;" '
                'filepath-with-value="&amp;quot;img.svg&amp;quot;">'
                '</oppia-noninteractive-image></p>'
            ]
        )


class AuditRejectSuggestionWithMissingContentIdMigrationJobTests(
    job_test_utils.JobTestBase
):

    JOB_CLASS = (
        rejecting_suggestion_for_invalid_content_ids_jobs
        .AuditRejectSuggestionWithMissingContentIdMigrationJob
    )
    TARGET_ID = 'exp2'

    def setUp(self) -> None:
        super().setUp()
        self.exp_2 = self.create_model(
            exp_models.ExplorationModel,
            id=self.TARGET_ID,
            title='title',
            init_state_name=feconf.DEFAULT_INIT_STATE_NAME,
            category=feconf.DEFAULT_EXPLORATION_CATEGORY,
            objective=feconf.DEFAULT_EXPLORATION_OBJECTIVE,
            language_code='en',
            tags=['Topic'],
            blurb='blurb',
            author_notes='author notes',
            states_schema_version=52,
            param_specs={},
            param_changes=[],
            auto_tts_enabled=feconf.DEFAULT_AUTO_TTS_ENABLED,
            correctness_feedback_enabled=False,
            states={feconf.DEFAULT_INIT_STATE_NAME: STATE_DICT_IN_V52},
        )
        self.put_multi([self.exp_2])

    def test_empty_storage_fo_audit(self) -> None:
        self.assert_job_output_is_empty()

    def test_invalid_suggestion_is_reported_with_expected_data(self) -> None:
        CHANGE_DICT['content_id'] = 'invalid_id'
        CHANGE_DICT['translation_html'] = ERRORED_TRANSLATION_VALUE
        suggestion_1_model = self.create_model(
            suggestion_models.GeneralSuggestionModel,
            suggestion_type=feconf.SUGGESTION_TYPE_TRANSLATE_CONTENT,
            author_id='user1',
            change=CHANGE_DICT,
            score_category='irrelevant',
            status=suggestion_models.STATUS_IN_REVIEW,
            target_type='exploration',
            target_id=self.TARGET_ID,
            target_version_at_submission=0,
            language_code='bn'
        )
        suggestion_1_model.update_timestamps()
        suggestion_models.GeneralSuggestionModel.put_multi([
            suggestion_1_model])

        errored_value = (
            '{\'exp_id\': \'exp2\', \'missing_content_ids\': '
            '[{\'content_id\': \'invalid_id\', \'state_name\': '
            '\'Introduction\'}], \'content_translation\': '
            '[{\'content_before\': \'<p><oppia-noninteractive-image '
            'filepath-with-value=\"&amp;quot;img.svg&amp;quot;\">'
            '</oppia-noninteractive-image></p>\', \'content_after\': \'<p>'
            '<oppia-noninteractive-image alt-with-value=\"&amp;quot;&amp;'
            'quot;\" caption-with-value=\"&amp;quot;&amp;quot;\" '
            'filepath-with-value=\"&amp;quot;img.svg&amp;quot;\">'
            '</oppia-noninteractive-image></p>\'}]}'
        )

        self.assert_job_output_is([
            job_run_result.JobRunResult(
                stdout='GROUP OF SUGGESTION PER EXP SUCCESS: 1'
            ),
            job_run_result.JobRunResult.as_stdout(
                f'Results are - {errored_value}'
            )
        ])

        migrated_suggestion_1_model = (
            suggestion_models.GeneralSuggestionModel.get(suggestion_1_model.id)
        )
        self.assertEqual(
            migrated_suggestion_1_model.status,
            suggestion_models.STATUS_IN_REVIEW
        )
        self.assertEqual(
            migrated_suggestion_1_model.change['translation_html'],
            ERRORED_TRANSLATION_VALUE)

    def test_valid_suggestion_is_reported_with_expected_data(self) -> None:
        CHANGE_DICT['content_id'] = 'default_outcome'
        CHANGE_DICT['translation_html'] = '<p>Translation for content.</p>'
        valid_suggestion_model = self.create_model(
            suggestion_models.GeneralSuggestionModel,
            suggestion_type=feconf.SUGGESTION_TYPE_TRANSLATE_CONTENT,
            author_id='user1',
            change=CHANGE_DICT,
            score_category='irrelevant',
            status=suggestion_models.STATUS_IN_REVIEW,
            target_type='exploration',
            target_id=self.TARGET_ID,
            target_version_at_submission=0,
            language_code='bn'
        )
        valid_suggestion_model.update_timestamps()
        suggestion_models.GeneralSuggestionModel.put_multi([
            valid_suggestion_model])

        errored_value = (
            '{\'exp_id\': \'exp2\', \'missing_content_ids\': [], '
            '\'content_translation\': [{\'content_before\': \'<p>'
            'Translation for content.</p>\', \'content_after\': '
            '\'<p>Translation for content.</p>\'}]}'
        )

        self.assert_job_output_is([
            job_run_result.JobRunResult(
                stdout='GROUP OF SUGGESTION PER EXP SUCCESS: 1'
            ),
            job_run_result.JobRunResult.as_stdout(
                f'Results are - {errored_value}'
            )
        ])

        migrated_suggestion_2_model = (
            suggestion_models.GeneralSuggestionModel.get(
                valid_suggestion_model.id)
        )
        self.assertEqual(
            migrated_suggestion_2_model.status,
            suggestion_models.STATUS_IN_REVIEW
        )
        self.assertEqual(
<<<<<<< HEAD
            migrated_suggestion_2_model.change['translation_html'],
            '<p>Translation for content.</p>')
=======
            migrated_suggestion_2_model.change_cmd['translation_html'],
            '<p>Translation for content.</p>')

    def test_invalid_suggestion_list_type_is_reported_with_expected_data(
        self
    ) -> None:
        CHANGE_DICT_WITH_LIST_TRANSLATION['content_id'] = 'invalid_id'
        CHANGE_DICT_WITH_LIST_TRANSLATION[
            'translation_html'] = [ERRORED_TRANSLATION_VALUE, '']
        suggestion_3_model = self.create_model(
            suggestion_models.GeneralSuggestionModel,
            suggestion_type=feconf.SUGGESTION_TYPE_TRANSLATE_CONTENT,
            author_id='user1',
            change_cmd=CHANGE_DICT_WITH_LIST_TRANSLATION,
            score_category='irrelevant',
            status=suggestion_models.STATUS_IN_REVIEW,
            target_type='exploration',
            target_id=self.TARGET_ID,
            target_version_at_submission=0,
            language_code='bn'
        )
        suggestion_3_model.update_timestamps()
        suggestion_models.GeneralSuggestionModel.put_multi([
            suggestion_3_model])

        errored_value = (
            '{\'exp_id\': \'exp2\', \'missing_content_ids\': '
            '[{\'content_id\': \'invalid_id\', \'state_name\': '
            '\'Introduction\'}], \'content_translation\': '
            '[{\'content_before\': [\'<p><oppia-noninteractive-image '
            'filepath-with-value=\"&amp;quot;img.svg&amp;quot;\">'
            '</oppia-noninteractive-image></p>\', \'\'], \'content_after\': '
            '[\'<p><oppia-noninteractive-image alt-with-value=\"&amp;quot;&amp;'
            'quot;\" caption-with-value=\"&amp;quot;&amp;quot;\" '
            'filepath-with-value=\"&amp;quot;img.svg&amp;quot;\">'
            '</oppia-noninteractive-image></p>\']}]}'
        )

        self.assert_job_output_is([
            job_run_result.JobRunResult(
                stdout='GROUP OF SUGGESTION PER EXP SUCCESS: 1'
            ),
            job_run_result.JobRunResult.as_stdout(
                f'Results are - {errored_value}'
            )
        ])

        migrated_suggestion_3_model = (
            suggestion_models.GeneralSuggestionModel.get(suggestion_3_model.id)
        )
        self.assertEqual(
            migrated_suggestion_3_model.status,
            suggestion_models.STATUS_IN_REVIEW
        )
        self.assertEqual(
            migrated_suggestion_3_model.change_cmd['translation_html'],
            [ERRORED_TRANSLATION_VALUE, ''])
>>>>>>> d40bb8ac
<|MERGE_RESOLUTION|>--- conflicted
+++ resolved
@@ -404,11 +404,7 @@
             suggestion_models.STATUS_IN_REVIEW
         )
         self.assertEqual(
-<<<<<<< HEAD
             migrated_suggestion_2_model.change['translation_html'],
-            '<p>Translation for content.</p>')
-=======
-            migrated_suggestion_2_model.change_cmd['translation_html'],
             '<p>Translation for content.</p>')
 
     def test_invalid_suggestion_list_type_is_reported_with_expected_data(
@@ -464,5 +460,4 @@
         )
         self.assertEqual(
             migrated_suggestion_3_model.change_cmd['translation_html'],
-            [ERRORED_TRANSLATION_VALUE, ''])
->>>>>>> d40bb8ac
+            [ERRORED_TRANSLATION_VALUE, ''])