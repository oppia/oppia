# coding: utf-8
#
# Copyright 2022 The Oppia Authors. All Rights Reserved.
#
# Licensed under the Apache License, Version 2.0 (the "License");
# you may not use this file except in compliance with the License.
# You may obtain a copy of the License at
#
#      http://www.apache.org/licenses/LICENSE-2.0
#
# Unless required by applicable law or agreed to in writing, software
# distributed under the License is distributed on an "AS-IS" BASIS,
# WITHOUT WARRANTIES OR CONDITIONS OF ANY KIND, either express or implied.
# See the License for the specific language governing permissions and
# limitations under the License.

"""Jobs used for migrating the exploration models."""

from __future__ import annotations

import logging

from core import feconf
from core.constants import constants
from core.domain import exp_domain
from core.domain import exp_fetchers
from core.domain import exp_services
from core.jobs import base_jobs
from core.jobs.io import ndb_io
from core.jobs.transforms import job_result_transforms
from core.jobs.transforms import results_transforms
from core.jobs.types import job_run_result
from core.platform import models

import apache_beam as beam
import result
from typing import Iterable, Sequence, Tuple

MYPY = False
if MYPY: # pragma: no cover
    from mypy_imports import base_models
    from mypy_imports import datastore_services
    from mypy_imports import exp_models

(base_models, exp_models) = (
    models.Registry.import_models(
        [models.Names.BASE_MODEL, models.Names.EXPLORATION]))
datastore_services = models.Registry.import_datastore_services()


# TODO(#15613): Here we use MyPy ignore because the incomplete typing of
# apache_beam library and absences of stubs in Typeshed, forces MyPy to
# assume that PTransform class is of type Any. Thus to avoid MyPy's error
# (Class cannot subclass 'PTransform' (has type 'Any')), we added an
# ignore here.
class MigrateExplorationModels(beam.PTransform):  # type: ignore[misc]
    """Transform that gets all Exploration models, performs migration
      and filters any error results.
    """

    @staticmethod
    def _migrate_exploration(
        exp_model: exp_models.ExplorationModel,
        exp_is_published: bool
    ) -> result.Result[
        Tuple[str, exp_domain.Exploration],
        Tuple[str, Exception]
    ]:
        """Migrates exploration and transform exploration model into
        exploration object.

        Args:
            exp_model: ExplorationModel. The exploration model to migrate.
            exp_is_published: bool. Whether the exploration is published or not.

        Returns:
            Result((str, Exploration), (str, Exception)). Result containing
            tuple that consists of exploration ID and either Exploration object
            or Exception. Exploration object is returned when the migration was
            successful and Exception is returned otherwise.
        """
        try:
            exploration = exp_fetchers.get_exploration_from_model(exp_model)
            exploration.validate(strict=exp_is_published)

            with datastore_services.get_ndb_context():
                if exp_services.get_story_id_linked_to_exploration(
                        exp_model.id) is not None:
                    exp_services.validate_exploration_for_story(
                        exploration, True)

        except Exception as e:
            logging.exception(e)
            return result.Err((exp_model.id, e))

        return result.Ok((exp_model.id, exploration))

    @staticmethod
    def _generate_exploration_changes(
        exp_id: str, exp_model: exp_models.ExplorationModel
    ) -> Iterable[Tuple[str, exp_domain.ExplorationChange]]:
        """Generates exploration change objects. The ExplorationChange object
        is only generated when the exploration's states schema version is lower
        than the latest schema version.

        Args:
            exp_id: str. The ID of the exploration.
            exp_model: ExplorationModel. The exploration for which to generate
                the change objects.

        Yields:
            (str, ExplorationChange). Tuple containing exploration ID and
            ExplorationChange object.
        """
        exp_states_version = exp_model.states_schema_version
        if exp_states_version < feconf.CURRENT_STATE_SCHEMA_VERSION:
            exp_change = exp_domain.ExplorationChange({
                'cmd': (
                    exp_domain.CMD_MIGRATE_STATES_SCHEMA_TO_LATEST_VERSION),
                'from_version': str(exp_states_version),
                'to_version': str(feconf.CURRENT_STATE_SCHEMA_VERSION)
            })
            yield (exp_id, exp_change)

    def expand(
        self, pipeline: beam.Pipeline
    ) -> Tuple[
        beam.PCollection[base_models.BaseModel],
        beam.PCollection[job_run_result.JobRunResult]
    ]:
        """Migrate exploration objects and flush the input
            in case of errors.

        Args:
            pipeline: Pipeline. Input beam pipeline.

        Returns:
            (PCollection, PCollection). Tuple containing
            PCollection of models which should be put into the datastore and
            a PCollection of results from the exploration migration.
        """
<<<<<<< HEAD
=======
        caching_services.delete_multi(
            caching_services.CACHE_NAMESPACE_EXPLORATION,
            None, [exploration.id]
        )

    @staticmethod
    def _update_exploration(
        exp_model: exp_models.ExplorationModel,
        migrated_exp: exp_domain.Exploration,
        exp_changes: Sequence[exp_domain.ExplorationChange]
    ) -> result.Result[
        Tuple[base_models.BaseModel],
        Tuple[str, Exception]
    ]:
        """Generates newly updated exploration models.

        Args:
            exp_model: ExplorationModel. The exploration which should be
                updated.
            migrated_exp: Exploration. The migrated exploration domain
                object.
            exp_changes: Sequence(ExplorationChange). The exploration changes
                to apply.

        Returns:
            Sequence(BaseModel). Sequence of models which should be put into
            the datastore.
        """
        try:
            updated_exp_model = (
                exp_services.populate_exp_model_fields(
                    exp_model, migrated_exp))

            commit_message = (
                'Update exploration states schema version to %d.'
            ) % (
                feconf.CURRENT_STATE_SCHEMA_VERSION
            )
            models_to_put_values = []
            with datastore_services.get_ndb_context():
                models_to_put_values = (
                    exp_services
                    .compute_models_to_put_when_saving_new_exp_version(
                        feconf.MIGRATION_BOT_USERNAME,
                        updated_exp_model.id,
                        exp_changes,
                        commit_message,
                    )
                )
            datastore_services.update_timestamps_multi(
                list(models_to_put_values))
        except Exception as e:
            logging.exception(e)
            return result.Err((exp_model.id, e))

        return result.Ok(models_to_put_values)

    def run(self) -> beam.PCollection[job_run_result.JobRunResult]:
        """Returns a PCollection of results from the exploration migration.

        Returns:
            PCollection. A PCollection of results from the exploration
            migration.
        """

>>>>>>> f61154a7
        unmigrated_exploration_models = (
            pipeline
            | 'Get all non-deleted exploration models' >> (
                ndb_io.GetModels(
                    exp_models.ExplorationModel.get_all(
                        include_deleted=False)))
            # Pylint disable is needed because pylint is not able to correctly
            # detect that the value is passed through the pipe.
            | 'Add exploration keys' >> beam.WithKeys(  # pylint: disable=no-value-for-parameter
                lambda exp_model: exp_model.id)
        )

        exp_publication_status = (
            pipeline
            | 'Get all non-deleted exploration rights models' >> (
                ndb_io.GetModels(exp_models.ExplorationRightsModel.get_all()))
<<<<<<< HEAD
            | 'Extract publication status' >> beam.Map(
                lambda exp_rights: (
                    exp_rights.id,
=======
            | 'Add exploration rights ID' >> beam.WithKeys( # pylint: disable=no-value-for-parameter
                lambda exp_rights_model: exp_rights_model.id)
        )

        exp_publication_status = (
            exp_rights_models
            | 'Extract publication status' >> beam.MapTuple(
                lambda exp_id, exp_rights: (
                    exp_id,
>>>>>>> f61154a7
                    exp_rights.status == constants.ACTIVITY_STATUS_PUBLIC
                )
            )
            # TODO(#15871): This filter should be removed after the explorations
            # are fixed and it is possible to migrate them.
            | 'Remove exp rights for broken exps' >> beam.Filter(
                lambda exp_rights: exp_rights[0] not in (
                    'umPkwp0L1M0-', '670bU6d9JGBh'))
        )

        all_migrated_exp_results = (
            (
                unmigrated_exploration_models,
                exp_publication_status
            )
            | 'Merge model and staus' >> beam.CoGroupByKey()
            | 'Get rid of exp ID' >> beam.Values() # pylint: disable=no-value-for-parameter
            | 'Transform and migrate model' >> beam.MapTuple( # pylint: disable=no-value-for-parameter
                lambda exploration_models, status: self._migrate_exploration(
                    exploration_models[0], status[0]))
        )

        migrated_exp_job_run_results = (
            all_migrated_exp_results
            | 'Generate results for migration' >> (
                job_result_transforms.ResultsToJobRunResults('EXP PROCESSED'))
        )

        filtered_migrated_exp = (
            all_migrated_exp_results
            | 'Filter migration results' >> (
                results_transforms.DrainResultsOnError())
        )
        migrated_exp = (
            filtered_migrated_exp
            | 'Unwrap ok' >> beam.Map(
                lambda result_item: result_item.unwrap())
        )

        exp_changes = (
            unmigrated_exploration_models
            | 'Generate exploration changes' >> beam.FlatMapTuple(
                self._generate_exploration_changes)
        )

        exp_objects_list = (
            {
                'exp_model': unmigrated_exploration_models,
                'exploration': migrated_exp,
                'exp_changes': exp_changes
            }
            | 'Merge objects' >> beam.CoGroupByKey()
            | 'Get rid of ID' >> beam.Values() # pylint: disable=no-value-for-parameter
        )

        transformed_exp_objects_list = (
            exp_objects_list
            | 'Remove unmigrated explorations' >> beam.Filter(
                lambda x: (
                    len(x['exp_changes']) > 0 and
                    len(x['exploration']) > 0
                ))
            | 'Reorganize the exploration objects' >> beam.Map(lambda objects: {
                'exp_model': objects['exp_model'][0],
                'exploration': objects['exploration'][0],
                'exp_changes': objects['exp_changes']
            })
        )

        exp_objects_list_job_run_results = (
            transformed_exp_objects_list
            | 'Transform exp objects into job run results' >> (
                job_result_transforms.CountObjectsToJobRunResult(
                    'EXP MIGRATED'))
        )

        already_migrated_job_run_results = (
            exp_objects_list
            | 'Remove migrated explorations' >> beam.Filter(
                lambda x: (
                    len(x['exp_changes']) == 0 and len(x['exploration']) > 0
                ))
            | 'Transform previously migrated exps into job run results' >> (
                job_result_transforms.CountObjectsToJobRunResult(
                    'EXP PREVIOUSLY MIGRATED'))
        )

<<<<<<< HEAD
        job_run_results = (
            migrated_exp_job_run_results,
            exp_objects_list_job_run_results,
            already_migrated_job_run_results
        ) | 'Flatten job run results' >> beam.Flatten()

        return (
            transformed_exp_objects_list,
            job_run_results
=======
        unused_cache_deletion_job_run_results = (
            transformed_exp_objects_list
            | 'Delete exploration from cache' >> beam.Map(
                lambda exp_object: self._delete_exploration_from_cache(
                    exp_object['exploration']))
        )

        exp_related_models_results = (
            transformed_exp_objects_list
            | 'Generate exploration models to put' >> beam.Map(
                lambda exp_objects: self._update_exploration(
                    exp_objects['exp_model'],
                    exp_objects['exploration'],
                    exp_objects['exp_changes'],
                ))
        )

        exp_related_models_to_put = (
            exp_related_models_results
            | 'Filter results with oks' >> beam.Filter(
                lambda result_item: result_item.is_ok())
            | 'Unwrap models' >> beam.FlatMap(
                lambda result_item: result_item.unwrap())
        )

        exp_related_models_job_results = (
            exp_related_models_results
            | 'Generate results for exp related models' >> (
                job_result_transforms.ResultsToJobRunResults(
                    'EXP RELATED MODELS GENERATED'))
        )

        with datastore_services.get_ndb_context():
            unused_put_results = (
                (
                    exp_related_models_to_put
                )
                | 'Filter None models' >> beam.Filter(
                    lambda x: x is not None)
                | 'Put models into datastore' >> ndb_io.PutModels()
            )

        return (
            (
                migrated_exp_job_run_results,
                exp_objects_list_job_run_results,
                already_migrated_job_run_results,
                exp_related_models_job_results
            )
            | beam.Flatten()
>>>>>>> f61154a7
        )


class MigrateExplorationJob(base_jobs.JobBase):
    """Job that migrates Exploration models."""

    @staticmethod
    def _update_exploration(
        exp_model: exp_models.ExplorationModel,
        migrated_exp: exp_domain.Exploration,
        exp_changes: Sequence[exp_domain.ExplorationChange]
    ) -> Sequence[base_models.BaseModel]:
        """Generates newly updated exploration models.

        Args:
            exp_model: ExplorationModel. The exploration which should be
                updated.
            migrated_exp: Exploration. The migrated exploration domain
                object.
            exp_changes: Sequence(ExplorationChange). The exploration changes
                to apply.

        Returns:
            Sequence(BaseModel). Sequence of models which should be put into
            the datastore.
        """
        updated_exp_model = (
            exp_services.populate_exp_model_fields(
                exp_model, migrated_exp))

        commit_message = (
            'Update exploration states schema version to %d.'
        ) % (
            feconf.CURRENT_STATE_SCHEMA_VERSION
        )
        models_to_put_values = []
        with datastore_services.get_ndb_context():
            models_to_put_values = (
                exp_services.compute_models_to_put_when_saving_new_exp_version(
                    feconf.MIGRATION_BOT_USERNAME,
                    updated_exp_model.id,
                    exp_changes,
                    commit_message,
                )
            )
        datastore_services.update_timestamps_multi(list(models_to_put_values))

        return models_to_put_values

    def run(self) -> beam.PCollection[job_run_result.JobRunResult]:
        """Returns a PCollection of results from the exploration migration.

        Returns:
            PCollection. A PCollection of results from the exploration
            migration.
        """

        transformed_exp_objects_list, job_run_results = (
            self.pipeline
<<<<<<< HEAD
            | 'Perform migration and filter migration results' >> (
                MigrateExplorationModels())
        )

        exp_related_models_to_put = (
            transformed_exp_objects_list
            | 'Generate exploration models to put' >> beam.FlatMap(
                lambda exp_objects: self._update_exploration(
                    exp_objects['exp_model'],
                    exp_objects['exploration'],
                    exp_objects['exp_changes'],
                ))
=======
            | 'Get all non-deleted exploration models' >> (
                ndb_io.GetModels(
                    exp_models.ExplorationModel.get_all(
                        include_deleted=False)))
            # Pylint disable is needed because pylint is not able to correctly
            # detect that the value is passed through the pipe.
            | 'Add exploration keys' >> beam.WithKeys(  # pylint: disable=no-value-for-parameter
                lambda exp_model: exp_model.id)
        )

        exp_publication_status = (
            self.pipeline
            | 'Get all non-deleted exploration rights models' >> (
                ndb_io.GetModels(exp_models.ExplorationRightsModel.get_all()))
            | 'Extract publication status' >> beam.Map(
                lambda exp_rights: (
                    exp_rights.id,
                    exp_rights.status == constants.ACTIVITY_STATUS_PUBLIC
                )
            )
>>>>>>> f61154a7
        )

        unused_put_results = (
                exp_related_models_to_put
                | 'Filter None models' >> beam.Filter(lambda x: x is not None)
                | 'Put models into datastore' >> ndb_io.PutModels()
            )

        return job_run_results


class AuditExplorationMigrationJob(base_jobs.JobBase):
    """Job that migrates Exploration models."""

    def run(self) -> beam.PCollection[job_run_result.JobRunResult]:
        """Returns a PCollection of results from the audit of exploration
        migration.

        Returns:
            PCollection. A PCollection of results from the exploration
            migration.
        """

        unused_transformed_exp_objects_list, job_run_results = (
            self.pipeline
            | 'Perform migration and filter migration results' >> (
                MigrateExplorationModels())
        )

        return job_run_results


class RegenerateMissingExplorationStatsModelsJob(base_jobs.JobBase):
    """Job that regenerates missing exploration stats models."""

    @staticmethod
    def _regenerate_stats_models(
        exp_id: str,
        unused_exp_model: exp_models.ExplorationModel
    ) -> result.Result[
        Tuple[str, exp_domain.Exploration],
        Tuple[str, Exception]
    ]:
        """Regenerates missing exploration stats models.

        Args:
            exp_id: str. The ID of the exploration.
            unused_exp_model: ExplorationModel. Exploration model.

        Returns:
            Result((str, Exploration), (str, Exception)). Result containing
            tuple that consists of exploration ID and either Exploration object
            or Exception. Exploration object is returned when the regeneration
            was successful and Exception is returned otherwise.
        """
        results = None
        try:
            with datastore_services.get_ndb_context():
                results = (
                    exp_services.regenerate_missing_stats_for_exploration(
                        exp_id
                    )
                )
        except Exception as e:
            logging.exception(e)
            return result.Err((exp_id, e))

        return result.Ok((exp_id, results))

    def run(self) -> beam.PCollection[job_run_result.JobRunResult]:
        """Returns a PCollection of results from the stats regeneration.

        Returns:
            PCollection. A PCollection of results from the stats regeneration.
        """

        unmigrated_exploration_models = (
            self.pipeline
            | 'Get all non-deleted exploration models' >> (
                ndb_io.GetModels(
                    exp_models.ExplorationModel.get_all(
                        include_deleted=False)))
            # Pylint disable is needed because pylint is not able to correctly
            # detect that the value is passed through the pipe.
            | 'Add exploration keys' >> beam.WithKeys(  # pylint: disable=no-value-for-parameter
                lambda exp_model: exp_model.id)
            # TODO(#15871): This filter should be removed after the explorations
            # are fixed and it is possible to migrate them.
            | 'Remove broken exploration' >> beam.Filter(
                lambda id_and_exp: id_and_exp[0] not in (
                    'umPkwp0L1M0-', '670bU6d9JGBh'))
        )

        regenerated_stats_results = (
            unmigrated_exploration_models
            | 'Transform and migrate model' >> beam.MapTuple( # pylint: disable=no-value-for-parameter
                self._regenerate_stats_models)
        )

        regenerated_stats_job_run_results = (
            regenerated_stats_results
            | 'Generate results for migration' >> (
                job_result_transforms.ResultsToJobRunResults('EXP PROCESSED'))
        )

        return regenerated_stats_job_run_results


class ExpSnapshotsMigrationAuditJob(base_jobs.JobBase):
    """A reusable one-off job for testing the migration of all exp versions
    to the latest schema version. This job runs the state migration, but does
    not commit the new exploration to the datastore.
    """

    @staticmethod
    def _migrate_exploration_snapshot_model( # pylint: disable=too-many-return-statements
        exp_id: str,
        exp_snapshot_model: exp_models.ExplorationSnapshotContentModel
    ) -> result.Result[
        Tuple[str, Exception]
    ]:
        """Migrates exploration snapshot content model but does not put it in
        the datastore.

        Args:
            exp_id: str. The ID of the exploration.
            exp_snapshot_model: ExplorationSnapshotContentModel. The
                exploration model to migrate.

        Returns:
            Result((str, Exception)). Result containing
            tuple that consists of exploration ID and Exception if any.
        """
        with datastore_services.get_ndb_context():
            latest_exploration = exp_fetchers.get_exploration_by_id(
                exp_id, strict=False)
            if latest_exploration is None:
                return result.Err(
                    (exp_id, Exception('Exploration does not exist.'))
                )

            exploration_model = exp_models.ExplorationModel.get(exp_id)
        if (exploration_model.states_schema_version !=
                feconf.CURRENT_STATE_SCHEMA_VERSION):
            return result.Err(
                (
                    exp_id,
                    Exception('Exploration is not at latest schema version')
                )
            )

        try:
            latest_exploration.validate()
        except Exception:
            return result.Err(
                (
                    exp_id,
                    Exception(
                        'Exploration %s failed non-strict validation'
                        % exp_id
                    )
                )
            )

        # Some (very) old explorations do not have a states schema version.
        # These explorations have snapshots that were created before the
        # states_schema_version system was introduced. We therefore set
        # their states schema version to 0, since we now expect all
        # snapshots to explicitly include this field.
        if 'states_schema_version' not in exp_snapshot_model.content:
            exp_snapshot_model.content['states_schema_version'] = 0

        target_state_schema_version = feconf.CURRENT_STATE_SCHEMA_VERSION
        current_state_schema_version = (
            exp_snapshot_model.content['states_schema_version']
        )
        if current_state_schema_version == target_state_schema_version:
            return result.Err(
                (
                    exp_id,
                    Exception(
                        'Snapshot is already at latest schema version'
                    )
                )
            )

        versioned_exploration_states = (
            exp_domain.VersionedExplorationStatesDict(
                states_schema_version=current_state_schema_version,
                states=exp_snapshot_model.content['states']
            )
        )
        while ( # pragma: no branch
            current_state_schema_version < target_state_schema_version
        ):
            try:
                with datastore_services.get_ndb_context():
                    exp_domain.Exploration.update_states_from_model(
                        versioned_exploration_states,
                        current_state_schema_version,
                        exp_id,
                        exploration_model.language_code)
                current_state_schema_version += 1
            except Exception as e:
                error_message = (
                    'Exploration snapshot %s failed migration to states '
                    'v%s: %s' % (
                        exp_id, current_state_schema_version + 1, e))
                logging.exception(error_message)
                return result.Err((exp_id, Exception(error_message)))

            if target_state_schema_version == current_state_schema_version:
                return result.Ok((exp_id, 'SUCCESS'))

    def run(self) -> beam.PCollection[job_run_result.JobRunResult]:
        """Returns a PCollection of results from the audit of exploration
        snapshot migration.

        Returns:
            PCollection. A PCollection of results from the exploration
            snapshot migration.
        """
        unmigrated_exploration_models = (
            self.pipeline
            | 'Get all exploration snapshot content models' >> (
                ndb_io.GetModels(
                    exp_models.ExplorationSnapshotContentModel.get_all(
                        include_deleted=False)))
            # Pylint disable is needed because pylint is not able to correctly
            # detect that the value is passed through the pipe.
            | 'Add exploration keys' >> beam.WithKeys(  # pylint: disable=no-value-for-parameter
                lambda model: model.get_unversioned_instance_id())
        )

        migrated_exp_results = (
            unmigrated_exploration_models
            | 'Transform and migrate model' >> beam.MapTuple( # pylint: disable=no-value-for-parameter
                self._migrate_exploration_snapshot_model)
        )

        migrated_exp_job_run_results = (
            migrated_exp_results
            | 'Generate results for migration' >> (
                job_result_transforms.ResultsToJobRunResults('EXP PROCESSED'))
        )

        return migrated_exp_job_run_results


class ExpSnapshotsMigrationJob(base_jobs.JobBase):
    """A reusable one-time job that may be used to migrate exploration schema
    versions. This job will load all snapshots of all existing explorations
    from the datastore and immediately store them back into the datastore.
    The loading process of an exploration in exp_services automatically
    performs schema updating. This job persists that conversion work, keeping
    explorations up-to-date and improving the load time of new explorations.

    NOTE TO DEVELOPERS: Make sure to run ExpSnapshotsMigrationAuditJob before
    running this job.
    """

    @staticmethod
    def _migrate_exploration_snapshot_model(
        exp_id: str,
        exp_snapshot_model: exp_models.ExplorationSnapshotContentModel
    ) -> result.Result[
        Tuple[str, Exception]
    ]:
        """Migrates exploration snapshot model and saves it in the datastore.

        Args:
            exp_id: str. The ID of the exploration.
            exp_snapshot_model: ExplorationSnapshotContentModel. The
                snapshot model to migrate.

        Returns:
            Result((str, Exploration), (str, Exception)). Result containing
            tuple that consists of exploration ID and Exception if any.
        """
        with datastore_services.get_ndb_context():
            latest_exploration = exp_fetchers.get_exploration_by_id(
                exp_id, strict=False)
            if latest_exploration is None:
                return result.Err(
                    (exp_id, Exception('Exploration does not exist.'))
                )

            exploration_model = exp_models.ExplorationModel.get(exp_id)
            if (exploration_model.states_schema_version !=
                    feconf.CURRENT_STATE_SCHEMA_VERSION):
                return result.Err(
                    (
                        exp_id,
                        Exception('Exploration is not at latest schema version')
                    )
                )

        try:
            latest_exploration.validate()
        except Exception:
            return result.Err(
                (
                    exp_id,
                    Exception(
                        'Exploration %s failed non-strict validation' % exp_id
                    )
                )
            )

        # Some (very) old explorations do not have a states schema version.
        # These explorations have snapshots that were created before the
        # states_schema_version system was introduced. We therefore set their
        # states schema version to 0, since we now expect all snapshots to
        # explicitly include this field.
        if 'states_schema_version' not in exp_snapshot_model.content:
            exp_snapshot_model.content['states_schema_version'] = 0

        target_state_schema_version = feconf.CURRENT_STATE_SCHEMA_VERSION
        current_state_schema_version = (
            exp_snapshot_model.content['states_schema_version']
        )
        if current_state_schema_version == target_state_schema_version:
            return result.Err(
                (
                    exp_id,
                    Exception('Snapshot is already at latest schema version')
                )
            )

        versioned_exploration_states = (
            exp_domain.VersionedExplorationStatesDict(
                states_schema_version=current_state_schema_version,
                states=exp_snapshot_model.content['states']
            )
        )
        while current_state_schema_version < target_state_schema_version:
            try:
                with datastore_services.get_ndb_context():
                    exp_domain.Exploration.update_states_from_model(
                        versioned_exploration_states,
                        current_state_schema_version,
                        exp_id,
                        exploration_model.language_code)
                current_state_schema_version += 1
            except Exception as e:
                error_message = (
                    'Exploration snapshot %s failed migration to states '
                    'v%s: %s' % (
                        exp_id, current_state_schema_version + 1, e))
                logging.exception(error_message)
                return result.Err((exp_id, Exception(error_message)))

        exp_snapshot_model.content['states'] = (
            versioned_exploration_states['states']
        )
        exp_snapshot_model.content['states_schema_version'] = (
            current_state_schema_version
        )
        with datastore_services.get_ndb_context():
            exp_snapshot_model.update_timestamps(update_last_updated_time=False)
            exp_snapshot_model.put()

        return result.Ok((exp_id, 'SUCCESS'))

    def run(self) -> beam.PCollection[job_run_result.JobRunResult]:
        """Returns a PCollection of results from the audit of exploration
        snapshot migration.

        Returns:
            PCollection. A PCollection of results from the exploration
            snapshot migration.
        """
        unmigrated_exploration_models = (
            self.pipeline
            | 'Get all exploration snapshot content models' >> (
                ndb_io.GetModels(
                    exp_models.ExplorationSnapshotContentModel.get_all(
                        include_deleted=False)))
            # Pylint disable is needed because pylint is not able to correctly
            # detect that the value is passed through the pipe.
            | 'Add exploration keys' >> beam.WithKeys(  # pylint: disable=no-value-for-parameter
                lambda model: model.get_unversioned_instance_id())
        )

        migrated_exp_results = (
            unmigrated_exploration_models
            | 'Transform and migrate model' >> beam.MapTuple( # pylint: disable=no-value-for-parameter
                self._migrate_exploration_snapshot_model)
        )

        migrated_exp_job_run_results = (
            migrated_exp_results
            | 'Generate results for migration' >> (
                job_result_transforms.ResultsToJobRunResults('EXP PROCESSED'))
        )

        return migrated_exp_job_run_results<|MERGE_RESOLUTION|>--- conflicted
+++ resolved
@@ -139,74 +139,6 @@
             PCollection of models which should be put into the datastore and
             a PCollection of results from the exploration migration.
         """
-<<<<<<< HEAD
-=======
-        caching_services.delete_multi(
-            caching_services.CACHE_NAMESPACE_EXPLORATION,
-            None, [exploration.id]
-        )
-
-    @staticmethod
-    def _update_exploration(
-        exp_model: exp_models.ExplorationModel,
-        migrated_exp: exp_domain.Exploration,
-        exp_changes: Sequence[exp_domain.ExplorationChange]
-    ) -> result.Result[
-        Tuple[base_models.BaseModel],
-        Tuple[str, Exception]
-    ]:
-        """Generates newly updated exploration models.
-
-        Args:
-            exp_model: ExplorationModel. The exploration which should be
-                updated.
-            migrated_exp: Exploration. The migrated exploration domain
-                object.
-            exp_changes: Sequence(ExplorationChange). The exploration changes
-                to apply.
-
-        Returns:
-            Sequence(BaseModel). Sequence of models which should be put into
-            the datastore.
-        """
-        try:
-            updated_exp_model = (
-                exp_services.populate_exp_model_fields(
-                    exp_model, migrated_exp))
-
-            commit_message = (
-                'Update exploration states schema version to %d.'
-            ) % (
-                feconf.CURRENT_STATE_SCHEMA_VERSION
-            )
-            models_to_put_values = []
-            with datastore_services.get_ndb_context():
-                models_to_put_values = (
-                    exp_services
-                    .compute_models_to_put_when_saving_new_exp_version(
-                        feconf.MIGRATION_BOT_USERNAME,
-                        updated_exp_model.id,
-                        exp_changes,
-                        commit_message,
-                    )
-                )
-            datastore_services.update_timestamps_multi(
-                list(models_to_put_values))
-        except Exception as e:
-            logging.exception(e)
-            return result.Err((exp_model.id, e))
-
-        return result.Ok(models_to_put_values)
-
-    def run(self) -> beam.PCollection[job_run_result.JobRunResult]:
-        """Returns a PCollection of results from the exploration migration.
-
-        Returns:
-            PCollection. A PCollection of results from the exploration
-            migration.
-        """
-
->>>>>>> f61154a7
         unmigrated_exploration_models = (
             pipeline
             | 'Get all non-deleted exploration models' >> (
@@ -223,29 +155,12 @@
             pipeline
             | 'Get all non-deleted exploration rights models' >> (
                 ndb_io.GetModels(exp_models.ExplorationRightsModel.get_all()))
-<<<<<<< HEAD
             | 'Extract publication status' >> beam.Map(
                 lambda exp_rights: (
                     exp_rights.id,
-=======
-            | 'Add exploration rights ID' >> beam.WithKeys( # pylint: disable=no-value-for-parameter
-                lambda exp_rights_model: exp_rights_model.id)
-        )
-
-        exp_publication_status = (
-            exp_rights_models
-            | 'Extract publication status' >> beam.MapTuple(
-                lambda exp_id, exp_rights: (
-                    exp_id,
->>>>>>> f61154a7
                     exp_rights.status == constants.ACTIVITY_STATUS_PUBLIC
                 )
             )
-            # TODO(#15871): This filter should be removed after the explorations
-            # are fixed and it is possible to migrate them.
-            | 'Remove exp rights for broken exps' >> beam.Filter(
-                lambda exp_rights: exp_rights[0] not in (
-                    'umPkwp0L1M0-', '670bU6d9JGBh'))
         )
 
         all_migrated_exp_results = (
@@ -325,7 +240,6 @@
                     'EXP PREVIOUSLY MIGRATED'))
         )
 
-<<<<<<< HEAD
         job_run_results = (
             migrated_exp_job_run_results,
             exp_objects_list_job_run_results,
@@ -335,12 +249,75 @@
         return (
             transformed_exp_objects_list,
             job_run_results
-=======
-        unused_cache_deletion_job_run_results = (
-            transformed_exp_objects_list
-            | 'Delete exploration from cache' >> beam.Map(
-                lambda exp_object: self._delete_exploration_from_cache(
-                    exp_object['exploration']))
+        )
+
+
+class MigrateExplorationJob(base_jobs.JobBase):
+    """Job that migrates Exploration models."""
+
+    @staticmethod
+    def _update_exploration(
+        exp_model: exp_models.ExplorationModel,
+        migrated_exp: exp_domain.Exploration,
+        exp_changes: Sequence[exp_domain.ExplorationChange]
+    ) -> result.Result[
+        Tuple[base_models.BaseModel],
+        Tuple[str, Exception]
+    ]:
+        """Generates newly updated exploration models.
+
+        Args:
+            exp_model: ExplorationModel. The exploration which should be
+                updated.
+            migrated_exp: Exploration. The migrated exploration domain
+                object.
+            exp_changes: Sequence(ExplorationChange). The exploration changes
+                to apply.
+        Returns:
+            Sequence(BaseModel). Sequence of models which should be put into
+            the datastore.
+        """
+        try:
+            updated_exp_model = (
+                exp_services.populate_exp_model_fields(
+                    exp_model, migrated_exp))
+
+            commit_message = (
+                'Update exploration states schema version to %d.'
+            ) % (
+                feconf.CURRENT_STATE_SCHEMA_VERSION
+            )
+            models_to_put_values = []
+            with datastore_services.get_ndb_context():
+                models_to_put_values = (
+                    exp_services
+                    .compute_models_to_put_when_saving_new_exp_version(
+                        feconf.MIGRATION_BOT_USERNAME,
+                        updated_exp_model.id,
+                        exp_changes,
+                        commit_message,
+                    )
+                )
+            datastore_services.update_timestamps_multi(
+                list(models_to_put_values))
+        except Exception as e:
+            logging.exception(e)
+            return result.Err((exp_model.id, e))
+
+        return result.Ok(models_to_put_values)
+
+    def run(self) -> beam.PCollection[job_run_result.JobRunResult]:
+        """Returns a PCollection of results from the exploration migration.
+
+        Returns:
+            PCollection. A PCollection of results from the exploration
+            migration.
+        """
+
+        transformed_exp_objects_list, job_run_results = (
+            self.pipeline
+            | 'Perform migration and filter migration results' >> (
+                MigrateExplorationModels())
         )
 
         exp_related_models_results = (
@@ -367,129 +344,19 @@
                 job_result_transforms.ResultsToJobRunResults(
                     'EXP RELATED MODELS GENERATED'))
         )
-
-        with datastore_services.get_ndb_context():
-            unused_put_results = (
-                (
-                    exp_related_models_to_put
-                )
-                | 'Filter None models' >> beam.Filter(
-                    lambda x: x is not None)
-                | 'Put models into datastore' >> ndb_io.PutModels()
-            )
-
-        return (
-            (
-                migrated_exp_job_run_results,
-                exp_objects_list_job_run_results,
-                already_migrated_job_run_results,
-                exp_related_models_job_results
-            )
-            | beam.Flatten()
->>>>>>> f61154a7
-        )
-
-
-class MigrateExplorationJob(base_jobs.JobBase):
-    """Job that migrates Exploration models."""
-
-    @staticmethod
-    def _update_exploration(
-        exp_model: exp_models.ExplorationModel,
-        migrated_exp: exp_domain.Exploration,
-        exp_changes: Sequence[exp_domain.ExplorationChange]
-    ) -> Sequence[base_models.BaseModel]:
-        """Generates newly updated exploration models.
-
-        Args:
-            exp_model: ExplorationModel. The exploration which should be
-                updated.
-            migrated_exp: Exploration. The migrated exploration domain
-                object.
-            exp_changes: Sequence(ExplorationChange). The exploration changes
-                to apply.
-
-        Returns:
-            Sequence(BaseModel). Sequence of models which should be put into
-            the datastore.
-        """
-        updated_exp_model = (
-            exp_services.populate_exp_model_fields(
-                exp_model, migrated_exp))
-
-        commit_message = (
-            'Update exploration states schema version to %d.'
-        ) % (
-            feconf.CURRENT_STATE_SCHEMA_VERSION
-        )
-        models_to_put_values = []
-        with datastore_services.get_ndb_context():
-            models_to_put_values = (
-                exp_services.compute_models_to_put_when_saving_new_exp_version(
-                    feconf.MIGRATION_BOT_USERNAME,
-                    updated_exp_model.id,
-                    exp_changes,
-                    commit_message,
-                )
-            )
-        datastore_services.update_timestamps_multi(list(models_to_put_values))
-
-        return models_to_put_values
-
-    def run(self) -> beam.PCollection[job_run_result.JobRunResult]:
-        """Returns a PCollection of results from the exploration migration.
-
-        Returns:
-            PCollection. A PCollection of results from the exploration
-            migration.
-        """
-
-        transformed_exp_objects_list, job_run_results = (
-            self.pipeline
-<<<<<<< HEAD
-            | 'Perform migration and filter migration results' >> (
-                MigrateExplorationModels())
-        )
-
-        exp_related_models_to_put = (
-            transformed_exp_objects_list
-            | 'Generate exploration models to put' >> beam.FlatMap(
-                lambda exp_objects: self._update_exploration(
-                    exp_objects['exp_model'],
-                    exp_objects['exploration'],
-                    exp_objects['exp_changes'],
-                ))
-=======
-            | 'Get all non-deleted exploration models' >> (
-                ndb_io.GetModels(
-                    exp_models.ExplorationModel.get_all(
-                        include_deleted=False)))
-            # Pylint disable is needed because pylint is not able to correctly
-            # detect that the value is passed through the pipe.
-            | 'Add exploration keys' >> beam.WithKeys(  # pylint: disable=no-value-for-parameter
-                lambda exp_model: exp_model.id)
-        )
-
-        exp_publication_status = (
-            self.pipeline
-            | 'Get all non-deleted exploration rights models' >> (
-                ndb_io.GetModels(exp_models.ExplorationRightsModel.get_all()))
-            | 'Extract publication status' >> beam.Map(
-                lambda exp_rights: (
-                    exp_rights.id,
-                    exp_rights.status == constants.ACTIVITY_STATUS_PUBLIC
-                )
-            )
->>>>>>> f61154a7
-        )
-
         unused_put_results = (
                 exp_related_models_to_put
                 | 'Filter None models' >> beam.Filter(lambda x: x is not None)
                 | 'Put models into datastore' >> ndb_io.PutModels()
             )
 
-        return job_run_results
+        return (
+            (
+                job_run_results,
+                exp_related_models_job_results
+            )
+            | beam.Flatten()
+        )
 
 
 class AuditExplorationMigrationJob(base_jobs.JobBase):
