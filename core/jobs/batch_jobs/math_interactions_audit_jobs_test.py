# coding: utf-8
#
# Copyright 2022 The Oppia Authors. All Rights Reserved.
#
# Licensed under the Apache License, Version 2.0 (the "License");
# you may not use this file except in compliance with the License.
# You may obtain a copy of the License at
#
#      http://www.apache.org/licenses/LICENSE-2.0
#
# Unless required by applicable law or agreed to in writing, software
# distributed under the License is distributed on an "AS-IS" BASIS,
# WITHOUT WARRANTIES OR CONDITIONS OF ANY KIND, either express or implied.
# See the License for the specific language governing permissions and
# limitations under the License.

"""Unit tests for jobs.batch_jobs.math_interactions_audit_jobs."""

from __future__ import annotations

from core.domain import state_domain
from core.jobs import job_test_utils
from core.jobs.batch_jobs import math_interactions_audit_jobs
from core.jobs.types import job_run_result
from core.platform import models

from typing import Type
from typing_extensions import Final

MYPY = False
if MYPY: # pragma: no cover
    from mypy_imports import datastore_services
    from mypy_imports import exp_models

(exp_models,) = models.Registry.import_models([models.NAMES.exploration])

datastore_services = models.Registry.import_datastore_services()


class FindMathExplorationsWithRulesJobTests(job_test_utils.JobTestBase):

    JOB_CLASS: Type[
        math_interactions_audit_jobs.FindMathExplorationsWithRulesJob
    ] = math_interactions_audit_jobs.FindMathExplorationsWithRulesJob

    EXP_1_ID: Final = 'exp_1_id'
    EXP_2_ID: Final = 'exp_2_id'

    def test_empty_storage(self) -> None:
        self.assert_job_output_is_empty()

    def test_job_finds_math_explorations_with_rules(self) -> None:
        exp_model_1 = self.create_model(
            exp_models.ExplorationModel,
            id=self.EXP_1_ID,
            title='exploration 1 title',
            category='category',
            objective='objective',
            language_code='cs',
            init_state_name='state',
            states_schema_version=48,
            states={
<<<<<<< HEAD
                'init_state': state_domain.State.create_default_state( # type: ignore[no-untyped-call]
                    'state', 'content_0', 'default_outcome_1',
                    is_initial_state=True
                ).to_dict(),
                'alg_state': state_domain.State.create_default_state( # type: ignore[no-untyped-call]
                    'state', 'content_2', 'default_outcome_3',
                    is_initial_state=True
                ).to_dict(),
                'eq_state': state_domain.State.create_default_state( # type: ignore[no-untyped-call]
                    'state', 'content_4', 'default_outcome_5',
                    is_initial_state=True
                ).to_dict(),
                'end_state': state_domain.State.create_default_state( # type: ignore[no-untyped-call]
                    'state', 'content_6', 'default_outcome_7',
                    is_initial_state=True
=======
                'init_state': state_domain.State.create_default_state(
                    'state', is_initial_state=True
                ).to_dict(),
                'alg_state': state_domain.State.create_default_state(
                    'state', is_initial_state=True
                ).to_dict(),
                'eq_state': state_domain.State.create_default_state(
                    'state', is_initial_state=True
                ).to_dict(),
                'end_state': state_domain.State.create_default_state(
                    'state', is_initial_state=True
>>>>>>> 940969c1
                ).to_dict(),
            },
            next_content_id_index=8
        )
        exp_model_1.states['alg_state']['interaction']['id'] = (
            'AlgebraicExpressionInput')
        exp_model_1.states['alg_state']['interaction']['answer_groups'] = [
            {
                'rule_specs': [{
                    'inputs': {
                        'x': 'a + b'
                    },
                    'rule_type': 'IsEquivalentTo'
                }, {
                    'inputs': {
                        'x': 'a - b'
                    },
                    'rule_type': 'ContainsSomeOf'
                }]
            }
        ]
        exp_model_1.states['eq_state']['interaction']['id'] = (
            'MathEquationInput')
        exp_model_1.states['eq_state']['interaction']['answer_groups'] = [
            {
                'rule_specs': [{
                    'inputs': {
                        'x': 'x = y',
                        'y': 'both'
                    },
                    'rule_type': 'MatchesExactlyWith'
                }]
            }
        ]
        exp_model_1.update_timestamps()

        exp_model_2 = self.create_model(
            exp_models.ExplorationModel,
            id=self.EXP_2_ID,
            title='exploration 2 title',
            category='category',
            objective='objective',
            language_code='cs',
            init_state_name='state',
            states_schema_version=48,
            states={
<<<<<<< HEAD
                'init_state': state_domain.State.create_default_state( # type: ignore[no-untyped-call]
                    'state', 'content_0', 'default_outcome_1',
                    is_initial_state=True
                ).to_dict(),
                'num_state': state_domain.State.create_default_state( # type: ignore[no-untyped-call]
                    'state', 'content_2', 'default_outcome_3',
                    is_initial_state=True
                ).to_dict(),
                'end_state': state_domain.State.create_default_state( # type: ignore[no-untyped-call]
                    'state', 'content_4', 'default_outcome_5',
                    is_initial_state=True
=======
                'init_state': state_domain.State.create_default_state(
                    'state', is_initial_state=True
                ).to_dict(),
                'num_state': state_domain.State.create_default_state(
                    'state', is_initial_state=True
                ).to_dict(),
                'end_state': state_domain.State.create_default_state(
                    'state', is_initial_state=True
>>>>>>> 940969c1
                ).to_dict()
            },
            next_content_id_index=6
        )
        exp_model_2.states['num_state']['interaction']['id'] = (
            'NumericExpressionInput')
        exp_model_2.states['num_state']['interaction']['answer_groups'] = [
            {
                'rule_specs': [{
                    'inputs': {
                        'x': '1.2 + 3'
                    },
                    'rule_type': 'MatchesExactlyWith'
                }, {
                    'inputs': {
                        'x': '1 - 2'
                    },
                    'rule_type': 'OmitsSomeOf'
                }]
            }
        ]
        exp_model_2.update_timestamps()

        datastore_services.put_multi([exp_model_1, exp_model_2])

        self.assert_job_output_is([
            job_run_result.JobRunResult(
                stdout=(
                    '(\'exp_1_id\', \'alg_state\', '
                    '[\'IsEquivalentTo\', \'ContainsSomeOf\'])'
                )
            ),
            job_run_result.JobRunResult(
                stdout=(
                    '(\'exp_1_id\', \'eq_state\', [\'MatchesExactlyWith\'])'
                )
            ),
            job_run_result.JobRunResult(
                stdout=(
                    '(\'exp_2_id\', \'num_state\', '
                    '[\'MatchesExactlyWith\', \'OmitsSomeOf\'])'
                )
            )
        ])<|MERGE_RESOLUTION|>--- conflicted
+++ resolved
@@ -60,35 +60,21 @@
             init_state_name='state',
             states_schema_version=48,
             states={
-<<<<<<< HEAD
-                'init_state': state_domain.State.create_default_state( # type: ignore[no-untyped-call]
+                'init_state': state_domain.State.create_default_state(
                     'state', 'content_0', 'default_outcome_1',
                     is_initial_state=True
                 ).to_dict(),
-                'alg_state': state_domain.State.create_default_state( # type: ignore[no-untyped-call]
+                'alg_state': state_domain.State.create_default_state(
                     'state', 'content_2', 'default_outcome_3',
                     is_initial_state=True
                 ).to_dict(),
-                'eq_state': state_domain.State.create_default_state( # type: ignore[no-untyped-call]
+                'eq_state': state_domain.State.create_default_state(
                     'state', 'content_4', 'default_outcome_5',
                     is_initial_state=True
                 ).to_dict(),
-                'end_state': state_domain.State.create_default_state( # type: ignore[no-untyped-call]
+                'end_state': state_domain.State.create_default_state(
                     'state', 'content_6', 'default_outcome_7',
                     is_initial_state=True
-=======
-                'init_state': state_domain.State.create_default_state(
-                    'state', is_initial_state=True
-                ).to_dict(),
-                'alg_state': state_domain.State.create_default_state(
-                    'state', is_initial_state=True
-                ).to_dict(),
-                'eq_state': state_domain.State.create_default_state(
-                    'state', is_initial_state=True
-                ).to_dict(),
-                'end_state': state_domain.State.create_default_state(
-                    'state', is_initial_state=True
->>>>>>> 940969c1
                 ).to_dict(),
             },
             next_content_id_index=8
@@ -135,28 +121,17 @@
             init_state_name='state',
             states_schema_version=48,
             states={
-<<<<<<< HEAD
-                'init_state': state_domain.State.create_default_state( # type: ignore[no-untyped-call]
+                'init_state': state_domain.State.create_default_state(
                     'state', 'content_0', 'default_outcome_1',
                     is_initial_state=True
                 ).to_dict(),
-                'num_state': state_domain.State.create_default_state( # type: ignore[no-untyped-call]
+                'num_state': state_domain.State.create_default_state(
                     'state', 'content_2', 'default_outcome_3',
                     is_initial_state=True
                 ).to_dict(),
-                'end_state': state_domain.State.create_default_state( # type: ignore[no-untyped-call]
+                'end_state': state_domain.State.create_default_state(
                     'state', 'content_4', 'default_outcome_5',
                     is_initial_state=True
-=======
-                'init_state': state_domain.State.create_default_state(
-                    'state', is_initial_state=True
-                ).to_dict(),
-                'num_state': state_domain.State.create_default_state(
-                    'state', is_initial_state=True
-                ).to_dict(),
-                'end_state': state_domain.State.create_default_state(
-                    'state', is_initial_state=True
->>>>>>> 940969c1
                 ).to_dict()
             },
             next_content_id_index=6
