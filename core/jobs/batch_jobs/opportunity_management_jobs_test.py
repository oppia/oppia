--- conflicted
+++ resolved
@@ -474,14 +474,9 @@
             init_state_name='state',
             states_schema_version=feconf.CURRENT_STATE_SCHEMA_VERSION,
             states={
-<<<<<<< HEAD
-                'state': state_domain.State.create_default_state( # type: ignore[no-untyped-call]
+                'state': state_domain.State.create_default_state(
                     'state',  'content_0', 'default_outcome_1',
                     is_initial_state=True
-=======
-                'state': state_domain.State.create_default_state(
-                    'state', is_initial_state=True
->>>>>>> 940969c1
                 ).to_dict()
             },
             next_content_id_index=2
@@ -568,20 +563,12 @@
             init_state_name='state1',
             states_schema_version=feconf.CURRENT_STATE_SCHEMA_VERSION,
             states={
-<<<<<<< HEAD
-                'state1': state_domain.State.create_default_state( # type: ignore[no-untyped-call]
+                'state1': state_domain.State.create_default_state(
                     'state1',  'content_0', 'default_outcome_1',
                     is_initial_state=True
                 ).to_dict(),
-                'state2': state_domain.State.create_default_state( # type: ignore[no-untyped-call]
+                'state2': state_domain.State.create_default_state(
                     'state2', 'content_2', 'default_outcome_3',
-=======
-                'state1': state_domain.State.create_default_state(
-                    'state1', is_initial_state=True
-                ).to_dict(),
-                'state2': state_domain.State.create_default_state(
-                    'state2'
->>>>>>> 940969c1
                 ).to_dict()
             },
             next_content_id_index=4
@@ -836,20 +823,12 @@
             init_state_name='state1',
             states_schema_version=feconf.CURRENT_STATE_SCHEMA_VERSION,
             states={
-<<<<<<< HEAD
-                'state1': state_domain.State.create_default_state( # type: ignore[no-untyped-call]
+                'state1': state_domain.State.create_default_state(
                     'state1',  'content_0', 'default_outcome_1',
                     is_initial_state=True
                 ).to_dict(),
-                'state2': state_domain.State.create_default_state( # type: ignore[no-untyped-call]
+                'state2': state_domain.State.create_default_state(
                     'state2', 'content_2', 'default_outcome_3',
-=======
-                'state1': state_domain.State.create_default_state(
-                    'state1', is_initial_state=True
-                ).to_dict(),
-                'state2': state_domain.State.create_default_state(
-                    'state2'
->>>>>>> 940969c1
                 ).to_dict()
             },
             next_content_id_index=4
