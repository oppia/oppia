--- conflicted
+++ resolved
@@ -349,11 +349,7 @@
         self.assertEqual(len(all_opportunity_models), 0)
 
         self.assert_job_output_is([
-<<<<<<< HEAD
-            job_run_result.JobRunResult(stdout='SUCCESS')
-=======
             job_run_result.JobRunResult(stdout='SUCCESS: 1')
->>>>>>> 13ae1226
         ])
 
         all_opportunity_models = list(
