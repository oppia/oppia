--- conflicted
+++ resolved
@@ -28,10 +28,7 @@
 from core.domain import opportunity_services
 from core.domain import rights_domain
 from core.domain import rights_manager
-<<<<<<< HEAD
-=======
 from core.domain import state_domain
->>>>>>> 82bc285e
 from core.domain import story_domain
 from core.domain import story_services
 from core.domain import topic_domain
@@ -43,25 +40,21 @@
 from core.platform import models
 from core.tests import test_utils
 
-<<<<<<< HEAD
 from typing import Sequence
-=======
-from typing import Dict
->>>>>>> 82bc285e
 
 MYPY = False
 if MYPY: # pragma: no cover
     from mypy_imports import exp_models
     from mypy_imports import opportunity_models
-<<<<<<< HEAD
     from mypy_imports import translation_models
+    from mypy_imports import stats_models
 
 (
     exp_models, opportunity_models,
-    translation_models
+    stats_models, translation_models
 ) = models.Registry.import_models([
     models.Names.EXPLORATION, models.Names.OPPORTUNITY,
-    models.Names.TRANSLATION
+    models.Names.STATS, models.Names.TRANSLATION
 ])
 
 
@@ -185,21 +178,6 @@
 tags: []
 title: Title
 """)
-=======
-    from mypy_imports import stats_models
-
-(
-    exp_models,
-    opportunity_models,
-    stats_models
-) = models.Registry.import_models([
-    models.Names.EXPLORATION,
-    models.Names.OPPORTUNITY,
-    models.Names.STATISTICS
-])
-
-
->>>>>>> 82bc285e
 # Exploration migration backend tests with BEAM jobs involves creating and
 # publishing the exploration. This requires a ElasticSearch stub for running
 # while the backend tests run. JobTestBase does not initialize a
@@ -299,13 +277,9 @@
             ])
 
         migrated_exp_model = exp_models.ExplorationModel.get(self.NEW_EXP_ID)
-<<<<<<< HEAD
         self.assertEqual(
             migrated_exp_model.states_schema_version,
             feconf.CURRENT_STATE_SCHEMA_VERSION)
-=======
-        self.assertEqual(migrated_exp_model.states_schema_version, 53)
->>>>>>> 82bc285e
 
     def test_broken_exp_is_not_migrated(self) -> None:
         exploration_rights = rights_domain.ActivityRights(
@@ -396,8 +370,7 @@
             feconf.SYSTEM_COMMITTER_ID, story_id, change_list,
             'Added node.')
 
-<<<<<<< HEAD
-    def test_unmigrated_exp_is_migrated(self) -> None:
+    def test_unmigrated_valid_published_exp_migrates(self) -> None:
         exp_model = exp_models.ExplorationModel(
             id=self.NEW_EXP_ID,
             category=EXP_V46_DICT['category'],
@@ -479,124 +452,14 @@
         self.create_story_linked_to_exploration()
 
         self.assertEqual(exp_model.states_schema_version, 41)
-=======
-    def test_unmigrated_valid_published_exp_migrates(self) -> None:
-        swap_states_schema_48 = self.swap(
-            feconf, 'CURRENT_STATE_SCHEMA_VERSION', 48)
-        swap_exp_schema_53 = self.swap(
-            exp_domain.Exploration, 'CURRENT_EXP_SCHEMA_VERSION', 53)
-
-        with swap_states_schema_48, swap_exp_schema_53:
-            exploration = (
-                self.save_new_linear_exp_with_state_names_and_interactions(
-                    self.NEW_EXP_ID, feconf.SYSTEM_COMMITTER_ID,
-                    ['Introduction'], ['EndExploration'],
-                    title=self.EXP_TITLE, category='Algorithms',
-                    correctness_feedback_enabled=True
-            ))
-            owner_action = user_services.get_user_actions_info(
-                feconf.SYSTEM_COMMITTER_ID)
-            exp_services.publish_exploration_and_update_user_profiles(
-                owner_action, self.NEW_EXP_ID)
-            opportunity_model = (
-                opportunity_models.ExplorationOpportunitySummaryModel(
-                    id=self.NEW_EXP_ID,
-                    topic_id='topic_id1',
-                    topic_name='topic',
-                    story_id='story_id_1',
-                    story_title='A story title',
-                    chapter_title='Title 1',
-                    content_count=20,
-                    incomplete_translation_language_codes=['hi', 'ar'],
-                    translation_counts={'hi': 1, 'ar': 2},
-                    language_codes_needing_voice_artists=['en'],
-                    language_codes_with_assigned_voice_artists=[]))
-            opportunity_model.put()
-
-            self.create_story_linked_to_exploration()
-
-            self.assertEqual(exploration.states_schema_version, 48)
 
         self.assert_job_output_is([
-            job_run_result.JobRunResult(stdout='EXP PROCESSED SUCCESS: 1'),
             job_run_result.JobRunResult(
                 stdout='CACHE DELETION SUCCESS: 1', stderr=''),
             job_run_result.JobRunResult(
-                stdout='EXP MIGRATED SUCCESS: 1', stderr='')
-        ])
-
-        updated_opp_model = (
-            opportunity_models.ExplorationOpportunitySummaryModel.get(
-                self.NEW_EXP_ID))
-        updated_opp_summary = (
-              opportunity_services
-                  .get_exploration_opportunity_summary_from_model(
-                      updated_opp_model))
-
-        expected_opp_summary_dict = {
-            'id': 'exp_1',
-            'topic_name': 'topic',
-            'chapter_title': 'Title 1',
-            'story_title': 'A story title',
-            'content_count': 1,
-            'translation_counts': {},
-            'translation_in_review_counts': {}}
-
-        self.assertEqual(
-            updated_opp_summary.to_dict(), expected_opp_summary_dict)
-
-    def test_unmigrated_invalid_published_exp_raise_error(self) -> None:
-        swap_states_schema_48 = self.swap(
-            feconf, 'CURRENT_STATE_SCHEMA_VERSION', 48)
-        swap_exp_schema_53 = self.swap(
-            exp_domain.Exploration, 'CURRENT_EXP_SCHEMA_VERSION', 53)
-
-        with swap_states_schema_48, swap_exp_schema_53:
-            exploration = exp_domain.Exploration.create_default_exploration(
-                self.NEW_EXP_ID, title=self.EXP_TITLE, category='Algorithms')
-            exp_services.save_new_exploration(
-                feconf.SYSTEM_COMMITTER_ID, exploration)
-
-            owner_action = user_services.get_user_actions_info(
-                feconf.SYSTEM_COMMITTER_ID)
-            exp_services.publish_exploration_and_update_user_profiles(
-                owner_action, self.NEW_EXP_ID)
-            opportunity_model = (
-                opportunity_models.ExplorationOpportunitySummaryModel(
-                    id=self.NEW_EXP_ID,
-                    topic_id='topic_id1',
-                    topic_name='topic',
-                    story_id='story_id_1',
-                    story_title='A story title',
-                    chapter_title='Title 1',
-                    content_count=20,
-                    incomplete_translation_language_codes=['hi', 'ar'],
-                    translation_counts={'hi': 1, 'ar': 2},
-                    language_codes_needing_voice_artists=['en'],
-                    language_codes_with_assigned_voice_artists=[]))
-            opportunity_model.put()
-
-            self.create_story_linked_to_exploration()
-
-            self.assertEqual(exploration.states_schema_version, 48)
->>>>>>> 82bc285e
-
-        self.assert_job_output_is([
-            job_run_result.JobRunResult(
-<<<<<<< HEAD
-                stdout='CACHE DELETION SUCCESS: 1', stderr=''),
-            job_run_result.JobRunResult(
                 stdout='EXP MIGRATED SUCCESS: 1', stderr=''),
             job_run_result.JobRunResult(
                 stdout='TRANSLATION MODELS GENERATED SUCCESS: 1')
-=======
-                stderr=(
-                    'EXP PROCESSED ERROR: "(\'exp_1\', ''ValidationError('
-                    '\'This state does not have any interaction specified.\')'
-                    ')": 1'
-                )
-            )
->>>>>>> 82bc285e
         ])
 
         updated_opp_model = (
@@ -628,136 +491,7 @@
         self.assertEqual(
             [m.entity_version for m in all_translation_models], [0, 1, 2])
 
-
-# Exploration migration backend tests with BEAM jobs involves creating and
-# publishing the exploration. This requires a ElasticSearch stub for running
-# while the backend tests run. JobTestBase does not initialize a
-# ElasticSearch stub, so MigrateExplorationJobTests also inherits from
-# GenericTestBase to successfully emulate the exploration publishing and
-# verify the migration.
-class AuditExplorationMigrationJobTests(
-    job_test_utils.JobTestBase, test_utils.GenericTestBase
-):
-
-    JOB_CLASS = exp_migration_jobs.AuditExplorationMigrationJob
-
-    NEW_EXP_ID = 'exp_1'
-    EXP_TITLE = 'title'
-
-    def test_empty_storage(self) -> None:
-        self.assert_job_output_is_empty()
-
-    def test_migrated_exp_is_not_migrated(self) -> None:
-        exploration = exp_domain.Exploration.create_default_exploration(
-            self.NEW_EXP_ID, title=self.EXP_TITLE, category='category')
-        exp_services.save_new_exploration(
-            feconf.SYSTEM_COMMITTER_ID, exploration)
-
-        self.assertEqual(
-            exploration.states_schema_version,
-            feconf.CURRENT_STATE_SCHEMA_VERSION)
-
-        self.assert_job_output_is([
-            job_run_result.JobRunResult(
-                stdout='EXP PREVIOUSLY MIGRATED SUCCESS: 1'),
-            job_run_result.JobRunResult(
-                stdout='EXP PROCESSED SUCCESS: 1')
-        ])
-
-        exp_model = exp_models.ExplorationModel.get(self.NEW_EXP_ID)
-        self.assertEqual(exp_model.version, 1)
-
-    def test_broken_exp_is_not_migrated(self) -> None:
-        exploration_rights = rights_domain.ActivityRights(
-            self.NEW_EXP_ID, [feconf.SYSTEM_COMMITTER_ID],
-            [], [], [])
-        commit_cmds = [{'cmd': rights_domain.CMD_CREATE_NEW}]
-        exp_models.ExplorationRightsModel(
-            id=exploration_rights.id,
-            owner_ids=exploration_rights.owner_ids,
-            editor_ids=exploration_rights.editor_ids,
-            voice_artist_ids=exploration_rights.voice_artist_ids,
-            viewer_ids=exploration_rights.viewer_ids,
-            community_owned=exploration_rights.community_owned,
-            status=exploration_rights.status,
-            viewable_if_private=exploration_rights.viewable_if_private,
-            first_published_msec=exploration_rights.first_published_msec,
-        ).commit(
-            feconf.SYSTEM_COMMITTER_ID, 'Created new exploration', commit_cmds)
-
-        exp_model = self.create_model(
-            exp_models.ExplorationModel,
-            id=self.NEW_EXP_ID,
-            title='title',
-            category=' category',
-            init_state_name='Introduction',
-            states_schema_version=49)
-        exp_model.update_timestamps()
-        exp_model.commit(
-            feconf.SYSTEM_COMMITTER_ID, 'Create exploration', [{
-                'cmd': exp_domain.CMD_CREATE_NEW
-        }])
-
-        self.assert_job_output_is([
-            job_run_result.JobRunResult(
-                stderr=(
-                    'EXP PROCESSED ERROR: "(\'exp_1\', ''ValidationError('
-                    '\'Names should not start or end with whitespace.\'))": 1'
-                )
-            )
-        ])
-
-        migrated_exp_model = exp_models.ExplorationModel.get(self.NEW_EXP_ID)
-        self.assertEqual(migrated_exp_model.version, 1)
-
-    def create_story_linked_to_exploration(self) -> None:
-        """Creates a new story linked to the test exploration."""
-        topic_id = 'topic_id_1'
-        story_id = 'story_id_1'
-
-        topic = topic_domain.Topic.create_default_topic(
-            topic_id, 'topic', 'abbrev', 'description', 'fragment')
-        topic.thumbnail_filename = 'thumbnail.svg'
-        topic.thumbnail_bg_color = '#C6DCDA'
-        topic.subtopics = [
-            topic_domain.Subtopic(
-                1, 'Title', ['skill_id_1'], 'image.svg',
-                constants.ALLOWED_THUMBNAIL_BG_COLORS['subtopic'][0], 21131,
-                'dummy-subtopic-url')]
-        topic.next_subtopic_id = 2
-        topic.skill_ids_for_diagnostic_test = ['skill_id_1']
-        topic_services.save_new_topic(feconf.SYSTEM_COMMITTER_ID, topic)
-        topic_services.publish_topic(topic_id, feconf.SYSTEM_COMMITTER_ID)
-
-        story = story_domain.Story.create_default_story(
-            story_id, 'A story title', 'description', topic_id,
-            'story-one')
-        story_services.save_new_story(feconf.SYSTEM_COMMITTER_ID, story)
-        topic_services.add_canonical_story(
-            feconf.SYSTEM_COMMITTER_ID, topic_id, story_id)
-        topic_services.publish_story(
-            topic_id, story_id, feconf.SYSTEM_COMMITTER_ID)
-        change_list = [
-            story_domain.StoryChange({
-                'cmd': story_domain.CMD_ADD_STORY_NODE,
-                'node_id': story_domain.NODE_ID_PREFIX + '1',
-                'title': 'Title 1'
-            }),
-            story_domain.StoryChange({
-                'cmd': story_domain.CMD_UPDATE_STORY_NODE_PROPERTY,
-                'property_name': (
-                    story_domain.STORY_NODE_PROPERTY_EXPLORATION_ID),
-                'node_id': story_domain.NODE_ID_PREFIX + '1',
-                'old_value': None,
-                'new_value': self.NEW_EXP_ID
-            })
-        ]
-        story_services.update_story(
-            feconf.SYSTEM_COMMITTER_ID, story_id, change_list,
-            'Added node.')
-
-    def test_unmigrated_exp_is_migrated(self) -> None:
-<<<<<<< HEAD
+    def test_unmigrated_invalid_published_exp_raise_error(self) -> None:
         exp_model = exp_models.ExplorationModel(
             id=self.NEW_EXP_ID,
             category=EXP_V46_DICT['category'],
@@ -802,20 +536,20 @@
         exp_summary_model.update_timestamps()
         exp_summary_model.put()
 
-        translation_models.EntityTranslationsModel.create_new(
-            feconf.TranslatableEntityType.EXPLORATION.value,
-            exp_model.id,
-            exp_model.version,
-            'hi',
-            {}
-        ).put()
+        for i in range(2):
+            translation_models.EntityTranslationsModel.create_new(
+                feconf.TranslatableEntityType.EXPLORATION.value,
+                exp_model.id,
+                exp_model.version - i,
+                'hi',
+                {}
+            ).put()
 
         all_translation_models: (
             Sequence[translation_models.EntityTranslationsModel]) = (
             translation_models.EntityTranslationsModel.get_all().fetch())
 
-        self.assertEqual(
-            len(all_translation_models), 1)
+        self.assertEqual(len(all_translation_models), 2)
 
         owner_action = user_services.get_user_actions_info(
             feconf.SYSTEM_COMMITTER_ID)
@@ -838,46 +572,257 @@
 
         self.create_story_linked_to_exploration()
 
+        self.assertEqual(exp_model.states_schema_version, 41)
+
+        self.assert_job_output_is([
+            job_run_result.JobRunResult(
+                stdout='CACHE DELETION SUCCESS: 1', stderr=''),
+            job_run_result.JobRunResult(
+                stdout='EXP MIGRATED SUCCESS: 1', stderr=''),
+            job_run_result.JobRunResult(
+                stdout='TRANSLATION MODELS GENERATED SUCCESS: 1')
+        ])
+
+        updated_opp_model = (
+            opportunity_models.ExplorationOpportunitySummaryModel.get(
+                self.NEW_EXP_ID))
+        updated_opp_summary = (
+              opportunity_services
+                  .get_exploration_opportunity_summary_from_model(
+                      updated_opp_model))
+
+        expected_opp_summary_dict = {
+            'id': 'exp_1',
+            'topic_name': 'topic',
+            'chapter_title': 'Title 1',
+            'story_title': 'A story title',
+            'content_count': 4,
+            'translation_counts': {
+                'hi': 0
+            },
+            'translation_in_review_counts': {}}
+
+        self.assertEqual(
+            updated_opp_summary.to_dict(), expected_opp_summary_dict)
+
+        all_translation_models = (
+            translation_models.EntityTranslationsModel.get_all().fetch())
+
+        self.assertEqual(len(all_translation_models), 3)
+        self.assertEqual(
+            [m.entity_version for m in all_translation_models], [0, 1, 2])
+
+
+# Exploration migration backend tests with BEAM jobs involves creating and
+# publishing the exploration. This requires a ElasticSearch stub for running
+# while the backend tests run. JobTestBase does not initialize a
+# ElasticSearch stub, so MigrateExplorationJobTests also inherits from
+# GenericTestBase to successfully emulate the exploration publishing and
+# verify the migration.
+class AuditExplorationMigrationJobTests(
+    job_test_utils.JobTestBase, test_utils.GenericTestBase
+):
+
+    JOB_CLASS = exp_migration_jobs.AuditExplorationMigrationJob
+
+    NEW_EXP_ID = 'exp_1'
+    EXP_TITLE = 'title'
+
+    def test_empty_storage(self) -> None:
+        self.assert_job_output_is_empty()
+
+    def test_migrated_exp_is_not_migrated(self) -> None:
+        exploration = exp_domain.Exploration.create_default_exploration(
+            self.NEW_EXP_ID, title=self.EXP_TITLE, category='category')
+        exp_services.save_new_exploration(
+            feconf.SYSTEM_COMMITTER_ID, exploration)
+
+        self.assertEqual(
+            exploration.states_schema_version,
+            feconf.CURRENT_STATE_SCHEMA_VERSION)
+
+        self.assert_job_output_is([
+            job_run_result.JobRunResult(
+                stdout='EXP PREVIOUSLY MIGRATED SUCCESS: 1'),
+            job_run_result.JobRunResult(
+                stdout='EXP PROCESSED SUCCESS: 1')
+        ])
+
+        exp_model = exp_models.ExplorationModel.get(self.NEW_EXP_ID)
+        self.assertEqual(exp_model.version, 1)
+
+    def test_broken_exp_is_not_migrated(self) -> None:
+        exploration_rights = rights_domain.ActivityRights(
+            self.NEW_EXP_ID, [feconf.SYSTEM_COMMITTER_ID],
+            [], [], [])
+        commit_cmds = [{'cmd': rights_domain.CMD_CREATE_NEW}]
+        exp_models.ExplorationRightsModel(
+            id=exploration_rights.id,
+            owner_ids=exploration_rights.owner_ids,
+            editor_ids=exploration_rights.editor_ids,
+            voice_artist_ids=exploration_rights.voice_artist_ids,
+            viewer_ids=exploration_rights.viewer_ids,
+            community_owned=exploration_rights.community_owned,
+            status=exploration_rights.status,
+            viewable_if_private=exploration_rights.viewable_if_private,
+            first_published_msec=exploration_rights.first_published_msec,
+        ).commit(
+            feconf.SYSTEM_COMMITTER_ID, 'Created new exploration', commit_cmds)
+
+        exp_model = self.create_model(
+            exp_models.ExplorationModel,
+            id=self.NEW_EXP_ID,
+            title='title',
+            category=' category',
+            init_state_name='Introduction',
+            states_schema_version=49)
+        exp_model.update_timestamps()
+        exp_model.commit(
+            feconf.SYSTEM_COMMITTER_ID, 'Create exploration', [{
+                'cmd': exp_domain.CMD_CREATE_NEW
+        }])
+
+        self.assert_job_output_is([
+            job_run_result.JobRunResult(
+                stderr=(
+                    'EXP PROCESSED ERROR: "(\'exp_1\', ''ValidationError('
+                    '\'Names should not start or end with whitespace.\'))": 1'
+                )
+            )
+        ])
+
+        migrated_exp_model = exp_models.ExplorationModel.get(self.NEW_EXP_ID)
+        self.assertEqual(migrated_exp_model.version, 1)
+
+    def create_story_linked_to_exploration(self) -> None:
+        """Creates a new story linked to the test exploration."""
+        topic_id = 'topic_id_1'
+        story_id = 'story_id_1'
+
+        topic = topic_domain.Topic.create_default_topic(
+            topic_id, 'topic', 'abbrev', 'description', 'fragment')
+        topic.thumbnail_filename = 'thumbnail.svg'
+        topic.thumbnail_bg_color = '#C6DCDA'
+        topic.subtopics = [
+            topic_domain.Subtopic(
+                1, 'Title', ['skill_id_1'], 'image.svg',
+                constants.ALLOWED_THUMBNAIL_BG_COLORS['subtopic'][0], 21131,
+                'dummy-subtopic-url')]
+        topic.next_subtopic_id = 2
+        topic.skill_ids_for_diagnostic_test = ['skill_id_1']
+        topic_services.save_new_topic(feconf.SYSTEM_COMMITTER_ID, topic)
+        topic_services.publish_topic(topic_id, feconf.SYSTEM_COMMITTER_ID)
+
+        story = story_domain.Story.create_default_story(
+            story_id, 'A story title', 'description', topic_id,
+            'story-one')
+        story_services.save_new_story(feconf.SYSTEM_COMMITTER_ID, story)
+        topic_services.add_canonical_story(
+            feconf.SYSTEM_COMMITTER_ID, topic_id, story_id)
+        topic_services.publish_story(
+            topic_id, story_id, feconf.SYSTEM_COMMITTER_ID)
+        change_list = [
+            story_domain.StoryChange({
+                'cmd': story_domain.CMD_ADD_STORY_NODE,
+                'node_id': story_domain.NODE_ID_PREFIX + '1',
+                'title': 'Title 1'
+            }),
+            story_domain.StoryChange({
+                'cmd': story_domain.CMD_UPDATE_STORY_NODE_PROPERTY,
+                'property_name': (
+                    story_domain.STORY_NODE_PROPERTY_EXPLORATION_ID),
+                'node_id': story_domain.NODE_ID_PREFIX + '1',
+                'old_value': None,
+                'new_value': self.NEW_EXP_ID
+            })
+        ]
+        story_services.update_story(
+            feconf.SYSTEM_COMMITTER_ID, story_id, change_list,
+            'Added node.')
+
+    def test_unmigrated_exp_is_migrated(self) -> None:
+        exp_model = exp_models.ExplorationModel(
+            id=self.NEW_EXP_ID,
+            category=EXP_V46_DICT['category'],
+            title=EXP_V46_DICT['title'],
+            objective=EXP_V46_DICT['objective'],
+            language_code=EXP_V46_DICT['language_code'],
+            tags=EXP_V46_DICT['tags'],
+            blurb=EXP_V46_DICT['blurb'],
+            author_notes=EXP_V46_DICT['author_notes'],
+            states_schema_version=EXP_V46_DICT['states_schema_version'],
+            init_state_name=EXP_V46_DICT['init_state_name'],
+            states=EXP_V46_DICT['states'],
+            auto_tts_enabled=EXP_V46_DICT['auto_tts_enabled'],
+            correctness_feedback_enabled=EXP_V46_DICT[
+                'correctness_feedback_enabled']
+        )
+        rights_manager.create_new_exploration_rights(
+            self.NEW_EXP_ID, feconf.SYSTEM_COMMITTER_ID)
+        exp_model.commit(feconf.SYSTEM_COMMITTER_ID, '', [])
+        exp_summary_model = exp_models.ExpSummaryModel(**{
+            'id': self.NEW_EXP_ID,
+            'title': exp_model.title,
+            'category': exp_model.category,
+            'objective': exp_model.objective,
+            'language_code': exp_model.language_code,
+            'tags': exp_model.tags,
+            'ratings': None,
+            'scaled_average_rating': 4.0,
+            'exploration_model_last_updated': exp_model.last_updated,
+            'exploration_model_created_on': exp_model.created_on,
+            'first_published_msec': None,
+            'status': constants.ACTIVITY_STATUS_PRIVATE,
+            'community_owned': False,
+            'owner_ids': [feconf.SYSTEM_COMMITTER_ID],
+            'editor_ids': [],
+            'voice_artist_ids': [],
+            'viewer_ids': [],
+            'contributor_ids': [],
+            'contributors_summary': {},
+            'version': exp_model.version
+        })
+        exp_summary_model.update_timestamps()
+        exp_summary_model.put()
+
+        translation_models.EntityTranslationsModel.create_new(
+            feconf.TranslatableEntityType.EXPLORATION.value,
+            exp_model.id,
+            exp_model.version,
+            'hi',
+            {}
+        ).put()
+
+        all_translation_models: (
+            Sequence[translation_models.EntityTranslationsModel]) = (
+            translation_models.EntityTranslationsModel.get_all().fetch())
+
+        self.assertEqual(
+            len(all_translation_models), 1)
+
+        owner_action = user_services.get_user_actions_info(
+            feconf.SYSTEM_COMMITTER_ID)
+        exp_services.publish_exploration_and_update_user_profiles(
+            owner_action, self.NEW_EXP_ID)
+        opportunity_model = (
+            opportunity_models.ExplorationOpportunitySummaryModel(
+                id=self.NEW_EXP_ID,
+                topic_id='topic_id1',
+                topic_name='topic',
+                story_id='story_id_1',
+                story_title='A story title',
+                chapter_title='Title 1',
+                content_count=20,
+                incomplete_translation_language_codes=['hi', 'ar'],
+                translation_counts={'hi': 1, 'ar': 2},
+                language_codes_needing_voice_artists=['en'],
+                language_codes_with_assigned_voice_artists=[]))
+        opportunity_model.put()
+
+        self.create_story_linked_to_exploration()
+
         exploration_model = exp_models.ExplorationModel.get(self.NEW_EXP_ID)
         self.assertEqual(exploration_model.states_schema_version, 41)
-=======
-        swap_states_schema_48 = self.swap(
-            feconf, 'CURRENT_STATE_SCHEMA_VERSION', 48)
-        swap_exp_schema_53 = self.swap(
-            exp_domain.Exploration, 'CURRENT_EXP_SCHEMA_VERSION', 53)
-
-        with swap_states_schema_48, swap_exp_schema_53:
-            exploration = (
-                self.save_new_linear_exp_with_state_names_and_interactions(
-                    self.NEW_EXP_ID, feconf.SYSTEM_COMMITTER_ID,
-                    ['Start'], ['Continue'],
-                    title=self.EXP_TITLE, category='Algorithms',
-                    correctness_feedback_enabled=True
-
-                ))
-            owner_action = user_services.get_user_actions_info(
-                feconf.SYSTEM_COMMITTER_ID)
-            exp_services.publish_exploration_and_update_user_profiles(
-                owner_action, self.NEW_EXP_ID)
-            opportunity_model = (
-                opportunity_models.ExplorationOpportunitySummaryModel(
-                    id=self.NEW_EXP_ID,
-                    topic_id='topic_id1',
-                    topic_name='topic',
-                    story_id='story_id_1',
-                    story_title='A story title',
-                    chapter_title='Title 1',
-                    content_count=20,
-                    incomplete_translation_language_codes=['hi', 'ar'],
-                    translation_counts={'hi': 1, 'ar': 2},
-                    language_codes_needing_voice_artists=['en'],
-                    language_codes_with_assigned_voice_artists=[]))
-            opportunity_model.put()
-
-            self.create_story_linked_to_exploration()
-
-            self.assertEqual(exploration.states_schema_version, 48)
->>>>>>> 82bc285e
 
         self.assert_job_output_is([
             job_run_result.JobRunResult(stdout='EXP PROCESSED SUCCESS: 1'),
