--- conflicted
+++ resolved
@@ -537,7 +537,6 @@
         self.assertEqual(
             updated_opp_summary.to_dict(), expected_opp_summary_dict)
 
-<<<<<<< HEAD
     def test_unmigrated_invalid_published_exp_raise_error(self) -> None:
         swap_states_schema_48 = self.swap(
             feconf, 'CURRENT_STATE_SCHEMA_VERSION', 48)
@@ -582,7 +581,6 @@
                 )
             )
         ])
-=======
 
 class RegenerateMissingExplorationStatsModelsJobTests(
     job_test_utils.JobTestBase,
@@ -1395,5 +1393,4 @@
                             ' 1'
                         )
                     )
-                ])
->>>>>>> 5a945fea
+                ])