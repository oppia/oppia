--- conflicted
+++ resolved
@@ -73,11 +73,7 @@
 
     {% block header_css %}
       <!-- Require head styles file using webpack -->
-<<<<<<< HEAD
-      @require('../pages/header_css_libs.html')
-=======
       @require('pages/header_css_libs.html')
->>>>>>> 95dad901
     {% endblock header_css %}
 
     <script>
@@ -98,11 +94,7 @@
 
     {% block header_js %}
       <!-- Require head javascript file using webpack -->
-<<<<<<< HEAD
-      @require('../pages/header_js_libs.html')
-=======
       @require('pages/header_js_libs.html')
->>>>>>> 95dad901
     {% endblock header_js %}
 
     {{BEFORE_END_HEAD_TAG_HOOK}}
@@ -177,11 +169,7 @@
       </a>
     </div>
 
-<<<<<<< HEAD
-    @require('../pages/footer_js_libs.html')
-=======
     @require('pages/footer_js_libs.html')
->>>>>>> 95dad901
 
     <script src="/templates/dev/head/App.js"></script>
     <script src="/templates/dev/head/I18nFooter.js"></script>
