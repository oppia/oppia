var ScreenShotReporter = require('protractor-screenshot-reporter');

// A reference configuration file.
exports.config = {
  // ----- How to setup Selenium -----
  //
  // There are three ways to specify how to use Selenium. Specify one of the
  // following:
  //
  // 1. seleniumServerJar - to start Selenium Standalone locally.
  // 2. seleniumAddress - to connect to a Selenium server which is already
  //    running.
  // 3. sauceUser/sauceKey - to use remote Selenium servers via SauceLabs.
  //
  // If the chromeOnly option is specified, no Selenium server will be started,
  // and chromeDriver will be used directly (from the location specified in
  // chromeDriver)

  // The location of the selenium standalone server .jar file, relative
  // to the location of this config. If no other method of starting selenium
  // is found, this will default to
  // node_modules/protractor/selenium/selenium-server...
  seleniumServerJar: null,
  // The port to start the selenium server on, or null if the server should
  // find its own unused port.
  seleniumPort: null,
  // Chromedriver location is used to help the selenium standalone server
  // find chromedriver. This will be passed to the selenium jar as
  // the system property webdriver.chrome.driver. If null, selenium will
  // attempt to find chromedriver using PATH.
  chromeDriver: './selenium/chromedriver',
  // If true, only chromedriver will be started, not a standalone selenium.
  // Tests for browsers other than chrome will not run.
  chromeOnly: false,
  // Additional command line options to pass to selenium. For example,
  // if you need to change the browser timeout, use
  // seleniumArgs: ['-browserTimeout=60'],
  seleniumArgs: [],

  // If sauceUser and sauceKey are specified, seleniumServerJar will be ignored.
  // The tests will be run remotely using SauceLabs.
  sauceUser: null,
  sauceKey: null,

  // The address of a running selenium server. If specified, Protractor will
  // connect to an already running instance of selenium. This usually looks like
  // seleniumAddress: 'http://localhost:4444/wd/hub'
  seleniumAddress: 'http://localhost:4444/wd/hub',

  // The timeout for each script run on the browser. This should be longer
  // than the maximum time your application needs to stabilize between tasks.
  allScriptsTimeout: 120000,

  // ----- What tests to run -----
  //
  // When run without a command line parameter, all suites will run. If run
  // with --suite=smoke, only the patterns matched by that suite will run.
  suites: {
    full: [
      'protractor/*.js'
    ],

    mainEditor: [
      'protractor/editorAndPlayer.js',
      'protractor/stateEditor.js'
    ],

    editorFeatures: [
      'protractor/gadgetEditor.js',
      'protractor/fallbacks.js',
      'protractor/historyTab.js',
      'protractor/parameters.js'
    ],

    extensions: [
      'protractor/richTextComponents.js',
      'protractor/interactions.js'
    ],

    library: [
      'protractor/explorationRating.js',
      'protractor/privileges.js',
      'protractor/publicationAndLibrary.js'
    ],

    misc: [
      'protractor/userManagement.js',
      'protractor/embedding.js',
      'protractor/preferences.js',
      'protractor/cacheSlugs.js',
      'protractor/staticPagesTour.js',
      'protractor/loginFlow.js',
      'protractor/libraryPagesTour.js',
      'protractor/collections.js',
      'protractor/explorationFeedback.js',
      'protractor/subscriptions.js',
<<<<<<< HEAD
      'protractor/backBrowserButton.js'
=======
      'protractor/suggestions.js'
>>>>>>> ce45de2e
    ],

    i18n: [
      'protractor/i18n.js'
    ]
  },

  // ----- Capabilities to be passed to the webdriver instance ----
  //
  // For a full list of available capabilities, see
  // https://code.google.com/p/selenium/wiki/DesiredCapabilities
  // and
  // https://code.google.com/p/selenium/source/browse/javascript/webdriver/capabilities.js
  capabilities: {
    browserName: 'chrome',
    chromeOptions: {
      args: ['lang=en-EN'],
      prefs: {
        intl: {
          accept_languages: 'en-EN'
        }
      }
    },
    loggingPrefs: {
      driver: 'INFO',
      browser: 'INFO'
    }
  },

  // If you would like to run more than one instance of webdriver on the same
  // tests, use multiCapabilities, which takes an array of capabilities.
  // If this is specified, capabilities will be ignored.
  multiCapabilities: [],

  // ----- More information for your tests ----
  //
  // A base URL for your application under test. Calls to protractor.get()
  // with relative paths will be prepended with this.
  baseUrl: 'http://localhost:9001',

  // Selector for the element housing the angular app - this defaults to
  // body, but is necessary if ng-app is on a descendant of <body>
  rootElement: 'body',

  // A callback function called once protractor is ready and available, and
  // before the specs are executed
  // You can specify a file containing code to run by setting onPrepare to
  // the filename string.
  onPrepare: function() {
    // At this point, global 'protractor' object will be set up, and jasmine
    // will be available. For example, you can add a Jasmine reporter with:
    //     jasmine.getEnv().addReporter(new jasmine.JUnitXmlReporter(
    //         'outputdir/', true, true));

    // This is currently pulled out into a flag because it sometimes obscures
    // the actual protractor error logs and does not close the browser after
    // a failed run.
    // TODO(sll): Switch this option on by default, once the above issues are
    // fixed.
    var _ADD_SCREENSHOT_REPORTER = false;

    if (_ADD_SCREENSHOT_REPORTER) {
      // This takes screenshots of failed tests. For more information see
      // https://www.npmjs.com/package/protractor-screenshot-reporter
      jasmine.getEnv().addReporter(new ScreenShotReporter({
        // Directory for screenshots
        baseDirectory: '../protractor-screenshots',
        // Function to build filenames of screenshots
        pathBuilder: function(spec, descriptions, results, capabilities) {
          return descriptions[1] + ' ' + descriptions[0];
        },
        takeScreenShotsOnlyForFailedSpecs: true
      }));
    }

    var SpecReporter = require('jasmine-spec-reporter');
    jasmine.getEnv().addReporter(new SpecReporter({
      displayStacktrace: 'all',
      displaySpecDuration: true
    }));

    // Set a wide enough window size for the navbar in the library pages to
    // display fully.
    browser.driver.manage().window().setSize(1285, 1000);
  },

  // The params object will be passed directly to the protractor instance,
  // and can be accessed from your test. It is an arbitrary object and can
  // contain anything you may need in your test.
  // This can be changed via the command line as:
  //   --params.login.user 'Joe'
  params: {
    login: {
      user: 'Jane',
      password: '1234'
    }
  },

  // ----- The test framework -----
  //
  // Jasmine and Cucumber are fully supported as a test and assertion framework.
  // Mocha has limited beta support. You will need to include your own
  // assertion framework if working with mocha.
  framework: 'jasmine2',

  // ----- Options to be passed to minijasminenode -----
  //
  // See the full list at https://github.com/juliemr/minijasminenode
  jasmineNodeOpts: {
    // The onComplete method will be called just before the driver quits.
    onComplete: null,
    // If true, display spec names.
    isVerbose: false,
    // If true, print colors to the terminal.
    showColors: true,
    // If true, include stack traces in failures.
    includeStackTrace: true,
    // Default time to wait in ms before a test fails.
    defaultTimeoutInterval: 1200000
  },

  // ----- Options to be passed to mocha -----
  //
  // See the full list at http://visionmedia.github.io/mocha/
  mochaOpts: {
    ui: 'bdd',
    reporter: 'list'
  },

  // ----- Options to be passed to cucumber -----
  cucumberOpts: {
    // Require files before executing the features.
    require: 'cucumber/stepDefinitions.js',
    // Only execute the features or scenarios with tags matching @dev.
    // This may be an array of strings to specify multiple tags to include.
    tags: '@dev',
    // How to format features (default: progress)
    format: 'summary'
  },

  // ----- The cleanup step -----
  //
  // A callback function called once the tests have finished running and
  // the webdriver instance has been shut down. It is passed the exit code
  // (0 if the tests passed or 1 if not).
  onCleanUp: function() {}
};<|MERGE_RESOLUTION|>--- conflicted
+++ resolved
@@ -94,11 +94,8 @@
       'protractor/collections.js',
       'protractor/explorationFeedback.js',
       'protractor/subscriptions.js',
-<<<<<<< HEAD
-      'protractor/backBrowserButton.js'
-=======
+      'protractor/backBrowserButton.js',
       'protractor/suggestions.js'
->>>>>>> ce45de2e
     ],
 
     i18n: [
