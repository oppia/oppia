--- conflicted
+++ resolved
@@ -239,21 +239,12 @@
 
     if (_ADD_SCREENSHOT_REPORTER) {
       // This takes screenshots of failed tests. For more information see
-<<<<<<< HEAD
-      // https://www.npmjs.com/package/protractor-screenshot-reporter
-      jasmine.getEnv().addReporter(new ScreenShotReporter({
-        // Directory for screenshots.
-        baseDirectory: '../protractor-screenshots',
-        // Function to build filenames of screenshots.
-        pathBuilder: function(spec, descriptions, results, capabilities) {
-=======
       // https://www.npmjs.com/package/protractor-jasmine2-screenshot-reporter
       jasmine.getEnv().addReporter(new HtmlScreenshotReporter({
         // Directory for screenshots
         dest: '../protractor-screenshots',
-        // Function to build filenames of screenshots
+        // Function to build filenames of screenshots.
         filename: function(spec, descriptions, results, capabilities) {
->>>>>>> a62d0894
           return descriptions[1] + ' ' + descriptions[0];
         },
         captureOnlyFailedSpecs: true
