--- conflicted
+++ resolved
@@ -186,13 +186,9 @@
           by.css('.protractor-test-conversation-skin-help-card'));
         var isPresent = await clearHelpcardButton.isPresent();
         if (isPresent) {
-<<<<<<< HEAD
-          await action.click('Clear Help Card button', clearHelpcardButton);
-=======
           await action.click('Clear Helper Button', clearHelpcardButton);
           await waitFor.invisibilityOf(
             helpCard, 'Help Card takes too long to disappear.');
->>>>>>> ba63d68b
         }
 
         for (var j = 0; j < test.correctAnswers.length; j++) {
