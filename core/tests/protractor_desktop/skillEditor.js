--- conflicted
+++ resolved
@@ -98,13 +98,7 @@
     );
   });
 
-<<<<<<< HEAD
   it('should edit rubrics for the skill', async function() {
-    skillEditorPage.expectRubricExplanationToMatch(0, 'Explanation 0');
-    skillEditorPage.expectRubricExplanationToMatch(1, 'Explanation 1');
-    skillEditorPage.expectRubricExplanationToMatch(2, 'Explanation 2');
-=======
-  it('should edit rubrics for the skill', function() {
     skillEditorPage.expectRubricExplanationsToMatch(
       'Easy', ['Explanation for easy difficulty']);
     skillEditorPage.expectRubricExplanationsToMatch(
@@ -132,7 +126,6 @@
       'Hard', 0, 'Hard explanation 1 edited');
     skillEditorPage.editRubricExplanationWithIndex(
       'Hard', 1, 'Hard explanation 2 edited');
->>>>>>> fc84f170
 
     skillEditorPage.saveOrPublishSkill('Edited rubrics');
 
