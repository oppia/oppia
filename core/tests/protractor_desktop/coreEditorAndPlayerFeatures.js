// Copyright 2019 The Oppia Authors. All Rights Reserved.
//
// Licensed under the Apache License, Version 2.0 (the "License");
// you may not use this file except in compliance with the License.
// You may obtain a copy of the License at
//
//      http://www.apache.org/licenses/LICENSE-2.0
//
// Unless required by applicable law or agreed to in writing, software
// distributed under the License is distributed on an "AS-IS" BASIS,
// WITHOUT WARRANTIES OR CONDITIONS OF ANY KIND, either express or implied.
// See the License for the specific language governing permissions and
// limitations under the License.

/**
 * @fileoverview End-to-end tests for the core features of the exploration
 * editor and player. Core features include the features without which an
 * exploration cannot be published. These include state content, answer groups,
 * oppia's feedback and customization_args.
 */

var action = require('../protractor_utils/action.js');
var forms = require('../protractor_utils/forms.js');
var general = require('../protractor_utils/general.js');
var users = require('../protractor_utils/users.js');
var waitFor = require('../protractor_utils/waitFor.js');
var workflow = require('../protractor_utils/workflow.js');

var CreatorDashboardPage =
  require('../protractor_utils/CreatorDashboardPage.js');
var ExplorationEditorPage =
  require('../protractor_utils/ExplorationEditorPage.js');
var ExplorationPlayerPage =
  require('../protractor_utils/ExplorationPlayerPage.js');
var LibraryPage = require('../protractor_utils/LibraryPage.js');

describe('Enable correctness feedback and set correctness', function() {
  var explorationEditorPage = null;
  var explorationEditorMainTab = null;
  var explorationEditorSettingsTab = null;
  var explorationPlayerPage = null;
  var currentExplorationIndex = 0;
  var EXPLORATION_TITLE = 'Dummy Exploration';
  var explorationTitle = null;
  var libraryPage = null;
  var correctOptions = [
    ['MultipleChoiceInput', 'Correct!'],
    ['TextInput', 'One'],
    ['NumericInput', 3]
  ];

  var testEnableCorrectnessInPlayerPage = async function() {
    await libraryPage.get();
    await libraryPage.findExploration(explorationTitle);
    await libraryPage.playExploration(explorationTitle);
    await explorationPlayerPage.submitAnswer.apply(
      null, correctOptions[currentExplorationIndex]);
    await explorationPlayerPage.expectCorrectFeedback();
    await explorationPlayerPage.clickThroughToNextCard();
    await explorationPlayerPage.expectExplorationToBeOver();
  };

  beforeAll(async function() {
    await users.createAndLoginUser('user@markCorrect.com', 'userMarkCorrect');
  });

  afterAll(async function() {
    await users.logout();
  });

  beforeEach(async function() {
    explorationTitle = EXPLORATION_TITLE + String(currentExplorationIndex);
    libraryPage = new LibraryPage.LibraryPage();
    explorationPlayerPage = new ExplorationPlayerPage.ExplorationPlayerPage();
    explorationEditorPage = new ExplorationEditorPage.ExplorationEditorPage();
    creatorDashboardPage = new CreatorDashboardPage.CreatorDashboardPage();
    explorationEditorMainTab = explorationEditorPage.getMainTab();
    explorationEditorSettingsTab = explorationEditorPage.getSettingsTab();
  });

  it('should allow selecting correct feedback from the response editor ' +
     'after the interaction is created', async function() {
    await workflow.createExploration(true);
    await explorationEditorPage.navigateToSettingsTab();
    await explorationEditorSettingsTab.setTitle(explorationTitle);
    await explorationEditorSettingsTab.setCategory('Algorithm');
    await explorationEditorSettingsTab.setObjective('Learn more about Oppia');
    await explorationEditorSettingsTab.setLanguage('English');
    await explorationEditorPage.navigateToMainTab();

    await explorationEditorMainTab.setStateName('First');
    await explorationEditorMainTab.setContent(await forms.toRichText(
      'Select the right option.'));

    // Create interaction first.
    await explorationEditorMainTab.setInteraction('MultipleChoiceInput', [
      await forms.toRichText('Correct!'),
      await forms.toRichText('Wrong!'),
      await forms.toRichText('Not correct'),
      await forms.toRichText('Wrong again')
    ]);
    await explorationEditorMainTab.addResponse(
      'MultipleChoiceInput', await forms.toRichText('Good!'),
      'End', true, 'Equals', 'Correct!');
    var responseEditor = await explorationEditorMainTab.getResponseEditor(
      'default');
    await responseEditor.setFeedback(await forms.toRichText('Wrong!'));
    await explorationEditorMainTab.moveToState('End');
    await explorationEditorMainTab.setInteraction('EndExploration');

    // Go back to mark the solution as correct.
    await explorationEditorPage.navigateToMainTab();
    await explorationEditorMainTab.moveToState('First');
    responseEditor = await explorationEditorMainTab.getResponseEditor(0);
    await responseEditor.markAsCorrect();
    await explorationEditorMainTab.expectTickMarkIsDisplayed();
    await explorationEditorPage.saveChanges();
    await workflow.publishExploration();
    await testEnableCorrectnessInPlayerPage();
  });

  it('should allow selecting correct feedback from the response editor ' +
     'during set the interaction', async function() {
    await workflow.createExploration(false);
    await explorationEditorPage.navigateToSettingsTab();
    await explorationEditorSettingsTab.setTitle(explorationTitle);
    await explorationEditorSettingsTab.setCategory('Algorithm');
    await explorationEditorSettingsTab.setObjective('Learn more about Oppia');
    await explorationEditorSettingsTab.setLanguage('English');
    await explorationEditorPage.navigateToMainTab();

    // Go to main tab to create interactions.
    await explorationEditorPage.navigateToMainTab();
    await explorationEditorMainTab.setStateName('First');
    await explorationEditorMainTab.setContent(await forms.toRichText(
      'Select the right option.'));

    // Create interaction without closing the add response modal. Set
    // correctness in the modal.
    await explorationEditorMainTab.setInteractionWithoutCloseAddResponse(
      'TextInput');
    responseEditor = await explorationEditorMainTab.getResponseEditor('pop');
    await responseEditor.markAsCorrect();

    // Set the response for this interaction and close it.
    await explorationEditorMainTab.setResponse(
      'TextInput', await forms.toRichText('Correct!'),
      'End', true, 'Equals', ['One']);

    await explorationEditorMainTab.expectTickMarkIsDisplayed();
    responseEditor = await explorationEditorMainTab.getResponseEditor(
      'default');
    await responseEditor.setFeedback(await forms.toRichText('Wrong!'));
    await explorationEditorMainTab.moveToState('End');
    await explorationEditorMainTab.setInteraction('EndExploration');
    await explorationEditorPage.saveChanges();
    await workflow.publishExploration();
    await testEnableCorrectnessInPlayerPage();
  });

  it('should allow selecting correct feedback from the default response editor',
    async function() {
      await workflow.createExploration(false);
      await explorationEditorPage.navigateToSettingsTab();
      await explorationEditorSettingsTab.setTitle(explorationTitle);
      await explorationEditorSettingsTab.setCategory('Algorithm');
      await explorationEditorSettingsTab.setObjective('Learn more about Oppia');
      await explorationEditorSettingsTab.setLanguage('English');
      await explorationEditorPage.navigateToMainTab();

      // Go back to main tab to create interactions.
      await explorationEditorPage.navigateToMainTab();
      await explorationEditorMainTab.setStateName('First');
      await explorationEditorMainTab.setContent(await forms.toRichText(
        'Select the right option.'), true);
      await explorationEditorMainTab.setInteraction('NumericInput');

      // Set correctness in response editor.
      responseEditor = await explorationEditorMainTab.getResponseEditor(
        'default');
      await responseEditor.markAsCorrect();
      await responseEditor.setFeedback(await forms.toRichText('Correct!'));
      await responseEditor.setDestination('End', true, true);
      await explorationEditorMainTab.expectTickMarkIsDisplayed();

      await explorationEditorMainTab.moveToState('End');
      await explorationEditorMainTab.setInteraction('EndExploration');
      await explorationEditorPage.saveChanges();
      await workflow.publishExploration();
      await testEnableCorrectnessInPlayerPage();
    });

  it('should show Learn Again button correctly', async function() {
    await workflow.createExploration(false);
    await explorationEditorPage.navigateToSettingsTab();
    await explorationEditorSettingsTab.setTitle(explorationTitle);
    await explorationEditorSettingsTab.setCategory('Algorithm');
    await explorationEditorSettingsTab.setObjective('Learn more about Oppia');
    await explorationEditorSettingsTab.setLanguage('English');
    await explorationEditorPage.navigateToMainTab();

    // Go to main tab to create interactions.
    await explorationEditorPage.navigateToMainTab();
    await explorationEditorMainTab.setStateName('First');
    await explorationEditorMainTab.setContent(await forms.toRichText(
      'Select the right option.'), true);

    await explorationEditorMainTab.setInteraction('MultipleChoiceInput', [
      await forms.toRichText('Correct!'),
      await forms.toRichText('Wrong!'),
      await forms.toRichText('Not correct'),
      await forms.toRichText('Wrong again')
    ]);
    await explorationEditorMainTab.addResponse(
      'MultipleChoiceInput', await forms.toRichText('Good!'),
      'Second', true, 'Equals', 'Correct!');
    responseEditor = await explorationEditorMainTab.getResponseEditor(
      'default');
    await responseEditor.setFeedback(await forms.toRichText('Wrong!'));
    responseEditor = await explorationEditorMainTab.getResponseEditor(0);
    await responseEditor.markAsCorrect();

    await explorationEditorMainTab.moveToState('Second');
    await explorationEditorMainTab.setContent(await forms.toRichText(
      'Select the right option.'));

    await explorationEditorMainTab.setInteraction('MultipleChoiceInput', [
      await forms.toRichText('Correct!'),
      await forms.toRichText('Wrong!'),
      await forms.toRichText('Not correct'),
      await forms.toRichText('Wrong again')
    ]);
    await explorationEditorMainTab.addResponse(
      'MultipleChoiceInput', await forms.toRichText('Good!'),
      'End', true, 'Equals', 'Correct!');
    await explorationEditorMainTab.addResponse(
      'MultipleChoiceInput', await forms.toRichText('Wrong!'),
      'First', false, 'Equals', 'Wrong!');
    await explorationEditorMainTab.addResponse(
      'MultipleChoiceInput', await forms.toRichText('Not correct'),
      'First', false, 'Equals', 'Not correct');
    await explorationEditorMainTab.addResponse(
      'MultipleChoiceInput', await forms.toRichText('Wrong again'),
      'First', false, 'Equals', 'Wrong again');

    await explorationEditorMainTab.moveToState('End');
    await explorationEditorMainTab.setInteraction('EndExploration');
    await explorationEditorPage.saveChanges();
    await workflow.publishExploration();

    await libraryPage.get();
    await libraryPage.findExploration(explorationTitle);
    await libraryPage.playExploration(explorationTitle);

    await explorationPlayerPage.submitAnswer.apply(null, correctOptions[0]);
    await explorationPlayerPage.expectNextCardButtonTextToBe('CONTINUE');
    await explorationPlayerPage.clickThroughToNextCard();

    await explorationPlayerPage.submitAnswer.apply(
      null, ['MultipleChoiceInput', 'Wrong!']);
    await explorationPlayerPage.expectNextCardButtonTextToBe('LEARN AGAIN');
    await explorationPlayerPage.clickThroughToNextCard();

<<<<<<< HEAD
    // Lesson info tooltip should appear when the 2nd checkpoint is reached.
    var closeLessonInfoTooltipElement = element(by.css(
      '.e2e-test-close-lesson-info-tooltip'));
    await explorationPlayerPage.clickCloseLessonInfoTooltip(
      closeLessonInfoTooltipElement
    );
=======
>>>>>>> 9bcf7e13
    await explorationPlayerPage.submitAnswer.apply(null, correctOptions[0]);
    await explorationPlayerPage.expectNextCardButtonTextToBe('CONTINUE');
    await explorationPlayerPage.clickThroughToNextCard();

    await explorationPlayerPage.submitAnswer.apply(
      null, ['MultipleChoiceInput', 'Wrong!']);
    await explorationPlayerPage.expectNextCardButtonTextToBe('LEARN AGAIN');
    await explorationPlayerPage.clickThroughToNextCard();

    await explorationPlayerPage.submitAnswer.apply(null, correctOptions[0]);
    await explorationPlayerPage.expectNextCardButtonTextToBe('CONTINUE');
    await explorationPlayerPage.clickThroughToNextCard();

    await explorationPlayerPage.submitAnswer.apply(null, correctOptions[0]);
    await explorationPlayerPage.expectNextCardButtonTextToBe('CONTINUE');
    await explorationPlayerPage.clickThroughToNextCard();
    await explorationPlayerPage.expectExplorationToBeOver();
  });

  afterEach(async function() {
    await libraryPage.get();
    currentExplorationIndex += 1;
    await general.checkForConsoleErrors([]);
  });
});

describe('Core exploration functionality', function() {
  var explorationPlayerPage = null;
  var explorationEditorPage = null;
  var explorationEditorMainTab = null;
  var explorationEditorSettingsTab = null;
  var userNumber = 1;

  beforeEach(async function() {
    explorationEditorPage = new ExplorationEditorPage.ExplorationEditorPage();
    explorationEditorMainTab = explorationEditorPage.getMainTab();
    explorationEditorSettingsTab = explorationEditorPage.getSettingsTab();
    explorationPlayerPage = new ExplorationPlayerPage.ExplorationPlayerPage();
    await users.createUser(
      `user${userNumber}@stateEditor.com`, `user${userNumber}StateEditor`);
    await users.login(`user${userNumber}@stateEditor.com`);
    await workflow.createExploration(true);

    userNumber++;
  });

  it('should display plain text content', async function() {
    await explorationEditorMainTab.setContent(
      await forms.toRichText('plain text'));
    await explorationEditorMainTab.setInteraction('Continue', 'click here');
    var responseEditor = await explorationEditorMainTab.getResponseEditor(
      'default');
    await responseEditor.setDestination('final card', true, null);

    // Setup a terminating state.
    await explorationEditorMainTab.moveToState('final card');
    await explorationEditorMainTab.setInteraction('EndExploration');
    await explorationEditorPage.saveChanges();

    await general.moveToPlayer();
    await explorationPlayerPage.expectContentToMatch(
      await forms.toRichText('plain text'));
    await explorationPlayerPage.expectExplorationToNotBeOver();
    await explorationPlayerPage.expectInteractionToMatch(
      'Continue', 'click here');
    await explorationPlayerPage.submitAnswer('Continue', null);
    await explorationPlayerPage.expectExplorationToBeOver();
  });

  it('should create content and multiple choice interactions',
    async function() {
      await explorationEditorMainTab.setContent(async function(richTextEditor) {
        await richTextEditor.appendBoldText('bold text');
        await richTextEditor.appendPlainText(' ');
        await richTextEditor.appendItalicText('italic text');
        await richTextEditor.appendPlainText(' ');
        await richTextEditor.appendPlainText(' ');
        await richTextEditor.appendOrderedList(['entry 1', 'entry 2']);
        await richTextEditor.appendUnorderedList(['an entry', 'another entry']);
      });
      await explorationEditorMainTab.setInteraction('MultipleChoiceInput', [
        await forms.toRichText('option A'),
        await forms.toRichText('option B'),
        await forms.toRichText('option C'),
        await forms.toRichText('option D')
      ]);
      var responseEditor = await explorationEditorMainTab.getResponseEditor(
        'default');
      await responseEditor.setDestination('final card', true, null);

      // Setup a terminating state.
      await explorationEditorMainTab.moveToState('final card');
      await explorationEditorMainTab.setInteraction('EndExploration');
      await explorationEditorPage.saveChanges();

      await general.moveToPlayer();
      await explorationPlayerPage.expectExplorationToNotBeOver();
      await explorationPlayerPage.expectInteractionToMatch(
        'MultipleChoiceInput',
        ['option A', 'option B', 'option C', 'option D']
      );
      await explorationPlayerPage.submitAnswer(
        'MultipleChoiceInput', 'option B');
      await explorationPlayerPage.expectExplorationToBeOver();
    });

  it('should obey numeric interaction rules and display feedback',
    async function() {
      await explorationEditorMainTab.setContent(
        await forms.toRichText('some content'));
      await explorationEditorMainTab.setInteraction('NumericInput');
      await explorationEditorMainTab.addResponse(
        'NumericInput', async function(richTextEditor) {
          await richTextEditor.appendBoldText('correct');
        }, 'final card', true, 'IsInclusivelyBetween', -1, 3);
      var responseEditor = await explorationEditorMainTab.getResponseEditor(0);
      await responseEditor.expectRuleToBe(
        'NumericInput', 'IsInclusivelyBetween', [-1, 3]);
      responseEditor = await explorationEditorMainTab.getResponseEditor(0);
      await responseEditor.expectFeedbackInstructionToBe('correct');
      responseEditor = await explorationEditorMainTab.getResponseEditor(
        'default');
      await responseEditor.setFeedback(
        await forms.toRichText('out of bounds'));
      responseEditor = await explorationEditorMainTab.getResponseEditor(
        'default');
      await responseEditor.expectFeedbackInstructionToBe('out of bounds');
      responseEditor = await explorationEditorMainTab.getResponseEditor(
        'default');
      await responseEditor.setDestination(null, false, null);

      // Setup a terminating state.

      await explorationEditorMainTab.moveToState('final card');
      await explorationEditorMainTab.setInteraction('EndExploration');
      await explorationEditorPage.saveChanges();

      await general.moveToPlayer();
      await explorationPlayerPage.submitAnswer('NumericInput', 5);
      await explorationPlayerPage.expectLatestFeedbackToMatch(
        await forms.toRichText('out of bounds')
      );
      await explorationPlayerPage.expectExplorationToNotBeOver();
      // It's important to test the value 0 in order to ensure that it would
      // still get submitted even though it is a falsy value in JavaScript.
      await explorationPlayerPage.submitAnswer('NumericInput', 0);
      await explorationPlayerPage.expectLatestFeedbackToMatch(
        async function(richTextChecker) {
          await richTextChecker.readBoldText('correct');
        });
      await explorationPlayerPage.clickThroughToNextCard();
      await explorationPlayerPage.expectExplorationToBeOver();
    });

  it('should skip the customization modal for interactions having no ' +
      'customization options', async function() {
    await explorationEditorMainTab.setContent(
      await forms.toRichText('some content'));

    // NumberWithUnits input does not have any customization arguments.
    // Therefore the customization modal and the save interaction button do
    // not appear.
    await explorationEditorMainTab.setInteraction('NumberWithUnits');
    await explorationEditorMainTab.deleteInteraction();
    // The Continue input has customization options. Therefore the
    // customization modal does appear and so does the save interaction button.
    await explorationEditorMainTab.setInteraction('Continue');
  });

  it('should open appropriate modal on re-clicking an interaction to ' +
     'customize it', async function() {
    await explorationEditorMainTab.setContent(
      await forms.toRichText('some content'));

    // NumberWithUnits input does not have any customization arguments.
    // Therefore, on re-clicking, a modal opens up informing the user that
    // this interaction does not have any customization options. To dismiss
    // this modal, user clicks 'Okay' implying that he/she has got the message.
    await explorationEditorMainTab.setInteraction('NumberWithUnits');
    var testInteractionButton = element(by.css('.e2e-test-interaction'));
    await action.click('Test Interaction Button', testInteractionButton);
    var okayBtn = element(
      by.css('.e2e-test-close-no-customization-modal'));
    await action.click('Close \'No customization modal\' button', okayBtn);

    // Continue input has customization options. Therefore, on re-clicking, a
    // modal opens up containing the customization arguments for this input.
    // The user can dismiss this modal by clicking the 'Save Interaction'
    // button.
    await explorationEditorMainTab.deleteInteraction();
    await explorationEditorMainTab.setInteraction('Continue');
    await action.click('Test interaction button', testInteractionButton);
    var saveInteractionBtn = element(
      by.css('.e2e-test-save-interaction'));
    await action.click('Save interaction button', saveInteractionBtn);
  });

  it('should correctly display contents, rule parameters, feedback' +
    ' instructions and newly created state', async function() {
    // Verify exploration's text content.
    await explorationEditorMainTab.setContent(
      await forms.toRichText('Happiness Checker'));
    await explorationEditorMainTab.expectContentToMatch(
      await forms.toRichText('Happiness Checker'));
    // Verify interaction's details.
    await explorationEditorMainTab.setInteraction(
      'TextInput', 'How are you?', 5);
    await explorationEditorMainTab.expectInteractionToMatch(
      'TextInput', 'How are you?', 5);
    // Verify rule parameter input by checking editor's response tab.
    // Create new state 'I am happy' for 'happy' rule.
    await explorationEditorMainTab.addResponse(
      'TextInput', await forms.toRichText('You must be happy!'),
      'I am happy', true, 'FuzzyEquals', ['happy']);
    var responseEditor = await explorationEditorMainTab.getResponseEditor(0);
    await responseEditor.expectRuleToBe(
      'TextInput', 'FuzzyEquals', ['[happy]']);
    responseEditor = await explorationEditorMainTab.getResponseEditor(0);
    await responseEditor.expectFeedbackInstructionToBe('You must be happy!');
    // Verify newly created state.
    await explorationEditorMainTab.moveToState('I am happy');
    await explorationEditorMainTab.expectCurrentStateToBe('I am happy');
    // Go back, create default response (try again) and verify response.
    await explorationEditorMainTab.moveToState('Introduction');
    await explorationEditorMainTab.addResponse(
      'TextInput', await forms.toRichText('You cannot be sad!'),
      '(try again)', false, 'FuzzyEquals', ['sad']);
    responseEditor = await explorationEditorMainTab.getResponseEditor(1);
    await responseEditor.expectRuleToBe('TextInput', 'FuzzyEquals', ['[sad]']);
    await explorationEditorPage.saveChanges();
  });

  it('should be able to edit title', async function() {
    await explorationEditorPage.navigateToSettingsTab();

    await explorationEditorSettingsTab.expectTitleToBe('');
    await explorationEditorSettingsTab.setTitle('title1');
    await explorationEditorPage.navigateToMainTab();
    await browser.refresh();
    await waitFor.pageToFullyLoad();
    await explorationEditorPage.navigateToSettingsTab();
    await explorationEditorSettingsTab.expectTitleToBe('title1');
  });

  it('should be able to edit goal', async function() {
    await explorationEditorPage.navigateToSettingsTab();

    await explorationEditorSettingsTab.expectObjectiveToBe('');
    await explorationEditorSettingsTab.setObjective('It is just a test.');
    await explorationEditorPage.navigateToMainTab();
    await browser.refresh();
    await waitFor.pageToFullyLoad();
    await explorationEditorPage.navigateToSettingsTab();
    await explorationEditorSettingsTab.expectObjectiveToBe(
      'It is just a test.');
  });

  it('should show warnings when the length of goal < 15', async function() {
    await explorationEditorPage.navigateToSettingsTab();

    // Color grey when there is no warning, red when there is a warning.
    await explorationEditorSettingsTab.expectWarningsColorToBe(
      'rgba(115, 115, 115, 1)');
    await explorationEditorSettingsTab.setObjective('short goal');
    await explorationEditorSettingsTab.expectWarningsColorToBe(
      'rgba(169, 68, 66, 1)');
  });

  it('should be able to select category from the dropdown menu',
    async function() {
      await explorationEditorPage.navigateToSettingsTab();

      await explorationEditorSettingsTab.expectCategoryToBe('');
      await explorationEditorSettingsTab.setCategory('Biology');
      await explorationEditorPage.navigateToMainTab();
      await browser.refresh();
      await waitFor.pageToFullyLoad();
      await explorationEditorPage.navigateToSettingsTab();
      await explorationEditorSettingsTab.expectCategoryToBe('Biology');
    });

  it('should be able to create new category which is not' +
  ' in the dropdown menu', async function() {
    await explorationEditorPage.navigateToSettingsTab();

    await explorationEditorSettingsTab.expectCategoryToBe('');
    await explorationEditorSettingsTab.setCategory('New');
    await explorationEditorPage.navigateToMainTab();
    await browser.refresh();
    await waitFor.invisibilityOfLoadingMessage(
      'Loading Message takes long to disappear');
    await explorationEditorPage.navigateToSettingsTab();
    await explorationEditorSettingsTab.expectCategoryToBe('New');
  });

  it('should be able to select language from the dropdown menu',
    async function() {
      await explorationEditorPage.navigateToSettingsTab();
      await explorationEditorSettingsTab.expectLanguageToBe('English');
      await explorationEditorSettingsTab.setLanguage('italiano (Italian)');
      await explorationEditorPage.navigateToMainTab();
      await browser.refresh();
      await waitFor.pageToFullyLoad();
      await explorationEditorPage.navigateToSettingsTab();
      await explorationEditorSettingsTab.expectLanguageToBe(
        'italiano (Italian)');
    });

  it('should change the first card of the exploration', async function() {
    await explorationEditorMainTab.setStateName('card 1');
    await explorationEditorMainTab.setContent(
      await forms.toRichText('this is card 1'));
    await explorationEditorMainTab.setInteraction('Continue');
    var responseEditor = await explorationEditorMainTab.getResponseEditor(
      'default');
    await responseEditor.setDestination('card 2', true, null);

    await explorationEditorPage.navigateToSettingsTab();
    await explorationEditorSettingsTab.expectFirstStateToBe('card 1');
    await explorationEditorSettingsTab.setFirstState('card 2');
    await explorationEditorPage.navigateToMainTab();
    await browser.refresh();
    await waitFor.pageToFullyLoad();
    await explorationEditorPage.navigateToSettingsTab();
    await explorationEditorSettingsTab.expectFirstStateToBe('card 2');
  });

  afterEach(async function() {
    await general.checkForConsoleErrors([]);
    await users.logout();
  });
});<|MERGE_RESOLUTION|>--- conflicted
+++ resolved
@@ -261,15 +261,6 @@
     await explorationPlayerPage.expectNextCardButtonTextToBe('LEARN AGAIN');
     await explorationPlayerPage.clickThroughToNextCard();
 
-<<<<<<< HEAD
-    // Lesson info tooltip should appear when the 2nd checkpoint is reached.
-    var closeLessonInfoTooltipElement = element(by.css(
-      '.e2e-test-close-lesson-info-tooltip'));
-    await explorationPlayerPage.clickCloseLessonInfoTooltip(
-      closeLessonInfoTooltipElement
-    );
-=======
->>>>>>> 9bcf7e13
     await explorationPlayerPage.submitAnswer.apply(null, correctOptions[0]);
     await explorationPlayerPage.expectNextCardButtonTextToBe('CONTINUE');
     await explorationPlayerPage.clickThroughToNextCard();
