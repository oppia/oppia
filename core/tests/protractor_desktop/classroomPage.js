// Copyright 2019 The Oppia Authors. All Rights Reserved.
//
// Licensed under the Apache License, Version 2.0 (the "License");
// you may not use this file except in compliance with the License.
// You may obtain a copy of the License at
//
//      http://www.apache.org/licenses/LICENSE-2.0
//
// Unless required by applicable law or agreed to in writing, software
// distributed under the License is distributed on an "AS-IS" BASIS,
// WITHOUT WARRANTIES OR CONDITIONS OF ANY KIND, either express or implied.
// See the License for the specific language governing permissions and
// limitations under the License.

/**
 * @fileoverview End-to-end tests for the classroom page.
 */

var general = require('../protractor_utils/general.js');
var users = require('../protractor_utils/users.js');
var workflow = require('../protractor_utils/workflow.js');

var ClassroomPage = require('../protractor_utils/ClassroomPage.js');
var LibraryPage = require('../protractor_utils/LibraryPage.js');

describe('Classroom page functionality', function() {
  var classroomPage = null;
  var libraryPage = null;

  beforeAll(async function() {
    classroomPage = new ClassroomPage.ClassroomPage();
    libraryPage = new LibraryPage.LibraryPage();

<<<<<<< HEAD
    await users.createAndLoginCurriculumAdminUser(
=======
    await users.createAndLoginUser(
>>>>>>> 7ae971d4
      'creator@classroomPage.com', 'creatorClassroomPage');
    await users.logout();
  });

  beforeEach(async function() {
    await users.login('creator@classroomPage.com');
  });

  it('should search for explorations from classroom page', async function() {
    await workflow.createAndPublishExploration(
      'Exploration Title',
      'Algorithms',
      'This is the objective.',
      'English',
      true);
    await classroomPage.get('math');
    await libraryPage.findExploration('Title');
    await libraryPage.expectExplorationToBeVisible('Exploration Title');

    await libraryPage.selectLanguages(['English']);
    await libraryPage.expectCurrentLanguageSelectionToBe(['English']);

    await libraryPage.selectCategories(['Algorithms']);
    await libraryPage.expectCurrentCategorySelectionToBe(['Algorithms']);
  });

  afterEach(async function() {
    await general.checkForConsoleErrors([]);
    await users.logout();
  });
});<|MERGE_RESOLUTION|>--- conflicted
+++ resolved
@@ -31,11 +31,7 @@
     classroomPage = new ClassroomPage.ClassroomPage();
     libraryPage = new LibraryPage.LibraryPage();
 
-<<<<<<< HEAD
     await users.createAndLoginCurriculumAdminUser(
-=======
-    await users.createAndLoginUser(
->>>>>>> 7ae971d4
       'creator@classroomPage.com', 'creatorClassroomPage');
     await users.logout();
   });
