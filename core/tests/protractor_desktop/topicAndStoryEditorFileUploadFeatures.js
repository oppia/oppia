// Copyright 2020 The Oppia Authors. All Rights Reserved.
//
// Licensed under the Apache License, Version 2.0 (the "License");
// you may not use this file except in compliance with the License.
// You may obtain a copy of the License at
//
//      http://www.apache.org/licenses/LICENSE-2.0
//
// Unless required by applicable law or agreed to in writing, software
// distributed under the License is distributed on an "AS-IS" BASIS,
// WITHOUT WARRANTIES OR CONDITIONS OF ANY KIND, either express or implied.
// See the License for the specific language governing permissions and
// limitations under the License.

/**
 * @fileoverview End-to-end tests for file upload feature in the topic editor
 * page.
 */

var forms = require('../protractor_utils/forms.js');
var general = require('../protractor_utils/general.js');
var users = require('../protractor_utils/users.js');
var workflow = require('../protractor_utils/workflow.js');

var TopicsAndSkillsDashboardPage =
  require('../protractor_utils/TopicsAndSkillsDashboardPage.js');
var TopicEditorPage = require('../protractor_utils/TopicEditorPage.js');
var StoryEditorPage = require('../protractor_utils/StoryEditorPage.js');
var SkillEditorPage = require('../protractor_utils/SkillEditorPage.js');
var ExplorationEditorPage =
  require('../protractor_utils/ExplorationEditorPage.js');

describe('Topic editor functionality', function() {
  var topicsAndSkillsDashboardPage = null;
  var topicEditorPage = null;
  var explorationEditorPage = null;

  beforeAll(async function() {
    topicsAndSkillsDashboardPage = (
      new TopicsAndSkillsDashboardPage.TopicsAndSkillsDashboardPage());
    topicEditorPage = new TopicEditorPage.TopicEditorPage();
    storyEditorPage = new StoryEditorPage.StoryEditorPage();
    skillEditorPage = new SkillEditorPage.SkillEditorPage();
    explorationEditorPage = new ExplorationEditorPage.ExplorationEditorPage();
    explorationEditorMainTab = explorationEditorPage.getMainTab();
    await users.createAndLoginAdminUser(
      'creator@topicEditor.com', 'creatorTopicEditor');
    await users.logout();
  });

  beforeEach(async function() {
    await users.login('creator@topicEditor.com');
    await topicsAndSkillsDashboardPage.get();
  });

  it('should edit topic name, thumbnail and description ' +
    'correctly', async function() {
    var TOPIC_NAME = 'TASEFUF_1';
    var TOPIC_DESCRIPTION = 'TASEFUF_1 description';
    var EDITED_TOPIC_NAME = 'TASEFUF_1 edited';
    var NEW_TOPIC_NAME = EDITED_TOPIC_NAME;
    await topicsAndSkillsDashboardPage.get();
    await topicsAndSkillsDashboardPage.createTopic(TOPIC_NAME,
      TOPIC_DESCRIPTION, false);
    await topicEditorPage.changeTopicName(NEW_TOPIC_NAME);
    var defaultThumbnailImageSrc = (
      await topicEditorPage.getTopicThumbnailSource());
    await topicEditorPage.submitTopicThumbnail('../data/test2_svg.svg', true);
    var updatedThumbnailImageSrc = (
      await topicEditorPage.getTopicThumbnailSource());
    expect(defaultThumbnailImageSrc).not.toEqual(updatedThumbnailImageSrc);
    await topicEditorPage.changeTopicDescription('Topic Description');
    await topicEditorPage.saveTopic('Changed topic name and description.');

    await topicsAndSkillsDashboardPage.get();
    await topicsAndSkillsDashboardPage.expectTopicNameToBe(NEW_TOPIC_NAME, 0);

    await topicsAndSkillsDashboardPage.editTopic(NEW_TOPIC_NAME);
    await topicEditorPage.expectTopicNameToBe(EDITED_TOPIC_NAME);
    await topicEditorPage.expectTopicDescriptionToBe('Topic Description');
  });

  it('should edit subtopic page contents correctly', async function() {
    var TOPIC_NAME = 'TASEFUF_2';
    var TOPIC_DESCRIPTION = 'TASEFUF_2 description';

    await topicsAndSkillsDashboardPage.createTopic(
      TOPIC_NAME, TOPIC_DESCRIPTION, false);
    var defaultThumbnailSrc = (
      await topicEditorPage.getTopicThumbnailSource());
    await topicEditorPage.submitTopicThumbnail('../data/test2_svg.svg', true);
    var updatedTopicThumbnailSrc = (
      await topicEditorPage.getTopicThumbnailSource());
    expect(defaultThumbnailSrc).not.toEqual(updatedTopicThumbnailSrc);
    await topicEditorPage.changeTopicDescription('Topic Description');
    await topicEditorPage.saveTopic('Changed topic name and description.');
    await topicEditorPage.moveToSubtopicsTab();
    await topicEditorPage.addSubtopic('Subtopic 1');
    await topicEditorPage.editSubtopicWithIndex(0);
    await topicEditorPage.changeSubtopicTitle('Modified Title');
    await topicEditorPage.changeSubtopicPageContents(
      await forms.toRichText('Subtopic Contents'));
<<<<<<< HEAD
    await topicEditorPage.submitSubtopicThumbnail('../data/test2_svg.svg');
=======
    await topicEditorPage.submitSubtopicThumbnail(
      '../data/test2_svg.svg', false);
>>>>>>> 89001c40
    var updatedSubtopicThumbnailSrc = (
      await topicEditorPage.getSubtopicThumbnailSource());
    expect(defaultThumbnailSrc).not.toEqual(updatedSubtopicThumbnailSrc);
    await topicEditorPage.saveSubtopic();
    await topicEditorPage.saveTopic('Edited subtopic.');

    await topicsAndSkillsDashboardPage.get();
    await topicsAndSkillsDashboardPage.editTopic(TOPIC_NAME);
    expect(await topicEditorPage.getTopicThumbnailSource()).not.toEqual(
      defaultThumbnailSrc);
    await topicEditorPage.expectTopicDescriptionToBe('Topic Description');

    await topicEditorPage.moveToSubtopicsTab();
    await topicEditorPage.expectTitleOfSubtopicWithIndexToMatch(
      'Modified Title', 0);
    await topicEditorPage.editSubtopicWithIndex(0);
    expect(await topicEditorPage.getSubtopicThumbnailSource()).not.toEqual(
      defaultThumbnailSrc);
    await topicEditorPage.expectSubtopicPageContentsToMatch(
      'Subtopic Contents');
  });

  it('should publish and unpublish a story correctly', async function() {
    var TOPIC_NAME = 'TASEFUF_3';
    var TOPIC_DESCRIPTION = 'TASEFUF_3 description';
    await topicsAndSkillsDashboardPage.createTopic(TOPIC_NAME,
      TOPIC_DESCRIPTION, false);

    await topicEditorPage.expectNumberOfStoriesToBe(0);
    await topicEditorPage.createStory('Story Title');
    await storyEditorPage.returnToTopic();

    await topicEditorPage.expectNumberOfStoriesToBe(1);
    await topicEditorPage.expectStoryPublicationStatusToBe('No', 0);
    await topicEditorPage.navigateToStoryWithIndex(0);
    var defaultThumbnailImageSrc = (
      await storyEditorPage.getStoryThumbnailSource());
    await storyEditorPage.submitStoryThumbnail('../data/test2_svg.svg');
    expect(await storyEditorPage.getStoryThumbnailSource()).not.toEqual(
      defaultThumbnailImageSrc);
    await storyEditorPage.saveStory('Added thumbnail.');
    await storyEditorPage.publishStory();
    await storyEditorPage.returnToTopic();

    await topicEditorPage.expectStoryPublicationStatusToBe('Yes', 0);
    await topicEditorPage.navigateToStoryWithIndex(0);
    expect(await storyEditorPage.getStoryThumbnailSource()).not.toEqual(
      defaultThumbnailImageSrc);
    await storyEditorPage.unpublishStory();
    await storyEditorPage.returnToTopic();

    await topicEditorPage.expectStoryPublicationStatusToBe('No', 0);
  });

  afterEach(async function() {
    await general.checkForConsoleErrors([]);
    await users.logout();
  });
});

describe('Chapter editor functionality', function() {
  var topicsAndSkillsDashboardPage = null;
  var topicEditorPage = null;
  var storyEditorPage = null;
  var explorationEditorPage = null;
  var dummyExplorationIds = [];
  var dummyExplorationInfo = [
    'Dummy exploration', 'Algorithm', 'Learn more about oppia', 'English'];
  var TOPIC_NAME = 'TASEFUF_4';
  var USER_EMAIL = 'creator@chapterTest.com';

  var createDummyExplorations = async function(numExplorations) {
    var ids = [];
    for (var i = 0; i < numExplorations; i++) {
      var info = dummyExplorationInfo.slice();
      info[0] += i.toString();
      await workflow.createAndPublishExploration.apply(workflow, info);
      var url = await browser.getCurrentUrl();
      var id = url.split('/')[4].replace('#', '');
      ids.push(id);
    }
    return ids;
  };

  beforeAll(async function() {
    topicsAndSkillsDashboardPage = (
      new TopicsAndSkillsDashboardPage.TopicsAndSkillsDashboardPage());
    topicEditorPage = new TopicEditorPage.TopicEditorPage();
    storyEditorPage = new StoryEditorPage.StoryEditorPage();
    skillEditorPage = new SkillEditorPage.SkillEditorPage();
    explorationEditorPage = new ExplorationEditorPage.ExplorationEditorPage();
    explorationEditorMainTab = explorationEditorPage.getMainTab();
    await users.createAndLoginAdminUser(
      USER_EMAIL, 'creatorChapterTest');
    dummyExplorationIds = await createDummyExplorations(1);
    await users.logout();
  });

  beforeEach(async function() {
    await users.login(USER_EMAIL);
  });

  it('should create a basic chapter with a thumbnail.', async function() {
    await topicsAndSkillsDashboardPage.get();
    var defaultThumbnailImageSrc = null;
    await topicsAndSkillsDashboardPage.createTopic(TOPIC_NAME,
      'Topic description', false);
    defaultThumbnailImageSrc = await topicEditorPage.getTopicThumbnailSource();
    await topicEditorPage.submitTopicThumbnail('../data/test2_svg.svg', true);
    expect(await topicEditorPage.getTopicThumbnailSource()).not.toEqual(
      defaultThumbnailImageSrc);
    await topicEditorPage.changeTopicDescription('Topic Description');
    await topicEditorPage.expectTopicDescriptionToBe('Topic Description');
    await topicEditorPage.saveTopic('Changed topic name and description.');
    await topicEditorPage.createStory('Story 0');
    await storyEditorPage.submitStoryThumbnail('../data/test2_svg.svg');
    expect(await storyEditorPage.getStoryThumbnailSource()).not.toEqual(
      defaultThumbnailImageSrc);
    await storyEditorPage.createInitialChapter('Chapter 1');
    await storyEditorPage.selectInitialChapterByName('Chapter 1');
<<<<<<< HEAD
    await storyEditorPage.submitChapterThumbnail('../data/test2_svg.svg');
=======
    await storyEditorPage.submitChapterThumbnail(
      '../data/test2_svg.svg', false);
>>>>>>> 89001c40
    expect(await storyEditorPage.getChapterThumbnailSource()).not.toEqual(
      defaultThumbnailImageSrc);
    await storyEditorPage.changeNodeOutline(
      await forms.toRichText('First outline'));
    await storyEditorPage.expectNodeOutlineToMatch('First outline');
    await storyEditorPage.setChapterExplorationId(dummyExplorationIds[0]);
    await storyEditorPage.expectChapterExplorationIdToBe(
      dummyExplorationIds[0]);
    await storyEditorPage.saveStory('First save');
    // Check if the thumbnail images persist on reload.
    await browser.refresh();
    await general.scrollToTop();
    expect(await storyEditorPage.getStoryThumbnailSource()).not.toEqual(
      defaultThumbnailImageSrc);
    await general.scrollToTop();
    expect(await storyEditorPage.getChapterThumbnailSource()).not.toEqual(
      defaultThumbnailImageSrc);
  });

  afterAll(async function() {
    await users.logout();
  });
});<|MERGE_RESOLUTION|>--- conflicted
+++ resolved
@@ -100,12 +100,8 @@
     await topicEditorPage.changeSubtopicTitle('Modified Title');
     await topicEditorPage.changeSubtopicPageContents(
       await forms.toRichText('Subtopic Contents'));
-<<<<<<< HEAD
-    await topicEditorPage.submitSubtopicThumbnail('../data/test2_svg.svg');
-=======
     await topicEditorPage.submitSubtopicThumbnail(
       '../data/test2_svg.svg', false);
->>>>>>> 89001c40
     var updatedSubtopicThumbnailSrc = (
       await topicEditorPage.getSubtopicThumbnailSource());
     expect(defaultThumbnailSrc).not.toEqual(updatedSubtopicThumbnailSrc);
@@ -226,12 +222,8 @@
       defaultThumbnailImageSrc);
     await storyEditorPage.createInitialChapter('Chapter 1');
     await storyEditorPage.selectInitialChapterByName('Chapter 1');
-<<<<<<< HEAD
-    await storyEditorPage.submitChapterThumbnail('../data/test2_svg.svg');
-=======
     await storyEditorPage.submitChapterThumbnail(
       '../data/test2_svg.svg', false);
->>>>>>> 89001c40
     expect(await storyEditorPage.getChapterThumbnailSource()).not.toEqual(
       defaultThumbnailImageSrc);
     await storyEditorPage.changeNodeOutline(
