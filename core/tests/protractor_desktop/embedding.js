--- conflicted
+++ resolved
@@ -124,13 +124,8 @@
     '\'http:\/\/localhost:9001\/embed\/exploration\/idToBeReplaced\\?' +
     'iframed=true&locale=en#version=0.0.1&secret=',
     'http:\/\/localhost:9001\/assets\/scripts\/' +
-<<<<<<< HEAD
-    'embedding_tests_dev_i18n_0.0.1.html - Refused to display ' +
-    '\'http:\/\/localhost:9001\/embed\/exploration\/fake_id//?' +
-=======
     'embedding_tests_dev_i18n_0.0.1.min.html - Refused to display ' +
     '\'http:\/\/localhost:9001\/embed\/exploration\/fake_id\\?' +
->>>>>>> f81311ef
     'iframed=true&locale=en#version=0.0.1&secret='
   ];
 
