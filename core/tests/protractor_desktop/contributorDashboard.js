--- conflicted
+++ resolved
@@ -72,13 +72,9 @@
 
     await users.createUser(USER_EMAILS[0], 'user0');
     await users.createUser(USER_EMAILS[1], 'user1');
-<<<<<<< HEAD
+    await users.createUser(QUESTION_ADMIN_EMAIL, QUESTION_ADMIN_USERNAME);
+
     await users.createAndLoginCurriculumAdminUser(ADMIN_EMAIL, 'management');
-=======
-    await users.createUser(QUESTION_ADMIN_EMAIL, QUESTION_ADMIN_USERNAME);
-
-    await users.createAndLoginAdminUser(ADMIN_EMAIL, 'management');
->>>>>>> 264c2c09
     await adminPage.editConfigProperty(
       'Whether the contributor can suggest questions for skill opportunities.',
       'Boolean', async function(elem) {
@@ -289,14 +285,10 @@
       translationReviewerEmail, translationReviewerUsername);
     await users.createUser(voiceoverReviewerEmail, voiceoverReviewerUsername);
     await users.createUser(questionReviewerEmail, questionReviewerUsername);
-<<<<<<< HEAD
-    await users.createAndLoginCurriculumAdminUser(
-=======
     await users.createUser(QUESTION_ADMIN_EMAIL, QUESTION_ADMIN_USERNAME);
     await users.createUser(TRANSLATION_ADMIN_EMAIL, TRANSLATION_ADMIN_USERNAME);
 
-    await users.createAndLoginAdminUser(
->>>>>>> 264c2c09
+    await users.createAndLoginCurriculumAdminUser(
       'primaryAdmin@adminTab.com', 'primary');
 
     await adminPage.updateRole(QUESTION_ADMIN_USERNAME, 'question admin');
@@ -309,46 +301,6 @@
     await users.logout();
   });
 
-<<<<<<< HEAD
-  it('should allow admin to add translation reviewer', async function() {
-    await users.createAndLoginCurriculumAdminUser(
-      'adminToAssignTranslationReviewer@adminTab.com',
-      'assignTranslationReviewer');
-    await adminPage.assignTranslationReviewer(
-      translationReviewerUsername, HINDI_LANGUAGE);
-    await adminPage.expectUserToBeTranslationReviewer(
-      translationReviewerUsername, HINDI_LANGUAGE);
-    await users.logout();
-
-    await users.login(translationReviewerEmail);
-    await contributorDashboardPage.get();
-    await contributorDashboardPage.expectUserToBeTranslationReviewer(
-      HINDI_LANGUAGE);
-    await users.logout();
-  });
-
-  it('should allow admin to add voiceover reviewer', async function() {
-    await users.createAndLoginCurriculumAdminUser(
-      'adminToAssignVoiceoverReviewer@adminTab.com', 'assignVoiceoverReviewer');
-    await adminPage.assignVoiceoverReviewer(
-      voiceoverReviewerUsername, HINDI_LANGUAGE);
-    await adminPage.expectUserToBeVoiceoverReviewer(
-      voiceoverReviewerUsername, HINDI_LANGUAGE);
-    await users.logout();
-
-    await users.login(voiceoverReviewerEmail);
-    await contributorDashboardPage.get();
-    await contributorDashboardPage.expectUserToBeVoiceoverReviewer(
-      HINDI_LANGUAGE);
-    await users.logout();
-  });
-
-  it('should allow admin to add question reviewer', async function() {
-    await users.createAndLoginCurriculumAdminUser(
-      'adminToAssignQuestionReviewer@adminTab.com', 'assignQuestionReviewer');
-    await adminPage.assignQuestionReviewer(questionReviewerUsername);
-    await adminPage.expectUserToBeQuestionReviewer(questionReviewerUsername);
-=======
   it('should allow translation admin to add translation reviewer',
     async function() {
       await users.login(TRANSLATION_ADMIN_EMAIL);
@@ -373,7 +325,6 @@
       questionReviewerUsername);
     await contributorDashboardAdminPage.expectUserToBeQuestionReviewer(
       questionReviewerUsername);
->>>>>>> 264c2c09
     await users.logout();
 
     await users.login(questionReviewerEmail);
@@ -383,19 +334,12 @@
   });
 
   it('should allow admin to add question contributor', async function() {
-<<<<<<< HEAD
-    await users.createAndLoginCurriculumAdminUser(
-      'adminToAddQuestionContributor@adminTab.com', 'addQuestionContributor');
-    await adminPage.assignQuestionContributor(questionReviewerUsername);
-    await adminPage.expectUserToBeQuestionContributor(questionReviewerUsername);
-=======
     await users.login(QUESTION_ADMIN_EMAIL);
     await contributorDashboardAdminPage.get();
     await contributorDashboardAdminPage.assignQuestionContributor(
       questionReviewerUsername);
     await contributorDashboardAdminPage.expectUserToBeQuestionContributor(
       questionReviewerUsername);
->>>>>>> 264c2c09
 
     // Confirm rights persist on page reload.
     await browser.refresh();
