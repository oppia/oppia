--- conflicted
+++ resolved
@@ -163,7 +163,6 @@
     await storyEditorPage.expectNumberOfChaptersToBe(1);
   });
 
-<<<<<<< HEAD
   it('should assign a skill to, and from subtopics',
     async function() {
       await topicsAndSkillsDashboardPage.get();
@@ -210,46 +209,6 @@
       await topicEditorPage.dragSkillFromSubtopicToUncategorized(0);
       await topicEditorPage.expectSubtopicToHaveSkills([]);
     });
-=======
-  it('should assign a skill to, between, and from subtopics', async function() {
-    await topicsAndSkillsDashboardPage.get();
-    await topicsAndSkillsDashboardPage.createSkillWithDescriptionAndExplanation(
-      'Skill 2', 'Concept card explanation', true);
-    var TOPIC_NAME = 'TASE2';
-    var TOPIC_DESCRIPTION = 'TASE2 description';
-    await topicsAndSkillsDashboardPage.get();
-    await topicsAndSkillsDashboardPage.createTopic(TOPIC_NAME,
-      TOPIC_DESCRIPTION, false);
-    await topicsAndSkillsDashboardPage.get();
-    await topicsAndSkillsDashboardPage.navigateToSkillsTab();
-    await topicsAndSkillsDashboardPage.filterSkillsByStatus(
-      SKILL_STATUS_UNASSIGNED);
-    await topicsAndSkillsDashboardPage.assignSkillWithIndexToTopicByTopicName(
-      0, TOPIC_NAME);
-
-    await topicsAndSkillsDashboardPage.get();
-    await topicsAndSkillsDashboardPage.editTopic(TOPIC_NAME);
-    await topicEditorPage.moveToSubtopicsTab();
-    await topicEditorPage.addSubtopic('Subtopic 1');
-    await topicEditorPage.addSubtopic('Subtopic 2');
-    await topicEditorPage.saveTopic('Added subtopics.');
-
-    await topicEditorPage.expectSubtopicToHaveSkills(0, []);
-    await topicEditorPage.expectSubtopicToHaveSkills(1, []);
-
-    await topicEditorPage.dragSkillToSubtopic(0, 0);
-    await topicEditorPage.expectSubtopicToHaveSkills(0, ['Skill 2']);
-    await topicEditorPage.expectSubtopicToHaveSkills(1, []);
-
-    await topicEditorPage.dragSkillBetweenSubtopics(0, 0, 1);
-    await topicEditorPage.expectSubtopicToHaveSkills(0, []);
-    await topicEditorPage.expectSubtopicToHaveSkills(1, ['Skill 2']);
-
-    await topicEditorPage.dragSkillFromSubtopicToUncategorized(1, 0);
-    await topicEditorPage.expectSubtopicToHaveSkills(0, []);
-    await topicEditorPage.expectSubtopicToHaveSkills(1, []);
-  });
->>>>>>> 20423638
 
   afterEach(async function() {
     await general.checkForConsoleErrors([]);
