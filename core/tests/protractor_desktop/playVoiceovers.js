--- conflicted
+++ resolved
@@ -81,24 +81,6 @@
     await users.login('testVoiceovers@voiceovers.com');
   });
 
-<<<<<<< HEAD
-  it('should play and pause voiceovers', async function() {
-    await libraryPage.get();
-    await libraryPage.playExploration('voiceoverPlayerTest');
-    await explorationPlayerPage.expectContentToMatch(
-      async function(richTextChecker) {
-        await richTextChecker.readPlainText('This is the first card.');
-        await richTextChecker.readRteComponent('Math', 'abc');
-      });
-    await explorationPlayerPage.expandAudioBar();
-    await explorationPlayerPage.pressPlayButton();
-    await explorationPlayerPage.expectAudioToBePlaying();
-    await explorationPlayerPage.pressPauseButton();
-    await explorationPlayerPage.expectAudioToBePaused();
-  });
-
-=======
->>>>>>> bb4c1c48
   it('should play voiceovers for multiple languages', async function() {
     await libraryPage.get();
     await libraryPage.playExploration('voiceoverPlayerTest');
