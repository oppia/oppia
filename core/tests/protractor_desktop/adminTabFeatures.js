--- conflicted
+++ resolved
@@ -57,32 +57,6 @@
     await users.logout();
   });
 
-<<<<<<< HEAD
-  it('should run,verify and stop one-off jobs', async function() {
-    await users.createAndLoginCurriculumAdminUser(
-      'adminA@adminTab.com', 'alphaMan');
-    await adminPage.getJobsTab();
-
-    // The following jobs are selected arbitrarily.
-    await adminPage.startOneOffJob('FeedbackThreadCacheOneOffJob');
-    await adminPage.expectJobToBeRunning('FeedbackThreadCacheOneOffJob');
-    await adminPage.expectNumberOfRunningOneOffJobs(1);
-
-    await adminPage.startOneOffJob('ExplorationValidityJobManager');
-    await adminPage.expectJobToBeRunning('ExplorationValidityJobManager');
-    await adminPage.expectNumberOfRunningOneOffJobs(2);
-
-    await adminPage.stopOneOffJob('FeedbackThreadCacheOneOffJob');
-    await adminPage.expectJobToBeRunning('ExplorationValidityJobManager');
-    await adminPage.expectNumberOfRunningOneOffJobs(1);
-
-    await adminPage.stopOneOffJob('ExplorationValidityJobManager');
-    await adminPage.expectNumberOfRunningOneOffJobs(0);
-    await users.logout();
-  });
-
-=======
->>>>>>> 7ae971d4
   afterEach(async function() {
     await general.checkForConsoleErrors([]);
   });
