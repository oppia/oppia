// Copyright 2019 The Oppia Authors. All Rights Reserved.
//
// Licensed under the Apache License, Version 2.0 (the "License");
// you may not use this file except in compliance with the License.
// You may obtain a copy of the License at
//
//      http://www.apache.org/licenses/LICENSE-2.0
//
// Unless required by applicable law or agreed to in writing, software
// distributed under the License is distributed on an "AS-IS" BASIS,
// WITHOUT WARRANTIES OR CONDITIONS OF ANY KIND, either express or implied.
// See the License for the specific language governing permissions and
// limitations under the License.

/**
 * @fileoverview End-to-end tests for additional features of the exploration
 * editor and player. Additional features include those features without which
 * an exploration can still be published. These include hints, solutions,
 * refresher explorations, state parameters, etc.
 */

var forms = require('../protractor_utils/forms.js');
var general = require('../protractor_utils/general.js');
var users = require('../protractor_utils/users.js');
var waitFor = require('../protractor_utils/waitFor.js');
var workflow = require('../protractor_utils/workflow.js');
var action = require('../protractor_utils/action.js');

var ExplorationEditorPage =
  require('../protractor_utils/ExplorationEditorPage.js');
var ExplorationPlayerPage =
  require('../protractor_utils/ExplorationPlayerPage.js');
var LibraryPage = require('../protractor_utils/LibraryPage.js');

describe('Full exploration editor', function() {
  var explorationPlayerPage = null;
  var explorationEditorPage = null;
  var explorationEditorMainTab = null;
  var explorationEditorSettingsTab = null;
  var libraryPage = null;

  beforeAll(function() {
    explorationPlayerPage = new ExplorationPlayerPage.ExplorationPlayerPage();
    explorationEditorPage = new ExplorationEditorPage.ExplorationEditorPage();
    explorationEditorMainTab = explorationEditorPage.getMainTab();
    explorationEditorSettingsTab = explorationEditorPage.getSettingsTab();
    libraryPage = new LibraryPage.LibraryPage();
  });

  it('should walk through the tutorial when user repeatedly clicks Next',
    async function() {
      await users.createUser(
        'userTutorial@stateEditor.com', 'userTutorialStateEditor');
      await users.login('userTutorial@stateEditor.com');
      await workflow.createExplorationAndStartTutorial();
      await explorationEditorMainTab.startTutorial();
      await explorationEditorMainTab.playTutorial();
      await explorationEditorMainTab.finishTutorial();
      await users.logout();
    }
  );

  it('should generate warning message if card height limit is exceeded',
    async function() {
      await users.createUser('user@heightWarning.com', 'userHeightWarning');
      await users.login('user@heightWarning.com');

      await workflow.createExploration();

      var postTutorialPopover = element(by.css('.popover-content'));
      var stateEditButton = element(
        by.css('.protractor-test-edit-content-pencil-button'));
      await waitFor.invisibilityOf(
        postTutorialPopover, 'Post-tutorial popover does not disappear.');
      await action.click('State Edit Button', stateEditButton);
      var stateEditorTag = element(by.tagName('state-content-editor'));
      var stateContentEditor = stateEditorTag.element(
        by.css('.protractor-test-state-content-editor'));
      await waitFor.visibilityOf(
        stateContentEditor,
        'stateContentEditor taking too long to appear to set content');
      var richTextEditor = await forms.RichTextEditor(stateContentEditor);

      var content = 'line1\n\n\n\nline2\n\n\n\nline3\n\n\nline4';

      var heightMessage = element(by.css('.oppia-card-height-limit-warning'));
      await richTextEditor.appendPlainText(content);
      expect(await heightMessage.isPresent()).toBe(false);

      await richTextEditor.appendPlainText('\n\n\nline5');
      await waitFor.visibilityOf(
        heightMessage, 'Card height limit message not displayed');

      await richTextEditor.appendPlainText('\b\b\b\b\b\b\b\b');
      expect(await heightMessage.isPresent()).toBe(false);

      await richTextEditor.appendPlainText('\n\n\nline5');
      await waitFor.visibilityOf(
        heightMessage, 'Card height limit message not displayed');

      var hideHeightWarningIcon = element(
        by.css('.oppia-hide-card-height-warning-icon'));
      await action.click('Hide Height Warning icon', hideHeightWarningIcon);
      await waitFor.invisibilityOf(
        heightMessage, 'Height message taking too long to disappear.');

      await users.logout();
    });

  it('should handle discarding changes, navigation, deleting states, ' +
      'changing the first state, displaying content, deleting responses and ' +
      'switching to preview mode', async function() {
    await users.createUser('user5@editorAndPlayer.com', 'user5EditorAndPlayer');
    await users.login('user5@editorAndPlayer.com');

    await workflow.createExploration();
    await explorationEditorMainTab.setStateName('card1');
    await explorationEditorMainTab.expectCurrentStateToBe('card1');
    await explorationEditorMainTab.setContent(
      await forms.toRichText('card1 content'));
    await explorationEditorMainTab.setInteraction('TextInput');
    await (
      await explorationEditorMainTab.getResponseEditor('default')
    ).setDestination('final card', true, null);
    await (
      await explorationEditorMainTab.getResponseEditor('default')
    ).setDestination('card2', true, null);
    await explorationEditorMainTab.moveToState('card2');
    // NOTE: we must move to the state before checking state names to avoid
    // inexplicable failures of the protractor utility that reads state names
    // (the user-visible names are fine either way). See issue 732 for more.
    await explorationEditorMainTab.expectStateNamesToBe(
      ['final card', 'card1', 'card2']);
    await explorationEditorMainTab.setInteraction('EndExploration');

    // Check discarding of changes.
    await explorationEditorPage.discardChanges();
    await explorationEditorMainTab.expectCurrentStateToBe(
      general.FIRST_STATE_DEFAULT_NAME);
    await explorationEditorMainTab.setStateName('first');
    await explorationEditorMainTab.expectCurrentStateToBe('first');
    await explorationEditorMainTab.setContent(
      await forms.toRichText('card1 content'));

    // Check deletion of states and changing the first state.
    await explorationEditorMainTab.setInteraction('TextInput');
    await (
      await explorationEditorMainTab.getResponseEditor('default')
    ).setDestination('final card', true, null);
    await (
      await explorationEditorMainTab.getResponseEditor('default')
    ).setDestination('second', true, null);
    await explorationEditorMainTab.moveToState('second');
    await explorationEditorMainTab.expectStateNamesToBe(
      ['final card', 'first', 'second']);
    await explorationEditorMainTab.expectCurrentStateToBe('second');
    await explorationEditorPage.navigateToSettingsTab();
    await explorationEditorSettingsTab.expectAvailableFirstStatesToBe(
      ['final card', 'first', 'second']);
    await explorationEditorSettingsTab.setFirstState('second');
    await explorationEditorPage.navigateToMainTab();
    await explorationEditorMainTab.moveToState('first');
    await explorationEditorMainTab.deleteState('first');
    await explorationEditorMainTab.expectCurrentStateToBe('second');
    await explorationEditorMainTab.expectStateNamesToBe([
      'final card', 'second']);

    // Check behaviour of the back button.
    await explorationEditorPage.navigateToSettingsTab();
    await explorationEditorSettingsTab.setObjective('do some stuff here');
    await explorationEditorPage.navigateToMainTab();
    var explorationId = await general.getExplorationIdFromEditor();
    expect(await browser.getCurrentUrl()).toEqual(
      general.SERVER_URL_PREFIX + general.EDITOR_URL_SLICE +
      explorationId + '#/gui/second');
    await browser.navigate().back();
    expect(await browser.getCurrentUrl()).toEqual(
      general.SERVER_URL_PREFIX + general.EDITOR_URL_SLICE +
      explorationId + '#/settings');
    await browser.navigate().back();
    expect(await browser.getCurrentUrl()).toEqual(
      general.SERVER_URL_PREFIX + general.EDITOR_URL_SLICE +
      explorationId + '#/gui/second');

    // Refreshing to prevent stale elements after backing from previous page.
    await browser.driver.navigate().refresh();
    await explorationEditorMainTab.setContent(async function(richTextEditor) {
      await richTextEditor.appendItalicText('Welcome');
    });
    await explorationEditorMainTab.expectContentToMatch(
      async function(richTextChecker) {
        await richTextChecker.readItalicText('Welcome');
      }
    );
    await explorationEditorMainTab.setInteraction('NumericInput');
    // Check display of content & interaction in the editor.
    await explorationEditorMainTab.expectInteractionToMatch('NumericInput');

    // Check deletion of groups.
    var responseEditor = await explorationEditorMainTab.getResponseEditor(
      'default');
    await responseEditor.setFeedback(await forms.toRichText('Farewell'));
    await responseEditor.setDestination(null, false, null);
    await responseEditor.expectAvailableDestinationsToBe([
      'second', 'final card']);
    await responseEditor.setDestination('final card', false, null);
    await responseEditor.expectAvailableDestinationsToBe([
      'second', 'final card']);
    await explorationEditorMainTab.addResponse(
      'NumericInput', null, 'final card', false,
      'IsGreaterThan', 2);
    await (
      await explorationEditorMainTab.getResponseEditor(0)
    ).deleteResponse();

    // Setup a terminating state.
    await explorationEditorMainTab.moveToState('final card');
    await explorationEditorMainTab.setInteraction('EndExploration');

    // Check that preview/editor switch doesn't change state.
    await explorationEditorPage.navigateToPreviewTab();
    await explorationPlayerPage.expectExplorationToBeOver();
    await explorationEditorPage.navigateToMainTab();
    await explorationEditorMainTab.expectCurrentStateToBe('final card');
    await explorationEditorMainTab.moveToState('second');

    // Check editor preview tab.
    await explorationEditorPage.navigateToPreviewTab();
    await explorationPlayerPage.expectContentToMatch(
      async function(richTextEditor) {
        await richTextEditor.readItalicText('Welcome');
      }
    );
    await explorationPlayerPage.expectInteractionToMatch('NumericInput');
    await explorationPlayerPage.submitAnswer('NumericInput', 6);
    // This checks the previously-deleted group no longer applies.
    await explorationPlayerPage.expectLatestFeedbackToMatch(
      await forms.toRichText('Farewell'));
    await explorationPlayerPage.clickThroughToNextCard();
    await explorationPlayerPage.expectExplorationToBeOver();
    await explorationEditorPage.discardChanges();
    await users.logout();
  });

  it(
    'should handle multiple rules in an answer group and also disallow ' +
      'editing of a read-only exploration', async function() {
<<<<<<< HEAD
      await users.createUser(
        'user6@editorAndPlayer.com', 'user6EditorAndPlayer');
      await users.createUser(
        'user7@editorAndPlayer.com', 'user7EditorAndPlayer');
      await users.login('user6@editorAndPlayer.com');
      await workflow.createExploration();
=======
    await users.createUser('user6@editorAndPlayer.com', 'user6EditorAndPlayer');
    await users.createUser('user7@editorAndPlayer.com', 'user7EditorAndPlayer');
    await users.login('user6@editorAndPlayer.com');
    await workflow.createExploration();

    // Create an exploration with multiple groups.
    await explorationEditorMainTab.setStateName('first card');
    await explorationEditorMainTab.setContent(await forms.toRichText(
      'How are you feeling?'));
    await explorationEditorMainTab.setInteraction('TextInput');
    await explorationEditorMainTab.addResponse(
      'TextInput', await forms.toRichText('You must be happy!'),
      null, false, 'Equals', ['happy']);
    await explorationEditorMainTab.addResponse(
      'TextInput', await forms.toRichText('No being sad!'),
      null, false, 'Contains', ['sad']);
    var responseEditor = await explorationEditorMainTab.getResponseEditor(
      'default');
    await responseEditor.setFeedback(await forms.toRichText(
      'Okay, now this is just becoming annoying.'));
    await responseEditor.setDestination('final card', true, null);

    // Now, set multiple rules to a single answer group.
    responseEditor = await explorationEditorMainTab.getResponseEditor(0);
    await responseEditor.addRule('TextInput', 'Contains', ['meh', 'okay']);

    // Ensure that the only rule for this group cannot be deleted.
    await (
      await explorationEditorMainTab.getResponseEditor(1)
    ).expectCannotDeleteRule(0);

    // Setup a terminating state.
    await explorationEditorMainTab.moveToState('final card');
    await explorationEditorMainTab.setInteraction('EndExploration');

    // Save.
    await explorationEditorPage.navigateToSettingsTab();
    await explorationEditorSettingsTab.setTitle('Testing multiple rules');
    await explorationEditorSettingsTab.setCategory('Algebra');
    await explorationEditorSettingsTab.setObjective('To assess happiness.');
    await explorationEditorSettingsTab.openAndClosePreviewSummaryTile();
    await explorationEditorPage.saveChanges();
    await workflow.publishExploration();

    // Login as another user and verify that the exploration editor does not
    // allow the second user to modify the exploration.
    await users.logout();
    await users.login('user7@editorAndPlayer.com');
    // 2nd user finds an exploration, plays it and then try to access
    // its editor via /create/explorationId.
    await libraryPage.get();
    await libraryPage.findExploration('Testing multiple rules');
    await libraryPage.playExploration('Testing multiple rules');
    var explorationId = await general.getExplorationIdFromPlayer();
    await browser.get(
      general.SERVER_URL_PREFIX + general.EDITOR_URL_SLICE + explorationId);
    await explorationEditorMainTab.exitTutorial();

    // Verify nothing can change with this user.
    await explorationEditorMainTab.expectInteractionToMatch('TextInput');
    await explorationEditorMainTab.expectCannotDeleteInteraction();
    await explorationEditorMainTab.expectCannotAddResponse();
    await explorationEditorPage.expectCannotSaveChanges();

    // Check answer group 1.
    responseEditor = await explorationEditorMainTab.getResponseEditor(0);
    await responseEditor.expectCannotSetFeedback();
    await responseEditor.expectCannotSetDestination();
    await responseEditor.expectCannotDeleteResponse();
    await responseEditor.expectCannotAddRule();
    await responseEditor.expectCannotDeleteRule(0);
    await responseEditor.expectCannotDeleteRule(1);

    // Check answer group 2.
    responseEditor = await explorationEditorMainTab.getResponseEditor(1);
    await responseEditor.expectCannotSetFeedback();
    await responseEditor.expectCannotSetDestination();
    await responseEditor.expectCannotDeleteResponse();
    await responseEditor.expectCannotAddRule();
    await responseEditor.expectCannotDeleteRule(0);

    // Check default outcome.
    responseEditor = await explorationEditorMainTab.getResponseEditor(
      'default');
    await responseEditor.expectCannotSetFeedback();
    await responseEditor.expectCannotSetDestination();

    // Check editor preview tab to verify multiple rules are working.
    await general.moveToPlayer();
    await explorationPlayerPage.expectContentToMatch(
      await forms.toRichText('How are you feeling?'));
    await explorationPlayerPage.expectInteractionToMatch('TextInput');

    await explorationPlayerPage.submitAnswer(
      'TextInput', 'Fine...I\'m doing okay');
    await explorationPlayerPage.expectLatestFeedbackToMatch(
      await forms.toRichText('You must be happy!'));

    await explorationPlayerPage.submitAnswer('TextInput', 'meh, I\'m so-so');
    await explorationPlayerPage.expectLatestFeedbackToMatch(
      await forms.toRichText('You must be happy!'));

    // Finish the exploration.
    await explorationPlayerPage.submitAnswer('TextInput', 'Whatever...');
>>>>>>> f938db20

      // Create an exploration with multiple groups.
      await explorationEditorMainTab.setStateName('first card');
      await explorationEditorMainTab.setContent(await forms.toRichText(
        'How are you feeling?'));
      await explorationEditorMainTab.setInteraction('TextInput');
      await explorationEditorMainTab.addResponse(
        'TextInput', await forms.toRichText('You must be happy!'),
        null, false, 'Equals', 'happy');
      await explorationEditorMainTab.addResponse(
        'TextInput', await forms.toRichText('No being sad!'),
        null, false, 'Contains', 'sad');
      var responseEditor = await explorationEditorMainTab.getResponseEditor(
        'default');
      await responseEditor.setFeedback(await forms.toRichText(
        'Okay, now this is just becoming annoying.'));
      await responseEditor.setDestination('final card', true, null);

      // Now, add multiple rules to a single answer group.
      responseEditor = await explorationEditorMainTab.getResponseEditor(0);
      await responseEditor.addRule('TextInput', 'Contains', 'meh');
      await responseEditor.addRule('TextInput', 'Contains', 'okay');

      // Ensure that the only rule for this group cannot be deleted.
      await (
        await explorationEditorMainTab.getResponseEditor(1)
      ).expectCannotDeleteRule(0);

      // Setup a terminating state.
      await explorationEditorMainTab.moveToState('final card');
      await explorationEditorMainTab.setInteraction('EndExploration');

      // Save.
      await explorationEditorPage.navigateToSettingsTab();
      await explorationEditorSettingsTab.setTitle('Testing multiple rules');
      await explorationEditorSettingsTab.setCategory('Algebra');
      await explorationEditorSettingsTab.setObjective('To assess happiness.');
      await explorationEditorSettingsTab.openAndClosePreviewSummaryTile();
      await explorationEditorPage.saveChanges();
      await workflow.publishExploration();

      // Login as another user and verify that the exploration editor does not
      // allow the second user to modify the exploration.
      await users.logout();
      await users.login('user7@editorAndPlayer.com');
      // 2nd user finds an exploration, plays it and then try to access
      // its editor via /create/explorationId.
      await libraryPage.get();
      await libraryPage.findExploration('Testing multiple rules');
      await libraryPage.playExploration('Testing multiple rules');
      var explorationId = await general.getExplorationIdFromPlayer();
      await browser.get(
        general.SERVER_URL_PREFIX + general.EDITOR_URL_SLICE + explorationId);
      await explorationEditorMainTab.exitTutorial();

      // Verify nothing can change with this user.
      await explorationEditorMainTab.expectInteractionToMatch('TextInput');
      await explorationEditorMainTab.expectCannotDeleteInteraction();
      await explorationEditorMainTab.expectCannotAddResponse();
      await explorationEditorPage.expectCannotSaveChanges();

      // Check answer group 1.
      responseEditor = await explorationEditorMainTab.getResponseEditor(0);
      await responseEditor.expectCannotSetFeedback();
      await responseEditor.expectCannotSetDestination();
      await responseEditor.expectCannotDeleteResponse();
      await responseEditor.expectCannotAddRule();
      await responseEditor.expectCannotDeleteRule(0);
      await responseEditor.expectCannotDeleteRule(1);

      // Check answer group 2.
      responseEditor = await explorationEditorMainTab.getResponseEditor(1);
      await responseEditor.expectCannotSetFeedback();
      await responseEditor.expectCannotSetDestination();
      await responseEditor.expectCannotDeleteResponse();
      await responseEditor.expectCannotAddRule();
      await responseEditor.expectCannotDeleteRule(0);

      // Check default outcome.
      responseEditor = await explorationEditorMainTab.getResponseEditor(
        'default');
      await responseEditor.expectCannotSetFeedback();
      await responseEditor.expectCannotSetDestination();

      // Check editor preview tab to verify multiple rules are working.
      await general.moveToPlayer();
      await explorationPlayerPage.expectContentToMatch(
        await forms.toRichText('How are you feeling?'));
      await explorationPlayerPage.expectInteractionToMatch('TextInput');

      await explorationPlayerPage.submitAnswer(
        'TextInput', 'Fine...I\'m doing okay');
      await explorationPlayerPage.expectLatestFeedbackToMatch(
        await forms.toRichText('You must be happy!'));

      await explorationPlayerPage.submitAnswer('TextInput', 'meh, I\'m so-so');
      await explorationPlayerPage.expectLatestFeedbackToMatch(
        await forms.toRichText('You must be happy!'));

      // Finish the exploration.
      await explorationPlayerPage.submitAnswer('TextInput', 'Whatever...');

      await explorationPlayerPage.expectLatestFeedbackToMatch(
        await forms.toRichText('Okay, now this is just becoming annoying.'));
      await explorationPlayerPage.clickThroughToNextCard();
      await explorationPlayerPage.expectExplorationToBeOver();
      await users.logout();
    });

  it('should delete interactions cleanly', async function() {
    await users.createUser('user8@editorAndPlayer.com', 'user8EditorAndPlayer');
    await users.login('user8@editorAndPlayer.com');
    await workflow.createExploration();
    await explorationEditorMainTab.setContent(await forms.toRichText(
      'How are you feeling?'));
    await explorationEditorMainTab.setInteraction('EndExploration');
    await explorationEditorMainTab.deleteInteraction();
    await explorationEditorPage.navigateToPreviewTab();
    await explorationEditorPage.navigateToMainTab();
    await explorationEditorMainTab.setInteraction('TextInput');
    await explorationEditorMainTab.addResponse(
      'TextInput', await forms.toRichText('Happy!'), null, false, 'Equals',
      ['happy']);
    await explorationEditorMainTab.expectInteractionToMatch('TextInput');
    await explorationEditorPage.saveChanges();
    await explorationEditorMainTab.deleteInteraction();
    await explorationEditorMainTab.setInteraction('EndExploration');
    await explorationEditorMainTab.expectInteractionToMatch('EndExploration');
    await users.logout();
  });

  afterEach(async function() {
    await general.checkForConsoleErrors([]);
  });
});<|MERGE_RESOLUTION|>--- conflicted
+++ resolved
@@ -245,16 +245,10 @@
   it(
     'should handle multiple rules in an answer group and also disallow ' +
       'editing of a read-only exploration', async function() {
-<<<<<<< HEAD
-      await users.createUser(
-        'user6@editorAndPlayer.com', 'user6EditorAndPlayer');
-      await users.createUser(
-        'user7@editorAndPlayer.com', 'user7EditorAndPlayer');
-      await users.login('user6@editorAndPlayer.com');
-      await workflow.createExploration();
-=======
-    await users.createUser('user6@editorAndPlayer.com', 'user6EditorAndPlayer');
-    await users.createUser('user7@editorAndPlayer.com', 'user7EditorAndPlayer');
+    await users.createUser(
+      'user6@editorAndPlayer.com', 'user6EditorAndPlayer');
+    await users.createUser(
+      'user7@editorAndPlayer.com', 'user7EditorAndPlayer');
     await users.login('user6@editorAndPlayer.com');
     await workflow.createExploration();
 
@@ -357,115 +351,13 @@
 
     // Finish the exploration.
     await explorationPlayerPage.submitAnswer('TextInput', 'Whatever...');
->>>>>>> f938db20
-
-      // Create an exploration with multiple groups.
-      await explorationEditorMainTab.setStateName('first card');
-      await explorationEditorMainTab.setContent(await forms.toRichText(
-        'How are you feeling?'));
-      await explorationEditorMainTab.setInteraction('TextInput');
-      await explorationEditorMainTab.addResponse(
-        'TextInput', await forms.toRichText('You must be happy!'),
-        null, false, 'Equals', 'happy');
-      await explorationEditorMainTab.addResponse(
-        'TextInput', await forms.toRichText('No being sad!'),
-        null, false, 'Contains', 'sad');
-      var responseEditor = await explorationEditorMainTab.getResponseEditor(
-        'default');
-      await responseEditor.setFeedback(await forms.toRichText(
-        'Okay, now this is just becoming annoying.'));
-      await responseEditor.setDestination('final card', true, null);
-
-      // Now, add multiple rules to a single answer group.
-      responseEditor = await explorationEditorMainTab.getResponseEditor(0);
-      await responseEditor.addRule('TextInput', 'Contains', 'meh');
-      await responseEditor.addRule('TextInput', 'Contains', 'okay');
-
-      // Ensure that the only rule for this group cannot be deleted.
-      await (
-        await explorationEditorMainTab.getResponseEditor(1)
-      ).expectCannotDeleteRule(0);
-
-      // Setup a terminating state.
-      await explorationEditorMainTab.moveToState('final card');
-      await explorationEditorMainTab.setInteraction('EndExploration');
-
-      // Save.
-      await explorationEditorPage.navigateToSettingsTab();
-      await explorationEditorSettingsTab.setTitle('Testing multiple rules');
-      await explorationEditorSettingsTab.setCategory('Algebra');
-      await explorationEditorSettingsTab.setObjective('To assess happiness.');
-      await explorationEditorSettingsTab.openAndClosePreviewSummaryTile();
-      await explorationEditorPage.saveChanges();
-      await workflow.publishExploration();
-
-      // Login as another user and verify that the exploration editor does not
-      // allow the second user to modify the exploration.
-      await users.logout();
-      await users.login('user7@editorAndPlayer.com');
-      // 2nd user finds an exploration, plays it and then try to access
-      // its editor via /create/explorationId.
-      await libraryPage.get();
-      await libraryPage.findExploration('Testing multiple rules');
-      await libraryPage.playExploration('Testing multiple rules');
-      var explorationId = await general.getExplorationIdFromPlayer();
-      await browser.get(
-        general.SERVER_URL_PREFIX + general.EDITOR_URL_SLICE + explorationId);
-      await explorationEditorMainTab.exitTutorial();
-
-      // Verify nothing can change with this user.
-      await explorationEditorMainTab.expectInteractionToMatch('TextInput');
-      await explorationEditorMainTab.expectCannotDeleteInteraction();
-      await explorationEditorMainTab.expectCannotAddResponse();
-      await explorationEditorPage.expectCannotSaveChanges();
-
-      // Check answer group 1.
-      responseEditor = await explorationEditorMainTab.getResponseEditor(0);
-      await responseEditor.expectCannotSetFeedback();
-      await responseEditor.expectCannotSetDestination();
-      await responseEditor.expectCannotDeleteResponse();
-      await responseEditor.expectCannotAddRule();
-      await responseEditor.expectCannotDeleteRule(0);
-      await responseEditor.expectCannotDeleteRule(1);
-
-      // Check answer group 2.
-      responseEditor = await explorationEditorMainTab.getResponseEditor(1);
-      await responseEditor.expectCannotSetFeedback();
-      await responseEditor.expectCannotSetDestination();
-      await responseEditor.expectCannotDeleteResponse();
-      await responseEditor.expectCannotAddRule();
-      await responseEditor.expectCannotDeleteRule(0);
-
-      // Check default outcome.
-      responseEditor = await explorationEditorMainTab.getResponseEditor(
-        'default');
-      await responseEditor.expectCannotSetFeedback();
-      await responseEditor.expectCannotSetDestination();
-
-      // Check editor preview tab to verify multiple rules are working.
-      await general.moveToPlayer();
-      await explorationPlayerPage.expectContentToMatch(
-        await forms.toRichText('How are you feeling?'));
-      await explorationPlayerPage.expectInteractionToMatch('TextInput');
-
-      await explorationPlayerPage.submitAnswer(
-        'TextInput', 'Fine...I\'m doing okay');
-      await explorationPlayerPage.expectLatestFeedbackToMatch(
-        await forms.toRichText('You must be happy!'));
-
-      await explorationPlayerPage.submitAnswer('TextInput', 'meh, I\'m so-so');
-      await explorationPlayerPage.expectLatestFeedbackToMatch(
-        await forms.toRichText('You must be happy!'));
-
-      // Finish the exploration.
-      await explorationPlayerPage.submitAnswer('TextInput', 'Whatever...');
-
-      await explorationPlayerPage.expectLatestFeedbackToMatch(
-        await forms.toRichText('Okay, now this is just becoming annoying.'));
-      await explorationPlayerPage.clickThroughToNextCard();
-      await explorationPlayerPage.expectExplorationToBeOver();
-      await users.logout();
-    });
+
+    await explorationPlayerPage.expectLatestFeedbackToMatch(
+      await forms.toRichText('Okay, now this is just becoming annoying.'));
+    await explorationPlayerPage.clickThroughToNextCard();
+    await explorationPlayerPage.expectExplorationToBeOver();
+    await users.logout();
+  });
 
   it('should delete interactions cleanly', async function() {
     await users.createUser('user8@editorAndPlayer.com', 'user8EditorAndPlayer');
