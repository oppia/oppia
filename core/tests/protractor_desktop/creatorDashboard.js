// Copyright 2019 The Oppia Authors. All Rights Reserved.
//
// Licensed under the Apache License, Version 2.0 (the "License");
// you may not use this file except in compliance with the License.
// You may obtain a copy of the License at
//
//      http://www.apache.org/licenses/LICENSE-2.0
//
// Unless required by applicable law or agreed to in writing, software
// distributed under the License is distributed on an "AS-IS" BASIS,
// WITHOUT WARRANTIES OR CONDITIONS OF ANY KIND, either express or implied.
// See the License for the specific language governing permissions and
// limitations under the License.

/**
 * @fileoverview End-to-end tests for the creator dashboard page.
 */

var general = require('../protractor_utils/general.js');
var users = require('../protractor_utils/users.js');
var workflow = require('../protractor_utils/workflow.js');

var CreatorDashboardPage =
  require('../protractor_utils/CreatorDashboardPage.js');
var ExplorationPlayerPage =
  require('../protractor_utils/ExplorationPlayerPage.js');
var LibraryPage = require('../protractor_utils/LibraryPage.js');
var SubscriptionDashboardPage =
  require('../protractor_utils/SubscriptionDashboardPage.js');

describe('Creator dashboard functionality', function() {
  var EXPLORATION_TITLE_1 = 'Exploration 1';
  var EXPLORATION_TITLE_2 = 'Exploration 2';
  var EXPLORATION_TITLE_3 = 'Exploration 3';
  var EXPLORATION_TITLE_4 = 'Exploration 4';
  var EXPLORATION_TITLE_5 = 'Exploration 5';
  var EXPLORATION_TITLE_6 = 'Exploration 6';
  var EXPLORATION_OBJECTIVE = 'To explore something';
  var EXPLORATION_CATEGORY = 'Algorithms';
  var EXPLORATION_LANGUAGE = 'English';

  var creatorDashboardPage = null;
  var explorationPlayerPage = null;
  var libraryPage = null;
  var subscriptionDashboardPage = null;

  beforeAll(function() {
    libraryPage = new LibraryPage.LibraryPage();
    creatorDashboardPage = new CreatorDashboardPage.CreatorDashboardPage();
    explorationPlayerPage = new ExplorationPlayerPage.ExplorationPlayerPage();
    subscriptionDashboardPage =
      new SubscriptionDashboardPage.SubscriptionDashboardPage();
  });

  it('should display correct stats on dashboard', async function() {
    var feedback = 'A good exploration. Would love to see a few more questions';
    // Create required users.
    await users.createUser(
      'user1@creatorDashboard.com', 'creatorDashboardOwner');
    await users.createUser('user2@creatorDashboard.com', 'learner2');
    await users.createUser('user3@creatorDashboard.com', 'learner3');
    await users.createUser('user4@creatorDashboard.com', 'learner4');

    await users.login('user1@creatorDashboard.com');
    // Set expectWelcomeModal: true.
    await workflow.createAndPublishExploration(
      EXPLORATION_TITLE_1,
      EXPLORATION_CATEGORY,
      EXPLORATION_OBJECTIVE,
      EXPLORATION_LANGUAGE,
      true
    );
    await creatorDashboardPage.get();
    // Set expectWelcomeModal: false.
    await workflow.createAndPublishExploration(
      EXPLORATION_TITLE_2,
      EXPLORATION_CATEGORY,
      EXPLORATION_OBJECTIVE,
<<<<<<< HEAD
      EXPLORATION_LANGUAGE,
      false
    );
=======
      EXPLORATION_LANGUAGE);
    await users.logout();
>>>>>>> c0f62c71

    await users.login('user2@creatorDashboard.com');
    await subscriptionDashboardPage.navigateToUserSubscriptionPage(
      'creatorDashboardOwner');
    await subscriptionDashboardPage.navigateToSubscriptionButton();
    await libraryPage.get();
    await libraryPage.findExploration(EXPLORATION_TITLE_1);
    await libraryPage.playExploration(EXPLORATION_TITLE_1);
    await explorationPlayerPage.rateExploration(3);
    await users.logout();

    await users.login('user3@creatorDashboard.com');
    await libraryPage.get();
    await libraryPage.findExploration(EXPLORATION_TITLE_1);
    await libraryPage.playExploration(EXPLORATION_TITLE_1);
    await explorationPlayerPage.rateExploration(5);
    await explorationPlayerPage.submitFeedback(feedback);
    await users.logout();

    await users.login('user1@creatorDashboard.com');
    await creatorDashboardPage.get();
    expect(await creatorDashboardPage.getAverageRating()).toEqual('4');
    expect(await creatorDashboardPage.getTotalPlays()).toEqual('2');
    expect(await creatorDashboardPage.getOpenFeedbacks()).toEqual('1');
    expect(await creatorDashboardPage.getSubscribers()).toEqual('1');
    await users.logout();

    await users.login('user4@creatorDashboard.com');
    await subscriptionDashboardPage.navigateToUserSubscriptionPage(
      'creatorDashboardOwner');
    await subscriptionDashboardPage.navigateToSubscriptionButton();
    await libraryPage.get();
    await libraryPage.findExploration(EXPLORATION_TITLE_2);
    await libraryPage.playExploration(EXPLORATION_TITLE_2);
    await explorationPlayerPage.rateExploration(4);
    await explorationPlayerPage.submitFeedback(feedback);
    await users.logout();

    await users.login('user1@creatorDashboard.com');
    await creatorDashboardPage.get();
    expect(await creatorDashboardPage.getAverageRating()).toEqual('4');
    expect(await creatorDashboardPage.getTotalPlays()).toEqual('3');
    expect(await creatorDashboardPage.getOpenFeedbacks()).toEqual('2');
    expect(await creatorDashboardPage.getSubscribers()).toEqual('2');
    await users.logout();
  });

  it('should work fine in grid view', async function() {
    var feedback = 'A good exploration. Would love to see a few more questions';
    // Create required users.
    await users.createUser('user5@creatorDashboard.com', 'creatorDashboard');
    await users.createUser('user6@creatorDashboard.com', 'learner6');
    await users.createUser('user7@creatorDashboard.com', 'learner7');

    await users.login('user5@creatorDashboard.com');
    // Set expectWelcomeModal: true.
    await workflow.createAndPublishExploration(
      EXPLORATION_TITLE_3,
      EXPLORATION_CATEGORY,
      EXPLORATION_OBJECTIVE,
      EXPLORATION_LANGUAGE,
      true
    );
    await creatorDashboardPage.get();
    // Set expectWelcomeModal: false.
    await workflow.createAndPublishExploration(
      EXPLORATION_TITLE_4,
      EXPLORATION_CATEGORY,
      EXPLORATION_OBJECTIVE,
      EXPLORATION_LANGUAGE,
      false
    );
    await users.logout();
    await users.login('user6@creatorDashboard.com');
    await libraryPage.get();
    await libraryPage.findExploration(EXPLORATION_TITLE_3);
    await libraryPage.playExploration(EXPLORATION_TITLE_3);
    await explorationPlayerPage.rateExploration(3);
    await users.logout();

    await users.login('user7@creatorDashboard.com');
    await libraryPage.get();
    await libraryPage.findExploration(EXPLORATION_TITLE_4);
    await libraryPage.playExploration(EXPLORATION_TITLE_4);
    await explorationPlayerPage.rateExploration(5);
    await explorationPlayerPage.submitFeedback(feedback);
    await users.logout();

    await users.login('user5@creatorDashboard.com');
    await creatorDashboardPage.get();
    var titles = await creatorDashboardPage.getExpSummaryTileTitles();
    expect(titles.length).toEqual(2);
    expect(await titles[0].getText()).toEqual(EXPLORATION_TITLE_4);
    expect(await titles[1].getText()).toEqual(EXPLORATION_TITLE_3);

    var ratings = await creatorDashboardPage.getExpSummaryTileRatings();
    expect(ratings.length).toEqual(2);
    expect(await ratings[0].getText()).toEqual('5.0');
    expect(await ratings[1].getText()).toEqual('3.0');

    var feedbackCount = await (
      creatorDashboardPage.getExpSummaryTileOpenFeedbackCount());
    expect(feedbackCount.length).toEqual(2);
    expect(await feedbackCount[0].getText()).toEqual('1');
    expect(await feedbackCount[1].getText()).toEqual('0');

    var views = await creatorDashboardPage.getExpSummaryTileViewsCount();
    expect(views.length).toEqual(2);
    expect(await views[0].getText()).toEqual('1');
    expect(await views[1].getText()).toEqual('1');

    await users.logout();
  });

  it('should work fine in list view', async function() {
    var feedback = 'A good exploration. Would love to see a few more questions';
    // Create required users.
    await users.createUser('user8@creatorDashboard.com', 'newCreatorDashboard');
    await users.createUser('user9@creatorDashboard.com', 'learner9');
    await users.createUser('user10@creatorDashboard.com', 'learner10');

    await users.login('user8@creatorDashboard.com');
    // Set expectWelcomeModal: true.
    await workflow.createAndPublishExploration(
      EXPLORATION_TITLE_5,
      EXPLORATION_CATEGORY,
      EXPLORATION_OBJECTIVE,
      EXPLORATION_LANGUAGE,
      true
    );
    await creatorDashboardPage.get();
    // Set expectWelcomeModal: false.
    await workflow.createAndPublishExploration(
      EXPLORATION_TITLE_6,
      EXPLORATION_CATEGORY,
      EXPLORATION_OBJECTIVE,
      EXPLORATION_LANGUAGE,
      false
    );
    await users.logout();
    await users.login('user9@creatorDashboard.com');
    await libraryPage.get();
    await libraryPage.findExploration(EXPLORATION_TITLE_5);
    await libraryPage.playExploration(EXPLORATION_TITLE_5);
    await explorationPlayerPage.rateExploration(3);
    await users.logout();

    await users.login('user10@creatorDashboard.com');
    await libraryPage.get();
    await libraryPage.findExploration(EXPLORATION_TITLE_6);
    await libraryPage.playExploration(EXPLORATION_TITLE_6);
    await explorationPlayerPage.rateExploration(5);
    await explorationPlayerPage.submitFeedback(feedback);
    await users.logout();

    await users.login('user8@creatorDashboard.com');
    await creatorDashboardPage.get();

    await creatorDashboardPage.getListView();

    var titles = await creatorDashboardPage.getExpSummaryRowTitles();
    expect(titles.length).toEqual(2);
    expect(await titles[0].getText()).toEqual(EXPLORATION_TITLE_6);
    expect(await titles[1].getText()).toEqual(EXPLORATION_TITLE_5);

    var ratings = await creatorDashboardPage.getExpSummaryRowRatings();
    expect(ratings.length).toEqual(2);
    expect(await ratings[0].getText()).toEqual('5.0');
    expect(await ratings[1].getText()).toEqual('3.0');

    var feedbackCount = await (
      creatorDashboardPage.getExpSummaryRowOpenFeedbackCount());
    expect(feedbackCount.length).toEqual(2);
    expect(await feedbackCount[0].getText()).toEqual('1');
    expect(await feedbackCount[1].getText()).toEqual('0');

    var views = await creatorDashboardPage.getExpSummaryRowViewsCount();
    expect(views.length).toEqual(2);
    expect(await views[0].getText()).toEqual('1');
    expect(await views[1].getText()).toEqual('1');

    await users.logout();
  });

  afterEach(async function() {
    await general.checkForConsoleErrors([]);
  });
});<|MERGE_RESOLUTION|>--- conflicted
+++ resolved
@@ -76,14 +76,10 @@
       EXPLORATION_TITLE_2,
       EXPLORATION_CATEGORY,
       EXPLORATION_OBJECTIVE,
-<<<<<<< HEAD
       EXPLORATION_LANGUAGE,
       false
     );
-=======
-      EXPLORATION_LANGUAGE);
-    await users.logout();
->>>>>>> c0f62c71
+    await users.logout();
 
     await users.login('user2@creatorDashboard.com');
     await subscriptionDashboardPage.navigateToUserSubscriptionPage(
