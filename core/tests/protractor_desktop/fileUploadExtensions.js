--- conflicted
+++ resolved
@@ -53,11 +53,7 @@
       // TODO(Jacob): Add test for image RTE component.
       await richTextEditor.addRteComponent('Math', 'x^2 + y^2');
       await richTextEditor.addRteComponent(
-<<<<<<< HEAD
-        'Svgdiagram', ['rectangle', 'bezier']);
-=======
-        'Svgdiagram', 'rectangle', 'A rectangle.');
->>>>>>> 69e1de8c
+        'Svgdiagram', ['rectangle', 'bezier'], 'A rectangle.');
     });
 
     await explorationEditorPage.navigateToPreviewTab();
@@ -68,11 +64,7 @@
         await richTextChecker.readPlainText('This is a math expression');
         await richTextChecker.readRteComponent('Math', 'x^2 + y^2');
         await richTextChecker.readRteComponent(
-<<<<<<< HEAD
-          'Svgdiagram', ['rectangle', 'bezier']);
-=======
-          'Svgdiagram', 'rectangle', 'A rectangle.');
->>>>>>> 69e1de8c
+          'Svgdiagram', ['rectangle', 'bezier'], 'A rectangle.');
       });
 
     await explorationEditorPage.discardChanges();
