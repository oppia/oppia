// Copyright 2016 The Oppia Authors. All Rights Reserved.
//
// Licensed under the Apache License, Version 2.0 (the "License");
// you may not use this file except in compliance with the License.
// You may obtain a copy of the License at
//
//      http://www.apache.org/licenses/LICENSE-2.0
//
// Unless required by applicable law or agreed to in writing, software
// distributed under the License is distributed on an "AS-IS" BASIS,
// WITHOUT WARRANTIES OR CONDITIONS OF ANY KIND, either express or implied.
// See the License for the specific language governing permissions and
// limitations under the License.

/**
 * @fileoverview Globals for the Karma test environment.
 */

var GLOBALS = {
  INTERACTION_SPECS: {
    TextInput: {
      is_terminal: false,
      description: 'Allows learners to enter arbitrary text strings.',
      display_mode: 'inline',
      name: 'Text Input',
      is_linear: false,
      customization_arg_specs:  [
        {
          default_value: '',
          name: 'placeholder',
          schema: {
            type: 'unicode'
          },
          description: 'Placeholder text (optional)'
        },
        {
          default_value: 1,
          name: 'rows',
          schema: {
            validators: [
              {
                id: 'is_at_least',
                min_value: 1
              },
              {
                id: 'is_at_most',
                max_value: 200
              }
            ],
            type: 'int'
          },
          description: 'Height (in rows)'
        }
      ],
      id: 'TextInput',
      default_outcome_heading: null,
      instructions: null,
      needs_summary: false,
      rule_descriptions: {
        StartsWith: 'starts with {{x|NormalizedString}}',
        FuzzyMatches: 'is similar to {{training_data|SetOfNormalizedString}}',
        FuzzyEquals:
          'is equal to {{x|NormalizedString}}, ' +
          'misspelled by at most one character',
        Contains: 'contains {{x|NormalizedString}}',
        CaseSensitiveEquals:
          'is equal to {{x|NormalizedString}}, taking case into account',
        Equals: 'is equal to {{x|NormalizedString}}'
      },
      is_string_classifier_trainable: true,
      is_trainable: true,
      narrow_instructions: null
    }
  },
  GADGET_SPECS: {},
  PANEL_SPECS: {},
  SUPPORTED_SITE_LANGUAGES: [{
    id: 'id',
    text: 'Bahasa Indonesia'
  }, {
    id: 'en',
    text: 'English'
  }],
  ASSET_DIR_PREFIX: '',
<<<<<<< HEAD
  AUDIO_URL_TEMPLATE: '/assets/test/<exploration_id>/audio/<filename>'
=======
  // This prefix is needed to correctly interpolate directive template URLs in
  // Karma tests. It is referenced by UrlInterpolationService.
  TEMPLATE_DIR_PREFIX: 'core/templates/dev/head'
>>>>>>> bc31014e
};

/* hashes for UrlInterpolationService tests */
var hashes = {
  '/hash_test.html': 'ijklmopq',
  '/path_test/hash_test.html': '123456789',
  '/hash_test.min.js': 'zyx12345',
  '/assets_test/hash_test.json': '987654321',
  '/pages_test/hash_test.html': 'abcd12345',
  '/images/hash_test.png': '98765fghij',
  '/gadgets/testType/static/images/testType.png': 'lmnopqrst',
  '/interactions/interTest/static/interTest.png' : '123654789'
};


/* This function overwrites the translationProvider for a dummy function
 * (customLoader). This is necessary to prevent the js test warnings about an
 * 'unexpected GET request' when the translationProvider tries to load the
 * translation files.
 * More info in the angular-translate documentation:
 *   http://angular-translate.github.io/docs/#/guide
 * (see the 'Unit Testing' section).
 */
GLOBALS.TRANSLATOR_PROVIDER_FOR_TESTS = function($provide, $translateProvider) {
  $provide.factory('customLoader', function($q) {
    return function() {
      var deferred = $q.defer();
      deferred.resolve({});
      return deferred.promise;
    };
  });
  $translateProvider.useLoader('customLoader');
};<|MERGE_RESOLUTION|>--- conflicted
+++ resolved
@@ -82,13 +82,10 @@
     text: 'English'
   }],
   ASSET_DIR_PREFIX: '',
-<<<<<<< HEAD
   AUDIO_URL_TEMPLATE: '/assets/test/<exploration_id>/audio/<filename>'
-=======
   // This prefix is needed to correctly interpolate directive template URLs in
   // Karma tests. It is referenced by UrlInterpolationService.
   TEMPLATE_DIR_PREFIX: 'core/templates/dev/head'
->>>>>>> bc31014e
 };
 
 /* hashes for UrlInterpolationService tests */
