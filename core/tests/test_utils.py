--- conflicted
+++ resolved
@@ -2258,18 +2258,16 @@
         return self._parse_json_response(json_response, expect_errors)
 
     def post_json(
-<<<<<<< HEAD
-            self, url, data, headers=None, csrf_token=None, expected_status_int=200,
-            upload_files=None, use_payload=True):
-=======
-            self, url, data, csrf_token=None, expected_status_int=200,
-            upload_files=None, use_payload=True, source=None):
->>>>>>> 15774792
+            self, url, data, headers=None, csrf_token=None,
+            expected_status_int=200, upload_files=None, use_payload=True,
+            source=None):
+
         """Post an object to the server by JSON; return the received object.
 
         Args:
             url: str. The URL to send the POST request to.
             data: dict. The dictionary that acts as the body of the request.
+            headers: dict. The headers set in the request.
             csrf_token: str. The csrf token to identify the user.
             expected_status_int: int. Expected return status of the POST
                 request.
