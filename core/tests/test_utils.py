--- conflicted
+++ resolved
@@ -2144,34 +2144,16 @@
         state = state_domain.State.create_default_state(
             default_dest_state_name, is_initial_state=True)
         state.interaction.id = 'TextInput'
-<<<<<<< HEAD
         solution = state_domain.Solution(
             state.interaction.id, False, 'Solution',
             state_domain.SubtitledHtml('solution', '<p>This is a solution.</p>')
         )
-        hints_list = [{
-            'hint_content': {
-                'content_id': 'hint_1',
-                'html': '<p>This is a hint.</p>'
-            }
-        }]
-        state.update_interaction_solution(solution)
-=======
-        solution_dict = {
-            'answer_is_exclusive': False,
-            'correct_answer': 'Solution',
-            'explanation': {
-                'content_id': 'solution',
-                'html': '<p>This is a solution.</p>'
-            }
-        }
         hints_list = [
             state_domain.Hint(
                 state_domain.SubtitledHtml('hint_1', '<p>This is a hint.</p>')
             )
         ]
-        state.update_interaction_solution(solution_dict)
->>>>>>> ea7d5c44
+        state.update_interaction_solution(solution)
         state.update_interaction_hints(hints_list)
         state.interaction.customization_args = {
             'placeholder': 'Enter text here',
