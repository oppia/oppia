# coding: utf-8
#
# Copyright 2014 The Oppia Authors. All Rights Reserved.
#
# Licensed under the Apache License, Version 2.0 (the "License");
# you may not use this file except in compliance with the License.
# You may obtain a copy of the License at
#
#      http://www.apache.org/licenses/LICENSE-2.0
#
# Unless required by applicable law or agreed to in writing, software
# distributed under the License is distributed on an "AS-IS" BASIS,
# WITHOUT WARRANTIES OR CONDITIONS OF ANY KIND, either express or implied.
# See the License for the specific language governing permissions and
# limitations under the License.

"""Common utilities for test classes."""

from __future__ import absolute_import  # pylint: disable=import-only-modules
from __future__ import unicode_literals  # pylint: disable=import-only-modules

import ast
import collections
import contextlib
import copy
import functools
import inspect
import itertools
import json
import logging
import os
import re
import unittest

from constants import constants
from core.controllers import base
from core.domain import auth_domain
from core.domain import caching_domain
from core.domain import collection_domain
from core.domain import collection_services
from core.domain import exp_domain
from core.domain import exp_fetchers
from core.domain import exp_services
from core.domain import fs_domain
from core.domain import fs_services
from core.domain import interaction_registry
from core.domain import question_domain
from core.domain import question_services
from core.domain import rights_manager
from core.domain import skill_domain
from core.domain import skill_services
from core.domain import state_domain
from core.domain import story_domain
from core.domain import story_services
from core.domain import subtopic_page_domain
from core.domain import subtopic_page_services
from core.domain import taskqueue_services
from core.domain import topic_domain
from core.domain import topic_services
from core.domain import user_services
from core.platform import models
from core.platform.search import elastic_search_services
from core.platform.taskqueue import cloud_tasks_emulator
import feconf
import main
import main_taskqueue
from proto_files import text_classifier_pb2
import python_utils
import schema_utils
import utils

import elasticsearch
import requests_mock
import webtest

(
    auth_models, exp_models, feedback_models, question_models, skill_models,
    story_models, suggestion_models, topic_models,) = (
        models.Registry.import_models([
            models.NAMES.auth, models.NAMES.exploration, models.NAMES.feedback,
            models.NAMES.question, models.NAMES.skill, models.NAMES.story,
            models.NAMES.suggestion, models.NAMES.topic]))

<<<<<<< HEAD
app_identity_services = models.Registry.import_app_identity_services()
=======
>>>>>>> b881a437
datastore_services = models.Registry.import_datastore_services()
storage_services = models.Registry.import_storage_services()
email_services = models.Registry.import_email_services()
memory_cache_services = models.Registry.import_cache_services()
platform_auth_services = models.Registry.import_auth_services()
platform_taskqueue_services = models.Registry.import_taskqueue_services()

# Prefix to append to all lines printed by tests to the console.
# We are using the b' prefix as all the stdouts are in bytes.
LOG_LINE_PREFIX = b'LOG_INFO_TEST: '

# List of model classes that don't have Wipeout or Takeout, related class
# methods defined because they're not used directly but only as
# base classes for the other models.
BASE_MODEL_CLASSES_WITHOUT_DATA_POLICIES = (
    'BaseCommitLogEntryModel',
    'BaseHumanMaintainedModel',
    'BaseMapReduceBatchResultsModel',
    'BaseModel',
    'BaseSnapshotContentModel',
    'BaseSnapshotMetadataModel',
    'VersionedModel',
)


def get_filepath_from_filename(filename, rootdir):
    """Returns filepath using the filename. Different files are present in
    different subdirectories in the rootdir. So, we walk through the rootdir and
    match the all the filenames with the given filename.  When a match is found
    the function returns the complete path of the filename by using
    os.path.join(root, filename).

    For example signup-page.mainpage.html is present in
    core/templates/pages/signup-page and error-page.mainpage.html is present in
    core/templates/pages/error-pages. So we walk through core/templates/pages
    and a match for signup-page.component.html is found in signup-page
    subdirectory and a match for error-page.directive.html is found in
    error-pages subdirectory.

    Args:
        filename: str. The name of the file.
        rootdir: str. The directory to search the file in.

    Returns:
        str | None. The path of the file if file is found otherwise
        None.
    """
    # This is required since error files are served according to error status
    # code. The file served is error-page.mainpage.html but it is compiled and
    # stored as error-page-{status_code}.mainpage.html.  So, we need to swap the
    # name here to obtain the correct filepath.
    if filename.startswith('error-page'):
        filename = 'error-page.mainpage.html'
    matches = list(itertools.chain.from_iterable(
        (os.path.join(subdir, f) for f in filenames if f == filename)
        for subdir, _, filenames in os.walk(rootdir)))
    if len(matches) > 1:
        raise Exception('Multiple files found with name: %s' % filename)
    return matches[0] if matches else None


def mock_load_template(filename):
    """Mock for load_template function. This mock is required for backend tests
    since we do not have webpack compilation before backend tests. The folder to
    search templates is webpack_bundles which is generated after webpack
    compilation. Since this folder will be missing, load_template function will
    return an error. So, we use a mock for load_template which returns the html
    file from the source directory instead.

    Args:
        filename: str. The name of the file for which template is to be
            returned.

    Returns:
        str. The contents of the given file.
    """
    filepath = get_filepath_from_filename(
        filename, os.path.join('core', 'templates', 'pages'))
    with python_utils.open_file(filepath, 'r') as f:
        return f.read()


def check_image_png_or_webp(image_string):
    """Checks if the image is in png or webp format only.

    Args:
        image_string: str. Image url in base64 format.

    Returns:
        bool. Returns true if image is in WebP format.
    """
    return image_string.startswith(('data:image/png', 'data:image/webp'))


def get_storage_model_module_names():
    """Get all module names in storage."""
    # As models.NAMES is an enum, it cannot be iterated over. So we use the
    # __dict__ property which can be iterated over.
    for name in models.NAMES:
        yield name


def get_storage_model_classes():
    """Get all model classes in storage."""
    for module_name in get_storage_model_module_names():
        (module,) = models.Registry.import_models([module_name])
        for member_name, member_obj in inspect.getmembers(module):
            if inspect.isclass(member_obj):
                clazz = getattr(module, member_name)
                all_base_classes = [
                    base_class.__name__ for base_class in inspect.getmro(
                        clazz)]
                if 'Model' in all_base_classes:
                    yield clazz


class ElasticSearchStub(python_utils.OBJECT):
    """This stub class mocks the functionality of ES in
    elastic_search_services.py.

    IMPORTANT NOTE TO DEVELOPERS: These mock functions are NOT guaranteed to
    be exact implementations of elasticsearch functionality. If the results of
    this mock and the local dev elasticsearch instance differ, the mock
    functions should be updated so that their behaviour matches what a local
    dev instance would return. (For example, this mock always has a 'version'
    of 1 in the return dict and an arbitrary '_seq_no', although the version
    number increments with every PUT in the elasticsearch Python client
    library and the '_seq_no' increments with every operation.)
    """

    _DB = {}

    def reset(self):
        """Helper method that clears the mock database."""
        self._DB.clear()

    def _generate_index_not_found_error(self, index_name):
        """Helper method that generates an elasticsearch 'index not found' 404
        error.

        Args:
            index_name: str. The index that was not found.

        Returns:
            elasticsearch.NotFoundError. A manually-constructed error
            indicating that the index was not found.
        """
        raise elasticsearch.NotFoundError(
            404, 'index_not_found_exception', {
                'status': 404,
                'error': {
                    'reason': 'no such index [%s]' % index_name,
                    'root_cause': [{
                        'reason': 'no such index [%s]' % index_name,
                        'index': index_name,
                        'index_uuid': '_na_',
                        'type': 'index_not_found_exception',
                        'resource.type': 'index_or_alias',
                        'resource.id': index_name
                    }],
                    'index': index_name,
                    'index_uuid': '_na_',
                    'type': 'index_not_found_exception',
                    'resource.type': 'index_or_alias',
                    'resource.id': index_name
                }
            }
        )

    def mock_create_index(self, index_name):
        """Creates an index with the given name.

        Args:
            index_name: str. The name of the index to create.

        Returns:
            dict. A dict representing the ElasticSearch API response.

        Raises:
            elasticsearch.RequestError. An index with the given name already
                exists.
        """
        if index_name in self._DB:
            raise elasticsearch.RequestError(
                400, 'resource_already_exists_exception',
                'index [%s/RaNdOmStRiNgOfAlPhAs] already exists' % index_name)
        self._DB[index_name] = []
        return {
            'index': index_name,
            'acknowledged': True,
            'shards_acknowledged': True
        }

    def mock_index(self, index_name, document, id=None):  # pylint: disable=redefined-builtin
        """Adds a document with the given ID to the index.

        Note that, unfortunately, we have to keep the name of "id" for the
        last kwarg, although it conflicts with a Python builtin. This is
        because the name is an existing part of the API defined at
        https://elasticsearch-py.readthedocs.io/en/v7.10.1/api.html

        Args:
            index_name: str. The name of the index to create.
            document: dict. The document to store.
            id: str. The unique identifier of the document.

        Returns:
            dict. A dict representing the ElasticSearch API response.

        Raises:
            elasticsearch.RequestError. An index with the given name already
                exists.
        """
        if index_name not in self._DB:
            raise self._generate_index_not_found_error(index_name)
        self._DB[index_name] = [
            d for d in self._DB[index_name] if d['id'] != id]
        self._DB[index_name].append(document)
        return {
            '_index': index_name,
            '_shards': {
                'total': 2,
                'successful': 1,
                'failed': 0,
            },
            '_seq_no': 96,
            '_primary_term': 1,
            'result': 'created',
            '_id': id,
            '_version': 1,
            '_type': '_doc',
        }

    def mock_exists(self, index_name, doc_id):
        """Checks whether a document with the given ID exists in the mock
        database.

        Args:
            index_name: str. The name of the index to check.
            doc_id: str. The document id to check.

        Returns:
            bool. Whether the document exists in the index.

        Raises:
            elasticsearch.NotFoundError: The given index name was not found.
        """
        if index_name not in self._DB:
            raise self._generate_index_not_found_error(index_name)
        return any([d['id'] == doc_id for d in self._DB[index_name]])

    def mock_delete(self, index_name, doc_id):
        """Deletes a document from an index in the mock database. Does nothing
        if the document is not in the index.

        Args:
            index_name: str. The name of the index to delete the document from.
            doc_id: str. The document id to be deleted from the index.

        Returns:
            dict. A dict representing the ElasticSearch API response.

        Raises:
            Exception. The document does not exist in the index.
            elasticsearch.NotFoundError. The given index name was not found, or
                the given doc_id was not found in the given index.
        """
        if index_name not in self._DB:
            raise self._generate_index_not_found_error(index_name)
        docs = [d for d in self._DB[index_name] if d['id'] != doc_id]
        if len(self._DB[index_name]) != len(docs):
            self._DB[index_name] = docs
            return {
                '_type': '_doc',
                '_seq_no': 99,
                '_shards': {
                    'total': 2,
                    'successful': 1,
                    'failed': 0
                },
                'result': 'deleted',
                '_primary_term': 1,
                '_index': index_name,
                '_version': 4,
                '_id': '0'
            }

        raise elasticsearch.NotFoundError(
            404, {
                '_index': index_name,
                '_type': '_doc',
                '_id': doc_id,
                '_version': 1,
                'result': 'not_found',
                '_shards': {
                    'total': 2,
                    'successful': 1,
                    'failed': 0
                },
                '_seq_no': 103,
                '_primary_term': 1
            })

    def mock_delete_by_query(self, index_name, query):
        """Deletes documents from an index based on the given query.

        Note that this mock only supports a specific for the query, i.e. the
        one which clears the entire index. It asserts that all calls to this
        function use that query format.

        Args:
            index_name: str. The name of the index to delete the documents from.
            query: dict. The query that defines which documents to delete.

        Returns:
            dict. A dict representing the ElasticSearch response.

        Raises:
            AssertionError. The query is not in the correct form.
            elasticsearch.NotFoundError. The given index name was not found.
        """
        assert list(query.keys()) == ['query']
        assert query['query'] == {
            'match_all': {}
        }
        if index_name not in self._DB:
            raise self._generate_index_not_found_error(index_name)
        index_size = len(self._DB[index_name])
        del self._DB[index_name][:]
        return {
            'took': 72,
            'version_conflicts': 0,
            'noops': 0,
            'throttled_until_millis': 0,
            'failures': [],
            'throttled_millis': 0,
            'total': index_size,
            'batches': 1,
            'requests_per_second': -1.0,
            'retries': {u'search': 0, u'bulk': 0},
            'timed_out': False,
            'deleted': index_size
        }

    def mock_search(self, body=None, index=None, params=None):
        """Searches and returns documents that match the given query.

        Args:
            body: dict. A dictionary search definition that uses Query DSL.
            index: str. The name of the index to search.
            params: dict. A dict with two keys: `size` and `from`. The
                corresponding values are ints which represent the number of
                results to fetch, and the offset from which to fetch them,
                respectively.

        Returns:
            dict. A dict representing the ElasticSearch response.

        Raises:
            AssertionError. The given arguments are not supported by this mock.
            elasticsearch.NotFoundError. The given index name was not found.
        """
        assert body is not None
        # "_all" and "" are special index names that are used to search across
        # all indexes. We do not allow their use.
        assert index not in ['_all', '', None]
        assert sorted(params.keys()) == ['from', 'size']

        if index not in self._DB:
            raise self._generate_index_not_found_error(index)

        result_docs = []
        result_doc_ids = set([])
        for doc in self._DB[index]:
            if not doc['id'] in result_doc_ids:
                result_docs.append(doc)
                result_doc_ids.add(doc['id'])

        filters = body['query']['bool']['filter']
        terms = body['query']['bool']['must']

        for f in filters:
            for k, v in f['match'].items():
                result_docs = [doc for doc in result_docs if doc[k] in v]

        if terms:
            filtered_docs = []
            for term in terms:
                for _, v in term.items():
                    values = v['query'].split(' ')
                    for doc in result_docs:
                        strs = [val for val in doc.values() if isinstance(
                            val, python_utils.BASESTRING)]
                        words = []
                        for s in strs:
                            words += s.split(' ')
                        if all([value in words for value in values]):
                            filtered_docs.append(doc)
            result_docs = filtered_docs

        formatted_result_docs = [{
            '_id': doc['id'],
            '_score': 0.0,
            '_type': '_doc',
            '_index': index,
            '_source': doc
        } for doc in result_docs[
            params['from']: params['from'] + params['size']
        ]]

        return {
            'timed_out': False,
            '_shards': {
                'failed': 0,
                'total': 1,
                'successful': 1,
                'skipped': 0
            },
            'took': 4,
            'hits': {
                'hits': formatted_result_docs
            },
            'total': {
                'value': len(formatted_result_docs),
                'relation': 'eq'
            },
            'max_score': max(
                [0.0] + [d['_score'] for d in formatted_result_docs]),
        }


class AuthServicesStub(python_utils.OBJECT):
    """Test-only implementation of the public API in core.platform.auth."""

    def __init__(self):
        """Initializes a new instance that emulates an empty auth server."""
        self._user_id_by_auth_id = {}
        self._external_user_id_associations = set()

    @classmethod
    def install_stub(cls, test):
        """Installs a new instance of the stub onto the given test instance.

        Args:
            test: GenericTestBase. The test instance to install the stub on.

        Returns:
            callable. A function that will uninstall the stub when called.
        """
        with python_utils.ExitStack() as stack:
            stub = cls()

            stack.enter_context(test.swap(
                platform_auth_services, 'establish_auth_session',
                stub.establish_auth_session))
            stack.enter_context(test.swap(
                platform_auth_services, 'destroy_auth_session',
                stub.destroy_auth_session))
            stack.enter_context(test.swap(
                platform_auth_services, 'get_auth_claims_from_request',
                stub.get_auth_claims_from_request))
            stack.enter_context(test.swap(
                platform_auth_services, 'mark_user_for_deletion',
                stub.mark_user_for_deletion))
            stack.enter_context(test.swap(
                platform_auth_services, 'delete_external_auth_associations',
                stub.delete_external_auth_associations))
            stack.enter_context(test.swap(
                platform_auth_services,
                'verify_external_auth_associations_are_deleted',
                stub.verify_external_auth_associations_are_deleted))
            stack.enter_context(test.swap(
                platform_auth_services, 'get_auth_id_from_user_id',
                stub.get_auth_id_from_user_id))
            stack.enter_context(test.swap(
                platform_auth_services, 'get_user_id_from_auth_id',
                stub.get_user_id_from_auth_id))
            stack.enter_context(test.swap(
                platform_auth_services, 'get_multi_user_ids_from_auth_ids',
                stub.get_multi_user_ids_from_auth_ids))
            stack.enter_context(test.swap(
                platform_auth_services, 'get_multi_auth_ids_from_user_ids',
                stub.get_multi_auth_ids_from_user_ids))
            stack.enter_context(test.swap(
                platform_auth_services, 'associate_auth_id_with_user_id',
                stub.associate_auth_id_with_user_id))
            stack.enter_context(test.swap(
                platform_auth_services,
                'associate_multi_auth_ids_with_user_ids',
                stub.associate_multi_auth_ids_with_user_ids))

            # Standard usage of ExitStack: enter a bunch of context managers
            # from the safety of an ExitStack's context. Once they've all been
            # opened, pop_all() of them off of the original context so they can
            # *stay* open. Calling the function returned will exit all of them
            # in reverse order.
            # https://docs.python.org/3/library/contextlib.html#cleaning-up-in-an-enter-implementation
            return stack.pop_all().close

    @classmethod
    def establish_auth_session(cls, unused_request, unused_response):
        """Sets login cookies to maintain a user's sign-in session.

        Args:
            unused_request: webapp2.Request. Unused because os.environ handles
                sessions.
            unused_response: webapp2.Response. Unused because os.environ handles
                sessions.
        """
        pass

    @classmethod
    def destroy_auth_session(cls, unused_response):
        """Clears login cookies from the given response headers.

        Args:
            unused_response: webapp2.Response. Unused because os.environ handles
                sessions.
        """
        pass

    @classmethod
    def get_auth_claims_from_request(cls, unused_request):
        """Authenticates the request and returns claims about its authorizer.

        This stub obtains authorization information from os.environ. To make the
        operation more authentic, this method also creates a new "external"
        association for the user to simulate a genuine "provided" value.

        Args:
            unused_request: webapp2.Request. The HTTP request to authenticate.
                Unused because auth-details are extracted from environment
                variables.

        Returns:
            AuthClaims|None. Claims about the currently signed in user. If no
            user is signed in, then returns None.
        """
        auth_id = os.environ.get('USER_ID', '')
        email = os.environ.get('USER_EMAIL', '')
        role_is_super_admin = os.environ.get('USER_IS_ADMIN', '0') == '1'
        if auth_id:
            return auth_domain.AuthClaims(auth_id, email, role_is_super_admin)
        return None

    def mark_user_for_deletion(self, user_id):
        """Marks the user, and all of their auth associations, as deleted.

        Since the stub does not use models, this operation actually deletes the
        user's association. The "external" associations, however, are not
        deleted yet.

        Args:
            user_id: str. The unique ID of the user whose associations should be
                deleted.
        """
        self._user_id_by_auth_id = {
            a: u for a, u in self._user_id_by_auth_id.items() if u != user_id
        }

    def delete_external_auth_associations(self, user_id):
        """Deletes all associations that refer to the user outside of Oppia.

        Args:
            user_id: str. The unique ID of the user whose associations should be
                deleted.
        """
        self._external_user_id_associations.discard(user_id)

    def verify_external_auth_associations_are_deleted(self, user_id):
        """Returns true if and only if we have successfully verified that all
        external associations have been deleted.

        Args:
            user_id: str. The unique ID of the user whose associations should be
                checked.

        Returns:
            bool. True if and only if we have successfully verified that all
            external associations have been deleted.
        """
        return user_id not in self._external_user_id_associations

    def get_auth_id_from_user_id(self, user_id):
        """Returns the auth ID associated with the given user ID.

        Args:
            user_id: str. The user ID.

        Returns:
            str|None. The auth ID associated with the given user ID, or None if
            no association exists.
        """
        return python_utils.NEXT(
            (a for a, u in self._user_id_by_auth_id.items() if u == user_id),
            None)

    def get_user_id_from_auth_id(self, auth_id):
        """Returns the user ID associated with the given auth ID.

        Args:
            auth_id: str. The auth ID.

        Returns:
            str|None. The user ID associated with the given auth ID, or None if
            no association exists.
        """
        return self._user_id_by_auth_id.get(auth_id, None)

    def get_multi_user_ids_from_auth_ids(self, auth_ids):
        """Returns the user IDs associated with the given auth IDs.

        Args:
            auth_ids: list(str). The auth IDs.

        Returns:
            list(str|None). The user IDs associated with each of the given auth
            IDs, or None for associations which don't exist.
        """
        return [self._user_id_by_auth_id.get(a, None) for a in auth_ids]

    def get_multi_auth_ids_from_user_ids(self, user_ids):
        """Returns the auth IDs associated with the given user IDs.

        Args:
            user_ids: list(str). The user IDs.

        Returns:
            list(str|None). The auth IDs associated with each of the given user
            IDs, or None for associations which don't exist.
        """
        auth_id_by_user_id = {u: a for a, u in self._user_id_by_auth_id.items()}
        return [auth_id_by_user_id.get(u, None) for u in user_ids]

    def associate_auth_id_with_user_id(self, auth_id_user_id_pair):
        """Commits the association between auth ID and user ID.

        This method also adds the user to the "external" set of associations.

        Args:
            auth_id_user_id_pair: auth_domain.AuthIdUserIdPair. The association
                to commit.

        Raises:
            Exception. The IDs are already associated with a value.
        """
        auth_id, user_id = auth_id_user_id_pair
        if auth_id in self._user_id_by_auth_id:
            raise Exception(
                'auth_id=%r is already associated with user_id=%r' % (
                    auth_id, self._user_id_by_auth_id[auth_id]))
        auth_models.UserAuthDetailsModel(
            id=user_id, firebase_auth_id=auth_id).put()
        self._external_user_id_associations.add(user_id)
        self._user_id_by_auth_id[auth_id] = user_id

    def associate_multi_auth_ids_with_user_ids(self, auth_id_user_id_pairs):
        """Commits the associations between auth IDs and user IDs.

        This method also adds the users to the "external" set of associations.

        Args:
            auth_id_user_id_pairs: list(auth_domain.AuthIdUserIdPair). The
                associations to commit.

        Raises:
            Exception. One or more auth associations already exist.
        """
        collisions = ', '.join(
            '{auth_id=%r: user_id=%r}' % (a, self._user_id_by_auth_id[a])
            for a, _ in auth_id_user_id_pairs if a in self._user_id_by_auth_id)
        if collisions:
            raise Exception('already associated: %s' % collisions)
        datastore_services.put_multi(
            [auth_models.UserAuthDetailsModel(
                id=user_id, firebase_auth_id=auth_id)
             for auth_id, user_id in auth_id_user_id_pairs])
        self._external_user_id_associations.add(
            u for _, u in auth_id_user_id_pairs)
        self._user_id_by_auth_id.update(auth_id_user_id_pairs)


class TaskqueueServicesStub(python_utils.OBJECT):
    """The stub class that mocks the API functionality offered by the platform
    layer, namely the platform.taskqueue taskqueue services API.
    """

    def __init__(self, test_base):
        """Initializes a taskqueue services stub that replaces the API
        functionality of core.platform.taskqueue.

        Args:
            test_base: GenericTestBase. The current test base.
        """
        self._test_base = test_base
        self._client = cloud_tasks_emulator.Emulator(
            task_handler=self._task_handler, automatic_task_handling=False)

    def _task_handler(self, url, payload, queue_name, task_name=None):
        """Makes a POST request to the task URL in the test app.

        Args:
            url: str. URL of the handler function.
            payload: dict(str : *). Payload to pass to the request. Defaults
                to None if no payload is required.
            queue_name: str. The name of the queue to add the task to.
            task_name: str|None. Optional. The name of the task.
        """
        headers = {
            'X-Appengine-QueueName': python_utils.convert_to_bytes(queue_name),
            'X-Appengine-TaskName': (
                # Maps empty strings to None so the output can become 'None'.
                python_utils.convert_to_bytes(task_name)
                if task_name else b'None'
            ),
            'X-AppEngine-Fake-Is-Admin': python_utils.convert_to_bytes(1),
        }
        csrf_token = self._test_base.get_new_csrf_token()
        self._test_base.post_task(url, payload, headers, csrf_token=csrf_token)

    def create_http_task(
            self, queue_name, url, payload=None, scheduled_for=None,
            task_name=None):
        """Creates a Task in the corresponding queue that will be executed when
        the 'scheduled_for' countdown expires using the cloud tasks emulator.

        Args:
            queue_name: str. The name of the queue to add the task to.
            url: str. URL of the handler function.
            payload: dict(str : *). Payload to pass to the request. Defaults to
                None if no payload is required.
            scheduled_for: datetime|None. The naive datetime object for the time
                to execute the task. Ignored by this stub.
            task_name: str|None. Optional. The name of the task.
        """
        # Causes the task to execute immediately by setting the scheduled_for
        # time to 0. If we allow scheduled_for to be non-zero, then tests that
        # rely on the actions made by the task will become unreliable.
        scheduled_for = 0
        self._client.create_task(
            queue_name, url, payload, scheduled_for=scheduled_for,
            task_name=task_name)

    def count_jobs_in_taskqueue(self, queue_name=None):
        """Returns the total number of tasks in a single queue if a queue name
        is specified or the entire taskqueue if no queue name is specified.

        Args:
            queue_name: str|None. Name of the queue. Pass in None if no specific
                queue is designated.

        Returns:
            int. The total number of tasks in a single queue or in the entire
            taskqueue.
        """
        return self._client.get_number_of_tasks(queue_name=queue_name)

    def process_and_flush_tasks(self, queue_name=None):
        """Executes all of the tasks in a single queue if a queue name is
        specified or all of the tasks in the taskqueue if no queue name is
        specified.

        Args:
            queue_name: str|None. Name of the queue. Pass in None if no specific
                queue is designated.
        """
        self._client.process_and_flush_tasks(queue_name=queue_name)

    def get_pending_tasks(self, queue_name=None):
        """Returns a list of the tasks in a single queue if a queue name is
        specified or a list of all of the tasks in the taskqueue if no queue
        name is specified.

        Args:
            queue_name: str|None. Name of the queue. Pass in None if no specific
                queue is designated.

        Returns:
            list(Task). List of tasks in a single queue or in the entire
            taskqueue.
        """
        return self._client.get_tasks(queue_name=queue_name)


class MemoryCacheServicesStub(python_utils.OBJECT):
    """The stub class that mocks the API functionality offered by the platform
    layer, namely the platform.cache cache services API.
    """

    _CACHE_DICT = {}

    def get_memory_cache_stats(self):
        """Returns a mock profile of the cache dictionary. This mock does not
        have the functionality to test for peak memory usage and total memory
        usage so the values for those attributes will be 0.

        Returns:
            MemoryCacheStats. MemoryCacheStats object containing the total
            number of keys in the cache dictionary.
        """
        return caching_domain.MemoryCacheStats(0, 0, len(self._CACHE_DICT))

    def flush_cache(self):
        """Wipes the cache dictionary clean."""
        self._CACHE_DICT.clear()

    def get_multi(self, keys):
        """Looks up a list of keys in cache dictionary.

        Args:
            keys: list(str). A list of keys (strings) to look up.

        Returns:
            list(str). A list of values in the cache dictionary corresponding to
            the keys that are passed in.
        """
        assert isinstance(keys, list)
        return [self._CACHE_DICT.get(key, None) for key in keys]

    def set_multi(self, key_value_mapping):
        """Sets multiple keys' values at once in the cache dictionary.

        Args:
            key_value_mapping: dict(str, str). Both the key and value are
                strings. The value can either be a primitive binary-safe string
                or the JSON-encoded string version of the object.

        Returns:
            bool. Whether the set action succeeded.
        """
        assert isinstance(key_value_mapping, dict)
        self._CACHE_DICT.update(key_value_mapping)
        return True

    def delete_multi(self, keys):
        """Deletes multiple keys in the cache dictionary.

        Args:
            keys: list(str). The keys to delete.

        Returns:
            int. Number of successfully deleted keys.
        """
        assert all(isinstance(key, python_utils.BASESTRING) for key in keys)
        keys_to_delete = [key for key in keys if key in self._CACHE_DICT]
        for key in keys_to_delete:
            del self._CACHE_DICT[key]
        return len(keys_to_delete)


class TestBase(unittest.TestCase):
    """Base class for all tests."""

    maxDiff = 2500

    # A test unicode string.
    UNICODE_TEST_STRING = 'unicode ¡马!'

    def run(self, result=None):
        """Run the test, collecting the result into the specified TestResult.

        Reference URL:
        https://docs.python.org/3/library/unittest.html#unittest.TestCase.run

        GenericTestBase's override of run() wraps super().run() in swap
        contexts to mock out the cache and taskqueue services.

        Args:
            result: TestResult | None. Holds onto the results of each test. If
                None, a temporary result object is created (by calling the
                defaultTestResult() method) and used instead.
        """
        with main.client.context(namespace=self.id()[-100:]):
            super(TestBase, self).run(result=result)

    def _get_unicode_test_string(self, suffix):
        """Returns a string that contains unicode characters and ends with the
        given suffix. This is used to test that functions behave correctly when
        handling strings with unicode characters.

        Args:
            suffix: str. The suffix to append to the UNICODE_TEST_STRING.

        Returns:
            str. A string that contains unicode characters and ends with the
            given suffix.
        """
        return '%s%s' % (self.UNICODE_TEST_STRING, suffix)

    def _assert_validation_error(self, item, error_substring):
        """Checks that the given item passes default validation."""
        with self.assertRaisesRegexp(utils.ValidationError, error_substring):
            item.validate()

    def log_line(self, line):
        """Print the line with a prefix that can be identified by the script
        that calls the test.
        """
        # We are using the b' prefix as all the stdouts are in bytes.
        python_utils.PRINT(
            b'%s%s' % (LOG_LINE_PREFIX, python_utils.convert_to_bytes(line)))

    def shortDescription(self):
        """Additional information logged during unit test invocation."""
        # Suppress default logging of docstrings.
        return None

    def get_updated_param_dict(
            self, param_dict, param_changes, exp_param_specs):
        """Updates a param dict using the given list of param_changes.

        Note that the list of parameter changes is ordered. Parameter changes
        later in the list may depend on parameter changes that have been set
        earlier in the same list.
        """
        new_param_dict = copy.deepcopy(param_dict)
        for param_change in param_changes:
            try:
                obj_type = exp_param_specs[param_change.name].obj_type
            except:
                raise Exception('Parameter %s not found' % param_change.name)
            new_param_dict[param_change.name] = (
                param_change.get_normalized_value(obj_type, new_param_dict))
        return new_param_dict

    def get_static_asset_filepath(self):
        """Returns filepath to the static files on disk ('' or 'build/')."""
        return '' if constants.DEV_MODE else os.path.join('build')

    def get_static_asset_url(self, asset_suffix):
        """Returns the relative path for the asset, appending it to the
        corresponding cache slug. asset_suffix should have a leading slash.
        """
        return '/assets%s%s' % (utils.get_asset_dir_prefix(), asset_suffix)

    @contextlib.contextmanager
    def capture_logging(self, min_level=logging.NOTSET):
        """Context manager that captures logs into a list.

        Strips whitespace from messages for convenience.

        https://docs.python.org/3/howto/logging-cookbook.html#using-a-context-manager-for-selective-logging

        Args:
            min_level: int. The minimum logging level captured by the context
                manager. By default, all logging levels are captured. Values
                should be one of the following values from the logging module:
                NOTSET, DEBUG, INFO, WARNING, ERROR, CRITICAL.

        Yields:
            list(str). A live-feed of the logging messages captured so-far.
        """
        captured_logs = []

        class ListStream(python_utils.OBJECT):
            """Stream-like object that appends writes to the captured logs."""

            def write(self, msg):
                """Appends stripped messages to captured logs."""
                captured_logs.append(msg.strip())

            def flush(self):
                """Does nothing."""
                pass

        list_stream_handler = logging.StreamHandler(stream=ListStream())

        logger = logging.getLogger()
        old_level = logger.level
        logger.addHandler(list_stream_handler)
        logger.setLevel(min_level)
        try:
            yield captured_logs
        finally:
            logger.setLevel(old_level)
            logger.removeHandler(list_stream_handler)

    @contextlib.contextmanager
    def swap(self, obj, attr, newvalue):
        """Swap an object's attribute value within the context of a 'with'
        statement. The object can be anything that supports getattr and setattr,
        such as class instances, modules, etc.

        Example usage:

            import math
            with self.swap(math, 'sqrt', lambda x: 42):
                print math.sqrt(16.0) # prints 42
            print math.sqrt(16.0) # prints 4 as expected.

        To mock class methods, pass the function to the classmethod decorator
        first, for example:

            import types
            with self.swap(
                SomePythonClass, 'some_classmethod',
                classmethod(new_classmethod)):

        NOTE: self.swap and other context managers that are created using
        contextlib.contextmanager use generators that yield exactly once. This
        means that you can only use them once after construction, otherwise,
        the generator will immediately raise StopIteration, and contextlib will
        raise a RuntimeError.
        """
        original = getattr(obj, attr)
        setattr(obj, attr, newvalue)
        try:
            yield
        finally:
            setattr(obj, attr, original)

    @contextlib.contextmanager
    def swap_to_always_return(self, obj, attr, value=None):
        """Swap obj.attr with a function that always returns the given value."""
        def function_that_always_returns(*unused_args, **unused_kwargs):
            """Returns the input value."""
            return value
        with self.swap(obj, attr, function_that_always_returns):
            yield

    @contextlib.contextmanager
    def swap_to_always_raise(self, obj, attr, error=Exception):
        """Swap obj.attr with a function that always raises the given error."""
        def function_that_always_raises(*unused_args, **unused_kwargs):
            """Raises the input exception."""
            raise error
        with self.swap(obj, attr, function_that_always_raises):
            yield

    @contextlib.contextmanager
    def swap_with_call_counter(
            self, obj, attr, raises=None, returns=None, call_through=False):
        """Swap obj.attr with a CallCounter instance.

        Args:
            obj: *. The Python object whose attribute you want to swap.
            attr: str. The name of the function to be swapped.
            raises: Exception|None. The exception raised by the swapped
                function. If None, then no exception is raised.
            returns: *. The return value of the swapped function.
            call_through: bool. Whether to call through to the real function,
                rather than use a stub implementation. If True, the `raises` and
                `returns` arguments will be ignored.

        Yields:
            CallCounter. A CallCounter instance that's installed as obj.attr's
            implementation while within the context manager returned.
        """
        if call_through:
            impl = obj.attr
        else:
            def impl(*_, **__):
                """Behaves according to the given values."""
                if raises is not None:
                    # Pylint thinks we're trying to raise `None` even though
                    # we've explicitly checked for it above.
                    raise raises # pylint: disable=raising-bad-type
                return returns
        call_counter = CallCounter(impl)
        with self.swap(obj, attr, call_counter):
            yield call_counter

    @contextlib.contextmanager
    def swap_with_checks(
            self, obj, attr, new_function, expected_args=None,
            expected_kwargs=None, called=True):
        """Swap an object's function value within the context of a 'with'
        statement. The object can be anything that supports getattr and setattr,
        such as class instances, modules, etc.

        Examples:
            If you want to check subprocess.Popen is invoked twice like
            `subprocess.Popen(['python'], shell=True)` and
            `subprocess.Popen(['python2], shell=False), you can first define the
            mock function, then the swap, and just run the target function in
            context, as follows:

                def mock_popen(command, shell):
                    return

                popen_swap = self.swap_with_checks(
                    subprocess, 'Popen', mock_popen,
                    expected_args=[(['python'],), (['python2'],)],
                    expected_kwargs=[{'shell': True}, {'shell': False}])
                with popen_swap:
                    function_that_invokes_popen()

        Args:
            obj: *. The Python object whose attribute you want to swap.
            attr: str. The name of the function to be swapped.
            new_function: function. The new function you want to use.
            expected_args: None|list(tuple). The expected args that you want
                this function to be invoked with. When its value is None, args
                will not be checked. If the value type is list, the function
                will check whether the called args is the first element in the
                list. If matched, this tuple will be removed from the list.
            expected_kwargs: None|list(dict). The expected keyword args you want
                this function to be invoked with. Similar to expected_args.
            called: bool. Whether the function is expected to be invoked. This
                will always be checked.

        Yields:
            context. The context with function replaced.
        """
        original_function = getattr(obj, attr)
        original_long_message_value = self.longMessage
        msg = '%s.%s() failed the expectations of swap_with_checks()' % (
            obj.__name__, attr)

        expected_args_iter = iter(expected_args or ())
        expected_kwargs_iter = iter(expected_kwargs or ())

        @functools.wraps(original_function)
        def new_function_with_checks(*args, **kwargs):
            """Wrapper function for the new value which keeps track of how many
            times this function is invoked.

            Args:
                *args: list(*). The args passed into `attr` function.
                **kwargs: dict. The key word args passed into `attr` function.

            Returns:
                *. Result of `new_function`.
            """
            new_function_with_checks.call_num += 1

            # Includes assertion error information in addition to the message.
            self.longMessage = True

            if expected_args:
                next_args = python_utils.NEXT(expected_args_iter, None)
                self.assertEqual(
                    args, next_args, msg='*args to call #%d of %s' % (
                        new_function_with_checks.call_num, msg))

            if expected_kwargs:
                next_kwargs = python_utils.NEXT(expected_kwargs_iter, None)
                self.assertEqual(
                    kwargs, next_kwargs, msg='**kwargs to call #%d of %s' % (
                        new_function_with_checks.call_num, msg))

            # Reset self.longMessage just in case `new_function()` raises.
            self.longMessage = original_long_message_value

            return new_function(*args, **kwargs)

        new_function_with_checks.call_num = 0
        setattr(obj, attr, new_function_with_checks)

        try:
            yield
            # Includes assertion error information in addition to the message.
            self.longMessage = True

            self.assertEqual(
                new_function_with_checks.call_num > 0, called, msg=msg)
            pretty_unused_args = [
                ', '.join(itertools.chain(
                    (repr(a) for a in args),
                    ('%s=%r' % kwarg for kwarg in kwargs.items())))
                for args, kwargs in python_utils.zip_longest(
                    expected_args_iter, expected_kwargs_iter, fillvalue={})
            ]
            if pretty_unused_args:
                num_expected_calls = (
                    new_function_with_checks.call_num + len(pretty_unused_args))
                missing_call_summary = '\n'.join(
                    '\tCall %d of %d: %s(%s)' % (
                        i, num_expected_calls, attr, call_args)
                    for i, call_args in enumerate(
                        pretty_unused_args,
                        start=new_function_with_checks.call_num + 1))
                self.fail(
                    msg='Only %d of the %d expected calls were made.\n'
                    '\n'
                    'Missing:\n'
                    '%s : %s' % (
                        new_function_with_checks.call_num, num_expected_calls,
                        missing_call_summary, msg))
        finally:
            self.longMessage = original_long_message_value
            setattr(obj, attr, original_function)

    def assertRaises(self, *args, **kwargs):
        raise NotImplementedError(
            'self.assertRaises should not be used in these tests. Please use '
            'self.assertRaisesRegexp instead.')

    def assertRaisesRegexp(  # pylint: disable=keyword-arg-before-vararg
            self, expected_exception, expected_regexp, callable_obj=None,
            *args, **kwargs):
        if not expected_regexp:
            raise Exception(
                'Please provide a sufficiently strong regexp string to '
                'validate that the correct error is being raised.')

        return super(TestBase, self).assertRaisesRegex(
            expected_exception, expected_regexp,
            callable_obj=callable_obj, *args, **kwargs)

    def assertItemsEqual(self, *args, **kwargs):
        return super().assertCountEqual(*args, **kwargs)

    def assert_matches_regexps(self, items, regexps, full_match=False):
        """Asserts that each item matches the corresponding regexp.

        If there are any missing or extra items that do not correspond to a
        regexp element, then the assertion fails.

        Args:
            items: list(str). The string elements being matched.
            regexps: list(str|RegexObject). The patterns that each item is
                expected to match.
            full_match: bool. Whether to require items to match exactly with the
                corresponding pattern.

        Raises:
            AssertionError. At least one item does not match its corresponding
                pattern, or the number of items does not match the number of
                regexp patterns.
        """
        get_match = re.match if full_match else re.search
        differences = [
            '~ [i=%d]:\t%r does not match: %r' % (i, item, regexp)
            for i, (regexp, item) in enumerate(python_utils.ZIP(regexps, items))
            if get_match(regexp, item, re.DOTALL) is None
        ]
        if len(items) < len(regexps):
            extra_regexps = regexps[len(items):]
            differences.extend(
                '- [i=%d]:\tmissing item expected to match: %r' % (i, regexp)
                for i, regexp in enumerate(extra_regexps, start=len(items)))
        if len(regexps) < len(items):
            extra_items = items[len(regexps):]
            differences.extend(
                '+ [i=%d]:\textra item %r' % (i, item)
                for i, item in enumerate(extra_items, start=len(regexps)))

        if differences:
            error_message = 'Lists differ:\n\t%s' % '\n\t'.join(differences)
            raise AssertionError(error_message)


class AppEngineTestBase(TestBase):
    """Minimal base class for tests that need Google App Engine functionality.

    This class is primarily designed for unit tests in core.platform, where we
    write adapters around Oppia's third-party dependencies. Generally, our unit
    tests depend on stub implementations of these adapters to protect them from
    platform-specific behavior. Such stubs are installed in the
    GenericTestBase.run() method.

    Most of the unit tests in our code base do, and should, inherit from
    `GenericTestBase` to stay platform-agnostic. The platform layer itself,
    however, can _not_ mock out platform-specific behavior. Those unit tests
    need to interact with a real implementation. This base class provides the
    bare-minimum functionality and stubs necessary to do so.
    """

    # Environment values that our tests depend on.
    AUTH_DOMAIN = 'example.com'
    HTTP_HOST = 'localhost'
    SERVER_NAME = 'localhost'
    SERVER_PORT = '8080'
    DEFAULT_VERSION_HOSTNAME = '%s:%s' % (HTTP_HOST, SERVER_PORT)

    def __init__(self, *args, **kwargs):
        super(AppEngineTestBase, self).__init__(*args, **kwargs)
        # Defined outside of setUp() because we access it from methods, but can
        # only install it during the run() method. Defining it in __init__
        # satisfies pylint's attribute-defined-outside-init warning.
        self._platform_taskqueue_services_stub = TaskqueueServicesStub(self)

    def setUp(self):
        super(AppEngineTestBase, self).setUp()
        # Set up apps for testing.
        self.testapp = webtest.TestApp(main.app_without_context)
        self.taskqueue_testapp = webtest.TestApp(
            main_taskqueue.app_without_context)

    def tearDown(self):
        datastore_services.delete_multi(
            datastore_services.query_everything().iter(keys_only=True))
        storage_services.CLIENT.reset()
        super(AppEngineTestBase, self).tearDown()

    def run(self, result=None):
        """Run the test, collecting the result into the specified TestResult.

        Reference URL:
        https://docs.python.org/3/library/unittest.html#unittest.TestCase.run

        AppEngineTestBase's override of run() wraps super().run() in "swap"
        contexts which stub out the platform taskqueue services.

        Args:
            result: TestResult | None. Holds onto the results of each test. If
                None, a temporary result object is created (by calling the
                defaultTestResult() method) and used instead.
        """
        platform_taskqueue_services_swap = self.swap(
            platform_taskqueue_services, 'create_http_task',
            self._platform_taskqueue_services_stub.create_http_task)
        with platform_taskqueue_services_swap:
            super(AppEngineTestBase, self).run(result=result)

    def _get_all_queue_names(self):
        """Returns a list of all queue names."""
        return [q['name'] for q in []]

    def count_jobs_in_taskqueue(self, queue_name):
        """Returns the total number of tasks in a single queue if a queue name
        is specified or the entire taskqueue if no queue name is specified.

        Args:
            queue_name: str|None. Name of the queue. Pass in None if no specific
                queue is designated.

        Returns:
            int. The total number of tasks in a single queue or in the entire
            taskqueue.
        """
        return self._platform_taskqueue_services_stub.count_jobs_in_taskqueue(
            queue_name=queue_name)

    def process_and_flush_pending_tasks(self, queue_name=None):
        """Executes all of the tasks in a single queue if a queue name is
        specified or all of the tasks in the taskqueue if no queue name is
        specified.

        Args:
            queue_name: str|None. Name of the queue. Pass in None if no specific
                queue is designated.
        """
        self._platform_taskqueue_services_stub.process_and_flush_tasks(
            queue_name=queue_name)

    def get_pending_tasks(self, queue_name=None):
        """Returns a list of the tasks in a single queue if a queue name is
        specified or a list of all of the tasks in the taskqueue if no queue
        name is specified.

        Args:
            queue_name: str|None. Name of the queue. Pass in None if no specific
                queue is designated.

        Returns:
            list(Task). List of tasks in a single queue or in the entire
            taskqueue.
        """
        return self._platform_taskqueue_services_stub.get_pending_tasks(
            queue_name=queue_name)

    def count_jobs_in_mapreduce_taskqueue(self, queue_name):
        """Counts the jobs in the given MapReduce taskqueue."""
        return len(self.get_pending_mapreduce_tasks(queue_name=queue_name))

    def get_pending_mapreduce_tasks(self, queue_name=None):
        """Returns the jobs in the given MapReduce taskqueue. If queue_name is
        None, defaults to returning the jobs in all available queues.
        """
        queue_names = None if queue_name is None else [queue_name]
        return []

    def _execute_mapreduce_tasks(self, tasks):
        """Execute MapReduce queued tasks.

        Args:
            tasks: list(google.appengine.api.taskqueue.taskqueue.Task). The
                queued tasks.
        """
        for task in tasks:
            if task.url == '/_ah/queue/deferred':
                print(task)
            else:
                # All other tasks will be for MapReduce or taskqueue.
                params = task.payload or ''
                headers = {
                    'Content-Length': python_utils.convert_to_bytes(len(params))
                }
                headers.update(
                    (key, python_utils.convert_to_bytes(val))
                    for key, val in task.headers.items())

                app = (
                    self.taskqueue_testapp if task.url.startswith('/task') else
                    self.testapp)
                response = app.post(
                    task.url, params=params, headers=headers,
                    expect_errors=True)

                if response.status_code != 200:
                    raise RuntimeError('MapReduce task failed: %r' % task)

    def process_and_flush_pending_mapreduce_tasks(self, queue_name=None):
        """Runs and flushes pending MapReduce tasks. If queue_name is None, does
        so for all queues; otherwise, this only runs and flushes tasks for the
        specified queue.

        For more information on taskqueue_stub, see:
        https://code.google.com/p/googleappengine/source/browse/trunk/python/google/appengine/api/taskqueue/taskqueue_stub.py
        """
        queue_names = (
            self._get_all_queue_names() if queue_name is None else [queue_name])

        get_enqueued_tasks = lambda: []

        # Loops until get_enqueued_tasks() returns an empty list.
        for tasks in iter(get_enqueued_tasks, []):
            self._execute_mapreduce_tasks(tasks)

    def run_but_do_not_flush_pending_mapreduce_tasks(self):
        """"Runs, but does not flush, the pending MapReduce tasks."""
        queue_names = self._get_all_queue_names()
        tasks = []

        self._execute_mapreduce_tasks(tasks)


class GenericTestBase(AppEngineTestBase):
    """Base test class with common/generic helper methods.

    Unless a class is testing for "platform"-specific behavior (e.g., testing
    third-party library code or database model implementations), always inherit
    from this base class. Otherwise, inherit from unittest.TestCase (preferred)
    or AppEngineTestBase if Google App Engine services/behavior is needed.

    TODO(#12135): Split this enormous test base into smaller, focused pieces.
    """

    # NOTE: For tests that do not/can not use the default super admin, authors
    # can override the following class-level constant.
    AUTO_CREATE_DEFAULT_SUPERADMIN_USER = True

    SUPER_ADMIN_EMAIL = 'tmpsuperadmin@example.com'
    SUPER_ADMIN_USERNAME = 'tmpsuperadm1n'

    # Dummy strings representing user attributes. Note that it is up to the
    # individual test to actually register these users as editors, admins, etc.
    ADMIN_EMAIL = 'admin@example.com'
    # Usernames containing the string 'admin' are reserved, so we use 'adm'
    # instead.
    ADMIN_USERNAME = 'adm'
    MODERATOR_EMAIL = 'moderator@example.com'
    MODERATOR_USERNAME = 'moderator'
    OWNER_EMAIL = 'owner@example.com'
    OWNER_USERNAME = 'owner'
    EDITOR_EMAIL = 'editor@example.com'
    EDITOR_USERNAME = 'editor'
    TOPIC_MANAGER_EMAIL = 'topicmanager@example.com'
    TOPIC_MANAGER_USERNAME = 'topicmanager'
    VOICE_ARTIST_EMAIL = 'voiceartist@example.com'
    VOICE_ARTIST_USERNAME = 'voiceartist'
    VIEWER_EMAIL = 'viewer@example.com'
    VIEWER_USERNAME = 'viewer'
    NEW_USER_EMAIL = 'new.user@example.com'
    NEW_USER_USERNAME = 'newuser'
    DEFAULT_END_STATE_NAME = 'End'

    PSEUDONYMOUS_ID = 'pid_%s' % ('a' * 32)

    VERSION_0_STATES_DICT = {
        feconf.DEFAULT_INIT_STATE_NAME: {
            'content': [{'type': 'text', 'value': ''}],
            'param_changes': [],
            'interaction': {
                'customization_args': {},
                'id': 'Continue',
                'handlers': [{
                    'name': 'submit',
                    'rule_specs': [{
                        'dest': 'END',
                        'feedback': [],
                        'param_changes': [],
                        'definition': {'rule_type': 'default'},
                    }],
                }],
            },
        },
    }

    VERSION_27_STATE_DICT = {
        'content': {'content_id': 'content', 'html': ''},
        'param_changes': [],
        'content_ids_to_audio_translations': {
            'content': {},
            'default_outcome': {},
            'hint_1': {},
            'solution': {},
        },
        'written_translations': {
            'translations_mapping': {
                'content': {},
                'default_outcome': {},
                'hint_1': {},
                'solution': {},
            },
        },
        'interaction': {
            'solution': {
                'correct_answer': 'Solution',
                'explanation': {
                    'content_id': 'solution',
                    'html': '<p>Solution explanation</p>',
                },
                'answer_is_exclusive': False,
            },
            'answer_groups': [],
            'default_outcome': {
                'param_changes': [],
                'feedback': {
                    'content_id': 'default_outcome',
                    'html': '',
                },
                'dest': None,
                'refresher_exploration_id': None,
                'missing_prerequisite_skill_id': None,
                'labelled_as_correct': True,
            },
            'customization_args': {
                'rows': {'value': 1},
                'placeholder': {'value': 'Enter text here'},
            },
            'confirmed_unclassified_answers': [],
            'id': 'TextInput',
            'hints': [{
                'hint_content': {
                    'content_id': 'hint_1',
                    'html': '<p>Hint 1</p>',
                },
            }],
        },
        'classifier_model_id': None,
    }

    VERSION_1_STORY_CONTENTS_DICT = {
        'nodes': [{
            'outline': (
                '<p>Value</p>'
                '<oppia-noninteractive-math '
                'raw_latex-with-value="&amp;quot;+,-,-,+&amp;quot;">'
                '</oppia-noninteractive-math>'),
            'exploration_id': None,
            'destination_node_ids': [],
            'outline_is_finalized': False,
            'acquired_skill_ids': [],
            'id': 'node_1',
            'title': 'Chapter 1',
            'prerequisite_skill_ids': [],
        }],
        'initial_node_id': 'node_1',
        'next_node_id': 'node_2',
    }

    VERSION_2_STORY_CONTENTS_DICT = {
        'nodes': [{
            'outline': (
                '<p>Value</p>'
                '<oppia-noninteractive-math '
                'raw_latex-with-value="&amp;quot;+,-,-,+&amp;quot;">'
                '</oppia-noninteractive-math>'),
            'exploration_id': None,
            'destination_node_ids': [],
            'outline_is_finalized': False,
            'acquired_skill_ids': [],
            'id': 'node_1',
            'title': 'Chapter 1',
            'prerequisite_skill_ids': [],
            'thumbnail_filename': None,
            'thumbnail_bg_color': None,
        }],
        'initial_node_id': 'node_1',
        'next_node_id': 'node_2',
    }

    VERSION_3_STORY_CONTENTS_DICT = {
        'nodes': [{
            'outline': (
                '<p>Value</p>'
                '<oppia-noninteractive-math '
                'raw_latex-with-value="&amp;quot;+,-,-,+&amp;quot;">'
                '</oppia-noninteractive-math>'),
            'exploration_id': None,
            'destination_node_ids': [],
            'outline_is_finalized': False,
            'acquired_skill_ids': [],
            'id': 'node_1',
            'title': 'Chapter 1',
            'description': '',
            'prerequisite_skill_ids': [],
            'thumbnail_filename': None,
            'thumbnail_bg_color': None,
        }],
        'initial_node_id': 'node_1',
        'next_node_id': 'node_2',
    }

    VERSION_4_STORY_CONTENTS_DICT = {
        'nodes': [{
            'outline': (
                '<p>Value</p>'
                '<oppia-noninteractive-math math_content-with-value="{'
                '&amp;quot;raw_latex&amp;quot;: &amp;quot;+,-,-,+&amp;quot;, '
                '&amp;quot;svg_filename&amp;quot;: &amp;quot;&amp;quot;'
                '}">'
                '</oppia-noninteractive-math>'),
            'exploration_id': None,
            'destination_node_ids': [],
            'outline_is_finalized': False,
            'acquired_skill_ids': [],
            'id': 'node_1',
            'title': 'Chapter 1',
            'description': '',
            'prerequisite_skill_ids': [],
            'thumbnail_filename': None,
            'thumbnail_bg_color': None,
        }],
        'initial_node_id': 'node_1',
        'next_node_id': 'node_2',
    }

    VERSION_1_SUBTOPIC_DICT = {
        'skill_ids': ['skill_1'],
        'id': 1,
        'title': 'A subtitle',
    }

    # Dictionary-like data structures within sample YAML must be formatted
    # alphabetically to match string equivalence with YAML generation tests. The
    # indentations are also important, since it is used to define nesting (just
    # like Python).
    #
    # If evaluating differences in YAML, conversion to dict form via
    # utils.dict_from_yaml can isolate differences quickly.

    SAMPLE_YAML_CONTENT = (
        """author_notes: ''
auto_tts_enabled: true
blurb: ''
category: Category
correctness_feedback_enabled: false
init_state_name: %s
language_code: en
objective: ''
param_changes: []
param_specs: {}
schema_version: %d
states:
  %s:
    card_is_checkpoint: true
    classifier_model_id: null
    content:
      content_id: content
      html: ''
    interaction:
      answer_groups: []
      confirmed_unclassified_answers: []
      customization_args: {}
      default_outcome:
        dest: %s
        feedback:
          content_id: default_outcome
          html: ''
        labelled_as_correct: false
        missing_prerequisite_skill_id: null
        param_changes: []
        refresher_exploration_id: null
      hints: []
      id: null
      solution: null
    linked_skill_id: null
    next_content_id_index: 0
    param_changes: []
    recorded_voiceovers:
      voiceovers_mapping:
        content: {}
        default_outcome: {}
    solicit_answer_details: false
    written_translations:
      translations_mapping:
        content: {}
        default_outcome: {}
  New state:
    card_is_checkpoint: false
    classifier_model_id: null
    content:
      content_id: content
      html: ''
    interaction:
      answer_groups: []
      confirmed_unclassified_answers: []
      customization_args: {}
      default_outcome:
        dest: New state
        feedback:
          content_id: default_outcome
          html: ''
        labelled_as_correct: false
        missing_prerequisite_skill_id: null
        param_changes: []
        refresher_exploration_id: null
      hints: []
      id: null
      solution: null
    linked_skill_id: null
    next_content_id_index: 0
    param_changes: []
    recorded_voiceovers:
      voiceovers_mapping:
        content: {}
        default_outcome: {}
    solicit_answer_details: false
    written_translations:
      translations_mapping:
        content: {}
        default_outcome: {}
states_schema_version: %d
tags: []
title: Title
""") % (
    feconf.DEFAULT_INIT_STATE_NAME,
    exp_domain.Exploration.CURRENT_EXP_SCHEMA_VERSION,
    feconf.DEFAULT_INIT_STATE_NAME, feconf.DEFAULT_INIT_STATE_NAME,
    feconf.CURRENT_STATE_SCHEMA_VERSION)

    def run(self, result=None):
        """Run the test, collecting the result into the specified TestResult.

        Reference URL:
        https://docs.python.org/3/library/unittest.html#unittest.TestCase.run

        GenericTestBase's override of run() wraps super().run() in swap
        contexts to mock out the cache and taskqueue services.

        Args:
            result: TestResult | None. Holds onto the results of each test. If
                None, a temporary result object is created (by calling the
                defaultTestResult() method) and used instead.
        """
        memory_cache_services_stub = MemoryCacheServicesStub()
        memory_cache_services_stub.flush_cache()
        es_stub = ElasticSearchStub()
        es_stub.reset()

        with python_utils.ExitStack() as stack:
            stack.callback(AuthServicesStub.install_stub(self))
            stack.enter_context(self.swap(
                elastic_search_services.ES.indices, 'create',
                es_stub.mock_create_index))
            stack.enter_context(self.swap(
                elastic_search_services.ES, 'index',
                es_stub.mock_index))
            stack.enter_context(self.swap(
                elastic_search_services.ES, 'exists',
                es_stub.mock_exists))
            stack.enter_context(self.swap(
                elastic_search_services.ES, 'delete',
                es_stub.mock_delete))
            stack.enter_context(self.swap(
                elastic_search_services.ES, 'delete_by_query',
                es_stub.mock_delete_by_query))
            stack.enter_context(self.swap(
                elastic_search_services.ES, 'search',
                es_stub.mock_search))
            stack.enter_context(self.swap(
                memory_cache_services, 'flush_cache',
                memory_cache_services_stub.flush_cache))
            stack.enter_context(self.swap(
                memory_cache_services, 'get_multi',
                memory_cache_services_stub.get_multi))
            stack.enter_context(self.swap(
                memory_cache_services, 'set_multi',
                memory_cache_services_stub.set_multi))
            stack.enter_context(self.swap(
                memory_cache_services, 'get_memory_cache_stats',
                memory_cache_services_stub.get_memory_cache_stats))
            stack.enter_context(self.swap(
                memory_cache_services, 'delete_multi',
                memory_cache_services_stub.delete_multi))

            super(GenericTestBase, self).run(result=result)

    def setUp(self):
        super(GenericTestBase, self).setUp()
        if self.AUTO_CREATE_DEFAULT_SUPERADMIN_USER:
            self.signup_superadmin_user()

    def login(self, email, is_super_admin=False):
        """Sets the environment variables to simulate a login.

        Args:
            email: str. The email of the user who is to be logged in.
            is_super_admin: bool. Whether the user is a super admin.
        """
        os.environ['USER_ID'] = self.get_auth_id_from_email(email)
        os.environ['USER_EMAIL'] = email
        os.environ['USER_IS_ADMIN'] = ('1' if is_super_admin else '0')

    def logout(self):
        """Simulates a logout by resetting the environment variables."""
        os.environ['USER_ID'] = ''
        os.environ['USER_EMAIL'] = ''
        os.environ['USER_IS_ADMIN'] = '0'

    @contextlib.contextmanager
    def mock_datetime_utcnow(self, mocked_datetime):
        """Mocks response from datetime.datetime.utcnow method.

        Example usage:
            import datetime
            mocked_datetime_utcnow = (
                datetime.datetime.utcnow() - datetime.timedelta(days=1))
            with self.mock_datetime_utcnow(mocked_datetime_utcnow):
                print datetime.datetime.utcnow() # prints time reduced by 1 day
            print datetime.datetime.utcnow() # prints current time.

        Args:
            mocked_datetime: datetime.datetime. The datetime which will be used
                instead of the current UTC datetime.

        Yields:
            None. Empty yield statement.
        """
        with datastore_services.mock_datetime_for_datastore(mocked_datetime):
            yield

    @contextlib.contextmanager
    def login_context(self, email, is_super_admin=False):
        """Log in with the given email under the context of a 'with' statement.

        Args:
            email: str. An email associated with a user account.
            is_super_admin: bool. Whether the user is a super admin.

        Yields:
            str. The id of the user associated with the given email, who is now
            'logged in'.
        """
        self.login(email, is_super_admin=is_super_admin)
        try:
            yield self.get_user_id_from_email(email)
        finally:
            self.logout()

    @contextlib.contextmanager
    def super_admin_context(self):
        """Log in as a global admin under the context of a 'with' statement.

        Yields:
            str. The id of the user associated with the given email, who is now
            'logged in'.
        """
        email = self.SUPER_ADMIN_EMAIL
        with self.login_context(email, is_super_admin=True) as user_id:
            yield user_id

    def signup(self, email, username, is_super_admin=False):
        """Complete the signup process for the user with the given username.

        Args:
            email: str. Email of the given user.
            username: str. Username of the given user.
            is_super_admin: bool. Whether the user is a super admin.
        """
        user_services.create_new_user(self.get_auth_id_from_email(email), email)

        login_context = self.login_context(email, is_super_admin=is_super_admin)

        with login_context, requests_mock.Mocker() as m:
            # We mock out all HTTP requests while trying to signup to avoid
            # calling out to real backend services.
            m.request(requests_mock.ANY, requests_mock.ANY)

            response = self.get_html_response(feconf.SIGNUP_URL)
            # self.assertEqual(response.status_int, 200)

            response = self.testapp.post(feconf.SIGNUP_DATA_URL, params={
                'csrf_token': self.get_new_csrf_token(),
                'payload': json.dumps(
                    {'username': username, 'agreed_to_terms': True}),
            })
            self.assertEqual(response.status_int, 200)

    def signup_superadmin_user(self):
        """Signs up a superadmin user. Must be called at the end of setUp()."""
        self.signup(self.SUPER_ADMIN_EMAIL, self.SUPER_ADMIN_USERNAME)

    def set_config_property(self, config_obj, new_config_value):
        """Sets a given configuration object's value to the new value specified
        using a POST request.
        """
        with self.super_admin_context():
            self.post_json('/adminhandler', {
                'action': 'save_config_properties',
                'new_config_property_values': {
                    config_obj.name: new_config_value,
                },
            }, csrf_token=self.get_new_csrf_token())

    def set_user_role(self, username, user_role):
        """Sets the given role for this user.

        Args:
            username: str. Username of the given user.
            user_role: str. Role of the given user.
        """
        with self.super_admin_context():
            self.post_json('/adminrolehandler', {
                'username': username,
                'role': user_role,
            }, csrf_token=self.get_new_csrf_token())

    def set_admins(self, admin_usernames):
        """Sets role of given users as ADMIN.

        Args:
            admin_usernames: list(str). List of usernames.
        """
        for name in admin_usernames:
            self.set_user_role(name, feconf.ROLE_ID_ADMIN)

    def set_topic_managers(self, topic_manager_usernames):
        """Sets role of given users as TOPIC_MANAGER.

        Args:
            topic_manager_usernames: list(str). List of usernames.
        """
        for name in topic_manager_usernames:
            self.set_user_role(name, feconf.ROLE_ID_TOPIC_MANAGER)

    def set_moderators(self, moderator_usernames):
        """Sets role of given users as MODERATOR.

        Args:
            moderator_usernames: list(str). List of usernames.
        """
        for name in moderator_usernames:
            self.set_user_role(name, feconf.ROLE_ID_MODERATOR)

    def set_banned_users(self, banned_usernames):
        """Sets role of given users as BANNED_USER.

        Args:
            banned_usernames: list(str). List of usernames.
        """
        for name in banned_usernames:
            self.set_user_role(name, feconf.ROLE_ID_BANNED_USER)

    def set_collection_editors(self, collection_editor_usernames):
        """Sets role of given users as COLLECTION_EDITOR.

        Args:
            collection_editor_usernames: list(str). List of usernames.
        """
        for name in collection_editor_usernames:
            self.set_user_role(name, feconf.ROLE_ID_COLLECTION_EDITOR)

    def get_user_id_from_email(self, email):
        """Gets the user ID corresponding to the given email.

        Args:
            email: str. A valid email stored in the App Engine database.

        Returns:
            str|None. ID of the user possessing the given email, or None if
            the user does not exist.
        """
        user_settings = user_services.get_user_settings_by_auth_id(
            self.get_auth_id_from_email(email))
        return user_settings and user_settings.user_id

    @classmethod
    def get_auth_id_from_email(cls, email):
        """Returns a mock auth ID corresponding to the given email.

        This method can use any algorithm to produce results as long as, during
        the runtime of each test case/method, it is:
        1.  Pure (same input always returns the same output).
        2.  One-to-one (no two distinct inputs return the same output).
        3.  An integer byte-string (integers are always valid in auth IDs).

        Args:
            email: str. The email address of the user.

        Returns:
            bytes. The mock auth ID of a user possessing the given email.
        """
        # Although the hash function doesn't guarantee a one-to-one mapping, in
        # practice it is sufficient for our tests. We make it a positive integer
        # because those are always valid auth IDs.
        return str(abs(hash(email)))

    def get_all_python_files(self, skip_prefix=None):
        """Recursively collects all Python files in the core/ and extensions/
        directory.

        Args:
            skip_prefix: str. Path prefix that should be skipped when collecting
            the files.

        Returns:
            list(str). A list of Python files.
        """
        current_dir = os.getcwd()
        files_in_directory = []
        for _dir, _, files in os.walk(current_dir):
            for file_name in files:
                filepath = os.path.relpath(
                    os.path.join(_dir, file_name), current_dir)
                if (
                        filepath.endswith('.py') and (
                            filepath.startswith('core/') or
                            filepath.startswith('extensions/')
                        ) and (
                            skip_prefix is None or
                            not filepath.startswith(skip_prefix)
                        )
                ):
                    module = filepath[:-3].replace('/', '.')
                    files_in_directory.append(module)
        return files_in_directory

    def _get_response(
            self, url, expected_content_type, params=None,
            expected_status_int=200):
        """Get a response, transformed to a Python object.

        Args:
            url: str. The URL to fetch the response.
            expected_content_type: str. The content type to expect.
            params: dict. A dictionary that will be encoded into a query string.
            expected_status_int: int. The integer status code to expect. Will be
                200 if not specified.

        Returns:
            webtest.TestResponse. The test response.
        """
        if params is not None:
            self.assertIsInstance(params, dict)

        expect_errors = expected_status_int >= 400

        # This swap is required to ensure that the templates are fetched from
        # source directory instead of webpack_bundles since webpack_bundles is
        # only produced after webpack compilation which is not performed during
        # backend tests.
        with self.swap(base, 'load_template', mock_load_template):
            response = self.testapp.get(
                url, params=params, expect_errors=expect_errors)

        if expect_errors:
            self.assertTrue(response.status_int >= 400)
        else:
            self.assertTrue(200 <= response.status_int < 400)

        # Testapp takes in a status parameter which is the expected status of
        # the response. However this expected status is verified only when
        # expect_errors=False. For other situations we need to explicitly check
        # the status.
        #
        # Reference URL:
        # https://github.com/Pylons/webtest/blob/bf77326420b628c9ea5431432c7e171f88c5d874/webtest/app.py#L1119
        # self.assertEqual(response.status_int, expected_status_int)

        self.assertEqual(response.content_type, expected_content_type)

        return response

    def get_html_response(self, url, params=None, expected_status_int=200):
        """Get a HTML response, transformed to a Python object.

        Args:
            url: str. The URL to fetch the response.
            params: dict. A dictionary that will be encoded into a query string.
            expected_status_int: int. The integer status code to expect. Will
                be 200 if not specified.

        Returns:
            webtest.TestResponse. The test response.
        """
        return self._get_response(
            url, 'text/html', params=params,
            expected_status_int=expected_status_int)

    def get_custom_response(
            self, url, expected_content_type, params=None,
            expected_status_int=200):
        """Get a response other than HTML or JSON as a Python object.

        Args:
            url: str. The URL to fetch the response.
            expected_content_type: str. The content type to expect.
            params: dict. A dictionary that will be encoded into a query string.
            expected_status_int: int. The integer status code to expect. Will be
                200 if not specified.

        Returns:
            webtest.TestResponse. The test response.
        """
        self.assertNotIn(
            expected_content_type, ['text/html', 'application/json'])

        return self._get_response(
            url, expected_content_type, params=params,
            expected_status_int=expected_status_int)

    def get_response_without_checking_for_errors(
            self, url, expected_status_int_list, params=None):
        """Get a response, transformed to a Python object and checks for a list
        of status codes.

        Args:
            url: str. The URL to fetch the response.
            expected_status_int_list: list(int). A list of integer status code
                to expect.
            params: dict. A dictionary that will be encoded into a query string.

        Returns:
            webtest.TestResponse. The test response.
        """
        if params is not None:
            self.assertIsInstance(
                params, dict,
                msg='Expected params to be a dict, received %s' % params)

        # This swap is required to ensure that the templates are fetched from
        # source directory instead of webpack_bundles since webpack_bundles is
        # only produced after webpack compilation which is not performed during
        # backend tests.
        with self.swap(base, 'load_template', mock_load_template):
            response = self.testapp.get(url, params=params, expect_errors=True)

        self.assertIn(response.status_int, expected_status_int_list)

        return response

    def _parse_json_response(self, json_response, expect_errors):
        """Convert a JSON server response to an object (such as a dict)."""
        if expect_errors:
            self.assertTrue(json_response.status_int >= 400)
        else:
            self.assertTrue(200 <= json_response.status_int < 400)

        self.assertEqual(json_response.content_type, 'application/json')
        self.assertTrue(json_response.body.startswith(feconf.XSSI_PREFIX))

        return json.loads(json_response.body[len(feconf.XSSI_PREFIX):])

    def get_json(self, url, params=None, expected_status_int=200):
        """Get a JSON response, transformed to a Python object."""
        if params is not None:
            self.assertIsInstance(params, dict)

        expect_errors = expected_status_int >= 400

        json_response = self.testapp.get(
            url, params=params, expect_errors=expect_errors,
            status=expected_status_int)

        # Testapp takes in a status parameter which is the expected status of
        # the response. However this expected status is verified only when
        # expect_errors=False. For other situations we need to explicitly check
        # the status.
        #
        # Reference URL:
        # https://github.com/Pylons/webtest/blob/bf77326420b628c9ea5431432c7e171f88c5d874/webtest/app.py#L1119
        self.assertEqual(json_response.status_int, expected_status_int)

        return self._parse_json_response(json_response, expect_errors)

    def post_json(
            self, url, payload, csrf_token=None, expected_status_int=200,
            upload_files=None):
        """Post an object to the server by JSON; return the received object."""
        data = {'payload': json.dumps(payload)}
        if csrf_token:
            data['csrf_token'] = csrf_token

        expect_errors = expected_status_int >= 400

        json_response = self._send_post_request(
            self.testapp, url, data, expect_errors,
            expected_status_int=expected_status_int, upload_files=upload_files)

        # Testapp takes in a status parameter which is the expected status of
        # the response. However this expected status is verified only when
        # expect_errors=False. For other situations we need to explicitly check
        # the status.
        #
        # Reference URL:
        # https://github.com/Pylons/webtest/blob/bf77326420b628c9ea5431432c7e171f88c5d874/webtest/app.py#L1119
        self.assertEqual(json_response.status_int, expected_status_int)

        return self._parse_json_response(json_response, expect_errors)

    def delete_json(self, url, params='', expected_status_int=200):
        """Delete object on the server using a JSON call."""
        if params:
            self.assertIsInstance(
                params, dict,
                msg='Expected params to be a dict, received %s' % params)

        expect_errors = expected_status_int >= 400
        json_response = self.testapp.delete(
            url, params=params, expect_errors=expect_errors,
            status=expected_status_int)

        # Testapp takes in a status parameter which is the expected status of
        # the response. However this expected status is verified only when
        # expect_errors=False. For other situations we need to explicitly check
        # the status.
        #
        # Reference URL:
        # https://github.com/Pylons/webtest/blob/bf77326420b628c9ea5431432c7e171f88c5d874/webtest/app.py#L1119
        self.assertEqual(json_response.status_int, expected_status_int)

        return self._parse_json_response(json_response, expect_errors)

    def _send_post_request(
            self, app, url, data, expect_errors, expected_status_int=200,
            upload_files=None, headers=None):
        """Sends a post request with the data provided to the url specified.

        Args:
            app: TestApp. The WSGI application which receives the request and
                produces response.
            url: str. The URL to send the POST request to.
            data: *. To be put in the body of the request. If params is an
                iterator, it will be urlencoded. If it is a string, it will not
                be encoded, but placed in the body directly. Can be a
                collections.OrderedDict with webtest.forms.Upload fields
                included.
            expect_errors: bool. Whether errors are expected.
            expected_status_int: int. The expected status code.
            upload_files: list(tuple). List of
                (fieldname, filename, file_content) tuples. Can also provide
                just (fieldname, filename) to have the file contents will be
                read from disk.
            headers: dict(str, *). Extra headers to send.

        Returns:
            webtest.TestResponse. The response of the POST request.
        """
        # Convert the files to bytes.
        if upload_files is not None:
            upload_files = tuple(
                tuple(python_utils.convert_to_bytes(f) for f in upload_file)
                for upload_file in upload_files)

        return app.post(
            url, params=data, headers=headers, status=expected_status_int,
            upload_files=upload_files, expect_errors=expect_errors)

    def post_task(
            self, url, payload, headers, csrf_token=None, expect_errors=False,
            expected_status_int=200):
        """Posts an object to the server by JSON with the specific headers
        specified; return the received object.
        """
        if csrf_token:
            payload['csrf_token'] = csrf_token
        return self.taskqueue_testapp.post(
            url, params=json.dumps(payload), headers=headers,
            status=expected_status_int, expect_errors=expect_errors,
            content_type='application/json')

    def put_json(self, url, payload, csrf_token=None, expected_status_int=200):
        """PUT an object to the server with JSON and return the response."""
        params = {'payload': json.dumps(payload)}
        if csrf_token:
            params['csrf_token'] = csrf_token

        expect_errors = expected_status_int >= 400

        json_response = self.testapp.put(
            url, params=params, expect_errors=expect_errors)

        # Testapp takes in a status parameter which is the expected status of
        # the response. However this expected status is verified only when
        # expect_errors=False. For other situations we need to explicitly check
        # the status.
        #
        # Reference URL:
        # https://github.com/Pylons/webtest/blob/bf77326420b628c9ea5431432c7e171f88c5d874/webtest/app.py#L1119
        self.assertEqual(json_response.status_int, expected_status_int)

        return self._parse_json_response(json_response, expect_errors)

    def get_new_csrf_token(self):
        """Generates CSRF token for test."""
        response = self.get_json('/csrfhandler')
        return response['token']

    def save_new_default_exploration(
            self, exploration_id, owner_id, title='A title'):
        """Saves a new default exploration written by owner_id.

        Args:
            exploration_id: str. The id of the new validated exploration.
            owner_id: str. The user_id of the creator of the exploration.
            title: str. The title of the exploration.

        Returns:
            Exploration. The exploration domain object.
        """
        exploration = exp_domain.Exploration.create_default_exploration(
            exploration_id, title=title, category='Algebra')
        exp_services.save_new_exploration(owner_id, exploration)
        return exploration

    def set_interaction_for_state(self, state, interaction_id):
        """Sets the interaction_id, sets the fully populated default interaction
        customization arguments, and increments next_content_id_index as needed.

        Args:
            state: State. The state domain object to set the interaction for.
            interaction_id: str. The interaction id to set. Also sets the
                default customization args for the given interaction id.
        """

        # We wrap next_content_id_index in a dict so that modifying it in the
        # inner function modifies the value.
        next_content_id_index_dict = {'value': state.next_content_id_index}

        def traverse_schema_and_assign_content_ids(value, schema, contentId):
            """Generates content_id from recursively traversing the schema, and
            assigning to the current value.

            Args:
                value: *. The current traversed value in customization
                    arguments.
                schema: dict. The current traversed schema.
                contentId: str. The content_id generated so far.
            """
            is_subtitled_html_spec = (
                schema['type'] == schema_utils.SCHEMA_TYPE_CUSTOM and
                schema['obj_type'] ==
                schema_utils.SCHEMA_OBJ_TYPE_SUBTITLED_HTML)
            is_subtitled_unicode_spec = (
                schema['type'] == schema_utils.SCHEMA_TYPE_CUSTOM and
                schema['obj_type'] ==
                schema_utils.SCHEMA_OBJ_TYPE_SUBTITLED_UNICODE)

            if is_subtitled_html_spec or is_subtitled_unicode_spec:
                value['content_id'] = '%s_%i' % (
                    contentId, next_content_id_index_dict['value'])
                next_content_id_index_dict['value'] += 1
            elif schema['type'] == schema_utils.SCHEMA_TYPE_LIST:
                for x in value:
                    traverse_schema_and_assign_content_ids(
                        x, schema['items'], contentId)
            elif schema['type'] == schema_utils.SCHEMA_TYPE_DICT:
                for schema_property in schema['properties']:
                    traverse_schema_and_assign_content_ids(
                        schema['properties'][schema_property.name],
                        schema_property['schema'],
                        '%s_%s' % (contentId, schema_property.name))

        interaction = (
            interaction_registry.Registry.get_interaction_by_id(interaction_id))
        ca_specs = interaction.customization_arg_specs
        customization_args = {}

        for ca_spec in ca_specs:
            ca_name = ca_spec.name
            ca_value = ca_spec.default_value
            traverse_schema_and_assign_content_ids(
                ca_value, ca_spec.schema, 'ca_%s' % ca_name)
            customization_args[ca_name] = {'value': ca_value}

        state.update_interaction_id(interaction_id)
        state.update_interaction_customization_args(customization_args)
        state.update_next_content_id_index(next_content_id_index_dict['value'])

    def save_new_valid_exploration(
            self, exploration_id, owner_id, title='A title',
            category='A category', objective='An objective',
            language_code=constants.DEFAULT_LANGUAGE_CODE, end_state_name=None,
            interaction_id='TextInput', correctness_feedback_enabled=False):
        """Saves a new strictly-validated exploration.

        Args:
            exploration_id: str. The id of the new validated exploration.
            owner_id: str. The user_id of the creator of the exploration.
            title: str. The title of the exploration.
            category: str. The category this exploration belongs to.
            objective: str. The objective of this exploration.
            language_code: str. The language_code of this exploration.
            end_state_name: str. The name of the end state for the exploration.
            interaction_id: str. The id of the interaction.
            correctness_feedback_enabled: bool. Whether correctness feedback is
                enabled for the exploration.

        Returns:
            Exploration. The exploration domain object.
        """
        exploration = exp_domain.Exploration.create_default_exploration(
            exploration_id, title=title, category=category,
            language_code=language_code)
        self.set_interaction_for_state(
            exploration.states[exploration.init_state_name], interaction_id)

        exploration.objective = objective
        exploration.correctness_feedback_enabled = correctness_feedback_enabled

        # If an end state name is provided, add terminal node with that name.
        if end_state_name is not None:
            exploration.add_states([end_state_name])
            end_state = exploration.states[end_state_name]
            self.set_interaction_for_state(end_state, 'EndExploration')
            end_state.update_interaction_default_outcome(None)

            # Link first state to ending state (to maintain validity).
            init_state = exploration.states[exploration.init_state_name]
            init_interaction = init_state.interaction
            init_interaction.default_outcome.dest = end_state_name
            if correctness_feedback_enabled:
                init_interaction.default_outcome.labelled_as_correct = True

        exp_services.save_new_exploration(owner_id, exploration)
        return exploration

    def save_new_linear_exp_with_state_names_and_interactions(
            self, exploration_id, owner_id, state_names, interaction_ids,
            title='A title', category='A category', objective='An objective',
            language_code=constants.DEFAULT_LANGUAGE_CODE,
            correctness_feedback_enabled=False):
        """Saves a new strictly-validated exploration with a sequence of states.

        Args:
            exploration_id: str. The id of the new validated exploration.
            owner_id: str. The user_id of the creator of the exploration.
            state_names: list(str). The names of states to be linked
                sequentially in the exploration. Must be a non-empty list and
                contain no duplicates.
            interaction_ids: list(str). The names of the interaction ids to be
                assigned to each state. Values will be cycled, so it doesn't
                need to be the same size as state_names, but it must be
                non-empty.
            title: str. The title of the exploration.
            category: str. The category this exploration belongs to.
            objective: str. The objective of this exploration.
            language_code: str. The language_code of this exploration.
            correctness_feedback_enabled: bool. Whether the correctness feedback
                is enabled or not for the exploration.

        Returns:
            Exploration. The exploration domain object.
        """
        if not state_names:
            raise ValueError('must provide at least one state name')
        if not interaction_ids:
            raise ValueError('must provide at least one interaction type')
        interaction_ids = itertools.cycle(interaction_ids)

        exploration = exp_domain.Exploration.create_default_exploration(
            exploration_id, title=title, init_state_name=state_names[0],
            category=category, objective=objective, language_code=language_code)

        exploration.correctness_feedback_enabled = correctness_feedback_enabled
        exploration.add_states(state_names[1:])
        for from_state_name, dest_state_name in (
                python_utils.ZIP(state_names[:-1], state_names[1:])):
            from_state = exploration.states[from_state_name]
            self.set_interaction_for_state(
                from_state, python_utils.NEXT(interaction_ids))
            from_state.interaction.default_outcome.dest = dest_state_name
            if correctness_feedback_enabled:
                from_state.interaction.default_outcome.labelled_as_correct = (
                    True)
        end_state = exploration.states[state_names[-1]]
        self.set_interaction_for_state(end_state, 'EndExploration')
        end_state.update_interaction_default_outcome(None)

        exp_services.save_new_exploration(owner_id, exploration)
        return exploration

    def save_new_exp_with_custom_states_schema_version(
            self, exp_id, user_id, states_dict, version):
        """Saves a new default exploration with the given version of state dict.

        This function should only be used for creating explorations in tests
        involving migration of datastore explorations that use an old states
        schema version.

        Note that it makes an explicit commit to the datastore instead of using
        the usual functions for updating and creating explorations. This is
        because the latter approach would result in an exploration with the
        *current* states schema version.

        Args:
            exp_id: str. The exploration ID.
            user_id: str. The user_id of the creator.
            states_dict: dict. The dict representation of all the states.
            version: int. Custom states schema version.
        """
        exp_model = exp_models.ExplorationModel(
            id=exp_id, category='category', title='title',
            objective='Old objective', language_code='en', tags=[], blurb='',
            author_notes='', states_schema_version=version,
            init_state_name=feconf.DEFAULT_INIT_STATE_NAME, states=states_dict,
            param_specs={}, param_changes=[])
        rights_manager.create_new_exploration_rights(exp_id, user_id)

        commit_message = 'New exploration created with title \'title\'.'
        exp_model.commit(user_id, commit_message, [{
            'cmd': 'create_new',
            'title': 'title',
            'category': 'category',
        }])
        exp_rights = exp_models.ExplorationRightsModel.get_by_id(exp_id)
        exp_summary_model = exp_models.ExpSummaryModel(
            id=exp_id, title='title', category='category',
            objective='Old objective', language_code='en', tags=[],
            ratings=feconf.get_empty_ratings(),
            scaled_average_rating=feconf.EMPTY_SCALED_AVERAGE_RATING,
            status=exp_rights.status,
            community_owned=exp_rights.community_owned,
            owner_ids=exp_rights.owner_ids, contributor_ids=[],
            contributors_summary={})
        exp_summary_model.update_timestamps()
        exp_summary_model.put()

    def publish_exploration(self, owner_id, exploration_id):
        """Publish the exploration with the given exploration_id.

        Args:
            owner_id: str. The user_id of the owner of the exploration.
            exploration_id: str. The ID of the new exploration.
        """
        committer = user_services.get_user_actions_info(owner_id)
        rights_manager.publish_exploration(committer, exploration_id)

    def save_new_default_collection(
            self, collection_id, owner_id, title='A title',
            category='A category', objective='An objective',
            language_code=constants.DEFAULT_LANGUAGE_CODE):
        """Saves a new default collection written by owner_id.

        Args:
            collection_id: str. The id of the new default collection.
            owner_id: str. The user_id of the creator of the collection.
            title: str. The title of the collection.
            category: str. The category this collection belongs to.
            objective: str. The objective of this collection.
            language_code: str. The language_code of this collection.

        Returns:
            Collection. The collection domain object.
        """
        collection = collection_domain.Collection.create_default_collection(
            collection_id, title=title, category=category, objective=objective,
            language_code=language_code)
        collection_services.save_new_collection(owner_id, collection)
        return collection

    def save_new_valid_collection(
            self, collection_id, owner_id, title='A title',
            category='A category', objective='An objective',
            language_code=constants.DEFAULT_LANGUAGE_CODE,
            exploration_id='an_exploration_id',
            end_state_name=DEFAULT_END_STATE_NAME):
        """Creates an Oppia collection and adds a node saving the exploration
        details.

        Args:
            collection_id: str. ID for the collection to be created.
            owner_id: str. The user_id of the creator of the collection.
            title: str. Title for the collection.
            category: str. The category of the exploration.
            objective: str. Objective for the exploration.
            language_code: str. The language code for the exploration.
            exploration_id: str. The exploration_id for the Oppia exploration.
            end_state_name: str. The name of the end state for the exploration.

        Returns:
            Collection. A newly-created collection containing the corresponding
            exploration details.
        """
        collection = collection_domain.Collection.create_default_collection(
            collection_id, title=title, category=category, objective=objective,
            language_code=language_code)

        # Check whether exploration with given exploration_id exists or not.
        exploration = (
            exp_fetchers.get_exploration_by_id(exploration_id, strict=False))
        if exploration is None:
            exploration = self.save_new_valid_exploration(
                exploration_id, owner_id, title=title, category=category,
                objective=objective, end_state_name=end_state_name)
        collection.add_node(exploration.id)

        collection_services.save_new_collection(owner_id, collection)
        return collection

    def publish_collection(self, owner_id, collection_id):
        """Publish the collection with the given collection_id.

        Args:
            owner_id: str. The user_id of the owner of the collection.
            collection_id: str. ID of the collection to be published.
        """
        committer = user_services.get_user_actions_info(owner_id)
        rights_manager.publish_collection(committer, collection_id)

    def save_new_story(
            self, story_id, owner_id, corresponding_topic_id,
            title='Title', description='Description', notes='Notes',
            language_code=constants.DEFAULT_LANGUAGE_CODE,
            url_fragment='title', meta_tag_content='story meta tag content'):
        """Creates an Oppia Story and saves it.

        NOTE: Callers are responsible for ensuring that the
        'corresponding_topic_id' provided is valid, unless a test explicitly
        requires it to be invalid.

        Args:
            story_id: str. ID for the story to be created.
            owner_id: str. The user_id of the creator of the story.
            title: str. The title of the story.
            description: str. The high level description of the story.
            notes: str. A set of notes, that describe the characters,
                main storyline, and setting.
            corresponding_topic_id: str. The id of the topic to which the story
                belongs.
            language_code: str. The ISO 639-1 code for the language this story
                is written in.
            url_fragment: str. The url fragment of the story.
            meta_tag_content: str. The meta tag content of the story.

        Returns:
            Story. A newly-created story.
        """
        story = story_domain.Story.create_default_story(
            story_id, title, description, corresponding_topic_id, url_fragment)
        story.title = title
        story.description = description
        story.notes = notes
        story.language_code = language_code
        story.url_fragment = url_fragment
        story.meta_tag_content = meta_tag_content
        story_services.save_new_story(owner_id, story)
        return story

    def save_new_story_with_story_contents_schema_v1(
            self, story_id, thumbnail_filename, thumbnail_bg_color,
            owner_id, title, description, notes, corresponding_topic_id,
            language_code=constants.DEFAULT_LANGUAGE_CODE,
            url_fragment='story-frag',
            meta_tag_content='story meta tag content'):
        """Saves a new story with a default version 1 story contents data dict.

        This function should only be used for creating stories in tests
        involving migration of datastore stories that use an old story contents
        schema version.

        Note that it makes an explicit commit to the datastore instead of using
        the usual functions for updating and creating stories. This is because
        the latter approach would result in a story with the *current* story
        contents schema version.

        Args:
            story_id: str. ID for the story to be created.
            thumbnail_filename: str|None. Thumbnail filename for the story.
            thumbnail_bg_color: str|None. Thumbnail background color for the
                story.
            owner_id: str. The user_id of the creator of the story.
            title: str. The title of the story.
            description: str. The high level description of the story.
            notes: str. A set of notes, that describe the characters, main
                storyline, and setting.
            corresponding_topic_id: str. The id of the topic to which the story
                belongs.
            language_code: str. The ISO 639-1 code for the language this story
                is written in.
            url_fragment: str. The URL fragment for the story.
            meta_tag_content: str. The meta tag content of the story.
        """
        story_model = story_models.StoryModel(
            id=story_id, thumbnail_filename=thumbnail_filename,
            thumbnail_bg_color=thumbnail_bg_color, description=description,
            title=title, language_code=language_code,
            story_contents_schema_version=1, notes=notes,
            corresponding_topic_id=corresponding_topic_id,
            story_contents=self.VERSION_1_STORY_CONTENTS_DICT,
            url_fragment=url_fragment, meta_tag_content=meta_tag_content)
        commit_message = 'New story created with title \'%s\'.' % title
        story_model.commit(
            owner_id, commit_message,
            [{'cmd': story_domain.CMD_CREATE_NEW, 'title': title}])

    def save_new_subtopic(self, subtopic_id, owner_id, topic_id):
        """Creates an Oppia subtopic and saves it.

        Args:
            subtopic_id: str. ID for the subtopic to be created.
            owner_id: str. The user_id of the creator of the topic.
            topic_id: str. ID for the topic that the subtopic belongs to.

        Returns:
            SubtopicPage. A newly-created subtopic.
        """
        subtopic_page = (
            subtopic_page_domain.SubtopicPage.create_default_subtopic_page(
                subtopic_id, topic_id))
        subtopic_changes = [
            subtopic_page_domain.SubtopicPageChange({
                'cmd': subtopic_page_domain.CMD_CREATE_NEW,
                'topic_id': topic_id,
                'subtopic_id': subtopic_id,
            })
        ]
        subtopic_page_services.save_subtopic_page(
            owner_id, subtopic_page, 'Create new subtopic', subtopic_changes)
        return subtopic_page

    def save_new_topic(
            self, topic_id, owner_id, name='topic', abbreviated_name='topic',
            url_fragment='topic',
            thumbnail_filename='topic.svg',
            thumbnail_bg_color=(
                constants.ALLOWED_THUMBNAIL_BG_COLORS['topic'][0]),
            description='description', canonical_story_ids=None,
            additional_story_ids=None, uncategorized_skill_ids=None,
            subtopics=None, next_subtopic_id=0,
            language_code=constants.DEFAULT_LANGUAGE_CODE,
            meta_tag_content='topic meta tag content',
            practice_tab_is_displayed=False,
            page_title_fragment_for_web='topic page title'):
        """Creates an Oppia Topic and saves it.

        Args:
            topic_id: str. ID for the topic to be created.
            owner_id: str. The user_id of the creator of the topic.
            name: str. The name of the topic.
            abbreviated_name: str. The abbreviated name of the topic.
            url_fragment: str. The url fragment of the topic.
            thumbnail_filename: str|None. The thumbnail filename of the topic.
            thumbnail_bg_color: str|None. The thumbnail background color of the
                topic.
            description: str. The description of the topic.
            canonical_story_ids: list(str). The list of ids of canonical stories
                that are part of the topic.
            additional_story_ids: list(str). The list of ids of additional
                stories that are part of the topic.
            uncategorized_skill_ids: list(str). The list of ids of skills that
                are not part of any subtopic.
            subtopics: list(Subtopic). The different subtopics that are part of
                this topic.
            next_subtopic_id: int. The id for the next subtopic.
            language_code: str. The ISO 639-1 code for the language this topic
                is written in.
            meta_tag_content: str. The meta tag content for the topic.
            practice_tab_is_displayed: bool. Whether the practice tab should be
                displayed.
            page_title_fragment_for_web: str. The page title fragment for the
                topic.

        Returns:
            Topic. A newly-created topic.
        """
        canonical_story_references = [
            topic_domain.StoryReference.create_default_story_reference(story_id)
            for story_id in (canonical_story_ids or [])
        ]
        additional_story_references = [
            topic_domain.StoryReference.create_default_story_reference(story_id)
            for story_id in (additional_story_ids or [])
        ]
        uncategorized_skill_ids = uncategorized_skill_ids or []
        subtopics = subtopics or []
        topic = topic_domain.Topic(
            topic_id, name, abbreviated_name, url_fragment, thumbnail_filename,
            thumbnail_bg_color, description, canonical_story_references,
            additional_story_references, uncategorized_skill_ids, subtopics,
            feconf.CURRENT_SUBTOPIC_SCHEMA_VERSION, next_subtopic_id,
            language_code, 0, feconf.CURRENT_STORY_REFERENCE_SCHEMA_VERSION,
            meta_tag_content, practice_tab_is_displayed,
            page_title_fragment_for_web)
        topic_services.save_new_topic(owner_id, topic)
        return topic

    def save_new_topic_with_subtopic_schema_v1(
            self, topic_id, owner_id, name, abbreviated_name, url_fragment,
            canonical_name, description, thumbnail_filename, thumbnail_bg_color,
            canonical_story_references, additional_story_references,
            uncategorized_skill_ids, next_subtopic_id,
            language_code=constants.DEFAULT_LANGUAGE_CODE,
            meta_tag_content='topic meta tag content',
            practice_tab_is_displayed=False,
            page_title_fragment_for_web='topic page title'):
        """Saves a new topic with a default version 1 subtopic data dict.

        This function should only be used for creating topics in tests involving
        migration of datastore topics that use an old subtopic schema version.

        Note that it makes an explicit commit to the datastore instead of using
        the usual functions for updating and creating topics. This is because
        the latter approach would result in a topic with the *current* subtopic
        schema version.

        Args:
            topic_id: str. ID for the topic to be created.
            owner_id: str. The user_id of the creator of the topic.
            name: str. The name of the topic.
            abbreviated_name: str. The abbreviated name of the topic.
            url_fragment: str. The url fragment of the topic.
            canonical_name: str. The canonical name (lowercase) of the topic.
            description: str. The description of the topic.
            thumbnail_filename: str. The thumbnail file name of the topic.
            thumbnail_bg_color: str. The thumbnail background color of the
                topic.
            canonical_story_references: list(StoryReference). A set of story
                reference objects representing the canonical stories that are
                part of this topic.
            additional_story_references: list(StoryReference). A set of story
                reference object representing the additional stories that are
                part of this topic.
            uncategorized_skill_ids: list(str). The list of ids of skills that
                are not part of any subtopic.
            next_subtopic_id: int. The id for the next subtopic.
            language_code: str. The ISO 639-1 code for the language this topic
                is written in.
            meta_tag_content: str. The meta tag content for the topic.
            practice_tab_is_displayed: bool. Whether the practice tab should be
                displayed.
            page_title_fragment_for_web: str. The page title fragment for the
                topic.
        """
        topic_rights_model = topic_models.TopicRightsModel(
            id=topic_id, manager_ids=[], topic_is_published=True)
        topic_model = topic_models.TopicModel(
            id=topic_id, name=name, abbreviated_name=abbreviated_name,
            url_fragment=url_fragment, thumbnail_filename=thumbnail_filename,
            thumbnail_bg_color=thumbnail_bg_color,
            canonical_name=canonical_name, description=description,
            language_code=language_code,
            canonical_story_references=canonical_story_references,
            additional_story_references=additional_story_references,
            uncategorized_skill_ids=uncategorized_skill_ids,
            subtopic_schema_version=1,
            story_reference_schema_version=(
                feconf.CURRENT_STORY_REFERENCE_SCHEMA_VERSION),
            next_subtopic_id=next_subtopic_id,
            subtopics=[self.VERSION_1_SUBTOPIC_DICT],
            meta_tag_content=meta_tag_content,
            practice_tab_is_displayed=practice_tab_is_displayed,
            page_title_fragment_for_web=page_title_fragment_for_web)
        commit_message = 'New topic created with name \'%s\'.' % name
        topic_rights_model.commit(
            committer_id=owner_id,
            commit_message='Created new topic rights',
            commit_cmds=[{'cmd': topic_domain.CMD_CREATE_NEW}])
        topic_model.commit(
            owner_id, commit_message,
            [{'cmd': topic_domain.CMD_CREATE_NEW, 'name': name}])

    def save_new_question(
            self, question_id, owner_id, question_state_data,
            linked_skill_ids, inapplicable_skill_misconception_ids=None,
            language_code=constants.DEFAULT_LANGUAGE_CODE):
        """Creates an Oppia Question and saves it.

        Args:
            question_id: str. ID for the question to be created.
            owner_id: str. The id of the user creating the question.
            question_state_data: State. The state data for the question.
            linked_skill_ids: list(str). List of skill IDs linked to the
                question.
            inapplicable_skill_misconception_ids: list(str). List of skill
                misconceptions ids that are not applicable to the question.
            language_code: str. The ISO 639-1 code for the language this
                question is written in.

        Returns:
            Question. A newly-created question.
        """
        # This needs to be done because default arguments can not be of list
        # type.
        question = question_domain.Question(
            question_id, question_state_data,
            feconf.CURRENT_STATE_SCHEMA_VERSION, language_code, 0,
            linked_skill_ids, inapplicable_skill_misconception_ids or [])
        question_services.add_question(owner_id, question)
        return question

    def save_new_question_with_state_data_schema_v27(
            self, question_id, owner_id, linked_skill_ids,
            inapplicable_skill_misconception_ids=None,
            language_code=constants.DEFAULT_LANGUAGE_CODE):
        """Saves a new default question with a default version 27 state data
        dict.

        This function should only be used for creating questions in tests
        involving migration of datastore questions that use an old state data
        schema version.

        Note that it makes an explicit commit to the datastore instead of using
        the usual functions for updating and creating questions. This is because
        the latter approach would result in an question with the *current* state
        data schema version.

        Args:
            question_id: str. ID for the question to be created.
            owner_id: str. The id of the user creating the question.
            linked_skill_ids: list(str). The skill IDs linked to the question.
            inapplicable_skill_misconception_ids: list(str). List of skill
                misconceptions ids that are not applicable to the question.
            language_code: str. The ISO 639-1 code for the language this
                question is written in.
        """
        # This needs to be done because default arguments can not be of list
        # type.
        question_model = question_models.QuestionModel(
            id=question_id, question_state_data=self.VERSION_27_STATE_DICT,
            language_code=language_code, version=1,
            question_state_data_schema_version=27,
            linked_skill_ids=linked_skill_ids,
            inapplicable_skill_misconception_ids=(
                inapplicable_skill_misconception_ids or []))
        question_model.commit(
            owner_id, 'New question created',
            [{'cmd': question_domain.CMD_CREATE_NEW}])

    def save_new_question_suggestion_with_state_data_schema_v27(
            self, author_id, skill_id, suggestion_id=None,
            language_code=constants.DEFAULT_LANGUAGE_CODE):
        """Saves a new question suggestion with a default version 27 state data
        dict.

        This function should only be used for creating question suggestion in
        tests involving migration of datastore question suggestions that use an
        old state data schema version.

        Note that it makes an explicit commit to the datastore instead of using
        the usual functions for updating and creating questions. This is because
        the latter approach would result in an question with the *current* state
        data schema version.
        """
        score_category = (
            suggestion_models.SCORE_TYPE_QUESTION +
            suggestion_models.SCORE_CATEGORY_DELIMITER + skill_id)
        change = {
            'cmd': (
                question_domain
                .CMD_CREATE_NEW_FULLY_SPECIFIED_QUESTION),
            'question_dict': {
                'question_state_data': self.VERSION_27_STATE_DICT,
                'question_state_data_schema_version': 27,
                'language_code': language_code,
                'linked_skill_ids': [skill_id],
                'inapplicable_skill_misconception_ids': []
            },
            'skill_id': skill_id,
            'skill_difficulty': 0.3
        }
        if suggestion_id is None:
            suggestion_id = (
                feedback_models.GeneralFeedbackThreadModel.
                generate_new_thread_id(
                    feconf.ENTITY_TYPE_SKILL, skill_id))
        suggestion_models.GeneralSuggestionModel.create(
            feconf.SUGGESTION_TYPE_ADD_QUESTION,
            feconf.ENTITY_TYPE_SKILL, skill_id, 1,
            suggestion_models.STATUS_IN_REVIEW, author_id, None, change,
            score_category, suggestion_id, language_code)

        return suggestion_id

    def save_new_skill(
            self, skill_id, owner_id, description='description',
            misconceptions=None, rubrics=None, skill_contents=None,
            language_code=constants.DEFAULT_LANGUAGE_CODE,
            prerequisite_skill_ids=None):
        """Creates an Oppia Skill and saves it.

        Args:
            skill_id: str. ID for the skill to be created.
            owner_id: str. The user_id of the creator of the skill.
            description: str. The description of the skill.
            misconceptions: list(Misconception)|None. A list of Misconception
                objects that contains the various misconceptions of the skill.
            rubrics: list(Rubric)|None. A list of Rubric objects that contain
                the rubric for each difficulty of the skill.
            skill_contents: SkillContents|None. A SkillContents object
                containing the explanation and examples of the skill.
            language_code: str. The ISO 639-1 code for the language this skill
                is written in.
            prerequisite_skill_ids: list(str)|None. The prerequisite skill IDs
                for the skill.

        Returns:
            Skill. A newly-created skill.
        """
        skill = (
            skill_domain.Skill.create_default_skill(skill_id, description, []))
        if misconceptions is not None:
            skill.misconceptions = misconceptions
            skill.next_misconception_id = len(misconceptions) + 1
        if skill_contents is not None:
            skill.skill_contents = skill_contents
        if prerequisite_skill_ids is not None:
            skill.prerequisite_skill_ids = prerequisite_skill_ids
        if rubrics is not None:
            skill.rubrics = rubrics
        else:
            skill.rubrics = [
                skill_domain.Rubric(
                    constants.SKILL_DIFFICULTIES[0], ['Explanation 1']),
                skill_domain.Rubric(
                    constants.SKILL_DIFFICULTIES[1], ['Explanation 2']),
                skill_domain.Rubric(
                    constants.SKILL_DIFFICULTIES[2], ['Explanation 3']),
            ]
        skill.language_code = language_code
        skill.version = 0
        skill_services.save_new_skill(owner_id, skill)
        return skill

    def save_new_skill_with_defined_schema_versions(
            self, skill_id, owner_id, description, next_misconception_id,
            misconceptions=None, rubrics=None, skill_contents=None,
            misconceptions_schema_version=1, rubric_schema_version=1,
            skill_contents_schema_version=1,
            language_code=constants.DEFAULT_LANGUAGE_CODE):
        """Saves a new default skill with the given versions for misconceptions
        and skill contents.

        This function should only be used for creating skills in tests involving
        migration of datastore skills that use an old schema version.

        Note that it makes an explicit commit to the datastore instead of using
        the usual functions for updating and creating skills. This is because
        the latter approach would result in a skill with the *current* schema
        version.

        Args:
            skill_id: str. ID for the skill to be created.
            owner_id: str. The user_id of the creator of the skill.
            description: str. The description of the skill.
            next_misconception_id: int. The misconception id to be used by the
                next misconception added.
            misconceptions: list(Misconception.to_dict()). The list of
                misconception dicts associated with the skill.
            rubrics: list(Rubric.to_dict()). The list of rubric dicts associated
                with the skill.
            skill_contents: SkillContents.to_dict(). A SkillContents dict
                containing the explanation and examples of the skill.
            misconceptions_schema_version: int. The schema version for the
                misconceptions object.
            rubric_schema_version: int. The schema version for the rubric
                object.
            skill_contents_schema_version: int. The schema version for the
                skill_contents object.
            language_code: str. The ISO 639-1 code for the language this skill
                is written in.
        """
        skill_model = skill_models.SkillModel(
            id=skill_id, description=description, language_code=language_code,
            misconceptions=misconceptions, rubrics=rubrics,
            skill_contents=skill_contents,
            next_misconception_id=next_misconception_id,
            misconceptions_schema_version=misconceptions_schema_version,
            rubric_schema_version=rubric_schema_version,
            skill_contents_schema_version=skill_contents_schema_version,
            superseding_skill_id=None, all_questions_merged=False)
        skill_model.commit(
            owner_id, 'New skill created.',
            [{'cmd': skill_domain.CMD_CREATE_NEW}])

    def _create_valid_question_data(self, default_dest_state_name):
        """Creates a valid question_data dict.

        Args:
            default_dest_state_name: str. The default destination state.

        Returns:
            dict. The default question_data dict.
        """
        state = state_domain.State.create_default_state(
            default_dest_state_name, is_initial_state=True)
        state.update_interaction_id('TextInput')
        solution_dict = {
            'answer_is_exclusive': False,
            'correct_answer': 'Solution',
            'explanation': {
                'content_id': 'solution',
                'html': '<p>This is a solution.</p>',
            },
        }
        hints_list = [
            state_domain.Hint(
                state_domain.SubtitledHtml('hint_1', '<p>This is a hint.</p>')),
        ]
        solution = state_domain.Solution.from_dict(
            state.interaction.id, solution_dict)
        state.update_interaction_solution(solution)
        state.update_interaction_hints(hints_list)
        state.update_interaction_customization_args({
            'placeholder': {
                'value': {
                    'content_id': 'ca_placeholder',
                    'unicode_str': 'Enter text here',
                },
            },
            'rows': {'value': 1},
        })
        state.update_next_content_id_index(2)
        state.interaction.default_outcome.labelled_as_correct = True
        state.interaction.default_outcome.dest = None
        return state


class LinterTestBase(GenericTestBase):
    """Base class for linter tests."""

    def setUp(self):
        super(LinterTestBase, self).setUp()
        self.linter_stdout = []

        def mock_print(*args):
            """Mock for python_utils.PRINT. Append the values to print to
            linter_stdout list.

            Args:
                *args: list(*). Variable length argument list of values to print
                    in the same line of output.
            """
            self.linter_stdout.append(
                ' '.join(python_utils.UNICODE(arg) for arg in args))

        self.print_swap = self.swap(python_utils, 'PRINT', mock_print)

    def assert_same_list_elements(self, phrases, stdout):
        """Checks to see if all of the phrases appear in at least one of the
        stdout outputs.

        Args:
            phrases: list(str). A list of phrases we are trying to find in one
                of the stdout outputs. For example, python linting outputs a
                success string that includes data we don't have easy access to,
                like how long the test took, so we may want to search for a
                substring of that success string in stdout.
            stdout: list(str). A list of the output results from the method's
                execution.
        """
        self.assertTrue(
            any(all(p in output for p in phrases) for output in stdout))

    def assert_failed_messages_count(self, stdout, expected_failed_count):
        """Assert number of expected failed checks to actual number of failed
        checks.

        Args:
            stdout: list(str). A list of linter output messages.
            expected_failed_count: int. Expected number of failed messages.
        """
        failed_count = sum(msg.startswith('FAILED') for msg in stdout)
        self.assertEqual(failed_count, expected_failed_count)


class AuditJobsTestBase(GenericTestBase):
    """Base class for audit jobs tests."""

    def run_job_and_check_output(
            self, expected_output, sort=False, literal_eval=False):
        """Helper function to run job and compare output.

        Args:
            expected_output: list(*). The expected result of the job.
            sort: bool. Whether to sort the outputs before comparison.
            literal_eval: bool. Whether to use ast.literal_eval before
                comparison.
        """
        self.process_and_flush_pending_tasks()
        job_id = self.job_class.create_new()
        self.assertEqual(
            self.count_jobs_in_mapreduce_taskqueue(
                taskqueue_services.QUEUE_NAME_ONE_OFF_JOBS), 0)
        self.job_class.enqueue(job_id)
        self.assertEqual(
            self.count_jobs_in_mapreduce_taskqueue(
                taskqueue_services.QUEUE_NAME_ONE_OFF_JOBS), 1)
        self.process_and_flush_pending_mapreduce_tasks()
        self.process_and_flush_pending_tasks()
        actual_output = self.job_class.get_output(job_id)

        if literal_eval:
            actual_output_dict = {}
            expected_output_dict = {}

            for item in (ast.literal_eval(value) for value in actual_output):
                value = item[1]
                if isinstance(value, list):
                    value = sorted(value)
                actual_output_dict[item[0]] = value

            for item in (ast.literal_eval(value) for value in expected_output):
                value = item[1]
                if isinstance(value, list):
                    value = sorted(value)
                expected_output_dict[item[0]] = value

            self.assertItemsEqual(actual_output_dict, expected_output_dict)

            for key in actual_output_dict:
                self.assertEqual(
                    actual_output_dict[key], expected_output_dict[key])
        elif sort:
            self.assertEqual(sorted(actual_output), sorted(expected_output))
        else:
            self.assertEqual(actual_output, expected_output)


class EmailMessageMock(python_utils.OBJECT):
    """Mock for core.platform.models email services messages."""

    def __init__(
            self, sender_email, recipient_email, subject, plaintext_body,
            html_body, bcc=None, reply_to=None, recipient_variables=None):
        """Inits a mock email message with all the necessary data.

        Args:
            sender_email: str. The email address of the sender. This should be
                in the form 'SENDER_NAME <SENDER_EMAIL_ADDRESS>' or
                'SENDER_EMAIL_ADDRESS'. Must be utf-8.
            recipient_email: str. The email address of the recipient. Must be
                utf-8.
            subject: str. The subject line of the email, Must be utf-8.
            plaintext_body: str. The plaintext body of the email. Must be utf-8.
            html_body: str. The HTML body of the email. Must fit in a datastore
                entity. Must be utf-8.
            bcc: list(str)|None. Optional argument. List of bcc emails. Emails
                must be utf-8.
            reply_to: str|None. Optional argument. Reply address formatted like
                “reply+<reply_id>@<incoming_email_domain_name> reply_id is the
                unique id of the sender.
            recipient_variables: dict|None. Optional argument. If batch sending
                requires differentiating each email based on the recipient, we
                assign a unique id to each recipient, including info relevant to
                that recipient so that we can reference it when composing the
                email like so:
                    recipient_variables = {
                        'bob@example.com': {'first': 'Bob', 'id': 1},
                        'alice@example.com': {'first': 'Alice', 'id': 2},
                    }
                    subject = 'Hey, %recipient.first%'
                For more information about this format, see:
                https://documentation.mailgun.com/en/latest/user_manual.html#batch-sending
        """
        self.sender = sender_email
        self.to = recipient_email
        self.subject = subject
        self.body = plaintext_body
        self.html = html_body
        self.bcc = bcc
        self.reply_to = reply_to
        self.recipient_variables = recipient_variables


class GenericEmailTestBase(GenericTestBase):
    """Base class for tests requiring email services."""

    emails_dict = collections.defaultdict(list)

    def run(self, result=None):
        """Adds a context swap on top of the test_utils.run() method so that
        test classes extending GenericEmailTestBase will automatically have a
        mailgun api key, mailgun domain name and mocked version of
        send_email_to_recipients().
        """
        with self.swap(
            email_services, 'send_email_to_recipients',
            self._send_email_to_recipients):
            super(EmailTestBase, self).run(result=result)

    def setUp(self):
        super(GenericEmailTestBase, self).setUp()
        self._wipe_emails_dict()

    def _wipe_emails_dict(self):
        """Reset email dictionary for a new test."""
        self.emails_dict = collections.defaultdict(list)

    def _send_email_to_recipients(
            self, sender_email, recipient_emails, subject, plaintext_body,
            html_body, bcc=None, reply_to=None, recipient_variables=None):
        """Mocks sending an email to each email in recipient_emails.

        Args:
            sender_email: str. The email address of the sender. This should be
                in the form 'SENDER_NAME <SENDER_EMAIL_ADDRESS>' or
                'SENDER_EMAIL_ADDRESS'. Must be utf-8.
            recipient_emails: list(str). The email addresses of the recipients.
                Must be utf-8.
            subject: str. The subject line of the email, Must be utf-8.
            plaintext_body: str. The plaintext body of the email. Must be utf-8.
            html_body: str. The HTML body of the email. Must fit in a datastore
                entity. Must be utf-8.
            bcc: list(str)|None. Optional argument. List of bcc emails. Must be
                utf-8.
            reply_to: str|None. Optional Argument. Reply address formatted like
                “reply+<reply_id>@<incoming_email_domain_name> reply_id is the
                unique id of the sender.
            recipient_variables: dict|None. Optional Argument. If batch sending
                requires differentiating each email based on the recipient, we
                assign a unique id to each recipient, including info relevant to
                that recipient so that we can reference it when composing the
                email like so:
                    recipient_variables = {
                        'bob@example.com': {'first': 'Bob', 'id': 1},
                        'alice@example.com': {'first': 'Alice', 'id': 2},
                    }
                    subject = 'Hey, %recipient.first%'
                For more information about this format, see:
                https://documentation.mailgun.com/en/latest/user_manual.html#batch-sending

        Returns:
            bool. Whether the emails are sent successfully.
        """
        bcc_emails = None
        if bcc:
            bcc_emails = bcc[0] if len(bcc) == 1 else bcc

        new_email = EmailMessageMock(
            sender_email, recipient_emails, subject, plaintext_body, html_body,
            bcc=bcc_emails, reply_to=(reply_to if reply_to else None),
            recipient_variables=(
                recipient_variables if recipient_variables else None))
        for recipient_email in recipient_emails:
            self.emails_dict[recipient_email].append(new_email)
        return True

    def _get_sent_email_messages(self, to):
        """Gets messages to a single recipient email.

        Args:
            to: str. The recipient email address.

        Returns:
            list(EmailMessageMock). The list of email messages corresponding to
            that recipient email.
        """
        return self.emails_dict[to] if to in self.emails_dict else []

    def _get_all_sent_email_messages(self):
        """Gets the entire messages dictionary.

        Returns:
            dict(str, list(EmailMessageMock)). The dict keyed by recipient
            email. Each value contains a list of EmailMessageMock objects
            corresponding to that recipient email; in other words, all
            individual emails sent to that specific recipient email.
        """
        return self.emails_dict


EmailTestBase = GenericEmailTestBase


class ClassifierTestBase(GenericEmailTestBase):
    """Base class for classifier test classes that need common functions
    for related to reading classifier data and mocking the flow of the
    storing the trained models through post request.

    This class is derived from GenericEmailTestBase because the
    TrainedClassifierHandlerTests test suite requires email services test
    functions in addition to the classifier functions defined below.
    """

    def post_blob(self, url, payload, expected_status_int=200):
        """Post a BLOB object to the server; return the received object.

        Note that this method should only be used for
        classifier.TrainedClassifierHandler handler and for no one else. The
        reason being, we don't have any general mechanism for security for
        transferring binary data. TrainedClassifierHandler implements a
        specific mechanism which is restricted to the handler.

        Args:
            url: str. The URL to which BLOB object in payload should be sent
                through a post request.
            payload: bytes. Binary data which needs to be sent.
            expected_status_int: int. The status expected as a response of post
                request.

        Returns:
            dict. Parsed JSON response received upon invoking the post request.
        """
        data = payload

        expect_errors = False
        if expected_status_int >= 400:
            expect_errors = True
        response = self._send_post_request(
            self.testapp, url, data,
            expect_errors, expected_status_int=expected_status_int,
            headers={b'content-type': b'application/octet-stream'})
        # Testapp takes in a status parameter which is the expected status of
        # the response. However this expected status is verified only when
        # expect_errors=False. For other situations we need to explicitly check
        # the status.
        # Reference URL:
        # https://github.com/Pylons/webtest/blob/
        # bf77326420b628c9ea5431432c7e171f88c5d874/webtest/app.py#L1119 .

        self.assertEqual(response.status_int, expected_status_int)
        return self._parse_json_response(response, expect_errors)

    def _get_classifier_data_from_classifier_training_job(
            self, classifier_training_job):
        """Retrieves classifier training job from GCS using metadata stored in
        classifier_training_job.

        Args:
            classifier_training_job: ClassifierTrainingJob. Domain object
                containing metadata of the training job which is used to
                retrieve the trained model.

        Returns:
            FrozenModel. Protobuf object containing classifier data.
        """
        filename = classifier_training_job.classifier_data_filename
        file_system_class = fs_services.get_entity_file_system_class()
        fs = fs_domain.AbstractFileSystem(file_system_class(
            feconf.ENTITY_TYPE_EXPLORATION, classifier_training_job.exp_id))
        classifier_data = utils.decompress_from_zlib(fs.get(filename))
        classifier_data_proto = text_classifier_pb2.TextClassifierFrozenModel()
        classifier_data_proto.ParseFromString(classifier_data)
        return classifier_data_proto


class FunctionWrapper(python_utils.OBJECT):
    """A utility for making function wrappers. Create a subclass and override
    any or both of the pre_call_hook and post_call_hook methods. See these
    methods for more info.
    """

    def __init__(self, func):
        """Creates a new FunctionWrapper instance.

        Args:
            func: a callable, or data descriptor. If it's a descriptor, then
                __get__ should return a bound method. For example, func can be
                a function, a method, a static or class method, but not a
                @property.
        """
        self._func = func
        self._instance = None

    def __call__(self, *args, **kwargs):
        """Overrides the call method for the function to call pre_call_hook
        method which would be called before the function is executed and
        post_call_hook which would be called after the function is executed.
        """
        if self._instance is not None:
            args = [self._instance] + list(args)

        args_dict = inspect.getcallargs(self._func, *args, **kwargs)

        self.pre_call_hook(args_dict)

        result = self._func(*args, **kwargs)

        self.post_call_hook(args_dict, result)

        return result

    def __get__(self, instance, owner):
        # We have to implement __get__ because otherwise, we don't have a chance
        # to bind to the instance self._func was bound to. See the following SO
        # answer: https://stackoverflow.com/a/22555978/675311
        self._instance = instance
        return self

    def pre_call_hook(self, args):
        """Override this to do tasks that should be executed before the actual
        function call.

        Args:
            args: list(*). Set of arguments that the function accepts.
        """
        pass

    def post_call_hook(self, args, result):
        """Override this to do tasks that should be executed after the actual
        function call.

        Args:
            args: list(*). Set of arguments that the function accepts.
            result: *. Result returned from the function.
        """
        pass


class CallCounter(FunctionWrapper):
    """A function wrapper that keeps track of how often the function is called.
    Note that the counter is incremented before each call, so it is also
    increased when the function raises an exception.
    """

    def __init__(self, f):
        """Counts the number of times the given function has been called. See
        FunctionWrapper for arguments.
        """
        super(CallCounter, self).__init__(f)
        self._times_called = 0

    @property
    def times_called(self):
        """Property that returns the number of times the wrapped function has
        been called.

        Returns:
            int. The number of times the wrapped function has been called.
        """
        return self._times_called

    def pre_call_hook(self, args):
        """Method that is called before each function call to increment the
        counter tracking the number of times a function is called. This will
        also be called even when the function raises an exception.

        Args:
            args: list(*). Set of arguments that the function accepts.
        """
        self._times_called += 1


class FailingFunction(FunctionWrapper):
    """A function wrapper that makes a function fail, raising a given exception.
    It can be set to succeed after a given number of calls.
    """

    INFINITY = 'infinity'

    def __init__(self, f, exception, num_tries_before_success):
        """Create a new Failing function.

        Args:
            f: func. See FunctionWrapper.
            exception: Exception. The exception to be raised.
            num_tries_before_success: int. The number of times to raise an
                exception, before a call succeeds. If this is 0, all calls will
                succeed, if it is FailingFunction. INFINITY, all calls will
                fail.
        """
        super(FailingFunction, self).__init__(f)
        self._exception = exception
        self._num_tries_before_success = num_tries_before_success
        self._always_fail = (
            self._num_tries_before_success == FailingFunction.INFINITY)
        self._times_called = 0

        if not (self._num_tries_before_success >= 0 or self._always_fail):
            raise ValueError(
                'num_tries_before_success should either be an '
                'integer greater than or equal to 0, '
                'or FailingFunction.INFINITY')

    def pre_call_hook(self, args):
        """Method that is called each time before the actual function call to
        check if the exception is to be raised based on the number of tries
        before success.

        Args:
            args: list(*). Set of arguments this function accepts.
        """
        self._times_called += 1
        call_should_fail = (
            self._num_tries_before_success >= self._times_called)
        if call_should_fail or self._always_fail:
            raise self._exception<|MERGE_RESOLUTION|>--- conflicted
+++ resolved
@@ -81,10 +81,6 @@
             models.NAMES.question, models.NAMES.skill, models.NAMES.story,
             models.NAMES.suggestion, models.NAMES.topic]))
 
-<<<<<<< HEAD
-app_identity_services = models.Registry.import_app_identity_services()
-=======
->>>>>>> b881a437
 datastore_services = models.Registry.import_datastore_services()
 storage_services = models.Registry.import_storage_services()
 email_services = models.Registry.import_email_services()
