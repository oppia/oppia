# coding: utf-8
#
# Copyright 2014 The Oppia Authors. All Rights Reserved.
#
# Licensed under the Apache License, Version 2.0 (the "License");
# you may not use this file except in compliance with the License.
# You may obtain a copy of the License at
#
#      http://www.apache.org/licenses/LICENSE-2.0
#
# Unless required by applicable law or agreed to in writing, software
# distributed under the License is distributed on an "AS-IS" BASIS,
# WITHOUT WARRANTIES OR CONDITIONS OF ANY KIND, either express or implied.
# See the License for the specific language governing permissions and
# limitations under the License.

"""Common utilities for test classes."""
from __future__ import absolute_import  # pylint: disable=import-only-modules
from __future__ import unicode_literals  # pylint: disable=import-only-modules

import contextlib
import copy
import datetime
import inspect
import itertools
import json
import os
import unittest

from constants import constants
from core.domain import collection_domain
from core.domain import collection_services
from core.domain import exp_domain
from core.domain import exp_fetchers
from core.domain import exp_services
from core.domain import question_domain
from core.domain import question_services
from core.domain import rights_manager
from core.domain import skill_domain
from core.domain import skill_services
from core.domain import state_domain
from core.domain import story_domain
from core.domain import story_services
from core.domain import topic_domain
from core.domain import topic_services
from core.domain import user_services
from core.platform import models
import feconf
import main
import main_mail
import main_taskqueue
import python_utils
import utils

from google.appengine.api import apiproxy_stub
from google.appengine.api import apiproxy_stub_map
from google.appengine.api import mail
import jinja2
import webtest

(exp_models, question_models, skill_models, story_models, topic_models,) = (
    models.Registry.import_models([
        models.NAMES.exploration, models.NAMES.question, models.NAMES.skill,
        models.NAMES.story, models.NAMES.topic]))
current_user_services = models.Registry.import_current_user_services()

# Prefix to append to all lines printed by tests to the console.
# We are using the b' prefix as all the stdouts are in bytes.
LOG_LINE_PREFIX = b'LOG_INFO_TEST: '


def empty_environ():
    """Create an empty environment for the tests."""
    os.environ['AUTH_DOMAIN'] = 'example.com'
    os.environ['SERVER_NAME'] = 'localhost'
    os.environ['HTTP_HOST'] = 'localhost'
    os.environ['SERVER_PORT'] = '8080'
    os.environ['USER_EMAIL'] = ''
    os.environ['USER_ID'] = ''
    os.environ['USER_IS_ADMIN'] = '0'
    os.environ['DEFAULT_VERSION_HOSTNAME'] = '%s:%s' % (
        os.environ['HTTP_HOST'], os.environ['SERVER_PORT'])


def get_filepath_from_filename(filename, rootdir):
    """Returns filepath using the filename. Different files are present
    in different subdirectories in the rootdir. So, we walk through the
    rootdir and match the all the filenames with the given filename.
    When a match is found the function returns the complete path of the
    filename by using os.path.join(root, filename).

    For example signup-page.mainpage.html is present in
    core/templates/dev/head/pages/signup-page and error-page.mainpage.html is
    present in core/templates/dev/head/pages/error-pages. So we walk through
    core/templates/dev/head/pages and a match for signup-page.directive.html
    is found in signup-page subdirectory and a match for
    error-page.directive.html is found in error-pages subdirectory.

    Args:
        filename: str. The name of the file.
        rootdir: str. The directory to search the file in.

    Returns:
        str | None. The path of the file if file is found otherwise
            None.
    """
    # This is required since error files are served according to error status
    # code. The file served is error-page.mainpage.html but it is compiled
    # and stored as error-page-{status_code}.mainpage.html.
    # So, we need to swap the name here to obtain the correct filepath.
    if filename.startswith('error-page'):
        filename = 'error-page.mainpage.html'

    filepath = None
    for root, _, filenames in os.walk(rootdir):
        for name in filenames:
            if name == filename:
                if filepath is None:
                    filepath = os.path.join(root, filename)
                else:
                    raise Exception(
                        'Multiple files found with name: %s' % filename)
    return filepath


def mock_get_template(unused_self, filename):
    """Mock for get_template function of jinja2 Environment. This mock is
    required for backend tests since we do not have webpack compilation
    before backend tests. The folder to search templates is webpack_bundles
    which is generated after webpack compilation. Since this folder will be
    missing, get_template function will return a TemplateNotFound error. So,
    we use a mock for get_template which returns the html file from the source
    directory instead.

    Args:
        unused_self: jinja2.environment.Environment. The Environment instance.
        filename: str. The name of the file for which template is
            to be returned.

    Returns:
        jinja2.environment.Template. The template for the given file.
    """
    filepath = get_filepath_from_filename(
        filename, os.path.join('core', 'templates', 'dev', 'head', 'pages'))
    with python_utils.open_file(filepath, 'r') as f:
        file_content = f.read()
    return jinja2.environment.Template(file_content)


class URLFetchServiceMock(apiproxy_stub.APIProxyStub):
    """Mock for google.appengine.api.urlfetch."""

    def __init__(self, service_name='urlfetch'):
        super(URLFetchServiceMock, self).__init__(service_name)
        self.return_values = {}
        self.response = None
        self.request = None

    def set_return_values(self, content='', status_code=200, headers=None):
        """Set the content, status_code and headers to return in subsequent
        calls to the urlfetch mock.

        Args:
            content: str. The content to return in subsequent calls to the
                urlfetch mock.
            status_code: int. The status_code to return in subsequent calls to
                the urlfetch mock.
            headers: dict. The headers to return in subsequent calls to the
                urlfetch mock. The keys of this dict are strings that represent
                the header name and each value represents the corresponding
                value of that header.
        """
        self.return_values['content'] = content
        self.return_values['status_code'] = status_code
        self.return_values['headers'] = headers

    def _Dynamic_Fetch(self, request, response): # pylint: disable=invalid-name
        """Simulates urlfetch mock by setting request & response object.

        Args:
            request: dict. Request object for the URLMock.
            response: dict. Response object for the URLMock.
        """
        return_values = self.return_values
        response.set_content(return_values.get('content', ''))
        response.set_statuscode(return_values.get('status_code', 200))
        for header_key, header_value in return_values.get(
                'headers', {}).items():
            new_header = response.add_header()
            new_header.set_key(header_key)
            new_header.set_value(header_value)

        self.request = request
        self.response = response


class TestBase(unittest.TestCase):
    """Base class for all tests."""

    maxDiff = 2500

    # This is the value that gets returned by default when
    # app_identity.get_application_id() is called during tests.
    EXPECTED_TEST_APP_ID = 'testbed-test'

    # A test unicode string.
    UNICODE_TEST_STRING = u'unicode ¡马!'

    # Dummy strings representing user attributes. Note that it is up to the
    # individual test to actually register these users as editors, admins, etc.
    ADMIN_EMAIL = 'admin@example.com'
    # Usernames containing the string 'admin' are reserved, so we use 'adm'
    # instead.
    ADMIN_USERNAME = 'adm'
    MODERATOR_EMAIL = 'moderator@example.com'
    MODERATOR_USERNAME = 'moderator'
    OWNER_EMAIL = 'owner@example.com'
    OWNER_USERNAME = 'owner'
    EDITOR_EMAIL = 'editor@example.com'
    EDITOR_USERNAME = 'editor'
    TOPIC_MANAGER_EMAIL = 'topicmanager@example.com'
    TOPIC_MANAGER_USERNAME = 'topicmanager'
    VOICE_ARTIST_EMAIL = 'voiceartist@example.com'
    VOICE_ARTIST_USERNAME = 'voiceartist'
    VIEWER_EMAIL = 'viewer@example.com'
    VIEWER_USERNAME = 'viewer'
    NEW_USER_EMAIL = 'new.user@example.com'
    NEW_USER_USERNAME = 'newuser'
    DEFAULT_END_STATE_NAME = 'End'

    VERSION_0_STATES_DICT = {
        feconf.DEFAULT_INIT_STATE_NAME: {
            'content': [{'type': 'text', 'value': ''}],
            'param_changes': [],
            'interaction': {
                'customization_args': {},
                'id': 'Continue',
                'handlers': [{
                    'name': 'submit',
                    'rule_specs': [{
                        'dest': 'END',
                        'feedback': [],
                        'param_changes': [],
                        'definition': {'rule_type': 'default'}
                    }]
                }]
            },
        }
    }

    VERSION_27_STATE_DICT = {
        'content': {'content_id': u'content', 'html': u''},
        'param_changes': [],
        'content_ids_to_audio_translations': {
            u'content': {},
            u'default_outcome': {},
            u'hint_1': {},
            u'solution': {}
        },
        'written_translations': {
            'translations_mapping': {
                u'content': {},
                u'default_outcome': {},
                u'hint_1': {},
                u'solution': {}
            }
        },
        'interaction': {
            'solution': {
                'correct_answer': u'Solution',
                'explanation': {
                    'content_id': u'solution',
                    'html': u'<p>Solution explanation</p>'
                },
                'answer_is_exclusive': False
            },
            'answer_groups': [],
            'default_outcome': {
                'param_changes': [],
                'feedback': {
                    'content_id': u'default_outcome',
                    'html': u''
                },
                'dest': None,
                'refresher_exploration_id': None,
                'missing_prerequisite_skill_id': None,
                'labelled_as_correct': True
            },
            'customization_args': {
                u'rows': 1,
                u'placeholder': u'Enter text here'
            },
            'confirmed_unclassified_answers': [],
            'id': u'TextInput',
            'hints': [{
                'hint_content': {
                    'content_id': u'hint_1',
                    'html': u'<p>Hint 1</p>'
                }
            }]
        },
        'classifier_model_id': None
    }

    VERSION_21_STATE_DICT = {
        'END': {
            'classifier_model_id': None,
            'content': {
                'content_id': 'content',
                'html': 'Congratulations, you have finished!'},
            'content_ids_to_audio_translations': {
                'content': {}},
            'interaction': {
                'answer_groups': [],
                'confirmed_unclassified_answers': [],
                'customization_args': {
                    'recommendedExplorationIds': {'value': []}},
                'default_outcome': None,
                'hints': [],
                'id': 'EndExploration',
                'solution': None
            },
            'param_changes': []
        },
        'Introduction': {
            'classifier_model_id': None,
            'content': {
                'content_id': 'content',
                'html': ''
            },
            'content_ids_to_audio_translations': {
                'content': {},
                'default_outcome': {},
                'feedback_1': {}
            },
            'interaction': {
                'answer_groups': [{
                    'outcome': {
                        'dest': 'END',
                        'feedback': {
                            'content_id': 'feedback_1',
                            'html': '<p>Correct!</p>'},
                        'labelled_as_correct': False,
                        'missing_prerequisite_skill_id': None,
                        'param_changes': [],
                        'refresher_exploration_id': None},
                    'rule_specs': [{
                        'inputs': {'x': 'InputString'},
                        'rule_type': 'Equals'}],
                    'tagged_misconception_id': None,
                    'training_data': ['answer1', 'answer2', 'answer3']}],
                'confirmed_unclassified_answers': [],
                'customization_args': {
                    'placeholder': {'value': ''},
                    'rows': {'value': 1}},
                'default_outcome': {
                    'dest': 'Introduction',
                    'feedback': {
                        'content_id': 'default_outcome',
                        'html': ''},
                    'labelled_as_correct': False,
                    'missing_prerequisite_skill_id': None,
                    'param_changes': [],
                    'refresher_exploration_id': None},
                'hints': [],
                'id': 'TextInput',
                'solution': None
            },
            'param_changes': []
        }
    }


    VERSION_1_STORY_CONTENTS_DICT = {
        'nodes': [{
            'outline': u'',
            'exploration_id': None,
            'destination_node_ids': [],
            'outline_is_finalized': False,
            'acquired_skill_ids': [],
            'id': 'node_1',
            'title': 'Chapter 1',
            'prerequisite_skill_ids': []}],
        'initial_node_id': 'node_1',
        'next_node_id': 'node_2'
    }

    VERSION_1_SUBTOPIC_DICT = {
        'skill_ids': [],
        'id': 1,
        'title': 'A subtitle'
    }

    # Dictionary-like data structures within sample YAML must be formatted
    # alphabetically to match string equivalence with YAML generation tests.
    #
    # If evaluating differences in YAML, conversion to dict form via
    # utils.dict_from_yaml can isolate differences quickly.

    SAMPLE_YAML_CONTENT = ("""author_notes: ''
auto_tts_enabled: true
blurb: ''
category: Category
correctness_feedback_enabled: false
init_state_name: %s
language_code: en
objective: ''
param_changes: []
param_specs: {}
schema_version: %d
states:
  %s:
    classifier_model_id: null
    content:
      content_id: content
      html: ''
    interaction:
      answer_groups: []
      confirmed_unclassified_answers: []
      customization_args: {}
      default_outcome:
        dest: %s
        feedback:
          content_id: default_outcome
          html: ''
        labelled_as_correct: false
        missing_prerequisite_skill_id: null
        param_changes: []
        refresher_exploration_id: null
      hints: []
      id: null
      solution: null
    param_changes: []
    recorded_voiceovers:
      voiceovers_mapping:
        content: {}
        default_outcome: {}
    solicit_answer_details: false
    written_translations:
      translations_mapping:
        content: {}
        default_outcome: {}
  New state:
    classifier_model_id: null
    content:
      content_id: content
      html: ''
    interaction:
      answer_groups: []
      confirmed_unclassified_answers: []
      customization_args: {}
      default_outcome:
        dest: New state
        feedback:
          content_id: default_outcome
          html: ''
        labelled_as_correct: false
        missing_prerequisite_skill_id: null
        param_changes: []
        refresher_exploration_id: null
      hints: []
      id: null
      solution: null
    param_changes: []
    recorded_voiceovers:
      voiceovers_mapping:
        content: {}
        default_outcome: {}
    solicit_answer_details: false
    written_translations:
      translations_mapping:
        content: {}
        default_outcome: {}
states_schema_version: %d
tags: []
title: Title
""") % (
    feconf.DEFAULT_INIT_STATE_NAME,
    exp_domain.Exploration.CURRENT_EXP_SCHEMA_VERSION,
    feconf.DEFAULT_INIT_STATE_NAME,
    feconf.DEFAULT_INIT_STATE_NAME,
    feconf.CURRENT_STATE_SCHEMA_VERSION)

    SAMPLE_UNTITLED_YAML_CONTENT = ("""author_notes: ''
blurb: ''
default_skin: conversation_v1
init_state_name: %s
language_code: en
objective: ''
param_changes: []
param_specs: {}
schema_version: %d
states:
  %s:
    content:
    - type: text
      value: ''
    interaction:
      answer_groups: []
      confirmed_unclassified_answers: []
      customization_args: {}
      default_outcome:
        dest: %s
        feedback: []
        labelled_as_correct: false
        missing_prerequisite_skill_id: null
        param_changes: []
        refresher_exploration_id: null
      fallbacks: []
      id: null
    param_changes: []
  New state:
    content:
    - type: text
      value: ''
    interaction:
      answer_groups: []
      confirmed_unclassified_answers: []
      customization_args: {}
      default_outcome:
        dest: New state
        feedback: []
        labelled_as_correct: false
        missing_prerequisite_skill_id: null
        param_changes: []
        refresher_exploration_id: null
      fallbacks: []
      id: null
    param_changes: []
states_schema_version: %d
tags: []
""") % (
    feconf.DEFAULT_INIT_STATE_NAME,
    exp_domain.Exploration.LAST_UNTITLED_SCHEMA_VERSION,
    feconf.DEFAULT_INIT_STATE_NAME,
    feconf.DEFAULT_INIT_STATE_NAME,
    feconf.CURRENT_STATE_SCHEMA_VERSION)

    def _get_unicode_test_string(self, suffix):
        """Returns a string that contains unicode characters and ends with the
        given suffix. This is used to test that functions behave correctly
        when handling strings with unicode characters.

        Args:
            suffix: str. The suffix to append to the UNICODE_TEST_STRING.

        Returns:
            str. A string that contains unicode characters and ends with the
                given suffix.
        """
        return '%s%s' % (self.UNICODE_TEST_STRING, suffix)

    def _assert_validation_error(self, item, error_substring):
        """Checks that the given item passes default validation."""
        with self.assertRaisesRegexp(utils.ValidationError, error_substring):
            item.validate()

    def signup_superadmin_user(self):
        """Signs up a superadmin user. Should be called at the end of
        setUp().
        """
        self.signup('tmpsuperadmin@example.com', 'tmpsuperadm1n')

    def log_line(self, line):
        """Print the line with a prefix that can be identified by the
        script that calls the test.
        """
        # We are using the b' prefix as all the stdouts are in bytes.
        python_utils.PRINT(
            b'%s%s' % (LOG_LINE_PREFIX, python_utils.convert_to_bytes(line)))

    def login(self, email, is_super_admin=False):
        """Sets the environment variables to simulate a login.

        Args:
            email: str. The email of the user who is to be logged in.
            is_super_admin: bool. Whether the user is a super admin.
       """
        os.environ['USER_EMAIL'] = email
        os.environ['USER_ID'] = self.get_gae_id_from_email(email)
        os.environ['USER_IS_ADMIN'] = '1' if is_super_admin else '0'

    def logout(self):
        """Simulates a logout by resetting the environment variables."""
        os.environ['USER_EMAIL'] = ''
        os.environ['USER_ID'] = ''
        os.environ['USER_IS_ADMIN'] = '0'

    # pylint: enable=invalid-name
    def shortDescription(self):
        """Additional information logged during unit test invocation."""
        # Suppress default logging of docstrings.
        return None

    def _get_response(
            self, url, expected_content_type, params=None,
            expected_status_int=200):
        """Get a response, transformed to a Python object.

        Args:
            url: str. The URL to fetch the response.
            expected_content_type: str. The content type to expect.
            params: dict. A dictionary that will be encoded into a query string.
            expected_status_int: int. The integer status code to expect. Will
                be 200 if not specified.

        Returns:
            webtest.TestResponse. The test response.
        """
        if params is not None:
            self.assertTrue(isinstance(params, dict))

        expect_errors = False
        if expected_status_int >= 400:
            expect_errors = True

        # This swap is required to ensure that the templates are fetched from
        # source directory instead of webpack_bundles since webpack_bundles
        # is only produced after webpack compilation which is not performed
        # during backend tests.
        with self.swap(
            jinja2.environment.Environment, 'get_template', mock_get_template):
            response = self.testapp.get(
                url, params, expect_errors=expect_errors,
                status=expected_status_int)

        # Testapp takes in a status parameter which is the expected status of
        # the response. However this expected status is verified only when
        # expect_errors=False. For other situations we need to explicitly check
        # the status.
        # Reference URL:
        # https://github.com/Pylons/webtest/blob/
        # bf77326420b628c9ea5431432c7e171f88c5d874/webtest/app.py#L1119 .
        self.assertEqual(response.status_int, expected_status_int)
        if not expect_errors:
            self.assertTrue(response.status_int >= 200 and
                            response.status_int < 400)
        else:
            self.assertTrue(response.status_int >= 400)
        self.assertEqual(
            response.content_type, expected_content_type)

        return response

    def get_html_response(self, url, params=None, expected_status_int=200):
        """Get a HTML response, transformed to a Python object.

        Args:
            url: str. The URL to fetch the response.
            params: dict. A dictionary that will be encoded into a query string.
            expected_status_int: int. The integer status code to expect. Will
                be 200 if not specified.

        Returns:
            webtest.TestResponse. The test response.
        """
        response = self._get_response(
            url, 'text/html', params=params,
            expected_status_int=expected_status_int)

        return response

    def get_custom_response(
            self, url, expected_content_type, params=None,
            expected_status_int=200):
        """Get a response other than HTML or JSON, transformed to a Python
        object.

        Args:
            url: str. The URL to fetch the response.
            expected_content_type: str. The content type to expect.
            params: dict. A dictionary that will be encoded into a query string.
            expected_status_int: int. The integer status code to expect. Will
                be 200 if not specified.

        Returns:
            webtest.TestResponse. The test response.
        """
        self.assertNotIn(
            expected_content_type, ['text/html', 'application/json'])

        response = self._get_response(
            url, expected_content_type, params=params,
            expected_status_int=expected_status_int)

        return response

    def get_response_without_checking_for_errors(
            self, url, expected_status_int_list, params=None):
        """Get a response, transformed to a Python object and
        checks for a list of status codes.

        Args:
            url: str. The URL to fetch the response.
            expected_status_int_list: list(int). A list of integer status
                code to expect.
            params: dict. A dictionary that will be encoded into a query string.

        Returns:
            webtest.TestResponse. The test response.
        """
        if params is not None:
            self.assertTrue(
                isinstance(params, dict),
                msg='Expected params to be a dict, received %s' % params)

        # This swap is required to ensure that the templates are fetched from
        # source directory instead of webpack_bundles since webpack_bundles
        # is only produced after webpack compilation which is not performed
        # during backend tests.
        with self.swap(
            jinja2.environment.Environment, 'get_template', mock_get_template):
            response = self.testapp.get(url, params, expect_errors=True)

        self.assertIn(response.status_int, expected_status_int_list)

        return response

    def _parse_json_response(self, json_response, expect_errors):
        """Convert a JSON server response to an object (such as a dict)."""
        if not expect_errors:
            self.assertTrue(
                json_response.status_int >= 200 and
                json_response.status_int < 400)
        else:
            self.assertTrue(json_response.status_int >= 400)
        self.assertEqual(
            json_response.content_type, 'application/json')
        self.assertTrue(json_response.body.startswith(feconf.XSSI_PREFIX))

        return json.loads(json_response.body[len(feconf.XSSI_PREFIX):])

    def get_json(self, url, params=None, expected_status_int=200):
        """Get a JSON response, transformed to a Python object."""
        if params is not None:
            self.assertTrue(isinstance(params, dict))

        expect_errors = False
        if expected_status_int >= 400:
            expect_errors = True

        json_response = self.testapp.get(
            url, params, expect_errors=expect_errors,
            status=expected_status_int)

        # Testapp takes in a status parameter which is the expected status of
        # the response. However this expected status is verified only when
        # expect_errors=False. For other situations we need to explicitly check
        # the status.
        # Reference URL:
        # https://github.com/Pylons/webtest/blob/
        # bf77326420b628c9ea5431432c7e171f88c5d874/webtest/app.py#L1119 .
        self.assertEqual(json_response.status_int, expected_status_int)
        return self._parse_json_response(json_response, expect_errors)

    def post_json(self, url, payload, csrf_token=None,
                  expected_status_int=200, upload_files=None):
        """Post an object to the server by JSON; return the received object."""
        data = {'payload': json.dumps(payload)}
        if csrf_token:
            data['csrf_token'] = csrf_token

        expect_errors = False
        if expected_status_int >= 400:
            expect_errors = True
        json_response = self._send_post_request(
            self.testapp, url, data,
            expect_errors=expect_errors,
            expected_status_int=expected_status_int,
            upload_files=upload_files)
        # Testapp takes in a status parameter which is the expected status of
        # the response. However this expected status is verified only when
        # expect_errors=False. For other situations we need to explicitly check
        # the status.
        # Reference URL:
        # https://github.com/Pylons/webtest/blob/
        # bf77326420b628c9ea5431432c7e171f88c5d874/webtest/app.py#L1119 .

        self.assertEqual(json_response.status_int, expected_status_int)
        return self._parse_json_response(json_response, expect_errors)

    def delete_json(self, url, params='', expected_status_int=200):
        """Delete object on the server using a JSON call."""
        if params:
            self.assertTrue(
                isinstance(params, dict),
                msg='Expected params to be a dict, received %s' % params)

        expect_errors = False
        if expected_status_int >= 400:
            expect_errors = True
        json_response = self.testapp.delete(
            url, params, expect_errors=expect_errors,
            status=expected_status_int)

        # Testapp takes in a status parameter which is the expected status of
        # the response. However this expected status is verified only when
        # expect_errors=False. For other situations we need to explicitly check
        # the status.
        # Reference URL:
        # https://github.com/Pylons/webtest/blob/
        # bf77326420b628c9ea5431432c7e171f88c5d874/webtest/app.py#L1119 .
        self.assertEqual(json_response.status_int, expected_status_int)
        return self._parse_json_response(json_response, expect_errors)

    def _send_post_request(
            self, app, url, data, expect_errors,
            expected_status_int=200,
            upload_files=None, headers=None):
        """Sends a post request with the data provided to the url specified.

        Args:
            app: TestApp. The WSGI application which receives the
                request and produces response.
            url: str. The URL to send the POST request to.
            data: *. To be put in the body of the request. If params is an
                iterator, it will be urlencoded. If it is a string, it will
                not be encoded, but placed in the body directly. Can be a
                collections.OrderedDict with webtest.forms.Upload fields
                included.
            expect_errors: bool. Whether errors are expected.
            expected_status_int: int. The expected status code.
            upload_files: list(tuple). A list of (fieldname, filename,
                file_content). You can also use just (fieldname, filename) and
                the file contents will be read from disk.
            headers: dict(str, *). Extra headers to send.

        Returns:
            webtest.TestResponse: The response of the POST request.
        """
        # Convert the files to bytes.
        if upload_files is not None:
            upload_files = tuple(
                tuple(python_utils.convert_to_bytes(
                    j) for j in i) for i in upload_files)

        json_response = app.post(
            url, data, expect_errors=expect_errors,
            upload_files=upload_files, headers=headers,
            status=expected_status_int)
        return json_response

    def post_email(
            self, recipient_email, sender_email, subject, body, html_body=None,
            expect_errors=False, expected_status_int=200):
        """Post an email from the sender to the recipient.

        Args:
            recipient_email: str. The email of the recipient.
            sender_email: str. The email of the sender.
            subject: str. The subject of the email.
            body: str. The body of the email.
            html_body: str. The HTML body of the email.
            expect_errors: bool. Whether errors are expected.
            expected_status_int: int. The expected status code of
                the JSON response.

        Returns:
            json. A JSON response generated by _send_post_request function.
        """
        email = mail.EmailMessage(
            sender=sender_email, to=recipient_email, subject=subject,
            body=body)
        if html_body is not None:
            email.html = html_body

        mime_email = email.to_mime_message()
        headers = {'content-type': mime_email.get_content_type()}
        data = mime_email.as_string()
        app = webtest.TestApp(main_mail.app)
        incoming_email_url = '/_ah/mail/%s' % recipient_email

        return self._send_post_request(
            app, incoming_email_url, data, headers=headers,
            expect_errors=expect_errors,
            expected_status_int=expected_status_int)

    def put_json(self, url, payload, csrf_token=None, expected_status_int=200):
        """Put an object to the server by JSON; return the received object."""
        data = {'payload': json.dumps(payload)}
        if csrf_token:
            data['csrf_token'] = csrf_token

        expect_errors = False
        if expected_status_int >= 400:
            expect_errors = True
        json_response = self.testapp.put(
            python_utils.UNICODE(url), data, expect_errors=expect_errors)

        # Testapp takes in a status parameter which is the expected status of
        # the response. However this expected status is verified only when
        # expect_errors=False. For other situations we need to explicitly check
        # the status.
        # Reference URL:
        # https://github.com/Pylons/webtest/blob/
        # bf77326420b628c9ea5431432c7e171f88c5d874/webtest/app.py#L1119 .
        self.assertEqual(json_response.status_int, expected_status_int)
        return self._parse_json_response(json_response, expect_errors)

    def get_new_csrf_token(self):
        """Generates CSRF token for test."""
        response = self.get_json('/csrfhandler')
        return response['token']

    def signup(self, email, username):
        """Complete the signup process for the user with the given username.

        Args:
            email: str. Email of the given user.
            username: str. Username of the given user.
        """
        self.login(email)
        # Signup uses a custom urlfetch mock (URLFetchServiceMock), instead
        # of the stub provided by testbed. This custom mock is disabled
        # immediately once the signup is complete. This is done to avoid
        # external  calls being made to Gravatar when running the backend
        # tests.
        gae_id = self.get_gae_id_from_email(email)
        user_services.create_new_user(gae_id, email)
        with self.urlfetch_mock():
            response = self.get_html_response(feconf.SIGNUP_URL)
            self.assertEqual(response.status_int, 200)
            csrf_token = self.get_new_csrf_token()
            response = self.testapp.post(
                feconf.SIGNUP_DATA_URL, params={
                    'csrf_token': csrf_token,
                    'payload': json.dumps({
                        'username': username,
                        'agreed_to_terms': True
                    })
                })
            self.assertEqual(response.status_int, 200)
        self.logout()

    def set_config_property(self, config_obj, new_config_value):
        """Sets a given configuration object's value to the new value specified
        using a POST request.
        """
        with self.login_context('tmpsuperadmin@example.com',
                                is_super_admin=True):
            csrf_token = self.get_new_csrf_token()
            self.post_json(
                '/adminhandler', {
                    'action': 'save_config_properties',
                    'new_config_property_values': {
                        config_obj.name: new_config_value,
                    }
                }, csrf_token=csrf_token)

    def set_user_role(self, username, user_role):
        """Sets the given role for this user.

        Args:
            username: str. Username of the given user.
            user_role: str. Role of the given user.
        """
        with self.login_context('tmpsuperadmin@example.com',
                                is_super_admin=True):
            csrf_token = self.get_new_csrf_token()
            self.post_json(
                '/adminrolehandler', {
                    'username': username,
                    'role': user_role
                }, csrf_token=csrf_token)

    def set_admins(self, admin_usernames):
        """Sets role of given users as ADMIN.

        Args:
            admin_usernames: list(str). List of usernames.
        """
        for name in admin_usernames:
            self.set_user_role(name, feconf.ROLE_ID_ADMIN)

    def set_topic_managers(self, topic_manager_usernames):
        """Sets role of given users as TOPIC_MANAGER.

        Args:
            topic_manager_usernames: list(str). List of usernames.
        """
        for name in topic_manager_usernames:
            self.set_user_role(name, feconf.ROLE_ID_TOPIC_MANAGER)

    def set_moderators(self, moderator_usernames):
        """Sets role of given users as MODERATOR.

        Args:
            moderator_usernames: list(str). List of usernames.
        """
        for name in moderator_usernames:
            self.set_user_role(name, feconf.ROLE_ID_MODERATOR)

    def set_banned_users(self, banned_usernames):
        """Sets role of given users as BANNED_USER.

        Args:
            banned_usernames: list(str). List of usernames.
        """
        for name in banned_usernames:
            self.set_user_role(name, feconf.ROLE_ID_BANNED_USER)

    def set_collection_editors(self, collection_editor_usernames):
        """Sets role of given users as COLLECTION_EDITOR.

        Args:
            collection_editor_usernames: list(str). List of usernames.
        """
        for name in collection_editor_usernames:
            self.set_user_role(name, feconf.ROLE_ID_COLLECTION_EDITOR)

    def get_user_id_from_email(self, email):
        """Gets the user ID corresponding to the given email.

        Args:
            email: str. A valid email stored in the App Engine database.

        Returns:
            str. ID of the user possessing the given email.
        """
        gae_id = self.get_gae_id_from_email(email)
        return (
            user_services.get_user_settings_by_gae_id(gae_id).user_id)

    def get_gae_id_from_email(self, email):
        """Gets the GAE user ID corresponding to the given email.

        Args:
            email: str. A valid email stored in the App Engine database.

        Returns:
            str. GAE ID of the user possessing the given email.
        """
        return current_user_services.get_gae_id_from_email(email)

    def save_new_default_exploration(
            self, exploration_id, owner_id, title='A title'):
        """Saves a new default exploration written by owner_id.

        Args:
            exploration_id: str. The id of the new validated exploration.
            owner_id: str. The user_id of the creator of the exploration.
            title: str. The title of the exploration.

        Returns:
            Exploration. The exploration domain object.
        """
        exploration = exp_domain.Exploration.create_default_exploration(
            exploration_id, title=title, category='A category')
        exp_services.save_new_exploration(owner_id, exploration)
        return exploration

    def save_new_valid_exploration(
            self, exploration_id, owner_id, title='A title',
            category='A category', objective='An objective',
            language_code=constants.DEFAULT_LANGUAGE_CODE,
            end_state_name=None,
            interaction_id='TextInput'):
        """Saves a new strictly-validated exploration.

        Args:
            exploration_id: str. The id of the new validated exploration.
            owner_id: str. The user_id of the creator of the exploration.
            title: str. The title of the exploration.
            category: str. The category this exploration belongs to.
            objective: str. The objective of this exploration.
            language_code: str. The language_code of this exploration.
            end_state_name: str. The name of the end state for the exploration.
            interaction_id: str. The id of the interaction.

        Returns:
            Exploration. The exploration domain object.
        """
        exploration = exp_domain.Exploration.create_default_exploration(
            exploration_id, title=title, category=category,
            language_code=language_code)
        exploration.states[exploration.init_state_name].update_interaction_id(
            interaction_id)
        exploration.objective = objective

        # If an end state name is provided, add terminal node with that name.
        if end_state_name is not None:
            exploration.add_states([end_state_name])
            end_state = exploration.states[end_state_name]
            end_state.update_interaction_id('EndExploration')
            end_state.update_interaction_default_outcome(None)

            # Link first state to ending state (to maintain validity).
            init_state = exploration.states[exploration.init_state_name]
            init_interaction = init_state.interaction
            init_interaction.default_outcome.dest = end_state_name

        exp_services.save_new_exploration(owner_id, exploration)
        return exploration

    def save_new_linear_exp_with_state_names_and_interactions(
            self, exploration_id, owner_id, state_names, interaction_ids,
            title='A title', category='A category', objective='An objective',
            language_code=constants.DEFAULT_LANGUAGE_CODE):
        """Saves a new strictly-validated exploration with a sequence of states.

        Args:
            exploration_id: str. The id of the new validated exploration.
            owner_id: str. The user_id of the creator of the exploration.
            state_names: list(str). The names of states to be linked
                sequentially in the exploration. Must be a non-empty list and
                contain no duplicates.
            interaction_ids: list(str). The names of the interaction ids to be
                assigned to each state. Values will be cycled, so it doesn't
                need to be the same size as state_names, but it must be
                non-empty.
            title: str. The title of the exploration.
            category: str. The category this exploration belongs to.
            objective: str. The objective of this exploration.
            language_code: str. The language_code of this exploration.

        Returns:
            Exploration. The exploration domain object.
        """
        if not state_names:
            raise ValueError('must provide at least one state name')
        if not interaction_ids:
            raise ValueError('must provide at least one interaction type')
        interaction_ids = itertools.cycle(interaction_ids)

        exploration = exp_domain.Exploration.create_default_exploration(
            exploration_id, title=title, init_state_name=state_names[0],
            category=category, objective=objective, language_code=language_code)

        exploration.add_states(state_names[1:])
        for from_state_name, dest_state_name in (
                python_utils.ZIP(state_names[:-1], state_names[1:])):
            from_state = exploration.states[from_state_name]
            from_state.update_interaction_id(python_utils.NEXT(interaction_ids))
            from_state.interaction.default_outcome.dest = dest_state_name
        end_state = exploration.states[state_names[-1]]
        end_state.update_interaction_id('EndExploration')
        end_state.update_interaction_default_outcome(None)

        exp_services.save_new_exploration(owner_id, exploration)
        return exploration

    def save_new_exp_with_states_schema_v0(self, exp_id, user_id, title):
        """Saves a new default exploration with a default version 0 states
        dictionary.

        This function should only be used for creating explorations in tests
        involving migration of datastore explorations that use an old states
        schema version.

        Note that it makes an explicit commit to the datastore instead of using
        the usual functions for updating and creating explorations. This is
        because the latter approach would result in an exploration with the
        *current* states schema version.

        Args:
            exp_id: str. The exploration ID.
            user_id: str. The user_id of the creator.
            title: str. The title of the exploration.
        """
        exp_model = exp_models.ExplorationModel(
            id=exp_id,
            category='category',
            title=title,
            objective='Old objective',
            language_code='en',
            tags=[],
            blurb='',
            author_notes='',
            states_schema_version=0,
            init_state_name=feconf.DEFAULT_INIT_STATE_NAME,
            states=self.VERSION_0_STATES_DICT,
            param_specs={},
            param_changes=[]
        )
        rights_manager.create_new_exploration_rights(exp_id, user_id)

        commit_message = 'New exploration created with title \'%s\'.' % title
        exp_model.commit(
            user_id, commit_message, [{
                'cmd': 'create_new',
                'title': 'title',
                'category': 'category',
            }])
        exp_rights = exp_models.ExplorationRightsModel.get_by_id(exp_id)
        exp_summary_model = exp_models.ExpSummaryModel(
            id=exp_id,
            title=title,
            category='category',
            objective='Old objective',
            language_code='en',
            tags=[],
            ratings=feconf.get_empty_ratings(),
            scaled_average_rating=feconf.EMPTY_SCALED_AVERAGE_RATING,
            status=exp_rights.status,
            community_owned=exp_rights.community_owned,
            owner_ids=exp_rights.owner_ids,
            contributor_ids=[],
            contributors_summary={},
        )
        exp_summary_model.put()

    def save_new_exp_with_states_schema_v21(self, exp_id, user_id, title):
        """Saves a new default exploration with a default version 21 states
        dictionary. Version 21 is where training data of exploration is stored
        with the states dict.

        This function should only be used for creating explorations in tests
        involving migration of datastore explorations that use an old states
        schema version.

        Note that it makes an explicit commit to the datastore instead of using
        the usual functions for updating and creating explorations. This is
        because the latter approach would result in an exploration with the
        *current* states schema version.

        Args:
            exp_id: str. The exploration ID.
            user_id: str. The user_id of the creator.
            title: str. The title of the exploration.
        """
        exp_model = exp_models.ExplorationModel(
            id=exp_id,
            category='category',
            title=title,
            objective='Old objective',
            language_code='en',
            tags=[],
            blurb='',
            author_notes='',
            states_schema_version=21,
            init_state_name=feconf.DEFAULT_INIT_STATE_NAME,
            states=self.VERSION_21_STATE_DICT,
            param_specs={},
            param_changes=[]
        )
        rights_manager.create_new_exploration_rights(exp_id, user_id)

        commit_message = 'New exploration created with title \'%s\'.' % title
        exp_model.commit(
            user_id, commit_message, [{
                'cmd': 'create_new',
                'title': 'title',
                'category': 'category',
            }])
        exp_rights = exp_models.ExplorationRightsModel.get_by_id(exp_id)
        exp_summary_model = exp_models.ExpSummaryModel(
            id=exp_id,
            title=title,
            category='category',
            objective='Old objective',
            language_code='en',
            tags=[],
            ratings=feconf.get_empty_ratings(),
            scaled_average_rating=feconf.EMPTY_SCALED_AVERAGE_RATING,
            status=exp_rights.status,
            community_owned=exp_rights.community_owned,
            owner_ids=exp_rights.owner_ids,
            contributor_ids=[],
            contributors_summary={},
        )
        exp_summary_model.put()

    def publish_exploration(self, owner_id, exploration_id):
        """Publish the exploration with the given exploration_id.

        Args:
            owner_id: str. The user_id of the owner of the exploration.
            exploration_id: str. The ID of the new exploration.
        """
        committer = user_services.UserActionsInfo(owner_id)
        rights_manager.publish_exploration(committer, exploration_id)

    def save_new_default_collection(
            self, collection_id, owner_id, title='A title',
            category='A category', objective='An objective',
            language_code=constants.DEFAULT_LANGUAGE_CODE):
        """Saves a new default collection written by owner_id.

        Args:
            collection_id: str. The id of the new default collection.
            owner_id: str. The user_id of the creator of the collection.
            title: str. The title of the collection.
            category: str. The category this collection belongs to.
            objective: str. The objective of this collection.
            language_code: str. The language_code of this collection.

        Returns:
            Collection. The collection domain object.
        """
        collection = collection_domain.Collection.create_default_collection(
            collection_id, title=title, category=category, objective=objective,
            language_code=language_code)
        collection_services.save_new_collection(owner_id, collection)
        return collection

    def save_new_valid_collection(
            self, collection_id, owner_id, title='A title',
            category='A category', objective='An objective',
            language_code=constants.DEFAULT_LANGUAGE_CODE,
            exploration_id='an_exploration_id',
            end_state_name=DEFAULT_END_STATE_NAME):
        """Creates an Oppia collection and adds a node saving the
        exploration details.

        Args:
            collection_id: str. ID for the collection to be created.
            owner_id: str. The user_id of the creator of the collection.
            title: str. Title for the collection.
            category: str. The category of the exploration.
            objective: str. Objective for the exploration.
            language_code: str. The language code for the exploration.
            exploration_id: str. The exploration_id for the Oppia exploration.
            end_state_name: str. The name of the end state for the exploration.

        Returns:
            Collection. A newly-created collection containing the corresponding
                exploration details.
        """
        collection = collection_domain.Collection.create_default_collection(
            collection_id,
            title=title,
            category=category,
            objective=objective,
            language_code=language_code)

        # Check whether exploration with given exploration_id exists or not.
        exploration = exp_fetchers.get_exploration_by_id(
            exploration_id, strict=False)
        if exploration is None:
            exploration = self.save_new_valid_exploration(
                exploration_id, owner_id,
                title=title,
                category=category,
                objective=objective,
                end_state_name=end_state_name)
        collection.add_node(exploration.id)

        collection_services.save_new_collection(owner_id, collection)
        return collection

    def publish_collection(self, owner_id, collection_id):
        """Publish the collection with the given collection_id.

        Args:
            owner_id: str. The user_id of the owner of the collection.
            collection_id: str. ID of the collection to be published.
        """
        committer = user_services.UserActionsInfo(owner_id)
        rights_manager.publish_collection(committer, collection_id)

    def save_new_story(
            self, story_id, owner_id, title, description, notes,
            corresponding_topic_id,
            language_code=constants.DEFAULT_LANGUAGE_CODE):
        """Creates an Oppia Story and saves it.

        Args:
            story_id: str. ID for the story to be created.
            owner_id: str. The user_id of the creator of the story.
            title: str. The title of the story.
            description: str. The high level description of the story.
            notes: str. A set of notes, that describe the characters,
                main storyline, and setting.
            corresponding_topic_id: str. The id of the topic to which the story
                belongs.
            language_code: str. The ISO 639-1 code for the language this
                story is written in.

        Returns:
            Story. A newly-created story.
        """
        story = story_domain.Story.create_default_story(
            story_id, title, corresponding_topic_id)
        story.title = title
        story.description = description
        story.notes = notes
        story.language_code = language_code
        story_services.save_new_story(owner_id, story)
        return story

    def save_new_story_with_story_contents_schema_v1(
            self, story_id, owner_id, title, description, notes,
            corresponding_topic_id,
            language_code=constants.DEFAULT_LANGUAGE_CODE):
        """Saves a new skill with a default version 1 story contents
        data dictionary.

        This function should only be used for creating stories in tests
        involving migration of datastore stories that use an old story
        contents schema version.

        Note that it makes an explicit commit to the datastore instead of using
        the usual functions for updating and creating stories. This is
        because the latter approach would result in a story with the
        *current* story contents schema version.

        Args:
            story_id: str. ID for the story to be created.
            owner_id: str. The user_id of the creator of the story.
            title: str. The title of the story.
            description: str. The high level description of the story.
            notes: str. A set of notes, that describe the characters,
                main storyline, and setting.
            corresponding_topic_id: str. The id of the topic to which the story
                belongs.
            language_code: str. The ISO 639-1 code for the language this
                story is written in.
        """
        story_model = story_models.StoryModel(
            id=story_id,
            description=description,
            title=title,
            language_code=language_code,
            story_contents_schema_version=1,
            notes=notes,
            corresponding_topic_id=corresponding_topic_id,
            story_contents=self.VERSION_1_STORY_CONTENTS_DICT
        )
        commit_message = (
            'New story created with title \'%s\'.' % title)
        story_model.commit(
            owner_id, commit_message, [{
                'cmd': story_domain.CMD_CREATE_NEW,
                'title': title
            }])

    def save_new_topic(
<<<<<<< HEAD
            self, topic_id, owner_id, name='topic', description='description',
            canonical_story_ids=None, additional_story_ids=None,
            uncategorized_skill_ids=None, subtopics=None, next_subtopic_id=0,
=======
            self, topic_id, owner_id, name, abbreviated_name,
            thumbnail_filename, description,
            canonical_story_ids, additional_story_ids,
            uncategorized_skill_ids, subtopics, next_subtopic_id,
>>>>>>> 6d73c362
            language_code=constants.DEFAULT_LANGUAGE_CODE):
        """Creates an Oppia Topic and saves it.

        Args:
            topic_id: str. ID for the topic to be created.
            owner_id: str. The user_id of the creator of the topic.
            name: str. The name of the topic.
            abbreviated_name: str. The abbreviated name of the topic.
            thumbnail_filename: str|None. The thumbnail filename of the topic.
            description: str. The desscription of the topic.
            canonical_story_ids: list(str). The list of ids of canonical stories
                that are part of the topic.
            additional_story_ids: list(str). The list of ids of additional
                stories that are part of the topic.
            uncategorized_skill_ids: list(str). The list of ids of skills that
                are not part of any subtopic.
            subtopics: list(Subtopic). The different subtopics that are part of
                this topic.
            next_subtopic_id: int. The id for the next subtopic.
            language_code: str. The ISO 639-1 code for the language this
                topic is written in.

        Returns:
            Topic. A newly-created topic.
        """
        canonical_story_references = [
            topic_domain.StoryReference.create_default_story_reference(story_id)
            for story_id in canonical_story_ids or []
        ]
        additional_story_references = [
            topic_domain.StoryReference.create_default_story_reference(story_id)
            for story_id in additional_story_ids or []
        ]
        uncategorized_skill_ids = uncategorized_skill_ids or []
        subtopics = subtopics or []
        topic = topic_domain.Topic(
            topic_id, name, abbreviated_name, thumbnail_filename,
            description, canonical_story_references,
            additional_story_references, uncategorized_skill_ids, subtopics,
            feconf.CURRENT_SUBTOPIC_SCHEMA_VERSION, next_subtopic_id,
            language_code, 0, feconf.CURRENT_STORY_REFERENCE_SCHEMA_VERSION
        )
        topic_services.save_new_topic(owner_id, topic)
        return topic

    def save_new_topic_with_subtopic_schema_v1(
            self, topic_id, owner_id, name, abbreviated_name,
            canonical_name, description,
            canonical_story_references, additional_story_references,
            uncategorized_skill_ids, next_subtopic_id,
            language_code=constants.DEFAULT_LANGUAGE_CODE):
        """Saves a new topic with a default version 1 subtopic
        data dictionary.

        This function should only be used for creating topics in tests
        involving migration of datastore topics that use an old subtopic
        schema version.

        Note that it makes an explicit commit to the datastore instead of using
        the usual functions for updating and creating topics. This is
        because the latter approach would result in a topic with the
        *current* subtopic schema version.

        Args:
            topic_id: str. ID for the topic to be created.
            owner_id: str. The user_id of the creator of the topic.
            name: str. The name of the topic.
            abbreviated_name: str. The abbreviated name of the topic.
            canonical_name: str. The canonical name (lowercase) of the topic.
            description: str. The desscription of the topic.
            canonical_story_references: list(StoryReference). A set of story
                reference objects representing the canonical stories that are
                part of this topic.
            additional_story_references: list(StoryReference). A set of story
                reference object representing the additional stories that are
                part of this topic.
            uncategorized_skill_ids: list(str). The list of ids of skills that
                are not part of any subtopic.
            next_subtopic_id: int. The id for the next subtopic.
            language_code: str. The ISO 639-1 code for the language this
                topic is written in.
        """
        topic_rights_model = topic_models.TopicRightsModel(
            id=topic_id,
            manager_ids=[],
            topic_is_published=True
        )
        topic_model = topic_models.TopicModel(
            id=topic_id,
            name=name,
            abbreviated_name=abbreviated_name,
            canonical_name=canonical_name,
            description=description,
            language_code=language_code,
            canonical_story_references=canonical_story_references,
            additional_story_references=additional_story_references,
            uncategorized_skill_ids=uncategorized_skill_ids,
            subtopic_schema_version=1,
            story_reference_schema_version=(
                feconf.CURRENT_STORY_REFERENCE_SCHEMA_VERSION),
            next_subtopic_id=next_subtopic_id,
            subtopics=[self.VERSION_1_SUBTOPIC_DICT]
        )
        commit_message = (
            'New topic created with name \'%s\'.' % name)
        topic_rights_model.commit(
            committer_id=owner_id,
            commit_message='Created new topic rights',
            commit_cmds=[{'cmd': topic_domain.CMD_CREATE_NEW}]
        )
        topic_model.commit(
            owner_id, commit_message, [{
                'cmd': topic_domain.CMD_CREATE_NEW,
                'name': name
            }])

    def save_new_question(
            self, question_id, owner_id, question_state_data,
            linked_skill_ids,
            language_code=constants.DEFAULT_LANGUAGE_CODE):
        """Creates an Oppia Question and saves it.

        Args:
            question_id: str. ID for the question to be created.
            owner_id: str. The id of the user creating the question.
            question_state_data: State. The state data for the question.
            linked_skill_ids: list(str). List of skill IDs linked to the
                question.
            language_code: str. The ISO 639-1 code for the language this
                question is written in.

        Returns:
            Question. A newly-created question.
        """
        question = question_domain.Question(
            question_id, question_state_data,
            feconf.CURRENT_STATE_SCHEMA_VERSION, language_code, 0,
            linked_skill_ids)
        question_services.add_question(owner_id, question)
        return question

    def save_new_question_with_state_data_schema_v27(
            self, question_id, owner_id,
            linked_skill_ids,
            language_code=constants.DEFAULT_LANGUAGE_CODE):
        """Saves a new default question with a default version 27 state
        data dictionary.

        This function should only be used for creating questions in tests
        involving migration of datastore questions that use an old state
        data schema version.

        Note that it makes an explicit commit to the datastore instead of using
        the usual functions for updating and creating questions. This is
        because the latter approach would result in an question with the
        *current* state data schema version.

        Args:
            question_id: str. ID for the question to be created.
            owner_id: str. The id of the user creating the question.
            linked_skill_ids: list(str). The skill IDs linked to the question.
            language_code: str. The ISO 639-1 code for the language this
                question is written in.
        """
        question_services.create_new_question_rights(question_id, owner_id)
        question_model = question_models.QuestionModel(
            id=question_id,
            question_state_data=self.VERSION_27_STATE_DICT,
            language_code=language_code,
            version=1,
            question_state_data_schema_version=27,
            linked_skill_ids=linked_skill_ids
        )
        question_model.commit(
            owner_id, 'New question created',
            [{'cmd': question_domain.CMD_CREATE_NEW}])

    def save_new_skill(
            self, skill_id, owner_id,
            description='description', misconceptions=None, rubrics=None,
            skill_contents=None, language_code=constants.DEFAULT_LANGUAGE_CODE,
            prerequisite_skill_ids=None):
        """Creates an Oppia Skill and saves it.

        Args:
            skill_id: str. ID for the skill to be created.
            owner_id: str. The user_id of the creator of the skill.
            description: str. The description of the skill.
            misconceptions: list(Misconception)|None. A list of Misconception
                objects that contains the various misconceptions of the skill.
            rubrics: list(Rubric)|None. A list of Rubric objects that contain
                the rubric for each difficulty of the skill.
            skill_contents: SkillContents|None. A SkillContents object
                containing the explanation and examples of the skill.
            language_code: str. The ISO 639-1 code for the language this
                skill is written in.
            prerequisite_skill_ids: list(str)|None. The prerequisite skill IDs
                for the skill.

        Returns:
            Skill. A newly-created skill.
        """
        skill = skill_domain.Skill.create_default_skill(
            skill_id, description, [])
        if misconceptions is not None:
            skill.misconceptions = misconceptions
            skill.next_misconception_id = len(misconceptions) + 1
        if skill_contents is not None:
            skill.skill_contents = skill_contents
        if prerequisite_skill_ids is not None:
            skill.prerequisite_skill_ids = prerequisite_skill_ids
        if rubrics is not None:
            skill.rubrics = rubrics
        else:
            skill.rubrics = [
                skill_domain.Rubric(
                    constants.SKILL_DIFFICULTIES[0], 'Explanation 1'),
                skill_domain.Rubric(
                    constants.SKILL_DIFFICULTIES[1], 'Explanation 2'),
                skill_domain.Rubric(
                    constants.SKILL_DIFFICULTIES[2], 'Explanation 3')]
        skill.language_code = language_code
        skill.version = 0
        skill_services.save_new_skill(owner_id, skill)
        return skill

    def save_new_skill_with_defined_schema_versions(
            self, skill_id, owner_id, description, next_misconception_id,
            misconceptions=None, rubrics=None, skill_contents=None,
            misconceptions_schema_version=1, rubric_schema_version=1,
            skill_contents_schema_version=1,
            language_code=constants.DEFAULT_LANGUAGE_CODE):
        """Saves a new default skill with the given versions for misconceptions
        and skill contents.

        This function should only be used for creating skills in tests
        involving migration of datastore skills that use an old
        schema version.

        Note that it makes an explicit commit to the datastore instead of using
        the usual functions for updating and creating skills. This is
        because the latter approach would result in a skill with the
        *current* schema version.

        Args:
            skill_id: str. ID for the skill to be created.
            owner_id: str. The user_id of the creator of the skill.
            description: str. The description of the skill.
            next_misconception_id: int. The misconception id to be used by
                the next misconception added.
            misconceptions: list(Misconception.to_dict()). The list
                of misconception dicts associated with the skill.
            rubrics: list(Rubric.to_dict()). The list of rubric dicts associated
                with the skill.
            skill_contents: SkillContents.to_dict(). A SkillContents dict
                containing the explanation and examples of the skill.
            misconceptions_schema_version: int. The schema version for the
                misconceptions object.
            rubric_schema_version: int. The schema version for the
                rubric object.
            skill_contents_schema_version: int. The schema version for the
                skill_contents object.
            language_code: str. The ISO 639-1 code for the language this
                skill is written in.
        """
        skill_services.create_new_skill_rights(skill_id, owner_id)
        if rubrics is None:
            rubrics = [
                skill_domain.Rubric(
                    constants.SKILL_DIFFICULTIES[0], '<p>Explanation 1</p>'),
                skill_domain.Rubric(
                    constants.SKILL_DIFFICULTIES[1], '<p>Explanation 2</p>'),
                skill_domain.Rubric(
                    constants.SKILL_DIFFICULTIES[2], '<p>Explanation 3</p>')]
        skill_model = skill_models.SkillModel(
            id=skill_id,
            description=description,
            language_code=language_code,
            misconceptions=misconceptions,
            rubrics=[rubric.to_dict() for rubric in rubrics],
            skill_contents=skill_contents,
            next_misconception_id=next_misconception_id,
            misconceptions_schema_version=misconceptions_schema_version,
            rubric_schema_version=rubric_schema_version,
            skill_contents_schema_version=skill_contents_schema_version,
            superseding_skill_id=None,
            all_questions_merged=False
        )
        skill_model.commit(
            owner_id, 'New skill created.',
            [{'cmd': skill_domain.CMD_CREATE_NEW}])

    def get_updated_param_dict(
            self, param_dict, param_changes, exp_param_specs):
        """Updates a param dict using the given list of param_changes.

        Note that the list of parameter changes is ordered. Parameter
        changes later in the list may depend on parameter changes that have
        been set earlier in the same list.
        """
        new_param_dict = copy.deepcopy(param_dict)
        for pc in param_changes:
            try:
                obj_type = exp_param_specs[pc.name].obj_type
            except:
                raise Exception('Parameter %s not found' % pc.name)
            new_param_dict[pc.name] = pc.get_normalized_value(
                obj_type, new_param_dict)
        return new_param_dict

    def get_static_asset_filepath(self):
        """Returns filepath for referencing static files on disk.
        examples: '' or 'build/'.
        """
        filepath = ''
        if not constants.DEV_MODE:
            filepath = os.path.join('build')

        return filepath

    def get_static_asset_url(self, asset_suffix):
        """Returns the relative path for the asset, appending it to the
        corresponding cache slug. asset_suffix should have a leading
        slash.
        """
        return '/assets%s%s' % (utils.get_asset_dir_prefix(), asset_suffix)

    @contextlib.contextmanager
    def mock_datetime_utcnow(self, mocked_datetime):
        """Mocks response from datetime.datetime.utcnow method.

        Example usage:
            import datetime
            mocked_datetime_utcnow = datetime.datetime.utcnow() -
                datetime.timedelta(days=1)
            with self.mock_datetime_utcnow(mocked_datetime_utcnow):
                print datetime.datetime.utcnow() # prints time reduced by 1 day
            print datetime.datetime.utcnow()  # prints current time.

        Args:
            mocked_datetime: datetime.datetime.
                The datetime which will be used instead of
                the current UTC datetime.

        Yields:
            nothing.
        """
        if not isinstance(mocked_datetime, datetime.datetime):
            raise utils.ValidationError(
                'Expected mocked_datetime to be datetime.datetime, got %s' % (
                    type(mocked_datetime)))

        original_datetime_type = datetime.datetime

        class PatchedDatetimeType(type):
            """Validates the datetime instances."""
            def __instancecheck__(cls, other):
                """Validates whether the given instance is datetime
                instance.
                """
                return isinstance(other, original_datetime_type)

        class MockDatetime( # pylint: disable=inherit-non-class
                python_utils.with_metaclass(
                    PatchedDatetimeType, datetime.datetime)):
            @classmethod
            def utcnow(cls):
                """Returns the mocked datetime."""
                return mocked_datetime

        setattr(datetime, 'datetime', MockDatetime)

        try:
            yield
        finally:
            setattr(datetime, 'datetime', original_datetime_type)

    @contextlib.contextmanager
    def swap(self, obj, attr, newvalue):
        """Swap an object's attribute value within the context of a
        'with' statement. The object can be anything that supports
        getattr and setattr, such as class instances, modules, ...

        Example usage:

            import math
            with self.swap(math, 'sqrt', lambda x: 42):
                print math.sqrt(16.0)  # prints 42
            print math.sqrt(16.0)  # prints 4 as expected.

        Note that this does not work directly for classmethods. In this case,
        you will need to import the 'types' module, as follows:

            import types
            with self.swap(
                SomePythonClass, 'some_classmethod',
                types.MethodType(new_classmethod, SomePythonClass)):

        NOTE: self.swap and other context managers that are created using
        contextlib.contextmanager use generators that yield exactly once. This
        means that you can only use them once after construction, otherwise,
        the generator will immediately raise StopIteration, and contextlib will
        raise a RuntimeError.
        """
        original = getattr(obj, attr)
        setattr(obj, attr, newvalue)
        try:
            yield
        finally:
            setattr(obj, attr, original)

    @contextlib.contextmanager
    def login_context(self, email, is_super_admin=False):
        """Log in with the given email under the context of a 'with' statement.

        Args:
            email: str. An email associated to a user account.
            is_super_admin: bool. Whether the user is a super admin.

        Yields:
            str. The id of the user associated to the given email, who is now
            'logged in'.
        """
        initial_user_env = {
            'USER_EMAIL': os.environ['USER_EMAIL'],
            'USER_ID': os.environ['USER_ID'],
            'USER_IS_ADMIN': os.environ['USER_IS_ADMIN']
        }
        self.login(email, is_super_admin=is_super_admin)
        try:
            yield self.get_user_id_from_email(email)
        finally:
            self.logout()
            os.environ.update(initial_user_env)


class AppEngineTestBase(TestBase):
    """Base class for tests requiring App Engine services."""

    def _delete_all_models(self):
        """Deletes all models from the NDB datastore."""
        from google.appengine.ext import ndb
        ndb.delete_multi(ndb.Query().iter(keys_only=True))

    def setUp(self):
        empty_environ()

        from google.appengine.datastore import datastore_stub_util
        from google.appengine.ext import testbed

        self.testbed = testbed.Testbed()
        self.testbed.activate()

        # Configure datastore policy to emulate instantaneously and globally
        # consistent HRD.
        policy = datastore_stub_util.PseudoRandomHRConsistencyPolicy(
            probability=1)

        # Declare any relevant App Engine service stubs here.
        self.testbed.init_user_stub()
        self.testbed.init_app_identity_stub()
        self.testbed.init_memcache_stub()
        self.testbed.init_datastore_v3_stub(consistency_policy=policy)
        self.testbed.init_urlfetch_stub()
        self.testbed.init_files_stub()
        self.testbed.init_blobstore_stub()
        self.testbed.init_search_stub()
        self.testbed.init_images_stub()

        # The root path tells the testbed where to find the queue.yaml file.
        self.testbed.init_taskqueue_stub(root_path=os.getcwd())
        self.taskqueue_stub = self.testbed.get_stub(
            testbed.TASKQUEUE_SERVICE_NAME)

        self.testbed.init_mail_stub()
        self.mail_stub = self.testbed.get_stub(testbed.MAIL_SERVICE_NAME)

        # Set up the app to be tested.
        self.testapp = webtest.TestApp(main.app)

        self.signup_superadmin_user()

    def tearDown(self):
        self.logout()
        self._delete_all_models()
        self.testbed.deactivate()

    def _get_all_queue_names(self):
        """Returns all the queue names.

        Returns:
            list(str). All the queue names.
        """
        return [q['name'] for q in self.taskqueue_stub.GetQueues()]

    @contextlib.contextmanager
    def urlfetch_mock(
            self, content='', status_code=200, headers=None):
        """Enables the custom urlfetch mock (URLFetchServiceMock) within the
        context of a 'with' statement.

        This mock is currently used for signup to prevent external HTTP
        requests to fetch the Gravatar profile picture for new users while the
        backend tests are being run.

        Args:
            content: str. Response content or body.
            status_code: int. Response status code.
            headers: dict. The headers in subsequent calls to the
                urlfetch mock. The keys of this dict are strings that represent
                the header name and the value represents corresponding value of
                that header.

        Yields:
            None.
        """
        if headers is None:
            response_headers = {}
        else:
            response_headers = headers
        self.testbed.init_urlfetch_stub(enable=False)
        urlfetch_mock = URLFetchServiceMock()
        apiproxy_stub_map.apiproxy.RegisterStub('urlfetch', urlfetch_mock)
        urlfetch_mock.set_return_values(
            content=content, status_code=status_code, headers=response_headers)
        try:
            yield
        finally:
            # Disables the custom mock.
            self.testbed.init_urlfetch_stub(enable=False)
            # Enables the testbed urlfetch mock.
            self.testbed.init_urlfetch_stub()

    def count_jobs_in_taskqueue(self, queue_name):
        """Counts the jobs in the given queue."""
        return len(self.get_pending_tasks(queue_name=queue_name))

    def get_pending_tasks(self, queue_name=None):
        """Returns the jobs in the given queue. If queue_name is None, defaults
        to returning the jobs in all available queues.
        """
        if queue_name is not None:
            return self.taskqueue_stub.get_filtered_tasks(
                queue_names=[queue_name])
        else:
            return self.taskqueue_stub.get_filtered_tasks()

    def _execute_tasks(self, tasks):
        """Execute queued tasks.

        Args:
            tasks: list(google.appengine.api.taskqueue.taskqueue.Task).
                The queued tasks.
        """
        for task in tasks:
            if task.url == '/_ah/queue/deferred':
                from google.appengine.ext import deferred
                deferred.run(task.payload)
            else:
                # All other tasks are expected to be mapreduce ones, or
                # Oppia-taskqueue-related ones.
                headers = {
                    key: python_utils.convert_to_bytes(
                        val) for key, val in task.headers.items()
                }
                headers['Content-Length'] = python_utils.convert_to_bytes(
                    len(task.payload or ''))

                app = (
                    webtest.TestApp(main_taskqueue.app)
                    if task.url.startswith('/task')
                    else self.testapp)
                response = app.post(
                    url=python_utils.UNICODE(
                        task.url), params=(task.payload or ''),
                    headers=headers, expect_errors=True)
                if response.status_code != 200:
                    raise RuntimeError(
                        'MapReduce task to URL %s failed' % task.url)

    def process_and_flush_pending_tasks(self, queue_name=None):
        """Runs and flushes pending tasks. If queue_name is None, does so for
        all queues; otherwise, this only runs and flushes tasks for the
        specified queue.

        For more information on self.taskqueue_stub see

            https://code.google.com/p/googleappengine/source/browse/trunk/python/google/appengine/api/taskqueue/taskqueue_stub.py
        """
        queue_names = (
            [queue_name] if queue_name else self._get_all_queue_names())

        tasks = self.taskqueue_stub.get_filtered_tasks(queue_names=queue_names)
        for queue in queue_names:
            self.taskqueue_stub.FlushQueue(queue)

        while tasks:
            self._execute_tasks(tasks)
            tasks = self.taskqueue_stub.get_filtered_tasks(
                queue_names=queue_names)
            for queue in queue_names:
                self.taskqueue_stub.FlushQueue(queue)

    def run_but_do_not_flush_pending_tasks(self):
        """"Runs but not flushes pending tasks."""
        queue_names = self._get_all_queue_names()

        tasks = self.taskqueue_stub.get_filtered_tasks(queue_names=queue_names)
        for queue in queue_names:
            self.taskqueue_stub.FlushQueue(queue)

        self._execute_tasks(tasks)

    def _create_valid_question_data(self, default_dest_state_name):
        """Creates a valid question_data dict.

        Args:
            default_dest_state_name: str. The default destination state.

        Returns:
            dict. The default question_data dict.
        """
        state = state_domain.State.create_default_state(
            default_dest_state_name, is_initial_state=True)
        state.interaction.id = 'TextInput'
        solution_dict = {
            'answer_is_exclusive': False,
            'correct_answer': 'Solution',
            'explanation': {
                'content_id': 'solution',
                'html': '<p>This is a solution.</p>'
            }
        }
        hints_list = [{
            'hint_content': {
                'content_id': 'hint_1',
                'html': '<p>This is a hint.</p>'
            }
        }]
        state.update_interaction_solution(solution_dict)
        state.update_interaction_hints(hints_list)
        state.interaction.customization_args = {
            'placeholder': 'Enter text here',
            'rows': 1
        }
        state.interaction.default_outcome.labelled_as_correct = True
        state.interaction.default_outcome.dest = None
        return state


GenericTestBase = AppEngineTestBase


class FunctionWrapper(python_utils.OBJECT):
    """A utility for making function wrappers. Create a subclass and override
    any or both of the pre_call_hook and post_call_hook methods. See these
    methods for more info.
    """

    def __init__(self, func):
        """Creates a new FunctionWrapper instance.

        Args:
            func: a callable, or data descriptor. If it's a descriptor, its
                __get__ should return a bound method. For example, func can be
                a function, a method, a static or class method, but not a
                @property.
        """
        self._func = func
        self._instance = None

    def __call__(self, *args, **kwargs):
        """Overrides the call method for the function to call pre_call_hook
        method which would be called before the function is executed and
        post_call_hook which would be called after the function is executed.
        """
        if self._instance is not None:
            args = [self._instance] + list(args)

        args_dict = inspect.getcallargs(self._func, *args, **kwargs)

        self.pre_call_hook(args_dict)

        result = self._func(*args, **kwargs)

        self.post_call_hook(args_dict, result)

        return result

    def __get__(self, instance, owner):
        # We have to implement __get__ because otherwise, we don't have a
        # chance to bind to the instance self._func was bound to. See the
        # following SO answer: https://stackoverflow.com/a/22555978/675311
        self._instance = instance
        return self

    def pre_call_hook(self, args):
        """Override this to do tasks that should be executed before the
        actual function call.

        Args:
            args: list(*). Set of arguments that the function accepts.
        """
        pass

    def post_call_hook(self, args, result):
        """Override this to do tasks that should be executed after the
        actual function call.

        Args:
            args: list(*). Set of arguments that the function accepts.
            result: *. Result returned from the function.
        """
        pass


class CallCounter(FunctionWrapper):
    """A function wrapper that keeps track of how often the function is called.
    Note that the counter is incremented before each call, so it is also
    increased when the function raises an exception.
    """

    def __init__(self, f):
        """Counts the number of times the given function has been called.
        See FunctionWrapper for arguments.
        """
        super(CallCounter, self).__init__(f)
        self._times_called = 0

    @property
    def times_called(self):
        """Property that returns the number of times the wrapped function has
        been called.

        Returns:
            int. The number of times the wrapped function has been called.
        """
        return self._times_called

    def pre_call_hook(self, args):
        """Method that is called before each function call to increment the
        counter tracking the number of times a function is called. This
        will also be called even when the function raises an exception.

        Args:
            args: list(*). Set of arguments that the function accepts.
        """
        self._times_called += 1


class FailingFunction(FunctionWrapper):
    """A function wrapper that makes a function fail, raising a given
    exception. It can be set to succeed after a given number of calls.
    """

    INFINITY = 'infinity'

    def __init__(self, f, exception, num_tries_before_success):
        """Create a new Failing function.

        Args:
            f: func. See FunctionWrapper.
            exception: Exception. The exception to be raised.
            num_tries_before_success: int. The number of times to raise an
                exception, before a call succeeds. If this is 0, all calls will
                succeed, if it is FailingFunction. INFINITY, all calls will
                fail.
        """
        super(FailingFunction, self).__init__(f)
        self._exception = exception
        self._num_tries_before_success = num_tries_before_success
        self._always_fail = (
            self._num_tries_before_success == FailingFunction.INFINITY)
        self._times_called = 0

        if not (self._num_tries_before_success >= 0 or self._always_fail):
            raise ValueError(
                'num_tries_before_success should either be an '
                'integer greater than or equal to 0, '
                'or FailingFunction.INFINITY')

    def pre_call_hook(self, args):
        """Method that is called each time before the actual function call
        to check if the exception is to be raised based on the number of
        tries before success.

        Args:
            args: list(*). Set of arguments this function accepts.
        """
        self._times_called += 1
        call_should_fail = (
            self._num_tries_before_success >= self._times_called)
        if call_should_fail or self._always_fail:
            raise self._exception<|MERGE_RESOLUTION|>--- conflicted
+++ resolved
@@ -1425,16 +1425,10 @@
             }])
 
     def save_new_topic(
-<<<<<<< HEAD
-            self, topic_id, owner_id, name='topic', description='description',
+            self, topic_id, owner_id, name='topic', abbreviated_name='topic',
+            thumbnail_filename='topic.png', description='description',
             canonical_story_ids=None, additional_story_ids=None,
             uncategorized_skill_ids=None, subtopics=None, next_subtopic_id=0,
-=======
-            self, topic_id, owner_id, name, abbreviated_name,
-            thumbnail_filename, description,
-            canonical_story_ids, additional_story_ids,
-            uncategorized_skill_ids, subtopics, next_subtopic_id,
->>>>>>> 6d73c362
             language_code=constants.DEFAULT_LANGUAGE_CODE):
         """Creates an Oppia Topic and saves it.
 
