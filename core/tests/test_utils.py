--- conflicted
+++ resolved
@@ -3147,18 +3147,13 @@
             ca_name = ca_spec.name
             ca_value = ca_spec.default_value
             traverse_schema_and_assign_content_ids(
-<<<<<<< HEAD
                 ca_value, ca_spec.schema, ca_name)
-            customization_args[ca_name] = {'value': ca_value}
-=======
-                ca_value, ca_spec.schema, 'ca_%s' % ca_name)
             # Here we use cast because these ca_values are fetched dynamically
             # and contain only default types.
             customization_args_value = cast(
                 state_domain.UnionOfCustomizationArgsDictValues, ca_value
             )
             customization_args[ca_name] = {'value': customization_args_value}
->>>>>>> 28c39666
 
         state.update_interaction_id(interaction_id)
         state.update_interaction_customization_args(customization_args)
