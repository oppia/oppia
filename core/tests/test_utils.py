# coding: utf-8
#
# Copyright 2014 The Oppia Authors. All Rights Reserved.
#
# Licensed under the Apache License, Version 2.0 (the "License");
# you may not use this file except in compliance with the License.
# You may obtain a copy of the License at
#
#      http://www.apache.org/licenses/LICENSE-2.0
#
# Unless required by applicable law or agreed to in writing, software
# distributed under the License is distributed on an "AS-IS" BASIS,
# WITHOUT WARRANTIES OR CONDITIONS OF ANY KIND, either express or implied.
# See the License for the specific language governing permissions and
# limitations under the License.

"""Common utilities for test classes."""

from __future__ import annotations

import builtins
import collections
import contextlib
import copy
import datetime
import functools
import inspect
import itertools
import json
import logging
import os
import re
import unittest

from core import feconf
from core import schema_utils
from core import utils
from core.constants import constants
from core.controllers import base
from core.domain import auth_domain
from core.domain import caching_domain
from core.domain import collection_domain
from core.domain import collection_services
from core.domain import exp_domain
from core.domain import exp_fetchers
from core.domain import exp_services
from core.domain import fs_domain
from core.domain import fs_services
from core.domain import interaction_registry
from core.domain import question_domain
from core.domain import question_services
from core.domain import rights_manager
from core.domain import skill_domain
from core.domain import skill_services
from core.domain import state_domain
from core.domain import story_domain
from core.domain import story_services
from core.domain import subtopic_page_domain
from core.domain import subtopic_page_services
from core.domain import topic_domain
from core.domain import topic_services
from core.domain import user_services
from core.platform import models
from core.platform.search import elastic_search_services
from core.platform.taskqueue import cloud_tasks_emulator
import main
from proto_files import text_classifier_pb2

import elasticsearch
import requests_mock
import webtest

from typing import Any, Dict, List, Optional # isort: skip

(
    auth_models, base_models, exp_models,
    feedback_models, question_models, skill_models,
    story_models, suggestion_models, topic_models
) = models.Registry.import_models([
    models.NAMES.auth, models.NAMES.base_model, models.NAMES.exploration,
    models.NAMES.feedback, models.NAMES.question, models.NAMES.skill,
    models.NAMES.story, models.NAMES.suggestion, models.NAMES.topic
])

datastore_services = models.Registry.import_datastore_services()
storage_services = models.Registry.import_storage_services()
email_services = models.Registry.import_email_services()
memory_cache_services = models.Registry.import_cache_services()
platform_auth_services = models.Registry.import_auth_services()
platform_taskqueue_services = models.Registry.import_taskqueue_services()

# Prefix to append to all lines printed by tests to the console.
# We are using the b' prefix as all the stdouts are in bytes.
LOG_LINE_PREFIX = b'LOG_INFO_TEST: '

# List of model classes that don't have Wipeout or Takeout, related class
# methods defined because they're not used directly but only as
# base classes for the other models.
BASE_MODEL_CLASSES_WITHOUT_DATA_POLICIES = (
    'BaseCommitLogEntryModel',
    'BaseHumanMaintainedModel',
    'BaseMapReduceBatchResultsModel',
    'BaseModel',
    'BaseSnapshotContentModel',
    'BaseSnapshotMetadataModel',
    'VersionedModel',
)


def get_filepath_from_filename(filename, rootdir):
    """Returns filepath using the filename. Different files are present in
    different subdirectories in the rootdir. So, we walk through the rootdir and
    match the all the filenames with the given filename.  When a match is found
    the function returns the complete path of the filename by using
    os.path.join(root, filename).

    For example exploration-editor-page.mainpage.html is present in
    core/templates/pages/exploration-editor-page and error-page.mainpage.html
    is present in core/templates/pages/error-pages. So we walk through
    core/templates/pages and a match for exploration-editor-page.component.html
    is found in exploration-editor-page subdirectory and a match for
    error-page.directive.html is found in error-pages subdirectory.

    Args:
        filename: str. The name of the file.
        rootdir: str. The directory to search the file in.

    Returns:
        str | None. The path of the file if file is found otherwise
        None.

    Raises:
        Exception. Multiple files found with given file name.
    """
    # This is required since error files are served according to error status
    # code. The file served is error-page.mainpage.html but it is compiled and
    # stored as error-page-{status_code}.mainpage.html.  So, we need to swap the
    # name here to obtain the correct filepath.
    if filename.startswith('error-page'):
        filename = 'error-page.mainpage.html'
    matches = list(itertools.chain.from_iterable(
        (os.path.join(subdir, f) for f in filenames if f == filename)
        for subdir, _, filenames in os.walk(rootdir)))
    if len(matches) > 1:
        raise Exception('Multiple files found with name: %s' % filename)
    return matches[0] if matches else None


def mock_load_template(filename):
    """Mock for load_template function. This mock is required for backend tests
    since we do not have webpack compilation before backend tests. The folder to
    search templates is webpack_bundles which is generated after webpack
    compilation. Since this folder will be missing, load_template function will
    return an error. So, we use a mock for load_template which returns the html
    file from the source directory instead.

    Args:
        filename: str. The name of the file for which template is to be
            returned.

    Returns:
        str. The contents of the given file.
    """
    filepath = get_filepath_from_filename(
        filename, os.path.join('core', 'templates', 'pages'))
    with utils.open_file(filepath, 'r') as f:
        return f.read()


def check_image_png_or_webp(image_string):
    """Checks if the image is in png or webp format only.

    Args:
        image_string: str. Image url in base64 format.

    Returns:
        bool. Returns true if image is in WebP format.
    """
    return image_string.startswith(('data:image/png', 'data:image/webp'))


def get_storage_model_module_names():
    """Get all module names in storage."""
    # As models.NAMES is an enum, it cannot be iterated over. So we use the
    # __dict__ property which can be iterated over.
    for name in models.NAMES:
        yield name


def get_storage_model_classes():
    """Get all model classes in storage."""
    for module_name in get_storage_model_module_names():
        (module,) = models.Registry.import_models([module_name])
        for member_name, member_obj in inspect.getmembers(module):
            if inspect.isclass(member_obj):
                clazz = getattr(module, member_name)
                all_base_classes = [
                    base_class.__name__ for base_class in inspect.getmro(
                        clazz)]
                if 'Model' in all_base_classes:
                    yield clazz


class ElasticSearchStub:
    """This stub class mocks the functionality of ES in
    elastic_search_services.py.

    IMPORTANT NOTE TO DEVELOPERS: These mock functions are NOT guaranteed to
    be exact implementations of elasticsearch functionality. If the results of
    this mock and the local dev elasticsearch instance differ, the mock
    functions should be updated so that their behaviour matches what a local
    dev instance would return. (For example, this mock always has a 'version'
    of 1 in the return dict and an arbitrary '_seq_no', although the version
    number increments with every PUT in the elasticsearch Python client
    library and the '_seq_no' increments with every operation.)
    """

    _DB = {}

    def reset(self):
        """Helper method that clears the mock database."""
        self._DB.clear()

    def _generate_index_not_found_error(self, index_name):
        """Helper method that generates an elasticsearch 'index not found' 404
        error.

        Args:
            index_name: str. The index that was not found.

        Returns:
            elasticsearch.NotFoundError. A manually-constructed error
            indicating that the index was not found.
        """
        raise elasticsearch.NotFoundError(
            404, 'index_not_found_exception', {
                'status': 404,
                'error': {
                    'reason': 'no such index [%s]' % index_name,
                    'root_cause': [{
                        'reason': 'no such index [%s]' % index_name,
                        'index': index_name,
                        'index_uuid': '_na_',
                        'type': 'index_not_found_exception',
                        'resource.type': 'index_or_alias',
                        'resource.id': index_name
                    }],
                    'index': index_name,
                    'index_uuid': '_na_',
                    'type': 'index_not_found_exception',
                    'resource.type': 'index_or_alias',
                    'resource.id': index_name
                }
            }
        )

    def mock_create_index(self, index_name):
        """Creates an index with the given name.

        Args:
            index_name: str. The name of the index to create.

        Returns:
            dict. A dict representing the ElasticSearch API response.

        Raises:
            elasticsearch.RequestError. An index with the given name already
                exists.
        """
        if index_name in self._DB:
            raise elasticsearch.RequestError(
                400, 'resource_already_exists_exception',
                'index [%s/RaNdOmStRiNgOfAlPhAs] already exists' % index_name)
        self._DB[index_name] = []
        return {
            'index': index_name,
            'acknowledged': True,
            'shards_acknowledged': True
        }

    def mock_index(self, index_name, document, id=None):  # pylint: disable=redefined-builtin
        """Adds a document with the given ID to the index.

        Note that, unfortunately, we have to keep the name of "id" for the
        last kwarg, although it conflicts with a Python builtin. This is
        because the name is an existing part of the API defined at
        https://elasticsearch-py.readthedocs.io/en/v7.10.1/api.html

        Args:
            index_name: str. The name of the index to create.
            document: dict. The document to store.
            id: str. The unique identifier of the document.

        Returns:
            dict. A dict representing the ElasticSearch API response.

        Raises:
            elasticsearch.RequestError. An index with the given name already
                exists.
        """
        if index_name not in self._DB:
            raise self._generate_index_not_found_error(index_name)
        self._DB[index_name] = [
            d for d in self._DB[index_name] if d['id'] != id]
        self._DB[index_name].append(document)
        return {
            '_index': index_name,
            '_shards': {
                'total': 2,
                'successful': 1,
                'failed': 0,
            },
            '_seq_no': 96,
            '_primary_term': 1,
            'result': 'created',
            '_id': id,
            '_version': 1,
            '_type': '_doc',
        }

    def mock_exists(self, index_name, doc_id):
        """Checks whether a document with the given ID exists in the mock
        database.

        Args:
            index_name: str. The name of the index to check.
            doc_id: str. The document id to check.

        Returns:
            bool. Whether the document exists in the index.

        Raises:
            elasticsearch.NotFoundError: The given index name was not found.
        """
        if index_name not in self._DB:
            raise self._generate_index_not_found_error(index_name)
        return any(d['id'] == doc_id for d in self._DB[index_name])

    def mock_delete(self, index_name, doc_id):
        """Deletes a document from an index in the mock database. Does nothing
        if the document is not in the index.

        Args:
            index_name: str. The name of the index to delete the document from.
            doc_id: str. The document id to be deleted from the index.

        Returns:
            dict. A dict representing the ElasticSearch API response.

        Raises:
            Exception. The document does not exist in the index.
            elasticsearch.NotFoundError. The given index name was not found, or
                the given doc_id was not found in the given index.
        """
        if index_name not in self._DB:
            raise self._generate_index_not_found_error(index_name)
        docs = [d for d in self._DB[index_name] if d['id'] != doc_id]
        if len(self._DB[index_name]) != len(docs):
            self._DB[index_name] = docs
            return {
                '_type': '_doc',
                '_seq_no': 99,
                '_shards': {
                    'total': 2,
                    'successful': 1,
                    'failed': 0
                },
                'result': 'deleted',
                '_primary_term': 1,
                '_index': index_name,
                '_version': 4,
                '_id': '0'
            }

        raise elasticsearch.NotFoundError(
            404, {
                '_index': index_name,
                '_type': '_doc',
                '_id': doc_id,
                '_version': 1,
                'result': 'not_found',
                '_shards': {
                    'total': 2,
                    'successful': 1,
                    'failed': 0
                },
                '_seq_no': 103,
                '_primary_term': 1
            })

    def mock_delete_by_query(self, index_name, query):
        """Deletes documents from an index based on the given query.

        Note that this mock only supports a specific for the query, i.e. the
        one which clears the entire index. It asserts that all calls to this
        function use that query format.

        Args:
            index_name: str. The name of the index to delete the documents from.
            query: dict. The query that defines which documents to delete.

        Returns:
            dict. A dict representing the ElasticSearch response.

        Raises:
            AssertionError. The query is not in the correct form.
            elasticsearch.NotFoundError. The given index name was not found.
        """
        assert list(query.keys()) == ['query']
        assert query['query'] == {
            'match_all': {}
        }
        if index_name not in self._DB:
            raise self._generate_index_not_found_error(index_name)
        index_size = len(self._DB[index_name])
        del self._DB[index_name][:]
        return {
            'took': 72,
            'version_conflicts': 0,
            'noops': 0,
            'throttled_until_millis': 0,
            'failures': [],
            'throttled_millis': 0,
            'total': index_size,
            'batches': 1,
            'requests_per_second': -1.0,
            'retries': {u'search': 0, u'bulk': 0},
            'timed_out': False,
            'deleted': index_size
        }

    def mock_search(self, body=None, index=None, params=None):
        """Searches and returns documents that match the given query.

        Args:
            body: dict. A dictionary search definition that uses Query DSL.
            index: str. The name of the index to search.
            params: dict. A dict with two keys: `size` and `from`. The
                corresponding values are ints which represent the number of
                results to fetch, and the offset from which to fetch them,
                respectively.

        Returns:
            dict. A dict representing the ElasticSearch response.

        Raises:
            AssertionError. The given arguments are not supported by this mock.
            elasticsearch.NotFoundError. The given index name was not found.
        """
        assert body is not None
        # "_all" and "" are special index names that are used to search across
        # all indexes. We do not allow their use.
        assert index not in ['_all', '', None]
        assert sorted(params.keys()) == ['from', 'size']

        if index not in self._DB:
            raise self._generate_index_not_found_error(index)

        result_docs = []
        result_doc_ids = set([])
        for doc in self._DB[index]:
            if not doc['id'] in result_doc_ids:
                result_docs.append(doc)
                result_doc_ids.add(doc['id'])

        filters = body['query']['bool']['filter']
        terms = body['query']['bool']['must']

        for f in filters:
            for k, v in f['match'].items():
                result_docs = [doc for doc in result_docs if doc[k] in v]

        if terms:
            filtered_docs = []
            for term in terms:
                for _, v in term.items():
                    values = v['query'].split(' ')
                    for doc in result_docs:
                        strs = [
                            val for val in doc.values() if isinstance(val, str)
                        ]
                        words = []
                        for s in strs:
                            words += s.split(' ')
                        if all(value in words for value in values):
                            filtered_docs.append(doc)
            result_docs = filtered_docs

        formatted_result_docs = [{
            '_id': doc['id'],
            '_score': 0.0,
            '_type': '_doc',
            '_index': index,
            '_source': doc
        } for doc in result_docs[
            params['from']: params['from'] + params['size']
        ]]

        return {
            'timed_out': False,
            '_shards': {
                'failed': 0,
                'total': 1,
                'successful': 1,
                'skipped': 0
            },
            'took': 4,
            'hits': {
                'hits': formatted_result_docs
            },
            'total': {
                'value': len(formatted_result_docs),
                'relation': 'eq'
            },
            'max_score': max(
                [0.0] + [d['_score'] for d in formatted_result_docs]),
        }


class AuthServicesStub:
    """Test-only implementation of the public API in core.platform.auth."""

    class AuthUser:
        """Authentication user with ID and deletion status."""

        def __init__(self, user_id, deleted=False):
            self.id = user_id
            self.deleted = deleted

        def mark_as_deleted(self):
            """Marks the user as deleted."""
            self.deleted = True

    def __init__(self):
        """Initializes a new instance that emulates an empty auth server."""
        self._user_id_by_auth_id = {}
        self._external_user_id_associations = set()

    @classmethod
    def install_stub(cls, test):
        """Installs a new instance of the stub onto the given test instance.

        Args:
            test: GenericTestBase. The test instance to install the stub on.

        Returns:
            callable. A function that will uninstall the stub when called.
        """
        with contextlib.ExitStack() as stack:
            stub = cls()

            stack.enter_context(test.swap(
                platform_auth_services, 'establish_auth_session',
                stub.establish_auth_session))
            stack.enter_context(test.swap(
                platform_auth_services, 'destroy_auth_session',
                stub.destroy_auth_session))
            stack.enter_context(test.swap(
                platform_auth_services, 'get_auth_claims_from_request',
                stub.get_auth_claims_from_request))
            stack.enter_context(test.swap(
                platform_auth_services, 'mark_user_for_deletion',
                stub.mark_user_for_deletion))
            stack.enter_context(test.swap(
                platform_auth_services, 'delete_external_auth_associations',
                stub.delete_external_auth_associations))
            stack.enter_context(test.swap(
                platform_auth_services,
                'verify_external_auth_associations_are_deleted',
                stub.verify_external_auth_associations_are_deleted))
            stack.enter_context(test.swap(
                platform_auth_services, 'get_auth_id_from_user_id',
                stub.get_auth_id_from_user_id))
            stack.enter_context(test.swap(
                platform_auth_services, 'get_user_id_from_auth_id',
                stub.get_user_id_from_auth_id))
            stack.enter_context(test.swap(
                platform_auth_services, 'get_multi_user_ids_from_auth_ids',
                stub.get_multi_user_ids_from_auth_ids))
            stack.enter_context(test.swap(
                platform_auth_services, 'get_multi_auth_ids_from_user_ids',
                stub.get_multi_auth_ids_from_user_ids))
            stack.enter_context(test.swap(
                platform_auth_services, 'associate_auth_id_with_user_id',
                stub.associate_auth_id_with_user_id))
            stack.enter_context(test.swap(
                platform_auth_services,
                'associate_multi_auth_ids_with_user_ids',
                stub.associate_multi_auth_ids_with_user_ids))

            # Standard usage of ExitStack: enter a bunch of context managers
            # from the safety of an ExitStack's context. Once they've all been
            # opened, pop_all() of them off of the original context so they can
            # *stay* open. Calling the function returned will exit all of them
            # in reverse order.
            # https://docs.python.org/3/library/contextlib.html#cleaning-up-in-an-enter-implementation
            return stack.pop_all().close

    @classmethod
    def establish_auth_session(cls, unused_request, unused_response):
        """Sets login cookies to maintain a user's sign-in session.

        Args:
            unused_request: webapp2.Request. Unused because os.environ handles
                sessions.
            unused_response: webapp2.Response. Unused because os.environ handles
                sessions.
        """
        pass

    @classmethod
    def destroy_auth_session(cls, unused_response):
        """Clears login cookies from the given response headers.

        Args:
            unused_response: webapp2.Response. Unused because os.environ handles
                sessions.
        """
        pass

    @classmethod
    def get_auth_claims_from_request(cls, unused_request):
        """Authenticates the request and returns claims about its authorizer.

        This stub obtains authorization information from os.environ. To make the
        operation more authentic, this method also creates a new "external"
        association for the user to simulate a genuine "provided" value.

        Args:
            unused_request: webapp2.Request. The HTTP request to authenticate.
                Unused because auth-details are extracted from environment
                variables.

        Returns:
            AuthClaims|None. Claims about the currently signed in user. If no
            user is signed in, then returns None.
        """
        auth_id = os.environ.get('USER_ID', '')
        email = os.environ.get('USER_EMAIL', '')
        role_is_super_admin = os.environ.get('USER_IS_ADMIN', '0') == '1'
        if auth_id:
            return auth_domain.AuthClaims(auth_id, email, role_is_super_admin)
        return None

    def mark_user_for_deletion(self, user_id):
        """Marks the user, and all of their auth associations, as deleted.

        Since the stub does not use models, this operation actually deletes the
        user's association. The "external" associations, however, are not
        deleted yet.

        Args:
            user_id: str. The unique ID of the user whose associations should be
                deleted.
        """
        for user in self._user_id_by_auth_id.values():
            if user.id == user_id:
                user.mark_as_deleted()

    def delete_external_auth_associations(self, user_id):
        """Deletes all associations that refer to the user outside of Oppia.

        Args:
            user_id: str. The unique ID of the user whose associations should be
                deleted.
        """
        self._external_user_id_associations.discard(user_id)

    def verify_external_auth_associations_are_deleted(self, user_id):
        """Returns true if and only if we have successfully verified that all
        external associations have been deleted.

        Args:
            user_id: str. The unique ID of the user whose associations should be
                checked.

        Returns:
            bool. True if and only if we have successfully verified that all
            external associations have been deleted.
        """
        return user_id not in self._external_user_id_associations

    def get_auth_id_from_user_id(self, user_id):
        """Returns the auth ID associated with the given user ID.

        Args:
            user_id: str. The user ID.

        Returns:
            str|None. The auth ID associated with the given user ID, or None if
            no association exists.
        """
        return next((
            auth_id for auth_id, user in self._user_id_by_auth_id.items()
            if user.id == user_id and not user.deleted
        ), None)

    def get_user_id_from_auth_id(self, auth_id, include_deleted=False):
        """Returns the user ID associated with the given auth ID.

        Args:
            auth_id: str. The auth ID.
            include_deleted: bool. Whether to return the ID of models marked for
                deletion.

        Returns:
            str|None. The user ID associated with the given auth ID, or None if
            no association exists.
        """
        user = self._user_id_by_auth_id.get(auth_id, None)
        if user is None:
            return None

        if include_deleted or not user.deleted:
            return user.id

        return None

    def get_multi_user_ids_from_auth_ids(self, auth_ids):
        """Returns the user IDs associated with the given auth IDs.

        Args:
            auth_ids: list(str). The auth IDs.

        Returns:
            list(str|None). The user IDs associated with each of the given auth
            IDs, or None for associations which don't exist.
        """
        return [self.get_user_id_from_auth_id(auth_id) for auth_id in auth_ids]

    def get_multi_auth_ids_from_user_ids(self, user_ids):
        """Returns the auth IDs associated with the given user IDs.

        Args:
            user_ids: list(str). The user IDs.

        Returns:
            list(str|None). The auth IDs associated with each of the given user
            IDs, or None for associations which don't exist.
        """
        auth_id_by_user_id = {
            user.id: auth_id
            for auth_id, user in self._user_id_by_auth_id.items()
        }
        return [auth_id_by_user_id.get(user_id, None) for user_id in user_ids]

    def associate_auth_id_with_user_id(self, auth_id_user_id_pair):
        """Commits the association between auth ID and user ID.

        This method also adds the user to the "external" set of associations.

        Args:
            auth_id_user_id_pair: auth_domain.AuthIdUserIdPair. The association
                to commit.

        Raises:
            Exception. The IDs are already associated with a value.
        """
        auth_id, user_id = auth_id_user_id_pair
        if auth_id in self._user_id_by_auth_id:
            raise Exception(
                'auth_id=%r is already associated with user_id=%r' % (
                    auth_id, self._user_id_by_auth_id[auth_id].id))
        auth_models.UserAuthDetailsModel(
            id=user_id, firebase_auth_id=auth_id).put()
        self._external_user_id_associations.add(user_id)
        self._user_id_by_auth_id[auth_id] = AuthServicesStub.AuthUser(user_id)

    def associate_multi_auth_ids_with_user_ids(self, auth_id_user_id_pairs):
        """Commits the associations between auth IDs and user IDs.

        This method also adds the users to the "external" set of associations.

        Args:
            auth_id_user_id_pairs: list(auth_domain.AuthIdUserIdPair). The
                associations to commit.

        Raises:
            Exception. One or more auth associations already exist.
        """
        collisions = ', '.join(
            '{auth_id=%r: user_id=%r}' % (a, self._user_id_by_auth_id[a].id)
            for a, _ in auth_id_user_id_pairs if a in self._user_id_by_auth_id)
        if collisions:
            raise Exception('already associated: %s' % collisions)
        datastore_services.put_multi(
            [auth_models.UserAuthDetailsModel(
                id=user_id, firebase_auth_id=auth_id)
             for auth_id, user_id in auth_id_user_id_pairs])
        self._external_user_id_associations.add(
            u for _, u in auth_id_user_id_pairs)
        auth_id_user_id_pairs_with_deletion = {
            auth_id: AuthServicesStub.AuthUser(user_id)
            for auth_id, user_id in auth_id_user_id_pairs
        }
        self._user_id_by_auth_id.update(auth_id_user_id_pairs_with_deletion)


class TaskqueueServicesStub:
    """The stub class that mocks the API functionality offered by the platform
    layer, namely the platform.taskqueue taskqueue services API.
    """

    def __init__(self, test_base):
        """Initializes a taskqueue services stub that replaces the API
        functionality of core.platform.taskqueue.

        Args:
            test_base: GenericTestBase. The current test base.
        """
        self._test_base = test_base
        self._client = cloud_tasks_emulator.Emulator(
            task_handler=self._task_handler, automatic_task_handling=False)

    def _task_handler(self, url, payload, queue_name, task_name=None):
        """Makes a POST request to the task URL in the test app.

        Args:
            url: str. URL of the handler function.
            payload: dict(str : *). Payload to pass to the request. Defaults
                to None if no payload is required.
            queue_name: str. The name of the queue to add the task to.
            task_name: str|None. Optional. The name of the task.
        """
        # Header values need to be bytes, thus we encode our strings to bytes.
        headers = {
            'X-AppEngine-Fake-Is-Admin': b'1',
            'X-Appengine-QueueName': queue_name.encode('utf-8'),
            # Maps empty strings to None so the output can become 'None'.
            'X-Appengine-TaskName': (
                task_name.encode('utf-8') if task_name else b'None')
        }
        csrf_token = self._test_base.get_new_csrf_token()
        self._test_base.post_task(url, payload, headers, csrf_token=csrf_token)

    def create_http_task(
            self, queue_name, url, payload=None, scheduled_for=None,
            task_name=None):
        """Creates a Task in the corresponding queue that will be executed when
        the 'scheduled_for' countdown expires using the cloud tasks emulator.

        Args:
            queue_name: str. The name of the queue to add the task to.
            url: str. URL of the handler function.
            payload: dict(str : *). Payload to pass to the request. Defaults to
                None if no payload is required.
            scheduled_for: datetime|None. The naive datetime object for the time
                to execute the task. Ignored by this stub.
            task_name: str|None. Optional. The name of the task.
        """
        # Causes the task to execute immediately by setting the scheduled_for
        # time to 0. If we allow scheduled_for to be non-zero, then tests that
        # rely on the actions made by the task will become unreliable.
        scheduled_for = 0
        self._client.create_task(
            queue_name, url, payload, scheduled_for=scheduled_for,
            task_name=task_name)

    def count_jobs_in_taskqueue(self, queue_name=None):
        """Returns the total number of tasks in a single queue if a queue name
        is specified or the entire taskqueue if no queue name is specified.

        Args:
            queue_name: str|None. Name of the queue. Pass in None if no specific
                queue is designated.

        Returns:
            int. The total number of tasks in a single queue or in the entire
            taskqueue.
        """
        return self._client.get_number_of_tasks(queue_name=queue_name)

    def process_and_flush_tasks(self, queue_name=None):
        """Executes all of the tasks in a single queue if a queue name is
        specified or all of the tasks in the taskqueue if no queue name is
        specified.

        Args:
            queue_name: str|None. Name of the queue. Pass in None if no specific
                queue is designated.
        """
        self._client.process_and_flush_tasks(queue_name=queue_name)

    def get_pending_tasks(self, queue_name=None):
        """Returns a list of the tasks in a single queue if a queue name is
        specified or a list of all of the tasks in the taskqueue if no queue
        name is specified.

        Args:
            queue_name: str|None. Name of the queue. Pass in None if no specific
                queue is designated.

        Returns:
            list(Task). List of tasks in a single queue or in the entire
            taskqueue.
        """
        return self._client.get_tasks(queue_name=queue_name)


class MemoryCacheServicesStub:
    """The stub class that mocks the API functionality offered by the platform
    layer, namely the platform.cache cache services API.
    """

    _CACHE_DICT = {}

    def get_memory_cache_stats(self):
        """Returns a mock profile of the cache dictionary. This mock does not
        have the functionality to test for peak memory usage and total memory
        usage so the values for those attributes will be 0.

        Returns:
            MemoryCacheStats. MemoryCacheStats object containing the total
            number of keys in the cache dictionary.
        """
        return caching_domain.MemoryCacheStats(0, 0, len(self._CACHE_DICT))

    def flush_caches(self):
        """Wipes the cache dictionary clean."""
        self._CACHE_DICT.clear()

    def get_multi(self, keys):
        """Looks up a list of keys in cache dictionary.

        Args:
            keys: list(str). A list of keys (strings) to look up.

        Returns:
            list(str). A list of values in the cache dictionary corresponding to
            the keys that are passed in.
        """
        assert isinstance(keys, list)
        return [self._CACHE_DICT.get(key, None) for key in keys]

    def set_multi(self, key_value_mapping):
        """Sets multiple keys' values at once in the cache dictionary.

        Args:
            key_value_mapping: dict(str, str). Both the key and value are
                strings. The value can either be a primitive binary-safe string
                or the JSON-encoded string version of the object.

        Returns:
            bool. Whether the set action succeeded.
        """
        assert isinstance(key_value_mapping, dict)
        self._CACHE_DICT.update(key_value_mapping)
        return True

    def delete_multi(self, keys):
        """Deletes multiple keys in the cache dictionary.

        Args:
            keys: list(str). The keys to delete.

        Returns:
            int. Number of successfully deleted keys.
        """
        assert all(isinstance(key, str) for key in keys)
        keys_to_delete = [key for key in keys if key in self._CACHE_DICT]
        for key in keys_to_delete:
            del self._CACHE_DICT[key]
        return len(keys_to_delete)


class TestBase(unittest.TestCase):
    """Base class for all tests."""

    maxDiff = 2500

    # A test unicode string.
    UNICODE_TEST_STRING = 'unicode ¡马!'

    @property
    def namespace(self):
        """Returns a namespace for isolating the NDB operations of each test.

        Returns:
            str. The namespace.
        """
        return self.id()[-100:]

    def run(self, result=None):
        """Run the test, collecting the result into the specified TestResult.

        Reference URL:
        https://docs.python.org/3/library/unittest.html#unittest.TestCase.run

        GenericTestBase's override of run() wraps super().run() in swap
        contexts to mock out the cache and taskqueue services.

        Args:
            result: TestResult | None. Holds onto the results of each test. If
                None, a temporary result object is created (by calling the
                defaultTestResult() method) and used instead.
        """

        with datastore_services.get_ndb_context(namespace=self.namespace):
            super(TestBase, self).run(result=result)

    def _get_unicode_test_string(self, suffix):
        """Returns a string that contains unicode characters and ends with the
        given suffix. This is used to test that functions behave correctly when
        handling strings with unicode characters.

        Args:
            suffix: str. The suffix to append to the UNICODE_TEST_STRING.

        Returns:
            str. A string that contains unicode characters and ends with the
            given suffix.
        """
        return '%s%s' % (self.UNICODE_TEST_STRING, suffix)

    def _assert_validation_error(self, item, error_substring):
        """Checks that the given item passes default validation."""
        with self.assertRaisesRegex(utils.ValidationError, error_substring):
            item.validate()

    def log_line(self, line):
        """Print the line with a prefix that can be identified by the script
        that calls the test.
        """
        # We are using the b' prefix as all the stdouts are in bytes.
        print(b'%s%s' % (LOG_LINE_PREFIX, line.encode()))

    def shortDescription(self):
        """Additional information logged during unit test invocation."""
        # Suppress default logging of docstrings.
        return None

    def get_updated_param_dict(
            self, param_dict, param_changes, exp_param_specs):
        """Updates a param dict using the given list of param_changes.

        Note that the list of parameter changes is ordered. Parameter changes
        later in the list may depend on parameter changes that have been set
        earlier in the same list.
        """
        new_param_dict = copy.deepcopy(param_dict)
        for param_change in param_changes:
            try:
                obj_type = exp_param_specs[param_change.name].obj_type
            except Exception as e:
                raise Exception(
                    'Parameter %s not found' % param_change.name) from e
            new_param_dict[param_change.name] = (
                param_change.get_normalized_value(obj_type, new_param_dict))
        return new_param_dict

    def get_static_asset_filepath(self):
        """Returns filepath to the static files on disk ('' or 'build/')."""
        return '' if constants.DEV_MODE else os.path.join('build')

    def get_static_asset_url(self, asset_suffix):
        """Returns the relative path for the asset, appending it to the
        corresponding cache slug. asset_suffix should have a leading slash.
        """
        return '/assets%s%s' % (utils.get_asset_dir_prefix(), asset_suffix)

    @contextlib.contextmanager
    def capture_logging(self, min_level=logging.NOTSET):
        """Context manager that captures logs into a list.

        Strips whitespace from messages for convenience.

        https://docs.python.org/3/howto/logging-cookbook.html#using-a-context-manager-for-selective-logging

        Args:
            min_level: int. The minimum logging level captured by the context
                manager. By default, all logging levels are captured. Values
                should be one of the following values from the logging module:
                NOTSET, DEBUG, INFO, WARNING, ERROR, CRITICAL.

        Yields:
            list(str). A live-feed of the logging messages captured so-far.
        """
        captured_logs = []

        class ListStream:
            """Stream-like object that appends writes to the captured logs."""

            def write(self, msg):
                """Appends stripped messages to captured logs."""
                captured_logs.append(msg.strip())

            def flush(self):
                """Does nothing."""
                pass

        list_stream_handler = logging.StreamHandler(stream=ListStream())

        logger = logging.getLogger()
        old_level = logger.level
        logger.addHandler(list_stream_handler)
        logger.setLevel(min_level)
        try:
            yield captured_logs
        finally:
            logger.setLevel(old_level)
            logger.removeHandler(list_stream_handler)

    @contextlib.contextmanager
    def swap(self, obj, attr, newvalue):
        """Swap an object's attribute value within the context of a 'with'
        statement. The object can be anything that supports getattr and setattr,
        such as class instances, modules, etc.

        Example usage:

            import math
            with self.swap(math, 'sqrt', lambda x: 42):
                print math.sqrt(16.0) # prints 42
            print math.sqrt(16.0) # prints 4 as expected.

        To mock class methods, pass the function to the classmethod decorator
        first, for example:

            import types
            with self.swap(
                SomePythonClass, 'some_classmethod',
                classmethod(new_classmethod)):

        NOTE: self.swap and other context managers that are created using
        contextlib.contextmanager use generators that yield exactly once. This
        means that you can only use them once after construction, otherwise,
        the generator will immediately raise StopIteration, and contextlib will
        raise a RuntimeError.
        """
        original = getattr(obj, attr)
        setattr(obj, attr, newvalue)
        try:
            yield
        finally:
            setattr(obj, attr, original)

    @contextlib.contextmanager
    def swap_to_always_return(self, obj, attr, value=None):
        """Swap obj.attr with a function that always returns the given value."""
        def function_that_always_returns(*unused_args, **unused_kwargs):
            """Returns the input value."""
            return value
        with self.swap(obj, attr, function_that_always_returns):
            yield

    @contextlib.contextmanager
    def swap_to_always_raise(self, obj, attr, error=Exception):
        """Swap obj.attr with a function that always raises the given error."""
        def function_that_always_raises(*unused_args, **unused_kwargs):
            """Raises the input exception."""
            raise error
        with self.swap(obj, attr, function_that_always_raises):
            yield

    @contextlib.contextmanager
    def swap_with_call_counter(
            self, obj, attr, raises=None, returns=None, call_through=False):
        """Swap obj.attr with a CallCounter instance.

        Args:
            obj: *. The Python object whose attribute you want to swap.
            attr: str. The name of the function to be swapped.
            raises: Exception|None. The exception raised by the swapped
                function. If None, then no exception is raised.
            returns: *. The return value of the swapped function.
            call_through: bool. Whether to call through to the real function,
                rather than use a stub implementation. If True, the `raises` and
                `returns` arguments will be ignored.

        Yields:
            CallCounter. A CallCounter instance that's installed as obj.attr's
            implementation while within the context manager returned.
        """
        if call_through:
            impl = obj.attr
        else:
            def impl(*_, **__):
                """Behaves according to the given values."""
                if raises is not None:
                    # Pylint thinks we're trying to raise `None` even though
                    # we've explicitly checked for it above.
                    raise raises # pylint: disable=raising-bad-type
                return returns
        call_counter = CallCounter(impl)
        with self.swap(obj, attr, call_counter):
            yield call_counter

    @contextlib.contextmanager
    def swap_with_checks(
            self, obj, attr, new_function, expected_args=None,
            expected_kwargs=None, called=True):
        """Swap an object's function value within the context of a 'with'
        statement. The object can be anything that supports getattr and setattr,
        such as class instances, modules, etc.

        Examples:
            If you want to check subprocess.Popen is invoked twice like
            `subprocess.Popen(['python'], shell=True)` and
            `subprocess.Popen(['python2], shell=False), you can first define the
            mock function, then the swap, and just run the target function in
            context, as follows:

                def mock_popen(command, shell):
                    return

                popen_swap = self.swap_with_checks(
                    subprocess, 'Popen', mock_popen,
                    expected_args=[(['python'],), (['python2'],)],
                    expected_kwargs=[{'shell': True}, {'shell': False}])
                with popen_swap:
                    function_that_invokes_popen()

        Args:
            obj: *. The Python object whose attribute you want to swap.
            attr: str. The name of the function to be swapped.
            new_function: function. The new function you want to use.
            expected_args: None|list(tuple). The expected args that you want
                this function to be invoked with. When its value is None, args
                will not be checked. If the value type is list, the function
                will check whether the called args is the first element in the
                list. If matched, this tuple will be removed from the list.
            expected_kwargs: None|list(dict). The expected keyword args you want
                this function to be invoked with. Similar to expected_args.
            called: bool. Whether the function is expected to be invoked. This
                will always be checked.

        Yields:
            context. The context with function replaced.
        """
        original_function = getattr(obj, attr)
        original_long_message_value = self.longMessage
        msg = '%s.%s() failed the expectations of swap_with_checks()' % (
            obj.__name__, attr)

        expected_args_iter = iter(expected_args or ())
        expected_kwargs_iter = iter(expected_kwargs or ())

        @functools.wraps(original_function)
        def new_function_with_checks(*args, **kwargs):
            """Wrapper function for the new value which keeps track of how many
            times this function is invoked.

            Args:
                *args: list(*). The args passed into `attr` function.
                **kwargs: dict. The key word args passed into `attr` function.

            Returns:
                *. Result of `new_function`.
            """
            new_function_with_checks.call_num += 1

            # Includes assertion error information in addition to the message.
            self.longMessage = True

            if expected_args:
                next_args = next(expected_args_iter, None)
                self.assertEqual(
                    args, next_args, msg='*args to call #%d of %s' % (
                        new_function_with_checks.call_num, msg))

            if expected_kwargs:
                next_kwargs = next(expected_kwargs_iter, None)
                self.assertEqual(
                    kwargs, next_kwargs, msg='**kwargs to call #%d of %s' % (
                        new_function_with_checks.call_num, msg))

            # Reset self.longMessage just in case `new_function()` raises.
            self.longMessage = original_long_message_value

            return new_function(*args, **kwargs)

        new_function_with_checks.call_num = 0
        setattr(obj, attr, new_function_with_checks)

        try:
            yield
            # Includes assertion error information in addition to the message.
            self.longMessage = True

            self.assertEqual(
                new_function_with_checks.call_num > 0, called, msg=msg)
            pretty_unused_args = [
                ', '.join(itertools.chain(
                    (repr(a) for a in args),
                    ('%s=%r' % kwarg for kwarg in kwargs.items())))
                for args, kwargs in itertools.zip_longest(
                    expected_args_iter, expected_kwargs_iter, fillvalue={})
            ]
            if pretty_unused_args:
                num_expected_calls = (
                    new_function_with_checks.call_num + len(pretty_unused_args))
                missing_call_summary = '\n'.join(
                    '\tCall %d of %d: %s(%s)' % (
                        i, num_expected_calls, attr, call_args)
                    for i, call_args in enumerate(
                        pretty_unused_args,
                        start=new_function_with_checks.call_num + 1))
                self.fail(
                    msg='Only %d of the %d expected calls were made.\n'
                    '\n'
                    'Missing:\n'
                    '%s : %s' % (
                        new_function_with_checks.call_num, num_expected_calls,
                        missing_call_summary, msg))
        finally:
            self.longMessage = original_long_message_value
            setattr(obj, attr, original_function)

    def assertRaises(self, *args, **kwargs):
        raise NotImplementedError(
            'self.assertRaises should not be used in these tests. Please use '
            'self.assertRaisesRegex instead.')

    def assertRaisesRegex(  # pylint: disable=invalid-name
            self, expected_exception, expected_regex, *args, **kwargs):
        """Asserts that the message in a raised exception matches a regex.
        This is a wrapper around assertRaisesRegex in unittest that enforces
        strong regex.

        Args:
            expected_exception: Exception. Exception class expected
                to be raised.
            expected_regex: re.Pattern|str. Regex expected to be found in
                error message.
            *args: list(*). Function to be called and extra positional args.
            **kwargs: dict(str, Any). Extra kwargs.

        Returns:
            bool. Whether the code raised exception in the expected format.

        Raises:
            Exception. No Regex given.
        """
        if not expected_regex:
            raise Exception(
                'Please provide a sufficiently strong regexp string to '
                'validate that the correct error is being raised.')

        return super(TestBase, self).assertRaisesRegex(
            expected_exception, expected_regex, *args, **kwargs)

    def assertItemsEqual(self, *args, **kwargs):  # pylint: disable=invalid-name
        """Compares unordered sequences if they contain the same elements,
        regardless of order. If the same element occurs more than once,
        it verifies that the elements occur the same number of times.

        Returns:
            bool. Whether the items are equal.
        """
        return super().assertCountEqual(*args, **kwargs)

    def assert_matches_regexps(self, items, regexps, full_match=False):
        """Asserts that each item matches the corresponding regexp.

        If there are any missing or extra items that do not correspond to a
        regexp element, then the assertion fails.

        Args:
            items: list(str). The string elements being matched.
            regexps: list(str|RegexObject). The patterns that each item is
                expected to match.
            full_match: bool. Whether to require items to match exactly with the
                corresponding pattern.

        Raises:
            AssertionError. At least one item does not match its corresponding
                pattern, or the number of items does not match the number of
                regexp patterns.
        """
        get_match = re.match if full_match else re.search
        differences = [
            '~ [i=%d]:\t%r does not match: %r' % (i, item, regexp)
            for i, (regexp, item) in enumerate(zip(regexps, items))
            if get_match(regexp, item, flags=re.DOTALL) is None
        ]
        if len(items) < len(regexps):
            extra_regexps = regexps[len(items):]
            differences.extend(
                '- [i=%d]:\tmissing item expected to match: %r' % (i, regexp)
                for i, regexp in enumerate(extra_regexps, start=len(items)))
        if len(regexps) < len(items):
            extra_items = items[len(regexps):]
            differences.extend(
                '+ [i=%d]:\textra item %r' % (i, item)
                for i, item in enumerate(extra_items, start=len(regexps)))

        if differences:
            error_message = 'Lists differ:\n\t%s' % '\n\t'.join(differences)
            raise AssertionError(error_message)


class AppEngineTestBase(TestBase):
    """Minimal base class for tests that need Google App Engine functionality.

    This class is primarily designed for unit tests in core.platform, where we
    write adapters around Oppia's third-party dependencies. Generally, our unit
    tests depend on stub implementations of these adapters to protect them from
    platform-specific behavior. Such stubs are installed in the
    GenericTestBase.run() method.

    Most of the unit tests in our code base do, and should, inherit from
    `GenericTestBase` to stay platform-agnostic. The platform layer itself,
    however, can _not_ mock out platform-specific behavior. Those unit tests
    need to interact with a real implementation. This base class provides the
    bare-minimum functionality and stubs necessary to do so.
    """

    # Environment values that our tests depend on.
    AUTH_DOMAIN = 'example.com'
    HTTP_HOST = 'localhost'
    SERVER_NAME = 'localhost'
    SERVER_PORT = '8080'
    DEFAULT_VERSION_HOSTNAME = '%s:%s' % (HTTP_HOST, SERVER_PORT)

    def __init__(self, *args: Any, **kwargs: Any) -> None:
        super(AppEngineTestBase, self).__init__(*args, **kwargs)
        # Defined outside of setUp() because we access it from methods, but can
        # only install it during the run() method. Defining it in __init__
        # satisfies pylint's attribute-defined-outside-init warning.
        self._platform_taskqueue_services_stub = TaskqueueServicesStub(self)

    def setUp(self) -> None:
        super(AppEngineTestBase, self).setUp()
        # Initialize namespace for the storage emulator.
        storage_services.CLIENT.namespace = self.id()
        # Set up apps for testing.
        self.testapp = webtest.TestApp(main.app_without_context)

    def tearDown(self) -> None:
        datastore_services.delete_multi(
            datastore_services.query_everything().iter(keys_only=True))
        storage_services.CLIENT.reset()
        super(AppEngineTestBase, self).tearDown()

    def run(self, result=None):
        """Run the test, collecting the result into the specified TestResult.

        Reference URL:
        https://docs.python.org/3/library/unittest.html#unittest.TestCase.run

        AppEngineTestBase's override of run() wraps super().run() in "swap"
        contexts which stub out the platform taskqueue services.

        Args:
            result: TestResult | None. Holds onto the results of each test. If
                None, a temporary result object is created (by calling the
                defaultTestResult() method) and used instead.
        """
        platform_taskqueue_services_swap = self.swap(
            platform_taskqueue_services, 'create_http_task',
            self._platform_taskqueue_services_stub.create_http_task)
        with platform_taskqueue_services_swap:
            super(AppEngineTestBase, self).run(result=result)

    def count_jobs_in_taskqueue(self, queue_name):
        """Returns the total number of tasks in a single queue if a queue name
        is specified or the entire taskqueue if no queue name is specified.

        Args:
            queue_name: str|None. Name of the queue. Pass in None if no specific
                queue is designated.

        Returns:
            int. The total number of tasks in a single queue or in the entire
            taskqueue.
        """
        return self._platform_taskqueue_services_stub.count_jobs_in_taskqueue(
            queue_name=queue_name)

    def process_and_flush_pending_tasks(self, queue_name=None):
        """Executes all of the tasks in a single queue if a queue name is
        specified or all of the tasks in the taskqueue if no queue name is
        specified.

        Args:
            queue_name: str|None. Name of the queue. Pass in None if no specific
                queue is designated.
        """
        self._platform_taskqueue_services_stub.process_and_flush_tasks(
            queue_name=queue_name)

    def get_pending_tasks(self, queue_name=None):
        """Returns a list of the tasks in a single queue if a queue name is
        specified or a list of all of the tasks in the taskqueue if no queue
        name is specified.

        Args:
            queue_name: str|None. Name of the queue. Pass in None if no specific
                queue is designated.

        Returns:
            list(Task). List of tasks in a single queue or in the entire
            taskqueue.
        """
        return self._platform_taskqueue_services_stub.get_pending_tasks(
            queue_name=queue_name)


class GenericTestBase(AppEngineTestBase):
    """Base test class with common/generic helper methods.

    Unless a class is testing for "platform"-specific behavior (e.g., testing
    third-party library code or database model implementations), always inherit
    from this base class. Otherwise, inherit from unittest.TestCase (preferred)
    or AppEngineTestBase if Google App Engine services/behavior is needed.

    TODO(#12135): Split this enormous test base into smaller, focused pieces.
    """

    # NOTE: For tests that do not/can not use the default super admin, authors
    # can override the following class-level constant.
    AUTO_CREATE_DEFAULT_SUPERADMIN_USER = True

    SUPER_ADMIN_EMAIL = 'tmpsuperadmin@example.com'
    SUPER_ADMIN_USERNAME = 'tmpsuperadm1n'

    # Dummy strings representing user attributes. Note that it is up to the
    # individual test to actually register these users as editors, admins, etc.
    CURRICULUM_ADMIN_EMAIL = 'admin@example.com'
    # Usernames containing the string 'admin' are reserved, so we use 'adm'
    # instead.
    CURRICULUM_ADMIN_USERNAME = 'adm'
    BLOG_ADMIN_EMAIL = 'blogadmin@example.com'
    BLOG_ADMIN_USERNAME = 'blogadm'
    BLOG_EDITOR_EMAIL = 'blogeditor@example.com'
    BLOG_EDITOR_USERNAME = 'blogeditor'
    MODERATOR_EMAIL = 'moderator@example.com'
    MODERATOR_USERNAME = 'moderator'
    RELEASE_COORDINATOR_EMAIL = 'releasecoordinator@example.com'
    RELEASE_COORDINATOR_USERNAME = 'releasecoordinator'
    OWNER_EMAIL = 'owner@example.com'
    OWNER_USERNAME = 'owner'
    EDITOR_EMAIL = 'editor@example.com'
    EDITOR_USERNAME = 'editor'
    TOPIC_MANAGER_EMAIL = 'topicmanager@example.com'
    TOPIC_MANAGER_USERNAME = 'topicmanager'
    VOICE_ARTIST_EMAIL = 'voiceartist@example.com'
    VOICE_ARTIST_USERNAME = 'voiceartist'
    VOICEOVER_ADMIN_EMAIL = 'voiceoveradm@example.com'
    VOICEOVER_ADMIN_USERNAME = 'voiceoveradm'
    VIEWER_EMAIL = 'viewer@example.com'
    VIEWER_USERNAME = 'viewer'
    NEW_USER_EMAIL = 'new.user@example.com'
    NEW_USER_USERNAME = 'newuser'
    DEFAULT_END_STATE_NAME = 'End'

    PSEUDONYMOUS_ID = 'pid_%s' % ('a' * 32)

    VERSION_0_STATES_DICT = {
        feconf.DEFAULT_INIT_STATE_NAME: {
            'content': [{'type': 'text', 'value': ''}],
            'param_changes': [],
            'interaction': {
                'customization_args': {},
                'id': 'Continue',
                'handlers': [{
                    'name': 'submit',
                    'rule_specs': [{
                        'dest': 'END',
                        'feedback': [],
                        'param_changes': [],
                        'definition': {'rule_type': 'default'},
                    }],
                }],
            },
        },
    }

    VERSION_27_STATE_DICT = {
        'content': {'content_id': 'content', 'html': ''},
        'param_changes': [],
        'content_ids_to_audio_translations': {
            'content': {},
            'default_outcome': {},
            'hint_1': {},
            'solution': {},
        },
        'written_translations': {
            'translations_mapping': {
                'content': {},
                'default_outcome': {},
                'hint_1': {},
                'solution': {},
            },
        },
        'interaction': {
            'solution': {
                'correct_answer': 'Solution',
                'explanation': {
                    'content_id': 'solution',
                    'html': '<p>Solution explanation</p>',
                },
                'answer_is_exclusive': False,
            },
            'answer_groups': [],
            'default_outcome': {
                'param_changes': [],
                'feedback': {
                    'content_id': 'default_outcome',
                    'html': '',
                },
                'dest': None,
                'refresher_exploration_id': None,
                'missing_prerequisite_skill_id': None,
                'labelled_as_correct': True,
            },
            'customization_args': {
                'rows': {'value': 1},
                'placeholder': {'value': 'Enter text here'},
            },
            'confirmed_unclassified_answers': [],
            'id': 'TextInput',
            'hints': [{
                'hint_content': {
                    'content_id': 'hint_1',
                    'html': '<p>Hint 1</p>',
                },
            }],
        },
        'classifier_model_id': None,
    }

    VERSION_1_STORY_CONTENTS_DICT = {
        'nodes': [{
            'outline': (
                '<p>Value</p>'
                '<oppia-noninteractive-math '
                'raw_latex-with-value="&amp;quot;+,-,-,+&amp;quot;">'
                '</oppia-noninteractive-math>'),
            'exploration_id': None,
            'destination_node_ids': [],
            'outline_is_finalized': False,
            'acquired_skill_ids': [],
            'id': 'node_1',
            'title': 'Chapter 1',
            'prerequisite_skill_ids': [],
        }],
        'initial_node_id': 'node_1',
        'next_node_id': 'node_2',
    }

    VERSION_2_STORY_CONTENTS_DICT = {
        'nodes': [{
            'outline': (
                '<p>Value</p>'
                '<oppia-noninteractive-math '
                'raw_latex-with-value="&amp;quot;+,-,-,+&amp;quot;">'
                '</oppia-noninteractive-math>'),
            'exploration_id': None,
            'destination_node_ids': [],
            'outline_is_finalized': False,
            'acquired_skill_ids': [],
            'id': 'node_1',
            'title': 'Chapter 1',
            'prerequisite_skill_ids': [],
            'thumbnail_filename': None,
            'thumbnail_bg_color': None,
        }],
        'initial_node_id': 'node_1',
        'next_node_id': 'node_2',
    }

    VERSION_3_STORY_CONTENTS_DICT = {
        'nodes': [{
            'outline': (
                '<p>Value</p>'
                '<oppia-noninteractive-math '
                'raw_latex-with-value="&amp;quot;+,-,-,+&amp;quot;">'
                '</oppia-noninteractive-math>'),
            'exploration_id': None,
            'destination_node_ids': [],
            'outline_is_finalized': False,
            'acquired_skill_ids': [],
            'id': 'node_1',
            'title': 'Chapter 1',
            'description': '',
            'prerequisite_skill_ids': [],
            'thumbnail_filename': None,
            'thumbnail_bg_color': None,
        }],
        'initial_node_id': 'node_1',
        'next_node_id': 'node_2',
    }

    VERSION_4_STORY_CONTENTS_DICT = {
        'nodes': [{
            'outline': (
                '<p>Value</p>'
                '<oppia-noninteractive-math math_content-with-value="{'
                '&amp;quot;raw_latex&amp;quot;: &amp;quot;+,-,-,+&amp;quot;, '
                '&amp;quot;svg_filename&amp;quot;: &amp;quot;&amp;quot;'
                '}">'
                '</oppia-noninteractive-math>'),
            'exploration_id': None,
            'destination_node_ids': [],
            'outline_is_finalized': False,
            'acquired_skill_ids': [],
            'id': 'node_1',
            'title': 'Chapter 1',
            'description': '',
            'prerequisite_skill_ids': [],
            'thumbnail_filename': None,
            'thumbnail_bg_color': None,
        }],
        'initial_node_id': 'node_1',
        'next_node_id': 'node_2',
    }

    VERSION_5_STORY_CONTENTS_DICT = {
        'nodes': [{
            'outline': (
                '<p>Value</p>'
                '<oppia-noninteractive-math math_content-with-value="{'
                '&amp;quot;raw_latex&amp;quot;: &amp;quot;+,-,-,+&amp;quot;, '
                '&amp;quot;svg_filename&amp;quot;: &amp;quot;&amp;quot;'
                '}">'
                '</oppia-noninteractive-math>'),
            'exploration_id': None,
            'destination_node_ids': [],
            'outline_is_finalized': False,
            'acquired_skill_ids': [],
            'id': 'node_1',
            'title': 'Chapter 1',
            'description': '',
            'prerequisite_skill_ids': [],
            'thumbnail_filename': None,
            'thumbnail_bg_color': None,
            'thumbnail_size_in_bytes': None,
        }],
        'initial_node_id': 'node_1',
        'next_node_id': 'node_2',
    }

    VERSION_1_SUBTOPIC_DICT = {
        'skill_ids': ['skill_1'],
        'id': 1,
        'title': 'A subtitle',
    }

    # Dictionary-like data structures within sample YAML must be formatted
    # alphabetically to match string equivalence with YAML generation tests. The
    # indentations are also important, since it is used to define nesting (just
    # like Python).
    #
    # If evaluating differences in YAML, conversion to dict form via
    # utils.dict_from_yaml can isolate differences quickly.

    SAMPLE_YAML_CONTENT = (
        """author_notes: ''
auto_tts_enabled: false
blurb: ''
category: Category
correctness_feedback_enabled: true
init_state_name: %s
language_code: en
objective: ''
param_changes: []
param_specs: {}
schema_version: %d
states:
  %s:
    card_is_checkpoint: true
    classifier_model_id: null
    content:
      content_id: content
      html: ''
    interaction:
      answer_groups: []
      confirmed_unclassified_answers: []
      customization_args: {}
      default_outcome:
        dest: %s
        feedback:
          content_id: default_outcome
          html: ''
        labelled_as_correct: false
        missing_prerequisite_skill_id: null
        param_changes: []
        refresher_exploration_id: null
      hints: []
      id: null
      solution: null
    linked_skill_id: null
    next_content_id_index: 0
    param_changes: []
    recorded_voiceovers:
      voiceovers_mapping:
        content: {}
        default_outcome: {}
    solicit_answer_details: false
    written_translations:
      translations_mapping:
        content: {}
        default_outcome: {}
  New state:
    card_is_checkpoint: false
    classifier_model_id: null
    content:
      content_id: content
      html: ''
    interaction:
      answer_groups: []
      confirmed_unclassified_answers: []
      customization_args: {}
      default_outcome:
        dest: New state
        feedback:
          content_id: default_outcome
          html: ''
        labelled_as_correct: false
        missing_prerequisite_skill_id: null
        param_changes: []
        refresher_exploration_id: null
      hints: []
      id: null
      solution: null
    linked_skill_id: null
    next_content_id_index: 0
    param_changes: []
    recorded_voiceovers:
      voiceovers_mapping:
        content: {}
        default_outcome: {}
    solicit_answer_details: false
    written_translations:
      translations_mapping:
        content: {}
        default_outcome: {}
states_schema_version: %d
tags: []
title: Title
""") % (
    feconf.DEFAULT_INIT_STATE_NAME,
    exp_domain.Exploration.CURRENT_EXP_SCHEMA_VERSION,
    feconf.DEFAULT_INIT_STATE_NAME, feconf.DEFAULT_INIT_STATE_NAME,
    feconf.CURRENT_STATE_SCHEMA_VERSION)

    def run(self, result=None):
        """Run the test, collecting the result into the specified TestResult.

        Reference URL:
        https://docs.python.org/3/library/unittest.html#unittest.TestCase.run

        GenericTestBase's override of run() wraps super().run() in swap
        contexts to mock out the cache and taskqueue services.

        Args:
            result: TestResult | None. Holds onto the results of each test. If
                None, a temporary result object is created (by calling the
                defaultTestResult() method) and used instead.
        """
        memory_cache_services_stub = MemoryCacheServicesStub()
        memory_cache_services_stub.flush_caches()
        es_stub = ElasticSearchStub()
        es_stub.reset()

        with contextlib.ExitStack() as stack:
            stack.callback(AuthServicesStub.install_stub(self))
            stack.enter_context(self.swap(
                elastic_search_services.ES.indices, 'create',
                es_stub.mock_create_index))
            stack.enter_context(self.swap(
                elastic_search_services.ES, 'index',
                es_stub.mock_index))
            stack.enter_context(self.swap(
                elastic_search_services.ES, 'exists',
                es_stub.mock_exists))
            stack.enter_context(self.swap(
                elastic_search_services.ES, 'delete',
                es_stub.mock_delete))
            stack.enter_context(self.swap(
                elastic_search_services.ES, 'delete_by_query',
                es_stub.mock_delete_by_query))
            stack.enter_context(self.swap(
                elastic_search_services.ES, 'search',
                es_stub.mock_search))
            stack.enter_context(self.swap(
                memory_cache_services, 'flush_caches',
                memory_cache_services_stub.flush_caches))
            stack.enter_context(self.swap(
                memory_cache_services, 'get_multi',
                memory_cache_services_stub.get_multi))
            stack.enter_context(self.swap(
                memory_cache_services, 'set_multi',
                memory_cache_services_stub.set_multi))
            stack.enter_context(self.swap(
                memory_cache_services, 'get_memory_cache_stats',
                memory_cache_services_stub.get_memory_cache_stats))
            stack.enter_context(self.swap(
                memory_cache_services, 'delete_multi',
                memory_cache_services_stub.delete_multi))

            super(GenericTestBase, self).run(result=result)

    def setUp(self) -> None:
        super(GenericTestBase, self).setUp()
        if self.AUTO_CREATE_DEFAULT_SUPERADMIN_USER:
            self.signup_superadmin_user()

    def login(self, email: str, is_super_admin: Optional[bool] = False) -> None:
        """Sets the environment variables to simulate a login.

        Args:
            email: str. The email of the user who is to be logged in.
            is_super_admin: bool. Whether the user is a super admin.
        """
        os.environ['USER_ID'] = self.get_auth_id_from_email(email)
        os.environ['USER_EMAIL'] = email
        os.environ['USER_IS_ADMIN'] = ('1' if is_super_admin else '0')

    def logout(self) -> None:
        """Simulates a logout by resetting the environment variables."""
        os.environ['USER_ID'] = ''
        os.environ['USER_EMAIL'] = ''
        os.environ['USER_IS_ADMIN'] = '0'

    @contextlib.contextmanager
    def mock_datetime_utcnow(self, mocked_now):
        """Mocks parts of the datastore to accept a fake datetime type that
        always returns the same value for utcnow.

        Example:
            import datetime
            mocked_now = datetime.datetime.utcnow() - datetime.timedelta(days=1)
            with mock_datetime_utcnow(mocked_now):
                self.assertEqual(datetime.datetime.utcnow(), mocked_now)
            actual_now = datetime.datetime.utcnow() # Returns actual time.

        Args:
            mocked_now: datetime.datetime. The datetime which will be used
                instead of the current UTC datetime.

        Yields:
            None. Empty yield statement.

        Raises:
            Exception. Given argument is not a datetime.
        """
        if not isinstance(mocked_now, datetime.datetime):
            raise Exception('mocked_now must be datetime, got: %r' % mocked_now)

        old_datetime = datetime.datetime

        class MockDatetimeType(type):
            """Overrides isinstance() behavior."""

            @classmethod
            def __instancecheck__(cls, instance):
                return isinstance(instance, old_datetime)

        class MockDatetime(old_datetime, metaclass=MockDatetimeType):
            """Always returns mocked_now as the current UTC time."""

            @classmethod
            def utcnow(cls) -> datetime.datetime:
                """Returns the mocked datetime."""
                return mocked_now

        setattr(datetime, 'datetime', MockDatetime)
        try:
            yield
        finally:
            setattr(datetime, 'datetime', old_datetime)

    @contextlib.contextmanager
    def login_context(self, email, is_super_admin=False):
        """Log in with the given email under the context of a 'with' statement.

        Args:
            email: str. An email associated with a user account.
            is_super_admin: bool. Whether the user is a super admin.

        Yields:
            str. The id of the user associated with the given email, who is now
            'logged in'.
        """
        self.login(email, is_super_admin=is_super_admin)
        try:
            yield self.get_user_id_from_email(email)
        finally:
            self.logout()

    @contextlib.contextmanager
    def super_admin_context(self):
        """Log in as a global admin under the context of a 'with' statement.

        Yields:
            str. The id of the user associated with the given email, who is now
            'logged in'.
        """
        email = self.SUPER_ADMIN_EMAIL
        with self.login_context(email, is_super_admin=True) as user_id:
            yield user_id

    def signup(
            self,
            email: str,
            username: str,
            is_super_admin: Optional[bool] = False
    ) -> None:
        """Complete the signup process for the user with the given username.

        Args:
            email: str. Email of the given user.
            username: str. Username of the given user.
            is_super_admin: bool. Whether the user is a super admin.
        """
        user_services.create_new_user(self.get_auth_id_from_email(email), email)

        login_context = self.login_context(email, is_super_admin=is_super_admin)

        with login_context, requests_mock.Mocker() as m:
            # We mock out all HTTP requests while trying to signup to avoid
            # calling out to real backend services.
            m.request(requests_mock.ANY, requests_mock.ANY)

            response = self.get_html_response(feconf.SIGNUP_URL)
            self.assertEqual(response.status_int, 200)

            response = self.testapp.post(feconf.SIGNUP_DATA_URL, params={
                'csrf_token': self.get_new_csrf_token(),
                'payload': json.dumps({
                    'username': username,
                    'agreed_to_terms': True,
                    'default_dashboard': constants.DASHBOARD_TYPE_LEARNER
                    }),
                })
            self.assertEqual(response.status_int, 200)

    def signup_superadmin_user(self):
        """Signs up a superadmin user. Must be called at the end of setUp()."""
        self.signup(self.SUPER_ADMIN_EMAIL, self.SUPER_ADMIN_USERNAME)

    def set_config_property(self, config_obj, new_config_value):
        """Sets a given configuration object's value to the new value specified
        using a POST request.
        """
        with self.super_admin_context():
            self.post_json('/adminhandler', {
                'action': 'save_config_properties',
                'new_config_property_values': {
                    config_obj.name: new_config_value,
                },
            }, csrf_token=self.get_new_csrf_token())

    def add_user_role(self, username: str, user_role: str) -> None:
        """Adds the given role to the user account with the given username.

        Args:
            username: str. Username of the given user.
            user_role: str. Role of the given user.
        """
        with self.super_admin_context():
            self.put_json('/adminrolehandler', {
                'username': username,
                'role': user_role
            }, csrf_token=self.get_new_csrf_token())

    def set_curriculum_admins(self, curriculum_admin_usernames):
        """Sets role of given users as CURRICULUM_ADMIN.

        Args:
            curriculum_admin_usernames: list(str). List of usernames.
        """
        for name in curriculum_admin_usernames:
            self.add_user_role(name, feconf.ROLE_ID_CURRICULUM_ADMIN)

    def set_topic_managers(self, topic_manager_usernames, topic_id):
        """Sets role of given users as TOPIC_MANAGER.

        Args:
            topic_manager_usernames: list(str). List of usernames.
            topic_id: str. The topic Id.
        """
        with self.super_admin_context():
            for username in topic_manager_usernames:
                self.put_json('/topicmanagerrolehandler', {
                    'username': username,
                    'action': 'assign',
                    'topic_id': topic_id
                }, csrf_token=self.get_new_csrf_token())

    def set_moderators(self, moderator_usernames):
        """Sets role of given users as MODERATOR.

        Args:
            moderator_usernames: list(str). List of usernames.
        """
        for name in moderator_usernames:
            self.add_user_role(name, feconf.ROLE_ID_MODERATOR)

    def set_voiceover_admin(self, voiceover_admin_username):
        """Sets role of given users as VOICEOVER ADMIN.

        Args:
            voiceover_admin_username: list(str). List of usernames.
        """
        for name in voiceover_admin_username:
            self.add_user_role(name, feconf.ROLE_ID_VOICEOVER_ADMIN)

    def mark_user_banned(self, username):
        """Marks a user banned.

        Args:
            username: str. The username of the user to ban.
        """
        with self.super_admin_context():
            self.put_json('/bannedusershandler', {
                'username': username
            }, csrf_token=self.get_new_csrf_token())

    def set_collection_editors(self, collection_editor_usernames):
        """Sets role of given users as COLLECTION_EDITOR.

        Args:
            collection_editor_usernames: list(str). List of usernames.
        """
        for name in collection_editor_usernames:
            self.add_user_role(name, feconf.ROLE_ID_COLLECTION_EDITOR)

    def get_user_id_from_email(self, email) -> str:
        """Gets the user ID corresponding to the given email.

        Args:
            email: str. A valid email stored in the App Engine database.

        Returns:
            str|None. ID of the user possessing the given email, or None if
            the user does not exist.
        """
        user_settings = user_services.get_user_settings_by_auth_id(
            self.get_auth_id_from_email(email))
        return user_settings and user_settings.user_id

    @classmethod
    def get_auth_id_from_email(cls, email):
        """Returns a mock auth ID corresponding to the given email.

        This method can use any algorithm to produce results as long as, during
        the runtime of each test case/method, it is:
        1.  Pure (same input always returns the same output).
        2.  One-to-one (no two distinct inputs return the same output).
        3.  An integer byte-string (integers are always valid in auth IDs).

        Args:
            email: str. The email address of the user.

        Returns:
            bytes. The mock auth ID of a user possessing the given email.
        """
        # Although the hash function doesn't guarantee a one-to-one mapping, in
        # practice it is sufficient for our tests. We make it a positive integer
        # because those are always valid auth IDs.
        return str(abs(hash(email)))

    def get_all_python_files(self):
        """Recursively collects all Python files in the core/ and extensions/
        directory.

        Returns:
            list(str). A list of Python files.
        """
        current_dir = os.getcwd()
        files_in_directory = []
        for _dir, _, files in os.walk(current_dir):
            for file_name in files:
                filepath = os.path.relpath(
                    os.path.join(_dir, file_name), start=current_dir)
                if (
                        filepath.endswith('.py') and
                        filepath.startswith(('core/', 'extensions/')) and
                        not filepath.startswith('core/tests')
                ):
                    module = filepath[:-3].replace('/', '.')
                    files_in_directory.append(module)
        return files_in_directory

    def _get_response(
            self, url, expected_content_type, params=None,
            expected_status_int=200):
        """Get a response, transformed to a Python object.

        Args:
            url: str. The URL to fetch the response.
            expected_content_type: str. The content type to expect.
            params: dict. A dictionary that will be encoded into a query string.
            expected_status_int: int. The integer status code to expect. Will be
                200 if not specified.

        Returns:
            webtest.TestResponse. The test response.
        """
        if params is not None:
            self.assertIsInstance(params, dict)

        expect_errors = expected_status_int >= 400

        # This swap is required to ensure that the templates are fetched from
        # source directory instead of webpack_bundles since webpack_bundles is
        # only produced after webpack compilation which is not performed during
        # backend tests.
        with self.swap(base, 'load_template', mock_load_template):
            response = self.testapp.get(
                url,
                params=params,
                expect_errors=expect_errors,
                status=expected_status_int
            )

        if expect_errors:
            self.assertTrue(response.status_int >= 400)
        else:
            self.assertTrue(200 <= response.status_int < 400)

        # Testapp takes in a status parameter which is the expected status of
        # the response. However this expected status is verified only when
        # expect_errors=False. For other situations we need to explicitly check
        # the status.
        #
        # Reference URL:
        # https://github.com/Pylons/webtest/blob/bf77326420b628c9ea5431432c7e171f88c5d874/webtest/app.py#L1119
        self.assertEqual(response.status_int, expected_status_int)

        self.assertEqual(response.content_type, expected_content_type)

        return response

    def get_html_response(self, url, params=None, expected_status_int=200):
        """Get a HTML response, transformed to a Python object.

        Args:
            url: str. The URL to fetch the response.
            params: dict. A dictionary that will be encoded into a query string.
            expected_status_int: int. The integer status code to expect. Will
                be 200 if not specified.

        Returns:
            webtest.TestResponse. The test response.
        """
        return self._get_response(
            url, 'text/html', params=params,
            expected_status_int=expected_status_int)

    def get_custom_response(
            self, url, expected_content_type, params=None,
            expected_status_int=200):
        """Get a response other than HTML or JSON as a Python object.

        Args:
            url: str. The URL to fetch the response.
            expected_content_type: str. The content type to expect.
            params: dict. A dictionary that will be encoded into a query string.
            expected_status_int: int. The integer status code to expect. Will be
                200 if not specified.

        Returns:
            webtest.TestResponse. The test response.
        """
        self.assertNotIn(
            expected_content_type, ['text/html', 'application/json'])

        return self._get_response(
            url, expected_content_type, params=params,
            expected_status_int=expected_status_int)

    def get_response_without_checking_for_errors(
            self, url, expected_status_int_list, params=None):
        """Get a response, transformed to a Python object and checks for a list
        of status codes.

        Args:
            url: str. The URL to fetch the response.
            expected_status_int_list: list(int). A list of integer status code
                to expect.
            params: dict. A dictionary that will be encoded into a query string.

        Returns:
            webtest.TestResponse. The test response.
        """
        if params is not None:
            self.assertIsInstance(
                params, dict,
                msg='Expected params to be a dict, received %s' % params)

        # This swap is required to ensure that the templates are fetched from
        # source directory instead of webpack_bundles since webpack_bundles is
        # only produced after webpack compilation which is not performed during
        # backend tests.
        with self.swap(base, 'load_template', mock_load_template):
            response = self.testapp.get(url, params=params, expect_errors=True)

        self.assertIn(response.status_int, expected_status_int_list)

        return response

    def _parse_json_response(self, json_response, expect_errors):
        """Convert a JSON server response to an object (such as a dict)."""
        if expect_errors:
            self.assertTrue(json_response.status_int >= 400)
        else:
            self.assertTrue(200 <= json_response.status_int < 400)

        self.assertEqual(json_response.content_type, 'application/json')
        self.assertTrue(json_response.body.startswith(feconf.XSSI_PREFIX))

        return json.loads(json_response.body[len(feconf.XSSI_PREFIX):])

    def get_json(
            self,
            url: str,
            params: Optional[Dict[str, str]] = None,
            expected_status_int: int = 200,
            headers: Optional[Dict[str, str]] = None
    ) -> Dict[str, Any]:
        """Get a JSON response, transformed to a Python object."""
        if params is not None:
            self.assertIsInstance(params, dict)

        expect_errors = expected_status_int >= 400

        json_response = self.testapp.get(
            url, params=params, expect_errors=expect_errors,
            status=expected_status_int, headers=headers
        )

        # Testapp takes in a status parameter which is the expected status of
        # the response. However this expected status is verified only when
        # expect_errors=False. For other situations we need to explicitly check
        # the status.
        #
        # Reference URL:
        # https://github.com/Pylons/webtest/blob/bf77326420b628c9ea5431432c7e171f88c5d874/webtest/app.py#L1119
        self.assertEqual(json_response.status_int, expected_status_int)

        return self._parse_json_response(json_response, expect_errors)

    def post_json(
            self, url, data, headers=None, csrf_token=None,
            expected_status_int=200, upload_files=None, use_payload=True,
            source=None):
        """Post an object to the server by JSON; return the received object.

        Args:
            url: str. The URL to send the POST request to.
            data: dict. The dictionary that acts as the body of the request.
            headers: dict. The headers set in the request.
            csrf_token: str. The csrf token to identify the user.
            expected_status_int: int. Expected return status of the POST
                request.
            upload_files: list(tuple). List of
                (fieldname, filename, file_content) tuples. Can also provide
                just (fieldname, filename) to have the file contents be
                read from disk.
            use_payload: bool. If true, a new dict is created (which is sent as
                the body of the POST request) with one key - 'payload' - and the
                dict passed in 'data' is used as the value for that key. If
                false, the dict in 'data' is directly passed as the body of the
                request. For all requests called from the frontend, this should
                be set to 'true'.
            source: unicode. The url from which the post call is requested.

        Returns:
            dict. The JSON response for the request in dict form.
        """
        if use_payload:
            data = {'payload': json.dumps(data)}
        if csrf_token:
            data['csrf_token'] = csrf_token
        if source:
            data['source'] = source

        expect_errors = expected_status_int >= 400

        json_response = self._send_post_request(
            self.testapp, url, data, expect_errors,
            expected_status_int=expected_status_int, upload_files=upload_files,
            headers=headers)

        # Testapp takes in a status parameter which is the expected status of
        # the response. However this expected status is verified only when
        # expect_errors=False. For other situations we need to explicitly check
        # the status.
        #
        # Reference URL:
        # https://github.com/Pylons/webtest/blob/bf77326420b628c9ea5431432c7e171f88c5d874/webtest/app.py#L1119
        self.assertEqual(json_response.status_int, expected_status_int)

        return self._parse_json_response(json_response, expect_errors)

    def delete_json(self, url, params='', expected_status_int=200):
        """Delete object on the server using a JSON call."""
        if params:
            self.assertIsInstance(
                params, dict,
                msg='Expected params to be a dict, received %s' % params)

        expect_errors = expected_status_int >= 400
        json_response = self.testapp.delete(
            url, params=params, expect_errors=expect_errors,
            status=expected_status_int)

        # Testapp takes in a status parameter which is the expected status of
        # the response. However this expected status is verified only when
        # expect_errors=False. For other situations we need to explicitly check
        # the status.
        #
        # Reference URL:
        # https://github.com/Pylons/webtest/blob/bf77326420b628c9ea5431432c7e171f88c5d874/webtest/app.py#L1119
        self.assertEqual(json_response.status_int, expected_status_int)

        return self._parse_json_response(json_response, expect_errors)

    def _send_post_request(
            self, app, url, data, expect_errors, expected_status_int=200,
            upload_files=None, headers=None):
        """Sends a post request with the data provided to the url specified.

        Args:
            app: TestApp. The WSGI application which receives the request and
                produces response.
            url: str. The URL to send the POST request to.
            data: *. To be put in the body of the request. If params is an
                iterator, it will be urlencoded. If it is a string, it will not
                be encoded, but placed in the body directly. Can be a
                collections.OrderedDict with webtest.forms.Upload fields
                included.
            expect_errors: bool. Whether errors are expected.
            expected_status_int: int. The expected status code.
            upload_files: list(tuple). List of
                (fieldname, filename, file_content) tuples. Can also provide
                just (fieldname, filename) to have the file contents will be
                read from disk.
            headers: dict(str, *). Extra headers to send.

        Returns:
            webtest.TestResponse. The response of the POST request.
        """
        # Convert the files to bytes.
        if upload_files is not None:
            upload_files = tuple(
                tuple(
                    f.encode('utf-8') if isinstance(f, str) else f
                    for f in upload_file
                ) for upload_file in upload_files
            )

        return app.post(
            url, params=data, headers=headers, status=expected_status_int,
            upload_files=upload_files, expect_errors=expect_errors)

    def post_task(
            self, url, payload, headers, csrf_token=None, expect_errors=False,
            expected_status_int=200):
        """Posts an object to the server by JSON with the specific headers
        specified; return the received object.
        """
        if csrf_token:
            payload['csrf_token'] = csrf_token
        return self.testapp.post(
            url, params=json.dumps(payload), headers=headers,
            status=expected_status_int, expect_errors=expect_errors,
            content_type='application/json')

    def put_json(self, url, payload, csrf_token=None, expected_status_int=200):
        """PUT an object to the server with JSON and return the response."""
        params = {'payload': json.dumps(payload)}
        if csrf_token:
            params['csrf_token'] = csrf_token

        expect_errors = expected_status_int >= 400

        json_response = self.testapp.put(
            url, params=params, expect_errors=expect_errors)

        # Testapp takes in a status parameter which is the expected status of
        # the response. However this expected status is verified only when
        # expect_errors=False. For other situations we need to explicitly check
        # the status.
        #
        # Reference URL:
        # https://github.com/Pylons/webtest/blob/bf77326420b628c9ea5431432c7e171f88c5d874/webtest/app.py#L1119
        self.assertEqual(json_response.status_int, expected_status_int)

        return self._parse_json_response(json_response, expect_errors)

    def get_new_csrf_token(self):
        """Generates CSRF token for test."""
        response = self.get_json('/csrfhandler')
        return response['token']

    def save_new_default_exploration(
            self, exploration_id, owner_id, title='A title'):
        """Saves a new default exploration written by owner_id.

        Args:
            exploration_id: str. The id of the new validated exploration.
            owner_id: str. The user_id of the creator of the exploration.
            title: str. The title of the exploration.

        Returns:
            Exploration. The exploration domain object.
        """
        exploration = exp_domain.Exploration.create_default_exploration(
            exploration_id, title=title, category='Algebra')
        exp_services.save_new_exploration(owner_id, exploration)
        return exploration

    def set_interaction_for_state(self, state, interaction_id):
        """Sets the interaction_id, sets the fully populated default interaction
        customization arguments, and increments next_content_id_index as needed.

        Args:
            state: State. The state domain object to set the interaction for.
            interaction_id: str. The interaction id to set. Also sets the
                default customization args for the given interaction id.
        """

        # We wrap next_content_id_index in a dict so that modifying it in the
        # inner function modifies the value.
        next_content_id_index_dict = {'value': state.next_content_id_index}

        def traverse_schema_and_assign_content_ids(value, schema, contentId):
            """Generates content_id from recursively traversing the schema, and
            assigning to the current value.

            Args:
                value: *. The current traversed value in customization
                    arguments.
                schema: dict. The current traversed schema.
                contentId: str. The content_id generated so far.
            """
            is_subtitled_html_spec = (
                schema['type'] == schema_utils.SCHEMA_TYPE_CUSTOM and
                schema['obj_type'] ==
                schema_utils.SCHEMA_OBJ_TYPE_SUBTITLED_HTML)
            is_subtitled_unicode_spec = (
                schema['type'] == schema_utils.SCHEMA_TYPE_CUSTOM and
                schema['obj_type'] ==
                schema_utils.SCHEMA_OBJ_TYPE_SUBTITLED_UNICODE)

            if is_subtitled_html_spec or is_subtitled_unicode_spec:
                value['content_id'] = '%s_%i' % (
                    contentId, next_content_id_index_dict['value'])
                next_content_id_index_dict['value'] += 1
            elif schema['type'] == schema_utils.SCHEMA_TYPE_LIST:
                for x in value:
                    traverse_schema_and_assign_content_ids(
                        x, schema['items'], contentId)
            elif schema['type'] == schema_utils.SCHEMA_TYPE_DICT:
                for schema_property in schema['properties']:
                    traverse_schema_and_assign_content_ids(
                        schema['properties'][schema_property.name],
                        schema_property['schema'],
                        '%s_%s' % (contentId, schema_property.name))

        interaction = (
            interaction_registry.Registry.get_interaction_by_id(interaction_id))
        ca_specs = interaction.customization_arg_specs
        customization_args = {}

        for ca_spec in ca_specs:
            ca_name = ca_spec.name
            ca_value = ca_spec.default_value
            traverse_schema_and_assign_content_ids(
                ca_value, ca_spec.schema, 'ca_%s' % ca_name)
            customization_args[ca_name] = {'value': ca_value}

        state.update_interaction_id(interaction_id)
        state.update_interaction_customization_args(customization_args)
        state.update_next_content_id_index(next_content_id_index_dict['value'])

    def save_new_valid_exploration(
<<<<<<< HEAD
            self, exploration_id, owner_id, title='A title',
            category='A category', objective='An objective',
            language_code=constants.DEFAULT_LANGUAGE_CODE, end_state_name=None,
            interaction_id='TextInput',
            correctness_feedback_enabled=False) -> exp_domain.Exploration:
=======
        self,
        exploration_id: str,
        owner_id: str,
        title: str = 'A title',
        category: str = 'A category',
        objective: str = 'An objective',
        language_code: str = constants.DEFAULT_LANGUAGE_CODE,
        end_state_name: Optional[str] = None,
        interaction_id: str = 'TextInput',
        correctness_feedback_enabled: bool = False
    ) -> exp_domain.Exploration:
>>>>>>> a8974a8c
        """Saves a new strictly-validated exploration.

        Args:
            exploration_id: str. The id of the new validated exploration.
            owner_id: str. The user_id of the creator of the exploration.
            title: str. The title of the exploration.
            category: str. The category this exploration belongs to.
            objective: str. The objective of this exploration.
            language_code: str. The language_code of this exploration.
            end_state_name: str. The name of the end state for the exploration.
            interaction_id: str. The id of the interaction.
            correctness_feedback_enabled: bool. Whether correctness feedback is
                enabled for the exploration.

        Returns:
            Exploration. The exploration domain object.
        """
        exploration = exp_domain.Exploration.create_default_exploration(
            exploration_id, title=title, category=category,
            language_code=language_code)
        self.set_interaction_for_state(
            exploration.states[exploration.init_state_name], interaction_id)

        exploration.objective = objective
        exploration.correctness_feedback_enabled = correctness_feedback_enabled

        # If an end state name is provided, add terminal node with that name.
        if end_state_name is not None:
            exploration.add_states([end_state_name])
            end_state = exploration.states[end_state_name]
            self.set_interaction_for_state(end_state, 'EndExploration')
            end_state.update_interaction_default_outcome(None)

            # Link first state to ending state (to maintain validity).
            init_state = exploration.states[exploration.init_state_name]
            init_interaction = init_state.interaction
            init_interaction.default_outcome.dest = end_state_name
            if correctness_feedback_enabled:
                init_interaction.default_outcome.labelled_as_correct = True

        exp_services.save_new_exploration(owner_id, exploration)
        return exploration

    def save_new_linear_exp_with_state_names_and_interactions(
            self, exploration_id, owner_id, state_names, interaction_ids,
            title='A title', category='A category', objective='An objective',
            language_code=constants.DEFAULT_LANGUAGE_CODE,
            correctness_feedback_enabled=False):
        """Saves a new strictly-validated exploration with a sequence of states.

        Args:
            exploration_id: str. The id of the new validated exploration.
            owner_id: str. The user_id of the creator of the exploration.
            state_names: list(str). The names of states to be linked
                sequentially in the exploration. Must be a non-empty list and
                contain no duplicates.
            interaction_ids: list(str). The names of the interaction ids to be
                assigned to each state. Values will be cycled, so it doesn't
                need to be the same size as state_names, but it must be
                non-empty.
            title: str. The title of the exploration.
            category: str. The category this exploration belongs to.
            objective: str. The objective of this exploration.
            language_code: str. The language_code of this exploration.
            correctness_feedback_enabled: bool. Whether the correctness feedback
                is enabled or not for the exploration.

        Returns:
            Exploration. The exploration domain object.

        Raises:
            ValueError. Given list of state names is empty.
            ValueError. Given list of interaction ids is empty.
        """
        if not state_names:
            raise ValueError('must provide at least one state name')
        if not interaction_ids:
            raise ValueError('must provide at least one interaction type')
        interaction_ids = itertools.cycle(interaction_ids)

        exploration = exp_domain.Exploration.create_default_exploration(
            exploration_id, title=title, init_state_name=state_names[0],
            category=category, objective=objective, language_code=language_code)

        exploration.correctness_feedback_enabled = correctness_feedback_enabled
        exploration.add_states(state_names[1:])
        for from_state_name, dest_state_name in (
                zip(state_names[:-1], state_names[1:])):
            from_state = exploration.states[from_state_name]
            self.set_interaction_for_state(
                from_state, next(interaction_ids))
            from_state.interaction.default_outcome.dest = dest_state_name
            if correctness_feedback_enabled:
                from_state.interaction.default_outcome.labelled_as_correct = (
                    True)
        end_state = exploration.states[state_names[-1]]
        self.set_interaction_for_state(end_state, 'EndExploration')
        end_state.update_interaction_default_outcome(None)

        exp_services.save_new_exploration(owner_id, exploration)
        return exploration

    def save_new_exp_with_custom_states_schema_version(
            self, exp_id, user_id, states_dict, version):
        """Saves a new default exploration with the given version of state dict.

        This function should only be used for creating explorations in tests
        involving migration of datastore explorations that use an old states
        schema version.

        Note that it makes an explicit commit to the datastore instead of using
        the usual functions for updating and creating explorations. This is
        because the latter approach would result in an exploration with the
        *current* states schema version.

        Args:
            exp_id: str. The exploration ID.
            user_id: str. The user_id of the creator.
            states_dict: dict. The dict representation of all the states.
            version: int. Custom states schema version.
        """
        exp_model = exp_models.ExplorationModel(
            id=exp_id, category='category', title='title',
            objective='Old objective', language_code='en', tags=[], blurb='',
            author_notes='', states_schema_version=version,
            init_state_name=feconf.DEFAULT_INIT_STATE_NAME, states=states_dict,
            param_specs={}, param_changes=[])
        rights_manager.create_new_exploration_rights(exp_id, user_id)

        commit_message = 'New exploration created with title \'title\'.'
        exp_model.commit(user_id, commit_message, [{
            'cmd': 'create_new',
            'title': 'title',
            'category': 'category',
        }])
        exp_rights = exp_models.ExplorationRightsModel.get_by_id(exp_id)
        exp_summary_model = exp_models.ExpSummaryModel(
            id=exp_id, title='title', category='category',
            objective='Old objective', language_code='en', tags=[],
            ratings=feconf.get_empty_ratings(),
            scaled_average_rating=feconf.EMPTY_SCALED_AVERAGE_RATING,
            status=exp_rights.status,
            community_owned=exp_rights.community_owned,
            owner_ids=exp_rights.owner_ids, contributor_ids=[],
            contributors_summary={})
        exp_summary_model.update_timestamps()
        exp_summary_model.put()

    def publish_exploration(self, owner_id, exploration_id):
        """Publish the exploration with the given exploration_id.

        Args:
            owner_id: str. The user_id of the owner of the exploration.
            exploration_id: str. The ID of the new exploration.
        """
        committer = user_services.get_user_actions_info(owner_id)
        rights_manager.publish_exploration(committer, exploration_id)

    def save_new_default_collection(
            self, collection_id, owner_id, title='A title',
            category='A category', objective='An objective',
            language_code=constants.DEFAULT_LANGUAGE_CODE):
        """Saves a new default collection written by owner_id.

        Args:
            collection_id: str. The id of the new default collection.
            owner_id: str. The user_id of the creator of the collection.
            title: str. The title of the collection.
            category: str. The category this collection belongs to.
            objective: str. The objective of this collection.
            language_code: str. The language_code of this collection.

        Returns:
            Collection. The collection domain object.
        """
        collection = collection_domain.Collection.create_default_collection(
            collection_id, title=title, category=category, objective=objective,
            language_code=language_code)
        collection_services.save_new_collection(owner_id, collection)
        return collection

    def save_new_valid_collection(
        self,
        collection_id: str,
        owner_id: str,
        title: str = 'A title',
        category: str = 'A category',
        objective: str = 'An objective',
        language_code: str = constants.DEFAULT_LANGUAGE_CODE,
        exploration_id: str = 'an_exploration_id',
        end_state_name: str = DEFAULT_END_STATE_NAME
    ) -> collection_domain.Collection:
        """Creates an Oppia collection and adds a node saving the exploration
        details.

        Args:
            collection_id: str. ID for the collection to be created.
            owner_id: str. The user_id of the creator of the collection.
            title: str. Title for the collection.
            category: str. The category of the exploration.
            objective: str. Objective for the exploration.
            language_code: str. The language code for the exploration.
            exploration_id: str. The exploration_id for the Oppia exploration.
            end_state_name: str. The name of the end state for the exploration.

        Returns:
            Collection. A newly-created collection containing the corresponding
            exploration details.
        """
        collection = collection_domain.Collection.create_default_collection(
            collection_id, title=title, category=category, objective=objective,
            language_code=language_code)

        # Check whether exploration with given exploration_id exists or not.
        exploration = (
            exp_fetchers.get_exploration_by_id(exploration_id, strict=False))
        if exploration is None:
            exploration = self.save_new_valid_exploration(
                exploration_id, owner_id, title=title, category=category,
                objective=objective, end_state_name=end_state_name)
        collection.add_node(exploration.id)

        collection_services.save_new_collection(owner_id, collection)
        return collection

    def publish_collection(self, owner_id, collection_id):
        """Publish the collection with the given collection_id.

        Args:
            owner_id: str. The user_id of the owner of the collection.
            collection_id: str. ID of the collection to be published.
        """
        committer = user_services.get_user_actions_info(owner_id)
        rights_manager.publish_collection(committer, collection_id)

    def save_new_story(
            self, story_id, owner_id, corresponding_topic_id,
            title='Title', description='Description', notes='Notes',
            language_code=constants.DEFAULT_LANGUAGE_CODE,
            url_fragment='title', meta_tag_content='story meta tag content'):
        """Creates an Oppia Story and saves it.

        NOTE: Callers are responsible for ensuring that the
        'corresponding_topic_id' provided is valid, unless a test explicitly
        requires it to be invalid.

        Args:
            story_id: str. ID for the story to be created.
            owner_id: str. The user_id of the creator of the story.
            title: str. The title of the story.
            description: str. The high level description of the story.
            notes: str. A set of notes, that describe the characters,
                main storyline, and setting.
            corresponding_topic_id: str. The id of the topic to which the story
                belongs.
            language_code: str. The ISO 639-1 code for the language this story
                is written in.
            url_fragment: str. The url fragment of the story.
            meta_tag_content: str. The meta tag content of the story.

        Returns:
            Story. A newly-created story.
        """
        story = story_domain.Story.create_default_story(
            story_id, title, description, corresponding_topic_id, url_fragment)
        story.title = title
        story.description = description
        story.notes = notes
        story.language_code = language_code
        story.url_fragment = url_fragment
        story.meta_tag_content = meta_tag_content
        story_services.save_new_story(owner_id, story)
        return story

    def save_new_story_with_story_contents_schema_v1(
            self, story_id, thumbnail_filename, thumbnail_bg_color,
            thumbnail_size_in_bytes, owner_id, title, description,
            notes, corresponding_topic_id,
            language_code=constants.DEFAULT_LANGUAGE_CODE,
            url_fragment='story-frag',
            meta_tag_content='story meta tag content'):
        """Saves a new story with a default version 1 story contents data dict.

        This function should only be used for creating stories in tests
        involving migration of datastore stories that use an old story contents
        schema version.

        Note that it makes an explicit commit to the datastore instead of using
        the usual functions for updating and creating stories. This is because
        the latter approach would result in a story with the *current* story
        contents schema version.

        Args:
            story_id: str. ID for the story to be created.
            thumbnail_filename: str|None. Thumbnail filename for the story.
            thumbnail_bg_color: str|None. Thumbnail background color for the
                story.
            thumbnail_size_in_bytes: int|None. The thumbnail size in bytes of
                the story.
            owner_id: str. The user_id of the creator of the story.
            title: str. The title of the story.
            description: str. The high level description of the story.
            notes: str. A set of notes, that describe the characters, main
                storyline, and setting.
            corresponding_topic_id: str. The id of the topic to which the story
                belongs.
            language_code: str. The ISO 639-1 code for the language this story
                is written in.
            url_fragment: str. The URL fragment for the story.
            meta_tag_content: str. The meta tag content of the story.
        """
        story_model = story_models.StoryModel(
            id=story_id, thumbnail_filename=thumbnail_filename,
            thumbnail_bg_color=thumbnail_bg_color,
            thumbnail_size_in_bytes=thumbnail_size_in_bytes,
            description=description, title=title,
            language_code=language_code,
            story_contents_schema_version=1, notes=notes,
            corresponding_topic_id=corresponding_topic_id,
            story_contents=self.VERSION_1_STORY_CONTENTS_DICT,
            url_fragment=url_fragment, meta_tag_content=meta_tag_content)
        commit_message = 'New story created with title \'%s\'.' % title
        story_model.commit(
            owner_id, commit_message,
            [{'cmd': story_domain.CMD_CREATE_NEW, 'title': title}])

    def save_new_story_with_story_contents_schema_v5(
            self, story_id, thumbnail_filename, thumbnail_bg_color,
            thumbnail_size_in_bytes, owner_id, title, description,
            notes, corresponding_topic_id,
            language_code=constants.DEFAULT_LANGUAGE_CODE,
            url_fragment='story-frag',
            meta_tag_content='story meta tag content'):
        """Saves a new story with a default version 1 story contents data dict.

        This function should only be used for creating stories in tests
        involving migration of datastore stories that use an old story contents
        schema version.

        Note that it makes an explicit commit to the datastore instead of using
        the usual functions for updating and creating stories. This is because
        the latter approach would result in a story with the *current* story
        contents schema version.

        Args:
            story_id: str. ID for the story to be created.
            thumbnail_filename: str|None. Thumbnail filename for the story.
            thumbnail_bg_color: str|None. Thumbnail background color for the
                story.
            thumbnail_size_in_bytes: int|None. The thumbnail size in bytes of
                the story.
            owner_id: str. The user_id of the creator of the story.
            title: str. The title of the story.
            description: str. The high level description of the story.
            notes: str. A set of notes, that describe the characters, main
                storyline, and setting.
            corresponding_topic_id: str. The id of the topic to which the story
                belongs.
            language_code: str. The ISO 639-1 code for the language this story
                is written in.
            url_fragment: str. The URL fragment for the story.
            meta_tag_content: str. The meta tag content of the story.
        """
        story_content_v5 = {
            'nodes': [{
                'outline': (
                    '<p>Value</p>'
                    '<oppia-noninteractive-math math_content-with-value="{'
                    '&amp;quot;raw_latex&amp;quot;: &amp;quot;+,-,-,+&amp;quot;, ' # pylint: disable=line-too-long
                    '&amp;quot;svg_filename&amp;quot;: &amp;quot;&amp;quot;'
                    '}">'
                    '</oppia-noninteractive-math>'),
                'exploration_id': None,
                'destination_node_ids': [],
                'outline_is_finalized': False,
                'acquired_skill_ids': [],
                'id': 'node_1',
                'title': 'Chapter 1',
                'description': '',
                'prerequisite_skill_ids': [],
                'thumbnail_filename': 'image.svg',
                'thumbnail_bg_color': None,
                'thumbnail_size_in_bytes': 21131,
            }],
            'initial_node_id': 'node_1',
            'next_node_id': 'node_2',
        }
        story_model = story_models.StoryModel(
            id=story_id, thumbnail_filename=thumbnail_filename,
            thumbnail_bg_color=thumbnail_bg_color,
            thumbnail_size_in_bytes=thumbnail_size_in_bytes,
            description=description, title=title,
            language_code=language_code,
            story_contents_schema_version=5, notes=notes,
            corresponding_topic_id=corresponding_topic_id,
            story_contents=story_content_v5,
            url_fragment=url_fragment, meta_tag_content=meta_tag_content)
        commit_message = 'New story created with title \'%s\'.' % title
        story_model.commit(
            owner_id, commit_message,
            [{'cmd': story_domain.CMD_CREATE_NEW, 'title': title}])
        story_services.create_story_summary(story_id)

    def save_new_subtopic(self, subtopic_id, owner_id, topic_id):
        """Creates an Oppia subtopic and saves it.

        Args:
            subtopic_id: str. ID for the subtopic to be created.
            owner_id: str. The user_id of the creator of the topic.
            topic_id: str. ID for the topic that the subtopic belongs to.

        Returns:
            SubtopicPage. A newly-created subtopic.
        """
        subtopic_page = (
            subtopic_page_domain.SubtopicPage.create_default_subtopic_page(
                subtopic_id, topic_id))
        subtopic_changes = [
            subtopic_page_domain.SubtopicPageChange({
                'cmd': subtopic_page_domain.CMD_CREATE_NEW,
                'topic_id': topic_id,
                'subtopic_id': subtopic_id,
            })
        ]
        subtopic_page_services.save_subtopic_page(
            owner_id, subtopic_page, 'Create new subtopic', subtopic_changes)
        return subtopic_page

    def save_new_topic(
            self, topic_id, owner_id, name='topic', abbreviated_name='topic',
            url_fragment='topic',
            thumbnail_filename='topic.svg',
            thumbnail_bg_color=(
                constants.ALLOWED_THUMBNAIL_BG_COLORS['topic'][0]),
            thumbnail_size_in_bytes=21131,
            description='description', canonical_story_ids=None,
            additional_story_ids=None, uncategorized_skill_ids=None,
            subtopics=None, next_subtopic_id=0,
            language_code=constants.DEFAULT_LANGUAGE_CODE,
            meta_tag_content='topic meta tag content',
            practice_tab_is_displayed=False,
            page_title_fragment_for_web='topic page title'):
        """Creates an Oppia Topic and saves it.

        Args:
            topic_id: str. ID for the topic to be created.
            owner_id: str. The user_id of the creator of the topic.
            name: str. The name of the topic.
            abbreviated_name: str. The abbreviated name of the topic.
            url_fragment: str. The url fragment of the topic.
            thumbnail_filename: str|None. The thumbnail filename of the topic.
            thumbnail_bg_color: str|None. The thumbnail background color of the
                topic.
            thumbnail_size_in_bytes: int|None. The thumbnail size in bytes of
                the topic.
            description: str. The description of the topic.
            canonical_story_ids: list(str). The list of ids of canonical stories
                that are part of the topic.
            additional_story_ids: list(str). The list of ids of additional
                stories that are part of the topic.
            uncategorized_skill_ids: list(str). The list of ids of skills that
                are not part of any subtopic.
            subtopics: list(Subtopic). The different subtopics that are part of
                this topic.
            next_subtopic_id: int. The id for the next subtopic.
            language_code: str. The ISO 639-1 code for the language this topic
                is written in.
            meta_tag_content: str. The meta tag content for the topic.
            practice_tab_is_displayed: bool. Whether the practice tab should be
                displayed.
            page_title_fragment_for_web: str. The page title fragment for the
                topic.

        Returns:
            Topic. A newly-created topic.
        """
        canonical_story_references = [
            topic_domain.StoryReference.create_default_story_reference(story_id)
            for story_id in (canonical_story_ids or [])
        ]
        additional_story_references = [
            topic_domain.StoryReference.create_default_story_reference(story_id)
            for story_id in (additional_story_ids or [])
        ]
        uncategorized_skill_ids = uncategorized_skill_ids or []
        subtopics = subtopics or []
        topic = topic_domain.Topic(
            topic_id, name, abbreviated_name, url_fragment, thumbnail_filename,
            thumbnail_bg_color, thumbnail_size_in_bytes, description,
            canonical_story_references, additional_story_references,
            uncategorized_skill_ids, subtopics,
            feconf.CURRENT_SUBTOPIC_SCHEMA_VERSION, next_subtopic_id,
            language_code, 0, feconf.CURRENT_STORY_REFERENCE_SCHEMA_VERSION,
            meta_tag_content, practice_tab_is_displayed,
            page_title_fragment_for_web)
        topic_services.save_new_topic(owner_id, topic)
        return topic

    def save_new_topic_with_subtopic_schema_v1(
            self, topic_id, owner_id, name, abbreviated_name, url_fragment,
            canonical_name, description, thumbnail_filename, thumbnail_bg_color,
            canonical_story_references, additional_story_references,
            uncategorized_skill_ids, next_subtopic_id,
            language_code=constants.DEFAULT_LANGUAGE_CODE,
            meta_tag_content='topic meta tag content',
            practice_tab_is_displayed=False,
            page_title_fragment_for_web='topic page title'):
        """Saves a new topic with a default version 1 subtopic data dict.

        This function should only be used for creating topics in tests involving
        migration of datastore topics that use an old subtopic schema version.

        Note that it makes an explicit commit to the datastore instead of using
        the usual functions for updating and creating topics. This is because
        the latter approach would result in a topic with the *current* subtopic
        schema version.

        Args:
            topic_id: str. ID for the topic to be created.
            owner_id: str. The user_id of the creator of the topic.
            name: str. The name of the topic.
            abbreviated_name: str. The abbreviated name of the topic.
            url_fragment: str. The url fragment of the topic.
            canonical_name: str. The canonical name (lowercase) of the topic.
            description: str. The description of the topic.
            thumbnail_filename: str. The thumbnail file name of the topic.
            thumbnail_bg_color: str. The thumbnail background color of the
                topic.
            canonical_story_references: list(StoryReference). A set of story
                reference objects representing the canonical stories that are
                part of this topic.
            additional_story_references: list(StoryReference). A set of story
                reference object representing the additional stories that are
                part of this topic.
            uncategorized_skill_ids: list(str). The list of ids of skills that
                are not part of any subtopic.
            next_subtopic_id: int. The id for the next subtopic.
            language_code: str. The ISO 639-1 code for the language this topic
                is written in.
            meta_tag_content: str. The meta tag content for the topic.
            practice_tab_is_displayed: bool. Whether the practice tab should be
                displayed.
            page_title_fragment_for_web: str. The page title fragment for the
                topic.
        """
        topic_rights_model = topic_models.TopicRightsModel(
            id=topic_id, manager_ids=[], topic_is_published=True)
        topic_model = topic_models.TopicModel(
            id=topic_id, name=name, abbreviated_name=abbreviated_name,
            url_fragment=url_fragment, thumbnail_filename=thumbnail_filename,
            thumbnail_bg_color=thumbnail_bg_color,
            canonical_name=canonical_name, description=description,
            language_code=language_code,
            canonical_story_references=canonical_story_references,
            additional_story_references=additional_story_references,
            uncategorized_skill_ids=uncategorized_skill_ids,
            subtopic_schema_version=1,
            story_reference_schema_version=(
                feconf.CURRENT_STORY_REFERENCE_SCHEMA_VERSION),
            next_subtopic_id=next_subtopic_id,
            subtopics=[self.VERSION_1_SUBTOPIC_DICT],
            meta_tag_content=meta_tag_content,
            practice_tab_is_displayed=practice_tab_is_displayed,
            page_title_fragment_for_web=page_title_fragment_for_web)
        commit_message = 'New topic created with name \'%s\'.' % name
        topic_rights_model.commit(
            committer_id=owner_id,
            commit_message='Created new topic rights',
            commit_cmds=[{'cmd': topic_domain.CMD_CREATE_NEW}])
        topic_model.commit(
            owner_id, commit_message,
            [{'cmd': topic_domain.CMD_CREATE_NEW, 'name': name}])

    def save_new_question(
            self, question_id, owner_id, question_state_data,
            linked_skill_ids, inapplicable_skill_misconception_ids=None,
            language_code=constants.DEFAULT_LANGUAGE_CODE):
        """Creates an Oppia Question and saves it.

        Args:
            question_id: str. ID for the question to be created.
            owner_id: str. The id of the user creating the question.
            question_state_data: State. The state data for the question.
            linked_skill_ids: list(str). List of skill IDs linked to the
                question.
            inapplicable_skill_misconception_ids: list(str). List of skill
                misconceptions ids that are not applicable to the question.
            language_code: str. The ISO 639-1 code for the language this
                question is written in.

        Returns:
            Question. A newly-created question.
        """
        # This needs to be done because default arguments can not be of list
        # type.
        question = question_domain.Question(
            question_id, question_state_data,
            feconf.CURRENT_STATE_SCHEMA_VERSION, language_code, 0,
            linked_skill_ids, inapplicable_skill_misconception_ids or [])
        question_services.add_question(owner_id, question)
        return question

    def save_new_question_with_state_data_schema_v27(
            self, question_id, owner_id, linked_skill_ids,
            inapplicable_skill_misconception_ids=None,
            language_code=constants.DEFAULT_LANGUAGE_CODE):
        """Saves a new default question with a default version 27 state data
        dict.

        This function should only be used for creating questions in tests
        involving migration of datastore questions that use an old state data
        schema version.

        Note that it makes an explicit commit to the datastore instead of using
        the usual functions for updating and creating questions. This is because
        the latter approach would result in an question with the *current* state
        data schema version.

        Args:
            question_id: str. ID for the question to be created.
            owner_id: str. The id of the user creating the question.
            linked_skill_ids: list(str). The skill IDs linked to the question.
            inapplicable_skill_misconception_ids: list(str). List of skill
                misconceptions ids that are not applicable to the question.
            language_code: str. The ISO 639-1 code for the language this
                question is written in.
        """
        # This needs to be done because default arguments can not be of list
        # type.
        question_model = question_models.QuestionModel(
            id=question_id, question_state_data=self.VERSION_27_STATE_DICT,
            language_code=language_code, version=1,
            question_state_data_schema_version=27,
            linked_skill_ids=linked_skill_ids,
            inapplicable_skill_misconception_ids=(
                inapplicable_skill_misconception_ids or []))
        question_model.commit(
            owner_id, 'New question created',
            [{'cmd': question_domain.CMD_CREATE_NEW}])

    def save_new_question_suggestion_with_state_data_schema_v27(
            self, author_id, skill_id, suggestion_id=None,
            language_code=constants.DEFAULT_LANGUAGE_CODE):
        """Saves a new question suggestion with a default version 27 state data
        dict.

        This function should only be used for creating question suggestion in
        tests involving migration of datastore question suggestions that use an
        old state data schema version.

        Note that it makes an explicit commit to the datastore instead of using
        the usual functions for updating and creating questions. This is because
        the latter approach would result in an question with the *current* state
        data schema version.
        """
        score_category = (
            suggestion_models.SCORE_TYPE_QUESTION +
            suggestion_models.SCORE_CATEGORY_DELIMITER + skill_id)
        change = {
            'cmd': (
                question_domain
                .CMD_CREATE_NEW_FULLY_SPECIFIED_QUESTION),
            'question_dict': {
                'question_state_data': self.VERSION_27_STATE_DICT,
                'question_state_data_schema_version': 27,
                'language_code': language_code,
                'linked_skill_ids': [skill_id],
                'inapplicable_skill_misconception_ids': []
            },
            'skill_id': skill_id,
            'skill_difficulty': 0.3
        }
        if suggestion_id is None:
            suggestion_id = (
                feedback_models.GeneralFeedbackThreadModel.
                generate_new_thread_id(
                    feconf.ENTITY_TYPE_SKILL, skill_id))
        suggestion_models.GeneralSuggestionModel.create(
            feconf.SUGGESTION_TYPE_ADD_QUESTION,
            feconf.ENTITY_TYPE_SKILL, skill_id, 1,
            suggestion_models.STATUS_IN_REVIEW, author_id, None, change,
            score_category, suggestion_id, language_code)

        return suggestion_id

    def save_new_skill(
            self, skill_id, owner_id, description='description',
            misconceptions=None, rubrics=None, skill_contents=None,
            language_code=constants.DEFAULT_LANGUAGE_CODE,
            prerequisite_skill_ids=None):
        """Creates an Oppia Skill and saves it.

        Args:
            skill_id: str. ID for the skill to be created.
            owner_id: str. The user_id of the creator of the skill.
            description: str. The description of the skill.
            misconceptions: list(Misconception)|None. A list of Misconception
                objects that contains the various misconceptions of the skill.
            rubrics: list(Rubric)|None. A list of Rubric objects that contain
                the rubric for each difficulty of the skill.
            skill_contents: SkillContents|None. A SkillContents object
                containing the explanation and examples of the skill.
            language_code: str. The ISO 639-1 code for the language this skill
                is written in.
            prerequisite_skill_ids: list(str)|None. The prerequisite skill IDs
                for the skill.

        Returns:
            Skill. A newly-created skill.
        """
        skill = (
            skill_domain.Skill.create_default_skill(skill_id, description, []))
        if misconceptions is not None:
            skill.misconceptions = misconceptions
            skill.next_misconception_id = len(misconceptions) + 1
        if skill_contents is not None:
            skill.skill_contents = skill_contents
        if prerequisite_skill_ids is not None:
            skill.prerequisite_skill_ids = prerequisite_skill_ids
        if rubrics is not None:
            skill.rubrics = rubrics
        else:
            skill.rubrics = [
                skill_domain.Rubric(
                    constants.SKILL_DIFFICULTIES[0], ['Explanation 1']),
                skill_domain.Rubric(
                    constants.SKILL_DIFFICULTIES[1], ['Explanation 2']),
                skill_domain.Rubric(
                    constants.SKILL_DIFFICULTIES[2], ['Explanation 3']),
            ]
        skill.language_code = language_code
        skill.version = 0
        skill_services.save_new_skill(owner_id, skill)
        return skill

    def save_new_skill_with_defined_schema_versions(
            self, skill_id, owner_id, description, next_misconception_id,
            misconceptions=None, rubrics=None, skill_contents=None,
            misconceptions_schema_version=1, rubric_schema_version=1,
            skill_contents_schema_version=1,
            language_code=constants.DEFAULT_LANGUAGE_CODE):
        """Saves a new default skill with the given versions for misconceptions
        and skill contents.

        This function should only be used for creating skills in tests involving
        migration of datastore skills that use an old schema version.

        Note that it makes an explicit commit to the datastore instead of using
        the usual functions for updating and creating skills. This is because
        the latter approach would result in a skill with the *current* schema
        version.

        Args:
            skill_id: str. ID for the skill to be created.
            owner_id: str. The user_id of the creator of the skill.
            description: str. The description of the skill.
            next_misconception_id: int. The misconception id to be used by the
                next misconception added.
            misconceptions: list(Misconception.to_dict()). The list of
                misconception dicts associated with the skill.
            rubrics: list(Rubric.to_dict()). The list of rubric dicts associated
                with the skill.
            skill_contents: SkillContents.to_dict(). A SkillContents dict
                containing the explanation and examples of the skill.
            misconceptions_schema_version: int. The schema version for the
                misconceptions object.
            rubric_schema_version: int. The schema version for the rubric
                object.
            skill_contents_schema_version: int. The schema version for the
                skill_contents object.
            language_code: str. The ISO 639-1 code for the language this skill
                is written in.
        """
        skill_model = skill_models.SkillModel(
            id=skill_id, description=description, language_code=language_code,
            misconceptions=misconceptions, rubrics=rubrics,
            skill_contents=skill_contents,
            next_misconception_id=next_misconception_id,
            misconceptions_schema_version=misconceptions_schema_version,
            rubric_schema_version=rubric_schema_version,
            skill_contents_schema_version=skill_contents_schema_version,
            superseding_skill_id=None, all_questions_merged=False)
        skill_model.commit(
            owner_id, 'New skill created.',
            [{'cmd': skill_domain.CMD_CREATE_NEW}])

    def _create_valid_question_data(self, default_dest_state_name):
        """Creates a valid question_data dict.

        Args:
            default_dest_state_name: str. The default destination state.

        Returns:
            dict. The default question_data dict.
        """
        state = state_domain.State.create_default_state(
            default_dest_state_name, is_initial_state=True)
        state.update_interaction_id('TextInput')
        solution_dict = {
            'answer_is_exclusive': False,
            'correct_answer': 'Solution',
            'explanation': {
                'content_id': 'solution',
                'html': '<p>This is a solution.</p>',
            },
        }
        hints_list = [
            state_domain.Hint(
                state_domain.SubtitledHtml('hint_1', '<p>This is a hint.</p>')),
        ]
        solution = state_domain.Solution.from_dict(
            state.interaction.id, solution_dict)
        state.update_interaction_solution(solution)
        state.update_interaction_hints(hints_list)
        state.update_interaction_customization_args({
            'placeholder': {
                'value': {
                    'content_id': 'ca_placeholder',
                    'unicode_str': 'Enter text here',
                },
            },
            'rows': {'value': 1},
        })
        state.update_next_content_id_index(2)
        state.interaction.default_outcome.labelled_as_correct = True
        state.interaction.default_outcome.dest = None
        return state


class LinterTestBase(GenericTestBase):
    """Base class for linter tests."""

    def setUp(self):
        super(LinterTestBase, self).setUp()
        self.linter_stdout = []

        def mock_print(*args):
            """Mock for print. Append the values to print to
            linter_stdout list.

            Args:
                *args: list(*). Variable length argument list of values to print
                    in the same line of output.
            """
            self.linter_stdout.append(' '.join(str(arg) for arg in args))

        self.print_swap = self.swap(builtins, 'print', mock_print)

    def assert_same_list_elements(self, phrases, stdout):
        """Checks to see if all of the phrases appear in at least one of the
        stdout outputs.

        Args:
            phrases: list(str). A list of phrases we are trying to find in one
                of the stdout outputs. For example, python linting outputs a
                success string that includes data we don't have easy access to,
                like how long the test took, so we may want to search for a
                substring of that success string in stdout.
            stdout: list(str). A list of the output results from the method's
                execution.
        """
        self.assertTrue(
            any(all(p in output for p in phrases) for output in stdout))

    def assert_failed_messages_count(self, stdout, expected_failed_count):
        """Assert number of expected failed checks to actual number of failed
        checks.

        Args:
            stdout: list(str). A list of linter output messages.
            expected_failed_count: int. Expected number of failed messages.
        """
        failed_count = sum(msg.startswith('FAILED') for msg in stdout)
        self.assertEqual(failed_count, expected_failed_count)


class EmailMessageMock:
    """Mock for core.platform.models email services messages."""

    def __init__(
            self, sender_email, recipient_email, subject, plaintext_body,
            html_body, bcc=None, reply_to=None, recipient_variables=None):
        """Inits a mock email message with all the necessary data.

        Args:
            sender_email: str. The email address of the sender. This should be
                in the form 'SENDER_NAME <SENDER_EMAIL_ADDRESS>' or
                'SENDER_EMAIL_ADDRESS'. Must be utf-8.
            recipient_email: str. The email address of the recipient. Must be
                utf-8.
            subject: str. The subject line of the email, Must be utf-8.
            plaintext_body: str. The plaintext body of the email. Must be utf-8.
            html_body: str. The HTML body of the email. Must fit in a datastore
                entity. Must be utf-8.
            bcc: list(str)|None. Optional argument. List of bcc emails. Emails
                must be utf-8.
            reply_to: str|None. Optional argument. Reply address formatted like
                “reply+<reply_id>@<incoming_email_domain_name> reply_id is the
                unique id of the sender.
            recipient_variables: dict|None. Optional argument. If batch sending
                requires differentiating each email based on the recipient, we
                assign a unique id to each recipient, including info relevant to
                that recipient so that we can reference it when composing the
                email like so:
                    recipient_variables = {
                        'bob@example.com': {'first': 'Bob', 'id': 1},
                        'alice@example.com': {'first': 'Alice', 'id': 2},
                    }
                    subject = 'Hey, %recipient.first%'
                For more information about this format, see:
                https://documentation.mailgun.com/en/latest/user_manual.html#batch-sending
        """
        self.sender = sender_email
        self.to = recipient_email
        self.subject = subject
        self.body = plaintext_body
        self.html = html_body
        self.bcc = bcc
        self.reply_to = reply_to
        self.recipient_variables = recipient_variables


class GenericEmailTestBase(GenericTestBase):
    """Base class for tests requiring email services."""

    emails_dict = collections.defaultdict(list)

    def run(self, result=None):
        """Adds a context swap on top of the test_utils.run() method so that
        test classes extending GenericEmailTestBase will automatically have a
        mailgun api key, mailgun domain name and mocked version of
        send_email_to_recipients().
        """
        with self.swap(
            email_services, 'send_email_to_recipients',
            self._send_email_to_recipients):
            super(EmailTestBase, self).run(result=result)

    def setUp(self):
        super(GenericEmailTestBase, self).setUp()
        self._wipe_emails_dict()

    def _wipe_emails_dict(self):
        """Reset email dictionary for a new test."""
        self.emails_dict = collections.defaultdict(list)

    def _send_email_to_recipients(
            self, sender_email, recipient_emails, subject, plaintext_body,
            html_body, bcc=None, reply_to=None, recipient_variables=None):
        """Mocks sending an email to each email in recipient_emails.

        Args:
            sender_email: str. The email address of the sender. This should be
                in the form 'SENDER_NAME <SENDER_EMAIL_ADDRESS>' or
                'SENDER_EMAIL_ADDRESS'. Must be utf-8.
            recipient_emails: list(str). The email addresses of the recipients.
                Must be utf-8.
            subject: str. The subject line of the email, Must be utf-8.
            plaintext_body: str. The plaintext body of the email. Must be utf-8.
            html_body: str. The HTML body of the email. Must fit in a datastore
                entity. Must be utf-8.
            bcc: list(str)|None. Optional argument. List of bcc emails. Must be
                utf-8.
            reply_to: str|None. Optional Argument. Reply address formatted like
                “reply+<reply_id>@<incoming_email_domain_name> reply_id is the
                unique id of the sender.
            recipient_variables: dict|None. Optional Argument. If batch sending
                requires differentiating each email based on the recipient, we
                assign a unique id to each recipient, including info relevant to
                that recipient so that we can reference it when composing the
                email like so:
                    recipient_variables = {
                        'bob@example.com': {'first': 'Bob', 'id': 1},
                        'alice@example.com': {'first': 'Alice', 'id': 2},
                    }
                    subject = 'Hey, %recipient.first%'
                For more information about this format, see:
                https://documentation.mailgun.com/en/latest/user_manual.html#batch-sending

        Returns:
            bool. Whether the emails are sent successfully.
        """
        bcc_emails = None
        if bcc:
            bcc_emails = bcc[0] if len(bcc) == 1 else bcc

        new_email = EmailMessageMock(
            sender_email, recipient_emails, subject, plaintext_body, html_body,
            bcc=bcc_emails, reply_to=(reply_to if reply_to else None),
            recipient_variables=(
                recipient_variables if recipient_variables else None))
        for recipient_email in recipient_emails:
            self.emails_dict[recipient_email].append(new_email)
        return True

    def _get_sent_email_messages(self, to: str) -> List[EmailMessageMock]:
        """Gets messages to a single recipient email.

        Args:
            to: str. The recipient email address.

        Returns:
            list(EmailMessageMock). The list of email messages corresponding to
            that recipient email.
        """
        return self.emails_dict[to] if to in self.emails_dict else []

    def _get_all_sent_email_messages(self):
        """Gets the entire messages dictionary.

        Returns:
            dict(str, list(EmailMessageMock)). The dict keyed by recipient
            email. Each value contains a list of EmailMessageMock objects
            corresponding to that recipient email; in other words, all
            individual emails sent to that specific recipient email.
        """
        return self.emails_dict


EmailTestBase = GenericEmailTestBase


class ClassifierTestBase(GenericEmailTestBase):
    """Base class for classifier test classes that need common functions
    for related to reading classifier data and mocking the flow of the
    storing the trained models through post request.

    This class is derived from GenericEmailTestBase because the
    TrainedClassifierHandlerTests test suite requires email services test
    functions in addition to the classifier functions defined below.
    """

    def post_blob(self, url, payload, expected_status_int=200):
        """Post a BLOB object to the server; return the received object.

        Note that this method should only be used for
        classifier.TrainedClassifierHandler handler and for no one else. The
        reason being, we don't have any general mechanism for security for
        transferring binary data. TrainedClassifierHandler implements a
        specific mechanism which is restricted to the handler.

        Args:
            url: str. The URL to which BLOB object in payload should be sent
                through a post request.
            payload: bytes. Binary data which needs to be sent.
            expected_status_int: int. The status expected as a response of post
                request.

        Returns:
            dict. Parsed JSON response received upon invoking the post request.
        """
        data = payload

        expect_errors = False
        if expected_status_int >= 400:
            expect_errors = True
        response = self._send_post_request(
            self.testapp, url, data,
            expect_errors, expected_status_int=expected_status_int,
            headers={'content-type': 'application/octet-stream'})
        # Testapp takes in a status parameter which is the expected status of
        # the response. However this expected status is verified only when
        # expect_errors=False. For other situations we need to explicitly check
        # the status.
        # Reference URL:
        # https://github.com/Pylons/webtest/blob/
        # bf77326420b628c9ea5431432c7e171f88c5d874/webtest/app.py#L1119 .

        self.assertEqual(response.status_int, expected_status_int)
        return self._parse_json_response(response, expect_errors)

    def _get_classifier_data_from_classifier_training_job(
            self, classifier_training_job):
        """Retrieves classifier training job from GCS using metadata stored in
        classifier_training_job.

        Args:
            classifier_training_job: ClassifierTrainingJob. Domain object
                containing metadata of the training job which is used to
                retrieve the trained model.

        Returns:
            FrozenModel. Protobuf object containing classifier data.
        """
        filename = classifier_training_job.classifier_data_filename
        file_system_class = fs_services.get_entity_file_system_class()
        fs = fs_domain.AbstractFileSystem(file_system_class(
            feconf.ENTITY_TYPE_EXPLORATION, classifier_training_job.exp_id))
        classifier_data = utils.decompress_from_zlib(fs.get(filename))
        classifier_data_proto = text_classifier_pb2.TextClassifierFrozenModel()
        classifier_data_proto.ParseFromString(classifier_data)
        return classifier_data_proto


class FunctionWrapper:
    """A utility for making function wrappers. Create a subclass and override
    any or both of the pre_call_hook and post_call_hook methods. See these
    methods for more info.
    """

    def __init__(self, func):
        """Creates a new FunctionWrapper instance.

        Args:
            func: a callable, or data descriptor. If it's a descriptor, then
                __get__ should return a bound method. For example, func can be
                a function, a method, a static or class method, but not a
                @property.
        """
        self._func = func
        self._instance = None

    def __call__(self, *args, **kwargs):
        """Overrides the call method for the function to call pre_call_hook
        method which would be called before the function is executed and
        post_call_hook which would be called after the function is executed.
        """
        if self._instance is not None:
            args = [self._instance] + list(args)

        # Creates a mapping from positional and keyword arguments to parameters
        # and binds them to the call signature of the method. Serves as a
        # replacement for inspect.getcallargs() in python versions >= 3.5.
        sig = inspect.signature(self._func)
        args_dict = sig.bind_partial(*args, **kwargs).arguments

        self.pre_call_hook(args_dict)

        result = self._func(*args, **kwargs)

        self.post_call_hook(args_dict, result)

        return result

    def __get__(self, instance, owner):
        # We have to implement __get__ because otherwise, we don't have a chance
        # to bind to the instance self._func was bound to. See the following SO
        # answer: https://stackoverflow.com/a/22555978/675311
        self._instance = instance
        return self

    def pre_call_hook(self, args):
        """Override this to do tasks that should be executed before the actual
        function call.

        Args:
            args: list(*). Set of arguments that the function accepts.
        """
        pass

    def post_call_hook(self, args, result):
        """Override this to do tasks that should be executed after the actual
        function call.

        Args:
            args: list(*). Set of arguments that the function accepts.
            result: *. Result returned from the function.
        """
        pass


class CallCounter(FunctionWrapper):
    """A function wrapper that keeps track of how often the function is called.
    Note that the counter is incremented before each call, so it is also
    increased when the function raises an exception.
    """

    def __init__(self, f):
        """Counts the number of times the given function has been called. See
        FunctionWrapper for arguments.
        """
        super(CallCounter, self).__init__(f)
        self._times_called = 0

    @property
    def times_called(self):
        """Property that returns the number of times the wrapped function has
        been called.

        Returns:
            int. The number of times the wrapped function has been called.
        """
        return self._times_called

    def pre_call_hook(self, args):
        """Method that is called before each function call to increment the
        counter tracking the number of times a function is called. This will
        also be called even when the function raises an exception.

        Args:
            args: list(*). Set of arguments that the function accepts.
        """
        self._times_called += 1


class FailingFunction(FunctionWrapper):
    """A function wrapper that makes a function fail, raising a given exception.
    It can be set to succeed after a given number of calls.
    """

    INFINITY = 'infinity'

    def __init__(self, f, exception, num_tries_before_success):
        """Create a new Failing function.

        Args:
            f: func. See FunctionWrapper.
            exception: Exception. The exception to be raised.
            num_tries_before_success: int. The number of times to raise an
                exception, before a call succeeds. If this is 0, all calls will
                succeed, if it is FailingFunction. INFINITY, all calls will
                fail.

        Raises:
            ValueError. The number of times to raise an exception before a call
                succeeds should be a non-negative interger or INFINITY.
        """
        super(FailingFunction, self).__init__(f)
        self._exception = exception
        self._num_tries_before_success = num_tries_before_success
        self._always_fail = (
            self._num_tries_before_success == FailingFunction.INFINITY)
        self._times_called = 0

        if not self._always_fail and self._num_tries_before_success < 0:
            raise ValueError(
                'num_tries_before_success should either be an '
                'integer greater than or equal to 0, '
                'or FailingFunction.INFINITY')

    def pre_call_hook(self, args):
        """Method that is called each time before the actual function call to
        check if the exception is to be raised based on the number of tries
        before success.

        Args:
            args: list(*). Set of arguments this function accepts.
        """
        self._times_called += 1
        call_should_fail = (
            self._always_fail or
            self._num_tries_before_success >= self._times_called)
        if call_should_fail:
            raise self._exception<|MERGE_RESOLUTION|>--- conflicted
+++ resolved
@@ -2570,13 +2570,6 @@
         state.update_next_content_id_index(next_content_id_index_dict['value'])
 
     def save_new_valid_exploration(
-<<<<<<< HEAD
-            self, exploration_id, owner_id, title='A title',
-            category='A category', objective='An objective',
-            language_code=constants.DEFAULT_LANGUAGE_CODE, end_state_name=None,
-            interaction_id='TextInput',
-            correctness_feedback_enabled=False) -> exp_domain.Exploration:
-=======
         self,
         exploration_id: str,
         owner_id: str,
@@ -2588,7 +2581,6 @@
         interaction_id: str = 'TextInput',
         correctness_feedback_enabled: bool = False
     ) -> exp_domain.Exploration:
->>>>>>> a8974a8c
         """Saves a new strictly-validated exploration.
 
         Args:
