--- conflicted
+++ resolved
@@ -1609,16 +1609,12 @@
                 'Please provide a sufficiently strong regexp string to '
                 'validate that the correct error is being raised.')
 
-<<<<<<< HEAD
         # In this method we are providing *args and **kwargs which matches with
         # the assertRaisesRegex's overload that returns Any type, but to return
         # a narrower type we defined our own `_AssertRaisesContext` class and
         # used it as a return type which causes MyPy to throw an error. Thus to
         # avoid the error, we used ignore here.
-        return super(TestBase, self).assertRaisesRegex(  # type: ignore[no-any-return]
-=======
-        return super().assertRaisesRegex(
->>>>>>> 3e32777e
+        return super().assertRaisesRegex(  # type: ignore[no-any-return]
             expected_exception, expected_regex, *args, **kwargs)
 
     # Here we used Mapping[str, Any] because, in Oppia codebase TypedDict is
@@ -1647,21 +1643,15 @@
         Raises:
             AssertionError. When dictionaries doesn't match.
         """
-<<<<<<< HEAD
         # Here, assertDictEqual's argument can only accept Dict[Any, Any] type
         # but to allow both Dict and TypedDict type we used Mapping here which
         # causes MyPy to throw `incompatible argument type` error. Thus to avoid
         # the error, we used ignore here.
-        super(TestBase, self).assertDictEqual(dict_one, dict_two, msg=msg)  # type: ignore[arg-type]
+        super().assertDictEqual(dict_one, dict_two, msg=msg)  # type: ignore[arg-type]
 
     def assertItemsEqual(  # pylint: disable=invalid-name
         self, *args: Iterable[Any], **kwargs: Iterable[Any]
     ) -> None:
-=======
-        super().assertDictEqual(dict_one, dict_two, msg=msg)
-
-    def assertItemsEqual(self, *args, **kwargs):  # pylint: disable=invalid-name
->>>>>>> 3e32777e
         """Compares unordered sequences if they contain the same elements,
         regardless of order. If the same element occurs more than once,
         it verifies that the elements occur the same number of times.
@@ -4015,15 +4005,9 @@
 class LinterTestBase(GenericTestBase):
     """Base class for linter tests."""
 
-<<<<<<< HEAD
-    def setUp(self) -> None:
-        super(LinterTestBase, self).setUp()
-        self.linter_stdout: List[str] = []
-=======
     def setUp(self):
         super().setUp()
         self.linter_stdout = []
->>>>>>> 3e32777e
 
         def mock_print(*args: str) -> None:
             """Mock for print. Append the values to print to
@@ -4143,13 +4127,8 @@
             self._send_email_to_recipients):
             super().run(result=result)
 
-<<<<<<< HEAD
-    def setUp(self) -> None:
-        super(GenericEmailTestBase, self).setUp()
-=======
     def setUp(self):
         super().setUp()
->>>>>>> 3e32777e
         self._wipe_emails_dict()
 
     def _wipe_emails_dict(self) -> None:
