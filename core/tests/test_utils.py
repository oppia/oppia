# coding: utf-8
#
# Copyright 2014 The Oppia Authors. All Rights Reserved.
#
# Licensed under the Apache License, Version 2.0 (the "License");
# you may not use this file except in compliance with the License.
# You may obtain a copy of the License at
#
#      http://www.apache.org/licenses/LICENSE-2.0
#
# Unless required by applicable law or agreed to in writing, software
# distributed under the License is distributed on an "AS-IS" BASIS,
# WITHOUT WARRANTIES OR CONDITIONS OF ANY KIND, either express or implied.
# See the License for the specific language governing permissions and
# limitations under the License.

"""Common utilities for test classes."""

import contextlib
import copy
import inspect
import itertools
import json
import os
import re
import unittest

from constants import constants
from core.domain import collection_domain
from core.domain import collection_services
from core.domain import exp_domain
from core.domain import exp_services
from core.domain import question_domain
from core.domain import question_services
from core.domain import rights_manager
from core.domain import skill_domain
from core.domain import skill_services
from core.domain import state_domain
from core.domain import story_domain
from core.domain import story_services
from core.domain import topic_domain
from core.domain import topic_services
from core.domain import user_services
from core.platform import models
import feconf
import main
import main_mail
import main_taskqueue
import utils

from google.appengine.api import apiproxy_stub
from google.appengine.api import apiproxy_stub_map
from google.appengine.api import mail
import webtest

(exp_models, question_models, skill_models, story_models, topic_models,) = (
    models.Registry.import_models([
        models.NAMES.exploration, models.NAMES.question, models.NAMES.skill,
        models.NAMES.story, models.NAMES.topic]))
current_user_services = models.Registry.import_current_user_services()

CSRF_REGEX = (
    r'csrf_token: JSON\.parse\(\'\\\"([A-Za-z0-9/=_-]+)\\\"\'\)')
# Prefix to append to all lines printed by tests to the console.
LOG_LINE_PREFIX = 'LOG_INFO_TEST: '


def empty_environ():
    """Create an empty environment for the tests."""
    os.environ['AUTH_DOMAIN'] = 'example.com'
    os.environ['SERVER_NAME'] = 'localhost'
    os.environ['HTTP_HOST'] = 'localhost'
    os.environ['SERVER_PORT'] = '8080'
    os.environ['USER_EMAIL'] = ''
    os.environ['USER_ID'] = ''
    os.environ['USER_IS_ADMIN'] = '0'
    os.environ['DEFAULT_VERSION_HOSTNAME'] = '%s:%s' % (
        os.environ['HTTP_HOST'], os.environ['SERVER_PORT'])


class URLFetchServiceMock(apiproxy_stub.APIProxyStub):
    """Mock for google.appengine.api.urlfetch."""

    def __init__(self, service_name='urlfetch'):
        super(URLFetchServiceMock, self).__init__(service_name)
        self.return_values = {}
        self.response = None
        self.request = None

    def set_return_values(self, content='', status_code=200, headers=None):
        """Set the content, status_code and headers to return in subsequent
        calls to the urlfetch mock.

        Args:
            content: str. The content to return in subsequent calls to the
                urlfetch mock.
            status_code: int. The status_code to return in subsequent calls to
                the urlfetch mock.
            headers: dict. The headers to return in subsequent calls to the
                urlfetch mock. The keys of this dict are strings that represent
                the header name and each value represents the corresponding
                value of that header.
        """
        self.return_values['content'] = content
        self.return_values['status_code'] = status_code
        self.return_values['headers'] = headers

    def _Dynamic_Fetch(self, request, response): # pylint: disable=invalid-name
        """Simulates urlfetch mock by setting request & response object.

        Args:
            request: dict. Request object for the URLMock.
            response: dict. Response object for the URLMock.
        """
        return_values = self.return_values
        response.set_content(return_values.get('content', ''))
        response.set_statuscode(return_values.get('status_code', 200))
        for header_key, header_value in return_values.get(
                'headers', {}).items():
            new_header = response.add_header()
            new_header.set_key(header_key)
            new_header.set_value(header_value)

        self.request = request
        self.response = response


class TestBase(unittest.TestCase):
    """Base class for all tests."""

    maxDiff = 2500

    # This is the value that gets returned by default when
    # app_identity.get_application_id() is called during tests.
    EXPECTED_TEST_APP_ID = 'testbed-test'

    # A test unicode string.
    UNICODE_TEST_STRING = u'unicode ¡马!'

    # Dummy strings representing user attributes. Note that it is up to the
    # individual test to actually register these users as editors, admins, etc.
    ADMIN_EMAIL = 'admin@example.com'
    # Usernames containing the string 'admin' are reserved, so we use 'adm'
    # instead.
    ADMIN_USERNAME = 'adm'
    MODERATOR_EMAIL = 'moderator@example.com'
    MODERATOR_USERNAME = 'moderator'
    OWNER_EMAIL = 'owner@example.com'
    OWNER_USERNAME = 'owner'
    EDITOR_EMAIL = 'editor@example.com'
    EDITOR_USERNAME = 'editor'
    TOPIC_MANAGER_EMAIL = 'topicmanager@example.com'
    TOPIC_MANAGER_USERNAME = 'topicmanager'
    TRANSLATOR_EMAIL = 'translator@example.com'
    TRANSLATOR_USERNAME = 'translator'
    VIEWER_EMAIL = 'viewer@example.com'
    VIEWER_USERNAME = 'viewer'
    NEW_USER_EMAIL = 'new.user@example.com'
    NEW_USER_USERNAME = 'newuser'
    DEFAULT_END_STATE_NAME = 'End'

    VERSION_0_STATES_DICT = {
        feconf.DEFAULT_INIT_STATE_NAME: {
            'content': [{'type': 'text', 'value': ''}],
            'param_changes': [],
            'interaction': {
                'customization_args': {},
                'id': 'Continue',
                'handlers': [{
                    'name': 'submit',
                    'rule_specs': [{
                        'dest': 'END',
                        'feedback': [],
                        'param_changes': [],
                        'definition': {'rule_type': 'default'}
                    }]
                }]
            },
        }
    }

    VERSION_27_STATE_DICT = {
        'content': {'content_id': u'content', 'html': u''},
        'param_changes': [],
        'content_ids_to_audio_translations': {
            u'content': {},
            u'default_outcome': {},
            u'hint_1': {},
            u'solution': {}
        },
        'written_translations': {
<<<<<<< HEAD
            u'content': {},
            u'default_outcome': {},
            u'hint_1': {},
            u'solution': {}
=======
            'translations_mapping': {
                u'content': {},
                u'default_outcome': {},
                u'hint_1': {},
                u'solution': {}
            }
>>>>>>> f8b4c6a5
        },
        'interaction': {
            'solution': {
                'correct_answer': u'Solution',
                'explanation': {
                    'content_id': u'solution',
                    'html': u'Solution explanation'
                },
                'answer_is_exclusive': False
            },
            'answer_groups': [],
            'default_outcome': {
                'param_changes': [],
                'feedback': {
                    'content_id': u'default_outcome',
                    'html': u''
                },
                'dest': None,
                'refresher_exploration_id': None,
                'missing_prerequisite_skill_id': None,
                'labelled_as_correct': True
            },
            'customization_args': {
                u'rows': 1,
                u'placeholder': u'Enter text here'
            },
            'confirmed_unclassified_answers': [],
            'id': u'TextInput',
            'hints': [{
                'hint_content': {
                    'content_id': u'hint_1',
                    'html': u'Hint 1'
                }
            }]
        },
        'classifier_model_id': None
    }

    VERSION_21_STATE_DICT = {
        'END': {
            'classifier_model_id': None,
            'content': {
                'content_id': 'content',
                'html': 'Congratulations, you have finished!'},
            'content_ids_to_audio_translations': {
                'content': {}},
            'interaction': {
                'answer_groups': [],
                'confirmed_unclassified_answers': [],
                'customization_args': {
                    'recommendedExplorationIds': {'value': []}},
                'default_outcome': None,
                'hints': [],
                'id': 'EndExploration',
                'solution': None
            },
            'param_changes': []
        },
        'Introduction': {
            'classifier_model_id': None,
            'content': {
                'content_id': 'content',
                'html': ''
            },
            'content_ids_to_audio_translations': {
                'content': {},
                'default_outcome': {},
                'feedback_1': {}
            },
            'interaction': {
                'answer_groups': [{
                    'outcome': {
                        'dest': 'END',
                        'feedback': {
                            'content_id': 'feedback_1',
                            'html': 'Correct!'},
                        'labelled_as_correct': False,
                        'missing_prerequisite_skill_id': None,
                        'param_changes': [],
                        'refresher_exploration_id': None},
                    'rule_specs': [{
                        'inputs': {'x': 'InputString'},
                        'rule_type': 'Equals'}],
                    'tagged_misconception_id': None,
                    'training_data': ['answer1', 'answer2', 'answer3']}],
                'confirmed_unclassified_answers': [],
                'customization_args': {
                    'placeholder': {'value': ''},
                    'rows': {'value': 1}},
                'default_outcome': {
                    'dest': 'Introduction',
                    'feedback': {
                        'content_id': 'default_outcome',
                        'html': ''},
                    'labelled_as_correct': False,
                    'missing_prerequisite_skill_id': None,
                    'param_changes': [],
                    'refresher_exploration_id': None},
                'hints': [],
                'id': 'TextInput',
                'solution': None
            },
            'param_changes': []
        }
    }


    VERSION_1_STORY_CONTENTS_DICT = {
        'nodes': [{
            'outline': u'',
            'exploration_id': None,
            'destination_node_ids': [],
            'outline_is_finalized': False,
            'acquired_skill_ids': [],
            'id': 'node_1',
            'title': 'Chapter 1',
            'prerequisite_skill_ids': []}],
        'initial_node_id': 'node_1',
        'next_node_id': 'node_2'
    }

    VERSION_1_SUBTOPIC_DICT = {
        'skill_ids': [],
        'id': 1,
        'title': 'A subtitle'
    }

    # Dictionary-like data structures within sample YAML must be formatted
    # alphabetically to match string equivalence with YAML generation tests.
    #
    # If evaluating differences in YAML, conversion to dict form via
    # utils.dict_from_yaml can isolate differences quickly.

    SAMPLE_YAML_CONTENT = ("""author_notes: ''
auto_tts_enabled: true
blurb: ''
category: Category
correctness_feedback_enabled: false
init_state_name: %s
language_code: en
objective: ''
param_changes: []
param_specs: {}
schema_version: %d
states:
  %s:
    classifier_model_id: null
    content:
      content_id: content
      html: ''
    content_ids_to_audio_translations:
      content: {}
      default_outcome: {}
    interaction:
      answer_groups: []
      confirmed_unclassified_answers: []
      customization_args: {}
      default_outcome:
        dest: %s
        feedback:
          content_id: default_outcome
          html: ''
        labelled_as_correct: false
        missing_prerequisite_skill_id: null
        param_changes: []
        refresher_exploration_id: null
      hints: []
      id: null
      solution: null
    param_changes: []
    written_translations:
<<<<<<< HEAD
      content: {}
      default_outcome: {}
=======
      translations_mapping:
        content: {}
        default_outcome: {}
>>>>>>> f8b4c6a5
  New state:
    classifier_model_id: null
    content:
      content_id: content
      html: ''
    content_ids_to_audio_translations:
      content: {}
      default_outcome: {}
    interaction:
      answer_groups: []
      confirmed_unclassified_answers: []
      customization_args: {}
      default_outcome:
        dest: New state
        feedback:
          content_id: default_outcome
          html: ''
        labelled_as_correct: false
        missing_prerequisite_skill_id: null
        param_changes: []
        refresher_exploration_id: null
      hints: []
      id: null
      solution: null
    param_changes: []
    written_translations:
<<<<<<< HEAD
      content: {}
      default_outcome: {}
=======
      translations_mapping:
        content: {}
        default_outcome: {}
>>>>>>> f8b4c6a5
states_schema_version: %d
tags: []
title: Title
""") % (
    feconf.DEFAULT_INIT_STATE_NAME,
    exp_domain.Exploration.CURRENT_EXP_SCHEMA_VERSION,
    feconf.DEFAULT_INIT_STATE_NAME,
    feconf.DEFAULT_INIT_STATE_NAME,
    feconf.CURRENT_STATES_SCHEMA_VERSION)

    SAMPLE_UNTITLED_YAML_CONTENT = ("""author_notes: ''
blurb: ''
default_skin: conversation_v1
init_state_name: %s
language_code: en
objective: ''
param_changes: []
param_specs: {}
schema_version: %d
states:
  %s:
    content:
    - type: text
      value: ''
    interaction:
      answer_groups: []
      confirmed_unclassified_answers: []
      customization_args: {}
      default_outcome:
        dest: %s
        feedback: []
        labelled_as_correct: false
        missing_prerequisite_skill_id: null
        param_changes: []
        refresher_exploration_id: null
      fallbacks: []
      id: null
    param_changes: []
  New state:
    content:
    - type: text
      value: ''
    interaction:
      answer_groups: []
      confirmed_unclassified_answers: []
      customization_args: {}
      default_outcome:
        dest: New state
        feedback: []
        labelled_as_correct: false
        missing_prerequisite_skill_id: null
        param_changes: []
        refresher_exploration_id: null
      fallbacks: []
      id: null
    param_changes: []
states_schema_version: %d
tags: []
""") % (
    feconf.DEFAULT_INIT_STATE_NAME,
    exp_domain.Exploration.LAST_UNTITLED_SCHEMA_VERSION,
    feconf.DEFAULT_INIT_STATE_NAME,
    feconf.DEFAULT_INIT_STATE_NAME,
    feconf.CURRENT_STATES_SCHEMA_VERSION)

    def _get_unicode_test_string(self, suffix):
        """Returns a string that contains unicode characters and ends with the
        given suffix. This is used to test that functions behave correctly
        when handling strings with unicode characters.

        Args:
            suffix: str. The suffix to append to the UNICODE_TEST_STRING.

        Returns:
            str. A string that contains unicode characters and ends with the
                given suffix.
        """
        return '%s%s' % (self.UNICODE_TEST_STRING, suffix)

    def setUp(self):
        """Initializes the fixture for the test suite. Subclasses of TestBase
        should override this method.
        """
        raise NotImplementedError

    def tearDown(self):
        """Cleans up the fixture after the test runs. Subclasses of
        TestBase should override this method.
        """
        raise NotImplementedError

    def _assert_validation_error(self, item, error_substring):
        """Checks that the given item passes default validation."""
        with self.assertRaisesRegexp(utils.ValidationError, error_substring):
            item.validate()

    def signup_superadmin_user(self):
        """Signs up a superadmin user. Should be called at the end of
        setUp().
        """
        self.signup('tmpsuperadmin@example.com', 'tmpsuperadm1n')

    def log_line(self, line):
        """Print the line with a prefix that can be identified by the
        script that calls the test.
        """
        print '%s%s' % (LOG_LINE_PREFIX, line)

    def _delete_all_models(self):
        """Deletes all keys from the NDB datastore. Subclasses of TestBase
        should override this method.
        """
        raise NotImplementedError

    def _stash_current_user_env(self):
        """Stashes the current user-specific env variables for later retrieval.

        Developers: please don't use this method outside this class -- it makes
        the individual tests harder to follow.
        """
        self.stashed_user_env = {  # pylint: disable=attribute-defined-outside-init
            'USER_EMAIL': os.environ['USER_EMAIL'],
            'USER_ID': os.environ['USER_ID'],
            'USER_IS_ADMIN': os.environ['USER_IS_ADMIN']
        }

    def _restore_stashed_user_env(self):
        """Restores a stashed set of user-specific env variables.

        Developers: please don't use this method outside this class -- it makes
        the individual tests harder to follow.
        """
        if not self.stashed_user_env:
            raise Exception('No stashed user env to restore.')

        for key in self.stashed_user_env:
            os.environ[key] = self.stashed_user_env[key]

        self.stashed_user_env = None  # pylint: disable=attribute-defined-outside-init

    def login(self, email, is_super_admin=False):
        """Sets the environment variables to simulate a login.

        Args:
            email: str. The email of the user who is to be logged in.
            is_super_admin: bool. Whether the user is a super admin.
       """
        os.environ['USER_EMAIL'] = email
        os.environ['USER_ID'] = self.get_user_id_from_email(email)
        os.environ['USER_IS_ADMIN'] = '1' if is_super_admin else '0'

    def logout(self):
        """Simulates a logout by resetting the environment variables."""
        os.environ['USER_EMAIL'] = ''
        os.environ['USER_ID'] = ''
        os.environ['USER_IS_ADMIN'] = '0'

    def shortDescription(self):
        """Additional information logged during unit test invocation."""
        # Suppress default logging of docstrings.
        return None

    def get_expected_login_url(self, slug):
        """Returns the expected login URL."""
        return current_user_services.create_login_url(slug)

    def get_expected_logout_url(self, slug):
        """Returns the expected logout URL."""
        return current_user_services.create_logout_url(slug)

    def _get_response(
            self, url, expected_content_type, params=None,
            expected_status_int=200):
        """Get a response, transformed to a Python object.

        Args:
            url: str. The URL to fetch the response.
            expected_content_type: str. The content type to expect.
            params: dict. A dictionary that will be encoded into a query string.
            expected_status_int: int. The integer status code to expect. Will
                be 200 if not specified.

        Returns:
            webtest.TestResponse. The test response.
        """
        if params is not None:
            self.assertTrue(isinstance(params, dict))

        expect_errors = False
        if expected_status_int >= 400:
            expect_errors = True

        response = self.testapp.get(
            url, params, expect_errors=expect_errors,
            status=expected_status_int)

        # Testapp takes in a status parameter which is the expected status of
        # the response. However this expected status is verified only when
        # expect_errors=False. For other situations we need to explicitly check
        # the status.
        # Reference URL:
        # https://github.com/Pylons/webtest/blob/
        # bf77326420b628c9ea5431432c7e171f88c5d874/webtest/app.py#L1119 .
        self.assertEqual(response.status_int, expected_status_int)
        if not expect_errors:
            self.assertTrue(response.status_int >= 200 and
                            response.status_int < 400)
        else:
            self.assertTrue(response.status_int >= 400)
        self.assertEqual(
            response.content_type, expected_content_type)

        return response

    def get_html_response(self, url, params=None, expected_status_int=200):
        """Get a HTML response, transformed to a Python object.

        Args:
            url: str. The URL to fetch the response.
            params: dict. A dictionary that will be encoded into a query string.
            expected_status_int: int. The integer status code to expect. Will
                be 200 if not specified.

        Returns:
            webtest.TestResponse. The test response.
        """
        response = self._get_response(
            url, 'text/html', params=params,
            expected_status_int=expected_status_int)

        return response

    def get_custom_response(
            self, url, expected_content_type, params=None,
            expected_status_int=200):
        """Get a response other than HTML or JSON, transformed to a Python
        object.

        Args:
            url: str. The URL to fetch the response.
            expected_content_type: str. The content type to expect.
            params: dict. A dictionary that will be encoded into a query string.
            expected_status_int: int. The integer status code to expect. Will
                be 200 if not specified.

        Returns:
            webtest.TestResponse. The test response.
        """
        self.assertNotIn(
            expected_content_type, ['text/html', 'application/json'])

        response = self._get_response(
            url, expected_content_type, params=params,
            expected_status_int=expected_status_int)

        return response

    def get_response_without_checking_for_errors(
            self, url, expected_status_int_list, params=None):
        """Get a response, transformed to a Python object and
        checks for a list of status codes.

        Args:
            url: str. The URL to fetch the response.
            expected_status_int_list: list(int). A list of integer status
                code to expect.
            params: dict. A dictionary that will be encoded into a query string.

        Returns:
            webtest.TestResponse. The test response.
        """
        if params is not None:
            self.assertTrue(isinstance(params, dict))

        response = self.testapp.get(url, params, expect_errors=True)

        self.assertIn(response.status_int, expected_status_int_list)

        return response

    def _parse_json_response(self, json_response, expect_errors):
        """Convert a JSON server response to an object (such as a dict)."""
        if not expect_errors:
            self.assertTrue(
                json_response.status_int >= 200 and
                json_response.status_int < 400)
        else:
            self.assertTrue(json_response.status_int >= 400)
        self.assertEqual(
            json_response.content_type, 'application/json')
        self.assertTrue(json_response.body.startswith(feconf.XSSI_PREFIX))

        return json.loads(json_response.body[len(feconf.XSSI_PREFIX):])

    def get_json(self, url, params=None, expected_status_int=200):
        """Get a JSON response, transformed to a Python object."""
        if params is not None:
            self.assertTrue(isinstance(params, dict))

        expect_errors = False
        if expected_status_int >= 400:
            expect_errors = True
        json_response = self.testapp.get(
            url, params, expect_errors=expect_errors,
            status=expected_status_int)

        # Testapp takes in a status parameter which is the expected status of
        # the response. However this expected status is verified only when
        # expect_errors=False. For other situations we need to explicitly check
        # the status.
        # Reference URL:
        # https://github.com/Pylons/webtest/blob/
        # bf77326420b628c9ea5431432c7e171f88c5d874/webtest/app.py#L1119 .
        self.assertEqual(json_response.status_int, expected_status_int)
        return self._parse_json_response(json_response, expect_errors)

    def post_json(self, url, payload, csrf_token=None,
                  expected_status_int=200, upload_files=None):
        """Post an object to the server by JSON; return the received object."""
        data = {'payload': json.dumps(payload)}
        if csrf_token:
            data['csrf_token'] = csrf_token

        expect_errors = False
        if expected_status_int >= 400:
            expect_errors = True
        json_response = self._send_post_request(
            self.testapp, url, data,
            expect_errors=expect_errors,
            expected_status_int=expected_status_int,
            upload_files=upload_files)
        # Testapp takes in a status parameter which is the expected status of
        # the response. However this expected status is verified only when
        # expect_errors=False. For other situations we need to explicitly check
        # the status.
        # Reference URL:
        # https://github.com/Pylons/webtest/blob/
        # bf77326420b628c9ea5431432c7e171f88c5d874/webtest/app.py#L1119 .

        self.assertEqual(json_response.status_int, expected_status_int)
        return self._parse_json_response(json_response, expect_errors)

    def delete_json(self, url, params='', expected_status_int=200):
        """Delete object on the server using a JSON call."""
        if params:
            self.assertTrue(isinstance(params, dict))

        expect_errors = False
        if expected_status_int >= 400:
            expect_errors = True
        json_response = self.testapp.delete(
            url, params, expect_errors=expect_errors,
            status=expected_status_int)

        # Testapp takes in a status parameter which is the expected status of
        # the response. However this expected status is verified only when
        # expect_errors=False. For other situations we need to explicitly check
        # the status.
        # Reference URL:
        # https://github.com/Pylons/webtest/blob/
        # bf77326420b628c9ea5431432c7e171f88c5d874/webtest/app.py#L1119 .
        self.assertEqual(json_response.status_int, expected_status_int)
        return self._parse_json_response(json_response, expect_errors)

    def _send_post_request(
            self, app, url, data, expect_errors,
            expected_status_int=200,
            upload_files=None, headers=None):
        """Sends a post request with the data provided to the url specified.

        Args:
            app: TestApp. The WSGI application which receives the
                request and produces response.
            url: str. The URL to send the POST request to.
            data: *. To be put in the body of the request. If params is an
                iterator, it will be urlencoded. If it is a string, it will
                not be encoded, but placed in the body directly. Can be a
                collections.OrderedDict with webtest.forms.Upload fields
                included.
            expect_errors: bool. Whether errors are expected.
            expected_status_int: int. The expected status code.
            upload_files: list(tuple). A list of (fieldname, filename,
                file_content). You can also use just (fieldname, filename) and
                the file contents will be read from disk.
            headers: dict(str, *). Extra headers to send.

        Returns:
            webtest.TestResponse: The response of the POST request.
        """
        json_response = app.post(
            str(url), data, expect_errors=expect_errors,
            upload_files=upload_files, headers=headers,
            status=expected_status_int)
        return json_response

    def post_email(
            self, recipient_email, sender_email, subject, body, html_body=None,
            expect_errors=False, expected_status_int=200):
        """Post an email from the sender to the recipient.

        Args:
            recipient_email: str. The email of the recipient.
            sender_email: str. The email of the sender.
            subject: str. The subject of the email.
            body: str. The body of the email.
            html_body: str. The HTML body of the email.
            expect_errors: bool. Whether errors are expected.
            expected_status_int: int. The expected status code of
                the JSON response.

        Returns:
            json. A JSON response generated by _send_post_request function.
        """
        email = mail.EmailMessage(
            sender=sender_email, to=recipient_email, subject=subject,
            body=body)
        if html_body is not None:
            email.html = html_body

        mime_email = email.to_mime_message()
        headers = {'content-type': mime_email.get_content_type()}
        data = mime_email.as_string()
        app = webtest.TestApp(main_mail.app)
        incoming_email_url = '/_ah/mail/%s' % recipient_email

        return self._send_post_request(
            app, incoming_email_url, data, headers=headers,
            expect_errors=expect_errors,
            expected_status_int=expected_status_int)

    def put_json(self, url, payload, csrf_token=None, expected_status_int=200):
        """Put an object to the server by JSON; return the received object."""
        data = {'payload': json.dumps(payload)}
        if csrf_token:
            data['csrf_token'] = csrf_token

        expect_errors = False
        if expected_status_int >= 400:
            expect_errors = True
        json_response = self.testapp.put(
            str(url), data, expect_errors=expect_errors)

        # Testapp takes in a status parameter which is the expected status of
        # the response. However this expected status is verified only when
        # expect_errors=False. For other situations we need to explicitly check
        # the status.
        # Reference URL:
        # https://github.com/Pylons/webtest/blob/
        # bf77326420b628c9ea5431432c7e171f88c5d874/webtest/app.py#L1119 .
        self.assertEqual(json_response.status_int, expected_status_int)
        return self._parse_json_response(json_response, expect_errors)

    def get_csrf_token_from_response(self, response):
        """Retrieve the CSRF token from a GET response."""
        return re.search(CSRF_REGEX, response.body).group(1)

    def signup(self, email, username):
        """Complete the signup process for the user with the given username.

        Args:
            email: str. Email of the given user.
            username: str. Username of the given user.
        """
        self.login(email)
        # Signup uses a custom urlfetch mock (URLFetchServiceMock), instead
        # of the stub provided by testbed. This custom mock is disabled
        # immediately once the signup is complete. This is done to avoid
        # external  calls being made to Gravatar when running the backend
        # tests.
        with self.urlfetch_mock():
            response = self.get_html_response(feconf.SIGNUP_URL)
            self.assertEqual(response.status_int, 200)
            csrf_token = self.get_csrf_token_from_response(response)
            response = self.testapp.post(
                feconf.SIGNUP_DATA_URL, params={
                    'csrf_token': csrf_token,
                    'payload': json.dumps({
                        'username': username,
                        'agreed_to_terms': True
                    })
                })
            self.assertEqual(response.status_int, 200)
        self.logout()

    def set_config_property(self, config_obj, new_config_value):
        """Sets a given configuration object's value to the new value specified
        using a POST request.
        """
        self._stash_current_user_env()

        self.login('tmpsuperadmin@example.com', is_super_admin=True)
        response = self.get_html_response('/admin')
        csrf_token = self.get_csrf_token_from_response(response)
        self.post_json(
            '/adminhandler', {
                'action': 'save_config_properties',
                'new_config_property_values': {
                    config_obj.name: new_config_value,
                }
            }, csrf_token=csrf_token)
        self.logout()

        self._restore_stashed_user_env()

    def set_user_role(self, username, user_role):
        """Sets the given role for this user.

        Args:
            username: str. Username of the given user.
            user_role: str. Role of the given user.
        """
        self._stash_current_user_env()

        self.login('tmpsuperadmin@example.com', is_super_admin=True)
        response = self.get_html_response('/admin')
        csrf_token = self.get_csrf_token_from_response(response)
        self.post_json(
            '/adminrolehandler', {
                'username': username,
                'role': user_role
            }, csrf_token=csrf_token)
        self.logout()

        self._restore_stashed_user_env()

    def set_admins(self, admin_usernames):
        """Sets role of given users as ADMIN.

        Args:
            admin_usernames: list(str). List of usernames.
        """
        for name in admin_usernames:
            self.set_user_role(name, feconf.ROLE_ID_ADMIN)

    def set_topic_managers(self, topic_manager_usernames):
        """Sets role of given users as TOPIC_MANAGER.

        Args:
            topic_manager_usernames: list(str). List of usernames.
        """
        for name in topic_manager_usernames:
            self.set_user_role(name, feconf.ROLE_ID_TOPIC_MANAGER)

    def set_moderators(self, moderator_usernames):
        """Sets role of given users as MODERATOR.

        Args:
            moderator_usernames: list(str). List of usernames.
        """
        for name in moderator_usernames:
            self.set_user_role(name, feconf.ROLE_ID_MODERATOR)

    def set_banned_users(self, banned_usernames):
        """Sets role of given users as BANNED_USER.

        Args:
            banned_usernames: list(str). List of usernames.
        """
        for name in banned_usernames:
            self.set_user_role(name, feconf.ROLE_ID_BANNED_USER)

    def set_collection_editors(self, collection_editor_usernames):
        """Sets role of given users as COLLECTION_EDITOR.

        Args:
            collection_editor_usernames: list(str). List of usernames.
        """
        for name in collection_editor_usernames:
            self.set_user_role(name, feconf.ROLE_ID_COLLECTION_EDITOR)

    def get_current_logged_in_user_id(self):
        """Gets the user_id of the current logged-in user.

        Returns:
            str. The user_id of the currently logged-in user. In tests, we
                simulate this using a USER_ID env variable.
        """
        return os.environ['USER_ID']

    def get_user_id_from_email(self, email):
        """Gets the user_id corresponding to the given email.

        Args:
            email: str. A valid email stored in the App Engine database.

        Returns:
            user_id: str. ID of the user possessing the given email.
        """
        return current_user_services.get_user_id_from_email(email)

    def save_new_default_exploration(
            self, exploration_id, owner_id, title='A title'):
        """Saves a new default exploration written by owner_id.

        Args:
            exploration_id: str. The id of the new validated exploration.
            owner_id: str. The user_id of the creator of the exploration.
            title: str. The title of the exploration.

        Returns:
            Exploration. The exploration domain object.
        """
        exploration = exp_domain.Exploration.create_default_exploration(
            exploration_id, title=title, category='A category')
        exp_services.save_new_exploration(owner_id, exploration)
        return exploration

    def save_new_valid_exploration(
            self, exploration_id, owner_id, title='A title',
            category='A category', objective='An objective',
            language_code=constants.DEFAULT_LANGUAGE_CODE,
            end_state_name=None,
            interaction_id='TextInput'):
        """Saves a new strictly-validated exploration.

        Args:
            exploration_id: str. The id of the new validated exploration.
            owner_id: str. The user_id of the creator of the exploration.
            title: str. The title of the exploration.
            category: str. The category this exploration belongs to.
            objective: str. The objective of this exploration.
            language_code: str. The language_code of this exploration.
            end_state_name: str. The name of the end state for the exploration.
            interaction_id: str. The id of the interaction.

        Returns:
            Exploration. The exploration domain object.
        """
        exploration = exp_domain.Exploration.create_default_exploration(
            exploration_id, title=title, category=category,
            language_code=language_code)
        exploration.states[exploration.init_state_name].update_interaction_id(
            interaction_id)
        exploration.objective = objective

        # If an end state name is provided, add terminal node with that name.
        if end_state_name is not None:
            exploration.add_states([end_state_name])
            end_state = exploration.states[end_state_name]
            end_state.update_interaction_id('EndExploration')
            end_state.update_interaction_default_outcome(None)

            # Link first state to ending state (to maintain validity).
            init_state = exploration.states[exploration.init_state_name]
            init_interaction = init_state.interaction
            init_interaction.default_outcome.dest = end_state_name

        exp_services.save_new_exploration(owner_id, exploration)
        return exploration

    def save_new_linear_exp_with_state_names_and_interactions(
            self, exploration_id, owner_id, state_names, interaction_ids,
            title='A title', category='A category', objective='An objective',
            language_code=constants.DEFAULT_LANGUAGE_CODE):
        """Saves a new strictly-validated exploration with a sequence of states.

        Args:
            exploration_id: str. The id of the new validated exploration.
            owner_id: str. The user_id of the creator of the exploration.
            state_names: list(str). The names of states to be linked
                sequentially in the exploration. Must be a non-empty list and
                contain no duplicates.
            interaction_ids: list(str). The names of the interaction ids to be
                assigned to each state. Values will be cycled, so it doesn't
                need to be the same size as state_names, but it must be
                non-empty.
            title: str. The title of the exploration.
            category: str. The category this exploration belongs to.
            objective: str. The objective of this exploration.
            language_code: str. The language_code of this exploration.

        Returns:
            Exploration. The exploration domain object.
        """
        if not state_names:
            raise ValueError('must provide at least one state name')
        if not interaction_ids:
            raise ValueError('must provide at least one interaction type')
        interaction_ids = itertools.cycle(interaction_ids)

        exploration = exp_domain.Exploration.create_default_exploration(
            exploration_id, title=title, init_state_name=state_names[0],
            category=category, objective=objective, language_code=language_code)

        exploration.add_states(state_names[1:])
        for from_state_name, dest_state_name in (
                zip(state_names[:-1], state_names[1:])):
            from_state = exploration.states[from_state_name]
            from_state.update_interaction_id(next(interaction_ids))
            from_state.interaction.default_outcome.dest = dest_state_name
        end_state = exploration.states[state_names[-1]]
        end_state.update_interaction_id('EndExploration')
        end_state.update_interaction_default_outcome(None)

        exp_services.save_new_exploration(owner_id, exploration)
        return exploration

    def save_new_exp_with_states_schema_v0(self, exp_id, user_id, title):
        """Saves a new default exploration with a default version 0 states
        dictionary.

        This function should only be used for creating explorations in tests
        involving migration of datastore explorations that use an old states
        schema version.

        Note that it makes an explicit commit to the datastore instead of using
        the usual functions for updating and creating explorations. This is
        because the latter approach would result in an exploration with the
        *current* states schema version.

        Args:
            exp_id: str. The exploration ID.
            user_id: str. The user_id of the creator.
            title: str. The title of the exploration.
        """
        exp_model = exp_models.ExplorationModel(
            id=exp_id,
            category='category',
            title=title,
            objective='Old objective',
            language_code='en',
            tags=[],
            blurb='',
            author_notes='',
            states_schema_version=0,
            init_state_name=feconf.DEFAULT_INIT_STATE_NAME,
            states=self.VERSION_0_STATES_DICT,
            param_specs={},
            param_changes=[]
        )
        rights_manager.create_new_exploration_rights(exp_id, user_id)

        commit_message = 'New exploration created with title \'%s\'.' % title
        exp_model.commit(
            user_id, commit_message, [{
                'cmd': 'create_new',
                'title': 'title',
                'category': 'category',
            }])
        exp_rights = exp_models.ExplorationRightsModel.get_by_id(exp_id)
        exp_summary_model = exp_models.ExpSummaryModel(
            id=exp_id,
            title=title,
            category='category',
            objective='Old objective',
            language_code='en',
            tags=[],
            ratings=feconf.get_empty_ratings(),
            scaled_average_rating=feconf.EMPTY_SCALED_AVERAGE_RATING,
            status=exp_rights.status,
            community_owned=exp_rights.community_owned,
            owner_ids=exp_rights.owner_ids,
            contributor_ids=[],
            contributors_summary={},
        )
        exp_summary_model.put()

        # Note: Also save state id mappping model for new exploration. If not
        # saved, it may cause errors in test cases.
        exploration = exp_services.get_exploration_from_model(exp_model)
        exp_services.create_and_save_state_id_mapping_model(exploration, [])

    def save_new_exp_with_states_schema_v21(self, exp_id, user_id, title):
        """Saves a new default exploration with a default version 21 states
        dictionary. Version 21 is where training data of exploration is stored
        with the states dict.

        This function should only be used for creating explorations in tests
        involving migration of datastore explorations that use an old states
        schema version.

        Note that it makes an explicit commit to the datastore instead of using
        the usual functions for updating and creating explorations. This is
        because the latter approach would result in an exploration with the
        *current* states schema version.

        Args:
            exp_id: str. The exploration ID.
            user_id: str. The user_id of the creator.
            title: str. The title of the exploration.
        """
        exp_model = exp_models.ExplorationModel(
            id=exp_id,
            category='category',
            title=title,
            objective='Old objective',
            language_code='en',
            tags=[],
            blurb='',
            author_notes='',
            states_schema_version=21,
            init_state_name=feconf.DEFAULT_INIT_STATE_NAME,
            states=self.VERSION_21_STATE_DICT,
            param_specs={},
            param_changes=[]
        )
        rights_manager.create_new_exploration_rights(exp_id, user_id)

        commit_message = 'New exploration created with title \'%s\'.' % title
        exp_model.commit(
            user_id, commit_message, [{
                'cmd': 'create_new',
                'title': 'title',
                'category': 'category',
            }])
        exp_rights = exp_models.ExplorationRightsModel.get_by_id(exp_id)
        exp_summary_model = exp_models.ExpSummaryModel(
            id=exp_id,
            title=title,
            category='category',
            objective='Old objective',
            language_code='en',
            tags=[],
            ratings=feconf.get_empty_ratings(),
            scaled_average_rating=feconf.EMPTY_SCALED_AVERAGE_RATING,
            status=exp_rights.status,
            community_owned=exp_rights.community_owned,
            owner_ids=exp_rights.owner_ids,
            contributor_ids=[],
            contributors_summary={},
        )
        exp_summary_model.put()

        # Note: Also save state id mappping model for new exploration. If not
        # saved, it may cause errors in test cases.
        exploration = exp_services.get_exploration_from_model(exp_model)
        exp_services.create_and_save_state_id_mapping_model(exploration, [])

    def publish_exploration(self, owner_id, exploration_id):
        """Publish the exploration with the given exploration_id.

        Args:
            owner_id: str. The user_id of the owner of the exploration.
            exploration_id: str. The ID of the new exploration.
        """
        committer = user_services.UserActionsInfo(owner_id)
        rights_manager.publish_exploration(committer, exploration_id)

    def save_new_default_collection(
            self, collection_id, owner_id, title='A title',
            category='A category', objective='An objective',
            language_code=constants.DEFAULT_LANGUAGE_CODE):
        """Saves a new default collection written by owner_id.

        Args:
            collection_id: str. The id of the new default collection.
            owner_id: str. The user_id of the creator of the collection.
            title: str. The title of the collection.
            category: str. The category this collection belongs to.
            objective: str. The objective of this collection.
            language_code: str. The language_code of this collection.

        Returns:
            Collection. The collection domain object.
        """
        collection = collection_domain.Collection.create_default_collection(
            collection_id, title=title, category=category, objective=objective,
            language_code=language_code)
        collection_services.save_new_collection(owner_id, collection)
        return collection

    def save_new_valid_collection(
            self, collection_id, owner_id, title='A title',
            category='A category', objective='An objective',
            language_code=constants.DEFAULT_LANGUAGE_CODE,
            exploration_id='an_exploration_id',
            end_state_name=DEFAULT_END_STATE_NAME):
        """Creates an Oppia collection and adds a node saving the
        exploration details.

        Args:
            collection_id: str. ID for the collection to be created.
            owner_id: str. The user_id of the creator of the collection.
            title: str. Title for the collection.
            category: str. The category of the exploration.
            objective: str. Objective for the exploration.
            language_code: str. The language code for the exploration.
            exploration_id: str. The exploration_id for the Oppia exploration.
            end_state_name: str. The name of the end state for the exploration.

        Returns:
            Collection. A newly-created collection containing the corresponding
                exploration details.
        """
        collection = collection_domain.Collection.create_default_collection(
            collection_id,
            title=title,
            category=category,
            objective=objective,
            language_code=language_code)

        # Check whether exploration with given exploration_id exists or not.
        exploration = exp_services.get_exploration_by_id(
            exploration_id, strict=False)
        if exploration is None:
            exploration = self.save_new_valid_exploration(
                exploration_id, owner_id,
                title=title,
                category=category,
                objective=objective,
                end_state_name=end_state_name)
        collection.add_node(exploration.id)

        collection_services.save_new_collection(owner_id, collection)
        return collection

    def publish_collection(self, owner_id, collection_id):
        """Publish the collection with the given collection_id.

        Args:
            owner_id: str. The user_id of the owner of the collection.
            collection_id: str. ID of the collection to be published.
        """
        committer = user_services.UserActionsInfo(owner_id)
        rights_manager.publish_collection(committer, collection_id)

    def save_new_story(
            self, story_id, owner_id, title,
            description, notes,
            language_code=constants.DEFAULT_LANGUAGE_CODE):
        """Creates an Oppia Story and saves it.

        Args:
            story_id: str. ID for the story to be created.
            owner_id: str. The user_id of the creator of the story.
            title: str. The title of the story.
            description: str. The high level description of the story.
            notes: str. A set of notes, that describe the characters,
                main storyline, and setting.
            language_code: str. The ISO 639-1 code for the language this
                story is written in.

        Returns:
            Story. A newly-created story.
        """
        story = story_domain.Story.create_default_story(story_id, title)
        story.title = title
        story.description = description
        story.notes = notes
        story.language_code = language_code
        story_services.save_new_story(owner_id, story)
        return story

    def save_new_story_with_story_contents_schema_v1(
            self, story_id, owner_id, title, description, notes,
            language_code=constants.DEFAULT_LANGUAGE_CODE):
        """Saves a new skill with a default version 1 story contents
        data dictionary.

        This function should only be used for creating stories in tests
        involving migration of datastore stories that use an old story
        contents schema version.

        Note that it makes an explicit commit to the datastore instead of using
        the usual functions for updating and creating stories. This is
        because the latter approach would result in a story with the
        *current* story contents schema version.

        Args:
            story_id: str. ID for the story to be created.
            owner_id: str. The user_id of the creator of the story.
            title: str. The title of the story.
            description: str. The high level description of the story.
            notes: str. A set of notes, that describe the characters,
                main storyline, and setting.
            language_code: str. The ISO 639-1 code for the language this
                story is written in.
        """
        story_model = story_models.StoryModel(
            id=story_id,
            description=description,
            title=title,
            language_code=language_code,
            schema_version=1,
            notes=notes,
            story_contents=self.VERSION_1_STORY_CONTENTS_DICT
        )
        commit_message = (
            'New story created with title \'%s\'.' % title)
        story_model.commit(
            owner_id, commit_message, [{
                'cmd': story_domain.CMD_CREATE_NEW,
                'title': title
            }])

    def save_new_topic(
            self, topic_id, owner_id, name, description,
            canonical_story_ids, additional_story_ids, uncategorized_skill_ids,
            subtopics, next_subtopic_id,
            language_code=constants.DEFAULT_LANGUAGE_CODE):
        """Creates an Oppia Topic and saves it.

        Args:
            topic_id: str. ID for the topic to be created.
            owner_id: str. The user_id of the creator of the topic.
            name: str. The name of the topic.
            description: str. The desscription of the topic.
            canonical_story_ids: list(str). The list of ids of canonical stories
                that are part of the topic.
            additional_story_ids: list(str). The list of ids of additional
                stories that are part of the topic.
            uncategorized_skill_ids: list(str). The list of ids of skills that
                are not part of any subtopic.
            subtopics: list(Subtopic). The different subtopics that are part of
                this topic.
            next_subtopic_id: int. The id for the next subtopic.
            language_code: str. The ISO 639-1 code for the language this
                topic is written in.

        Returns:
            Topic. A newly-created topic.
        """
        topic = topic_domain.Topic(
            topic_id, name, description, canonical_story_ids,
            additional_story_ids, uncategorized_skill_ids, subtopics,
            feconf.CURRENT_SUBTOPIC_SCHEMA_VERSION, next_subtopic_id,
            language_code, 0
        )
        topic_services.save_new_topic(owner_id, topic)
        return topic

    def save_new_topic_with_subtopic_schema_v1(
            self, topic_id, owner_id, name, canonical_name, description,
            canonical_story_ids, additional_story_ids, uncategorized_skill_ids,
            next_subtopic_id, language_code=constants.DEFAULT_LANGUAGE_CODE):
        """Saves a new topic with a default version 1 subtopic
        data dictionary.

        This function should only be used for creating topics in tests
        involving migration of datastore topics that use an old subtopic
        schema version.

        Note that it makes an explicit commit to the datastore instead of using
        the usual functions for updating and creating topics. This is
        because the latter approach would result in a topic with the
        *current* subtopic schema version.

        Args:
            topic_id: str. ID for the topic to be created.
            owner_id: str. The user_id of the creator of the topic.
            name: str. The name of the topic.
            canonical_name: str. The canonical name (lowercase) of the topic.
            description: str. The desscription of the topic.
            canonical_story_ids: list(str). The list of ids of canonical stories
                that are part of the topic.
            additional_story_ids: list(str). The list of ids of additional
                stories that are part of the topic.
            uncategorized_skill_ids: list(str). The list of ids of skills that
                are not part of any subtopic.
            next_subtopic_id: int. The id for the next subtopic.
            language_code: str. The ISO 639-1 code for the language this
                topic is written in.
        """
        topic_model = topic_models.TopicModel(
            id=topic_id,
            name=name,
            canonical_name=canonical_name,
            description=description,
            language_code=language_code,
            canonical_story_ids=canonical_story_ids,
            additional_story_ids=additional_story_ids,
            uncategorized_skill_ids=uncategorized_skill_ids,
            subtopic_schema_version=1,
            next_subtopic_id=next_subtopic_id,
            subtopics=[self.VERSION_1_SUBTOPIC_DICT]
        )
        commit_message = (
            'New topic created with name \'%s\'.' % name)
        topic_model.commit(
            owner_id, commit_message, [{
                'cmd': topic_domain.CMD_CREATE_NEW,
                'name': name
            }])

    def save_new_question(
            self, question_id, owner_id, question_state_data,
            language_code=constants.DEFAULT_LANGUAGE_CODE):
        """Creates an Oppia Question and saves it.

        Args:
            question_id: str. ID for the question to be created.
            owner_id: str. The id of the user creating the question.
            question_state_data: State. The state data for the question.
            language_code: str. The ISO 639-1 code for the language this
                question is written in.

        Returns:
            Question. A newly-created question.
        """
        question = question_domain.Question(
            question_id, question_state_data,
            feconf.CURRENT_STATES_SCHEMA_VERSION, language_code, 0)
        question_services.add_question(owner_id, question)
        return question

    def save_new_question_with_state_data_schema_v27(
            self, question_id, owner_id,
            language_code=constants.DEFAULT_LANGUAGE_CODE):
        """Saves a new default question with a default version 27 state
        data dictionary.

        This function should only be used for creating questions in tests
        involving migration of datastore questions that use an old state
        data schema version.

        Note that it makes an explicit commit to the datastore instead of using
        the usual functions for updating and creating questions. This is
        because the latter approach would result in an question with the
        *current* state data schema version.

        Args:
            question_id: str. ID for the question to be created.
            owner_id: str. The id of the user creating the question.
            language_code: str. The ISO 639-1 code for the language this
                question is written in.
        """
        question_services.create_new_question_rights(question_id, owner_id)
        question_model = question_models.QuestionModel(
            id=question_id,
            question_state_data=self.VERSION_27_STATE_DICT,
            language_code=language_code,
            version=1,
            question_state_schema_version=27
        )
        question_model.commit(
            owner_id, 'New question created',
            [{'cmd': question_domain.CMD_CREATE_NEW}])

    def save_new_skill(
            self, skill_id, owner_id,
            description, misconceptions=None, skill_contents=None,
            language_code=constants.DEFAULT_LANGUAGE_CODE):
        """Creates an Oppia Skill and saves it.

        Args:
            skill_id: str. ID for the skill to be created.
            owner_id: str. The user_id of the creator of the skill.
            description: str. The description of the skill.
            misconceptions: list(Misconception). A list of Misconception objects
                that contains the various misconceptions of the skill.
            skill_contents: SkillContents. A SkillContents object containing the
                explanation and examples of the skill.
            language_code: str. The ISO 639-1 code for the language this
                skill is written in.

        Returns:
            Skill. A newly-created skill.
        """
        skill = skill_domain.Skill.create_default_skill(skill_id, description)
        if misconceptions:
            skill.misconceptions = misconceptions
        if skill_contents:
            skill.skill_contents = skill_contents
        skill.language_code = language_code
        skill.version = 0
        skill_services.save_new_skill(owner_id, skill)
        return skill

    def save_new_skill_with_story_and_skill_contents_schema_version(
            self, skill_id, owner_id,
            description, next_misconception_id, misconceptions=None,
            skill_contents=None, misconceptions_schema_version=1,
            skill_contents_schema_version=1,
            language_code=constants.DEFAULT_LANGUAGE_CODE):
        """Saves a new default skill with a default version 1 misconceptions
        and skill contents.

        This function should only be used for creating skills in tests
        involving migration of datastore skills that use an old
        schema version.

        Note that it makes an explicit commit to the datastore instead of using
        the usual functions for updating and creating skills. This is
        because the latter approach would result in a skill with the
        *current* schema version.

        Args:
            skill_id: str. ID for the skill to be created.
            owner_id: str. The user_id of the creator of the skill.
            description: str. The description of the skill.
            next_misconception_id: int. The misconception id to be used by
                the next misconception added.
            misconceptions: list(Misconception.to_dict()). The list
                of misconception dicts associated with the skill.
            skill_contents: SkillContents.to_dict(). A SkillContents dict
                containing the explanation and examples of the skill.
            misconceptions_schema_version: int. The schema version for the
                misconceptions object.
            skill_contents_schema_version: int. The schema version for the
                skill_contents object.
            language_code: str. The ISO 639-1 code for the language this
                skill is written in.
        """
        skill_services.create_new_skill_rights(skill_id, owner_id)
        skill_model = skill_models.SkillModel(
            id=skill_id,
            description=description,
            language_code=language_code,
            misconceptions=misconceptions,
            skill_contents=skill_contents,
            next_misconception_id=next_misconception_id,
            misconceptions_schema_version=misconceptions_schema_version,
            skill_contents_schema_version=skill_contents_schema_version,
            superseding_skill_id=None,
            all_questions_merged=False
        )
        skill_model.commit(
            owner_id, 'New skill created.',
            [{'cmd': skill_domain.CMD_CREATE_NEW}])

    def get_updated_param_dict(
            self, param_dict, param_changes, exp_param_specs):
        """Updates a param dict using the given list of param_changes.

        Note that the list of parameter changes is ordered. Parameter
        changes later in the list may depend on parameter changes that have
        been set earlier in the same list.
        """
        new_param_dict = copy.deepcopy(param_dict)
        for pc in param_changes:
            try:
                obj_type = exp_param_specs[pc.name].obj_type
            except:
                raise Exception('Parameter %s not found' % pc.name)
            new_param_dict[pc.name] = pc.get_normalized_value(
                obj_type, new_param_dict)
        return new_param_dict

    def get_static_asset_filepath(self):
        """Returns filepath for referencing static files on disk.
        examples: '' or 'build/'.
        """
        filepath = ''
        if not constants.DEV_MODE:
            filepath = os.path.join('build')

        return filepath

    def get_static_asset_url(self, asset_suffix):
        """Returns the relative path for the asset, appending it to the
        corresponding cache slug. asset_suffix should have a leading
        slash.
        """
        return '/assets%s%s' % (utils.get_asset_dir_prefix(), asset_suffix)

    @contextlib.contextmanager
    def swap(self, obj, attr, newvalue):
        """Swap an object's attribute value within the context of a
        'with' statement. The object can be anything that supports
        getattr and setattr, such as class instances, modules, ...

        Example usage:

            import math
            with self.swap(math, 'sqrt', lambda x: 42):
                print math.sqrt(16.0)  # prints 42
            print math.sqrt(16.0)  # prints 4 as expected.

        Note that this does not work directly for classmethods. In this case,
        you will need to import the 'types' module, as follows:

            import types
            with self.swap(
                SomePythonClass, 'some_classmethod',
                types.MethodType(new_classmethod, SomePythonClass)):

        NOTE: self.swap and other context managers that are created using
        contextlib.contextmanager use generators that yield exactly once. This
        means that you can only use them once after construction, otherwise,
        the generator will immediately raise StopIteration, and contextlib will
        raise a RuntimeError.
        """
        original = getattr(obj, attr)
        setattr(obj, attr, newvalue)
        try:
            yield
        finally:
            setattr(obj, attr, original)


class AppEngineTestBase(TestBase):
    """Base class for tests requiring App Engine services."""

    def _delete_all_models(self):
        """Deletes all models from the NDB datastore."""
        from google.appengine.ext import ndb
        ndb.delete_multi(ndb.Query().iter(keys_only=True))

    def setUp(self):
        empty_environ()

        from google.appengine.datastore import datastore_stub_util
        from google.appengine.ext import testbed

        self.testbed = testbed.Testbed()
        self.testbed.activate()

        # Configure datastore policy to emulate instantaneously and globally
        # consistent HRD.
        policy = datastore_stub_util.PseudoRandomHRConsistencyPolicy(
            probability=1)

        # Declare any relevant App Engine service stubs here.
        self.testbed.init_user_stub()
        self.testbed.init_app_identity_stub()
        self.testbed.init_memcache_stub()
        self.testbed.init_datastore_v3_stub(consistency_policy=policy)
        self.testbed.init_urlfetch_stub()
        self.testbed.init_files_stub()
        self.testbed.init_blobstore_stub()
        self.testbed.init_search_stub()

        # The root path tells the testbed where to find the queue.yaml file.
        self.testbed.init_taskqueue_stub(root_path=os.getcwd())
        self.taskqueue_stub = self.testbed.get_stub(
            testbed.TASKQUEUE_SERVICE_NAME)

        self.testbed.init_mail_stub()
        self.mail_stub = self.testbed.get_stub(testbed.MAIL_SERVICE_NAME)

        # Set up the app to be tested.
        self.testapp = webtest.TestApp(main.app)

        self.signup_superadmin_user()

    def tearDown(self):
        self.logout()
        self._delete_all_models()
        self.testbed.deactivate()

    def _get_all_queue_names(self):
        """Returns all the queue names.

        Returns:
            list(str). All the queue names.
        """
        return [q['name'] for q in self.taskqueue_stub.GetQueues()]

    @contextlib.contextmanager
    def urlfetch_mock(
            self, content='', status_code=200, headers=None):
        """Enables the custom urlfetch mock (URLFetchServiceMock) within the
        context of a 'with' statement.

        This mock is currently used for signup to prevent external HTTP
        requests to fetch the Gravatar profile picture for new users while the
        backend tests are being run.

        Args:
            content: str. Response content or body.
            status_code: int. Response status code.
            headers: dict. The headers in subsequent calls to the
                urlfetch mock. The keys of this dict are strings that represent
                the header name and the value represents corresponding value of
                that header.

        Yields:
            None.
        """
        if headers is None:
            response_headers = {}
        else:
            response_headers = headers
        self.testbed.init_urlfetch_stub(enable=False)
        urlfetch_mock = URLFetchServiceMock()
        apiproxy_stub_map.apiproxy.RegisterStub('urlfetch', urlfetch_mock)
        urlfetch_mock.set_return_values(
            content=content, status_code=status_code, headers=response_headers)
        try:
            yield
        finally:
            # Disables the custom mock.
            self.testbed.init_urlfetch_stub(enable=False)
            # Enables the testbed urlfetch mock.
            self.testbed.init_urlfetch_stub()

    def count_jobs_in_taskqueue(self, queue_name):
        """Counts the jobs in the given queue."""
        return len(self.get_pending_tasks(queue_name=queue_name))

    def get_pending_tasks(self, queue_name=None):
        """Returns the jobs in the given queue. If queue_name is None, defaults
        to returning the jobs in all available queues.
        """
        if queue_name is not None:
            return self.taskqueue_stub.get_filtered_tasks(
                queue_names=[queue_name])
        else:
            return self.taskqueue_stub.get_filtered_tasks()

    def process_and_flush_pending_tasks(self, queue_name=None):
        """Runs and flushes pending tasks. If queue_name is None, does so for
        all queues; otherwise, this only runs and flushes tasks for the
        specified queue.

        For more information on self.taskqueue_stub see

            https://code.google.com/p/googleappengine/source/browse/trunk/python/google/appengine/api/taskqueue/taskqueue_stub.py
        """
        queue_names = (
            [queue_name] if queue_name else self._get_all_queue_names())

        tasks = self.taskqueue_stub.get_filtered_tasks(queue_names=queue_names)
        for queue in queue_names:
            self.taskqueue_stub.FlushQueue(queue)

        while tasks:
            for task in tasks:
                if task.url == '/_ah/queue/deferred':
                    from google.appengine.ext import deferred
                    deferred.run(task.payload)
                else:
                    # All other tasks are expected to be mapreduce ones, or
                    # Oppia-taskqueue-related ones.
                    headers = {
                        key: str(val) for key, val in task.headers.iteritems()
                    }
                    headers['Content-Length'] = str(len(task.payload or ''))

                    app = (
                        webtest.TestApp(main_taskqueue.app)
                        if task.url.startswith('/task')
                        else self.testapp)
                    response = app.post(
                        url=str(task.url), params=(task.payload or ''),
                        headers=headers)
                    if response.status_code != 200:
                        raise RuntimeError(
                            'MapReduce task to URL %s failed' % task.url)

            tasks = self.taskqueue_stub.get_filtered_tasks(
                queue_names=queue_names)
            for queue in queue_names:
                self.taskqueue_stub.FlushQueue(queue)

    def _create_valid_question_data(self, default_dest_state_name):
        """Creates a valid question_data dict.

        Args:
            default_dest_state_name: str. The default destination state.

        Returns:
            dict. The default question_data dict.
        """
        state = state_domain.State.create_default_state(
            default_dest_state_name, is_initial_state=True)
        state.interaction.id = 'TextInput'
        solution_dict = {
            'answer_is_exclusive': False,
            'correct_answer': 'Solution',
            'explanation': {
                'content_id': 'solution',
                'html': 'This is a solution.'
            }
        }
        hints_list = [{
            'hint_content': {
                'content_id': 'hint_1',
                'html': '<p>This is a hint.</p>'
            }
        }]
        state.update_interaction_solution(solution_dict)
        state.update_interaction_hints(hints_list)
        state.interaction.customization_args = {
            'placeholder': 'Enter text here',
            'rows': 1
        }
        state.interaction.default_outcome.labelled_as_correct = True
        state.interaction.default_outcome.dest = None
        return state


GenericTestBase = AppEngineTestBase


class FunctionWrapper(object):
    """A utility for making function wrappers. Create a subclass and override
    any or both of the pre_call_hook and post_call_hook methods. See these
    methods for more info.
    """

    def __init__(self, func):
        """Creates a new FunctionWrapper instance.

        Args:
            func: a callable, or data descriptor. If it's a descriptor, its
                __get__ should return a bound method. For example, func can be
                a function, a method, a static or class method, but not a
                @property.
        """
        self._func = func
        self._instance = None

    def __call__(self, *args, **kwargs):
        """Overrides the call method for the function to call pre_call_hook
        method which would be called before the function is executed and
        post_call_hook which would be called after the function is executed.
        """
        if self._instance is not None:
            args = [self._instance] + list(args)

        args_dict = inspect.getcallargs(self._func, *args, **kwargs)

        self.pre_call_hook(args_dict)

        result = self._func(*args, **kwargs)

        self.post_call_hook(args_dict, result)

        return result

    def __get__(self, instance, owner):
        # We have to implement __get__ because otherwise, we don't have a
        # chance to bind to the instance self._func was bound to. See the
        # following SO answer: https://stackoverflow.com/a/22555978/675311
        self._instance = instance
        return self

    def pre_call_hook(self, args):
        """Override this to do tasks that should be executed before the
        actual function call.

        Args:
            args: list(*). Set of arguments that the function accepts.
        """
        pass

    def post_call_hook(self, args, result):
        """Override this to do tasks that should be executed after the
        actual function call.

        Args:
            args: list(*). Set of arguments that the function accepts.
            result: *. Result returned from the function.
        """
        pass


class CallCounter(FunctionWrapper):
    """A function wrapper that keeps track of how often the function is called.
    Note that the counter is incremented before each call, so it is also
    increased when the function raises an exception.
    """

    def __init__(self, f):
        """Counts the number of times the given function has been called.
        See FunctionWrapper for arguments.
        """
        super(CallCounter, self).__init__(f)
        self._times_called = 0

    @property
    def times_called(self):
        """Property that returns the number of times the wrapped function has
        been called.

        Returns:
            int. The number of times the wrapped function has been called.
        """
        return self._times_called

    def pre_call_hook(self, args):
        """Method that is called before each function call to increment the
        counter tracking the number of times a function is called. This
        will also be called even when the function raises an exception.

        Args:
            args: list(*). Set of arguments that the function accepts.
        """
        self._times_called += 1


class FailingFunction(FunctionWrapper):
    """A function wrapper that makes a function fail, raising a given
    exception. It can be set to succeed after a given number of calls.
    """

    INFINITY = 'infinity'

    def __init__(self, f, exception, num_tries_before_success):
        """Create a new Failing function.

        Args:
            f: func. See FunctionWrapper.
            exception: Exception. The exception to be raised.
            num_tries_before_success: int. The number of times to raise an
                exception, before a call succeeds. If this is 0, all calls will
                succeed, if it is FailingFunction. INFINITY, all calls will
                fail.
        """
        super(FailingFunction, self).__init__(f)
        self._exception = exception
        self._num_tries_before_success = num_tries_before_success
        self._always_fail = (
            self._num_tries_before_success == FailingFunction.INFINITY)
        self._times_called = 0

        if not (self._num_tries_before_success >= 0 or self._always_fail):
            raise ValueError(
                'num_tries_before_success should either be an'
                'integer greater than or equal to 0,'
                'or FailingFunction.INFINITY')

    def pre_call_hook(self, args):
        """Method that is called each time before the actual function call
        to check if the exception is to be raised based on the number of
        tries before success.

        Args:
            args: list(*). Set of arguments this function accepts.
        """
        self._times_called += 1
        call_should_fail = (
            self._num_tries_before_success >= self._times_called)
        if call_should_fail or self._always_fail:
            raise self._exception<|MERGE_RESOLUTION|>--- conflicted
+++ resolved
@@ -189,19 +189,12 @@
             u'solution': {}
         },
         'written_translations': {
-<<<<<<< HEAD
-            u'content': {},
-            u'default_outcome': {},
-            u'hint_1': {},
-            u'solution': {}
-=======
             'translations_mapping': {
                 u'content': {},
                 u'default_outcome': {},
                 u'hint_1': {},
                 u'solution': {}
             }
->>>>>>> f8b4c6a5
         },
         'interaction': {
             'solution': {
@@ -373,14 +366,9 @@
       solution: null
     param_changes: []
     written_translations:
-<<<<<<< HEAD
-      content: {}
-      default_outcome: {}
-=======
       translations_mapping:
         content: {}
         default_outcome: {}
->>>>>>> f8b4c6a5
   New state:
     classifier_model_id: null
     content:
@@ -407,14 +395,9 @@
       solution: null
     param_changes: []
     written_translations:
-<<<<<<< HEAD
-      content: {}
-      default_outcome: {}
-=======
       translations_mapping:
         content: {}
         default_outcome: {}
->>>>>>> f8b4c6a5
 states_schema_version: %d
 tags: []
 title: Title
