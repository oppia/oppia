# coding: utf-8
#
# Copyright 2014 The Oppia Authors. All Rights Reserved.
#
# Licensed under the Apache License, Version 2.0 (the "License");
# you may not use this file except in compliance with the License.
# You may obtain a copy of the License at
#
#      http://www.apache.org/licenses/LICENSE-2.0
#
# Unless required by applicable law or agreed to in writing, software
# distributed under the License is distributed on an "AS-IS" BASIS,
# WITHOUT WARRANTIES OR CONDITIONS OF ANY KIND, either express or implied.
# See the License for the specific language governing permissions and
# limitations under the License.

"""Common utilities for test classes."""

import contextlib
import copy
import inspect
import json
import os
import re
import unittest

import webtest

from core.domain import collection_domain
from core.domain import collection_services
from core.domain import config_domain
from core.domain import exp_domain
from core.domain import exp_services
from core.domain import rule_domain
from core.domain import rights_manager
from core.platform import models
import feconf
import jinja_utils
import main
import utils

(exp_models,) = models.Registry.import_models([models.NAMES.exploration])
current_user_services = models.Registry.import_current_user_services()

CSRF_REGEX = (
    r'csrf_token: JSON\.parse\(\'\\\"([A-Za-z0-9/=_-]+)\\\"\'\)')
# Prefix to append to all lines printed by tests to the console.
LOG_LINE_PREFIX = 'LOG_INFO_TEST: '


def empty_environ():
    os.environ['AUTH_DOMAIN'] = 'example.com'
    os.environ['SERVER_NAME'] = 'localhost'
    os.environ['HTTP_HOST'] = 'localhost'
    os.environ['SERVER_PORT'] = '8080'
    os.environ['USER_EMAIL'] = ''
    os.environ['USER_ID'] = ''
    os.environ['USER_IS_ADMIN'] = '0'
    os.environ['DEFAULT_VERSION_HOSTNAME'] = '%s:%s' % (
        os.environ['HTTP_HOST'], os.environ['SERVER_PORT'])


class TestBase(unittest.TestCase):
    """Base class for all tests."""

    maxDiff = 2500

    # This is the value that gets returned by default when
    # app_identity.get_application_id() is called during tests.
    EXPECTED_TEST_APP_ID = 'testbed-test'

    # A test unicode string.
    UNICODE_TEST_STRING = u'unicode ¡马!'

    # Dummy strings representing user attributes. Note that it is up to the
    # individual test to actually register these users as editors, admins, etc.
    ADMIN_EMAIL = 'admin@example.com'
    # Usernames containing the string 'admin' are reserved, so we use 'adm'
    # instead.
    ADMIN_USERNAME = 'adm'
    MODERATOR_EMAIL = 'moderator@example.com'
    MODERATOR_USERNAME = 'moderator'
    OWNER_EMAIL = 'owner@example.com'
    OWNER_USERNAME = 'owner'
    EDITOR_EMAIL = 'editor@example.com'
    EDITOR_USERNAME = 'editor'
    VIEWER_EMAIL = 'viewer@example.com'
    VIEWER_USERNAME = 'viewer'
    NEW_USER_EMAIL = 'new.user@example.com'
    NEW_USER_USERNAME = 'newuser'
    DEFAULT_END_STATE_NAME = 'End'

    VERSION_0_STATES_DICT = {
        feconf.DEFAULT_INIT_STATE_NAME: {
            'content': [{'type': 'text', 'value': ''}],
            'param_changes': [],
            'interaction': {
                'customization_args': {},
                'id': 'Continue',
                'handlers': [{
                    'name': 'submit',
                    'rule_specs': [{
                        'dest': 'END',
                        'feedback': [],
                        'param_changes': [],
                        'definition': {'rule_type': 'default'}
                    }]
                }]
            }
        }
    }

    def _get_unicode_test_string(self, suffix):
        return '%s%s' % (self.UNICODE_TEST_STRING, suffix)

    def setUp(self):
        raise NotImplementedError

    def tearDown(self):
        raise NotImplementedError

    def assertFuzzyTrue(self, value):  # pylint: disable=invalid-name
        self.assertEqual(value, rule_domain.CERTAIN_TRUE_VALUE)
        self.assertTrue(isinstance(value, float))

    def assertFuzzyFalse(self, value):  # pylint: disable=invalid-name
        self.assertEqual(value, rule_domain.CERTAIN_FALSE_VALUE)
        self.assertTrue(isinstance(value, float))

    def _assert_validation_error(self, item, error_substring):
        """Checks that the given item passes default validation."""
        with self.assertRaisesRegexp(utils.ValidationError, error_substring):
            item.validate()

    def signup_superadmin_user(self):
        """Signs up a superadmin user. Should be called at the end of setUp().
        """
        self.signup('tmpsuperadmin@example.com', 'tmpsuperadm1n')

    def log_line(self, line):
        """Print the line with a prefix that can be identified by the
        script that calls the test.
        """
        print '%s%s' % (LOG_LINE_PREFIX, line)

    def _delete_all_models(self):
        raise NotImplementedError

    def _stash_current_user_env(self):
        """Stashes the current user-specific env variables for later retrieval.

        Developers: please don't use this method outside this class -- it makes
        the individual tests harder to follow.
        """
        self.stashed_user_env = {  # pylint: disable=attribute-defined-outside-init
            'USER_EMAIL': os.environ['USER_EMAIL'],
            'USER_ID': os.environ['USER_ID'],
            'USER_IS_ADMIN': os.environ['USER_IS_ADMIN']
        }

    def _restore_stashed_user_env(self):
        """Restores a stashed set of user-specific env variables.

        Developers: please don't use this method outside this class -- it makes
        the individual tests harder to follow.
        """
        if not self.stashed_user_env:
            raise Exception('No stashed user env to restore.')

        for key in self.stashed_user_env:
            os.environ[key] = self.stashed_user_env[key]

        self.stashed_user_env = None  # pylint: disable=attribute-defined-outside-init

    def login(self, email, is_super_admin=False):
        os.environ['USER_EMAIL'] = email
        os.environ['USER_ID'] = self.get_user_id_from_email(email)
        os.environ['USER_IS_ADMIN'] = '1' if is_super_admin else '0'

    def logout(self):
        os.environ['USER_EMAIL'] = ''
        os.environ['USER_ID'] = ''
        os.environ['USER_IS_ADMIN'] = '0'

    def shortDescription(self):
        """Additional information logged during unit test invocation."""
        # Suppress default logging of docstrings.
        return None

    def get_expected_login_url(self, slug):
        """Returns the expected login URL."""
        return current_user_services.create_login_url(slug)

    def get_expected_logout_url(self, slug):
        """Returns the expected logout URL."""
        return current_user_services.create_logout_url(slug)

    def _parse_json_response(self, json_response, expect_errors=False):
        """Convert a JSON server response to an object (such as a dict)."""
        if not expect_errors:
            self.assertEqual(json_response.status_int, 200)

        self.assertEqual(
            json_response.content_type, 'application/javascript')
        self.assertTrue(json_response.body.startswith(feconf.XSSI_PREFIX))

        return json.loads(json_response.body[len(feconf.XSSI_PREFIX):])

    def get_json(self, url):
        """Get a JSON response, transformed to a Python object. This method
        does not support calling testapp.get() with errors expected in response
        because testapp.get() in that case does not return a JSON object."""
        json_response = self.testapp.get(url)
        self.assertEqual(json_response.status_int, 200)
        return self._parse_json_response(json_response, expect_errors=False)

    def post_json(self, url, payload, csrf_token=None, expect_errors=False,
                  expected_status_int=200, upload_files=None):
        """Post an object to the server by JSON; return the received object."""
        data = {'payload': json.dumps(payload)}
        if csrf_token:
            data['csrf_token'] = csrf_token

        json_response = self.testapp.post(
            str(url), data, expect_errors=expect_errors,
            upload_files=upload_files)

        self.assertEqual(json_response.status_int, expected_status_int)
        return self._parse_json_response(
            json_response, expect_errors=expect_errors)

    def put_json(self, url, payload, csrf_token=None, expect_errors=False,
                 expected_status_int=200):
        """Put an object to the server by JSON; return the received object."""
        data = {'payload': json.dumps(payload)}
        if csrf_token:
            data['csrf_token'] = csrf_token

        json_response = self.testapp.put(
            str(url), data, expect_errors=expect_errors)

        self.assertEqual(json_response.status_int, expected_status_int)
        return self._parse_json_response(
            json_response, expect_errors=expect_errors)

    def get_csrf_token_from_response(self, response):
        """Retrieve the CSRF token from a GET response."""
        return re.search(CSRF_REGEX, response.body).group(1)

    def signup(self, email, username):
        """Complete the signup process for the user with the given username."""
        self.login(email)

        response = self.testapp.get(feconf.SIGNUP_URL)
        self.assertEqual(response.status_int, 200)
        csrf_token = self.get_csrf_token_from_response(response)
        response = self.testapp.post(feconf.SIGNUP_DATA_URL, {
            'csrf_token': csrf_token,
            'payload': json.dumps({
                'username': username,
                'agreed_to_terms': True
            })
        })
        self.assertEqual(response.status_int, 200)

        self.logout()

    def set_config_property(self, config_obj, new_config_value):
        """Sets a given configuration object's value to the new value specified
        using a POST request.
        """
        self._stash_current_user_env()

        self.login('tmpsuperadmin@example.com', is_super_admin=True)
        response = self.testapp.get('/admin')
        csrf_token = self.get_csrf_token_from_response(response)
        self.post_json('/adminhandler', {
            'action': 'save_config_properties',
            'new_config_property_values': {
                config_obj.name: new_config_value,
            }
        }, csrf_token)
        self.logout()

        self._restore_stashed_user_env()

<<<<<<< HEAD
    def set_admins(self, admin_emails):
        """Set the ADMIN_EMAILS property."""
        self.set_config_property(config_domain.ADMIN_EMAILS, admin_emails)

    def set_moderators(self, moderator_emails):
        """Set the MODERATOR_EMAILS property."""
        self.set_config_property(
            config_domain.MODERATOR_EMAILS, moderator_emails)
=======
    def set_admins(self, admin_usernames):
        """Set the ADMIN_USERNAMES property."""
        self.set_config_property(
            config_domain.ADMIN_USERNAMES, admin_usernames)

    def set_moderators(self, moderator_usernames):
        """Set the MODERATOR_USERNAMES property."""
        self.set_config_property(
            config_domain.MODERATOR_USERNAMES, moderator_usernames)
>>>>>>> 0a681f61

    def get_current_logged_in_user_id(self):
        return os.environ['USER_ID']

    def get_user_id_from_email(self, email):
        return current_user_services.get_user_id_from_email(email)

    def save_new_default_exploration(
            self, exploration_id, owner_id, title='A title'):
        """Saves a new default exploration written by owner_id.

        Returns the exploration domain object.
        """
        exploration = exp_domain.Exploration.create_default_exploration(
            exploration_id, title, 'A category')
        exp_services.save_new_exploration(owner_id, exploration)
        return exploration

    def save_new_valid_exploration(
            self, exploration_id, owner_id, title='A title',
            category='A category', objective='An objective',
            language_code=feconf.DEFAULT_LANGUAGE_CODE,
            end_state_name=None):
        """Saves a new strictly-validated exploration.

        Returns the exploration domain object.
        """
        exploration = exp_domain.Exploration.create_default_exploration(
            exploration_id, title, category, language_code=language_code)
        exploration.states[exploration.init_state_name].update_interaction_id(
            'TextInput')
        exploration.objective = objective

        # If an end state name is provided, add terminal node with that name
        if end_state_name is not None:
            exploration.add_states([end_state_name])
            end_state = exploration.states[end_state_name]
            end_state.update_interaction_id('EndExploration')
            end_state.interaction.default_outcome = None

            # Link first state to ending state (to maintain validity)
            init_state = exploration.states[exploration.init_state_name]
            init_interaction = init_state.interaction
            init_interaction.default_outcome.dest = end_state_name

        exp_services.save_new_exploration(owner_id, exploration)
        return exploration

    def save_new_exp_with_states_schema_v0(self, exp_id, user_id, title):
        """Saves a new default exploration with a default version 0 states
        dictionary.

        This function should only be used for creating explorations in tests
        involving migration of datastore explorations that use an old states
        schema version.

        Note that it makes an explicit commit to the datastore instead of using
        the usual functions for updating and creating explorations. This is
        because the latter approach would result in an exploration with the
        *current* states schema version.
        """
        exp_model = exp_models.ExplorationModel(
            id=exp_id,
            category='category',
            title=title,
            objective='Old objective',
            language_code='en',
            tags=[],
            blurb='',
            author_notes='',
            skin_customizations={'panels_contents': {}},
            states_schema_version=0,
            init_state_name=feconf.DEFAULT_INIT_STATE_NAME,
            states=self.VERSION_0_STATES_DICT,
            param_specs={},
            param_changes=[]
        )
        rights_manager.create_new_exploration_rights(exp_id, user_id)

        commit_message = 'New exploration created with title \'%s\'.' % title
        exp_model.commit(user_id, commit_message, [{
            'cmd': 'create_new',
            'title': 'title',
            'category': 'category',
        }])

    def save_new_default_collection(
            self, collection_id, owner_id, title='A title',
            category='A category', objective='An objective'):
        """Saves a new default collection written by owner_id.

        Returns the collection domain object.
        """
        collection = collection_domain.Collection.create_default_collection(
            collection_id, title, category, objective)
        collection_services.save_new_collection(owner_id, collection)
        return collection

    def save_new_valid_collection(
            self, collection_id, owner_id, title='A title',
            category='A category', objective='An objective',
            exploration_id='an_exploration_id',
            end_state_name=DEFAULT_END_STATE_NAME):
        collection = collection_domain.Collection.create_default_collection(
            collection_id, title, category, objective=objective)
        collection.add_node(
            self.save_new_valid_exploration(
                exploration_id, owner_id, title, category, objective,
                end_state_name=end_state_name).id)

        collection_services.save_new_collection(owner_id, collection)
        return collection

    def get_updated_param_dict(
            self, param_dict, param_changes, exp_param_specs):
        """Updates a param dict using the given list of param_changes.

        Note that the list of parameter changes is ordered. Parameter
        changes later in the list may depend on parameter changes that have
        been set earlier in the same list.
        """
        new_param_dict = copy.deepcopy(param_dict)
        for pc in param_changes:
            try:
                obj_type = exp_param_specs[pc.name].obj_type
            except:
                raise Exception('Parameter %s not found' % pc.name)
            new_param_dict[pc.name] = pc.get_normalized_value(
                obj_type, new_param_dict)
        return new_param_dict

    def submit_answer(
            self, exploration_id, state_name, answer,
            params=None, unused_exploration_version=None):
        """Submits an answer as an exploration player and returns the
        corresponding dict. This function has strong parallels to code in
        PlayerServices.js which has the non-test code to perform the same
        functionality. This is replicated here so backend tests may utilize the
        functionality of PlayerServices.js without being able to access it.

        TODO(bhenning): Replicate this in an end-to-end Protractor test to
        protect against code skew here.
        """
        if params is None:
            params = {}

        exploration = exp_services.get_exploration_by_id(exploration_id)

        # First, the answer must be classified.
        classify_result = self.post_json(
            '/explorehandler/classify/%s' % exploration_id, {
                'old_state': exploration.states[state_name].to_dict(),
                'params': params,
                'answer': answer
            }
        )

        # Next, ensure the submission is recorded.
        self.post_json(
            '/explorehandler/answer_submitted_event/%s' % exploration_id, {
                'answer': answer,
                'params': params,
                'version': exploration.version,
                'old_state_name': state_name,
                'answer_group_index': classify_result['answer_group_index'],
                'rule_spec_index': classify_result['rule_spec_index']
            }
        )

        # Now the next state's data must be calculated.
        outcome = classify_result['outcome']
        new_state = exploration.states[outcome['dest']]
        params['answer'] = answer
        new_params = self.get_updated_param_dict(
            params, new_state.param_changes, exploration.param_specs)

        return {
            'feedback_html': jinja_utils.parse_string(
                utils.get_random_choice(outcome['feedback'])
                if outcome['feedback'] else '', params),
            'question_html': new_state.content[0].to_html(new_params),
            'state_name': outcome['dest']
        }

    @contextlib.contextmanager
    def swap(self, obj, attr, newvalue):
        """Swap an object's attribute value within the context of a
        'with' statement. The object can be anything that supports
        getattr and setattr, such as class instances, modules, ...

        Example usage:

            import math
            with self.swap(math, 'sqrt', lambda x: 42):
                print math.sqrt(16.0)  # prints 42
            print math.sqrt(16.0)  # prints 4 as expected.

        Note that this does not work directly for classmethods. In this case,
        you will need to import the 'types' module, as follows:

            import types
            with self.swap(
                SomePythonClass, 'some_classmethod',
                types.MethodType(new_classmethod, SomePythonClass)):

        NOTE: self.swap and other context managers that are created using
        contextlib.contextmanager use generators that yield exactly once. This
        means that you can only use them once after construction, otherwise,
        the generator will immediately raise StopIteration, and contextlib will
        raise a RuntimeError.
        """
        original = getattr(obj, attr)
        setattr(obj, attr, newvalue)
        try:
            yield
        finally:
            setattr(obj, attr, original)


class AppEngineTestBase(TestBase):
    """Base class for tests requiring App Engine services."""

    def _delete_all_models(self):
        from google.appengine.ext import ndb
        ndb.delete_multi(ndb.Query().iter(keys_only=True))

    def setUp(self):
        empty_environ()

        from google.appengine.datastore import datastore_stub_util
        from google.appengine.ext import testbed

        self.testbed = testbed.Testbed()
        self.testbed.activate()

        # Configure datastore policy to emulate instantaneously and globally
        # consistent HRD.
        policy = datastore_stub_util.PseudoRandomHRConsistencyPolicy(
            probability=1)

        # Declare any relevant App Engine service stubs here.
        self.testbed.init_user_stub()
        self.testbed.init_app_identity_stub()
        self.testbed.init_memcache_stub()
        self.testbed.init_datastore_v3_stub(consistency_policy=policy)
        self.testbed.init_urlfetch_stub()
        self.testbed.init_files_stub()
        self.testbed.init_blobstore_stub()
        self.testbed.init_search_stub()

        # The root path tells the testbed where to find the queue.yaml file.
        self.testbed.init_taskqueue_stub(root_path=os.getcwd())
        self.taskqueue_stub = self.testbed.get_stub(
            testbed.TASKQUEUE_SERVICE_NAME)

        self.testbed.init_mail_stub()
        self.mail_stub = self.testbed.get_stub(testbed.MAIL_SERVICE_NAME)

        # Set up the app to be tested.
        self.testapp = webtest.TestApp(main.app)

        self.signup_superadmin_user()

    def tearDown(self):
        self.logout()
        self._delete_all_models()
        self.testbed.deactivate()

    def _get_all_queue_names(self):
        return [q['name'] for q in self.taskqueue_stub.GetQueues()]

    def count_jobs_in_taskqueue(self, queue_name=None):
        """Counts the jobs in the given queue. If queue_name is None,
        defaults to counting the jobs in all queues available.
        """
        if queue_name:
            return len(self.taskqueue_stub.get_filtered_tasks(
                queue_names=[queue_name]))
        else:
            return len(self.taskqueue_stub.get_filtered_tasks())

    def process_and_flush_pending_tasks(self, queue_name=None):
        """Runs and flushes pending tasks. If queue_name is None, does so for
        all queues; otherwise, this only runs and flushes tasks for the
        specified queue.

        For more information on self.taskqueue_stub see

            https://code.google.com/p/googleappengine/source/browse/trunk/python/google/appengine/api/taskqueue/taskqueue_stub.py
        """
        queue_names = (
            [queue_name] if queue_name else self._get_all_queue_names())

        tasks = self.taskqueue_stub.get_filtered_tasks(queue_names=queue_names)
        for queue in queue_names:
            self.taskqueue_stub.FlushQueue(queue)

        while tasks:
            for task in tasks:
                if task.url == '/_ah/queue/deferred':
                    from google.appengine.ext import deferred
                    deferred.run(task.payload)
                else:
                    # All other tasks are expected to be mapreduce ones.
                    headers = {
                        key: str(val) for key, val in task.headers.iteritems()
                    }
                    headers['Content-Length'] = str(len(task.payload or ''))
                    response = self.testapp.post(
                        url=str(task.url), params=(task.payload or ''),
                        headers=headers)
                    if response.status_code != 200:
                        raise RuntimeError(
                            'MapReduce task to URL %s failed' % task.url)

            tasks = self.taskqueue_stub.get_filtered_tasks(
                queue_names=queue_names)
            for queue in queue_names:
                self.taskqueue_stub.FlushQueue(queue)


if feconf.PLATFORM == 'gae':
    GenericTestBase = AppEngineTestBase
else:
    raise Exception('Invalid platform: expected one of [\'gae\']')


class FunctionWrapper(object):
    """A utility for making function wrappers. Create a subclass and override
    any or both of the pre_call_hook and post_call_hook methods. See these
    methods for more info.
    """

    def __init__(self, func):
        """Creates a new FunctionWrapper instance.

        args:
          - func: a callable, or data descriptor. If it's a descriptor, its
            __get__ should return a bound method. For example, func can be a
            function, a method, a static or class method, but not a @property.
        """
        self._func = func
        self._instance = None

    def __call__(self, *args, **kwargs):
        if self._instance is not None:
            args = [self._instance] + list(args)

        args_dict = inspect.getcallargs(self._func, *args, **kwargs)

        self.pre_call_hook(args_dict)

        result = self._func(*args, **kwargs)

        self.post_call_hook(args_dict, result)

        return result

    def __get__(self, instance, owner):
        # We have to implement __get__ because otherwise, we don't have a
        # chance to bind to the instance self._func was bound to. See the
        # following SO answer: https://stackoverflow.com/a/22555978/675311
        self._instance = instance
        return self

    def pre_call_hook(self, args):
        pass

    def post_call_hook(self, args, result):
        pass


class CallCounter(FunctionWrapper):
    """A function wrapper that keeps track of how often the function is called.
    Note that the counter is incremented before each call, so it is also
    increased when the function raises an exception.
    """

    def __init__(self, f):
        """Counts the number of times the given function has been called.
        See FunctionWrapper for arguments.
        """
        super(CallCounter, self).__init__(f)
        self._times_called = 0

    @property
    def times_called(self):
        return self._times_called

    def pre_call_hook(self, args):
        self._times_called += 1


class FailingFunction(FunctionWrapper):
    """A function wrapper that makes a function fail, raising a given
    exception. It can be set to succeed after a given number of calls.
    """

    INFINITY = 'infinity'

    def __init__(self, f, exception, num_tries_before_success):
        """Create a new Failing function.

        args:
          - f: see FunctionWrapper.
          - exception: the exception to be raised.
          - num_tries_before_success: the number of times to raise an
            exception, before a call succeeds. If this is 0, all calls will
            succeed, if it is FailingFunction.INFINITY, all calls will fail.
        """
        super(FailingFunction, self).__init__(f)
        self._exception = exception
        self._num_tries_before_success = num_tries_before_success
        self._always_fail = (
            self._num_tries_before_success == FailingFunction.INFINITY)
        self._times_called = 0

        if not (self._num_tries_before_success >= 0 or self._always_fail):
            raise ValueError(
                'num_tries_before_success should either be an'
                'integer greater than or equal to 0,'
                'or FailingFunction.INFINITY')

    def pre_call_hook(self, args):
        self._times_called += 1
        call_should_fail = (
            self._num_tries_before_success >= self._times_called)
        if call_should_fail or self._always_fail:
            raise self._exception<|MERGE_RESOLUTION|>--- conflicted
+++ resolved
@@ -284,16 +284,6 @@
 
         self._restore_stashed_user_env()
 
-<<<<<<< HEAD
-    def set_admins(self, admin_emails):
-        """Set the ADMIN_EMAILS property."""
-        self.set_config_property(config_domain.ADMIN_EMAILS, admin_emails)
-
-    def set_moderators(self, moderator_emails):
-        """Set the MODERATOR_EMAILS property."""
-        self.set_config_property(
-            config_domain.MODERATOR_EMAILS, moderator_emails)
-=======
     def set_admins(self, admin_usernames):
         """Set the ADMIN_USERNAMES property."""
         self.set_config_property(
@@ -303,7 +293,6 @@
         """Set the MODERATOR_USERNAMES property."""
         self.set_config_property(
             config_domain.MODERATOR_USERNAMES, moderator_usernames)
->>>>>>> 0a681f61
 
     def get_current_logged_in_user_id(self):
         return os.environ['USER_ID']
