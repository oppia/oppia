# coding: utf-8
#
# Copyright 2014 The Oppia Authors. All Rights Reserved.
#
# Licensed under the Apache License, Version 2.0 (the "License");
# you may not use this file except in compliance with the License.
# You may obtain a copy of the License at
#
#      http://www.apache.org/licenses/LICENSE-2.0
#
# Unless required by applicable law or agreed to in writing, software
# distributed under the License is distributed on an "AS-IS" BASIS,
# WITHOUT WARRANTIES OR CONDITIONS OF ANY KIND, either express or implied.
# See the License for the specific language governing permissions and
# limitations under the License.

"""Common utilities for test classes."""

from __future__ import annotations

import builtins
import collections
import contextlib
import copy
import datetime
import functools
import inspect
import itertools
import json
import logging
import os
import random
import re
import string
import unittest

from core import feconf
from core import schema_utils
from core import utils
from core.constants import constants
from core.controllers import base
from core.domain import auth_domain
from core.domain import caching_domain
from core.domain import collection_domain
from core.domain import collection_services
from core.domain import exp_domain
from core.domain import exp_fetchers
from core.domain import exp_services
from core.domain import fs_services
from core.domain import interaction_registry
from core.domain import object_registry
from core.domain import question_domain
from core.domain import question_services
from core.domain import rights_manager
from core.domain import skill_domain
from core.domain import skill_services
from core.domain import state_domain
from core.domain import story_domain
from core.domain import story_services
from core.domain import subtopic_page_domain
from core.domain import subtopic_page_services
from core.domain import topic_domain
from core.domain import translation_domain
from core.domain import topic_services
from core.domain import user_services
from core.platform import models
from core.platform.search import elastic_search_services
from core.platform.taskqueue import cloud_tasks_emulator
import main
from proto_files import text_classifier_pb2

import elasticsearch
import requests_mock
import webtest

from typing import Any, Dict, List, Mapping, Optional # isort: skip

(
    auth_models, base_models, exp_models,
    feedback_models, question_models, skill_models,
    story_models, suggestion_models, topic_models
) = models.Registry.import_models([
    models.NAMES.auth, models.NAMES.base_model, models.NAMES.exploration,
    models.NAMES.feedback, models.NAMES.question, models.NAMES.skill,
    models.NAMES.story, models.NAMES.suggestion, models.NAMES.topic
])

datastore_services = models.Registry.import_datastore_services()
storage_services = models.Registry.import_storage_services()
email_services = models.Registry.import_email_services()
memory_cache_services = models.Registry.import_cache_services()
platform_auth_services = models.Registry.import_auth_services()
platform_taskqueue_services = models.Registry.import_taskqueue_services()

# Prefix to append to all lines printed by tests to the console.
# We are using the b' prefix as all the stdouts are in bytes.
LOG_LINE_PREFIX = b'LOG_INFO_TEST: '

# List of model classes that don't have Wipeout or Takeout, related class
# methods defined because they're not used directly but only as
# base classes for the other models.
BASE_MODEL_CLASSES_WITHOUT_DATA_POLICIES = (
    'BaseCommitLogEntryModel',
    'BaseHumanMaintainedModel',
    'BaseMapReduceBatchResultsModel',
    'BaseModel',
    'BaseSnapshotContentModel',
    'BaseSnapshotMetadataModel',
    'VersionedModel',
)


def get_filepath_from_filename(filename, rootdir):
    """Returns filepath using the filename. Different files are present in
    different subdirectories in the rootdir. So, we walk through the rootdir and
    match the all the filenames with the given filename.  When a match is found
    the function returns the complete path of the filename by using
    os.path.join(root, filename).

    For example exploration-editor-page.mainpage.html is present in
    core/templates/pages/exploration-editor-page and error-page.mainpage.html
    is present in core/templates/pages/error-pages. So we walk through
    core/templates/pages and a match for exploration-editor-page.component.html
    is found in exploration-editor-page subdirectory and a match for
    error-page.directive.html is found in error-pages subdirectory.

    Args:
        filename: str. The name of the file.
        rootdir: str. The directory to search the file in.

    Returns:
        str | None. The path of the file if file is found otherwise
        None.

    Raises:
        Exception. Multiple files found with given file name.
    """
    # This is required since error files are served according to error status
    # code. The file served is error-page.mainpage.html but it is compiled and
    # stored as error-page-{status_code}.mainpage.html.  So, we need to swap the
    # name here to obtain the correct filepath.
    if filename.startswith('error-page'):
        filename = 'error-page.mainpage.html'
    matches = list(itertools.chain.from_iterable(
        (os.path.join(subdir, f) for f in filenames if f == filename)
        for subdir, _, filenames in os.walk(rootdir)))
    if len(matches) > 1:
        raise Exception('Multiple files found with name: %s' % filename)
    return matches[0] if matches else None


def mock_load_template(filename):
    """Mock for load_template function. This mock is required for backend tests
    since we do not have webpack compilation before backend tests. The folder to
    search templates is webpack_bundles which is generated after webpack
    compilation. Since this folder will be missing, load_template function will
    return an error. So, we use a mock for load_template which returns the html
    file from the source directory instead.

    Args:
        filename: str. The name of the file for which template is to be
            returned.

    Returns:
        str. The contents of the given file.
    """
    filepath = get_filepath_from_filename(
        filename, os.path.join('core', 'templates', 'pages'))
    with utils.open_file(filepath, 'r') as f:
        return f.read()


def check_image_png_or_webp(image_string):
    """Checks if the image is in png or webp format only.

    Args:
        image_string: str. Image url in base64 format.

    Returns:
        bool. Returns true if image is in WebP format.
    """
    return image_string.startswith(('data:image/png', 'data:image/webp'))


def get_storage_model_module_names():
    """Get all module names in storage."""
    # As models.NAMES is an enum, it cannot be iterated over. So we use the
    # __dict__ property which can be iterated over.
    for name in models.NAMES:
        yield name


def get_storage_model_classes():
    """Get all model classes in storage."""
    for module_name in get_storage_model_module_names():
        (module,) = models.Registry.import_models([module_name])
        for member_name, member_obj in inspect.getmembers(module):
            if inspect.isclass(member_obj):
                clazz = getattr(module, member_name)
                all_base_classes = [
                    base_class.__name__ for base_class in inspect.getmro(
                        clazz)]
                if 'Model' in all_base_classes:
                    yield clazz


def generate_random_hexa_str():
    """Generate 32 character random string that looks like hex number.

    Returns:
        str. A random string.
    """
    uppercase = 'ABCDEF'
    lowercase = 'abcdef'
    return ''.join(random.choices(uppercase + lowercase + string.digits, k=32))


class ElasticSearchStub:
    """This stub class mocks the functionality of ES in
    elastic_search_services.py.

    IMPORTANT NOTE TO DEVELOPERS: These mock functions are NOT guaranteed to
    be exact implementations of elasticsearch functionality. If the results of
    this mock and the local dev elasticsearch instance differ, the mock
    functions should be updated so that their behaviour matches what a local
    dev instance would return. (For example, this mock always has a 'version'
    of 1 in the return dict and an arbitrary '_seq_no', although the version
    number increments with every PUT in the elasticsearch Python client
    library and the '_seq_no' increments with every operation.)
    """

    _DB = {}

    def reset(self):
        """Helper method that clears the mock database."""
        self._DB.clear()

    def _generate_index_not_found_error(self, index_name):
        """Helper method that generates an elasticsearch 'index not found' 404
        error.

        Args:
            index_name: str. The index that was not found.

        Returns:
            elasticsearch.NotFoundError. A manually-constructed error
            indicating that the index was not found.
        """
        raise elasticsearch.NotFoundError(
            404, 'index_not_found_exception', {
                'status': 404,
                'error': {
                    'reason': 'no such index [%s]' % index_name,
                    'root_cause': [{
                        'reason': 'no such index [%s]' % index_name,
                        'index': index_name,
                        'index_uuid': '_na_',
                        'type': 'index_not_found_exception',
                        'resource.type': 'index_or_alias',
                        'resource.id': index_name
                    }],
                    'index': index_name,
                    'index_uuid': '_na_',
                    'type': 'index_not_found_exception',
                    'resource.type': 'index_or_alias',
                    'resource.id': index_name
                }
            }
        )

    def mock_create_index(self, index_name):
        """Creates an index with the given name.

        Args:
            index_name: str. The name of the index to create.

        Returns:
            dict. A dict representing the ElasticSearch API response.

        Raises:
            elasticsearch.RequestError. An index with the given name already
                exists.
        """
        if index_name in self._DB:
            raise elasticsearch.RequestError(
                400, 'resource_already_exists_exception',
                'index [%s/RaNdOmStRiNgOfAlPhAs] already exists' % index_name)
        self._DB[index_name] = []
        return {
            'index': index_name,
            'acknowledged': True,
            'shards_acknowledged': True
        }

    def mock_index(self, index_name, document, id=None):  # pylint: disable=redefined-builtin
        """Adds a document with the given ID to the index.

        Note that, unfortunately, we have to keep the name of "id" for the
        last kwarg, although it conflicts with a Python builtin. This is
        because the name is an existing part of the API defined at
        https://elasticsearch-py.readthedocs.io/en/v7.10.1/api.html

        Args:
            index_name: str. The name of the index to create.
            document: dict. The document to store.
            id: str. The unique identifier of the document.

        Returns:
            dict. A dict representing the ElasticSearch API response.

        Raises:
            elasticsearch.RequestError. An index with the given name already
                exists.
        """
        if index_name not in self._DB:
            raise self._generate_index_not_found_error(index_name)
        self._DB[index_name] = [
            d for d in self._DB[index_name] if d['id'] != id]
        self._DB[index_name].append(document)
        return {
            '_index': index_name,
            '_shards': {
                'total': 2,
                'successful': 1,
                'failed': 0,
            },
            '_seq_no': 96,
            '_primary_term': 1,
            'result': 'created',
            '_id': id,
            '_version': 1,
            '_type': '_doc',
        }

    def mock_exists(self, index_name, doc_id):
        """Checks whether a document with the given ID exists in the mock
        database.

        Args:
            index_name: str. The name of the index to check.
            doc_id: str. The document id to check.

        Returns:
            bool. Whether the document exists in the index.

        Raises:
            elasticsearch.NotFoundError: The given index name was not found.
        """
        if index_name not in self._DB:
            raise self._generate_index_not_found_error(index_name)
        return any(d['id'] == doc_id for d in self._DB[index_name])

    def mock_delete(self, index_name, doc_id):
        """Deletes a document from an index in the mock database. Does nothing
        if the document is not in the index.

        Args:
            index_name: str. The name of the index to delete the document from.
            doc_id: str. The document id to be deleted from the index.

        Returns:
            dict. A dict representing the ElasticSearch API response.

        Raises:
            Exception. The document does not exist in the index.
            elasticsearch.NotFoundError. The given index name was not found, or
                the given doc_id was not found in the given index.
        """
        if index_name not in self._DB:
            raise self._generate_index_not_found_error(index_name)
        docs = [d for d in self._DB[index_name] if d['id'] != doc_id]
        if len(self._DB[index_name]) != len(docs):
            self._DB[index_name] = docs
            return {
                '_type': '_doc',
                '_seq_no': 99,
                '_shards': {
                    'total': 2,
                    'successful': 1,
                    'failed': 0
                },
                'result': 'deleted',
                '_primary_term': 1,
                '_index': index_name,
                '_version': 4,
                '_id': '0'
            }

        raise elasticsearch.NotFoundError(
            404, {
                '_index': index_name,
                '_type': '_doc',
                '_id': doc_id,
                '_version': 1,
                'result': 'not_found',
                '_shards': {
                    'total': 2,
                    'successful': 1,
                    'failed': 0
                },
                '_seq_no': 103,
                '_primary_term': 1
            })

    def mock_delete_by_query(self, index_name, query):
        """Deletes documents from an index based on the given query.

        Note that this mock only supports a specific for the query, i.e. the
        one which clears the entire index. It asserts that all calls to this
        function use that query format.

        Args:
            index_name: str. The name of the index to delete the documents from.
            query: dict. The query that defines which documents to delete.

        Returns:
            dict. A dict representing the ElasticSearch response.

        Raises:
            AssertionError. The query is not in the correct form.
            elasticsearch.NotFoundError. The given index name was not found.
        """
        assert list(query.keys()) == ['query']
        assert query['query'] == {
            'match_all': {}
        }
        if index_name not in self._DB:
            raise self._generate_index_not_found_error(index_name)
        index_size = len(self._DB[index_name])
        del self._DB[index_name][:]
        return {
            'took': 72,
            'version_conflicts': 0,
            'noops': 0,
            'throttled_until_millis': 0,
            'failures': [],
            'throttled_millis': 0,
            'total': index_size,
            'batches': 1,
            'requests_per_second': -1.0,
            'retries': {u'search': 0, u'bulk': 0},
            'timed_out': False,
            'deleted': index_size
        }

    def mock_search(self, body=None, index=None, params=None):
        """Searches and returns documents that match the given query.

        Args:
            body: dict. A dictionary search definition that uses Query DSL.
            index: str. The name of the index to search.
            params: dict. A dict with two keys: `size` and `from`. The
                corresponding values are ints which represent the number of
                results to fetch, and the offset from which to fetch them,
                respectively.

        Returns:
            dict. A dict representing the ElasticSearch response.

        Raises:
            AssertionError. The given arguments are not supported by this mock.
            elasticsearch.NotFoundError. The given index name was not found.
        """
        assert body is not None
        # "_all" and "" are special index names that are used to search across
        # all indexes. We do not allow their use.
        assert index not in ['_all', '', None]
        assert sorted(params.keys()) == ['from', 'size']

        if index not in self._DB:
            raise self._generate_index_not_found_error(index)

        result_docs = []
        result_doc_ids = set([])
        for doc in self._DB[index]:
            if not doc['id'] in result_doc_ids:
                result_docs.append(doc)
                result_doc_ids.add(doc['id'])

        filters = body['query']['bool']['filter']
        terms = body['query']['bool']['must']

        for f in filters:
            for k, v in f['match'].items():
                result_docs = [doc for doc in result_docs if doc[k] in v]

        if terms:
            filtered_docs = []
            for term in terms:
                for _, v in term.items():
                    values = v['query'].split(' ')
                    for doc in result_docs:
                        strs = [
                            val for val in doc.values() if isinstance(val, str)
                        ]
                        words = []
                        for s in strs:
                            words += s.split(' ')
                        if all(value in words for value in values):
                            filtered_docs.append(doc)
            result_docs = filtered_docs

        formatted_result_docs = [{
            '_id': doc['id'],
            '_score': 0.0,
            '_type': '_doc',
            '_index': index,
            '_source': doc
        } for doc in result_docs[
            params['from']: params['from'] + params['size']
        ]]

        return {
            'timed_out': False,
            '_shards': {
                'failed': 0,
                'total': 1,
                'successful': 1,
                'skipped': 0
            },
            'took': 4,
            'hits': {
                'hits': formatted_result_docs
            },
            'total': {
                'value': len(formatted_result_docs),
                'relation': 'eq'
            },
            'max_score': max(
                [0.0] + [d['_score'] for d in formatted_result_docs]),
        }


class AuthServicesStub:
    """Test-only implementation of the public API in core.platform.auth."""

    class AuthUser:
        """Authentication user with ID and deletion status."""

        def __init__(self, user_id, deleted=False):
            self.id = user_id
            self.deleted = deleted

        def mark_as_deleted(self):
            """Marks the user as deleted."""
            self.deleted = True

    def __init__(self):
        """Initializes a new instance that emulates an empty auth server."""
        self._user_id_by_auth_id = {}
        self._external_user_id_associations = set()

    @classmethod
    def install_stub(cls, test):
        """Installs a new instance of the stub onto the given test instance.

        Args:
            test: GenericTestBase. The test instance to install the stub on.

        Returns:
            callable. A function that will uninstall the stub when called.
        """
        with contextlib.ExitStack() as stack:
            stub = cls()

            stack.enter_context(test.swap(
                platform_auth_services, 'establish_auth_session',
                stub.establish_auth_session))
            stack.enter_context(test.swap(
                platform_auth_services, 'destroy_auth_session',
                stub.destroy_auth_session))
            stack.enter_context(test.swap(
                platform_auth_services, 'get_auth_claims_from_request',
                stub.get_auth_claims_from_request))
            stack.enter_context(test.swap(
                platform_auth_services, 'mark_user_for_deletion',
                stub.mark_user_for_deletion))
            stack.enter_context(test.swap(
                platform_auth_services, 'delete_external_auth_associations',
                stub.delete_external_auth_associations))
            stack.enter_context(test.swap(
                platform_auth_services,
                'verify_external_auth_associations_are_deleted',
                stub.verify_external_auth_associations_are_deleted))
            stack.enter_context(test.swap(
                platform_auth_services, 'get_auth_id_from_user_id',
                stub.get_auth_id_from_user_id))
            stack.enter_context(test.swap(
                platform_auth_services, 'get_user_id_from_auth_id',
                stub.get_user_id_from_auth_id))
            stack.enter_context(test.swap(
                platform_auth_services, 'get_multi_user_ids_from_auth_ids',
                stub.get_multi_user_ids_from_auth_ids))
            stack.enter_context(test.swap(
                platform_auth_services, 'get_multi_auth_ids_from_user_ids',
                stub.get_multi_auth_ids_from_user_ids))
            stack.enter_context(test.swap(
                platform_auth_services, 'associate_auth_id_with_user_id',
                stub.associate_auth_id_with_user_id))
            stack.enter_context(test.swap(
                platform_auth_services,
                'associate_multi_auth_ids_with_user_ids',
                stub.associate_multi_auth_ids_with_user_ids))

            # Standard usage of ExitStack: enter a bunch of context managers
            # from the safety of an ExitStack's context. Once they've all been
            # opened, pop_all() of them off of the original context so they can
            # *stay* open. Calling the function returned will exit all of them
            # in reverse order.
            # https://docs.python.org/3/library/contextlib.html#cleaning-up-in-an-enter-implementation
            return stack.pop_all().close

    @classmethod
    def establish_auth_session(cls, unused_request, unused_response):
        """Sets login cookies to maintain a user's sign-in session.

        Args:
            unused_request: webapp2.Request. Unused because os.environ handles
                sessions.
            unused_response: webapp2.Response. Unused because os.environ handles
                sessions.
        """
        pass

    @classmethod
    def destroy_auth_session(cls, unused_response):
        """Clears login cookies from the given response headers.

        Args:
            unused_response: webapp2.Response. Unused because os.environ handles
                sessions.
        """
        pass

    @classmethod
    def get_auth_claims_from_request(cls, unused_request):
        """Authenticates the request and returns claims about its authorizer.

        This stub obtains authorization information from os.environ. To make the
        operation more authentic, this method also creates a new "external"
        association for the user to simulate a genuine "provided" value.

        Args:
            unused_request: webapp2.Request. The HTTP request to authenticate.
                Unused because auth-details are extracted from environment
                variables.

        Returns:
            AuthClaims|None. Claims about the currently signed in user. If no
            user is signed in, then returns None.
        """
        auth_id = os.environ.get('USER_ID', '')
        email = os.environ.get('USER_EMAIL', '')
        role_is_super_admin = os.environ.get('USER_IS_ADMIN', '0') == '1'
        if auth_id:
            return auth_domain.AuthClaims(auth_id, email, role_is_super_admin)
        return None

    def mark_user_for_deletion(self, user_id):
        """Marks the user, and all of their auth associations, as deleted.

        Since the stub does not use models, this operation actually deletes the
        user's association. The "external" associations, however, are not
        deleted yet.

        Args:
            user_id: str. The unique ID of the user whose associations should be
                deleted.
        """
        for user in self._user_id_by_auth_id.values():
            if user.id == user_id:
                user.mark_as_deleted()

    def delete_external_auth_associations(self, user_id):
        """Deletes all associations that refer to the user outside of Oppia.

        Args:
            user_id: str. The unique ID of the user whose associations should be
                deleted.
        """
        self._external_user_id_associations.discard(user_id)

    def verify_external_auth_associations_are_deleted(self, user_id):
        """Returns true if and only if we have successfully verified that all
        external associations have been deleted.

        Args:
            user_id: str. The unique ID of the user whose associations should be
                checked.

        Returns:
            bool. True if and only if we have successfully verified that all
            external associations have been deleted.
        """
        return user_id not in self._external_user_id_associations

    def get_auth_id_from_user_id(self, user_id):
        """Returns the auth ID associated with the given user ID.

        Args:
            user_id: str. The user ID.

        Returns:
            str|None. The auth ID associated with the given user ID, or None if
            no association exists.
        """
        return next((
            auth_id for auth_id, user in self._user_id_by_auth_id.items()
            if user.id == user_id and not user.deleted
        ), None)

    def get_user_id_from_auth_id(self, auth_id, include_deleted=False):
        """Returns the user ID associated with the given auth ID.

        Args:
            auth_id: str. The auth ID.
            include_deleted: bool. Whether to return the ID of models marked for
                deletion.

        Returns:
            str|None. The user ID associated with the given auth ID, or None if
            no association exists.
        """
        user = self._user_id_by_auth_id.get(auth_id, None)
        if user is None:
            return None

        if include_deleted or not user.deleted:
            return user.id

        return None

    def get_multi_user_ids_from_auth_ids(self, auth_ids):
        """Returns the user IDs associated with the given auth IDs.

        Args:
            auth_ids: list(str). The auth IDs.

        Returns:
            list(str|None). The user IDs associated with each of the given auth
            IDs, or None for associations which don't exist.
        """
        return [self.get_user_id_from_auth_id(auth_id) for auth_id in auth_ids]

    def get_multi_auth_ids_from_user_ids(self, user_ids):
        """Returns the auth IDs associated with the given user IDs.

        Args:
            user_ids: list(str). The user IDs.

        Returns:
            list(str|None). The auth IDs associated with each of the given user
            IDs, or None for associations which don't exist.
        """
        auth_id_by_user_id = {
            user.id: auth_id
            for auth_id, user in self._user_id_by_auth_id.items()
        }
        return [auth_id_by_user_id.get(user_id, None) for user_id in user_ids]

    def associate_auth_id_with_user_id(self, auth_id_user_id_pair):
        """Commits the association between auth ID and user ID.

        This method also adds the user to the "external" set of associations.

        Args:
            auth_id_user_id_pair: auth_domain.AuthIdUserIdPair. The association
                to commit.

        Raises:
            Exception. The IDs are already associated with a value.
        """
        auth_id, user_id = auth_id_user_id_pair
        if auth_id in self._user_id_by_auth_id:
            raise Exception(
                'auth_id=%r is already associated with user_id=%r' % (
                    auth_id, self._user_id_by_auth_id[auth_id].id))
        auth_models.UserAuthDetailsModel(
            id=user_id, firebase_auth_id=auth_id).put()
        self._external_user_id_associations.add(user_id)
        self._user_id_by_auth_id[auth_id] = AuthServicesStub.AuthUser(user_id)

    def associate_multi_auth_ids_with_user_ids(self, auth_id_user_id_pairs):
        """Commits the associations between auth IDs and user IDs.

        This method also adds the users to the "external" set of associations.

        Args:
            auth_id_user_id_pairs: list(auth_domain.AuthIdUserIdPair). The
                associations to commit.

        Raises:
            Exception. One or more auth associations already exist.
        """
        collisions = ', '.join(
            '{auth_id=%r: user_id=%r}' % (a, self._user_id_by_auth_id[a].id)
            for a, _ in auth_id_user_id_pairs if a in self._user_id_by_auth_id)
        if collisions:
            raise Exception('already associated: %s' % collisions)
        datastore_services.put_multi(
            [auth_models.UserAuthDetailsModel(
                id=user_id, firebase_auth_id=auth_id)
             for auth_id, user_id in auth_id_user_id_pairs])
        self._external_user_id_associations.add(
            u for _, u in auth_id_user_id_pairs)
        auth_id_user_id_pairs_with_deletion = {
            auth_id: AuthServicesStub.AuthUser(user_id)
            for auth_id, user_id in auth_id_user_id_pairs
        }
        self._user_id_by_auth_id.update(auth_id_user_id_pairs_with_deletion)


class TaskqueueServicesStub:
    """The stub class that mocks the API functionality offered by the platform
    layer, namely the platform.taskqueue taskqueue services API.
    """

    def __init__(self, test_base):
        """Initializes a taskqueue services stub that replaces the API
        functionality of core.platform.taskqueue.

        Args:
            test_base: GenericTestBase. The current test base.
        """
        self._test_base = test_base
        self._client = cloud_tasks_emulator.Emulator(
            task_handler=self._task_handler, automatic_task_handling=False)

    def _task_handler(self, url, payload, queue_name, task_name=None):
        """Makes a POST request to the task URL in the test app.

        Args:
            url: str. URL of the handler function.
            payload: dict(str : *). Payload to pass to the request. Defaults
                to None if no payload is required.
            queue_name: str. The name of the queue to add the task to.
            task_name: str|None. Optional. The name of the task.
        """
        # Header values need to be bytes, thus we encode our strings to bytes.
        headers = {
            'X-AppEngine-Fake-Is-Admin': b'1',
            'X-Appengine-QueueName': queue_name.encode('utf-8'),
            # Maps empty strings to None so the output can become 'None'.
            'X-Appengine-TaskName': (
                task_name.encode('utf-8') if task_name else b'None')
        }
        csrf_token = self._test_base.get_new_csrf_token()
        self._test_base.post_task(url, payload, headers, csrf_token=csrf_token)

    def create_http_task(
            self, queue_name, url, payload=None, scheduled_for=None,
            task_name=None):
        """Creates a Task in the corresponding queue that will be executed when
        the 'scheduled_for' countdown expires using the cloud tasks emulator.

        Args:
            queue_name: str. The name of the queue to add the task to.
            url: str. URL of the handler function.
            payload: dict(str : *). Payload to pass to the request. Defaults to
                None if no payload is required.
            scheduled_for: datetime|None. The naive datetime object for the time
                to execute the task. Ignored by this stub.
            task_name: str|None. Optional. The name of the task.
        """
        # Causes the task to execute immediately by setting the scheduled_for
        # time to 0. If we allow scheduled_for to be non-zero, then tests that
        # rely on the actions made by the task will become unreliable.
        scheduled_for = 0
        self._client.create_task(
            queue_name, url, payload, scheduled_for=scheduled_for,
            task_name=task_name)

    def count_jobs_in_taskqueue(self, queue_name=None):
        """Returns the total number of tasks in a single queue if a queue name
        is specified or the entire taskqueue if no queue name is specified.

        Args:
            queue_name: str|None. Name of the queue. Pass in None if no specific
                queue is designated.

        Returns:
            int. The total number of tasks in a single queue or in the entire
            taskqueue.
        """
        return self._client.get_number_of_tasks(queue_name=queue_name)

    def process_and_flush_tasks(self, queue_name=None):
        """Executes all of the tasks in a single queue if a queue name is
        specified or all of the tasks in the taskqueue if no queue name is
        specified.

        Args:
            queue_name: str|None. Name of the queue. Pass in None if no specific
                queue is designated.
        """
        self._client.process_and_flush_tasks(queue_name=queue_name)

    def get_pending_tasks(self, queue_name=None):
        """Returns a list of the tasks in a single queue if a queue name is
        specified or a list of all of the tasks in the taskqueue if no queue
        name is specified.

        Args:
            queue_name: str|None. Name of the queue. Pass in None if no specific
                queue is designated.

        Returns:
            list(Task). List of tasks in a single queue or in the entire
            taskqueue.
        """
        return self._client.get_tasks(queue_name=queue_name)


class MemoryCacheServicesStub:
    """The stub class that mocks the API functionality offered by the platform
    layer, namely the platform.cache cache services API.
    """

    _CACHE_DICT = {}

    def get_memory_cache_stats(self):
        """Returns a mock profile of the cache dictionary. This mock does not
        have the functionality to test for peak memory usage and total memory
        usage so the values for those attributes will be 0.

        Returns:
            MemoryCacheStats. MemoryCacheStats object containing the total
            number of keys in the cache dictionary.
        """
        return caching_domain.MemoryCacheStats(0, 0, len(self._CACHE_DICT))

    def flush_caches(self):
        """Wipes the cache dictionary clean."""
        self._CACHE_DICT.clear()

    def get_multi(self, keys):
        """Looks up a list of keys in cache dictionary.

        Args:
            keys: list(str). A list of keys (strings) to look up.

        Returns:
            list(str). A list of values in the cache dictionary corresponding to
            the keys that are passed in.
        """
        assert isinstance(keys, list)
        return [self._CACHE_DICT.get(key, None) for key in keys]

    def set_multi(self, key_value_mapping):
        """Sets multiple keys' values at once in the cache dictionary.

        Args:
            key_value_mapping: dict(str, str). Both the key and value are
                strings. The value can either be a primitive binary-safe string
                or the JSON-encoded string version of the object.

        Returns:
            bool. Whether the set action succeeded.
        """
        assert isinstance(key_value_mapping, dict)
        self._CACHE_DICT.update(key_value_mapping)
        return True

    def delete_multi(self, keys):
        """Deletes multiple keys in the cache dictionary.

        Args:
            keys: list(str). The keys to delete.

        Returns:
            int. Number of successfully deleted keys.
        """
        assert all(isinstance(key, str) for key in keys)
        keys_to_delete = [key for key in keys if key in self._CACHE_DICT]
        for key in keys_to_delete:
            del self._CACHE_DICT[key]
        return len(keys_to_delete)


class TestBase(unittest.TestCase):
    """Base class for all tests."""

    maxDiff = 2500

    # A test unicode string.
    UNICODE_TEST_STRING = 'unicode ¡马!'

    @property
    def namespace(self):
        """Returns a namespace for isolating the NDB operations of each test.

        Returns:
            str. The namespace.
        """
        return self.id()[-100:]

    def run(self, result=None):
        """Run the test, collecting the result into the specified TestResult.

        Reference URL:
        https://docs.python.org/3/library/unittest.html#unittest.TestCase.run

        GenericTestBase's override of run() wraps super().run() in swap
        contexts to mock out the cache and taskqueue services.

        Args:
            result: TestResult | None. Holds onto the results of each test. If
                None, a temporary result object is created (by calling the
                defaultTestResult() method) and used instead.
        """

        with datastore_services.get_ndb_context(namespace=self.namespace):
            super().run(result=result)

    def _get_unicode_test_string(self, suffix):
        """Returns a string that contains unicode characters and ends with the
        given suffix. This is used to test that functions behave correctly when
        handling strings with unicode characters.

        Args:
            suffix: str. The suffix to append to the UNICODE_TEST_STRING.

        Returns:
            str. A string that contains unicode characters and ends with the
            given suffix.
        """
        return '%s%s' % (self.UNICODE_TEST_STRING, suffix)

    def _assert_validation_error(self, item, error_substring):
        """Checks that the given item passes default validation."""
        with self.assertRaisesRegex(utils.ValidationError, error_substring):
            item.validate()

    def log_line(self, line: str) -> None:
        """Print the line with a prefix that can be identified by the script
        that calls the test.
        """
        # We are using the b' prefix as all the stdouts are in bytes.
        print(b'%s%s' % (LOG_LINE_PREFIX, line.encode()))

    def shortDescription(self):
        """Additional information logged during unit test invocation."""
        # Suppress default logging of docstrings.
        return None

    def get_updated_param_dict(
            self, param_dict, param_changes, exp_param_specs):
        """Updates a param dict using the given list of param_changes.

        Note that the list of parameter changes is ordered. Parameter changes
        later in the list may depend on parameter changes that have been set
        earlier in the same list.
        """
        new_param_dict = copy.deepcopy(param_dict)
        for param_change in param_changes:
            try:
                obj_type = exp_param_specs[param_change.name].obj_type
            except Exception as e:
                raise Exception(
                    'Parameter %s not found' % param_change.name) from e

            raw_value = param_change.get_value(new_param_dict)
            new_param_dict[param_change.name] = (
                object_registry.Registry.get_object_class_by_type(
                    obj_type).normalize(raw_value))
        return new_param_dict

    def get_static_asset_filepath(self):
        """Returns filepath to the static files on disk ('' or 'build/')."""
        return '' if constants.DEV_MODE else os.path.join('build')

    def get_static_asset_url(self, asset_suffix):
        """Returns the relative path for the asset, appending it to the
        corresponding cache slug. asset_suffix should have a leading slash.
        """
        return '/assets%s%s' % (utils.get_asset_dir_prefix(), asset_suffix)

    @contextlib.contextmanager
    def capture_logging(self, min_level=logging.NOTSET):
        """Context manager that captures logs into a list.

        Strips whitespace from messages for convenience.

        https://docs.python.org/3/howto/logging-cookbook.html#using-a-context-manager-for-selective-logging

        Args:
            min_level: int. The minimum logging level captured by the context
                manager. By default, all logging levels are captured. Values
                should be one of the following values from the logging module:
                NOTSET, DEBUG, INFO, WARNING, ERROR, CRITICAL.

        Yields:
            list(str). A live-feed of the logging messages captured so-far.
        """
        captured_logs = []

        class ListStream:
            """Stream-like object that appends writes to the captured logs."""

            def write(self, msg):
                """Appends stripped messages to captured logs."""
                captured_logs.append(msg.strip())

            def flush(self):
                """Does nothing."""
                pass

        list_stream_handler = logging.StreamHandler(stream=ListStream())

        logger = logging.getLogger()
        old_level = logger.level
        logger.addHandler(list_stream_handler)
        logger.setLevel(min_level)
        try:
            yield captured_logs
        finally:
            logger.setLevel(old_level)
            logger.removeHandler(list_stream_handler)

    @contextlib.contextmanager
    def swap(self, obj, attr, newvalue):
        """Swap an object's attribute value within the context of a 'with'
        statement. The object can be anything that supports getattr and setattr,
        such as class instances, modules, etc.

        Example usage:

            import math
            with self.swap(math, 'sqrt', lambda x: 42):
                print math.sqrt(16.0) # prints 42
            print math.sqrt(16.0) # prints 4 as expected.

        To mock class methods, pass the function to the classmethod decorator
        first, for example:

            import types
            with self.swap(
                SomePythonClass, 'some_classmethod',
                classmethod(new_classmethod)):

        NOTE: self.swap and other context managers that are created using
        contextlib.contextmanager use generators that yield exactly once. This
        means that you can only use them once after construction, otherwise,
        the generator will immediately raise StopIteration, and contextlib will
        raise a RuntimeError.
        """
        original = getattr(obj, attr)
        setattr(obj, attr, newvalue)
        try:
            yield
        finally:
            setattr(obj, attr, original)

    @contextlib.contextmanager
    def swap_to_always_return(self, obj, attr, value=None):
        """Swap obj.attr with a function that always returns the given value."""
        def function_that_always_returns(*unused_args, **unused_kwargs):
            """Returns the input value."""
            return value
        with self.swap(obj, attr, function_that_always_returns):
            yield

    @contextlib.contextmanager
    def swap_to_always_raise(self, obj, attr, error=Exception):
        """Swap obj.attr with a function that always raises the given error."""
        def function_that_always_raises(*unused_args, **unused_kwargs):
            """Raises the input exception."""
            raise error
        with self.swap(obj, attr, function_that_always_raises):
            yield

    @contextlib.contextmanager
    def swap_with_call_counter(
            self, obj, attr, raises=None, returns=None, call_through=False):
        """Swap obj.attr with a CallCounter instance.

        Args:
            obj: *. The Python object whose attribute you want to swap.
            attr: str. The name of the function to be swapped.
            raises: Exception|None. The exception raised by the swapped
                function. If None, then no exception is raised.
            returns: *. The return value of the swapped function.
            call_through: bool. Whether to call through to the real function,
                rather than use a stub implementation. If True, the `raises` and
                `returns` arguments will be ignored.

        Yields:
            CallCounter. A CallCounter instance that's installed as obj.attr's
            implementation while within the context manager returned.
        """
        if call_through:
            impl = obj.attr
        else:
            def impl(*_, **__):
                """Behaves according to the given values."""
                if raises is not None:
                    # Pylint thinks we're trying to raise `None` even though
                    # we've explicitly checked for it above.
                    raise raises # pylint: disable=raising-bad-type
                return returns
        call_counter = CallCounter(impl)
        with self.swap(obj, attr, call_counter):
            yield call_counter

    @contextlib.contextmanager
    def swap_with_checks(
            self, obj, attr, new_function, expected_args=None,
            expected_kwargs=None, called=True):
        """Swap an object's function value within the context of a 'with'
        statement. The object can be anything that supports getattr and setattr,
        such as class instances, modules, etc.

        Examples:
            If you want to check subprocess.Popen is invoked twice like
            `subprocess.Popen(['python'], shell=True)` and
            `subprocess.Popen(['python2], shell=False), you can first define the
            mock function, then the swap, and just run the target function in
            context, as follows:

                def mock_popen(command, shell):
                    return

                popen_swap = self.swap_with_checks(
                    subprocess, 'Popen', mock_popen,
                    expected_args=[(['python'],), (['python2'],)],
                    expected_kwargs=[{'shell': True}, {'shell': False}])
                with popen_swap:
                    function_that_invokes_popen()

        Args:
            obj: *. The Python object whose attribute you want to swap.
            attr: str. The name of the function to be swapped.
            new_function: function. The new function you want to use.
            expected_args: None|list(tuple). The expected args that you want
                this function to be invoked with. When its value is None, args
                will not be checked. If the value type is list, the function
                will check whether the called args is the first element in the
                list. If matched, this tuple will be removed from the list.
            expected_kwargs: None|list(dict). The expected keyword args you want
                this function to be invoked with. Similar to expected_args.
            called: bool. Whether the function is expected to be invoked. This
                will always be checked.

        Yields:
            context. The context with function replaced.
        """
        original_function = getattr(obj, attr)
        original_long_message_value = self.longMessage
        msg = '%s.%s() failed the expectations of swap_with_checks()' % (
            obj.__name__, attr)

        expected_args_iter = iter(expected_args or ())
        expected_kwargs_iter = iter(expected_kwargs or ())

        @functools.wraps(original_function)
        def new_function_with_checks(*args, **kwargs):
            """Wrapper function for the new value which keeps track of how many
            times this function is invoked.

            Args:
                *args: list(*). The args passed into `attr` function.
                **kwargs: dict. The key word args passed into `attr` function.

            Returns:
                *. Result of `new_function`.
            """
            new_function_with_checks.call_num += 1

            # Includes assertion error information in addition to the message.
            self.longMessage = True

            if expected_args:
                next_args = next(expected_args_iter, None)
                self.assertEqual(
                    args, next_args, msg='*args to call #%d of %s' % (
                        new_function_with_checks.call_num, msg))

            if expected_kwargs:
                next_kwargs = next(expected_kwargs_iter, None)
                self.assertEqual(
                    kwargs, next_kwargs, msg='**kwargs to call #%d of %s' % (
                        new_function_with_checks.call_num, msg))

            # Reset self.longMessage just in case `new_function()` raises.
            self.longMessage = original_long_message_value

            return new_function(*args, **kwargs)

        new_function_with_checks.call_num = 0
        setattr(obj, attr, new_function_with_checks)

        try:
            yield
            # Includes assertion error information in addition to the message.
            self.longMessage = True

            self.assertEqual(
                new_function_with_checks.call_num > 0, called, msg=msg)
            pretty_unused_args = [
                ', '.join(itertools.chain(
                    (repr(a) for a in args),
                    ('%s=%r' % kwarg for kwarg in kwargs.items())))
                for args, kwargs in itertools.zip_longest(
                    expected_args_iter, expected_kwargs_iter, fillvalue={})
            ]
            if pretty_unused_args:
                num_expected_calls = (
                    new_function_with_checks.call_num + len(pretty_unused_args))
                missing_call_summary = '\n'.join(
                    '\tCall %d of %d: %s(%s)' % (
                        i, num_expected_calls, attr, call_args)
                    for i, call_args in enumerate(
                        pretty_unused_args,
                        start=new_function_with_checks.call_num + 1))
                self.fail(
                    msg='Only %d of the %d expected calls were made.\n'
                    '\n'
                    'Missing:\n'
                    '%s : %s' % (
                        new_function_with_checks.call_num, num_expected_calls,
                        missing_call_summary, msg))
        finally:
            self.longMessage = original_long_message_value
            setattr(obj, attr, original_function)

    def assertRaises(self, *args, **kwargs):
        raise NotImplementedError(
            'self.assertRaises should not be used in these tests. Please use '
            'self.assertRaisesRegex instead.')

    def assertRaisesRegex(  # pylint: disable=invalid-name
            self, expected_exception, expected_regex, *args, **kwargs):
        """Asserts that the message in a raised exception matches a regex.
        This is a wrapper around assertRaisesRegex in unittest that enforces
        strong regex.

        Args:
            expected_exception: Exception. Exception class expected
                to be raised.
            expected_regex: re.Pattern|str. Regex expected to be found in
                error message.
            *args: list(*). Function to be called and extra positional args.
            **kwargs: dict(str, Any). Extra kwargs.

        Returns:
            bool. Whether the code raised exception in the expected format.

        Raises:
            Exception. No Regex given.
        """
        if not expected_regex:
            raise Exception(
                'Please provide a sufficiently strong regexp string to '
                'validate that the correct error is being raised.')

        return super().assertRaisesRegex(
            expected_exception, expected_regex, *args, **kwargs)

    # Here we used Mapping[str, Any] because, in Oppia codebase TypedDict is
    # used to define strict dictionaries and those strict dictionaries are not
    # compatible with Dict[str, Any] type because of the invariant property of
    # Dict type. Also, here value of Mapping is annotated as Any because this
    # method can accept any kind of dictionaries for testing purposes. So, to
    # make this method generalized for all test cases, we used Any here.
    def assertDictEqual(
        self,
        dict_one: Mapping[str, Any],
        dict_two: Mapping[str, Any],
        msg: Optional[str] = None
    ) -> None:
        """Checks whether the given two dictionaries are populated with same
        key-value pairs or not. If any difference occurred then the Assertion
        error is raised.

        Args:
            dict_one: Mapping[Any, Any]. A dictionary which we have to check
                against.
            dict_two: Mapping[Any, Any]. A dictionary which we have to check
                for.
            msg: Optional[str]. Message displayed when test fails.

        Raises:
            AssertionError. When dictionaries doesn't match.
        """
        super().assertDictEqual(dict_one, dict_two, msg=msg)

    def assertItemsEqual(self, *args, **kwargs):  # pylint: disable=invalid-name
        """Compares unordered sequences if they contain the same elements,
        regardless of order. If the same element occurs more than once,
        it verifies that the elements occur the same number of times.

        Returns:
            bool. Whether the items are equal.
        """
        return super().assertCountEqual(*args, **kwargs)

    def assert_matches_regexps(self, items, regexps, full_match=False):
        """Asserts that each item matches the corresponding regexp.

        If there are any missing or extra items that do not correspond to a
        regexp element, then the assertion fails.

        Args:
            items: list(str). The string elements being matched.
            regexps: list(str|RegexObject). The patterns that each item is
                expected to match.
            full_match: bool. Whether to require items to match exactly with the
                corresponding pattern.

        Raises:
            AssertionError. At least one item does not match its corresponding
                pattern, or the number of items does not match the number of
                regexp patterns.
        """
        get_match = re.match if full_match else re.search
        differences = [
            '~ [i=%d]:\t%r does not match: %r' % (i, item, regexp)
            for i, (regexp, item) in enumerate(zip(regexps, items))
            if get_match(regexp, item, flags=re.DOTALL) is None
        ]
        if len(items) < len(regexps):
            extra_regexps = regexps[len(items):]
            differences.extend(
                '- [i=%d]:\tmissing item expected to match: %r' % (i, regexp)
                for i, regexp in enumerate(extra_regexps, start=len(items)))
        if len(regexps) < len(items):
            extra_items = items[len(regexps):]
            differences.extend(
                '+ [i=%d]:\textra item %r' % (i, item)
                for i, item in enumerate(extra_items, start=len(regexps)))

        if differences:
            error_message = 'Lists differ:\n\t%s' % '\n\t'.join(differences)
            raise AssertionError(error_message)


class AppEngineTestBase(TestBase):
    """Minimal base class for tests that need Google App Engine functionality.

    This class is primarily designed for unit tests in core.platform, where we
    write adapters around Oppia's third-party dependencies. Generally, our unit
    tests depend on stub implementations of these adapters to protect them from
    platform-specific behavior. Such stubs are installed in the
    GenericTestBase.run() method.

    Most of the unit tests in our code base do, and should, inherit from
    `GenericTestBase` to stay platform-agnostic. The platform layer itself,
    however, can _not_ mock out platform-specific behavior. Those unit tests
    need to interact with a real implementation. This base class provides the
    bare-minimum functionality and stubs necessary to do so.
    """

    # Environment values that our tests depend on.
    AUTH_DOMAIN = 'example.com'
    HTTP_HOST = 'localhost'
    SERVER_NAME = 'localhost'
    SERVER_PORT = '8080'
    DEFAULT_VERSION_HOSTNAME = '%s:%s' % (HTTP_HOST, SERVER_PORT)

    def __init__(self, *args: Any, **kwargs: Any) -> None:
        super().__init__(*args, **kwargs)
        # Defined outside of setUp() because we access it from methods, but can
        # only install it during the run() method. Defining it in __init__
        # satisfies pylint's attribute-defined-outside-init warning.
        self._platform_taskqueue_services_stub = TaskqueueServicesStub(self)

    def setUp(self) -> None:
        super().setUp()
        # Initialize namespace for the storage emulator.
        storage_services.CLIENT.namespace = self.id()
        # Set up apps for testing.
        self.testapp = webtest.TestApp(main.app_without_context)

    def tearDown(self) -> None:
        datastore_services.delete_multi(
            datastore_services.query_everything().iter(keys_only=True))
        storage_services.CLIENT.reset()
        super().tearDown()

    def run(self, result=None):
        """Run the test, collecting the result into the specified TestResult.

        Reference URL:
        https://docs.python.org/3/library/unittest.html#unittest.TestCase.run

        AppEngineTestBase's override of run() wraps super().run() in "swap"
        contexts which stub out the platform taskqueue services.

        Args:
            result: TestResult | None. Holds onto the results of each test. If
                None, a temporary result object is created (by calling the
                defaultTestResult() method) and used instead.
        """
        platform_taskqueue_services_swap = self.swap(
            platform_taskqueue_services, 'create_http_task',
            self._platform_taskqueue_services_stub.create_http_task)
        with platform_taskqueue_services_swap:
            super().run(result=result)

    def count_jobs_in_taskqueue(self, queue_name: Optional[str]) -> int:
        """Returns the total number of tasks in a single queue if a queue name
        is specified or the entire taskqueue if no queue name is specified.

        Args:
            queue_name: str|None. Name of the queue. Pass in None if no specific
                queue is designated.

        Returns:
            int. The total number of tasks in a single queue or in the entire
            taskqueue.
        """
        return self._platform_taskqueue_services_stub.count_jobs_in_taskqueue(
            queue_name=queue_name)

    def process_and_flush_pending_tasks(
        self, queue_name: Optional[str] = None
    ) -> None:
        """Executes all of the tasks in a single queue if a queue name is
        specified or all of the tasks in the taskqueue if no queue name is
        specified.

        Args:
            queue_name: str|None. Name of the queue. Pass in None if no specific
                queue is designated.
        """
        self._platform_taskqueue_services_stub.process_and_flush_tasks(
            queue_name=queue_name)

    def get_pending_tasks(self, queue_name=None):
        """Returns a list of the tasks in a single queue if a queue name is
        specified or a list of all of the tasks in the taskqueue if no queue
        name is specified.

        Args:
            queue_name: str|None. Name of the queue. Pass in None if no specific
                queue is designated.

        Returns:
            list(Task). List of tasks in a single queue or in the entire
            taskqueue.
        """
        return self._platform_taskqueue_services_stub.get_pending_tasks(
            queue_name=queue_name)


class GenericTestBase(AppEngineTestBase):
    """Base test class with common/generic helper methods.

    Unless a class is testing for "platform"-specific behavior (e.g., testing
    third-party library code or database model implementations), always inherit
    from this base class. Otherwise, inherit from unittest.TestCase (preferred)
    or AppEngineTestBase if Google App Engine services/behavior is needed.

    TODO(#12135): Split this enormous test base into smaller, focused pieces.
    """

    # NOTE: For tests that do not/can not use the default super admin, authors
    # can override the following class-level constant.
    AUTO_CREATE_DEFAULT_SUPERADMIN_USER = True

    SUPER_ADMIN_EMAIL = 'tmpsuperadmin@example.com'
    SUPER_ADMIN_USERNAME = 'tmpsuperadm1n'

    # Dummy strings representing user attributes. Note that it is up to the
    # individual test to actually register these users as editors, admins, etc.
    CURRICULUM_ADMIN_EMAIL = 'admin@example.com'
    # Usernames containing the string 'admin' are reserved, so we use 'adm'
    # instead.
    CURRICULUM_ADMIN_USERNAME = 'adm'
    BLOG_ADMIN_EMAIL = 'blogadmin@example.com'
    BLOG_ADMIN_USERNAME = 'blogadm'
    BLOG_EDITOR_EMAIL = 'blogeditor@example.com'
    BLOG_EDITOR_USERNAME = 'blogeditor'
    MODERATOR_EMAIL = 'moderator@example.com'
    MODERATOR_USERNAME = 'moderator'
    RELEASE_COORDINATOR_EMAIL = 'releasecoordinator@example.com'
    RELEASE_COORDINATOR_USERNAME = 'releasecoordinator'
    OWNER_EMAIL = 'owner@example.com'
    OWNER_USERNAME = 'owner'
    EDITOR_EMAIL = 'editor@example.com'
    EDITOR_USERNAME = 'editor'
    TOPIC_MANAGER_EMAIL = 'topicmanager@example.com'
    TOPIC_MANAGER_USERNAME = 'topicmanager'
    VOICE_ARTIST_EMAIL = 'voiceartist@example.com'
    VOICE_ARTIST_USERNAME = 'voiceartist'
    VOICEOVER_ADMIN_EMAIL = 'voiceoveradm@example.com'
    VOICEOVER_ADMIN_USERNAME = 'voiceoveradm'
    VIEWER_EMAIL = 'viewer@example.com'
    VIEWER_USERNAME = 'viewer'
    NEW_USER_EMAIL = 'new.user@example.com'
    NEW_USER_USERNAME = 'newuser'
    DEFAULT_END_STATE_NAME = 'End'

    PSEUDONYMOUS_ID = 'pid_%s' % ('a' * 32)

    VERSION_0_STATES_DICT = {
        feconf.DEFAULT_INIT_STATE_NAME: {
            'content': [{'type': 'text', 'value': ''}],
            'param_changes': [],
            'interaction': {
                'customization_args': {},
                'id': 'Continue',
                'handlers': [{
                    'name': 'submit',
                    'rule_specs': [{
                        'dest': 'END',
                        'feedback': [],
                        'param_changes': [],
                        'definition': {'rule_type': 'default'},
                    }],
                }],
            },
        },
    }

    VERSION_27_STATE_DICT = {
        'content': {'content_id': 'content', 'html': ''},
        'param_changes': [],
        'content_ids_to_audio_translations': {
            'content': {},
            'default_outcome': {},
            'hint_1': {},
            'solution': {},
        },
        'written_translations': {
            'translations_mapping': {
                'content': {},
                'default_outcome': {},
                'hint_1': {},
                'solution': {},
            },
        },
        'interaction': {
            'solution': {
                'correct_answer': 'Solution',
                'explanation': {
                    'content_id': 'solution',
                    'html': '<p>Solution explanation</p>',
                },
                'answer_is_exclusive': False,
            },
            'answer_groups': [],
            'default_outcome': {
                'param_changes': [],
                'feedback': {
                    'content_id': 'default_outcome',
                    'html': '',
                },
                'dest': None,
                'dest_if_really_stuck': None,
                'refresher_exploration_id': None,
                'missing_prerequisite_skill_id': None,
                'labelled_as_correct': True,
            },
            'customization_args': {
                'rows': {'value': 1},
                'placeholder': {'value': 'Enter text here'}
            },
            'confirmed_unclassified_answers': [],
            'id': 'TextInput',
            'hints': [{
                'hint_content': {
                    'content_id': 'hint_1',
                    'html': '<p>Hint 1</p>',
                },
            }],
        },
        'classifier_model_id': None,
    }

    VERSION_1_STORY_CONTENTS_DICT = {
        'nodes': [{
            'outline': (
                '<p>Value</p>'
                '<oppia-noninteractive-math '
                'raw_latex-with-value="&amp;quot;+,-,-,+&amp;quot;">'
                '</oppia-noninteractive-math>'),
            'exploration_id': None,
            'destination_node_ids': [],
            'outline_is_finalized': False,
            'acquired_skill_ids': [],
            'id': 'node_1',
            'title': 'Chapter 1',
            'prerequisite_skill_ids': [],
        }],
        'initial_node_id': 'node_1',
        'next_node_id': 'node_2',
    }

    VERSION_2_STORY_CONTENTS_DICT = {
        'nodes': [{
            'outline': (
                '<p>Value</p>'
                '<oppia-noninteractive-math '
                'raw_latex-with-value="&amp;quot;+,-,-,+&amp;quot;">'
                '</oppia-noninteractive-math>'),
            'exploration_id': None,
            'destination_node_ids': [],
            'outline_is_finalized': False,
            'acquired_skill_ids': [],
            'id': 'node_1',
            'title': 'Chapter 1',
            'prerequisite_skill_ids': [],
            'thumbnail_filename': None,
            'thumbnail_bg_color': None,
        }],
        'initial_node_id': 'node_1',
        'next_node_id': 'node_2',
    }

    VERSION_3_STORY_CONTENTS_DICT = {
        'nodes': [{
            'outline': (
                '<p>Value</p>'
                '<oppia-noninteractive-math '
                'raw_latex-with-value="&amp;quot;+,-,-,+&amp;quot;">'
                '</oppia-noninteractive-math>'),
            'exploration_id': None,
            'destination_node_ids': [],
            'outline_is_finalized': False,
            'acquired_skill_ids': [],
            'id': 'node_1',
            'title': 'Chapter 1',
            'description': '',
            'prerequisite_skill_ids': [],
            'thumbnail_filename': None,
            'thumbnail_bg_color': None,
        }],
        'initial_node_id': 'node_1',
        'next_node_id': 'node_2',
    }

    VERSION_4_STORY_CONTENTS_DICT = {
        'nodes': [{
            'outline': (
                '<p>Value</p>'
                '<oppia-noninteractive-math math_content-with-value="{'
                '&amp;quot;raw_latex&amp;quot;: &amp;quot;+,-,-,+&amp;quot;, '
                '&amp;quot;svg_filename&amp;quot;: &amp;quot;&amp;quot;'
                '}">'
                '</oppia-noninteractive-math>'),
            'exploration_id': None,
            'destination_node_ids': [],
            'outline_is_finalized': False,
            'acquired_skill_ids': [],
            'id': 'node_1',
            'title': 'Chapter 1',
            'description': '',
            'prerequisite_skill_ids': [],
            'thumbnail_filename': None,
            'thumbnail_bg_color': None,
        }],
        'initial_node_id': 'node_1',
        'next_node_id': 'node_2',
    }

    VERSION_5_STORY_CONTENTS_DICT = {
        'nodes': [{
            'outline': (
                '<p>Value</p>'
                '<oppia-noninteractive-math math_content-with-value="{'
                '&amp;quot;raw_latex&amp;quot;: &amp;quot;+,-,-,+&amp;quot;, '
                '&amp;quot;svg_filename&amp;quot;: &amp;quot;&amp;quot;'
                '}">'
                '</oppia-noninteractive-math>'),
            'exploration_id': None,
            'destination_node_ids': [],
            'outline_is_finalized': False,
            'acquired_skill_ids': [],
            'id': 'node_1',
            'title': 'Chapter 1',
            'description': '',
            'prerequisite_skill_ids': [],
            'thumbnail_filename': None,
            'thumbnail_bg_color': None,
            'thumbnail_size_in_bytes': None,
        }],
        'initial_node_id': 'node_1',
        'next_node_id': 'node_2',
    }

    VERSION_1_SUBTOPIC_DICT = {
        'skill_ids': ['skill_1'],
        'id': 1,
        'title': 'A subtitle',
    }

    # Dictionary-like data structures within sample YAML must be formatted
    # alphabetically to match string equivalence with YAML generation tests. The
    # indentations are also important, since it is used to define nesting (just
    # like Python).
    #
    # If evaluating differences in YAML, conversion to dict form via
    # utils.dict_from_yaml can isolate differences quickly.

    SAMPLE_YAML_CONTENT = (
        """author_notes: ''
auto_tts_enabled: false
blurb: ''
category: Category
correctness_feedback_enabled: true
edits_allowed: true
init_state_name: %s
language_code: en
next_content_id_index: 4
objective: ''
param_changes: []
param_specs: {}
schema_version: %d
states:
  %s:
    card_is_checkpoint: true
    classifier_model_id: null
    content:
      content_id: content_0
      html: ''
    interaction:
      answer_groups: []
      confirmed_unclassified_answers: []
      customization_args: {}
      default_outcome:
        dest: %s
        dest_if_really_stuck: null
        feedback:
          content_id: default_outcome_1
          html: ''
        labelled_as_correct: false
        missing_prerequisite_skill_id: null
        param_changes: []
        refresher_exploration_id: null
      hints: []
      id: null
      solution: null
    linked_skill_id: null
    param_changes: []
    recorded_voiceovers:
      voiceovers_mapping:
        content_0: {}
        default_outcome_1: {}
    solicit_answer_details: false
  New state:
    card_is_checkpoint: false
    classifier_model_id: null
    content:
      content_id: content_2
      html: ''
    interaction:
      answer_groups: []
      confirmed_unclassified_answers: []
      customization_args: {}
      default_outcome:
        dest: New state
        dest_if_really_stuck: null
        feedback:
          content_id: default_outcome_3
          html: ''
        labelled_as_correct: false
        missing_prerequisite_skill_id: null
        param_changes: []
        refresher_exploration_id: null
      hints: []
      id: null
      solution: null
    linked_skill_id: null
    param_changes: []
    recorded_voiceovers:
      voiceovers_mapping:
        content_2: {}
        default_outcome_3: {}
    solicit_answer_details: false
states_schema_version: %d
tags: []
title: Title
""") % (
    feconf.DEFAULT_INIT_STATE_NAME,
    exp_domain.Exploration.CURRENT_EXP_SCHEMA_VERSION,
    feconf.DEFAULT_INIT_STATE_NAME, feconf.DEFAULT_INIT_STATE_NAME,
    feconf.CURRENT_STATE_SCHEMA_VERSION)

    def run(self, result=None):
        """Run the test, collecting the result into the specified TestResult.

        Reference URL:
        https://docs.python.org/3/library/unittest.html#unittest.TestCase.run

        GenericTestBase's override of run() wraps super().run() in swap
        contexts to mock out the cache and taskqueue services.

        Args:
            result: TestResult | None. Holds onto the results of each test. If
                None, a temporary result object is created (by calling the
                defaultTestResult() method) and used instead.
        """
        memory_cache_services_stub = MemoryCacheServicesStub()
        memory_cache_services_stub.flush_caches()
        es_stub = ElasticSearchStub()
        es_stub.reset()

        with contextlib.ExitStack() as stack:
            stack.callback(AuthServicesStub.install_stub(self))
            stack.enter_context(self.swap(
                elastic_search_services.ES.indices, 'create',
                es_stub.mock_create_index))
            stack.enter_context(self.swap(
                elastic_search_services.ES, 'index',
                es_stub.mock_index))
            stack.enter_context(self.swap(
                elastic_search_services.ES, 'exists',
                es_stub.mock_exists))
            stack.enter_context(self.swap(
                elastic_search_services.ES, 'delete',
                es_stub.mock_delete))
            stack.enter_context(self.swap(
                elastic_search_services.ES, 'delete_by_query',
                es_stub.mock_delete_by_query))
            stack.enter_context(self.swap(
                elastic_search_services.ES, 'search',
                es_stub.mock_search))
            stack.enter_context(self.swap(
                memory_cache_services, 'flush_caches',
                memory_cache_services_stub.flush_caches))
            stack.enter_context(self.swap(
                memory_cache_services, 'get_multi',
                memory_cache_services_stub.get_multi))
            stack.enter_context(self.swap(
                memory_cache_services, 'set_multi',
                memory_cache_services_stub.set_multi))
            stack.enter_context(self.swap(
                memory_cache_services, 'get_memory_cache_stats',
                memory_cache_services_stub.get_memory_cache_stats))
            stack.enter_context(self.swap(
                memory_cache_services, 'delete_multi',
                memory_cache_services_stub.delete_multi))

            super().run(result=result)

    def setUp(self) -> None:
<<<<<<< HEAD
        super(GenericTestBase, self).setUp()
        self.maxDiff = None
=======
        super().setUp()
>>>>>>> 940969c1
        if self.AUTO_CREATE_DEFAULT_SUPERADMIN_USER:
            self.signup_superadmin_user()

    def login(self, email: str, is_super_admin: Optional[bool] = False) -> None:
        """Sets the environment variables to simulate a login.

        Args:
            email: str. The email of the user who is to be logged in.
            is_super_admin: bool. Whether the user is a super admin.
        """
        os.environ['USER_ID'] = self.get_auth_id_from_email(email)
        os.environ['USER_EMAIL'] = email
        os.environ['USER_IS_ADMIN'] = ('1' if is_super_admin else '0')

    def logout(self) -> None:
        """Simulates a logout by resetting the environment variables."""
        os.environ['USER_ID'] = ''
        os.environ['USER_EMAIL'] = ''
        os.environ['USER_IS_ADMIN'] = '0'

    @contextlib.contextmanager
    def mock_datetime_utcnow(self, mocked_now):
        """Mocks parts of the datastore to accept a fake datetime type that
        always returns the same value for utcnow.

        Example:
            import datetime
            mocked_now = datetime.datetime.utcnow() - datetime.timedelta(days=1)
            with mock_datetime_utcnow(mocked_now):
                self.assertEqual(datetime.datetime.utcnow(), mocked_now)
            actual_now = datetime.datetime.utcnow() # Returns actual time.

        Args:
            mocked_now: datetime.datetime. The datetime which will be used
                instead of the current UTC datetime.

        Yields:
            None. Empty yield statement.

        Raises:
            Exception. Given argument is not a datetime.
        """
        if not isinstance(mocked_now, datetime.datetime):
            raise Exception('mocked_now must be datetime, got: %r' % mocked_now)

        old_datetime = datetime.datetime

        class MockDatetimeType(type):
            """Overrides isinstance() behavior."""

            @classmethod
            def __instancecheck__(cls, instance):
                return isinstance(instance, old_datetime)

        class MockDatetime(old_datetime, metaclass=MockDatetimeType):
            """Always returns mocked_now as the current UTC time."""

            @classmethod
            def utcnow(cls) -> datetime.datetime:
                """Returns the mocked datetime."""
                return mocked_now

        setattr(datetime, 'datetime', MockDatetime)
        try:
            yield
        finally:
            setattr(datetime, 'datetime', old_datetime)

    @contextlib.contextmanager
    def login_context(self, email, is_super_admin=False):
        """Log in with the given email under the context of a 'with' statement.

        Args:
            email: str. An email associated with a user account.
            is_super_admin: bool. Whether the user is a super admin.

        Yields:
            str. The id of the user associated with the given email, who is now
            'logged in'.
        """
        self.login(email, is_super_admin=is_super_admin)
        try:
            yield self.get_user_id_from_email(email)
        finally:
            self.logout()

    @contextlib.contextmanager
    def super_admin_context(self):
        """Log in as a global admin under the context of a 'with' statement.

        Yields:
            str. The id of the user associated with the given email, who is now
            'logged in'.
        """
        email = self.SUPER_ADMIN_EMAIL
        with self.login_context(email, is_super_admin=True) as user_id:
            yield user_id

    def signup(
            self,
            email: str,
            username: str,
            is_super_admin: Optional[bool] = False
    ) -> None:
        """Complete the signup process for the user with the given username.

        Args:
            email: str. Email of the given user.
            username: str. Username of the given user.
            is_super_admin: bool. Whether the user is a super admin.
        """
        user_services.create_new_user(self.get_auth_id_from_email(email), email)

        login_context = self.login_context(email, is_super_admin=is_super_admin)

        with login_context, requests_mock.Mocker() as m:
            # We mock out all HTTP requests while trying to signup to avoid
            # calling out to real backend services.
            m.request(requests_mock.ANY, requests_mock.ANY)

            response = self.get_html_response(feconf.SIGNUP_URL)
            self.assertEqual(response.status_int, 200)
            self.assertNotIn('<oppia-maintenance-page>', response)

            response = self.testapp.post(feconf.SIGNUP_DATA_URL, params={
                'csrf_token': self.get_new_csrf_token(),
                'payload': json.dumps({
                    'username': username,
                    'agreed_to_terms': True,
                    'default_dashboard': constants.DASHBOARD_TYPE_LEARNER
                    }),
                })
            self.assertEqual(response.status_int, 200)

    def signup_superadmin_user(self):
        """Signs up a superadmin user. Must be called at the end of setUp()."""
        self.signup(self.SUPER_ADMIN_EMAIL, self.SUPER_ADMIN_USERNAME)

    def set_config_property(self, config_obj, new_config_value):
        """Sets a given configuration object's value to the new value specified
        using a POST request.
        """
        with self.super_admin_context():
            self.post_json('/adminhandler', {
                'action': 'save_config_properties',
                'new_config_property_values': {
                    config_obj.name: new_config_value,
                },
            }, csrf_token=self.get_new_csrf_token())

    def add_user_role(self, username: str, user_role: str) -> None:
        """Adds the given role to the user account with the given username.

        Args:
            username: str. Username of the given user.
            user_role: str. Role of the given user.
        """
        with self.super_admin_context():
            self.put_json('/adminrolehandler', {
                'username': username,
                'role': user_role
            }, csrf_token=self.get_new_csrf_token())

    def set_curriculum_admins(self, curriculum_admin_usernames):
        """Sets role of given users as CURRICULUM_ADMIN.

        Args:
            curriculum_admin_usernames: list(str). List of usernames.
        """
        for name in curriculum_admin_usernames:
            self.add_user_role(name, feconf.ROLE_ID_CURRICULUM_ADMIN)

    def set_topic_managers(self, topic_manager_usernames, topic_id):
        """Sets role of given users as TOPIC_MANAGER.

        Args:
            topic_manager_usernames: list(str). List of usernames.
            topic_id: str. The topic Id.
        """
        with self.super_admin_context():
            for username in topic_manager_usernames:
                self.put_json('/topicmanagerrolehandler', {
                    'username': username,
                    'action': 'assign',
                    'topic_id': topic_id
                }, csrf_token=self.get_new_csrf_token())

    def set_moderators(self, moderator_usernames: List[str]) -> None:
        """Sets role of given users as MODERATOR.

        Args:
            moderator_usernames: list(str). List of usernames.
        """
        for name in moderator_usernames:
            self.add_user_role(name, feconf.ROLE_ID_MODERATOR)

    def set_voiceover_admin(self, voiceover_admin_username: List[str]) -> None:
        """Sets role of given users as VOICEOVER ADMIN.

        Args:
            voiceover_admin_username: list(str). List of usernames.
        """
        for name in voiceover_admin_username:
            self.add_user_role(name, feconf.ROLE_ID_VOICEOVER_ADMIN)

    def mark_user_banned(self, username):
        """Marks a user banned.

        Args:
            username: str. The username of the user to ban.
        """
        with self.super_admin_context():
            self.put_json('/bannedusershandler', {
                'username': username
            }, csrf_token=self.get_new_csrf_token())

    def set_collection_editors(self, collection_editor_usernames):
        """Sets role of given users as COLLECTION_EDITOR.

        Args:
            collection_editor_usernames: list(str). List of usernames.
        """
        for name in collection_editor_usernames:
            self.add_user_role(name, feconf.ROLE_ID_COLLECTION_EDITOR)

    def get_user_id_from_email(self, email):
        """Gets the user ID corresponding to the given email.

        Args:
            email: str. A valid email stored in the App Engine database.

        Returns:
            str|None. ID of the user possessing the given email, or None if
            the user does not exist.
        """
        user_settings = user_services.get_user_settings_by_auth_id(
            self.get_auth_id_from_email(email))
        return user_settings and user_settings.user_id

    @classmethod
    def get_auth_id_from_email(cls, email):
        """Returns a mock auth ID corresponding to the given email.

        This method can use any algorithm to produce results as long as, during
        the runtime of each test case/method, it is:
        1.  Pure (same input always returns the same output).
        2.  One-to-one (no two distinct inputs return the same output).
        3.  An integer byte-string (integers are always valid in auth IDs).

        Args:
            email: str. The email address of the user.

        Returns:
            bytes. The mock auth ID of a user possessing the given email.
        """
        # Although the hash function doesn't guarantee a one-to-one mapping, in
        # practice it is sufficient for our tests. We make it a positive integer
        # because those are always valid auth IDs.
        return str(abs(hash(email)))

    def get_all_python_files(self) -> List[str]:
        """Recursively collects all Python files in the core/ and extensions/
        directory.

        Returns:
            list(str). A list of Python files.
        """
        current_dir = os.getcwd()
        files_in_directory = []
        for _dir, _, files in os.walk(current_dir):
            for file_name in files:
                filepath = os.path.relpath(
                    os.path.join(_dir, file_name), start=current_dir)
                if (
                        filepath.endswith('.py') and
                        filepath.startswith(('core/', 'extensions/')) and
                        not filepath.startswith('core/tests')
                ):
                    module = filepath[:-3].replace('/', '.')
                    files_in_directory.append(module)
        return files_in_directory

    def _get_response(
            self, url, expected_content_type, params=None,
            expected_status_int=200):
        """Get a response, transformed to a Python object.

        Args:
            url: str. The URL to fetch the response.
            expected_content_type: str. The content type to expect.
            params: dict. A dictionary that will be encoded into a query string.
            expected_status_int: int. The integer status code to expect. Will be
                200 if not specified.

        Returns:
            webtest.TestResponse. The test response.
        """
        if params is not None:
            self.assertIsInstance(params, dict)

        expect_errors = expected_status_int >= 400

        # This swap is required to ensure that the templates are fetched from
        # source directory instead of webpack_bundles since webpack_bundles is
        # only produced after webpack compilation which is not performed during
        # backend tests.
        with self.swap(base, 'load_template', mock_load_template):
            response = self.testapp.get(
                url,
                params=params,
                expect_errors=expect_errors,
                status=expected_status_int
            )

        if expect_errors:
            self.assertTrue(response.status_int >= 400)
        else:
            self.assertTrue(200 <= response.status_int < 400)

        # Testapp takes in a status parameter which is the expected status of
        # the response. However this expected status is verified only when
        # expect_errors=False. For other situations we need to explicitly check
        # the status.
        #
        # Reference URL:
        # https://github.com/Pylons/webtest/blob/bf77326420b628c9ea5431432c7e171f88c5d874/webtest/app.py#L1119
        self.assertEqual(response.status_int, expected_status_int)

        self.assertEqual(response.content_type, expected_content_type)

        return response

    def get_html_response(self, url, params=None, expected_status_int=200):
        """Get a HTML response, transformed to a Python object.

        Args:
            url: str. The URL to fetch the response.
            params: dict. A dictionary that will be encoded into a query string.
            expected_status_int: int. The integer status code to expect. Will
                be 200 if not specified.

        Returns:
            webtest.TestResponse. The test response.
        """
        return self._get_response(
            url, 'text/html', params=params,
            expected_status_int=expected_status_int)

    def get_custom_response(
            self, url, expected_content_type, params=None,
            expected_status_int=200):
        """Get a response other than HTML or JSON as a Python object.

        Args:
            url: str. The URL to fetch the response.
            expected_content_type: str. The content type to expect.
            params: dict. A dictionary that will be encoded into a query string.
            expected_status_int: int. The integer status code to expect. Will be
                200 if not specified.

        Returns:
            webtest.TestResponse. The test response.
        """
        self.assertNotIn(
            expected_content_type, ['text/html', 'application/json'])

        return self._get_response(
            url, expected_content_type, params=params,
            expected_status_int=expected_status_int)

    def get_response_without_checking_for_errors(
            self, url, expected_status_int_list, params=None):
        """Get a response, transformed to a Python object and checks for a list
        of status codes.

        Args:
            url: str. The URL to fetch the response.
            expected_status_int_list: list(int). A list of integer status code
                to expect.
            params: dict. A dictionary that will be encoded into a query string.

        Returns:
            webtest.TestResponse. The test response.
        """
        if params is not None:
            self.assertIsInstance(
                params, dict,
                msg='Expected params to be a dict, received %s' % params)

        # This swap is required to ensure that the templates are fetched from
        # source directory instead of webpack_bundles since webpack_bundles is
        # only produced after webpack compilation which is not performed during
        # backend tests.
        with self.swap(base, 'load_template', mock_load_template):
            response = self.testapp.get(url, params=params, expect_errors=True)

        self.assertIn(response.status_int, expected_status_int_list)

        return response

    def _parse_json_response(self, json_response, expect_errors):
        """Convert a JSON server response to an object (such as a dict)."""
        if expect_errors:
            self.assertTrue(json_response.status_int >= 400)
        else:
            self.assertTrue(200 <= json_response.status_int < 400)

        self.assertEqual(json_response.content_type, 'application/json')
        self.assertTrue(json_response.body.startswith(feconf.XSSI_PREFIX))

        return json.loads(json_response.body[len(feconf.XSSI_PREFIX):])

    def get_json(
            self,
            url: str,
            params: Optional[Dict[str, str]] = None,
            expected_status_int: int = 200,
            headers: Optional[Dict[str, str]] = None
    ) -> Dict[str, Any]:
        """Get a JSON response, transformed to a Python object."""
        if params is not None:
            self.assertIsInstance(params, dict)

        expect_errors = expected_status_int >= 400

        json_response = self.testapp.get(
            url, params=params, expect_errors=expect_errors,
            status=expected_status_int, headers=headers
        )

        # Testapp takes in a status parameter which is the expected status of
        # the response. However this expected status is verified only when
        # expect_errors=False. For other situations we need to explicitly check
        # the status.
        #
        # Reference URL:
        # https://github.com/Pylons/webtest/blob/bf77326420b628c9ea5431432c7e171f88c5d874/webtest/app.py#L1119
        self.assertEqual(json_response.status_int, expected_status_int)

        return self._parse_json_response(json_response, expect_errors)

    def post_json(
            self, url, data, headers=None, csrf_token=None,
            expected_status_int=200, upload_files=None, use_payload=True,
            source=None):
        """Post an object to the server by JSON; return the received object.

        Args:
            url: str. The URL to send the POST request to.
            data: dict. The dictionary that acts as the body of the request.
            headers: dict. The headers set in the request.
            csrf_token: str. The csrf token to identify the user.
            expected_status_int: int. Expected return status of the POST
                request.
            upload_files: list(tuple). List of
                (fieldname, filename, file_content) tuples. Can also provide
                just (fieldname, filename) to have the file contents be
                read from disk.
            use_payload: bool. If true, a new dict is created (which is sent as
                the body of the POST request) with one key - 'payload' - and the
                dict passed in 'data' is used as the value for that key. If
                false, the dict in 'data' is directly passed as the body of the
                request. For all requests called from the frontend, this should
                be set to 'true'.
            source: unicode. The url from which the post call is requested.

        Returns:
            dict. The JSON response for the request in dict form.
        """
        if use_payload:
            data = {'payload': json.dumps(data)}
        if csrf_token:
            data['csrf_token'] = csrf_token
        if source:
            data['source'] = source

        expect_errors = expected_status_int >= 400

        json_response = self._send_post_request(
            self.testapp, url, data, expect_errors,
            expected_status_int=expected_status_int, upload_files=upload_files,
            headers=headers)

        # Testapp takes in a status parameter which is the expected status of
        # the response. However this expected status is verified only when
        # expect_errors=False. For other situations we need to explicitly check
        # the status.
        #
        # Reference URL:
        # https://github.com/Pylons/webtest/blob/bf77326420b628c9ea5431432c7e171f88c5d874/webtest/app.py#L1119
        self.assertEqual(json_response.status_int, expected_status_int)

        return self._parse_json_response(json_response, expect_errors)

    def delete_json(self, url, params='', expected_status_int=200):
        """Delete object on the server using a JSON call."""
        if params:
            self.assertIsInstance(
                params, dict,
                msg='Expected params to be a dict, received %s' % params)

        expect_errors = expected_status_int >= 400
        json_response = self.testapp.delete(
            url, params=params, expect_errors=expect_errors,
            status=expected_status_int)

        # Testapp takes in a status parameter which is the expected status of
        # the response. However this expected status is verified only when
        # expect_errors=False. For other situations we need to explicitly check
        # the status.
        #
        # Reference URL:
        # https://github.com/Pylons/webtest/blob/bf77326420b628c9ea5431432c7e171f88c5d874/webtest/app.py#L1119
        self.assertEqual(json_response.status_int, expected_status_int)

        return self._parse_json_response(json_response, expect_errors)

    def _send_post_request(
            self, app, url, data, expect_errors, expected_status_int=200,
            upload_files=None, headers=None):
        """Sends a post request with the data provided to the url specified.

        Args:
            app: TestApp. The WSGI application which receives the request and
                produces response.
            url: str. The URL to send the POST request to.
            data: *. To be put in the body of the request. If params is an
                iterator, it will be urlencoded. If it is a string, it will not
                be encoded, but placed in the body directly. Can be a
                collections.OrderedDict with webtest.forms.Upload fields
                included.
            expect_errors: bool. Whether errors are expected.
            expected_status_int: int. The expected status code.
            upload_files: list(tuple). List of
                (fieldname, filename, file_content) tuples. Can also provide
                just (fieldname, filename) to have the file contents will be
                read from disk.
            headers: dict(str, *). Extra headers to send.

        Returns:
            webtest.TestResponse. The response of the POST request.
        """
        # Convert the files to bytes.
        if upload_files is not None:
            upload_files = tuple(
                tuple(
                    f.encode('utf-8') if isinstance(f, str) else f
                    for f in upload_file
                ) for upload_file in upload_files
            )

        return app.post(
            url, params=data, headers=headers, status=expected_status_int,
            upload_files=upload_files, expect_errors=expect_errors)

    def post_task(
            self, url, payload, headers, csrf_token=None, expect_errors=False,
            expected_status_int=200):
        """Posts an object to the server by JSON with the specific headers
        specified; return the received object.
        """
        if csrf_token:
            payload['csrf_token'] = csrf_token
        return self.testapp.post(
            url, params=json.dumps(payload), headers=headers,
            status=expected_status_int, expect_errors=expect_errors,
            content_type='application/json')

    def put_json(self, url, payload, csrf_token=None, expected_status_int=200):
        """PUT an object to the server with JSON and return the response."""
        params = {'payload': json.dumps(payload)}
        if csrf_token:
            params['csrf_token'] = csrf_token

        expect_errors = expected_status_int >= 400

        json_response = self.testapp.put(
            url, params=params, expect_errors=expect_errors)

        # Testapp takes in a status parameter which is the expected status of
        # the response. However this expected status is verified only when
        # expect_errors=False. For other situations we need to explicitly check
        # the status.
        #
        # Reference URL:
        # https://github.com/Pylons/webtest/blob/bf77326420b628c9ea5431432c7e171f88c5d874/webtest/app.py#L1119
        self.assertEqual(json_response.status_int, expected_status_int)

        return self._parse_json_response(json_response, expect_errors)

    def get_new_csrf_token(self):
        """Generates CSRF token for test."""
        response = self.get_json('/csrfhandler')
        return response['token']

    def save_new_default_exploration(
        self,
        exploration_id: str,
        owner_id: str,
        title: str = 'A title'
    ) -> exp_domain.Exploration:
        """Saves a new default exploration written by owner_id.

        Args:
            exploration_id: str. The id of the new validated exploration.
            owner_id: str. The user_id of the creator of the exploration.
            title: str. The title of the exploration.

        Returns:
            Exploration. The exploration domain object.
        """
        exploration = exp_domain.Exploration.create_default_exploration(
            exploration_id, title=title, category='Algebra')
        exp_services.save_new_exploration(owner_id, exploration)
        return exploration

    def set_interaction_for_state(
            self, state, interaction_id, content_id_generator):
        """Sets the interaction_id, sets the fully populated default interaction
        customization arguments, and increments next_content_id_index as needed.

        Args:
            state: State. The state domain object to set the interaction for.
            interaction_id: str. The interaction id to set. Also sets the
                default customization args for the given interaction id.
            content_id_generator: ContentIdGenerator. A ContentIdGenerator
                object to be used for generating content Ids.
        """
        def traverse_schema_and_assign_content_ids(value, schema, ca_name):
            """Generates content_id from recursively traversing the schema, and
            assigning to the current value.

            Args:
                value: *. The current traversed value in customization
                    arguments.
                schema: dict. The current traversed schema.
                ca_name: str. The arg name which will be used for generating
                    content_id.
            """
            is_subtitled_html_spec = (
                schema['type'] == schema_utils.SCHEMA_TYPE_CUSTOM and
                schema['obj_type'] ==
                schema_utils.SCHEMA_OBJ_TYPE_SUBTITLED_HTML)
            is_subtitled_unicode_spec = (
                schema['type'] == schema_utils.SCHEMA_TYPE_CUSTOM and
                schema['obj_type'] ==
                schema_utils.SCHEMA_OBJ_TYPE_SUBTITLED_UNICODE)

            if is_subtitled_html_spec or is_subtitled_unicode_spec:
                value['content_id'] = content_id_generator.generate(
                    translation_domain.ContentType.CUSTOMIZATION_ARG,
                    extra_prefix=ca_name)
            elif schema['type'] == schema_utils.SCHEMA_TYPE_LIST:
                for x in value:
                    traverse_schema_and_assign_content_ids(
                        x, schema['items'], ca_name)
            elif schema['type'] == schema_utils.SCHEMA_TYPE_DICT:
                for schema_property in schema['properties']:
                    traverse_schema_and_assign_content_ids(
                        schema['properties'][schema_property.name],
                        schema_property['schema'],
                        '%s_%s' % (ca_name, schema_property.name))

        interaction = (
            interaction_registry.Registry.get_interaction_by_id(interaction_id))
        ca_specs = interaction.customization_arg_specs
        customization_args = {}

        for ca_spec in ca_specs:
            ca_name = ca_spec.name
            ca_value = ca_spec.default_value
            traverse_schema_and_assign_content_ids(
                ca_value, ca_spec.schema, ca_name)
            customization_args[ca_name] = {'value': ca_value}

        state.update_interaction_id(interaction_id)
        state.update_interaction_customization_args(customization_args)

    def save_new_valid_exploration(
        self,
        exploration_id: str,
        owner_id: str,
        title: str = 'A title',
        category: str = 'Algebra',
        objective: str = 'An objective',
        language_code: str = constants.DEFAULT_LANGUAGE_CODE,
        end_state_name: Optional[str] = None,
        interaction_id: str = 'TextInput',
        correctness_feedback_enabled: bool = False
    ) -> exp_domain.Exploration:
        """Saves a new strictly-validated exploration.

        Args:
            exploration_id: str. The id of the new validated exploration.
            owner_id: str. The user_id of the creator of the exploration.
            title: str. The title of the exploration.
            category: str. The category this exploration belongs to.
            objective: str. The objective of this exploration.
            language_code: str. The language_code of this exploration.
            end_state_name: str. The name of the end state for the exploration.
            interaction_id: str. The id of the interaction.
            correctness_feedback_enabled: bool. Whether correctness feedback is
                enabled for the exploration.

        Returns:
            Exploration. The exploration domain object.
        """
        exploration = exp_domain.Exploration.create_default_exploration(
            exploration_id, title=title, category=category,
            language_code=language_code)
        content_id_generator = translation_domain.ContentIdGenerator(
            exploration.next_content_id_index)
        self.set_interaction_for_state(
            exploration.states[exploration.init_state_name], interaction_id,
            content_id_generator)

        exploration.objective = objective
        exploration.correctness_feedback_enabled = correctness_feedback_enabled

        # If an end state name is provided, add terminal node with that name.
        if end_state_name is not None:
            exploration.add_state(
                end_state_name,
                content_id_generator.generate(
                    translation_domain.ContentType.CONTENT),
                content_id_generator.generate(
                    translation_domain.ContentType.DEFAULT_OUTCOME))
            end_state = exploration.states[end_state_name]
            self.set_interaction_for_state(
                end_state, 'EndExploration', content_id_generator)
            end_state.update_interaction_default_outcome(None)

            # Link first state to ending state (to maintain validity).
            init_state = exploration.states[exploration.init_state_name]
            init_interaction = init_state.interaction
            init_interaction.default_outcome.dest = end_state_name
            if correctness_feedback_enabled:
                init_interaction.default_outcome.labelled_as_correct = True
        exploration.next_content_id_index = (
            content_id_generator.next_content_id_index)

        exp_services.save_new_exploration(owner_id, exploration)
        return exploration

    def save_new_linear_exp_with_state_names_and_interactions(
            self, exploration_id, owner_id, state_names, interaction_ids,
            title='A title', category='A category', objective='An objective',
            language_code=constants.DEFAULT_LANGUAGE_CODE,
            correctness_feedback_enabled=False):
        """Saves a new strictly-validated exploration with a sequence of states.

        Args:
            exploration_id: str. The id of the new validated exploration.
            owner_id: str. The user_id of the creator of the exploration.
            state_names: list(str). The names of states to be linked
                sequentially in the exploration. Must be a non-empty list and
                contain no duplicates.
            interaction_ids: list(str). The names of the interaction ids to be
                assigned to each state. Values will be cycled, so it doesn't
                need to be the same size as state_names, but it must be
                non-empty.
            title: str. The title of the exploration.
            category: str. The category this exploration belongs to.
            objective: str. The objective of this exploration.
            language_code: str. The language_code of this exploration.
            correctness_feedback_enabled: bool. Whether the correctness feedback
                is enabled or not for the exploration.

        Returns:
            Exploration. The exploration domain object.

        Raises:
            ValueError. Given list of state names is empty.
            ValueError. Given list of interaction ids is empty.
        """
        if not state_names:
            raise ValueError('must provide at least one state name')
        if not interaction_ids:
            raise ValueError('must provide at least one interaction type')
        interaction_ids = itertools.cycle(interaction_ids)

        exploration = exp_domain.Exploration.create_default_exploration(
            exploration_id, title=title, init_state_name=state_names[0],
            category=category, objective=objective, language_code=language_code)
        content_id_generator = translation_domain.ContentIdGenerator(
            exploration.next_content_id_index)

        exploration.correctness_feedback_enabled = correctness_feedback_enabled
        for state_name in state_names[1:]:
            exploration.add_state(
                state_name,
                content_id_generator.generate(
                    translation_domain.ContentType.CONTENT),
                content_id_generator.generate(
                    translation_domain.ContentType.DEFAULT_OUTCOME))
        for from_state_name, dest_state_name in (
                zip(state_names[:-1], state_names[1:])):
            from_state = exploration.states[from_state_name]
            self.set_interaction_for_state(
                from_state, next(interaction_ids), content_id_generator)
            from_state.interaction.default_outcome.dest = dest_state_name
            if correctness_feedback_enabled:
                from_state.interaction.default_outcome.labelled_as_correct = (
                    True)
        end_state = exploration.states[state_names[-1]]
        self.set_interaction_for_state(
            end_state, 'EndExploration', content_id_generator)
        end_state.update_interaction_default_outcome(None)

        exploration.next_content_id_index = (
            content_id_generator.next_content_id_index)
        exp_services.save_new_exploration(owner_id, exploration)
        return exploration

<<<<<<< HEAD
    def publish_exploration(self, owner_id, exploration_id):
=======
    def save_new_exp_with_custom_states_schema_version(
            self, exp_id, user_id, states_dict, version):
        """Saves a new default exploration with the given version of state dict.

        This function should only be used for creating explorations in tests
        involving migration of datastore explorations that use an old states
        schema version.

        Note that it makes an explicit commit to the datastore instead of using
        the usual functions for updating and creating explorations. This is
        because the latter approach would result in an exploration with the
        *current* states schema version.

        Args:
            exp_id: str. The exploration ID.
            user_id: str. The user_id of the creator.
            states_dict: dict. The dict representation of all the states.
            version: int. Custom states schema version.
        """
        exp_model = exp_models.ExplorationModel(
            id=exp_id, category='category', title='title',
            objective='Old objective', language_code='en', tags=[], blurb='',
            author_notes='', states_schema_version=version,
            init_state_name=feconf.DEFAULT_INIT_STATE_NAME, states=states_dict,
            param_specs={}, param_changes=[])
        rights_manager.create_new_exploration_rights(exp_id, user_id)

        commit_message = 'New exploration created with title \'title\'.'
        exp_model.commit(user_id, commit_message, [{
            'cmd': 'create_new',
            'title': 'title',
            'category': 'category',
        }])
        exp_rights = exp_models.ExplorationRightsModel.get_by_id(exp_id)
        exp_summary_model = exp_models.ExpSummaryModel(
            id=exp_id, title='title', category='category',
            objective='Old objective', language_code='en', tags=[],
            ratings=feconf.get_empty_ratings(),
            scaled_average_rating=feconf.EMPTY_SCALED_AVERAGE_RATING,
            status=exp_rights.status,
            community_owned=exp_rights.community_owned,
            owner_ids=exp_rights.owner_ids, contributor_ids=[],
            contributors_summary={})
        exp_summary_model.update_timestamps()
        exp_summary_model.put()

    def publish_exploration(
        self, owner_id: str, exploration_id: str
    ) -> None:
>>>>>>> 940969c1
        """Publish the exploration with the given exploration_id.

        Args:
            owner_id: str. The user_id of the owner of the exploration.
            exploration_id: str. The ID of the new exploration.
        """
        committer = user_services.get_user_actions_info(owner_id)
        rights_manager.publish_exploration(committer, exploration_id)

    def save_new_default_collection(
        self,
        collection_id: str,
        owner_id: str,
        title: str = 'A title',
        category: str = 'A category',
        objective: str = 'An objective',
        language_code: str = constants.DEFAULT_LANGUAGE_CODE
    ) -> collection_domain.Collection:
        """Saves a new default collection written by owner_id.

        Args:
            collection_id: str. The id of the new default collection.
            owner_id: str. The user_id of the creator of the collection.
            title: str. The title of the collection.
            category: str. The category this collection belongs to.
            objective: str. The objective of this collection.
            language_code: str. The language_code of this collection.

        Returns:
            Collection. The collection domain object.
        """
        collection = collection_domain.Collection.create_default_collection(
            collection_id, title=title, category=category, objective=objective,
            language_code=language_code)
        collection_services.save_new_collection(owner_id, collection)
        return collection

    def save_new_valid_collection(
        self,
        collection_id: str,
        owner_id: str,
        title: str = 'A title',
        category: str = 'A category',
        objective: str = 'An objective',
        language_code: str = constants.DEFAULT_LANGUAGE_CODE,
        exploration_id: str = 'an_exploration_id',
        end_state_name: str = DEFAULT_END_STATE_NAME
    ) -> collection_domain.Collection:
        """Creates an Oppia collection and adds a node saving the exploration
        details.

        Args:
            collection_id: str. ID for the collection to be created.
            owner_id: str. The user_id of the creator of the collection.
            title: str. Title for the collection.
            category: str. The category of the exploration.
            objective: str. Objective for the exploration.
            language_code: str. The language code for the exploration.
            exploration_id: str. The exploration_id for the Oppia exploration.
            end_state_name: str. The name of the end state for the exploration.

        Returns:
            Collection. A newly-created collection containing the corresponding
            exploration details.
        """
        collection = collection_domain.Collection.create_default_collection(
            collection_id, title=title, category=category, objective=objective,
            language_code=language_code)

        # Check whether exploration with given exploration_id exists or not.
        exploration = (
            exp_fetchers.get_exploration_by_id(exploration_id, strict=False))
        if exploration is None:
            exploration = self.save_new_valid_exploration(
                exploration_id, owner_id, title=title, category=category,
                objective=objective, end_state_name=end_state_name)
        collection.add_node(exploration.id)

        collection_services.save_new_collection(owner_id, collection)
        return collection

    def publish_collection(self, owner_id, collection_id):
        """Publish the collection with the given collection_id.

        Args:
            owner_id: str. The user_id of the owner of the collection.
            collection_id: str. ID of the collection to be published.
        """
        committer = user_services.get_user_actions_info(owner_id)
        rights_manager.publish_collection(committer, collection_id)

    def create_story_for_translation_opportunity(
            self, owner_id, admin_id, story_id, topic_id, exploration_id):
        """Creates a story and links it to the supplied topic and exploration.

        Args:
            owner_id: str. User ID of the story owner.
            admin_id: str. User ID of the admin that will publish the story.
            story_id: str. The ID of new story.
            topic_id: str. The ID of the topic for which to link the story.
            exploration_id: str. The ID of the exploration that will be added
                as a node to the story.
        """
        story = story_domain.Story.create_default_story(
            story_id,
            'title %s' % story_id,
            'description',
            topic_id,
            'url-fragment')

        story.language_code = 'en'
        story_services.save_new_story(owner_id, story)
        topic_services.add_canonical_story(
            owner_id, topic_id, story.id)
        topic_services.publish_story(
            topic_id, story.id, admin_id)
        story_services.update_story(
            owner_id, story.id, [story_domain.StoryChange({
                'cmd': 'add_story_node',
                'node_id': 'node_1',
                'title': 'Node1',
            }), story_domain.StoryChange({
                'cmd': 'update_story_node_property',
                'property_name': 'exploration_id',
                'node_id': 'node_1',
                'old_value': None,
                'new_value': exploration_id
            })], 'Changes.')

    def save_new_story(
        self,
        story_id: str,
        owner_id: str,
        corresponding_topic_id: str,
        title: str = 'Title',
        description: str = 'Description',
        notes: str = 'Notes',
        language_code: str = constants.DEFAULT_LANGUAGE_CODE,
        url_fragment: str = 'title',
        meta_tag_content: str = 'story meta tag content'
    ) -> story_domain.Story:
        """Creates an Oppia Story and saves it.

        NOTE: Callers are responsible for ensuring that the
        'corresponding_topic_id' provided is valid, unless a test explicitly
        requires it to be invalid.

        Args:
            story_id: str. ID for the story to be created.
            owner_id: str. The user_id of the creator of the story.
            title: str. The title of the story.
            description: str. The high level description of the story.
            notes: str. A set of notes, that describe the characters,
                main storyline, and setting.
            corresponding_topic_id: str. The id of the topic to which the story
                belongs.
            language_code: str. The ISO 639-1 code for the language this story
                is written in.
            url_fragment: str. The url fragment of the story.
            meta_tag_content: str. The meta tag content of the story.

        Returns:
            Story. A newly-created story.
        """
        story = story_domain.Story.create_default_story(
            story_id, title, description, corresponding_topic_id, url_fragment)
        story.title = title
        story.description = description
        story.notes = notes
        story.language_code = language_code
        story.url_fragment = url_fragment
        story.meta_tag_content = meta_tag_content
        story_services.save_new_story(owner_id, story)
        return story

    def save_new_story_with_story_contents_schema_v1(
            self, story_id, thumbnail_filename, thumbnail_bg_color,
            thumbnail_size_in_bytes, owner_id, title, description,
            notes, corresponding_topic_id,
            language_code=constants.DEFAULT_LANGUAGE_CODE,
            url_fragment='story-frag',
            meta_tag_content='story meta tag content'):
        """Saves a new story with a default version 1 story contents data dict.

        This function should only be used for creating stories in tests
        involving migration of datastore stories that use an old story contents
        schema version.

        Note that it makes an explicit commit to the datastore instead of using
        the usual functions for updating and creating stories. This is because
        the latter approach would result in a story with the *current* story
        contents schema version.

        Args:
            story_id: str. ID for the story to be created.
            thumbnail_filename: str|None. Thumbnail filename for the story.
            thumbnail_bg_color: str|None. Thumbnail background color for the
                story.
            thumbnail_size_in_bytes: int|None. The thumbnail size in bytes of
                the story.
            owner_id: str. The user_id of the creator of the story.
            title: str. The title of the story.
            description: str. The high level description of the story.
            notes: str. A set of notes, that describe the characters, main
                storyline, and setting.
            corresponding_topic_id: str. The id of the topic to which the story
                belongs.
            language_code: str. The ISO 639-1 code for the language this story
                is written in.
            url_fragment: str. The URL fragment for the story.
            meta_tag_content: str. The meta tag content of the story.
        """
        story_model = story_models.StoryModel(
            id=story_id, thumbnail_filename=thumbnail_filename,
            thumbnail_bg_color=thumbnail_bg_color,
            thumbnail_size_in_bytes=thumbnail_size_in_bytes,
            description=description, title=title,
            language_code=language_code,
            story_contents_schema_version=1, notes=notes,
            corresponding_topic_id=corresponding_topic_id,
            story_contents=self.VERSION_1_STORY_CONTENTS_DICT,
            url_fragment=url_fragment, meta_tag_content=meta_tag_content)
        commit_message = 'New story created with title \'%s\'.' % title
        story_model.commit(
            owner_id, commit_message,
            [{'cmd': story_domain.CMD_CREATE_NEW, 'title': title}])

    def save_new_story_with_story_contents_schema_v5(
            self, story_id, thumbnail_filename, thumbnail_bg_color,
            thumbnail_size_in_bytes, owner_id, title, description,
            notes, corresponding_topic_id,
            language_code=constants.DEFAULT_LANGUAGE_CODE,
            url_fragment='story-frag',
            meta_tag_content='story meta tag content'):
        """Saves a new story with a default version 1 story contents data dict.

        This function should only be used for creating stories in tests
        involving migration of datastore stories that use an old story contents
        schema version.

        Note that it makes an explicit commit to the datastore instead of using
        the usual functions for updating and creating stories. This is because
        the latter approach would result in a story with the *current* story
        contents schema version.

        Args:
            story_id: str. ID for the story to be created.
            thumbnail_filename: str|None. Thumbnail filename for the story.
            thumbnail_bg_color: str|None. Thumbnail background color for the
                story.
            thumbnail_size_in_bytes: int|None. The thumbnail size in bytes of
                the story.
            owner_id: str. The user_id of the creator of the story.
            title: str. The title of the story.
            description: str. The high level description of the story.
            notes: str. A set of notes, that describe the characters, main
                storyline, and setting.
            corresponding_topic_id: str. The id of the topic to which the story
                belongs.
            language_code: str. The ISO 639-1 code for the language this story
                is written in.
            url_fragment: str. The URL fragment for the story.
            meta_tag_content: str. The meta tag content of the story.
        """
        story_content_v5 = {
            'nodes': [{
                'outline': (
                    '<p>Value</p>'
                    '<oppia-noninteractive-math math_content-with-value="{'
                    '&amp;quot;raw_latex&amp;quot;: &amp;quot;+,-,-,+&amp;quot;, ' # pylint: disable=line-too-long
                    '&amp;quot;svg_filename&amp;quot;: &amp;quot;&amp;quot;'
                    '}">'
                    '</oppia-noninteractive-math>'),
                'exploration_id': None,
                'destination_node_ids': [],
                'outline_is_finalized': False,
                'acquired_skill_ids': [],
                'id': 'node_1',
                'title': 'Chapter 1',
                'description': '',
                'prerequisite_skill_ids': [],
                'thumbnail_filename': 'image.svg',
                'thumbnail_bg_color': None,
                'thumbnail_size_in_bytes': 21131,
            }],
            'initial_node_id': 'node_1',
            'next_node_id': 'node_2',
        }
        story_model = story_models.StoryModel(
            id=story_id, thumbnail_filename=thumbnail_filename,
            thumbnail_bg_color=thumbnail_bg_color,
            thumbnail_size_in_bytes=thumbnail_size_in_bytes,
            description=description, title=title,
            language_code=language_code,
            story_contents_schema_version=5, notes=notes,
            corresponding_topic_id=corresponding_topic_id,
            story_contents=story_content_v5,
            url_fragment=url_fragment, meta_tag_content=meta_tag_content)
        commit_message = 'New story created with title \'%s\'.' % title
        story_model.commit(
            owner_id, commit_message,
            [{'cmd': story_domain.CMD_CREATE_NEW, 'title': title}])
        story_services.create_story_summary(story_id)

    def save_new_subtopic(self, subtopic_id, owner_id, topic_id):
        """Creates an Oppia subtopic and saves it.

        Args:
            subtopic_id: str. ID for the subtopic to be created.
            owner_id: str. The user_id of the creator of the topic.
            topic_id: str. ID for the topic that the subtopic belongs to.

        Returns:
            SubtopicPage. A newly-created subtopic.
        """
        subtopic_page = (
            subtopic_page_domain.SubtopicPage.create_default_subtopic_page(
                subtopic_id, topic_id))
        subtopic_changes = [
            subtopic_page_domain.SubtopicPageChange({
                'cmd': subtopic_page_domain.CMD_CREATE_NEW,
                'topic_id': topic_id,
                'subtopic_id': subtopic_id,
            })
        ]
        subtopic_page_services.save_subtopic_page(
            owner_id, subtopic_page, 'Create new subtopic', subtopic_changes)
        return subtopic_page

    def save_new_topic(
            self, topic_id, owner_id, name='topic', abbreviated_name='topic',
            url_fragment='topic',
            thumbnail_filename='topic.svg',
            thumbnail_bg_color=(
                constants.ALLOWED_THUMBNAIL_BG_COLORS['topic'][0]),
            thumbnail_size_in_bytes=21131,
            description='description', canonical_story_ids=None,
            additional_story_ids=None, uncategorized_skill_ids=None,
            subtopics=None, next_subtopic_id=0,
            language_code=constants.DEFAULT_LANGUAGE_CODE,
            meta_tag_content='topic meta tag content',
            practice_tab_is_displayed=False,
            page_title_fragment_for_web='topic page title'):
        """Creates an Oppia Topic and saves it.

        Args:
            topic_id: str. ID for the topic to be created.
            owner_id: str. The user_id of the creator of the topic.
            name: str. The name of the topic.
            abbreviated_name: str. The abbreviated name of the topic.
            url_fragment: str. The url fragment of the topic.
            thumbnail_filename: str|None. The thumbnail filename of the topic.
            thumbnail_bg_color: str|None. The thumbnail background color of the
                topic.
            thumbnail_size_in_bytes: int|None. The thumbnail size in bytes of
                the topic.
            description: str. The description of the topic.
            canonical_story_ids: list(str). The list of ids of canonical stories
                that are part of the topic.
            additional_story_ids: list(str). The list of ids of additional
                stories that are part of the topic.
            uncategorized_skill_ids: list(str). The list of ids of skills that
                are not part of any subtopic.
            subtopics: list(Subtopic). The different subtopics that are part of
                this topic.
            next_subtopic_id: int. The id for the next subtopic.
            language_code: str. The ISO 639-1 code for the language this topic
                is written in.
            meta_tag_content: str. The meta tag content for the topic.
            practice_tab_is_displayed: bool. Whether the practice tab should be
                displayed.
            page_title_fragment_for_web: str. The page title fragment for the
                topic.

        Returns:
            Topic. A newly-created topic.
        """
        canonical_story_references = [
            topic_domain.StoryReference.create_default_story_reference(story_id)
            for story_id in (canonical_story_ids or [])
        ]
        additional_story_references = [
            topic_domain.StoryReference.create_default_story_reference(story_id)
            for story_id in (additional_story_ids or [])
        ]
        uncategorized_skill_ids = uncategorized_skill_ids or []
        subtopics = subtopics or []
        skill_ids_for_diagnostic_test = []
        for subtopic in subtopics:
            skill_ids_for_diagnostic_test.extend(subtopic.skill_ids)

        topic = topic_domain.Topic(
            topic_id, name, abbreviated_name, url_fragment, thumbnail_filename,
            thumbnail_bg_color, thumbnail_size_in_bytes, description,
            canonical_story_references, additional_story_references,
            uncategorized_skill_ids, subtopics,
            feconf.CURRENT_SUBTOPIC_SCHEMA_VERSION, next_subtopic_id,
            language_code, 0, feconf.CURRENT_STORY_REFERENCE_SCHEMA_VERSION,
            meta_tag_content, practice_tab_is_displayed,
            page_title_fragment_for_web, skill_ids_for_diagnostic_test)
        topic_services.save_new_topic(owner_id, topic)
        return topic

    def save_new_topic_with_subtopic_schema_v1(
            self, topic_id, owner_id, name, abbreviated_name, url_fragment,
            canonical_name, description, thumbnail_filename, thumbnail_bg_color,
            canonical_story_references, additional_story_references,
            uncategorized_skill_ids, next_subtopic_id,
            language_code=constants.DEFAULT_LANGUAGE_CODE,
            meta_tag_content='topic meta tag content',
            practice_tab_is_displayed=False,
            page_title_fragment_for_web='topic page title'):
        """Saves a new topic with a default version 1 subtopic data dict.

        This function should only be used for creating topics in tests involving
        migration of datastore topics that use an old subtopic schema version.

        Note that it makes an explicit commit to the datastore instead of using
        the usual functions for updating and creating topics. This is because
        the latter approach would result in a topic with the *current* subtopic
        schema version.

        Args:
            topic_id: str. ID for the topic to be created.
            owner_id: str. The user_id of the creator of the topic.
            name: str. The name of the topic.
            abbreviated_name: str. The abbreviated name of the topic.
            url_fragment: str. The url fragment of the topic.
            canonical_name: str. The canonical name (lowercase) of the topic.
            description: str. The description of the topic.
            thumbnail_filename: str. The thumbnail file name of the topic.
            thumbnail_bg_color: str. The thumbnail background color of the
                topic.
            canonical_story_references: list(StoryReference). A set of story
                reference objects representing the canonical stories that are
                part of this topic.
            additional_story_references: list(StoryReference). A set of story
                reference object representing the additional stories that are
                part of this topic.
            uncategorized_skill_ids: list(str). The list of ids of skills that
                are not part of any subtopic.
            next_subtopic_id: int. The id for the next subtopic.
            language_code: str. The ISO 639-1 code for the language this topic
                is written in.
            meta_tag_content: str. The meta tag content for the topic.
            practice_tab_is_displayed: bool. Whether the practice tab should be
                displayed.
            page_title_fragment_for_web: str. The page title fragment for the
                topic.
        """
        topic_rights_model = topic_models.TopicRightsModel(
            id=topic_id, manager_ids=[], topic_is_published=True)
        topic_model = topic_models.TopicModel(
            id=topic_id, name=name, abbreviated_name=abbreviated_name,
            url_fragment=url_fragment, thumbnail_filename=thumbnail_filename,
            thumbnail_bg_color=thumbnail_bg_color,
            canonical_name=canonical_name, description=description,
            language_code=language_code,
            canonical_story_references=canonical_story_references,
            additional_story_references=additional_story_references,
            uncategorized_skill_ids=uncategorized_skill_ids,
            subtopic_schema_version=1,
            story_reference_schema_version=(
                feconf.CURRENT_STORY_REFERENCE_SCHEMA_VERSION),
            next_subtopic_id=next_subtopic_id,
            subtopics=[self.VERSION_1_SUBTOPIC_DICT],
            meta_tag_content=meta_tag_content,
            practice_tab_is_displayed=practice_tab_is_displayed,
            page_title_fragment_for_web=page_title_fragment_for_web)
        commit_message = 'New topic created with name \'%s\'.' % name
        topic_rights_model.commit(
            committer_id=owner_id,
            commit_message='Created new topic rights',
            commit_cmds=[{'cmd': topic_domain.CMD_CREATE_NEW}])
        topic_model.commit(
            owner_id, commit_message,
            [{'cmd': topic_domain.CMD_CREATE_NEW, 'name': name}])

    def save_new_question(
            self, question_id, owner_id, question_state_data,
            linked_skill_ids, next_content_id_index,
            inapplicable_skill_misconception_ids=None,
            language_code=constants.DEFAULT_LANGUAGE_CODE):
        """Creates an Oppia Question and saves it.

        Args:
            question_id: str. ID for the question to be created.
            owner_id: str. The id of the user creating the question.
            question_state_data: State. The state data for the question.
            linked_skill_ids: list(str). List of skill IDs linked to the
                question.
            inapplicable_skill_misconception_ids: list(str). List of skill
                misconceptions ids that are not applicable to the question.
            language_code: str. The ISO 639-1 code for the language this
                question is written in.

        Returns:
            Question. A newly-created question.
        """
        # This needs to be done because default arguments can not be of list
        # type.
        question = question_domain.Question(
            question_id, question_state_data,
            feconf.CURRENT_STATE_SCHEMA_VERSION, language_code, 0,
            linked_skill_ids, inapplicable_skill_misconception_ids or [],
            next_content_id_index)
        question_services.add_question(owner_id, question)
        return question

    def save_new_question_with_state_data_schema_v27(
            self, question_id, owner_id, linked_skill_ids,
            inapplicable_skill_misconception_ids=None,
            language_code=constants.DEFAULT_LANGUAGE_CODE):
        """Saves a new default question with a default version 27 state data
        dict.

        This function should only be used for creating questions in tests
        involving migration of datastore questions that use an old state data
        schema version.

        Note that it makes an explicit commit to the datastore instead of using
        the usual functions for updating and creating questions. This is because
        the latter approach would result in an question with the *current* state
        data schema version.

        Args:
            question_id: str. ID for the question to be created.
            owner_id: str. The id of the user creating the question.
            linked_skill_ids: list(str). The skill IDs linked to the question.
            inapplicable_skill_misconception_ids: list(str). List of skill
                misconceptions ids that are not applicable to the question.
            language_code: str. The ISO 639-1 code for the language this
                question is written in.
        """
        # This needs to be done because default arguments can not be of list
        # type.
        question_model = question_models.QuestionModel(
            id=question_id, question_state_data=self.VERSION_27_STATE_DICT,
            language_code=language_code, version=1,
            question_state_data_schema_version=27,
            linked_skill_ids=linked_skill_ids,
            inapplicable_skill_misconception_ids=(
                inapplicable_skill_misconception_ids or []))
        question_model.commit(
            owner_id, 'New question created',
            [{'cmd': question_domain.CMD_CREATE_NEW}])

    def save_new_question_suggestion_with_state_data_schema_v27(
            self, author_id, skill_id, suggestion_id=None,
            language_code=constants.DEFAULT_LANGUAGE_CODE):
        """Saves a new question suggestion with a default version 27 state data
        dict.

        This function should only be used for creating question suggestion in
        tests involving migration of datastore question suggestions that use an
        old state data schema version.

        Note that it makes an explicit commit to the datastore instead of using
        the usual functions for updating and creating questions. This is because
        the latter approach would result in an question with the *current* state
        data schema version.
        """
        score_category = (
            suggestion_models.SCORE_TYPE_QUESTION +
            suggestion_models.SCORE_CATEGORY_DELIMITER + skill_id)
        change = {
            'cmd': (
                question_domain
                .CMD_CREATE_NEW_FULLY_SPECIFIED_QUESTION),
            'question_dict': {
                'question_state_data': self.VERSION_27_STATE_DICT,
                'question_state_data_schema_version': 27,
                'language_code': language_code,
                'linked_skill_ids': [skill_id],
                'inapplicable_skill_misconception_ids': []
            },
            'skill_id': skill_id,
            'skill_difficulty': 0.3
        }
        if suggestion_id is None:
            suggestion_id = (
                feedback_models.GeneralFeedbackThreadModel.
                generate_new_thread_id(
                    feconf.ENTITY_TYPE_SKILL, skill_id))
        suggestion_models.GeneralSuggestionModel.create(
            feconf.SUGGESTION_TYPE_ADD_QUESTION,
            feconf.ENTITY_TYPE_SKILL, skill_id, 1,
            suggestion_models.STATUS_IN_REVIEW, author_id, None, change,
            score_category, suggestion_id, language_code)

        return suggestion_id

    def save_new_skill(
            self, skill_id, owner_id, description='description',
            misconceptions=None, rubrics=None, skill_contents=None,
            language_code=constants.DEFAULT_LANGUAGE_CODE,
            prerequisite_skill_ids=None):
        """Creates an Oppia Skill and saves it.

        Args:
            skill_id: str. ID for the skill to be created.
            owner_id: str. The user_id of the creator of the skill.
            description: str. The description of the skill.
            misconceptions: list(Misconception)|None. A list of Misconception
                objects that contains the various misconceptions of the skill.
            rubrics: list(Rubric)|None. A list of Rubric objects that contain
                the rubric for each difficulty of the skill.
            skill_contents: SkillContents|None. A SkillContents object
                containing the explanation and examples of the skill.
            language_code: str. The ISO 639-1 code for the language this skill
                is written in.
            prerequisite_skill_ids: list(str)|None. The prerequisite skill IDs
                for the skill.

        Returns:
            Skill. A newly-created skill.
        """
        skill = (
            skill_domain.Skill.create_default_skill(skill_id, description, []))
        if misconceptions is not None:
            skill.misconceptions = misconceptions
            skill.next_misconception_id = len(misconceptions) + 1
        if skill_contents is not None:
            skill.skill_contents = skill_contents
        if prerequisite_skill_ids is not None:
            skill.prerequisite_skill_ids = prerequisite_skill_ids
        if rubrics is not None:
            skill.rubrics = rubrics
        else:
            skill.rubrics = [
                skill_domain.Rubric(
                    constants.SKILL_DIFFICULTIES[0], ['Explanation 1']),
                skill_domain.Rubric(
                    constants.SKILL_DIFFICULTIES[1], ['Explanation 2']),
                skill_domain.Rubric(
                    constants.SKILL_DIFFICULTIES[2], ['Explanation 3']),
            ]
        skill.language_code = language_code
        skill.version = 0
        skill_services.save_new_skill(owner_id, skill)
        return skill

    def save_new_skill_with_defined_schema_versions(
            self, skill_id, owner_id, description, next_misconception_id,
            misconceptions=None, rubrics=None, skill_contents=None,
            misconceptions_schema_version=1, rubric_schema_version=1,
            skill_contents_schema_version=1,
            language_code=constants.DEFAULT_LANGUAGE_CODE):
        """Saves a new default skill with the given versions for misconceptions
        and skill contents.

        This function should only be used for creating skills in tests involving
        migration of datastore skills that use an old schema version.

        Note that it makes an explicit commit to the datastore instead of using
        the usual functions for updating and creating skills. This is because
        the latter approach would result in a skill with the *current* schema
        version.

        Args:
            skill_id: str. ID for the skill to be created.
            owner_id: str. The user_id of the creator of the skill.
            description: str. The description of the skill.
            next_misconception_id: int. The misconception id to be used by the
                next misconception added.
            misconceptions: list(Misconception.to_dict()). The list of
                misconception dicts associated with the skill.
            rubrics: list(Rubric.to_dict()). The list of rubric dicts associated
                with the skill.
            skill_contents: SkillContents.to_dict(). A SkillContents dict
                containing the explanation and examples of the skill.
            misconceptions_schema_version: int. The schema version for the
                misconceptions object.
            rubric_schema_version: int. The schema version for the rubric
                object.
            skill_contents_schema_version: int. The schema version for the
                skill_contents object.
            language_code: str. The ISO 639-1 code for the language this skill
                is written in.
        """
        skill_model = skill_models.SkillModel(
            id=skill_id, description=description, language_code=language_code,
            misconceptions=misconceptions, rubrics=rubrics,
            skill_contents=skill_contents,
            next_misconception_id=next_misconception_id,
            misconceptions_schema_version=misconceptions_schema_version,
            rubric_schema_version=rubric_schema_version,
            skill_contents_schema_version=skill_contents_schema_version,
            superseding_skill_id=None, all_questions_merged=False)
        skill_model.commit(
            owner_id, 'New skill created.',
            [{'cmd': skill_domain.CMD_CREATE_NEW}])

    def _create_valid_question_data(
<<<<<<< HEAD
            self,
            default_dest_state_name,
            content_id_generator
        ):
=======
        self, default_dest_state_name: str
    ) -> state_domain.State:
>>>>>>> 940969c1
        """Creates a valid question_data dict.

        Args:
            default_dest_state_name: str. The default destination state.

        Returns:
            dict. The default question_data dict.
        """
        state = state_domain.State.create_default_state(
            default_dest_state_name,
            content_id_generator.generate(
                translation_domain.ContentType.CONTENT),
            content_id_generator.generate(
                translation_domain.ContentType.DEFAULT_OUTCOME),
            is_initial_state=True)
        state.update_interaction_id('TextInput')
        solution_dict = {
            'answer_is_exclusive': False,
            'correct_answer': 'Solution',
            'explanation': {
                'content_id': content_id_generator.generate(
                    translation_domain.ContentType.SOLUTION),
                'html': '<p>This is a solution.</p>',
            },
        }
        hints_list = [
            state_domain.Hint(
                state_domain.SubtitledHtml(
                    content_id_generator.generate(
                        translation_domain.ContentType.HINT),
                    '<p>This is a hint.</p>')),
        ]
        solution = state_domain.Solution.from_dict(
            state.interaction.id, solution_dict)
        state.update_interaction_solution(solution)
        state.update_interaction_hints(hints_list)
        state.update_interaction_customization_args({
            'placeholder': {
                'value': {
                    'content_id': content_id_generator.generate(
                        translation_domain.ContentType.CUSTOMIZATION_ARG,
                        extra_prefix='placeholder'),
                    'unicode_str': 'Enter text here',
                },
            },
            'rows': {'value': 1}
        })
        state.interaction.default_outcome.labelled_as_correct = True
        state.interaction.default_outcome.dest = None
        return state


class LinterTestBase(GenericTestBase):
    """Base class for linter tests."""

    def setUp(self):
        super().setUp()
        self.linter_stdout = []

        def mock_print(*args):
            """Mock for print. Append the values to print to
            linter_stdout list.

            Args:
                *args: list(*). Variable length argument list of values to print
                    in the same line of output.
            """
            self.linter_stdout.append(' '.join(str(arg) for arg in args))

        self.print_swap = self.swap(builtins, 'print', mock_print)

    def assert_same_list_elements(self, phrases, stdout):
        """Checks to see if all of the phrases appear in at least one of the
        stdout outputs.

        Args:
            phrases: list(str). A list of phrases we are trying to find in one
                of the stdout outputs. For example, python linting outputs a
                success string that includes data we don't have easy access to,
                like how long the test took, so we may want to search for a
                substring of that success string in stdout.
            stdout: list(str). A list of the output results from the method's
                execution.
        """
        self.assertTrue(
            any(all(p in output for p in phrases) for output in stdout))

    def assert_failed_messages_count(self, stdout, expected_failed_count):
        """Assert number of expected failed checks to actual number of failed
        checks.

        Args:
            stdout: list(str). A list of linter output messages.
            expected_failed_count: int. Expected number of failed messages.
        """
        failed_count = sum(msg.startswith('FAILED') for msg in stdout)
        self.assertEqual(failed_count, expected_failed_count)


class EmailMessageMock:
    """Mock for core.platform.models email services messages."""

    def __init__(
        self,
        sender_email: str,
        recipient_email: str,
        subject: str,
        plaintext_body: str,
        html_body: str,
        bcc: Optional[List[str]] = None,
        reply_to: Optional[str] = None,
        recipient_variables: Optional[Dict[str, Dict[str, str]]] = None
    ) -> None:
        """Inits a mock email message with all the necessary data.

        Args:
            sender_email: str. The email address of the sender. This should be
                in the form 'SENDER_NAME <SENDER_EMAIL_ADDRESS>' or
                'SENDER_EMAIL_ADDRESS'. Must be utf-8.
            recipient_email: str. The email address of the recipient. Must be
                utf-8.
            subject: str. The subject line of the email, Must be utf-8.
            plaintext_body: str. The plaintext body of the email. Must be utf-8.
            html_body: str. The HTML body of the email. Must fit in a datastore
                entity. Must be utf-8.
            bcc: list(str)|None. Optional argument. List of bcc emails. Emails
                must be utf-8.
            reply_to: str|None. Optional argument. Reply address formatted like
                “reply+<reply_id>@<incoming_email_domain_name> reply_id is the
                unique id of the sender.
            recipient_variables: dict|None. Optional argument. If batch sending
                requires differentiating each email based on the recipient, we
                assign a unique id to each recipient, including info relevant to
                that recipient so that we can reference it when composing the
                email like so:
                    recipient_variables = {
                        'bob@example.com': {'first': 'Bob', 'id': 1},
                        'alice@example.com': {'first': 'Alice', 'id': 2},
                    }
                    subject = 'Hey, %recipient.first%'
                For more information about this format, see:
                https://documentation.mailgun.com/en/latest/user_manual.html#batch-sending
        """
        self.sender = sender_email
        self.to = recipient_email
        self.subject = subject
        self.body = plaintext_body
        self.html = html_body
        self.bcc = bcc
        self.reply_to = reply_to
        self.recipient_variables = recipient_variables


class GenericEmailTestBase(GenericTestBase):
    """Base class for tests requiring email services."""

    emails_dict = collections.defaultdict(list)

    def run(self, result=None):
        """Adds a context swap on top of the test_utils.run() method so that
        test classes extending GenericEmailTestBase will automatically have a
        mailgun api key, mailgun domain name and mocked version of
        send_email_to_recipients().
        """
        with self.swap(
            email_services, 'send_email_to_recipients',
            self._send_email_to_recipients):
            super().run(result=result)

    def setUp(self) -> None:
        super().setUp()
        self._wipe_emails_dict()

    def _wipe_emails_dict(self):
        """Reset email dictionary for a new test."""
        self.emails_dict = collections.defaultdict(list)

    def _send_email_to_recipients(
            self, sender_email, recipient_emails, subject, plaintext_body,
            html_body, bcc=None, reply_to=None, recipient_variables=None):
        """Mocks sending an email to each email in recipient_emails.

        Args:
            sender_email: str. The email address of the sender. This should be
                in the form 'SENDER_NAME <SENDER_EMAIL_ADDRESS>' or
                'SENDER_EMAIL_ADDRESS'. Must be utf-8.
            recipient_emails: list(str). The email addresses of the recipients.
                Must be utf-8.
            subject: str. The subject line of the email, Must be utf-8.
            plaintext_body: str. The plaintext body of the email. Must be utf-8.
            html_body: str. The HTML body of the email. Must fit in a datastore
                entity. Must be utf-8.
            bcc: list(str)|None. Optional argument. List of bcc emails. Must be
                utf-8.
            reply_to: str|None. Optional Argument. Reply address formatted like
                “reply+<reply_id>@<incoming_email_domain_name> reply_id is the
                unique id of the sender.
            recipient_variables: dict|None. Optional Argument. If batch sending
                requires differentiating each email based on the recipient, we
                assign a unique id to each recipient, including info relevant to
                that recipient so that we can reference it when composing the
                email like so:
                    recipient_variables = {
                        'bob@example.com': {'first': 'Bob', 'id': 1},
                        'alice@example.com': {'first': 'Alice', 'id': 2},
                    }
                    subject = 'Hey, %recipient.first%'
                For more information about this format, see:
                https://documentation.mailgun.com/en/latest/user_manual.html#batch-sending

        Returns:
            bool. Whether the emails are sent successfully.
        """
        bcc_emails = None
        if bcc:
            bcc_emails = bcc[0] if len(bcc) == 1 else bcc

        new_email = EmailMessageMock(
            sender_email, recipient_emails, subject, plaintext_body, html_body,
            bcc=bcc_emails, reply_to=(reply_to if reply_to else None),
            recipient_variables=(
                recipient_variables if recipient_variables else None))
        for recipient_email in recipient_emails:
            self.emails_dict[recipient_email].append(new_email)
        return True

    def _get_sent_email_messages(self, to: str) -> List[EmailMessageMock]:
        """Gets messages to a single recipient email.

        Args:
            to: str. The recipient email address.

        Returns:
            list(EmailMessageMock). The list of email messages corresponding to
            that recipient email.
        """
        return self.emails_dict[to] if to in self.emails_dict else []

    def _get_all_sent_email_messages(self):
        """Gets the entire messages dictionary.

        Returns:
            dict(str, list(EmailMessageMock)). The dict keyed by recipient
            email. Each value contains a list of EmailMessageMock objects
            corresponding to that recipient email; in other words, all
            individual emails sent to that specific recipient email.
        """
        return self.emails_dict


EmailTestBase = GenericEmailTestBase


class ClassifierTestBase(GenericEmailTestBase):
    """Base class for classifier test classes that need common functions
    for related to reading classifier data and mocking the flow of the
    storing the trained models through post request.

    This class is derived from GenericEmailTestBase because the
    TrainedClassifierHandlerTests test suite requires email services test
    functions in addition to the classifier functions defined below.
    """

    def post_blob(self, url, payload, expected_status_int=200):
        """Post a BLOB object to the server; return the received object.

        Note that this method should only be used for
        classifier.TrainedClassifierHandler handler and for no one else. The
        reason being, we don't have any general mechanism for security for
        transferring binary data. TrainedClassifierHandler implements a
        specific mechanism which is restricted to the handler.

        Args:
            url: str. The URL to which BLOB object in payload should be sent
                through a post request.
            payload: bytes. Binary data which needs to be sent.
            expected_status_int: int. The status expected as a response of post
                request.

        Returns:
            dict. Parsed JSON response received upon invoking the post request.
        """
        data = payload

        expect_errors = False
        if expected_status_int >= 400:
            expect_errors = True
        response = self._send_post_request(
            self.testapp, url, data,
            expect_errors, expected_status_int=expected_status_int,
            headers={'content-type': 'application/octet-stream'})
        # Testapp takes in a status parameter which is the expected status of
        # the response. However this expected status is verified only when
        # expect_errors=False. For other situations we need to explicitly check
        # the status.
        # Reference URL:
        # https://github.com/Pylons/webtest/blob/
        # bf77326420b628c9ea5431432c7e171f88c5d874/webtest/app.py#L1119 .

        self.assertEqual(response.status_int, expected_status_int)
        return self._parse_json_response(response, expect_errors)

    def _get_classifier_data_from_classifier_training_job(
            self, classifier_training_job):
        """Retrieves classifier training job from GCS using metadata stored in
        classifier_training_job.

        Args:
            classifier_training_job: ClassifierTrainingJob. Domain object
                containing metadata of the training job which is used to
                retrieve the trained model.

        Returns:
            FrozenModel. Protobuf object containing classifier data.
        """
        filename = classifier_training_job.classifier_data_filename
        fs = fs_services.GcsFileSystem(
            feconf.ENTITY_TYPE_EXPLORATION, classifier_training_job.exp_id)
        classifier_data = utils.decompress_from_zlib(fs.get(filename))
        classifier_data_proto = text_classifier_pb2.TextClassifierFrozenModel()
        classifier_data_proto.ParseFromString(classifier_data)
        return classifier_data_proto


class FunctionWrapper:
    """A utility for making function wrappers. Create a subclass and override
    any or both of the pre_call_hook and post_call_hook methods. See these
    methods for more info.
    """

    def __init__(self, func):
        """Creates a new FunctionWrapper instance.

        Args:
            func: a callable, or data descriptor. If it's a descriptor, then
                __get__ should return a bound method. For example, func can be
                a function, a method, a static or class method, but not a
                @property.
        """
        self._func = func
        self._instance = None

    def __call__(self, *args, **kwargs):
        """Overrides the call method for the function to call pre_call_hook
        method which would be called before the function is executed and
        post_call_hook which would be called after the function is executed.
        """
        if self._instance is not None:
            args = [self._instance] + list(args)

        # Creates a mapping from positional and keyword arguments to parameters
        # and binds them to the call signature of the method. Serves as a
        # replacement for inspect.getcallargs() in python versions >= 3.5.
        sig = inspect.signature(self._func)
        args_dict = sig.bind_partial(*args, **kwargs).arguments

        self.pre_call_hook(args_dict)

        result = self._func(*args, **kwargs)

        self.post_call_hook(args_dict, result)

        return result

    def __get__(self, instance, owner):
        # We have to implement __get__ because otherwise, we don't have a chance
        # to bind to the instance self._func was bound to. See the following SO
        # answer: https://stackoverflow.com/a/22555978/675311
        self._instance = instance
        return self

    def pre_call_hook(self, args):
        """Override this to do tasks that should be executed before the actual
        function call.

        Args:
            args: list(*). Set of arguments that the function accepts.
        """
        pass

    def post_call_hook(self, args, result):
        """Override this to do tasks that should be executed after the actual
        function call.

        Args:
            args: list(*). Set of arguments that the function accepts.
            result: *. Result returned from the function.
        """
        pass


class CallCounter(FunctionWrapper):
    """A function wrapper that keeps track of how often the function is called.
    Note that the counter is incremented before each call, so it is also
    increased when the function raises an exception.
    """

    def __init__(self, f):
        """Counts the number of times the given function has been called. See
        FunctionWrapper for arguments.
        """
        super().__init__(f)
        self._times_called = 0

    @property
    def times_called(self):
        """Property that returns the number of times the wrapped function has
        been called.

        Returns:
            int. The number of times the wrapped function has been called.
        """
        return self._times_called

    def pre_call_hook(self, args):
        """Method that is called before each function call to increment the
        counter tracking the number of times a function is called. This will
        also be called even when the function raises an exception.

        Args:
            args: list(*). Set of arguments that the function accepts.
        """
        self._times_called += 1


class FailingFunction(FunctionWrapper):
    """A function wrapper that makes a function fail, raising a given exception.
    It can be set to succeed after a given number of calls.
    """

    INFINITY = 'infinity'

    def __init__(self, f, exception, num_tries_before_success):
        """Create a new Failing function.

        Args:
            f: func. See FunctionWrapper.
            exception: Exception. The exception to be raised.
            num_tries_before_success: int. The number of times to raise an
                exception, before a call succeeds. If this is 0, all calls will
                succeed, if it is FailingFunction. INFINITY, all calls will
                fail.

        Raises:
            ValueError. The number of times to raise an exception before a call
                succeeds should be a non-negative interger or INFINITY.
        """
        super().__init__(f)
        self._exception = exception
        self._num_tries_before_success = num_tries_before_success
        self._always_fail = (
            self._num_tries_before_success == FailingFunction.INFINITY)
        self._times_called = 0

        if not self._always_fail and self._num_tries_before_success < 0:
            raise ValueError(
                'num_tries_before_success should either be an '
                'integer greater than or equal to 0, '
                'or FailingFunction.INFINITY')

    def pre_call_hook(self, args):
        """Method that is called each time before the actual function call to
        check if the exception is to be raised based on the number of tries
        before success.

        Args:
            args: list(*). Set of arguments this function accepts.
        """
        self._times_called += 1
        call_should_fail = (
            self._always_fail or
            self._num_tries_before_success >= self._times_called)
        if call_should_fail:
            raise self._exception<|MERGE_RESOLUTION|>--- conflicted
+++ resolved
@@ -31,6 +31,7 @@
 import os
 import random
 import re
+from sre_parse import State
 import string
 import unittest
 
@@ -1935,12 +1936,7 @@
             super().run(result=result)
 
     def setUp(self) -> None:
-<<<<<<< HEAD
-        super(GenericTestBase, self).setUp()
-        self.maxDiff = None
-=======
         super().setUp()
->>>>>>> 940969c1
         if self.AUTO_CREATE_DEFAULT_SUPERADMIN_USER:
             self.signup_superadmin_user()
 
@@ -2755,59 +2751,7 @@
         exp_services.save_new_exploration(owner_id, exploration)
         return exploration
 
-<<<<<<< HEAD
     def publish_exploration(self, owner_id, exploration_id):
-=======
-    def save_new_exp_with_custom_states_schema_version(
-            self, exp_id, user_id, states_dict, version):
-        """Saves a new default exploration with the given version of state dict.
-
-        This function should only be used for creating explorations in tests
-        involving migration of datastore explorations that use an old states
-        schema version.
-
-        Note that it makes an explicit commit to the datastore instead of using
-        the usual functions for updating and creating explorations. This is
-        because the latter approach would result in an exploration with the
-        *current* states schema version.
-
-        Args:
-            exp_id: str. The exploration ID.
-            user_id: str. The user_id of the creator.
-            states_dict: dict. The dict representation of all the states.
-            version: int. Custom states schema version.
-        """
-        exp_model = exp_models.ExplorationModel(
-            id=exp_id, category='category', title='title',
-            objective='Old objective', language_code='en', tags=[], blurb='',
-            author_notes='', states_schema_version=version,
-            init_state_name=feconf.DEFAULT_INIT_STATE_NAME, states=states_dict,
-            param_specs={}, param_changes=[])
-        rights_manager.create_new_exploration_rights(exp_id, user_id)
-
-        commit_message = 'New exploration created with title \'title\'.'
-        exp_model.commit(user_id, commit_message, [{
-            'cmd': 'create_new',
-            'title': 'title',
-            'category': 'category',
-        }])
-        exp_rights = exp_models.ExplorationRightsModel.get_by_id(exp_id)
-        exp_summary_model = exp_models.ExpSummaryModel(
-            id=exp_id, title='title', category='category',
-            objective='Old objective', language_code='en', tags=[],
-            ratings=feconf.get_empty_ratings(),
-            scaled_average_rating=feconf.EMPTY_SCALED_AVERAGE_RATING,
-            status=exp_rights.status,
-            community_owned=exp_rights.community_owned,
-            owner_ids=exp_rights.owner_ids, contributor_ids=[],
-            contributors_summary={})
-        exp_summary_model.update_timestamps()
-        exp_summary_model.put()
-
-    def publish_exploration(
-        self, owner_id: str, exploration_id: str
-    ) -> None:
->>>>>>> 940969c1
         """Publish the exploration with the given exploration_id.
 
         Args:
@@ -3502,15 +3446,10 @@
             [{'cmd': skill_domain.CMD_CREATE_NEW}])
 
     def _create_valid_question_data(
-<<<<<<< HEAD
-            self,
-            default_dest_state_name,
-            content_id_generator
-        ):
-=======
-        self, default_dest_state_name: str
+        self,
+        default_dest_state_name: str,
+        content_id_generator: translation_domain.ContentIdGenerator
     ) -> state_domain.State:
->>>>>>> 940969c1
         """Creates a valid question_data dict.
 
         Args:
