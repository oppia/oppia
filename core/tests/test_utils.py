# coding: utf-8
#
# Copyright 2014 The Oppia Authors. All Rights Reserved.
#
# Licensed under the Apache License, Version 2.0 (the "License");
# you may not use this file except in compliance with the License.
# You may obtain a copy of the License at
#
#      http://www.apache.org/licenses/LICENSE-2.0
#
# Unless required by applicable law or agreed to in writing, software
# distributed under the License is distributed on an "AS-IS" BASIS,
# WITHOUT WARRANTIES OR CONDITIONS OF ANY KIND, either express or implied.
# See the License for the specific language governing permissions and
# limitations under the License.

"""Common utilities for test classes."""

from __future__ import annotations

import builtins
import collections
import contextlib
import copy
import datetime
import functools
import inspect
import itertools
import json
import logging
import os
import random
import re
import string
import unittest

from core import feconf
from core import schema_utils
from core import utils
from core.constants import constants
from core.controllers import base
from core.domain import auth_domain
from core.domain import caching_domain
from core.domain import collection_domain
from core.domain import collection_services
from core.domain import exp_domain
from core.domain import exp_fetchers
from core.domain import exp_services
from core.domain import fs_services
from core.domain import interaction_registry
from core.domain import object_registry
from core.domain import question_domain
from core.domain import question_services
from core.domain import rights_manager
from core.domain import skill_domain
from core.domain import skill_services
from core.domain import state_domain
from core.domain import story_domain
from core.domain import story_services
from core.domain import subtopic_page_domain
from core.domain import subtopic_page_services
from core.domain import topic_domain
from core.domain import topic_services
from core.domain import user_services
from core.platform import models
from core.platform.search import elastic_search_services
from core.platform.taskqueue import cloud_tasks_emulator
import main
from proto_files import text_classifier_pb2

import elasticsearch
import requests_mock
import webtest

from typing import Any, Dict, List, Mapping, Optional # isort: skip

(
    auth_models, base_models, exp_models,
    feedback_models, question_models, skill_models,
    story_models, suggestion_models, topic_models
) = models.Registry.import_models([
    models.NAMES.auth, models.NAMES.base_model, models.NAMES.exploration,
    models.NAMES.feedback, models.NAMES.question, models.NAMES.skill,
    models.NAMES.story, models.NAMES.suggestion, models.NAMES.topic
])

datastore_services = models.Registry.import_datastore_services()
storage_services = models.Registry.import_storage_services()
email_services = models.Registry.import_email_services()
memory_cache_services = models.Registry.import_cache_services()
platform_auth_services = models.Registry.import_auth_services()
platform_taskqueue_services = models.Registry.import_taskqueue_services()

# Prefix to append to all lines printed by tests to the console.
# We are using the b' prefix as all the stdouts are in bytes.
LOG_LINE_PREFIX = b'LOG_INFO_TEST: '

# List of model classes that don't have Wipeout or Takeout, related class
# methods defined because they're not used directly but only as
# base classes for the other models.
BASE_MODEL_CLASSES_WITHOUT_DATA_POLICIES = (
    'BaseCommitLogEntryModel',
    'BaseHumanMaintainedModel',
    'BaseMapReduceBatchResultsModel',
    'BaseModel',
    'BaseSnapshotContentModel',
    'BaseSnapshotMetadataModel',
    'VersionedModel',
)


def get_filepath_from_filename(filename, rootdir):
    """Returns filepath using the filename. Different files are present in
    different subdirectories in the rootdir. So, we walk through the rootdir and
    match the all the filenames with the given filename.  When a match is found
    the function returns the complete path of the filename by using
    os.path.join(root, filename).

    For example exploration-editor-page.mainpage.html is present in
    core/templates/pages/exploration-editor-page and error-page.mainpage.html
    is present in core/templates/pages/error-pages. So we walk through
    core/templates/pages and a match for exploration-editor-page.component.html
    is found in exploration-editor-page subdirectory and a match for
    error-page.directive.html is found in error-pages subdirectory.

    Args:
        filename: str. The name of the file.
        rootdir: str. The directory to search the file in.

    Returns:
        str | None. The path of the file if file is found otherwise
        None.

    Raises:
        Exception. Multiple files found with given file name.
    """
    # This is required since error files are served according to error status
    # code. The file served is error-page.mainpage.html but it is compiled and
    # stored as error-page-{status_code}.mainpage.html.  So, we need to swap the
    # name here to obtain the correct filepath.
    if filename.startswith('error-page'):
        filename = 'error-page.mainpage.html'
    matches = list(itertools.chain.from_iterable(
        (os.path.join(subdir, f) for f in filenames if f == filename)
        for subdir, _, filenames in os.walk(rootdir)))
    if len(matches) > 1:
        raise Exception('Multiple files found with name: %s' % filename)
    return matches[0] if matches else None


def mock_load_template(filename):
    """Mock for load_template function. This mock is required for backend tests
    since we do not have webpack compilation before backend tests. The folder to
    search templates is webpack_bundles which is generated after webpack
    compilation. Since this folder will be missing, load_template function will
    return an error. So, we use a mock for load_template which returns the html
    file from the source directory instead.

    Args:
        filename: str. The name of the file for which template is to be
            returned.

    Returns:
        str. The contents of the given file.
    """
    filepath = get_filepath_from_filename(
        filename, os.path.join('core', 'templates', 'pages'))
    with utils.open_file(filepath, 'r') as f:
        return f.read()


def check_image_png_or_webp(image_string):
    """Checks if the image is in png or webp format only.

    Args:
        image_string: str. Image url in base64 format.

    Returns:
        bool. Returns true if image is in WebP format.
    """
    return image_string.startswith(('data:image/png', 'data:image/webp'))


def get_storage_model_module_names():
    """Get all module names in storage."""
    # As models.NAMES is an enum, it cannot be iterated over. So we use the
    # __dict__ property which can be iterated over.
    for name in models.NAMES:
        yield name


def get_storage_model_classes():
    """Get all model classes in storage."""
    for module_name in get_storage_model_module_names():
        (module,) = models.Registry.import_models([module_name])
        for member_name, member_obj in inspect.getmembers(module):
            if inspect.isclass(member_obj):
                clazz = getattr(module, member_name)
                all_base_classes = [
                    base_class.__name__ for base_class in inspect.getmro(
                        clazz)]
                if 'Model' in all_base_classes:
                    yield clazz


def generate_random_hexa_str():
    """Generate 32 character random string that looks like hex number.

    Returns:
        str. A random string.
    """
    uppercase = 'ABCDEF'
    lowercase = 'abcdef'
    return ''.join(random.choices(uppercase + lowercase + string.digits, k=32))


class ElasticSearchStub:
    """This stub class mocks the functionality of ES in
    elastic_search_services.py.

    IMPORTANT NOTE TO DEVELOPERS: These mock functions are NOT guaranteed to
    be exact implementations of elasticsearch functionality. If the results of
    this mock and the local dev elasticsearch instance differ, the mock
    functions should be updated so that their behaviour matches what a local
    dev instance would return. (For example, this mock always has a 'version'
    of 1 in the return dict and an arbitrary '_seq_no', although the version
    number increments with every PUT in the elasticsearch Python client
    library and the '_seq_no' increments with every operation.)
    """

    _DB = {}

    def reset(self):
        """Helper method that clears the mock database."""
        self._DB.clear()

    def _generate_index_not_found_error(self, index_name):
        """Helper method that generates an elasticsearch 'index not found' 404
        error.

        Args:
            index_name: str. The index that was not found.

        Returns:
            elasticsearch.NotFoundError. A manually-constructed error
            indicating that the index was not found.
        """
        raise elasticsearch.NotFoundError(
            404, 'index_not_found_exception', {
                'status': 404,
                'error': {
                    'reason': 'no such index [%s]' % index_name,
                    'root_cause': [{
                        'reason': 'no such index [%s]' % index_name,
                        'index': index_name,
                        'index_uuid': '_na_',
                        'type': 'index_not_found_exception',
                        'resource.type': 'index_or_alias',
                        'resource.id': index_name
                    }],
                    'index': index_name,
                    'index_uuid': '_na_',
                    'type': 'index_not_found_exception',
                    'resource.type': 'index_or_alias',
                    'resource.id': index_name
                }
            }
        )

    def mock_create_index(self, index_name):
        """Creates an index with the given name.

        Args:
            index_name: str. The name of the index to create.

        Returns:
            dict. A dict representing the ElasticSearch API response.

        Raises:
            elasticsearch.RequestError. An index with the given name already
                exists.
        """
        if index_name in self._DB:
            raise elasticsearch.RequestError(
                400, 'resource_already_exists_exception',
                'index [%s/RaNdOmStRiNgOfAlPhAs] already exists' % index_name)
        self._DB[index_name] = []
        return {
            'index': index_name,
            'acknowledged': True,
            'shards_acknowledged': True
        }

    def mock_index(self, index_name, document, id=None):  # pylint: disable=redefined-builtin
        """Adds a document with the given ID to the index.

        Note that, unfortunately, we have to keep the name of "id" for the
        last kwarg, although it conflicts with a Python builtin. This is
        because the name is an existing part of the API defined at
        https://elasticsearch-py.readthedocs.io/en/v7.10.1/api.html

        Args:
            index_name: str. The name of the index to create.
            document: dict. The document to store.
            id: str. The unique identifier of the document.

        Returns:
            dict. A dict representing the ElasticSearch API response.

        Raises:
            elasticsearch.RequestError. An index with the given name already
                exists.
        """
        if index_name not in self._DB:
            raise self._generate_index_not_found_error(index_name)
        self._DB[index_name] = [
            d for d in self._DB[index_name] if d['id'] != id]
        self._DB[index_name].append(document)
        return {
            '_index': index_name,
            '_shards': {
                'total': 2,
                'successful': 1,
                'failed': 0,
            },
            '_seq_no': 96,
            '_primary_term': 1,
            'result': 'created',
            '_id': id,
            '_version': 1,
            '_type': '_doc',
        }

    def mock_exists(self, index_name, doc_id):
        """Checks whether a document with the given ID exists in the mock
        database.

        Args:
            index_name: str. The name of the index to check.
            doc_id: str. The document id to check.

        Returns:
            bool. Whether the document exists in the index.

        Raises:
            elasticsearch.NotFoundError: The given index name was not found.
        """
        if index_name not in self._DB:
            raise self._generate_index_not_found_error(index_name)
        return any(d['id'] == doc_id for d in self._DB[index_name])

    def mock_delete(self, index_name, doc_id):
        """Deletes a document from an index in the mock database. Does nothing
        if the document is not in the index.

        Args:
            index_name: str. The name of the index to delete the document from.
            doc_id: str. The document id to be deleted from the index.

        Returns:
            dict. A dict representing the ElasticSearch API response.

        Raises:
            Exception. The document does not exist in the index.
            elasticsearch.NotFoundError. The given index name was not found, or
                the given doc_id was not found in the given index.
        """
        if index_name not in self._DB:
            raise self._generate_index_not_found_error(index_name)
        docs = [d for d in self._DB[index_name] if d['id'] != doc_id]
        if len(self._DB[index_name]) != len(docs):
            self._DB[index_name] = docs
            return {
                '_type': '_doc',
                '_seq_no': 99,
                '_shards': {
                    'total': 2,
                    'successful': 1,
                    'failed': 0
                },
                'result': 'deleted',
                '_primary_term': 1,
                '_index': index_name,
                '_version': 4,
                '_id': '0'
            }

        raise elasticsearch.NotFoundError(
            404, {
                '_index': index_name,
                '_type': '_doc',
                '_id': doc_id,
                '_version': 1,
                'result': 'not_found',
                '_shards': {
                    'total': 2,
                    'successful': 1,
                    'failed': 0
                },
                '_seq_no': 103,
                '_primary_term': 1
            })

    def mock_delete_by_query(self, index_name, query):
        """Deletes documents from an index based on the given query.

        Note that this mock only supports a specific for the query, i.e. the
        one which clears the entire index. It asserts that all calls to this
        function use that query format.

        Args:
            index_name: str. The name of the index to delete the documents from.
            query: dict. The query that defines which documents to delete.

        Returns:
            dict. A dict representing the ElasticSearch response.

        Raises:
            AssertionError. The query is not in the correct form.
            elasticsearch.NotFoundError. The given index name was not found.
        """
        assert list(query.keys()) == ['query']
        assert query['query'] == {
            'match_all': {}
        }
        if index_name not in self._DB:
            raise self._generate_index_not_found_error(index_name)
        index_size = len(self._DB[index_name])
        del self._DB[index_name][:]
        return {
            'took': 72,
            'version_conflicts': 0,
            'noops': 0,
            'throttled_until_millis': 0,
            'failures': [],
            'throttled_millis': 0,
            'total': index_size,
            'batches': 1,
            'requests_per_second': -1.0,
            'retries': {u'search': 0, u'bulk': 0},
            'timed_out': False,
            'deleted': index_size
        }

    def mock_search(self, body=None, index=None, params=None):
        """Searches and returns documents that match the given query.

        Args:
            body: dict. A dictionary search definition that uses Query DSL.
            index: str. The name of the index to search.
            params: dict. A dict with two keys: `size` and `from`. The
                corresponding values are ints which represent the number of
                results to fetch, and the offset from which to fetch them,
                respectively.

        Returns:
            dict. A dict representing the ElasticSearch response.

        Raises:
            AssertionError. The given arguments are not supported by this mock.
            elasticsearch.NotFoundError. The given index name was not found.
        """
        assert body is not None
        # "_all" and "" are special index names that are used to search across
        # all indexes. We do not allow their use.
        assert index not in ['_all', '', None]
        assert sorted(params.keys()) == ['from', 'size']

        if index not in self._DB:
            raise self._generate_index_not_found_error(index)

        result_docs = []
        result_doc_ids = set([])
        for doc in self._DB[index]:
            if not doc['id'] in result_doc_ids:
                result_docs.append(doc)
                result_doc_ids.add(doc['id'])

        filters = body['query']['bool']['filter']
        terms = body['query']['bool']['must']

        for f in filters:
            for k, v in f['match'].items():
                result_docs = [doc for doc in result_docs if doc[k] in v]

        if terms:
            filtered_docs = []
            for term in terms:
                for _, v in term.items():
                    values = v['query'].split(' ')
                    for doc in result_docs:
                        strs = [
                            val for val in doc.values() if isinstance(val, str)
                        ]
                        words = []
                        for s in strs:
                            words += s.split(' ')
                        if all(value in words for value in values):
                            filtered_docs.append(doc)
            result_docs = filtered_docs

        formatted_result_docs = [{
            '_id': doc['id'],
            '_score': 0.0,
            '_type': '_doc',
            '_index': index,
            '_source': doc
        } for doc in result_docs[
            params['from']: params['from'] + params['size']
        ]]

        return {
            'timed_out': False,
            '_shards': {
                'failed': 0,
                'total': 1,
                'successful': 1,
                'skipped': 0
            },
            'took': 4,
            'hits': {
                'hits': formatted_result_docs
            },
            'total': {
                'value': len(formatted_result_docs),
                'relation': 'eq'
            },
            'max_score': max(
                [0.0] + [d['_score'] for d in formatted_result_docs]),
        }


class AuthServicesStub:
    """Test-only implementation of the public API in core.platform.auth."""

    class AuthUser:
        """Authentication user with ID and deletion status."""

        def __init__(self, user_id, deleted=False):
            self.id = user_id
            self.deleted = deleted

        def mark_as_deleted(self):
            """Marks the user as deleted."""
            self.deleted = True

    def __init__(self):
        """Initializes a new instance that emulates an empty auth server."""
        self._user_id_by_auth_id = {}
        self._external_user_id_associations = set()

    @classmethod
    def install_stub(cls, test):
        """Installs a new instance of the stub onto the given test instance.

        Args:
            test: GenericTestBase. The test instance to install the stub on.

        Returns:
            callable. A function that will uninstall the stub when called.
        """
        with contextlib.ExitStack() as stack:
            stub = cls()

            stack.enter_context(test.swap(
                platform_auth_services, 'establish_auth_session',
                stub.establish_auth_session))
            stack.enter_context(test.swap(
                platform_auth_services, 'destroy_auth_session',
                stub.destroy_auth_session))
            stack.enter_context(test.swap(
                platform_auth_services, 'get_auth_claims_from_request',
                stub.get_auth_claims_from_request))
            stack.enter_context(test.swap(
                platform_auth_services, 'mark_user_for_deletion',
                stub.mark_user_for_deletion))
            stack.enter_context(test.swap(
                platform_auth_services, 'delete_external_auth_associations',
                stub.delete_external_auth_associations))
            stack.enter_context(test.swap(
                platform_auth_services,
                'verify_external_auth_associations_are_deleted',
                stub.verify_external_auth_associations_are_deleted))
            stack.enter_context(test.swap(
                platform_auth_services, 'get_auth_id_from_user_id',
                stub.get_auth_id_from_user_id))
            stack.enter_context(test.swap(
                platform_auth_services, 'get_user_id_from_auth_id',
                stub.get_user_id_from_auth_id))
            stack.enter_context(test.swap(
                platform_auth_services, 'get_multi_user_ids_from_auth_ids',
                stub.get_multi_user_ids_from_auth_ids))
            stack.enter_context(test.swap(
                platform_auth_services, 'get_multi_auth_ids_from_user_ids',
                stub.get_multi_auth_ids_from_user_ids))
            stack.enter_context(test.swap(
                platform_auth_services, 'associate_auth_id_with_user_id',
                stub.associate_auth_id_with_user_id))
            stack.enter_context(test.swap(
                platform_auth_services,
                'associate_multi_auth_ids_with_user_ids',
                stub.associate_multi_auth_ids_with_user_ids))

            # Standard usage of ExitStack: enter a bunch of context managers
            # from the safety of an ExitStack's context. Once they've all been
            # opened, pop_all() of them off of the original context so they can
            # *stay* open. Calling the function returned will exit all of them
            # in reverse order.
            # https://docs.python.org/3/library/contextlib.html#cleaning-up-in-an-enter-implementation
            return stack.pop_all().close

    @classmethod
    def establish_auth_session(cls, unused_request, unused_response):
        """Sets login cookies to maintain a user's sign-in session.

        Args:
            unused_request: webapp2.Request. Unused because os.environ handles
                sessions.
            unused_response: webapp2.Response. Unused because os.environ handles
                sessions.
        """
        pass

    @classmethod
    def destroy_auth_session(cls, unused_response):
        """Clears login cookies from the given response headers.

        Args:
            unused_response: webapp2.Response. Unused because os.environ handles
                sessions.
        """
        pass

    @classmethod
    def get_auth_claims_from_request(cls, unused_request):
        """Authenticates the request and returns claims about its authorizer.

        This stub obtains authorization information from os.environ. To make the
        operation more authentic, this method also creates a new "external"
        association for the user to simulate a genuine "provided" value.

        Args:
            unused_request: webapp2.Request. The HTTP request to authenticate.
                Unused because auth-details are extracted from environment
                variables.

        Returns:
            AuthClaims|None. Claims about the currently signed in user. If no
            user is signed in, then returns None.
        """
        auth_id = os.environ.get('USER_ID', '')
        email = os.environ.get('USER_EMAIL', '')
        role_is_super_admin = os.environ.get('USER_IS_ADMIN', '0') == '1'
        if auth_id:
            return auth_domain.AuthClaims(auth_id, email, role_is_super_admin)
        return None

    def mark_user_for_deletion(self, user_id):
        """Marks the user, and all of their auth associations, as deleted.

        Since the stub does not use models, this operation actually deletes the
        user's association. The "external" associations, however, are not
        deleted yet.

        Args:
            user_id: str. The unique ID of the user whose associations should be
                deleted.
        """
        for user in self._user_id_by_auth_id.values():
            if user.id == user_id:
                user.mark_as_deleted()

    def delete_external_auth_associations(self, user_id):
        """Deletes all associations that refer to the user outside of Oppia.

        Args:
            user_id: str. The unique ID of the user whose associations should be
                deleted.
        """
        self._external_user_id_associations.discard(user_id)

    def verify_external_auth_associations_are_deleted(self, user_id):
        """Returns true if and only if we have successfully verified that all
        external associations have been deleted.

        Args:
            user_id: str. The unique ID of the user whose associations should be
                checked.

        Returns:
            bool. True if and only if we have successfully verified that all
            external associations have been deleted.
        """
        return user_id not in self._external_user_id_associations

    def get_auth_id_from_user_id(self, user_id):
        """Returns the auth ID associated with the given user ID.

        Args:
            user_id: str. The user ID.

        Returns:
            str|None. The auth ID associated with the given user ID, or None if
            no association exists.
        """
        return next((
            auth_id for auth_id, user in self._user_id_by_auth_id.items()
            if user.id == user_id and not user.deleted
        ), None)

    def get_user_id_from_auth_id(self, auth_id, include_deleted=False):
        """Returns the user ID associated with the given auth ID.

        Args:
            auth_id: str. The auth ID.
            include_deleted: bool. Whether to return the ID of models marked for
                deletion.

        Returns:
            str|None. The user ID associated with the given auth ID, or None if
            no association exists.
        """
        user = self._user_id_by_auth_id.get(auth_id, None)
        if user is None:
            return None

        if include_deleted or not user.deleted:
            return user.id

        return None

    def get_multi_user_ids_from_auth_ids(self, auth_ids):
        """Returns the user IDs associated with the given auth IDs.

        Args:
            auth_ids: list(str). The auth IDs.

        Returns:
            list(str|None). The user IDs associated with each of the given auth
            IDs, or None for associations which don't exist.
        """
        return [self.get_user_id_from_auth_id(auth_id) for auth_id in auth_ids]

    def get_multi_auth_ids_from_user_ids(self, user_ids):
        """Returns the auth IDs associated with the given user IDs.

        Args:
            user_ids: list(str). The user IDs.

        Returns:
            list(str|None). The auth IDs associated with each of the given user
            IDs, or None for associations which don't exist.
        """
        auth_id_by_user_id = {
            user.id: auth_id
            for auth_id, user in self._user_id_by_auth_id.items()
        }
        return [auth_id_by_user_id.get(user_id, None) for user_id in user_ids]

    def associate_auth_id_with_user_id(self, auth_id_user_id_pair):
        """Commits the association between auth ID and user ID.

        This method also adds the user to the "external" set of associations.

        Args:
            auth_id_user_id_pair: auth_domain.AuthIdUserIdPair. The association
                to commit.

        Raises:
            Exception. The IDs are already associated with a value.
        """
        auth_id, user_id = auth_id_user_id_pair
        if auth_id in self._user_id_by_auth_id:
            raise Exception(
                'auth_id=%r is already associated with user_id=%r' % (
                    auth_id, self._user_id_by_auth_id[auth_id].id))
        auth_models.UserAuthDetailsModel(
            id=user_id, firebase_auth_id=auth_id).put()
        self._external_user_id_associations.add(user_id)
        self._user_id_by_auth_id[auth_id] = AuthServicesStub.AuthUser(user_id)

    def associate_multi_auth_ids_with_user_ids(self, auth_id_user_id_pairs):
        """Commits the associations between auth IDs and user IDs.

        This method also adds the users to the "external" set of associations.

        Args:
            auth_id_user_id_pairs: list(auth_domain.AuthIdUserIdPair). The
                associations to commit.

        Raises:
            Exception. One or more auth associations already exist.
        """
        collisions = ', '.join(
            '{auth_id=%r: user_id=%r}' % (a, self._user_id_by_auth_id[a].id)
            for a, _ in auth_id_user_id_pairs if a in self._user_id_by_auth_id)
        if collisions:
            raise Exception('already associated: %s' % collisions)
        datastore_services.put_multi(
            [auth_models.UserAuthDetailsModel(
                id=user_id, firebase_auth_id=auth_id)
             for auth_id, user_id in auth_id_user_id_pairs])
        self._external_user_id_associations.add(
            u for _, u in auth_id_user_id_pairs)
        auth_id_user_id_pairs_with_deletion = {
            auth_id: AuthServicesStub.AuthUser(user_id)
            for auth_id, user_id in auth_id_user_id_pairs
        }
        self._user_id_by_auth_id.update(auth_id_user_id_pairs_with_deletion)


class TaskqueueServicesStub:
    """The stub class that mocks the API functionality offered by the platform
    layer, namely the platform.taskqueue taskqueue services API.
    """

    def __init__(self, test_base):
        """Initializes a taskqueue services stub that replaces the API
        functionality of core.platform.taskqueue.

        Args:
            test_base: GenericTestBase. The current test base.
        """
        self._test_base = test_base
        self._client = cloud_tasks_emulator.Emulator(
            task_handler=self._task_handler, automatic_task_handling=False)

    def _task_handler(self, url, payload, queue_name, task_name=None):
        """Makes a POST request to the task URL in the test app.

        Args:
            url: str. URL of the handler function.
            payload: dict(str : *). Payload to pass to the request. Defaults
                to None if no payload is required.
            queue_name: str. The name of the queue to add the task to.
            task_name: str|None. Optional. The name of the task.
        """
        # Header values need to be bytes, thus we encode our strings to bytes.
        headers = {
            'X-AppEngine-Fake-Is-Admin': b'1',
            'X-Appengine-QueueName': queue_name.encode('utf-8'),
            # Maps empty strings to None so the output can become 'None'.
            'X-Appengine-TaskName': (
                task_name.encode('utf-8') if task_name else b'None')
        }
        csrf_token = self._test_base.get_new_csrf_token()
        self._test_base.post_task(url, payload, headers, csrf_token=csrf_token)

    def create_http_task(
            self, queue_name, url, payload=None, scheduled_for=None,
            task_name=None):
        """Creates a Task in the corresponding queue that will be executed when
        the 'scheduled_for' countdown expires using the cloud tasks emulator.

        Args:
            queue_name: str. The name of the queue to add the task to.
            url: str. URL of the handler function.
            payload: dict(str : *). Payload to pass to the request. Defaults to
                None if no payload is required.
            scheduled_for: datetime|None. The naive datetime object for the time
                to execute the task. Ignored by this stub.
            task_name: str|None. Optional. The name of the task.
        """
        # Causes the task to execute immediately by setting the scheduled_for
        # time to 0. If we allow scheduled_for to be non-zero, then tests that
        # rely on the actions made by the task will become unreliable.
        scheduled_for = 0
        self._client.create_task(
            queue_name, url, payload, scheduled_for=scheduled_for,
            task_name=task_name)

    def count_jobs_in_taskqueue(self, queue_name=None):
        """Returns the total number of tasks in a single queue if a queue name
        is specified or the entire taskqueue if no queue name is specified.

        Args:
            queue_name: str|None. Name of the queue. Pass in None if no specific
                queue is designated.

        Returns:
            int. The total number of tasks in a single queue or in the entire
            taskqueue.
        """
        return self._client.get_number_of_tasks(queue_name=queue_name)

    def process_and_flush_tasks(self, queue_name=None):
        """Executes all of the tasks in a single queue if a queue name is
        specified or all of the tasks in the taskqueue if no queue name is
        specified.

        Args:
            queue_name: str|None. Name of the queue. Pass in None if no specific
                queue is designated.
        """
        self._client.process_and_flush_tasks(queue_name=queue_name)

    def get_pending_tasks(self, queue_name=None):
        """Returns a list of the tasks in a single queue if a queue name is
        specified or a list of all of the tasks in the taskqueue if no queue
        name is specified.

        Args:
            queue_name: str|None. Name of the queue. Pass in None if no specific
                queue is designated.

        Returns:
            list(Task). List of tasks in a single queue or in the entire
            taskqueue.
        """
        return self._client.get_tasks(queue_name=queue_name)


class MemoryCacheServicesStub:
    """The stub class that mocks the API functionality offered by the platform
    layer, namely the platform.cache cache services API.
    """

    _CACHE_DICT = {}

    def get_memory_cache_stats(self):
        """Returns a mock profile of the cache dictionary. This mock does not
        have the functionality to test for peak memory usage and total memory
        usage so the values for those attributes will be 0.

        Returns:
            MemoryCacheStats. MemoryCacheStats object containing the total
            number of keys in the cache dictionary.
        """
        return caching_domain.MemoryCacheStats(0, 0, len(self._CACHE_DICT))

    def flush_caches(self):
        """Wipes the cache dictionary clean."""
        self._CACHE_DICT.clear()

    def get_multi(self, keys):
        """Looks up a list of keys in cache dictionary.

        Args:
            keys: list(str). A list of keys (strings) to look up.

        Returns:
            list(str). A list of values in the cache dictionary corresponding to
            the keys that are passed in.
        """
        assert isinstance(keys, list)
        return [self._CACHE_DICT.get(key, None) for key in keys]

    def set_multi(self, key_value_mapping):
        """Sets multiple keys' values at once in the cache dictionary.

        Args:
            key_value_mapping: dict(str, str). Both the key and value are
                strings. The value can either be a primitive binary-safe string
                or the JSON-encoded string version of the object.

        Returns:
            bool. Whether the set action succeeded.
        """
        assert isinstance(key_value_mapping, dict)
        self._CACHE_DICT.update(key_value_mapping)
        return True

    def delete_multi(self, keys):
        """Deletes multiple keys in the cache dictionary.

        Args:
            keys: list(str). The keys to delete.

        Returns:
            int. Number of successfully deleted keys.
        """
        assert all(isinstance(key, str) for key in keys)
        keys_to_delete = [key for key in keys if key in self._CACHE_DICT]
        for key in keys_to_delete:
            del self._CACHE_DICT[key]
        return len(keys_to_delete)


class TestBase(unittest.TestCase):
    """Base class for all tests."""

    maxDiff = 2500

    # A test unicode string.
    UNICODE_TEST_STRING = 'unicode ¡马!'

    @property
    def namespace(self):
        """Returns a namespace for isolating the NDB operations of each test.

        Returns:
            str. The namespace.
        """
        return self.id()[-100:]

    def run(self, result=None):
        """Run the test, collecting the result into the specified TestResult.

        Reference URL:
        https://docs.python.org/3/library/unittest.html#unittest.TestCase.run

        GenericTestBase's override of run() wraps super().run() in swap
        contexts to mock out the cache and taskqueue services.

        Args:
            result: TestResult | None. Holds onto the results of each test. If
                None, a temporary result object is created (by calling the
                defaultTestResult() method) and used instead.
        """

        with datastore_services.get_ndb_context(namespace=self.namespace):
            super().run(result=result)

    def _get_unicode_test_string(self, suffix):
        """Returns a string that contains unicode characters and ends with the
        given suffix. This is used to test that functions behave correctly when
        handling strings with unicode characters.

        Args:
            suffix: str. The suffix to append to the UNICODE_TEST_STRING.

        Returns:
            str. A string that contains unicode characters and ends with the
            given suffix.
        """
        return '%s%s' % (self.UNICODE_TEST_STRING, suffix)

    def _assert_validation_error(self, item, error_substring):
        """Checks that the given item passes default validation."""
        with self.assertRaisesRegex(utils.ValidationError, error_substring):
            item.validate()

    def log_line(self, line: str) -> None:
        """Print the line with a prefix that can be identified by the script
        that calls the test.
        """
        # We are using the b' prefix as all the stdouts are in bytes.
        print(b'%s%s' % (LOG_LINE_PREFIX, line.encode()))

    def shortDescription(self):
        """Additional information logged during unit test invocation."""
        # Suppress default logging of docstrings.
        return None

    def get_updated_param_dict(
            self, param_dict, param_changes, exp_param_specs):
        """Updates a param dict using the given list of param_changes.

        Note that the list of parameter changes is ordered. Parameter changes
        later in the list may depend on parameter changes that have been set
        earlier in the same list.
        """
        new_param_dict = copy.deepcopy(param_dict)
        for param_change in param_changes:
            try:
                obj_type = exp_param_specs[param_change.name].obj_type
            except Exception as e:
                raise Exception(
                    'Parameter %s not found' % param_change.name) from e

            raw_value = param_change.get_value(new_param_dict)
            new_param_dict[param_change.name] = (
                object_registry.Registry.get_object_class_by_type(
                    obj_type).normalize(raw_value))
        return new_param_dict

    def get_static_asset_filepath(self):
        """Returns filepath to the static files on disk ('' or 'build/')."""
        return '' if constants.DEV_MODE else os.path.join('build')

    def get_static_asset_url(self, asset_suffix):
        """Returns the relative path for the asset, appending it to the
        corresponding cache slug. asset_suffix should have a leading slash.
        """
        return '/assets%s%s' % (utils.get_asset_dir_prefix(), asset_suffix)

    @contextlib.contextmanager
    def capture_logging(self, min_level=logging.NOTSET):
        """Context manager that captures logs into a list.

        Strips whitespace from messages for convenience.

        https://docs.python.org/3/howto/logging-cookbook.html#using-a-context-manager-for-selective-logging

        Args:
            min_level: int. The minimum logging level captured by the context
                manager. By default, all logging levels are captured. Values
                should be one of the following values from the logging module:
                NOTSET, DEBUG, INFO, WARNING, ERROR, CRITICAL.

        Yields:
            list(str). A live-feed of the logging messages captured so-far.
        """
        captured_logs = []

        class ListStream:
            """Stream-like object that appends writes to the captured logs."""

            def write(self, msg):
                """Appends stripped messages to captured logs."""
                captured_logs.append(msg.strip())

            def flush(self):
                """Does nothing."""
                pass

        list_stream_handler = logging.StreamHandler(stream=ListStream())

        logger = logging.getLogger()
        old_level = logger.level
        logger.addHandler(list_stream_handler)
        logger.setLevel(min_level)
        try:
            yield captured_logs
        finally:
            logger.setLevel(old_level)
            logger.removeHandler(list_stream_handler)

    @contextlib.contextmanager
    def swap(self, obj, attr, newvalue):
        """Swap an object's attribute value within the context of a 'with'
        statement. The object can be anything that supports getattr and setattr,
        such as class instances, modules, etc.

        Example usage:

            import math
            with self.swap(math, 'sqrt', lambda x: 42):
                print math.sqrt(16.0) # prints 42
            print math.sqrt(16.0) # prints 4 as expected.

        To mock class methods, pass the function to the classmethod decorator
        first, for example:

            import types
            with self.swap(
                SomePythonClass, 'some_classmethod',
                classmethod(new_classmethod)):

        NOTE: self.swap and other context managers that are created using
        contextlib.contextmanager use generators that yield exactly once. This
        means that you can only use them once after construction, otherwise,
        the generator will immediately raise StopIteration, and contextlib will
        raise a RuntimeError.
        """
        original = getattr(obj, attr)
        setattr(obj, attr, newvalue)
        try:
            yield
        finally:
            setattr(obj, attr, original)

    @contextlib.contextmanager
    def swap_to_always_return(self, obj, attr, value=None):
        """Swap obj.attr with a function that always returns the given value."""
        def function_that_always_returns(*unused_args, **unused_kwargs):
            """Returns the input value."""
            return value
        with self.swap(obj, attr, function_that_always_returns):
            yield

    @contextlib.contextmanager
    def swap_to_always_raise(self, obj, attr, error=Exception):
        """Swap obj.attr with a function that always raises the given error."""
        def function_that_always_raises(*unused_args, **unused_kwargs):
            """Raises the input exception."""
            raise error
        with self.swap(obj, attr, function_that_always_raises):
            yield

    @contextlib.contextmanager
    def swap_with_call_counter(
            self, obj, attr, raises=None, returns=None, call_through=False):
        """Swap obj.attr with a CallCounter instance.

        Args:
            obj: *. The Python object whose attribute you want to swap.
            attr: str. The name of the function to be swapped.
            raises: Exception|None. The exception raised by the swapped
                function. If None, then no exception is raised.
            returns: *. The return value of the swapped function.
            call_through: bool. Whether to call through to the real function,
                rather than use a stub implementation. If True, the `raises` and
                `returns` arguments will be ignored.

        Yields:
            CallCounter. A CallCounter instance that's installed as obj.attr's
            implementation while within the context manager returned.
        """
        if call_through:
            impl = obj.attr
        else:
            def impl(*_, **__):
                """Behaves according to the given values."""
                if raises is not None:
                    # Pylint thinks we're trying to raise `None` even though
                    # we've explicitly checked for it above.
                    raise raises # pylint: disable=raising-bad-type
                return returns
        call_counter = CallCounter(impl)
        with self.swap(obj, attr, call_counter):
            yield call_counter

    @contextlib.contextmanager
    def swap_with_checks(
            self, obj, attr, new_function, expected_args=None,
            expected_kwargs=None, called=True):
        """Swap an object's function value within the context of a 'with'
        statement. The object can be anything that supports getattr and setattr,
        such as class instances, modules, etc.

        Examples:
            If you want to check subprocess.Popen is invoked twice like
            `subprocess.Popen(['python'], shell=True)` and
            `subprocess.Popen(['python2], shell=False), you can first define the
            mock function, then the swap, and just run the target function in
            context, as follows:

                def mock_popen(command, shell):
                    return

                popen_swap = self.swap_with_checks(
                    subprocess, 'Popen', mock_popen,
                    expected_args=[(['python'],), (['python2'],)],
                    expected_kwargs=[{'shell': True}, {'shell': False}])
                with popen_swap:
                    function_that_invokes_popen()

        Args:
            obj: *. The Python object whose attribute you want to swap.
            attr: str. The name of the function to be swapped.
            new_function: function. The new function you want to use.
            expected_args: None|list(tuple). The expected args that you want
                this function to be invoked with. When its value is None, args
                will not be checked. If the value type is list, the function
                will check whether the called args is the first element in the
                list. If matched, this tuple will be removed from the list.
            expected_kwargs: None|list(dict). The expected keyword args you want
                this function to be invoked with. Similar to expected_args.
            called: bool. Whether the function is expected to be invoked. This
                will always be checked.

        Yields:
            context. The context with function replaced.
        """
        original_function = getattr(obj, attr)
        original_long_message_value = self.longMessage
        msg = '%s.%s() failed the expectations of swap_with_checks()' % (
            obj.__name__, attr)

        expected_args_iter = iter(expected_args or ())
        expected_kwargs_iter = iter(expected_kwargs or ())

        @functools.wraps(original_function)
        def new_function_with_checks(*args, **kwargs):
            """Wrapper function for the new value which keeps track of how many
            times this function is invoked.

            Args:
                *args: list(*). The args passed into `attr` function.
                **kwargs: dict. The key word args passed into `attr` function.

            Returns:
                *. Result of `new_function`.
            """
            new_function_with_checks.call_num += 1

            # Includes assertion error information in addition to the message.
            self.longMessage = True

            if expected_args:
                next_args = next(expected_args_iter, None)
                self.assertEqual(
                    args, next_args, msg='*args to call #%d of %s' % (
                        new_function_with_checks.call_num, msg))

            if expected_kwargs:
                next_kwargs = next(expected_kwargs_iter, None)
                self.assertEqual(
                    kwargs, next_kwargs, msg='**kwargs to call #%d of %s' % (
                        new_function_with_checks.call_num, msg))

            # Reset self.longMessage just in case `new_function()` raises.
            self.longMessage = original_long_message_value

            return new_function(*args, **kwargs)

        new_function_with_checks.call_num = 0
        setattr(obj, attr, new_function_with_checks)

        try:
            yield
            # Includes assertion error information in addition to the message.
            self.longMessage = True

            self.assertEqual(
                new_function_with_checks.call_num > 0, called, msg=msg)
            pretty_unused_args = [
                ', '.join(itertools.chain(
                    (repr(a) for a in args),
                    ('%s=%r' % kwarg for kwarg in kwargs.items())))
                for args, kwargs in itertools.zip_longest(
                    expected_args_iter, expected_kwargs_iter, fillvalue={})
            ]
            if pretty_unused_args:
                num_expected_calls = (
                    new_function_with_checks.call_num + len(pretty_unused_args))
                missing_call_summary = '\n'.join(
                    '\tCall %d of %d: %s(%s)' % (
                        i, num_expected_calls, attr, call_args)
                    for i, call_args in enumerate(
                        pretty_unused_args,
                        start=new_function_with_checks.call_num + 1))
                self.fail(
                    msg='Only %d of the %d expected calls were made.\n'
                    '\n'
                    'Missing:\n'
                    '%s : %s' % (
                        new_function_with_checks.call_num, num_expected_calls,
                        missing_call_summary, msg))
        finally:
            self.longMessage = original_long_message_value
            setattr(obj, attr, original_function)

    def assertRaises(self, *args, **kwargs):
        raise NotImplementedError(
            'self.assertRaises should not be used in these tests. Please use '
            'self.assertRaisesRegex instead.')

    def assertRaisesRegex(  # pylint: disable=invalid-name
            self, expected_exception, expected_regex, *args, **kwargs):
        """Asserts that the message in a raised exception matches a regex.
        This is a wrapper around assertRaisesRegex in unittest that enforces
        strong regex.

        Args:
            expected_exception: Exception. Exception class expected
                to be raised.
            expected_regex: re.Pattern|str. Regex expected to be found in
                error message.
            *args: list(*). Function to be called and extra positional args.
            **kwargs: dict(str, Any). Extra kwargs.

        Returns:
            bool. Whether the code raised exception in the expected format.

        Raises:
            Exception. No Regex given.
        """
        if not expected_regex:
            raise Exception(
                'Please provide a sufficiently strong regexp string to '
                'validate that the correct error is being raised.')

        return super().assertRaisesRegex(
            expected_exception, expected_regex, *args, **kwargs)

    # Here we used Mapping[str, Any] because, in Oppia codebase TypedDict is
    # used to define strict dictionaries and those strict dictionaries are not
    # compatible with Dict[str, Any] type because of the invariant property of
    # Dict type. Also, here value of Mapping is annotated as Any because this
    # method can accept any kind of dictionaries for testing purposes. So, to
    # make this method generalized for all test cases, we used Any here.
    def assertDictEqual(
        self,
        dict_one: Mapping[str, Any],
        dict_two: Mapping[str, Any],
        msg: Optional[str] = None
    ) -> None:
        """Checks whether the given two dictionaries are populated with same
        key-value pairs or not. If any difference occurred then the Assertion
        error is raised.

        Args:
            dict_one: Mapping[Any, Any]. A dictionary which we have to check
                against.
            dict_two: Mapping[Any, Any]. A dictionary which we have to check
                for.
            msg: Optional[str]. Message displayed when test fails.

        Raises:
            AssertionError. When dictionaries doesn't match.
        """
        super().assertDictEqual(dict_one, dict_two, msg=msg)

    def assertItemsEqual(self, *args, **kwargs):  # pylint: disable=invalid-name
        """Compares unordered sequences if they contain the same elements,
        regardless of order. If the same element occurs more than once,
        it verifies that the elements occur the same number of times.

        Returns:
            bool. Whether the items are equal.
        """
        return super().assertCountEqual(*args, **kwargs)

    def assert_matches_regexps(self, items, regexps, full_match=False):
        """Asserts that each item matches the corresponding regexp.

        If there are any missing or extra items that do not correspond to a
        regexp element, then the assertion fails.

        Args:
            items: list(str). The string elements being matched.
            regexps: list(str|RegexObject). The patterns that each item is
                expected to match.
            full_match: bool. Whether to require items to match exactly with the
                corresponding pattern.

        Raises:
            AssertionError. At least one item does not match its corresponding
                pattern, or the number of items does not match the number of
                regexp patterns.
        """
        get_match = re.match if full_match else re.search
        differences = [
            '~ [i=%d]:\t%r does not match: %r' % (i, item, regexp)
            for i, (regexp, item) in enumerate(zip(regexps, items))
            if get_match(regexp, item, flags=re.DOTALL) is None
        ]
        if len(items) < len(regexps):
            extra_regexps = regexps[len(items):]
            differences.extend(
                '- [i=%d]:\tmissing item expected to match: %r' % (i, regexp)
                for i, regexp in enumerate(extra_regexps, start=len(items)))
        if len(regexps) < len(items):
            extra_items = items[len(regexps):]
            differences.extend(
                '+ [i=%d]:\textra item %r' % (i, item)
                for i, item in enumerate(extra_items, start=len(regexps)))

        if differences:
            error_message = 'Lists differ:\n\t%s' % '\n\t'.join(differences)
            raise AssertionError(error_message)


class AppEngineTestBase(TestBase):
    """Minimal base class for tests that need Google App Engine functionality.

    This class is primarily designed for unit tests in core.platform, where we
    write adapters around Oppia's third-party dependencies. Generally, our unit
    tests depend on stub implementations of these adapters to protect them from
    platform-specific behavior. Such stubs are installed in the
    GenericTestBase.run() method.

    Most of the unit tests in our code base do, and should, inherit from
    `GenericTestBase` to stay platform-agnostic. The platform layer itself,
    however, can _not_ mock out platform-specific behavior. Those unit tests
    need to interact with a real implementation. This base class provides the
    bare-minimum functionality and stubs necessary to do so.
    """

    # Environment values that our tests depend on.
    AUTH_DOMAIN = 'example.com'
    HTTP_HOST = 'localhost'
    SERVER_NAME = 'localhost'
    SERVER_PORT = '8080'
    DEFAULT_VERSION_HOSTNAME = '%s:%s' % (HTTP_HOST, SERVER_PORT)

    def __init__(self, *args: Any, **kwargs: Any) -> None:
        super().__init__(*args, **kwargs)
        # Defined outside of setUp() because we access it from methods, but can
        # only install it during the run() method. Defining it in __init__
        # satisfies pylint's attribute-defined-outside-init warning.
        self._platform_taskqueue_services_stub = TaskqueueServicesStub(self)

    def setUp(self) -> None:
        super().setUp()
        # Initialize namespace for the storage emulator.
        storage_services.CLIENT.namespace = self.id()
        # Set up apps for testing.
        self.testapp = webtest.TestApp(main.app_without_context)

    def tearDown(self) -> None:
        datastore_services.delete_multi(
            datastore_services.query_everything().iter(keys_only=True))
        storage_services.CLIENT.reset()
        super().tearDown()

    def run(self, result=None):
        """Run the test, collecting the result into the specified TestResult.

        Reference URL:
        https://docs.python.org/3/library/unittest.html#unittest.TestCase.run

        AppEngineTestBase's override of run() wraps super().run() in "swap"
        contexts which stub out the platform taskqueue services.

        Args:
            result: TestResult | None. Holds onto the results of each test. If
                None, a temporary result object is created (by calling the
                defaultTestResult() method) and used instead.
        """
        platform_taskqueue_services_swap = self.swap(
            platform_taskqueue_services, 'create_http_task',
            self._platform_taskqueue_services_stub.create_http_task)
        with platform_taskqueue_services_swap:
            super().run(result=result)

    def count_jobs_in_taskqueue(self, queue_name: Optional[str]) -> int:
        """Returns the total number of tasks in a single queue if a queue name
        is specified or the entire taskqueue if no queue name is specified.

        Args:
            queue_name: str|None. Name of the queue. Pass in None if no specific
                queue is designated.

        Returns:
            int. The total number of tasks in a single queue or in the entire
            taskqueue.
        """
        return self._platform_taskqueue_services_stub.count_jobs_in_taskqueue(
            queue_name=queue_name)

    def process_and_flush_pending_tasks(
        self, queue_name: Optional[str] = None
    ) -> None:
        """Executes all of the tasks in a single queue if a queue name is
        specified or all of the tasks in the taskqueue if no queue name is
        specified.

        Args:
            queue_name: str|None. Name of the queue. Pass in None if no specific
                queue is designated.
        """
        self._platform_taskqueue_services_stub.process_and_flush_tasks(
            queue_name=queue_name)

    def get_pending_tasks(self, queue_name=None):
        """Returns a list of the tasks in a single queue if a queue name is
        specified or a list of all of the tasks in the taskqueue if no queue
        name is specified.

        Args:
            queue_name: str|None. Name of the queue. Pass in None if no specific
                queue is designated.

        Returns:
            list(Task). List of tasks in a single queue or in the entire
            taskqueue.
        """
        return self._platform_taskqueue_services_stub.get_pending_tasks(
            queue_name=queue_name)


class GenericTestBase(AppEngineTestBase):
    """Base test class with common/generic helper methods.

    Unless a class is testing for "platform"-specific behavior (e.g., testing
    third-party library code or database model implementations), always inherit
    from this base class. Otherwise, inherit from unittest.TestCase (preferred)
    or AppEngineTestBase if Google App Engine services/behavior is needed.

    TODO(#12135): Split this enormous test base into smaller, focused pieces.
    """

    # NOTE: For tests that do not/can not use the default super admin, authors
    # can override the following class-level constant.
    AUTO_CREATE_DEFAULT_SUPERADMIN_USER = True

    SUPER_ADMIN_EMAIL = 'tmpsuperadmin@example.com'
    SUPER_ADMIN_USERNAME = 'tmpsuperadm1n'

    # Dummy strings representing user attributes. Note that it is up to the
    # individual test to actually register these users as editors, admins, etc.
    CURRICULUM_ADMIN_EMAIL = 'admin@example.com'
    # Usernames containing the string 'admin' are reserved, so we use 'adm'
    # instead.
    CURRICULUM_ADMIN_USERNAME = 'adm'
    BLOG_ADMIN_EMAIL = 'blogadmin@example.com'
    BLOG_ADMIN_USERNAME = 'blogadm'
    BLOG_EDITOR_EMAIL = 'blogeditor@example.com'
    BLOG_EDITOR_USERNAME = 'blogeditor'
    MODERATOR_EMAIL = 'moderator@example.com'
    MODERATOR_USERNAME = 'moderator'
    RELEASE_COORDINATOR_EMAIL = 'releasecoordinator@example.com'
    RELEASE_COORDINATOR_USERNAME = 'releasecoordinator'
    OWNER_EMAIL = 'owner@example.com'
    OWNER_USERNAME = 'owner'
    EDITOR_EMAIL = 'editor@example.com'
    EDITOR_USERNAME = 'editor'
    TOPIC_MANAGER_EMAIL = 'topicmanager@example.com'
    TOPIC_MANAGER_USERNAME = 'topicmanager'
    VOICE_ARTIST_EMAIL = 'voiceartist@example.com'
    VOICE_ARTIST_USERNAME = 'voiceartist'
    VOICEOVER_ADMIN_EMAIL = 'voiceoveradm@example.com'
    VOICEOVER_ADMIN_USERNAME = 'voiceoveradm'
    VIEWER_EMAIL = 'viewer@example.com'
    VIEWER_USERNAME = 'viewer'
    NEW_USER_EMAIL = 'new.user@example.com'
    NEW_USER_USERNAME = 'newuser'
    DEFAULT_END_STATE_NAME = 'End'

    PSEUDONYMOUS_ID = 'pid_%s' % ('a' * 32)

    VERSION_0_STATES_DICT = {
        feconf.DEFAULT_INIT_STATE_NAME: {
            'content': [{'type': 'text', 'value': ''}],
            'param_changes': [],
            'interaction': {
                'customization_args': {},
                'id': 'Continue',
                'handlers': [{
                    'name': 'submit',
                    'rule_specs': [{
                        'dest': 'END',
                        'feedback': [],
                        'param_changes': [],
                        'definition': {'rule_type': 'default'},
                    }],
                }],
            },
        },
    }

    VERSION_27_STATE_DICT = {
        'content': {'content_id': 'content', 'html': ''},
        'param_changes': [],
        'content_ids_to_audio_translations': {
            'content': {},
            'default_outcome': {},
            'hint_1': {},
            'solution': {},
        },
        'written_translations': {
            'translations_mapping': {
                'content': {},
                'default_outcome': {},
                'hint_1': {},
                'solution': {},
            },
        },
        'interaction': {
            'solution': {
                'correct_answer': 'Solution',
                'explanation': {
                    'content_id': 'solution',
                    'html': '<p>Solution explanation</p>',
                },
                'answer_is_exclusive': False,
            },
            'answer_groups': [],
            'default_outcome': {
                'param_changes': [],
                'feedback': {
                    'content_id': 'default_outcome',
                    'html': '',
                },
                'dest': None,
                'dest_if_really_stuck': None,
                'refresher_exploration_id': None,
                'missing_prerequisite_skill_id': None,
                'labelled_as_correct': True,
            },
            'customization_args': {
                'rows': {'value': 1},
                'placeholder': {'value': 'Enter text here'}
            },
            'confirmed_unclassified_answers': [],
            'id': 'TextInput',
            'hints': [{
                'hint_content': {
                    'content_id': 'hint_1',
                    'html': '<p>Hint 1</p>',
                },
            }],
        },
        'classifier_model_id': None,
    }

    VERSION_1_STORY_CONTENTS_DICT = {
        'nodes': [{
            'outline': (
                '<p>Value</p>'
                '<oppia-noninteractive-math '
                'raw_latex-with-value="&amp;quot;+,-,-,+&amp;quot;">'
                '</oppia-noninteractive-math>'),
            'exploration_id': None,
            'destination_node_ids': [],
            'outline_is_finalized': False,
            'acquired_skill_ids': [],
            'id': 'node_1',
            'title': 'Chapter 1',
            'prerequisite_skill_ids': [],
        }],
        'initial_node_id': 'node_1',
        'next_node_id': 'node_2',
    }

    VERSION_2_STORY_CONTENTS_DICT = {
        'nodes': [{
            'outline': (
                '<p>Value</p>'
                '<oppia-noninteractive-math '
                'raw_latex-with-value="&amp;quot;+,-,-,+&amp;quot;">'
                '</oppia-noninteractive-math>'),
            'exploration_id': None,
            'destination_node_ids': [],
            'outline_is_finalized': False,
            'acquired_skill_ids': [],
            'id': 'node_1',
            'title': 'Chapter 1',
            'prerequisite_skill_ids': [],
            'thumbnail_filename': None,
            'thumbnail_bg_color': None,
        }],
        'initial_node_id': 'node_1',
        'next_node_id': 'node_2',
    }

    VERSION_3_STORY_CONTENTS_DICT = {
        'nodes': [{
            'outline': (
                '<p>Value</p>'
                '<oppia-noninteractive-math '
                'raw_latex-with-value="&amp;quot;+,-,-,+&amp;quot;">'
                '</oppia-noninteractive-math>'),
            'exploration_id': None,
            'destination_node_ids': [],
            'outline_is_finalized': False,
            'acquired_skill_ids': [],
            'id': 'node_1',
            'title': 'Chapter 1',
            'description': '',
            'prerequisite_skill_ids': [],
            'thumbnail_filename': None,
            'thumbnail_bg_color': None,
        }],
        'initial_node_id': 'node_1',
        'next_node_id': 'node_2',
    }

    VERSION_4_STORY_CONTENTS_DICT = {
        'nodes': [{
            'outline': (
                '<p>Value</p>'
                '<oppia-noninteractive-math math_content-with-value="{'
                '&amp;quot;raw_latex&amp;quot;: &amp;quot;+,-,-,+&amp;quot;, '
                '&amp;quot;svg_filename&amp;quot;: &amp;quot;&amp;quot;'
                '}">'
                '</oppia-noninteractive-math>'),
            'exploration_id': None,
            'destination_node_ids': [],
            'outline_is_finalized': False,
            'acquired_skill_ids': [],
            'id': 'node_1',
            'title': 'Chapter 1',
            'description': '',
            'prerequisite_skill_ids': [],
            'thumbnail_filename': None,
            'thumbnail_bg_color': None,
        }],
        'initial_node_id': 'node_1',
        'next_node_id': 'node_2',
    }

    VERSION_5_STORY_CONTENTS_DICT = {
        'nodes': [{
            'outline': (
                '<p>Value</p>'
                '<oppia-noninteractive-math math_content-with-value="{'
                '&amp;quot;raw_latex&amp;quot;: &amp;quot;+,-,-,+&amp;quot;, '
                '&amp;quot;svg_filename&amp;quot;: &amp;quot;&amp;quot;'
                '}">'
                '</oppia-noninteractive-math>'),
            'exploration_id': None,
            'destination_node_ids': [],
            'outline_is_finalized': False,
            'acquired_skill_ids': [],
            'id': 'node_1',
            'title': 'Chapter 1',
            'description': '',
            'prerequisite_skill_ids': [],
            'thumbnail_filename': None,
            'thumbnail_bg_color': None,
            'thumbnail_size_in_bytes': None,
        }],
        'initial_node_id': 'node_1',
        'next_node_id': 'node_2',
    }

    VERSION_1_SUBTOPIC_DICT = {
        'skill_ids': ['skill_1'],
        'id': 1,
        'title': 'A subtitle',
    }

    # Dictionary-like data structures within sample YAML must be formatted
    # alphabetically to match string equivalence with YAML generation tests. The
    # indentations are also important, since it is used to define nesting (just
    # like Python).
    #
    # If evaluating differences in YAML, conversion to dict form via
    # utils.dict_from_yaml can isolate differences quickly.

    SAMPLE_YAML_CONTENT = (
        """author_notes: ''
auto_tts_enabled: false
blurb: ''
category: Category
correctness_feedback_enabled: true
edits_allowed: true
init_state_name: %s
language_code: en
objective: ''
param_changes: []
param_specs: {}
schema_version: %d
states:
  %s:
    card_is_checkpoint: true
    classifier_model_id: null
    content:
      content_id: content
      html: ''
    interaction:
      answer_groups: []
      confirmed_unclassified_answers: []
      customization_args: {}
      default_outcome:
        dest: %s
        dest_if_really_stuck: null
        feedback:
          content_id: default_outcome
          html: ''
        labelled_as_correct: false
        missing_prerequisite_skill_id: null
        param_changes: []
        refresher_exploration_id: null
      hints: []
      id: null
      solution: null
    linked_skill_id: null
    next_content_id_index: 0
    param_changes: []
    recorded_voiceovers:
      voiceovers_mapping:
        content: {}
        default_outcome: {}
    solicit_answer_details: false
    written_translations:
      translations_mapping:
        content: {}
        default_outcome: {}
  New state:
    card_is_checkpoint: false
    classifier_model_id: null
    content:
      content_id: content
      html: ''
    interaction:
      answer_groups: []
      confirmed_unclassified_answers: []
      customization_args: {}
      default_outcome:
        dest: New state
        dest_if_really_stuck: null
        feedback:
          content_id: default_outcome
          html: ''
        labelled_as_correct: false
        missing_prerequisite_skill_id: null
        param_changes: []
        refresher_exploration_id: null
      hints: []
      id: null
      solution: null
    linked_skill_id: null
    next_content_id_index: 0
    param_changes: []
    recorded_voiceovers:
      voiceovers_mapping:
        content: {}
        default_outcome: {}
    solicit_answer_details: false
    written_translations:
      translations_mapping:
        content: {}
        default_outcome: {}
states_schema_version: %d
tags: []
title: Title
""") % (
    feconf.DEFAULT_INIT_STATE_NAME,
    exp_domain.Exploration.CURRENT_EXP_SCHEMA_VERSION,
    feconf.DEFAULT_INIT_STATE_NAME, feconf.DEFAULT_INIT_STATE_NAME,
    feconf.CURRENT_STATE_SCHEMA_VERSION)

    def run(self, result=None):
        """Run the test, collecting the result into the specified TestResult.

        Reference URL:
        https://docs.python.org/3/library/unittest.html#unittest.TestCase.run

        GenericTestBase's override of run() wraps super().run() in swap
        contexts to mock out the cache and taskqueue services.

        Args:
            result: TestResult | None. Holds onto the results of each test. If
                None, a temporary result object is created (by calling the
                defaultTestResult() method) and used instead.
        """
        memory_cache_services_stub = MemoryCacheServicesStub()
        memory_cache_services_stub.flush_caches()
        es_stub = ElasticSearchStub()
        es_stub.reset()

        with contextlib.ExitStack() as stack:
            stack.callback(AuthServicesStub.install_stub(self))
            stack.enter_context(self.swap(
                elastic_search_services.ES.indices, 'create',
                es_stub.mock_create_index))
            stack.enter_context(self.swap(
                elastic_search_services.ES, 'index',
                es_stub.mock_index))
            stack.enter_context(self.swap(
                elastic_search_services.ES, 'exists',
                es_stub.mock_exists))
            stack.enter_context(self.swap(
                elastic_search_services.ES, 'delete',
                es_stub.mock_delete))
            stack.enter_context(self.swap(
                elastic_search_services.ES, 'delete_by_query',
                es_stub.mock_delete_by_query))
            stack.enter_context(self.swap(
                elastic_search_services.ES, 'search',
                es_stub.mock_search))
            stack.enter_context(self.swap(
                memory_cache_services, 'flush_caches',
                memory_cache_services_stub.flush_caches))
            stack.enter_context(self.swap(
                memory_cache_services, 'get_multi',
                memory_cache_services_stub.get_multi))
            stack.enter_context(self.swap(
                memory_cache_services, 'set_multi',
                memory_cache_services_stub.set_multi))
            stack.enter_context(self.swap(
                memory_cache_services, 'get_memory_cache_stats',
                memory_cache_services_stub.get_memory_cache_stats))
            stack.enter_context(self.swap(
                memory_cache_services, 'delete_multi',
                memory_cache_services_stub.delete_multi))

            super().run(result=result)

    def setUp(self) -> None:
        super().setUp()
        if self.AUTO_CREATE_DEFAULT_SUPERADMIN_USER:
            self.signup_superadmin_user()

    def login(self, email: str, is_super_admin: Optional[bool] = False) -> None:
        """Sets the environment variables to simulate a login.

        Args:
            email: str. The email of the user who is to be logged in.
            is_super_admin: bool. Whether the user is a super admin.
        """
        os.environ['USER_ID'] = self.get_auth_id_from_email(email)
        os.environ['USER_EMAIL'] = email
        os.environ['USER_IS_ADMIN'] = ('1' if is_super_admin else '0')

    def logout(self) -> None:
        """Simulates a logout by resetting the environment variables."""
        os.environ['USER_ID'] = ''
        os.environ['USER_EMAIL'] = ''
        os.environ['USER_IS_ADMIN'] = '0'

    @contextlib.contextmanager
    def mock_datetime_utcnow(self, mocked_now):
        """Mocks parts of the datastore to accept a fake datetime type that
        always returns the same value for utcnow.

        Example:
            import datetime
            mocked_now = datetime.datetime.utcnow() - datetime.timedelta(days=1)
            with mock_datetime_utcnow(mocked_now):
                self.assertEqual(datetime.datetime.utcnow(), mocked_now)
            actual_now = datetime.datetime.utcnow() # Returns actual time.

        Args:
            mocked_now: datetime.datetime. The datetime which will be used
                instead of the current UTC datetime.

        Yields:
            None. Empty yield statement.

        Raises:
            Exception. Given argument is not a datetime.
        """
        if not isinstance(mocked_now, datetime.datetime):
            raise Exception('mocked_now must be datetime, got: %r' % mocked_now)

        old_datetime = datetime.datetime

        class MockDatetimeType(type):
            """Overrides isinstance() behavior."""

            @classmethod
            def __instancecheck__(cls, instance):
                return isinstance(instance, old_datetime)

        class MockDatetime(old_datetime, metaclass=MockDatetimeType):
            """Always returns mocked_now as the current UTC time."""

            @classmethod
            def utcnow(cls) -> datetime.datetime:
                """Returns the mocked datetime."""
                return mocked_now

        setattr(datetime, 'datetime', MockDatetime)
        try:
            yield
        finally:
            setattr(datetime, 'datetime', old_datetime)

    @contextlib.contextmanager
    def login_context(self, email, is_super_admin=False):
        """Log in with the given email under the context of a 'with' statement.

        Args:
            email: str. An email associated with a user account.
            is_super_admin: bool. Whether the user is a super admin.

        Yields:
            str. The id of the user associated with the given email, who is now
            'logged in'.
        """
        self.login(email, is_super_admin=is_super_admin)
        try:
            yield self.get_user_id_from_email(email)
        finally:
            self.logout()

    @contextlib.contextmanager
    def super_admin_context(self):
        """Log in as a global admin under the context of a 'with' statement.

        Yields:
            str. The id of the user associated with the given email, who is now
            'logged in'.
        """
        email = self.SUPER_ADMIN_EMAIL
        with self.login_context(email, is_super_admin=True) as user_id:
            yield user_id

    def signup(
            self,
            email: str,
            username: str,
            is_super_admin: Optional[bool] = False
    ) -> None:
        """Complete the signup process for the user with the given username.

        Args:
            email: str. Email of the given user.
            username: str. Username of the given user.
            is_super_admin: bool. Whether the user is a super admin.
        """
        user_services.create_new_user(self.get_auth_id_from_email(email), email)

        login_context = self.login_context(email, is_super_admin=is_super_admin)

        with login_context, requests_mock.Mocker() as m:
            # We mock out all HTTP requests while trying to signup to avoid
            # calling out to real backend services.
            m.request(requests_mock.ANY, requests_mock.ANY)

            response = self.get_html_response(feconf.SIGNUP_URL)
            self.assertEqual(response.status_int, 200)
            self.assertNotIn('<oppia-maintenance-page>', response)

            response = self.testapp.post(feconf.SIGNUP_DATA_URL, params={
                'csrf_token': self.get_new_csrf_token(),
                'payload': json.dumps({
                    'username': username,
                    'agreed_to_terms': True,
                    'default_dashboard': constants.DASHBOARD_TYPE_LEARNER
                    }),
                })
            self.assertEqual(response.status_int, 200)

    def signup_superadmin_user(self):
        """Signs up a superadmin user. Must be called at the end of setUp()."""
        self.signup(self.SUPER_ADMIN_EMAIL, self.SUPER_ADMIN_USERNAME)

    def set_config_property(self, config_obj, new_config_value):
        """Sets a given configuration object's value to the new value specified
        using a POST request.
        """
        with self.super_admin_context():
            self.post_json('/adminhandler', {
                'action': 'save_config_properties',
                'new_config_property_values': {
                    config_obj.name: new_config_value,
                },
            }, csrf_token=self.get_new_csrf_token())

    def add_user_role(self, username: str, user_role: str) -> None:
        """Adds the given role to the user account with the given username.

        Args:
            username: str. Username of the given user.
            user_role: str. Role of the given user.
        """
        with self.super_admin_context():
            self.put_json('/adminrolehandler', {
                'username': username,
                'role': user_role
            }, csrf_token=self.get_new_csrf_token())

    def set_curriculum_admins(self, curriculum_admin_usernames):
        """Sets role of given users as CURRICULUM_ADMIN.

        Args:
            curriculum_admin_usernames: list(str). List of usernames.
        """
        for name in curriculum_admin_usernames:
            self.add_user_role(name, feconf.ROLE_ID_CURRICULUM_ADMIN)

    def set_topic_managers(self, topic_manager_usernames, topic_id):
        """Sets role of given users as TOPIC_MANAGER.

        Args:
            topic_manager_usernames: list(str). List of usernames.
            topic_id: str. The topic Id.
        """
        with self.super_admin_context():
            for username in topic_manager_usernames:
                self.put_json('/topicmanagerrolehandler', {
                    'username': username,
                    'action': 'assign',
                    'topic_id': topic_id
                }, csrf_token=self.get_new_csrf_token())

    def set_moderators(self, moderator_usernames: List[str]) -> None:
        """Sets role of given users as MODERATOR.

        Args:
            moderator_usernames: list(str). List of usernames.
        """
        for name in moderator_usernames:
            self.add_user_role(name, feconf.ROLE_ID_MODERATOR)

    def set_voiceover_admin(self, voiceover_admin_username: List[str]) -> None:
        """Sets role of given users as VOICEOVER ADMIN.

        Args:
            voiceover_admin_username: list(str). List of usernames.
        """
        for name in voiceover_admin_username:
            self.add_user_role(name, feconf.ROLE_ID_VOICEOVER_ADMIN)

    def mark_user_banned(self, username):
        """Marks a user banned.

        Args:
            username: str. The username of the user to ban.
        """
        with self.super_admin_context():
            self.put_json('/bannedusershandler', {
                'username': username
            }, csrf_token=self.get_new_csrf_token())

    def set_collection_editors(self, collection_editor_usernames):
        """Sets role of given users as COLLECTION_EDITOR.

        Args:
            collection_editor_usernames: list(str). List of usernames.
        """
        for name in collection_editor_usernames:
            self.add_user_role(name, feconf.ROLE_ID_COLLECTION_EDITOR)

    def get_user_id_from_email(self, email):
        """Gets the user ID corresponding to the given email.

        Args:
            email: str. A valid email stored in the App Engine database.

        Returns:
            str|None. ID of the user possessing the given email, or None if
            the user does not exist.
        """
        user_settings = user_services.get_user_settings_by_auth_id(
            self.get_auth_id_from_email(email))
        return user_settings and user_settings.user_id

    @classmethod
    def get_auth_id_from_email(cls, email):
        """Returns a mock auth ID corresponding to the given email.

        This method can use any algorithm to produce results as long as, during
        the runtime of each test case/method, it is:
        1.  Pure (same input always returns the same output).
        2.  One-to-one (no two distinct inputs return the same output).
        3.  An integer byte-string (integers are always valid in auth IDs).

        Args:
            email: str. The email address of the user.

        Returns:
            bytes. The mock auth ID of a user possessing the given email.
        """
        # Although the hash function doesn't guarantee a one-to-one mapping, in
        # practice it is sufficient for our tests. We make it a positive integer
        # because those are always valid auth IDs.
        return str(abs(hash(email)))

    def get_all_python_files(self) -> List[str]:
        """Recursively collects all Python files in the core/ and extensions/
        directory.

        Returns:
            list(str). A list of Python files.
        """
        current_dir = os.getcwd()
        files_in_directory = []
        for _dir, _, files in os.walk(current_dir):
            for file_name in files:
                filepath = os.path.relpath(
                    os.path.join(_dir, file_name), start=current_dir)
                if (
                        filepath.endswith('.py') and
                        filepath.startswith(('core/', 'extensions/')) and
                        not filepath.startswith('core/tests')
                ):
                    module = filepath[:-3].replace('/', '.')
                    files_in_directory.append(module)
        return files_in_directory

    def _get_response(
            self, url, expected_content_type, params=None,
            expected_status_int=200):
        """Get a response, transformed to a Python object.

        Args:
            url: str. The URL to fetch the response.
            expected_content_type: str. The content type to expect.
            params: dict. A dictionary that will be encoded into a query string.
            expected_status_int: int. The integer status code to expect. Will be
                200 if not specified.

        Returns:
            webtest.TestResponse. The test response.
        """
        if params is not None:
            self.assertIsInstance(params, dict)

        expect_errors = expected_status_int >= 400

        # This swap is required to ensure that the templates are fetched from
        # source directory instead of webpack_bundles since webpack_bundles is
        # only produced after webpack compilation which is not performed during
        # backend tests.
        with self.swap(base, 'load_template', mock_load_template):
            response = self.testapp.get(
                url,
                params=params,
                expect_errors=expect_errors,
                status=expected_status_int
            )

        if expect_errors:
            self.assertTrue(response.status_int >= 400)
        else:
            self.assertTrue(200 <= response.status_int < 400)

        # Testapp takes in a status parameter which is the expected status of
        # the response. However this expected status is verified only when
        # expect_errors=False. For other situations we need to explicitly check
        # the status.
        #
        # Reference URL:
        # https://github.com/Pylons/webtest/blob/bf77326420b628c9ea5431432c7e171f88c5d874/webtest/app.py#L1119
        self.assertEqual(response.status_int, expected_status_int)

        self.assertEqual(response.content_type, expected_content_type)

        return response

    def get_html_response(self, url, params=None, expected_status_int=200):
        """Get a HTML response, transformed to a Python object.

        Args:
            url: str. The URL to fetch the response.
            params: dict. A dictionary that will be encoded into a query string.
            expected_status_int: int. The integer status code to expect. Will
                be 200 if not specified.

        Returns:
            webtest.TestResponse. The test response.
        """
        return self._get_response(
            url, 'text/html', params=params,
            expected_status_int=expected_status_int)

    def get_custom_response(
            self, url, expected_content_type, params=None,
            expected_status_int=200):
        """Get a response other than HTML or JSON as a Python object.

        Args:
            url: str. The URL to fetch the response.
            expected_content_type: str. The content type to expect.
            params: dict. A dictionary that will be encoded into a query string.
            expected_status_int: int. The integer status code to expect. Will be
                200 if not specified.

        Returns:
            webtest.TestResponse. The test response.
        """
        self.assertNotIn(
            expected_content_type, ['text/html', 'application/json'])

        return self._get_response(
            url, expected_content_type, params=params,
            expected_status_int=expected_status_int)

    def get_response_without_checking_for_errors(
            self, url, expected_status_int_list, params=None):
        """Get a response, transformed to a Python object and checks for a list
        of status codes.

        Args:
            url: str. The URL to fetch the response.
            expected_status_int_list: list(int). A list of integer status code
                to expect.
            params: dict. A dictionary that will be encoded into a query string.

        Returns:
            webtest.TestResponse. The test response.
        """
        if params is not None:
            self.assertIsInstance(
                params, dict,
                msg='Expected params to be a dict, received %s' % params)

        # This swap is required to ensure that the templates are fetched from
        # source directory instead of webpack_bundles since webpack_bundles is
        # only produced after webpack compilation which is not performed during
        # backend tests.
        with self.swap(base, 'load_template', mock_load_template):
            response = self.testapp.get(url, params=params, expect_errors=True)

        self.assertIn(response.status_int, expected_status_int_list)

        return response

    def _parse_json_response(self, json_response, expect_errors):
        """Convert a JSON server response to an object (such as a dict)."""
        if expect_errors:
            self.assertTrue(json_response.status_int >= 400)
        else:
            self.assertTrue(200 <= json_response.status_int < 400)

        self.assertEqual(json_response.content_type, 'application/json')
        self.assertTrue(json_response.body.startswith(feconf.XSSI_PREFIX))

        return json.loads(json_response.body[len(feconf.XSSI_PREFIX):])

    def get_json(
            self,
            url: str,
            params: Optional[Dict[str, str]] = None,
            expected_status_int: int = 200,
            headers: Optional[Dict[str, str]] = None
    ) -> Dict[str, Any]:
        """Get a JSON response, transformed to a Python object."""
        if params is not None:
            self.assertIsInstance(params, dict)

        expect_errors = expected_status_int >= 400

        json_response = self.testapp.get(
            url, params=params, expect_errors=expect_errors,
            status=expected_status_int, headers=headers
        )

        # Testapp takes in a status parameter which is the expected status of
        # the response. However this expected status is verified only when
        # expect_errors=False. For other situations we need to explicitly check
        # the status.
        #
        # Reference URL:
        # https://github.com/Pylons/webtest/blob/bf77326420b628c9ea5431432c7e171f88c5d874/webtest/app.py#L1119
        self.assertEqual(json_response.status_int, expected_status_int)

        return self._parse_json_response(json_response, expect_errors)

    def post_json(
            self, url, data, headers=None, csrf_token=None,
            expected_status_int=200, upload_files=None, use_payload=True,
            source=None):
        """Post an object to the server by JSON; return the received object.

        Args:
            url: str. The URL to send the POST request to.
            data: dict. The dictionary that acts as the body of the request.
            headers: dict. The headers set in the request.
            csrf_token: str. The csrf token to identify the user.
            expected_status_int: int. Expected return status of the POST
                request.
            upload_files: list(tuple). List of
                (fieldname, filename, file_content) tuples. Can also provide
                just (fieldname, filename) to have the file contents be
                read from disk.
            use_payload: bool. If true, a new dict is created (which is sent as
                the body of the POST request) with one key - 'payload' - and the
                dict passed in 'data' is used as the value for that key. If
                false, the dict in 'data' is directly passed as the body of the
                request. For all requests called from the frontend, this should
                be set to 'true'.
            source: unicode. The url from which the post call is requested.

        Returns:
            dict. The JSON response for the request in dict form.
        """
        if use_payload:
            data = {'payload': json.dumps(data)}
        if csrf_token:
            data['csrf_token'] = csrf_token
        if source:
            data['source'] = source

        expect_errors = expected_status_int >= 400

        json_response = self._send_post_request(
            self.testapp, url, data, expect_errors,
            expected_status_int=expected_status_int, upload_files=upload_files,
            headers=headers)

        # Testapp takes in a status parameter which is the expected status of
        # the response. However this expected status is verified only when
        # expect_errors=False. For other situations we need to explicitly check
        # the status.
        #
        # Reference URL:
        # https://github.com/Pylons/webtest/blob/bf77326420b628c9ea5431432c7e171f88c5d874/webtest/app.py#L1119
        self.assertEqual(json_response.status_int, expected_status_int)

        return self._parse_json_response(json_response, expect_errors)

    def delete_json(self, url, params='', expected_status_int=200):
        """Delete object on the server using a JSON call."""
        if params:
            self.assertIsInstance(
                params, dict,
                msg='Expected params to be a dict, received %s' % params)

        expect_errors = expected_status_int >= 400
        json_response = self.testapp.delete(
            url, params=params, expect_errors=expect_errors,
            status=expected_status_int)

        # Testapp takes in a status parameter which is the expected status of
        # the response. However this expected status is verified only when
        # expect_errors=False. For other situations we need to explicitly check
        # the status.
        #
        # Reference URL:
        # https://github.com/Pylons/webtest/blob/bf77326420b628c9ea5431432c7e171f88c5d874/webtest/app.py#L1119
        self.assertEqual(json_response.status_int, expected_status_int)

        return self._parse_json_response(json_response, expect_errors)

    def _send_post_request(
            self, app, url, data, expect_errors, expected_status_int=200,
            upload_files=None, headers=None):
        """Sends a post request with the data provided to the url specified.

        Args:
            app: TestApp. The WSGI application which receives the request and
                produces response.
            url: str. The URL to send the POST request to.
            data: *. To be put in the body of the request. If params is an
                iterator, it will be urlencoded. If it is a string, it will not
                be encoded, but placed in the body directly. Can be a
                collections.OrderedDict with webtest.forms.Upload fields
                included.
            expect_errors: bool. Whether errors are expected.
            expected_status_int: int. The expected status code.
            upload_files: list(tuple). List of
                (fieldname, filename, file_content) tuples. Can also provide
                just (fieldname, filename) to have the file contents will be
                read from disk.
            headers: dict(str, *). Extra headers to send.

        Returns:
            webtest.TestResponse. The response of the POST request.
        """
        # Convert the files to bytes.
        if upload_files is not None:
            upload_files = tuple(
                tuple(
                    f.encode('utf-8') if isinstance(f, str) else f
                    for f in upload_file
                ) for upload_file in upload_files
            )

        return app.post(
            url, params=data, headers=headers, status=expected_status_int,
            upload_files=upload_files, expect_errors=expect_errors)

    def post_task(
            self, url, payload, headers, csrf_token=None, expect_errors=False,
            expected_status_int=200):
        """Posts an object to the server by JSON with the specific headers
        specified; return the received object.
        """
        if csrf_token:
            payload['csrf_token'] = csrf_token
        return self.testapp.post(
            url, params=json.dumps(payload), headers=headers,
            status=expected_status_int, expect_errors=expect_errors,
            content_type='application/json')

    def put_json(self, url, payload, csrf_token=None, expected_status_int=200):
        """PUT an object to the server with JSON and return the response."""
        params = {'payload': json.dumps(payload)}
        if csrf_token:
            params['csrf_token'] = csrf_token

        expect_errors = expected_status_int >= 400

        json_response = self.testapp.put(
            url, params=params, expect_errors=expect_errors)

        # Testapp takes in a status parameter which is the expected status of
        # the response. However this expected status is verified only when
        # expect_errors=False. For other situations we need to explicitly check
        # the status.
        #
        # Reference URL:
        # https://github.com/Pylons/webtest/blob/bf77326420b628c9ea5431432c7e171f88c5d874/webtest/app.py#L1119
        self.assertEqual(json_response.status_int, expected_status_int)

        return self._parse_json_response(json_response, expect_errors)

    def get_new_csrf_token(self):
        """Generates CSRF token for test."""
        response = self.get_json('/csrfhandler')
        return response['token']

    def save_new_default_exploration(
        self,
        exploration_id: str,
        owner_id: str,
        title: str = 'A title'
    ) -> exp_domain.Exploration:
        """Saves a new default exploration written by owner_id.

        Args:
            exploration_id: str. The id of the new validated exploration.
            owner_id: str. The user_id of the creator of the exploration.
            title: str. The title of the exploration.

        Returns:
            Exploration. The exploration domain object.
        """
        exploration = exp_domain.Exploration.create_default_exploration(
            exploration_id, title=title, category='Algebra')
        exp_services.save_new_exploration(owner_id, exploration)
        return exploration

    def set_interaction_for_state(
        self, state: state_domain.State, interaction_id: str
    ) -> None:
        """Sets the interaction_id, sets the fully populated default interaction
        customization arguments, and increments next_content_id_index as needed.

        Args:
            state: State. The state domain object to set the interaction for.
            interaction_id: str. The interaction id to set. Also sets the
                default customization args for the given interaction id.
        """

        # We wrap next_content_id_index in a dict so that modifying it in the
        # inner function modifies the value.
        next_content_id_index_dict = {'value': state.next_content_id_index}

        def traverse_schema_and_assign_content_ids(value, schema, contentId):
            """Generates content_id from recursively traversing the schema, and
            assigning to the current value.

            Args:
                value: *. The current traversed value in customization
                    arguments.
                schema: dict. The current traversed schema.
                contentId: str. The content_id generated so far.
            """
            is_subtitled_html_spec = (
                schema['type'] == schema_utils.SCHEMA_TYPE_CUSTOM and
                schema['obj_type'] ==
                schema_utils.SCHEMA_OBJ_TYPE_SUBTITLED_HTML)
            is_subtitled_unicode_spec = (
                schema['type'] == schema_utils.SCHEMA_TYPE_CUSTOM and
                schema['obj_type'] ==
                schema_utils.SCHEMA_OBJ_TYPE_SUBTITLED_UNICODE)

            if is_subtitled_html_spec or is_subtitled_unicode_spec:
                value['content_id'] = '%s_%i' % (
                    contentId, next_content_id_index_dict['value'])
                next_content_id_index_dict['value'] += 1
            elif schema['type'] == schema_utils.SCHEMA_TYPE_LIST:
                for x in value:
                    traverse_schema_and_assign_content_ids(
                        x, schema['items'], contentId)
            elif schema['type'] == schema_utils.SCHEMA_TYPE_DICT:
                for schema_property in schema['properties']:
                    traverse_schema_and_assign_content_ids(
                        schema['properties'][schema_property.name],
                        schema_property['schema'],
                        '%s_%s' % (contentId, schema_property.name))

        interaction = (
            interaction_registry.Registry.get_interaction_by_id(interaction_id))
        ca_specs = interaction.customization_arg_specs
        customization_args = {}

        for ca_spec in ca_specs:
            ca_name = ca_spec.name
            ca_value = ca_spec.default_value
            traverse_schema_and_assign_content_ids(
                ca_value, ca_spec.schema, 'ca_%s' % ca_name)
            customization_args[ca_name] = {'value': ca_value}

        state.update_interaction_id(interaction_id)
        state.update_interaction_customization_args(customization_args)
        state.update_next_content_id_index(next_content_id_index_dict['value'])

    def save_new_valid_exploration(
        self,
        exploration_id: str,
        owner_id: str,
        title: str = 'A title',
        category: str = 'Algebra',
        objective: str = 'An objective',
        language_code: str = constants.DEFAULT_LANGUAGE_CODE,
        end_state_name: Optional[str] = None,
        interaction_id: str = 'TextInput',
        correctness_feedback_enabled: bool = False
    ) -> exp_domain.Exploration:
        """Saves a new strictly-validated exploration.

        Args:
            exploration_id: str. The id of the new validated exploration.
            owner_id: str. The user_id of the creator of the exploration.
            title: str. The title of the exploration.
            category: str. The category this exploration belongs to.
            objective: str. The objective of this exploration.
            language_code: str. The language_code of this exploration.
            end_state_name: str. The name of the end state for the exploration.
            interaction_id: str. The id of the interaction.
            correctness_feedback_enabled: bool. Whether correctness feedback is
                enabled for the exploration.

        Returns:
            Exploration. The exploration domain object.
        """
        exploration = exp_domain.Exploration.create_default_exploration(
            exploration_id, title=title, category=category,
            language_code=language_code)
        self.set_interaction_for_state(
            exploration.states[exploration.init_state_name], interaction_id)

        exploration.objective = objective
        exploration.correctness_feedback_enabled = correctness_feedback_enabled

        # If an end state name is provided, add terminal node with that name.
        if end_state_name is not None:
            exploration.add_states([end_state_name])
            end_state = exploration.states[end_state_name]
            self.set_interaction_for_state(end_state, 'EndExploration')
            end_state.update_interaction_default_outcome(None)

            # Link first state to ending state (to maintain validity).
            init_state = exploration.states[exploration.init_state_name]
            init_interaction = init_state.interaction
            init_interaction.default_outcome.dest = end_state_name
            if correctness_feedback_enabled:
                init_interaction.default_outcome.labelled_as_correct = True

        exp_services.save_new_exploration(owner_id, exploration)
        return exploration

    def save_new_linear_exp_with_state_names_and_interactions(
            self, exploration_id, owner_id, state_names, interaction_ids,
            title='A title', category='A category', objective='An objective',
            language_code=constants.DEFAULT_LANGUAGE_CODE,
            correctness_feedback_enabled=False):
        """Saves a new strictly-validated exploration with a sequence of states.

        Args:
            exploration_id: str. The id of the new validated exploration.
            owner_id: str. The user_id of the creator of the exploration.
            state_names: list(str). The names of states to be linked
                sequentially in the exploration. Must be a non-empty list and
                contain no duplicates.
            interaction_ids: list(str). The names of the interaction ids to be
                assigned to each state. Values will be cycled, so it doesn't
                need to be the same size as state_names, but it must be
                non-empty.
            title: str. The title of the exploration.
            category: str. The category this exploration belongs to.
            objective: str. The objective of this exploration.
            language_code: str. The language_code of this exploration.
            correctness_feedback_enabled: bool. Whether the correctness feedback
                is enabled or not for the exploration.

        Returns:
            Exploration. The exploration domain object.

        Raises:
            ValueError. Given list of state names is empty.
            ValueError. Given list of interaction ids is empty.
        """
        if not state_names:
            raise ValueError('must provide at least one state name')
        if not interaction_ids:
            raise ValueError('must provide at least one interaction type')
        interaction_ids = itertools.cycle(interaction_ids)

        exploration = exp_domain.Exploration.create_default_exploration(
            exploration_id, title=title, init_state_name=state_names[0],
            category=category, objective=objective, language_code=language_code)

        exploration.correctness_feedback_enabled = correctness_feedback_enabled
        exploration.add_states(state_names[1:])
        for from_state_name, dest_state_name in (
                zip(state_names[:-1], state_names[1:])):
            from_state = exploration.states[from_state_name]
            self.set_interaction_for_state(
                from_state, next(interaction_ids))
            from_state.interaction.default_outcome.dest = dest_state_name
            if correctness_feedback_enabled:
                from_state.interaction.default_outcome.labelled_as_correct = (
                    True)
        end_state = exploration.states[state_names[-1]]
        self.set_interaction_for_state(end_state, 'EndExploration')
        end_state.update_interaction_default_outcome(None)

        exp_services.save_new_exploration(owner_id, exploration)
        return exploration

    def save_new_exp_with_custom_states_schema_version(
            self, exp_id, user_id, states_dict, version):
        """Saves a new default exploration with the given version of state dict.

        This function should only be used for creating explorations in tests
        involving migration of datastore explorations that use an old states
        schema version.

        Note that it makes an explicit commit to the datastore instead of using
        the usual functions for updating and creating explorations. This is
        because the latter approach would result in an exploration with the
        *current* states schema version.

        Args:
            exp_id: str. The exploration ID.
            user_id: str. The user_id of the creator.
            states_dict: dict. The dict representation of all the states.
            version: int. Custom states schema version.
        """
        exp_model = exp_models.ExplorationModel(
            id=exp_id, category='category', title='title',
            objective='Old objective', language_code='en', tags=[], blurb='',
            author_notes='', states_schema_version=version,
            init_state_name=feconf.DEFAULT_INIT_STATE_NAME, states=states_dict,
            param_specs={}, param_changes=[])
        rights_manager.create_new_exploration_rights(exp_id, user_id)

        commit_message = 'New exploration created with title \'title\'.'
        exp_model.commit(user_id, commit_message, [{
            'cmd': 'create_new',
            'title': 'title',
            'category': 'category',
        }])
        exp_rights = exp_models.ExplorationRightsModel.get_by_id(exp_id)
        exp_summary_model = exp_models.ExpSummaryModel(
            id=exp_id, title='title', category='category',
            objective='Old objective', language_code='en', tags=[],
            ratings=feconf.get_empty_ratings(),
            scaled_average_rating=feconf.EMPTY_SCALED_AVERAGE_RATING,
            status=exp_rights.status,
            community_owned=exp_rights.community_owned,
            owner_ids=exp_rights.owner_ids, contributor_ids=[],
            contributors_summary={})
        exp_summary_model.update_timestamps()
        exp_summary_model.put()

<<<<<<< HEAD
    def publish_exploration(self, owner_id: str, exploration_id: str) -> None:
=======
    def publish_exploration(
        self, owner_id: str, exploration_id: str
    ) -> None:
>>>>>>> 940969c1
        """Publish the exploration with the given exploration_id.

        Args:
            owner_id: str. The user_id of the owner of the exploration.
            exploration_id: str. The ID of the new exploration.
        """
        committer = user_services.get_user_actions_info(owner_id)
        rights_manager.publish_exploration(committer, exploration_id)

    def save_new_default_collection(
        self,
        collection_id: str,
        owner_id: str,
        title: str = 'A title',
        category: str = 'A category',
        objective: str = 'An objective',
        language_code: str = constants.DEFAULT_LANGUAGE_CODE
    ) -> collection_domain.Collection:
        """Saves a new default collection written by owner_id.

        Args:
            collection_id: str. The id of the new default collection.
            owner_id: str. The user_id of the creator of the collection.
            title: str. The title of the collection.
            category: str. The category this collection belongs to.
            objective: str. The objective of this collection.
            language_code: str. The language_code of this collection.

        Returns:
            Collection. The collection domain object.
        """
        collection = collection_domain.Collection.create_default_collection(
            collection_id, title=title, category=category, objective=objective,
            language_code=language_code)
        collection_services.save_new_collection(owner_id, collection)
        return collection

    def save_new_valid_collection(
        self,
        collection_id: str,
        owner_id: str,
        title: str = 'A title',
        category: str = 'A category',
        objective: str = 'An objective',
        language_code: str = constants.DEFAULT_LANGUAGE_CODE,
        exploration_id: str = 'an_exploration_id',
        end_state_name: str = DEFAULT_END_STATE_NAME
    ) -> collection_domain.Collection:
        """Creates an Oppia collection and adds a node saving the exploration
        details.

        Args:
            collection_id: str. ID for the collection to be created.
            owner_id: str. The user_id of the creator of the collection.
            title: str. Title for the collection.
            category: str. The category of the exploration.
            objective: str. Objective for the exploration.
            language_code: str. The language code for the exploration.
            exploration_id: str. The exploration_id for the Oppia exploration.
            end_state_name: str. The name of the end state for the exploration.

        Returns:
            Collection. A newly-created collection containing the corresponding
            exploration details.
        """
        collection = collection_domain.Collection.create_default_collection(
            collection_id, title=title, category=category, objective=objective,
            language_code=language_code)

        # Check whether exploration with given exploration_id exists or not.
        exploration = (
            exp_fetchers.get_exploration_by_id(exploration_id, strict=False))
        if exploration is None:
            exploration = self.save_new_valid_exploration(
                exploration_id, owner_id, title=title, category=category,
                objective=objective, end_state_name=end_state_name)
        collection.add_node(exploration.id)

        collection_services.save_new_collection(owner_id, collection)
        return collection

    def publish_collection(self, owner_id: str, collection_id: str) -> None:
        """Publish the collection with the given collection_id.

        Args:
            owner_id: str. The user_id of the owner of the collection.
            collection_id: str. ID of the collection to be published.
        """
        committer = user_services.get_user_actions_info(owner_id)
        rights_manager.publish_collection(committer, collection_id)

    def create_story_for_translation_opportunity(
            self, owner_id, admin_id, story_id, topic_id, exploration_id):
        """Creates a story and links it to the supplied topic and exploration.

        Args:
            owner_id: str. User ID of the story owner.
            admin_id: str. User ID of the admin that will publish the story.
            story_id: str. The ID of new story.
            topic_id: str. The ID of the topic for which to link the story.
            exploration_id: str. The ID of the exploration that will be added
                as a node to the story.
        """
        story = story_domain.Story.create_default_story(
            story_id,
            'title %s' % story_id,
            'description',
            topic_id,
            'url-fragment')

        story.language_code = 'en'
        story_services.save_new_story(owner_id, story)
        topic_services.add_canonical_story(
            owner_id, topic_id, story.id)
        topic_services.publish_story(
            topic_id, story.id, admin_id)
        story_services.update_story(
            owner_id, story.id, [story_domain.StoryChange({
                'cmd': 'add_story_node',
                'node_id': 'node_1',
                'title': 'Node1',
            }), story_domain.StoryChange({
                'cmd': 'update_story_node_property',
                'property_name': 'exploration_id',
                'node_id': 'node_1',
                'old_value': None,
                'new_value': exploration_id
            })], 'Changes.')

    def save_new_story(
        self,
        story_id: str,
        owner_id: str,
        corresponding_topic_id: str,
        title: str = 'Title',
        description: str = 'Description',
        notes: str = 'Notes',
        language_code: str = constants.DEFAULT_LANGUAGE_CODE,
        url_fragment: str = 'title',
        meta_tag_content: str = 'story meta tag content'
    ) -> story_domain.Story:
        """Creates an Oppia Story and saves it.

        NOTE: Callers are responsible for ensuring that the
        'corresponding_topic_id' provided is valid, unless a test explicitly
        requires it to be invalid.

        Args:
            story_id: str. ID for the story to be created.
            owner_id: str. The user_id of the creator of the story.
            title: str. The title of the story.
            description: str. The high level description of the story.
            notes: str. A set of notes, that describe the characters,
                main storyline, and setting.
            corresponding_topic_id: str. The id of the topic to which the story
                belongs.
            language_code: str. The ISO 639-1 code for the language this story
                is written in.
            url_fragment: str. The url fragment of the story.
            meta_tag_content: str. The meta tag content of the story.

        Returns:
            Story. A newly-created story.
        """
        story = story_domain.Story.create_default_story(
            story_id, title, description, corresponding_topic_id, url_fragment)
        story.title = title
        story.description = description
        story.notes = notes
        story.language_code = language_code
        story.url_fragment = url_fragment
        story.meta_tag_content = meta_tag_content
        story_services.save_new_story(owner_id, story)
        return story

    def save_new_story_with_story_contents_schema_v1(
            self, story_id, thumbnail_filename, thumbnail_bg_color,
            thumbnail_size_in_bytes, owner_id, title, description,
            notes, corresponding_topic_id,
            language_code=constants.DEFAULT_LANGUAGE_CODE,
            url_fragment='story-frag',
            meta_tag_content='story meta tag content'):
        """Saves a new story with a default version 1 story contents data dict.

        This function should only be used for creating stories in tests
        involving migration of datastore stories that use an old story contents
        schema version.

        Note that it makes an explicit commit to the datastore instead of using
        the usual functions for updating and creating stories. This is because
        the latter approach would result in a story with the *current* story
        contents schema version.

        Args:
            story_id: str. ID for the story to be created.
            thumbnail_filename: str|None. Thumbnail filename for the story.
            thumbnail_bg_color: str|None. Thumbnail background color for the
                story.
            thumbnail_size_in_bytes: int|None. The thumbnail size in bytes of
                the story.
            owner_id: str. The user_id of the creator of the story.
            title: str. The title of the story.
            description: str. The high level description of the story.
            notes: str. A set of notes, that describe the characters, main
                storyline, and setting.
            corresponding_topic_id: str. The id of the topic to which the story
                belongs.
            language_code: str. The ISO 639-1 code for the language this story
                is written in.
            url_fragment: str. The URL fragment for the story.
            meta_tag_content: str. The meta tag content of the story.
        """
        story_model = story_models.StoryModel(
            id=story_id, thumbnail_filename=thumbnail_filename,
            thumbnail_bg_color=thumbnail_bg_color,
            thumbnail_size_in_bytes=thumbnail_size_in_bytes,
            description=description, title=title,
            language_code=language_code,
            story_contents_schema_version=1, notes=notes,
            corresponding_topic_id=corresponding_topic_id,
            story_contents=self.VERSION_1_STORY_CONTENTS_DICT,
            url_fragment=url_fragment, meta_tag_content=meta_tag_content)
        commit_message = 'New story created with title \'%s\'.' % title
        story_model.commit(
            owner_id, commit_message,
            [{'cmd': story_domain.CMD_CREATE_NEW, 'title': title}])

    def save_new_story_with_story_contents_schema_v5(
            self, story_id, thumbnail_filename, thumbnail_bg_color,
            thumbnail_size_in_bytes, owner_id, title, description,
            notes, corresponding_topic_id,
            language_code=constants.DEFAULT_LANGUAGE_CODE,
            url_fragment='story-frag',
            meta_tag_content='story meta tag content'):
        """Saves a new story with a default version 1 story contents data dict.

        This function should only be used for creating stories in tests
        involving migration of datastore stories that use an old story contents
        schema version.

        Note that it makes an explicit commit to the datastore instead of using
        the usual functions for updating and creating stories. This is because
        the latter approach would result in a story with the *current* story
        contents schema version.

        Args:
            story_id: str. ID for the story to be created.
            thumbnail_filename: str|None. Thumbnail filename for the story.
            thumbnail_bg_color: str|None. Thumbnail background color for the
                story.
            thumbnail_size_in_bytes: int|None. The thumbnail size in bytes of
                the story.
            owner_id: str. The user_id of the creator of the story.
            title: str. The title of the story.
            description: str. The high level description of the story.
            notes: str. A set of notes, that describe the characters, main
                storyline, and setting.
            corresponding_topic_id: str. The id of the topic to which the story
                belongs.
            language_code: str. The ISO 639-1 code for the language this story
                is written in.
            url_fragment: str. The URL fragment for the story.
            meta_tag_content: str. The meta tag content of the story.
        """
        story_content_v5 = {
            'nodes': [{
                'outline': (
                    '<p>Value</p>'
                    '<oppia-noninteractive-math math_content-with-value="{'
                    '&amp;quot;raw_latex&amp;quot;: &amp;quot;+,-,-,+&amp;quot;, ' # pylint: disable=line-too-long
                    '&amp;quot;svg_filename&amp;quot;: &amp;quot;&amp;quot;'
                    '}">'
                    '</oppia-noninteractive-math>'),
                'exploration_id': None,
                'destination_node_ids': [],
                'outline_is_finalized': False,
                'acquired_skill_ids': [],
                'id': 'node_1',
                'title': 'Chapter 1',
                'description': '',
                'prerequisite_skill_ids': [],
                'thumbnail_filename': 'image.svg',
                'thumbnail_bg_color': None,
                'thumbnail_size_in_bytes': 21131,
            }],
            'initial_node_id': 'node_1',
            'next_node_id': 'node_2',
        }
        story_model = story_models.StoryModel(
            id=story_id, thumbnail_filename=thumbnail_filename,
            thumbnail_bg_color=thumbnail_bg_color,
            thumbnail_size_in_bytes=thumbnail_size_in_bytes,
            description=description, title=title,
            language_code=language_code,
            story_contents_schema_version=5, notes=notes,
            corresponding_topic_id=corresponding_topic_id,
            story_contents=story_content_v5,
            url_fragment=url_fragment, meta_tag_content=meta_tag_content)
        commit_message = 'New story created with title \'%s\'.' % title
        story_model.commit(
            owner_id, commit_message,
            [{'cmd': story_domain.CMD_CREATE_NEW, 'title': title}])
        story_services.create_story_summary(story_id)

    def save_new_subtopic(self, subtopic_id, owner_id, topic_id):
        """Creates an Oppia subtopic and saves it.

        Args:
            subtopic_id: str. ID for the subtopic to be created.
            owner_id: str. The user_id of the creator of the topic.
            topic_id: str. ID for the topic that the subtopic belongs to.

        Returns:
            SubtopicPage. A newly-created subtopic.
        """
        subtopic_page = (
            subtopic_page_domain.SubtopicPage.create_default_subtopic_page(
                subtopic_id, topic_id))
        subtopic_changes = [
            subtopic_page_domain.SubtopicPageChange({
                'cmd': subtopic_page_domain.CMD_CREATE_NEW,
                'topic_id': topic_id,
                'subtopic_id': subtopic_id,
            })
        ]
        subtopic_page_services.save_subtopic_page(
            owner_id, subtopic_page, 'Create new subtopic', subtopic_changes)
        return subtopic_page

    def save_new_topic(
        self,
        topic_id: str,
        owner_id: str,
        name: str = 'topic',
        abbreviated_name: str = 'topic',
        url_fragment: str = 'topic',
        thumbnail_filename: Optional[str] = 'topic.svg',
        thumbnail_bg_color: Optional[str] = (
            constants.ALLOWED_THUMBNAIL_BG_COLORS['topic'][0]),
        thumbnail_size_in_bytes: int = 21131,
        description: str = 'description',
        canonical_story_ids: List[str] = None,
        additional_story_ids: List[str] = None,
        uncategorized_skill_ids: List[str] = None,
        subtopics: List[topic_domain.Subtopic] = None,
        next_subtopic_id: int = 0,
        language_code: str = constants.DEFAULT_LANGUAGE_CODE,
        meta_tag_content: str = 'topic meta tag content',
        practice_tab_is_displayed: bool = False,
        page_title_fragment_for_web: str = 'topic page title'
    ) -> topic_domain.Topic:
        """Creates an Oppia Topic and saves it.

        Args:
            topic_id: str. ID for the topic to be created.
            owner_id: str. The user_id of the creator of the topic.
            name: str. The name of the topic.
            abbreviated_name: str. The abbreviated name of the topic.
            url_fragment: str. The url fragment of the topic.
            thumbnail_filename: str|None. The thumbnail filename of the topic.
            thumbnail_bg_color: str|None. The thumbnail background color of the
                topic.
            thumbnail_size_in_bytes: int|None. The thumbnail size in bytes of
                the topic.
            description: str. The description of the topic.
            canonical_story_ids: list(str). The list of ids of canonical stories
                that are part of the topic.
            additional_story_ids: list(str). The list of ids of additional
                stories that are part of the topic.
            uncategorized_skill_ids: list(str). The list of ids of skills that
                are not part of any subtopic.
            subtopics: list(Subtopic). The different subtopics that are part of
                this topic.
            next_subtopic_id: int. The id for the next subtopic.
            language_code: str. The ISO 639-1 code for the language this topic
                is written in.
            meta_tag_content: str. The meta tag content for the topic.
            practice_tab_is_displayed: bool. Whether the practice tab should be
                displayed.
            page_title_fragment_for_web: str. The page title fragment for the
                topic.

        Returns:
            Topic. A newly-created topic.
        """
        canonical_story_references = [
            topic_domain.StoryReference.create_default_story_reference(story_id)
            for story_id in (canonical_story_ids or [])
        ]
        additional_story_references = [
            topic_domain.StoryReference.create_default_story_reference(story_id)
            for story_id in (additional_story_ids or [])
        ]
        uncategorized_skill_ids = uncategorized_skill_ids or []
        subtopics = subtopics or []
        skill_ids_for_diagnostic_test = []
        for subtopic in subtopics:
            skill_ids_for_diagnostic_test.extend(subtopic.skill_ids)

        topic = topic_domain.Topic(
            topic_id, name, abbreviated_name, url_fragment, thumbnail_filename,
            thumbnail_bg_color, thumbnail_size_in_bytes, description,
            canonical_story_references, additional_story_references,
            uncategorized_skill_ids, subtopics,
            feconf.CURRENT_SUBTOPIC_SCHEMA_VERSION, next_subtopic_id,
            language_code, 0, feconf.CURRENT_STORY_REFERENCE_SCHEMA_VERSION,
            meta_tag_content, practice_tab_is_displayed,
            page_title_fragment_for_web, skill_ids_for_diagnostic_test)
        topic_services.save_new_topic(owner_id, topic)
        return topic

    def save_new_topic_with_subtopic_schema_v1(
            self, topic_id, owner_id, name, abbreviated_name, url_fragment,
            canonical_name, description, thumbnail_filename, thumbnail_bg_color,
            canonical_story_references, additional_story_references,
            uncategorized_skill_ids, next_subtopic_id,
            language_code=constants.DEFAULT_LANGUAGE_CODE,
            meta_tag_content='topic meta tag content',
            practice_tab_is_displayed=False,
            page_title_fragment_for_web='topic page title'):
        """Saves a new topic with a default version 1 subtopic data dict.

        This function should only be used for creating topics in tests involving
        migration of datastore topics that use an old subtopic schema version.

        Note that it makes an explicit commit to the datastore instead of using
        the usual functions for updating and creating topics. This is because
        the latter approach would result in a topic with the *current* subtopic
        schema version.

        Args:
            topic_id: str. ID for the topic to be created.
            owner_id: str. The user_id of the creator of the topic.
            name: str. The name of the topic.
            abbreviated_name: str. The abbreviated name of the topic.
            url_fragment: str. The url fragment of the topic.
            canonical_name: str. The canonical name (lowercase) of the topic.
            description: str. The description of the topic.
            thumbnail_filename: str. The thumbnail file name of the topic.
            thumbnail_bg_color: str. The thumbnail background color of the
                topic.
            canonical_story_references: list(StoryReference). A set of story
                reference objects representing the canonical stories that are
                part of this topic.
            additional_story_references: list(StoryReference). A set of story
                reference object representing the additional stories that are
                part of this topic.
            uncategorized_skill_ids: list(str). The list of ids of skills that
                are not part of any subtopic.
            next_subtopic_id: int. The id for the next subtopic.
            language_code: str. The ISO 639-1 code for the language this topic
                is written in.
            meta_tag_content: str. The meta tag content for the topic.
            practice_tab_is_displayed: bool. Whether the practice tab should be
                displayed.
            page_title_fragment_for_web: str. The page title fragment for the
                topic.
        """
        topic_rights_model = topic_models.TopicRightsModel(
            id=topic_id, manager_ids=[], topic_is_published=True)
        topic_model = topic_models.TopicModel(
            id=topic_id, name=name, abbreviated_name=abbreviated_name,
            url_fragment=url_fragment, thumbnail_filename=thumbnail_filename,
            thumbnail_bg_color=thumbnail_bg_color,
            canonical_name=canonical_name, description=description,
            language_code=language_code,
            canonical_story_references=canonical_story_references,
            additional_story_references=additional_story_references,
            uncategorized_skill_ids=uncategorized_skill_ids,
            subtopic_schema_version=1,
            story_reference_schema_version=(
                feconf.CURRENT_STORY_REFERENCE_SCHEMA_VERSION),
            next_subtopic_id=next_subtopic_id,
            subtopics=[self.VERSION_1_SUBTOPIC_DICT],
            meta_tag_content=meta_tag_content,
            practice_tab_is_displayed=practice_tab_is_displayed,
            page_title_fragment_for_web=page_title_fragment_for_web)
        commit_message = 'New topic created with name \'%s\'.' % name
        topic_rights_model.commit(
            committer_id=owner_id,
            commit_message='Created new topic rights',
            commit_cmds=[{'cmd': topic_domain.CMD_CREATE_NEW}])
        topic_model.commit(
            owner_id, commit_message,
            [{'cmd': topic_domain.CMD_CREATE_NEW, 'name': name}])

    def save_new_question(
            self, question_id, owner_id, question_state_data,
            linked_skill_ids, inapplicable_skill_misconception_ids=None,
            language_code=constants.DEFAULT_LANGUAGE_CODE):
        """Creates an Oppia Question and saves it.

        Args:
            question_id: str. ID for the question to be created.
            owner_id: str. The id of the user creating the question.
            question_state_data: State. The state data for the question.
            linked_skill_ids: list(str). List of skill IDs linked to the
                question.
            inapplicable_skill_misconception_ids: list(str). List of skill
                misconceptions ids that are not applicable to the question.
            language_code: str. The ISO 639-1 code for the language this
                question is written in.

        Returns:
            Question. A newly-created question.
        """
        # This needs to be done because default arguments can not be of list
        # type.
        question = question_domain.Question(
            question_id, question_state_data,
            feconf.CURRENT_STATE_SCHEMA_VERSION, language_code, 0,
            linked_skill_ids, inapplicable_skill_misconception_ids or [])
        question_services.add_question(owner_id, question)
        return question

    def save_new_question_with_state_data_schema_v27(
            self, question_id, owner_id, linked_skill_ids,
            inapplicable_skill_misconception_ids=None,
            language_code=constants.DEFAULT_LANGUAGE_CODE):
        """Saves a new default question with a default version 27 state data
        dict.

        This function should only be used for creating questions in tests
        involving migration of datastore questions that use an old state data
        schema version.

        Note that it makes an explicit commit to the datastore instead of using
        the usual functions for updating and creating questions. This is because
        the latter approach would result in an question with the *current* state
        data schema version.

        Args:
            question_id: str. ID for the question to be created.
            owner_id: str. The id of the user creating the question.
            linked_skill_ids: list(str). The skill IDs linked to the question.
            inapplicable_skill_misconception_ids: list(str). List of skill
                misconceptions ids that are not applicable to the question.
            language_code: str. The ISO 639-1 code for the language this
                question is written in.
        """
        # This needs to be done because default arguments can not be of list
        # type.
        question_model = question_models.QuestionModel(
            id=question_id, question_state_data=self.VERSION_27_STATE_DICT,
            language_code=language_code, version=1,
            question_state_data_schema_version=27,
            linked_skill_ids=linked_skill_ids,
            inapplicable_skill_misconception_ids=(
                inapplicable_skill_misconception_ids or []))
        question_model.commit(
            owner_id, 'New question created',
            [{'cmd': question_domain.CMD_CREATE_NEW}])

    def save_new_question_suggestion_with_state_data_schema_v27(
            self, author_id, skill_id, suggestion_id=None,
            language_code=constants.DEFAULT_LANGUAGE_CODE):
        """Saves a new question suggestion with a default version 27 state data
        dict.

        This function should only be used for creating question suggestion in
        tests involving migration of datastore question suggestions that use an
        old state data schema version.

        Note that it makes an explicit commit to the datastore instead of using
        the usual functions for updating and creating questions. This is because
        the latter approach would result in an question with the *current* state
        data schema version.
        """
        score_category = (
            suggestion_models.SCORE_TYPE_QUESTION +
            suggestion_models.SCORE_CATEGORY_DELIMITER + skill_id)
        change = {
            'cmd': (
                question_domain
                .CMD_CREATE_NEW_FULLY_SPECIFIED_QUESTION),
            'question_dict': {
                'question_state_data': self.VERSION_27_STATE_DICT,
                'question_state_data_schema_version': 27,
                'language_code': language_code,
                'linked_skill_ids': [skill_id],
                'inapplicable_skill_misconception_ids': []
            },
            'skill_id': skill_id,
            'skill_difficulty': 0.3
        }
        if suggestion_id is None:
            suggestion_id = (
                feedback_models.GeneralFeedbackThreadModel.
                generate_new_thread_id(
                    feconf.ENTITY_TYPE_SKILL, skill_id))
        suggestion_models.GeneralSuggestionModel.create(
            feconf.SUGGESTION_TYPE_ADD_QUESTION,
            feconf.ENTITY_TYPE_SKILL, skill_id, 1,
            suggestion_models.STATUS_IN_REVIEW, author_id, None, change,
            score_category, suggestion_id, language_code)

        return suggestion_id

    def save_new_skill(
            self, skill_id, owner_id, description='description',
            misconceptions=None, rubrics=None, skill_contents=None,
            language_code=constants.DEFAULT_LANGUAGE_CODE,
            prerequisite_skill_ids=None):
        """Creates an Oppia Skill and saves it.

        Args:
            skill_id: str. ID for the skill to be created.
            owner_id: str. The user_id of the creator of the skill.
            description: str. The description of the skill.
            misconceptions: list(Misconception)|None. A list of Misconception
                objects that contains the various misconceptions of the skill.
            rubrics: list(Rubric)|None. A list of Rubric objects that contain
                the rubric for each difficulty of the skill.
            skill_contents: SkillContents|None. A SkillContents object
                containing the explanation and examples of the skill.
            language_code: str. The ISO 639-1 code for the language this skill
                is written in.
            prerequisite_skill_ids: list(str)|None. The prerequisite skill IDs
                for the skill.

        Returns:
            Skill. A newly-created skill.
        """
        skill = (
            skill_domain.Skill.create_default_skill(skill_id, description, []))
        if misconceptions is not None:
            skill.misconceptions = misconceptions
            skill.next_misconception_id = len(misconceptions) + 1
        if skill_contents is not None:
            skill.skill_contents = skill_contents
        if prerequisite_skill_ids is not None:
            skill.prerequisite_skill_ids = prerequisite_skill_ids
        if rubrics is not None:
            skill.rubrics = rubrics
        else:
            skill.rubrics = [
                skill_domain.Rubric(
                    constants.SKILL_DIFFICULTIES[0], ['Explanation 1']),
                skill_domain.Rubric(
                    constants.SKILL_DIFFICULTIES[1], ['Explanation 2']),
                skill_domain.Rubric(
                    constants.SKILL_DIFFICULTIES[2], ['Explanation 3']),
            ]
        skill.language_code = language_code
        skill.version = 0
        skill_services.save_new_skill(owner_id, skill)
        return skill

    def save_new_skill_with_defined_schema_versions(
            self, skill_id, owner_id, description, next_misconception_id,
            misconceptions=None, rubrics=None, skill_contents=None,
            misconceptions_schema_version=1, rubric_schema_version=1,
            skill_contents_schema_version=1,
            language_code=constants.DEFAULT_LANGUAGE_CODE):
        """Saves a new default skill with the given versions for misconceptions
        and skill contents.

        This function should only be used for creating skills in tests involving
        migration of datastore skills that use an old schema version.

        Note that it makes an explicit commit to the datastore instead of using
        the usual functions for updating and creating skills. This is because
        the latter approach would result in a skill with the *current* schema
        version.

        Args:
            skill_id: str. ID for the skill to be created.
            owner_id: str. The user_id of the creator of the skill.
            description: str. The description of the skill.
            next_misconception_id: int. The misconception id to be used by the
                next misconception added.
            misconceptions: list(Misconception.to_dict()). The list of
                misconception dicts associated with the skill.
            rubrics: list(Rubric.to_dict()). The list of rubric dicts associated
                with the skill.
            skill_contents: SkillContents.to_dict(). A SkillContents dict
                containing the explanation and examples of the skill.
            misconceptions_schema_version: int. The schema version for the
                misconceptions object.
            rubric_schema_version: int. The schema version for the rubric
                object.
            skill_contents_schema_version: int. The schema version for the
                skill_contents object.
            language_code: str. The ISO 639-1 code for the language this skill
                is written in.
        """
        skill_model = skill_models.SkillModel(
            id=skill_id, description=description, language_code=language_code,
            misconceptions=misconceptions, rubrics=rubrics,
            skill_contents=skill_contents,
            next_misconception_id=next_misconception_id,
            misconceptions_schema_version=misconceptions_schema_version,
            rubric_schema_version=rubric_schema_version,
            skill_contents_schema_version=skill_contents_schema_version,
            superseding_skill_id=None, all_questions_merged=False)
        skill_model.commit(
            owner_id, 'New skill created.',
            [{'cmd': skill_domain.CMD_CREATE_NEW}])

    def _create_valid_question_data(
        self, default_dest_state_name: str
    ) -> state_domain.State:
        """Creates a valid question_data dict.

        Args:
            default_dest_state_name: str. The default destination state.

        Returns:
            dict. The default question_data dict.
        """
        state = state_domain.State.create_default_state(
            default_dest_state_name, is_initial_state=True)
        state.update_interaction_id('TextInput')
        solution_dict = {
            'answer_is_exclusive': False,
            'correct_answer': 'Solution',
            'explanation': {
                'content_id': 'solution',
                'html': '<p>This is a solution.</p>',
            },
        }
        hints_list = [
            state_domain.Hint(
                state_domain.SubtitledHtml('hint_1', '<p>This is a hint.</p>')),
        ]
        solution = state_domain.Solution.from_dict(
            state.interaction.id, solution_dict)
        state.update_interaction_solution(solution)
        state.update_interaction_hints(hints_list)
        state.update_interaction_customization_args({
            'placeholder': {
                'value': {
                    'content_id': 'ca_placeholder',
                    'unicode_str': 'Enter text here',
                },
            },
            'rows': {'value': 1}
        })
        state.update_next_content_id_index(2)
        state.interaction.default_outcome.labelled_as_correct = True
        state.interaction.default_outcome.dest = None
        return state


class LinterTestBase(GenericTestBase):
    """Base class for linter tests."""

    def setUp(self):
        super().setUp()
        self.linter_stdout = []

        def mock_print(*args):
            """Mock for print. Append the values to print to
            linter_stdout list.

            Args:
                *args: list(*). Variable length argument list of values to print
                    in the same line of output.
            """
            self.linter_stdout.append(' '.join(str(arg) for arg in args))

        self.print_swap = self.swap(builtins, 'print', mock_print)

    def assert_same_list_elements(self, phrases, stdout):
        """Checks to see if all of the phrases appear in at least one of the
        stdout outputs.

        Args:
            phrases: list(str). A list of phrases we are trying to find in one
                of the stdout outputs. For example, python linting outputs a
                success string that includes data we don't have easy access to,
                like how long the test took, so we may want to search for a
                substring of that success string in stdout.
            stdout: list(str). A list of the output results from the method's
                execution.
        """
        self.assertTrue(
            any(all(p in output for p in phrases) for output in stdout))

    def assert_failed_messages_count(self, stdout, expected_failed_count):
        """Assert number of expected failed checks to actual number of failed
        checks.

        Args:
            stdout: list(str). A list of linter output messages.
            expected_failed_count: int. Expected number of failed messages.
        """
        failed_count = sum(msg.startswith('FAILED') for msg in stdout)
        self.assertEqual(failed_count, expected_failed_count)


class EmailMessageMock:
    """Mock for core.platform.models email services messages."""

    def __init__(
        self,
        sender_email: str,
        recipient_email: str,
        subject: str,
        plaintext_body: str,
        html_body: str,
        bcc: Optional[List[str]] = None,
        reply_to: Optional[str] = None,
        recipient_variables: Optional[Dict[str, Dict[str, str]]] = None
    ) -> None:
        """Inits a mock email message with all the necessary data.

        Args:
            sender_email: str. The email address of the sender. This should be
                in the form 'SENDER_NAME <SENDER_EMAIL_ADDRESS>' or
                'SENDER_EMAIL_ADDRESS'. Must be utf-8.
            recipient_email: str. The email address of the recipient. Must be
                utf-8.
            subject: str. The subject line of the email, Must be utf-8.
            plaintext_body: str. The plaintext body of the email. Must be utf-8.
            html_body: str. The HTML body of the email. Must fit in a datastore
                entity. Must be utf-8.
            bcc: list(str)|None. Optional argument. List of bcc emails. Emails
                must be utf-8.
            reply_to: str|None. Optional argument. Reply address formatted like
                “reply+<reply_id>@<incoming_email_domain_name> reply_id is the
                unique id of the sender.
            recipient_variables: dict|None. Optional argument. If batch sending
                requires differentiating each email based on the recipient, we
                assign a unique id to each recipient, including info relevant to
                that recipient so that we can reference it when composing the
                email like so:
                    recipient_variables = {
                        'bob@example.com': {'first': 'Bob', 'id': 1},
                        'alice@example.com': {'first': 'Alice', 'id': 2},
                    }
                    subject = 'Hey, %recipient.first%'
                For more information about this format, see:
                https://documentation.mailgun.com/en/latest/user_manual.html#batch-sending
        """
        self.sender = sender_email
        self.to = recipient_email
        self.subject = subject
        self.body = plaintext_body
        self.html = html_body
        self.bcc = bcc
        self.reply_to = reply_to
        self.recipient_variables = recipient_variables


class GenericEmailTestBase(GenericTestBase):
    """Base class for tests requiring email services."""

    emails_dict = collections.defaultdict(list)

    def run(self, result=None):
        """Adds a context swap on top of the test_utils.run() method so that
        test classes extending GenericEmailTestBase will automatically have a
        mailgun api key, mailgun domain name and mocked version of
        send_email_to_recipients().
        """
        with self.swap(
            email_services, 'send_email_to_recipients',
            self._send_email_to_recipients):
            super().run(result=result)

    def setUp(self) -> None:
        super().setUp()
        self._wipe_emails_dict()

    def _wipe_emails_dict(self):
        """Reset email dictionary for a new test."""
        self.emails_dict = collections.defaultdict(list)

    def _send_email_to_recipients(
            self, sender_email, recipient_emails, subject, plaintext_body,
            html_body, bcc=None, reply_to=None, recipient_variables=None):
        """Mocks sending an email to each email in recipient_emails.

        Args:
            sender_email: str. The email address of the sender. This should be
                in the form 'SENDER_NAME <SENDER_EMAIL_ADDRESS>' or
                'SENDER_EMAIL_ADDRESS'. Must be utf-8.
            recipient_emails: list(str). The email addresses of the recipients.
                Must be utf-8.
            subject: str. The subject line of the email, Must be utf-8.
            plaintext_body: str. The plaintext body of the email. Must be utf-8.
            html_body: str. The HTML body of the email. Must fit in a datastore
                entity. Must be utf-8.
            bcc: list(str)|None. Optional argument. List of bcc emails. Must be
                utf-8.
            reply_to: str|None. Optional Argument. Reply address formatted like
                “reply+<reply_id>@<incoming_email_domain_name> reply_id is the
                unique id of the sender.
            recipient_variables: dict|None. Optional Argument. If batch sending
                requires differentiating each email based on the recipient, we
                assign a unique id to each recipient, including info relevant to
                that recipient so that we can reference it when composing the
                email like so:
                    recipient_variables = {
                        'bob@example.com': {'first': 'Bob', 'id': 1},
                        'alice@example.com': {'first': 'Alice', 'id': 2},
                    }
                    subject = 'Hey, %recipient.first%'
                For more information about this format, see:
                https://documentation.mailgun.com/en/latest/user_manual.html#batch-sending

        Returns:
            bool. Whether the emails are sent successfully.
        """
        bcc_emails = None
        if bcc:
            bcc_emails = bcc[0] if len(bcc) == 1 else bcc

        new_email = EmailMessageMock(
            sender_email, recipient_emails, subject, plaintext_body, html_body,
            bcc=bcc_emails, reply_to=(reply_to if reply_to else None),
            recipient_variables=(
                recipient_variables if recipient_variables else None))
        for recipient_email in recipient_emails:
            self.emails_dict[recipient_email].append(new_email)
        return True

    def _get_sent_email_messages(self, to: str) -> List[EmailMessageMock]:
        """Gets messages to a single recipient email.

        Args:
            to: str. The recipient email address.

        Returns:
            list(EmailMessageMock). The list of email messages corresponding to
            that recipient email.
        """
        return self.emails_dict[to] if to in self.emails_dict else []

    def _get_all_sent_email_messages(self):
        """Gets the entire messages dictionary.

        Returns:
            dict(str, list(EmailMessageMock)). The dict keyed by recipient
            email. Each value contains a list of EmailMessageMock objects
            corresponding to that recipient email; in other words, all
            individual emails sent to that specific recipient email.
        """
        return self.emails_dict


EmailTestBase = GenericEmailTestBase


class ClassifierTestBase(GenericEmailTestBase):
    """Base class for classifier test classes that need common functions
    for related to reading classifier data and mocking the flow of the
    storing the trained models through post request.

    This class is derived from GenericEmailTestBase because the
    TrainedClassifierHandlerTests test suite requires email services test
    functions in addition to the classifier functions defined below.
    """

    def post_blob(self, url, payload, expected_status_int=200):
        """Post a BLOB object to the server; return the received object.

        Note that this method should only be used for
        classifier.TrainedClassifierHandler handler and for no one else. The
        reason being, we don't have any general mechanism for security for
        transferring binary data. TrainedClassifierHandler implements a
        specific mechanism which is restricted to the handler.

        Args:
            url: str. The URL to which BLOB object in payload should be sent
                through a post request.
            payload: bytes. Binary data which needs to be sent.
            expected_status_int: int. The status expected as a response of post
                request.

        Returns:
            dict. Parsed JSON response received upon invoking the post request.
        """
        data = payload

        expect_errors = False
        if expected_status_int >= 400:
            expect_errors = True
        response = self._send_post_request(
            self.testapp, url, data,
            expect_errors, expected_status_int=expected_status_int,
            headers={'content-type': 'application/octet-stream'})
        # Testapp takes in a status parameter which is the expected status of
        # the response. However this expected status is verified only when
        # expect_errors=False. For other situations we need to explicitly check
        # the status.
        # Reference URL:
        # https://github.com/Pylons/webtest/blob/
        # bf77326420b628c9ea5431432c7e171f88c5d874/webtest/app.py#L1119 .

        self.assertEqual(response.status_int, expected_status_int)
        return self._parse_json_response(response, expect_errors)

    def _get_classifier_data_from_classifier_training_job(
            self, classifier_training_job):
        """Retrieves classifier training job from GCS using metadata stored in
        classifier_training_job.

        Args:
            classifier_training_job: ClassifierTrainingJob. Domain object
                containing metadata of the training job which is used to
                retrieve the trained model.

        Returns:
            FrozenModel. Protobuf object containing classifier data.
        """
        filename = classifier_training_job.classifier_data_filename
        fs = fs_services.GcsFileSystem(
            feconf.ENTITY_TYPE_EXPLORATION, classifier_training_job.exp_id)
        classifier_data = utils.decompress_from_zlib(fs.get(filename))
        classifier_data_proto = text_classifier_pb2.TextClassifierFrozenModel()
        classifier_data_proto.ParseFromString(classifier_data)
        return classifier_data_proto


class FunctionWrapper:
    """A utility for making function wrappers. Create a subclass and override
    any or both of the pre_call_hook and post_call_hook methods. See these
    methods for more info.
    """

    def __init__(self, func):
        """Creates a new FunctionWrapper instance.

        Args:
            func: a callable, or data descriptor. If it's a descriptor, then
                __get__ should return a bound method. For example, func can be
                a function, a method, a static or class method, but not a
                @property.
        """
        self._func = func
        self._instance = None

    def __call__(self, *args, **kwargs):
        """Overrides the call method for the function to call pre_call_hook
        method which would be called before the function is executed and
        post_call_hook which would be called after the function is executed.
        """
        if self._instance is not None:
            args = [self._instance] + list(args)

        # Creates a mapping from positional and keyword arguments to parameters
        # and binds them to the call signature of the method. Serves as a
        # replacement for inspect.getcallargs() in python versions >= 3.5.
        sig = inspect.signature(self._func)
        args_dict = sig.bind_partial(*args, **kwargs).arguments

        self.pre_call_hook(args_dict)

        result = self._func(*args, **kwargs)

        self.post_call_hook(args_dict, result)

        return result

    def __get__(self, instance, owner):
        # We have to implement __get__ because otherwise, we don't have a chance
        # to bind to the instance self._func was bound to. See the following SO
        # answer: https://stackoverflow.com/a/22555978/675311
        self._instance = instance
        return self

    def pre_call_hook(self, args):
        """Override this to do tasks that should be executed before the actual
        function call.

        Args:
            args: list(*). Set of arguments that the function accepts.
        """
        pass

    def post_call_hook(self, args, result):
        """Override this to do tasks that should be executed after the actual
        function call.

        Args:
            args: list(*). Set of arguments that the function accepts.
            result: *. Result returned from the function.
        """
        pass


class CallCounter(FunctionWrapper):
    """A function wrapper that keeps track of how often the function is called.
    Note that the counter is incremented before each call, so it is also
    increased when the function raises an exception.
    """

    def __init__(self, f):
        """Counts the number of times the given function has been called. See
        FunctionWrapper for arguments.
        """
        super().__init__(f)
        self._times_called = 0

    @property
    def times_called(self):
        """Property that returns the number of times the wrapped function has
        been called.

        Returns:
            int. The number of times the wrapped function has been called.
        """
        return self._times_called

    def pre_call_hook(self, args):
        """Method that is called before each function call to increment the
        counter tracking the number of times a function is called. This will
        also be called even when the function raises an exception.

        Args:
            args: list(*). Set of arguments that the function accepts.
        """
        self._times_called += 1


class FailingFunction(FunctionWrapper):
    """A function wrapper that makes a function fail, raising a given exception.
    It can be set to succeed after a given number of calls.
    """

    INFINITY = 'infinity'

    def __init__(self, f, exception, num_tries_before_success):
        """Create a new Failing function.

        Args:
            f: func. See FunctionWrapper.
            exception: Exception. The exception to be raised.
            num_tries_before_success: int. The number of times to raise an
                exception, before a call succeeds. If this is 0, all calls will
                succeed, if it is FailingFunction. INFINITY, all calls will
                fail.

        Raises:
            ValueError. The number of times to raise an exception before a call
                succeeds should be a non-negative interger or INFINITY.
        """
        super().__init__(f)
        self._exception = exception
        self._num_tries_before_success = num_tries_before_success
        self._always_fail = (
            self._num_tries_before_success == FailingFunction.INFINITY)
        self._times_called = 0

        if not self._always_fail and self._num_tries_before_success < 0:
            raise ValueError(
                'num_tries_before_success should either be an '
                'integer greater than or equal to 0, '
                'or FailingFunction.INFINITY')

    def pre_call_hook(self, args):
        """Method that is called each time before the actual function call to
        check if the exception is to be raised based on the number of tries
        before success.

        Args:
            args: list(*). Set of arguments this function accepts.
        """
        self._times_called += 1
        call_should_fail = (
            self._always_fail or
            self._num_tries_before_success >= self._times_called)
        if call_should_fail:
            raise self._exception<|MERGE_RESOLUTION|>--- conflicted
+++ resolved
@@ -2786,13 +2786,9 @@
         exp_summary_model.update_timestamps()
         exp_summary_model.put()
 
-<<<<<<< HEAD
-    def publish_exploration(self, owner_id: str, exploration_id: str) -> None:
-=======
     def publish_exploration(
         self, owner_id: str, exploration_id: str
     ) -> None:
->>>>>>> 940969c1
         """Publish the exploration with the given exploration_id.
 
         Args:
