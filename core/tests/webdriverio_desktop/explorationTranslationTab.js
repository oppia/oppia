--- conflicted
+++ resolved
@@ -44,23 +44,6 @@
     adminPage = new AdminPage.AdminPage();
     releaseCoordinatorPage =
       new ReleaseCoordinatorPage.ReleaseCoordinatorPage();
-<<<<<<< HEAD
-
-    await users.createAndLoginCurriculumAdminUser(
-      'release@release.com',
-      'releaseCoordinator'
-    );
-
-    await adminPage.get();
-    await adminPage.addRole('releaseCoordinator', 'release coordinator');
-    await releaseCoordinatorPage.getFeaturesTab();
-
-    var voiceoverContributionFlag =
-      await releaseCoordinatorPage.getVoiceoverContributionFeatureElement();
-    await releaseCoordinatorPage.enableFeature(voiceoverContributionFlag);
-    await users.logout();
-=======
->>>>>>> 123c6621
 
     await users.createUser('voiceArtist@translationTab.com', 'userVoiceArtist');
     await users.createUser('user@editorTab.com', 'userEditor');
