--- conflicted
+++ resolved
@@ -20,7 +20,6 @@
 var general = require('../webdriverio_utils/general.js');
 var users = require('../webdriverio_utils/users.js');
 var workflow = require('../webdriverio_utils/workflow.js');
-var waitFor = require('./waitFor.js');
 
 var AdminPage = require('../webdriverio_utils/AdminPage.js');
 var ExplorationEditorPage = require('../webdriverio_utils/ExplorationEditorPage.js');
@@ -53,15 +52,11 @@
       'testVoiceovers@voiceovers.com',
       'testVoiceovers'
     );
-<<<<<<< HEAD
-    await waitFor.pageToFullyLoad();
-=======
 
     // The below lines enable the enable_voiceover_contribution flag in
     // prod mode.
     // They should be removed after the enable_voiceover_contribution flag is
     // deprecated.
->>>>>>> 7f9ab3a2
     await adminPage.get();
     await adminPage.addRole('testVoiceovers', 'release coordinator');
     await releaseCoordinatorPage.getFeaturesTab();
