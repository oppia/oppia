--- conflicted
+++ resolved
@@ -53,13 +53,10 @@
       'testVoiceovers'
     );
 
-<<<<<<< HEAD
-=======
     // The below lines enable the enable_voiceover_contribution flag in
     // prod mode.
     // They should be removed after the enable_voiceover_contribution flag is
     // deprecated.
->>>>>>> 123c6621
     await adminPage.get();
     await adminPage.addRole('testVoiceovers', 'release coordinator');
     await releaseCoordinatorPage.getFeaturesTab();
