// Copyright 2022 The Oppia Authors. All Rights Reserved.
//
// Licensed under the Apache License, Version 2.0 (the "License");
// you may not use this file except in compliance with the License.
// You may obtain a copy of the License at
//
//      http://www.apache.org/licenses/LICENSE-2.0
//
// Unless required by applicable law or agreed to in writing, software
// distributed under the License is distributed on an "AS-IS" BASIS,
// WITHOUT WARRANTIES OR CONDITIONS OF ANY KIND, either express or implied.
// See the License for the specific language governing permissions and
// limitations under the License.

/**
 * @fileoverview End-to-end tests for the functionality of voiceover upload.
 */

var forms = require('../webdriverio_utils/forms.js');
var general = require('../webdriverio_utils/general.js');
var users = require('../webdriverio_utils/users.js');
var workflow = require('../webdriverio_utils/workflow.js');
<<<<<<< HEAD
var waitFor = require('./waitFor.js');
=======
>>>>>>> 7f9ab3a2
var AdminPage = require('../webdriverio_utils/AdminPage.js');

var ExplorationEditorPage = require('../webdriverio_utils/ExplorationEditorPage.js');
var CreatorDashboardPage = require('../webdriverio_utils/CreatorDashboardPage.js');
var ReleaseCoordinatorPage = require('../webdriverio_utils/ReleaseCoordinatorPage.js');

describe('Voiceover upload features', function () {
  var TEST_USERNAME = 'uploadUser';
  var TEST_EMAIL = TEST_USERNAME + '@example.com';
  var EXPLORATION_TITLE = 'Upload audio file';
  var creatorDashboardPage = null;
  var explorationEditorPage = null;
  var explorationEditorMainTab = null;
  var explorationEditorTranslationTab = null;
  var explorationEditorSettingsTab = null;
  var adminPage = null;
  var releaseCoordinatorPage = null;

  beforeAll(async function () {
    creatorDashboardPage = new CreatorDashboardPage.CreatorDashboardPage();
    explorationEditorPage = new ExplorationEditorPage.ExplorationEditorPage();
    explorationEditorMainTab = explorationEditorPage.getMainTab();
    explorationEditorTranslationTab = explorationEditorPage.getTranslationTab();
    explorationEditorSettingsTab = explorationEditorPage.getSettingsTab();
    adminPage = new AdminPage.AdminPage();
    releaseCoordinatorPage =
      new ReleaseCoordinatorPage.ReleaseCoordinatorPage();

    await users.createAndLoginCurriculumAdminUser(
<<<<<<< HEAD
      'release@release.com',
      'releaseCoordinator'
    );
    await waitFor.pageToFullyLoad();
    await adminPage.get();
    await adminPage.addRole('releaseCoordinator', 'release coordinator');
=======
      'featureFlagEnabler@release.com',
      'featureFlagEnabler'
    );

    // The below lines enable the enable_voiceover_contribution flag in
    // prod mode.
    // They should be removed after the enable_voiceover_contribution flag is
    // deprecated.
    await adminPage.get();
    await adminPage.addRole('featureFlagEnabler', 'release coordinator');
>>>>>>> 7f9ab3a2
    await releaseCoordinatorPage.getFeaturesTab();

    var voiceoverContributionFlag =
      await releaseCoordinatorPage.getVoiceoverContributionFeatureElement();
    await releaseCoordinatorPage.enableFeature(voiceoverContributionFlag);
    await users.logout();

    await users.createUser(TEST_EMAIL, TEST_USERNAME);
    await users.login(TEST_EMAIL);
    await workflow.createExploration(true);

    await explorationEditorMainTab.setStateName('Uploading translation file');
    await explorationEditorMainTab.setContent(
      await forms.toRichText('This is the first card.', true)
    );
    await explorationEditorMainTab.setInteraction('EndExploration');

    await explorationEditorPage.navigateToSettingsTab();
    await explorationEditorSettingsTab.setTitle(EXPLORATION_TITLE);
    await explorationEditorSettingsTab.setCategory('Languages');
    await explorationEditorSettingsTab.setLanguage('English');
    await explorationEditorSettingsTab.setObjective(
      'Upload an translation audio file.'
    );
    await explorationEditorPage.navigateToTranslationTab();
    await explorationEditorTranslationTab.exitTutorial();
    await explorationEditorPage.saveChanges(
      'Created exploration for voiceover upload.'
    );
    await users.logout();
  });

  beforeEach(async function () {
    await users.login(TEST_EMAIL);
    await creatorDashboardPage.get();
    await creatorDashboardPage.editExploration(EXPLORATION_TITLE);
    await explorationEditorPage.navigateToTranslationTab();
  });

  it('should upload an audio file', async function () {
    await explorationEditorTranslationTab.openUploadAudioModal();
    await explorationEditorTranslationTab.uploadAudio('../data/cafe.mp3');

    var playClick =
      await explorationEditorTranslationTab.playOrPauseAudioFile();
    expect(playClick).toBe(true);

    var pauseClick =
      await explorationEditorTranslationTab.playOrPauseAudioFile();
    expect(pauseClick).toBe(false);
  });

  it('should not let upload a non audio file', async function () {
    await explorationEditorTranslationTab.openUploadAudioModal();
    await explorationEditorTranslationTab.expectWrongFileType(
      '../data/img.png'
    );
    await explorationEditorTranslationTab.expectSaveUploadedAudioButtonToBeDisabled();
    await explorationEditorTranslationTab.closeUploadAudioModal();
  });

  it('should not let upload a five minutes longer audio', async function () {
    await explorationEditorTranslationTab.openUploadAudioModal();
    await explorationEditorTranslationTab.expectAudioOverFiveMinutes(
      '../data/cafe-over-five-minutes.mp3'
    );
    await explorationEditorTranslationTab.expectSaveUploadedAudioButtonToBeDisabled();
    await explorationEditorTranslationTab.closeUploadAudioModal();
    await explorationEditorTranslationTab.deleteAudioRecord();
  });

  it('should upload recorded audio and play after logging out', async function () {
    await explorationEditorTranslationTab.addAudioRecord();
    await explorationEditorTranslationTab.stopAudioRecord();
    await explorationEditorTranslationTab.confirmAudioRecord();
    await explorationEditorTranslationTab.playAudioRecord();
    await browser.refresh();
    await explorationEditorTranslationTab.playAudioRecord();

    // Try after logging out.
    await users.logout();
    await users.login(TEST_EMAIL);
    await creatorDashboardPage.get();
    await creatorDashboardPage.editExploration(EXPLORATION_TITLE);

    await explorationEditorPage.navigateToTranslationTab();
    await explorationEditorTranslationTab.playAudioRecord();
    await explorationEditorTranslationTab.deleteAudioRecord();
  });

  it('should upload audio file from path and play after logout', async function () {
    await explorationEditorTranslationTab.uploadAudioRecord(
      '../../../data/explorations/audio_test/assets/audio/' +
        'test_audio_1_en.mp3'
    );
    await explorationEditorTranslationTab.saveAudioRecord();
    await explorationEditorTranslationTab.playAudioRecord();
    await browser.refresh();
    await explorationEditorTranslationTab.playAudioRecord();

    // Try after logging out.
    await users.logout();
    await users.login(TEST_EMAIL);
    await creatorDashboardPage.get();
    await creatorDashboardPage.editExploration(EXPLORATION_TITLE);

    await explorationEditorPage.navigateToTranslationTab();
    await explorationEditorTranslationTab.playAudioRecord();
    await explorationEditorTranslationTab.deleteAudioRecord();
    await explorationEditorPage.saveChanges(
      'Adds audio file in translation tab.'
    );
    await workflow.publishExploration();
  });

  afterEach(async function () {
    await general.checkForConsoleErrors([
      'Failed to load resource: the server responded with a status of 400' +
        '(Bad Request)',
      {
        status_code: 400,
        error:
          'Audio files must be under 300 seconds in length.' +
          ' The uploaded file is 301.87 seconds long.',
      },
    ]);
    await users.logout();
  });
});<|MERGE_RESOLUTION|>--- conflicted
+++ resolved
@@ -20,10 +20,6 @@
 var general = require('../webdriverio_utils/general.js');
 var users = require('../webdriverio_utils/users.js');
 var workflow = require('../webdriverio_utils/workflow.js');
-<<<<<<< HEAD
-var waitFor = require('./waitFor.js');
-=======
->>>>>>> 7f9ab3a2
 var AdminPage = require('../webdriverio_utils/AdminPage.js');
 
 var ExplorationEditorPage = require('../webdriverio_utils/ExplorationEditorPage.js');
@@ -53,14 +49,6 @@
       new ReleaseCoordinatorPage.ReleaseCoordinatorPage();
 
     await users.createAndLoginCurriculumAdminUser(
-<<<<<<< HEAD
-      'release@release.com',
-      'releaseCoordinator'
-    );
-    await waitFor.pageToFullyLoad();
-    await adminPage.get();
-    await adminPage.addRole('releaseCoordinator', 'release coordinator');
-=======
       'featureFlagEnabler@release.com',
       'featureFlagEnabler'
     );
@@ -71,7 +59,6 @@
     // deprecated.
     await adminPage.get();
     await adminPage.addRole('featureFlagEnabler', 'release coordinator');
->>>>>>> 7f9ab3a2
     await releaseCoordinatorPage.getFeaturesTab();
 
     var voiceoverContributionFlag =
