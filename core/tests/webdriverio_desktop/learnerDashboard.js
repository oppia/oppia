--- conflicted
+++ resolved
@@ -132,11 +132,7 @@
     await users.logout();
   });
 
-<<<<<<< HEAD
   it('should add and remove exploration to play later list', async function() {
-=======
-  it('should add exploration to play later list', async function () {
->>>>>>> e3a4b239
     var EXPLORATION_FRACTION = 'fraction';
     var EXPLORATION_SINGING = 'singing';
     var CATEGORY_MATHEMATICS = 'Mathematics';
@@ -185,16 +181,268 @@
     await learnerDashboardPage.get();
     await learnerDashboardPage.navigateToCommunityLessonsSection();
     await learnerDashboardPage.expectTitleOfExplorationSummaryTileToMatch(
-<<<<<<< HEAD
       EXPLORATION_SINGING);
     await learnerDashboardPage.removeExplorationSummaryTileFromPlaylist(
       EXPLORATION_FRACTION);
     await learnerDashboardPage.removeExplorationSummaryTileFromPlaylist(
       EXPLORATION_SINGING);
-=======
-      EXPLORATION_SINGING
+    await users.logout();
+  });
+
+  it('should display correct topics in edit goals, learn something new ' +
+    'section, current goals and continue where you left off section',
+  async function() {
+    var TOPIC_NAME = 'Learner Dashboard Topic 1';
+    var TOPIC_URL_FRAGMENT_NAME = 'ld-topic-one';
+    var TOPIC_DESCRIPTION = 'Topic description';
+    await users.createAndLoginCurriculumAdminUser(
+      'creator@learnerDashboard1.com', 'learnerDashboard1');
+    var handle = await browser.getWindowHandle();
+    await learnerDashboardPage.get();
+    await learnerDashboardPage.navigateToHomeSection();
+    await learnerDashboardPage.expectNumberOfTopicsInSuggestedForYou(0);
+    await learnerDashboardPage.navigateToProgressSection();
+    await learnerDashboardPage.expectNumberOfStoriesInCompletedStory(0);
+    await topicsAndSkillsDashboardPage.get();
+    await topicsAndSkillsDashboardPage.expectNumberOfTopicsToBe(0);
+    await topicsAndSkillsDashboardPage.createTopic(
+      TOPIC_NAME, TOPIC_URL_FRAGMENT_NAME, TOPIC_DESCRIPTION, false);
+    await topicEditorPage.expectNumberOfStoriesToBe(0);
+    await topicEditorPage.createStory(
+      'Story Title', 'storyone', 'Story description',
+      '../data/test_svg.svg');
+    await storyEditorPage.returnToTopic();
+
+    await topicEditorPage.expectNumberOfStoriesToBe(1);
+    await topicEditorPage.expectStoryPublicationStatusToBe('No', 0);
+    await topicEditorPage.navigateToStoryWithIndex(0);
+    await storyEditorPage.updateMetaTagContent('story meta tag');
+    await storyEditorPage.saveStory('Added meta tag.');
+    await storyEditorPage.publishStory();
+    await storyEditorPage.returnToTopic();
+    await topicEditorPage.expectStoryPublicationStatusToBe('Yes', 0);
+
+    var url = await browser.getUrl();
+    var topicId = url.split('/')[4].slice(0, -1);
+    await general.closeCurrentTabAndSwitchTo(handle);
+    await adminPage.editConfigProperty(
+      'The details for each classroom page.',
+      'List',
+      async function(elem) {
+        elem = await elem.editItem(0, 'Dictionary');
+        elem = await elem.editEntry(4, 'List');
+        elem = await elem.addItem('Unicode');
+        await elem.setValue(topicId);
+      });
+    await browser.url('/classroom-admin/');
+    await waitFor.pageToFullyLoad();
+    await diagnosticTestPage.createNewClassroomConfig('Math', 'math');
+    await diagnosticTestPage.addTopicIdToClassroomConfig(topicId, 0);
+    await topicsAndSkillsDashboardPage.get();
+    await topicsAndSkillsDashboardPage.expectNumberOfTopicsToBe(1);
+    (
+      await
+      topicsAndSkillsDashboardPage.createSkillWithDescriptionAndExplanation(
+        'Learner Dashboard Skill 1', 'Concept card explanation', false));
+
+    await skillEditorPage.addRubricExplanationForDifficulty(
+      'Easy', 'Second explanation for easy difficulty.');
+    await skillEditorPage.saveOrPublishSkill('Edited rubrics');
+    // A minimum of three questions are required for skill to get assigned in a
+    // topic’s diagnostic test.
+    await workflow.createQuestion();
+    await workflow.createQuestion();
+    await workflow.createQuestion();
+
+    await topicsAndSkillsDashboardPage.get();
+    await topicsAndSkillsDashboardPage.navigateToSkillsTab();
+    await topicsAndSkillsDashboardPage.expectNumberOfSkillsToBe(1);
+    await topicsAndSkillsDashboardPage.assignSkillToTopic(
+      'Learner Dashboard Skill 1', TOPIC_NAME);
+    await topicsAndSkillsDashboardPage.get();
+    await topicsAndSkillsDashboardPage.navigateToTopicWithIndex(0);
+
+    await topicEditorPage.addDiagnosticTestSkill('Learner Dashboard Skill 1');
+
+    await topicEditorPage.addSubtopic(
+      'Learner Dashboard Subtopic 1', 'ld-subtopic-one',
+      '../data/test2_svg.svg', 'Subtopic content');
+    await topicEditorPage.saveTopic('Added subtopic.');
+
+    await topicEditorPage.navigateToTopicEditorTab();
+
+    await topicEditorPage.replacementDragSkillToSubtopic(0);
+    await topicEditorPage.saveTopic('Added skill to subtopic.');
+
+    await topicEditorPage.updateMetaTagContent('meta tag content');
+    await topicEditorPage.updatePageTitleFragment('fragment');
+    await topicEditorPage.saveTopic('Added meta tag and page title fragment.');
+
+    await topicEditorPage.publishTopic();
+    /**  There is one topic on the server named Learner Dashboard Topic 1
+     * which is linked to a subtopic named Learner Dashboard Subtopic 1
+     * and a story called Story Title. Learner Dashboard Subtopic 1 has one
+     * skill in it named Learner Dashboard Skill 1.
+     */
+    await learnerDashboardPage.get();
+    await learnerDashboardPage.navigateToHomeSection();
+    await learnerDashboardPage.expectNumberOfTopicsInSuggestedForYou(1);
+    await learnerDashboardPage.expectNumberOfTopicsInContinueWhereYouLeftOff(0);
+    await learnerDashboardPage.navigateToGoalsSection();
+    await learnerDashboardPage.expectNameOfTopicInEditGoalsToMatch(
+      TOPIC_NAME);
+    await learnerDashboardPage.addTopicToLearnerGoals();
+    await learnerDashboardPage.navigateToGoalsSection();
+    await learnerDashboardPage.expectNameOfTopicInCurrentGoalsToMatch(
+      `Learn ${TOPIC_NAME}`);
+    await learnerDashboardPage.navigateToHomeSection();
+    await learnerDashboardPage.expectNumberOfTopicsInContinueWhereYouLeftOff(1);
+    await users.logout();
+  });
+
+  it('should display all the topics that are partially learnt or learnt ' +
+    'in skill proficiency section, learnt topics in completed goals section ' +
+    'and completed stories in completed stories section', async function() {
+    var TOPIC_NAME = 'Learner Dashboard Topic 2';
+    var TOPIC_URL_FRAGMENT_NAME = 'ld-topic-two';
+    var TOPIC_DESCRIPTION = 'Topic description';
+    await users.createAndLoginCurriculumAdminUser(
+      'creator@learnerDashboard2.com', 'learnerDashboard2');
+    await createDummyExplorations();
+    var handle = await browser.getWindowHandle();
+    await topicsAndSkillsDashboardPage.get();
+    await topicsAndSkillsDashboardPage.expectNumberOfTopicsToBe(1);
+    await topicsAndSkillsDashboardPage.createTopic(
+      TOPIC_NAME, TOPIC_URL_FRAGMENT_NAME, TOPIC_DESCRIPTION, false);
+    var url = await browser.getUrl();
+    var topicId = url.split('/')[4].slice(0, -1);
+    await general.closeCurrentTabAndSwitchTo(handle);
+    await adminPage.editConfigProperty(
+      'The details for each classroom page.',
+      'List',
+      async function(elem) {
+        elem = await elem.editItem(0, 'Dictionary');
+        elem = await elem.editEntry(4, 'List');
+        elem = await elem.addItem('Unicode');
+        await elem.setValue(topicId);
+      });
+    await browser.url('/classroom-admin/');
+    await waitFor.pageToFullyLoad();
+    await diagnosticTestPage.addTopicIdToClassroomConfig(topicId, 0);
+
+    await topicsAndSkillsDashboardPage.get();
+    await topicsAndSkillsDashboardPage.expectNumberOfTopicsToBe(2);
+    await topicsAndSkillsDashboardPage.createSkillWithDescriptionAndExplanation(
+      'Learner Dashboard Skill 2', 'Concept card explanation', false);
+    await skillEditorPage.addRubricExplanationForDifficulty(
+      'Easy', 'Second explanation for easy difficulty.');
+    await skillEditorPage.saveOrPublishSkill('Edited rubrics');
+    var url = await browser.getUrl();
+    skillId = url.split('/')[4];
+    await skillEditorPage.get(skillId);
+
+    for (let i = 0; i < 10; i++) {
+      await skillEditorPage.moveToQuestionsTab();
+      await skillEditorPage.clickCreateQuestionButton();
+      await explorationEditorMainTab.setContent(
+        await forms.toRichText('Question 1'), true);
+      await explorationEditorMainTab.setInteraction(
+        'TextInput', 'Placeholder', 5);
+      await explorationEditorMainTab.addResponse(
+        'TextInput', await forms.toRichText('Correct Answer'), null, false,
+        'FuzzyEquals', ['correct']);
+      var responseEditor = await explorationEditorMainTab.getResponseEditor(0);
+      await responseEditor.markAsCorrect();
+      await (
+        await explorationEditorMainTab.getResponseEditor('default')
+      ).setFeedback(await forms.toRichText('Try again'));
+      await explorationEditorMainTab.addHint('Hint 1');
+      await explorationEditorMainTab.addSolution('TextInput', {
+        correctAnswer: 'correct',
+        explanation: 'It is correct'
+      });
+      await skillEditorPage.saveQuestion();
+      await skillEditorPage.get(skillId);
+    }
+
+    await skillEditorPage.moveToQuestionsTab();
+    await skillEditorPage.expectNumberOfQuestionsToBe(10);
+    await general.closeCurrentTabAndSwitchTo(handle);
+    await topicsAndSkillsDashboardPage.get();
+    await topicsAndSkillsDashboardPage.navigateToSkillsTab();
+    await topicsAndSkillsDashboardPage.expectNumberOfSkillsToBe(2);
+    await topicsAndSkillsDashboardPage.assignSkillToTopic(
+      'Learner Dashboard Skill 2', TOPIC_NAME);
+    await topicsAndSkillsDashboardPage.get();
+    await topicsAndSkillsDashboardPage.editTopic(TOPIC_NAME);
+    await topicEditorPage.addDiagnosticTestSkill('Learner Dashboard Skill 2');
+    await topicEditorPage.addSubtopic(
+      'Learner Dashboard Subtopic 2', 'ld-subtopic-two',
+      Constants.TEST_SVG_PATH, 'Subtopic content');
+    await topicEditorPage.saveTopic('Added subtopic.');
+    await topicEditorPage.navigateToTopicEditorTab();
+    await topicEditorPage.replacementDragSkillToSubtopic(0);
+    await topicEditorPage.saveTopic('Added skill to subtopic.');
+    await topicEditorPage.updateMetaTagContent('topic meta tag');
+    await topicEditorPage.updatePageTitleFragment('topic page title');
+    await topicEditorPage.togglePracticeTab();
+    await topicEditorPage.saveTopic('Added meta tag and page title fragment.');
+    await topicEditorPage.publishTopic();
+    await topicsAndSkillsDashboardPage.editTopic(TOPIC_NAME);
+    await topicEditorPage.expectNumberOfStoriesToBe(0);
+    await topicEditorPage.createStory(
+      'Story 2', 'storytwo',
+      'Story description', Constants.TEST_SVG_PATH);
+    await storyEditorPage.updateMetaTagContent('story meta tag');
+    for (var i = 0; i < 3; i++) {
+      await storyEditorPage.createNewChapter(
+        `Chapter ${i}`, dummyExplorationIds[i], Constants.TEST_SVG_PATH);
+      await storyEditorPage.navigateToChapterWithName(`Chapter ${i}`);
+      await storyEditorPage.changeNodeDescription('Chapter description');
+      await storyEditorPage.changeNodeOutline(
+        await forms.toRichText(`outline ${i}`));
+      await storyEditorPage.navigateToStoryEditorTab();
+    }
+    await storyEditorPage.expectNumberOfChaptersToBe(3);
+    await storyEditorPage.saveStory('First save');
+    await storyEditorPage.publishStory();
+    await storyEditorPage.returnToTopic();
+    await topicEditorPage.expectNumberOfStoriesToBe(1);
+    await topicAndStoryViewerPage.get(
+      'math', TOPIC_URL_FRAGMENT_NAME, 'storytwo');
+    await topicAndStoryViewerPage.expectCompletedLessonCountToBe(0);
+    await topicAndStoryViewerPage.expectUncompletedLessonCountToBe(3);
+    await topicAndStoryViewerPage.goToChapterIndex(0);
+    await explorationPlayerPage.submitAnswer('Continue', null);
+    await topicAndStoryViewerPage.get(
+      'math', TOPIC_URL_FRAGMENT_NAME, 'storytwo');
+    await topicAndStoryViewerPage.expectCompletedLessonCountToBe(1);
+    await topicAndStoryViewerPage.expectUncompletedLessonCountToBe(2);
+    await topicAndStoryViewerPage.goToChapterIndex(1);
+    await explorationPlayerPage.submitAnswer('Continue', null);
+    await topicAndStoryViewerPage.get(
+      'math', TOPIC_URL_FRAGMENT_NAME, 'storytwo');
+    await topicAndStoryViewerPage.expectCompletedLessonCountToBe(2);
+    await topicAndStoryViewerPage.expectUncompletedLessonCountToBe(1);
+    await topicAndStoryViewerPage.goToChapterIndex(2);
+    await explorationPlayerPage.submitAnswer('Continue', null);
+    /**  There are two topics on the server named Learner Dashboard Topic 1
+     * which is linked to a subtopic named Learner Dashboard Subtopic 1 and
+     * a story called Story Title and Learner Dashboard Topic 2 which is linked
+     * to a subtopic named Learner Dashboard Subtopic 2 and a story called
+     * Story 2. Learner Dashboard Subtopic 1 has one skill in it named
+     * Learner Dashboard Skill 1 and Learner Dashboard Subtopic 2 has one
+     * skill in it named Learner Dashboard Skill 2.
+    */
+    await topicAndStoryViewerPage.get(
+      'math', TOPIC_URL_FRAGMENT_NAME, 'storytwo');
+    await topicAndStoryViewerPage.expectCompletedLessonCountToBe(3);
+    await topicAndStoryViewerPage.expectUncompletedLessonCountToBe(0);
+    await learnerDashboardPage.get();
+    await learnerDashboardPage.navigateToProgressSection();
+    await learnerDashboardPage.expectNameOfTopicInSkillProficiencyToMatch(
+      TOPIC_NAME
     );
->>>>>>> e3a4b239
     await users.logout();
   });
 
