var argv = require('yargs').argv;
var generatedJs = 'third_party/generated/js/third_party.js';
if (argv.prodEnv) {
  generatedJs = (
    'third_party/generated/js/third_party.min.js');
}

module.exports = function(config) {
  config.set({
    basePath: '../../',
    frameworks: ['jasmine'],
    files: [
      // Constants must be loaded before everything else.
      // Since jquery, angular-mocks and math-expressions
      // are not bundled, they will be treated separately.
      'third_party/static/jquery-3.5.1/jquery.min.js',
      'third_party/static/angularjs-1.8.2/angular.js',
      'core/templates/karma.module.ts',
      'third_party/static/angularjs-1.8.2/angular-mocks.js',
      generatedJs,
      // Note that unexpected errors occur ("Cannot read property 'num' of
      // undefined" in MusicNotesInput.js) if the order of core/templates/...
      // and extensions/... are switched. The test framework may be flaky.
      'core/templates/**/*_directive.html',
      'core/templates/**/*.directive.html',
      'core/templates/**/*.component.html',
      'core/templates/**/*.template.html',
      // This is a file that is generated on running the run_frontend_tests.py
      // script. This generated file is a combination of all the spec files
      // since Karma is unable to run tests on multiple files due to some
      // unknown reason.
      'core/templates/combined-tests.spec.ts',
      {
        pattern: 'extensions/**/*.png',
        watched: false,
        served: true,
        included: false
      },
      'extensions/interactions/**/*.directive.html',
      'extensions/interactions/**/*.component.html',
      'extensions/interactions/*.json',
      'core/tests/data/*.json',
      {
        pattern: 'assets/i18n/**/*.json',
        watched: true,
        served: true,
        included: false
      }
    ],
    exclude: [
      'local_compiled_js/core/templates/**/*-e2e.js',
      'local_compiled_js/extensions/**/protractor.js',
      'backend_prod_files/extensions/**',
      'extensions/classifiers/proto/*'
    ],
    proxies: {
      // Karma serves files under the /base directory.
      // We access files directly in our code, for example /folder/,
      // so we need to proxy the requests from /folder/ to /base/folder/.
      '/assets/': '/base/assets/',
      '/extensions/': '/base/extensions/'
    },
    preprocessors: {
      'core/templates/*.ts': ['webpack'],
      'core/templates/**/*.ts': ['webpack'],
      'extensions/**/*.ts': ['webpack'],
      // Note that these files should contain only directive templates, and no
      // Jinja expressions. They should also be specified within the 'files'
      // list above.
      'core/templates/**/*_directive.html': ['ng-html2js'],
      'core/templates/**/*.directive.html': ['ng-html2js'],
      'core/templates/**/*.component.html': ['ng-html2js'],
      'core/templates/**/*.template.html': ['ng-html2js'],
      'extensions/interactions/**/*.directive.html': ['ng-html2js'],
      'extensions/interactions/**/*.component.html': ['ng-html2js'],
      'extensions/interactions/*.json': ['json_fixtures'],
      'core/tests/data/*.json': ['json_fixtures']
    },
<<<<<<< HEAD
    reporters: ['progress','coverage-istanbul'],
=======
    reporters: ['progress', 'coverage-istanbul'],
>>>>>>> 264c2c09
    coverageIstanbulReporter: {
      reports: ['html', 'json', 'lcovonly'],
      dir: '../karma_coverage_reports/',
      fixWebpackSourcePaths: true,
      'report-config': {
        html: { outdir: 'html' }
      }
    },
    autoWatch: true,
    browsers: ['CI_Chrome'],
    // Kill the browser if it does not capture in the given timeout [ms].
    captureTimeout: 60000,
    browserNoActivityTimeout: 120000,
    browserDisconnectTimeout: 60000,
    browserDisconnectTolerance: 3,
    browserConsoleLogOptions: {
      // To print debugging information, use `console.error`. We don't
      // output `log` level logs to avoid printing out success messages
      // for every passing spec.
      level: 'log',
      format: '%b %T: %m',
      terminal: true
    },
    // Continue running in the background after running tests.
    singleRun: true,
    customLaunchers: {
      CI_Chrome: {
        base: 'ChromeHeadless',
        // Discussion of the necessity of extra flags can be found here:
        // https://github.com/karma-runner/karma-chrome-launcher/issues/154
        // https://github.com/karma-runner/karma-chrome-launcher/issues/180
        flags: [
          '--no-sandbox',
          '--disable-gpu',
          '--disable-dev-shm-usage',
          '--js-flags=--max-old-space-size=2048'
        ]
      }
    },

    plugins: [
      'karma-coverage-istanbul-reporter',
      'karma-jasmine',
      'karma-chrome-launcher',
      'karma-ng-html2js-preprocessor',
      'karma-json-fixtures-preprocessor',
      'karma-coverage',
      'karma-webpack'
    ],
    ngHtml2JsPreprocessor: {
      moduleName: 'directiveTemplates',
      // Key ngHtml2JsPreprocessor adds the html inside $templateCache,
      // the key that we use for that cache needs to be exactly the same as
      // the templateUrl in directive JS. The stripPrefix and prependPrefix are
      // used for modifying the $templateCache keys.
      // If the key starts with core/ we need to get rid of that.
      stripPrefix: 'core/',
      // Every key must start with /.
      prependPrefix: '/',
    },
    jsonFixturesPreprocessor: {
      variableName: '__fixtures__'
    },

    webpack: {
      mode: 'development',
      resolve: {
        modules: [
          'core/tests/data',
          'assets',
          'core/templates',
          'extensions',
          'node_modules',
          'third_party',
        ],
        extensions: ['.ts', '.js', '.json', '.html', '.svg', '.png'],
        alias: {
          // These both are used so that we can refer to them in imports using
          // their full path: 'assets/{{filename}}'.
          'assets/constants': 'constants.ts',
          'assets/rich_text_components_definitions':
            'rich_text_components_definitions.ts'
        }
      },
      devtool: 'inline-cheap-source-map',
      module: {
        rules: [
          {
            test: /\.ts$/,
            use: [
              'cache-loader',
              {
                loader: 'ts-loader',
                options: {
                  // Typescript checks do the type checking.
                  transpileOnly: true
                }
              },
              {
                loader: 'angular2-template-loader'
              }
            ]
          },
          {
            test: /\.html$/,
            exclude: /(directive|component)\.html$/,
            loader: 'underscore-template-loader'
          },
          {
            test: /(directive|component)\.html$/,
            loader: 'html-loader',
            options: {
              attributes: false,
            },
          },
          {
            // Exclude all the spec files from the report.
            test: /^(?!.*(s|S)pec\.ts$).*\.ts$/,
            enforce: 'post',
            use: {
              loader: 'istanbul-instrumenter-loader',
              options: { esModules: true }
            }
          },
          {
            test: /\.css$/,
            use: [
              {
                loader: 'style-loader',
                options: {
                  esModule: false
                }
              },
              {
                loader: 'css-loader',
                options: {
                  url: false,
                }
              }
            ]
          }
        ]
      }
    }
  });
};<|MERGE_RESOLUTION|>--- conflicted
+++ resolved
@@ -76,11 +76,7 @@
       'extensions/interactions/*.json': ['json_fixtures'],
       'core/tests/data/*.json': ['json_fixtures']
     },
-<<<<<<< HEAD
-    reporters: ['progress','coverage-istanbul'],
-=======
     reporters: ['progress', 'coverage-istanbul'],
->>>>>>> 264c2c09
     coverageIstanbulReporter: {
       reports: ['html', 'json', 'lcovonly'],
       dir: '../karma_coverage_reports/',
