var argv = require('yargs').argv;
var path = require('path');
var generatedJs = 'third_party/generated/js/third_party.js';
if (argv.prodEnv) {
  generatedJs = (
    'third_party/generated/js/third_party.min.js');
}

module.exports = function(config) {
  config.set({
    basePath: '../../',
    frameworks: ['jasmine'],
    files: [
      // Constants must be loaded before everything else.
      // Since jquery, angular-mocks and math-expressions
      // are not bundled, they will be treated separately.
      'third_party/static/jquery-3.5.1/jquery.min.js',
      // Any of the *.module.ts files could be used here, we use
      // about-page.module.ts because it is first alphabetically.
      // The module needs to be loaded directly after jquery because
      // it imports angular js.
      'core/templates/pages/about-page/about-page.module.ts',
      'third_party/static/angularjs-1.7.9/angular-mocks.js',
      'third_party/static/math-expressions-1.7.0/math-expressions.js',
      generatedJs,
      // Note that unexpected errors occur ("Cannot read property 'num' of
      // undefined" in MusicNotesInput.js) if the order of core/templates/...
      // and extensions/... are switched. The test framework may be flaky.
      'core/templates/**/*_directive.html',
      'core/templates/**/*.directive.html',
      'core/templates/**/*.component.html',
      'core/templates/**/*.template.html',
<<<<<<< HEAD
      // We need a module with ngAudio and ngJoyRide as a dependency.
      // So we are using exploration-editor-page.module.ts
      'core/templates/pages/exploration-editor-page/' +
      'exploration-editor-page.module.ts',
=======
>>>>>>> 705a508b
      // This is a file that is generated on running the run_frontend_tests.py
      // script. This generated file is a combination of all the spec files
      // since Karma is unable to run tests on multiple files due to some
      // unknown reason.
      'core/templates/combined-tests.spec.ts',
      {
        pattern: 'extensions/**/*.png',
        watched: false,
        served: true,
        included: false
      },
      'extensions/interactions/**/*.directive.html',
      'extensions/interactions/**/*.component.html',
      'extensions/interactions/rule_templates.json',
      'core/tests/data/*.json',
      {
        pattern: 'assets/i18n/**/*.json',
        watched: true,
        served: true,
        included: false
      }
    ],
    exclude: [
      'local_compiled_js/core/templates/**/*-e2e.js',
      'local_compiled_js/extensions/**/protractor.js',
      'backend_prod_files/extensions/**',
    ],
    proxies: {
      // Karma serves files under the /base directory.
      // We access files directly in our code, for example /folder/,
      // so we need to proxy the requests from /folder/ to /base/folder/.
      '/assets/': '/base/assets/',
      '/extensions/': '/base/extensions/'
    },
    preprocessors: {
      'core/templates/*.ts': ['webpack'],
      'core/templates/**/*.ts': ['webpack'],
      'extensions/**/*.ts': ['webpack'],
      // Note that these files should contain only directive templates, and no
      // Jinja expressions. They should also be specified within the 'files'
      // list above.
      'core/templates/**/*_directive.html': ['ng-html2js'],
      'core/templates/**/*.directive.html': ['ng-html2js'],
      'core/templates/**/*.component.html': ['ng-html2js'],
      'core/templates/**/*.template.html': ['ng-html2js'],
      'extensions/interactions/**/*.directive.html': ['ng-html2js'],
      'extensions/interactions/**/*.component.html': ['ng-html2js'],
      'extensions/interactions/rule_templates.json': ['json_fixtures'],
      'core/tests/data/*.json': ['json_fixtures']
    },
    reporters: ['progress', 'coverage-istanbul'],
    coverageIstanbulReporter: {
      reports: ['html', 'lcovonly'],
      dir: '../karma_coverage_reports/',
      fixWebpackSourcePaths: true,
      'report-config': {
        html: { outdir: 'html' }
      }
    },
    autoWatch: true,
    browsers: ['CI_Chrome'],
    // Kill the browser if it does not capture in the given timeout [ms].
    captureTimeout: 60000,
    browserNoActivityTimeout: 120000,
    browserDisconnectTimeout: 60000,
    browserDisconnectTolerance: 3,
    browserConsoleLogOptions: {
      level: 'log',
      format: '%b %T: %m',
      terminal: true
    },
    // Continue running in the background after running tests.
    singleRun: true,
    customLaunchers: {
      CI_Chrome: {
        base: 'ChromeHeadless',
        // Discussion of the necessity of extra flags can be found here:
        // https://github.com/karma-runner/karma-chrome-launcher/issues/154
        // https://github.com/karma-runner/karma-chrome-launcher/issues/180
        flags: [
          '--no-sandbox',
          '--disable-gpu',
          '--disable-dev-shm-usage',
          '--js-flags=--max-old-space-size=2048'
        ]
      }
    },

    plugins: [
      'karma-coverage-istanbul-reporter',
      'karma-jasmine',
      'karma-chrome-launcher',
      'karma-ng-html2js-preprocessor',
      'karma-json-fixtures-preprocessor',
      'karma-coverage',
      'karma-webpack'
    ],
    ngHtml2JsPreprocessor: {
      moduleName: 'directiveTemplates',
      // Key ngHtml2JsPreprocessor adds the html inside $templateCache,
      // the key that we use for that cache needs to be exactly the same as
      // the templateUrl in directive JS. The stripPrefix and prependPrefix are
      // used for modifying the $templateCache keys.
      // If the key starts with core/ we need to get rid of that.
      stripPrefix: 'core/',
      // Every key must start with /.
      prependPrefix: '/',
    },
    jsonFixturesPreprocessor: {
      variableName: '__fixtures__'
    },

    webpack: {
      mode: 'development',
      resolve: {
        modules: [
          'core/tests/data',
          'assets',
          'core/templates',
          'extensions',
          'node_modules',
          'third_party',
        ],
        extensions: ['.ts', '.js', '.json', '.html', '.svg', '.png'],
        alias: {
          messageformat: 'static/messageformat-2.0.5/messageformat.js',
          'popper.js': 'static/popperJs-1.15.0/dist/umd/popper.js'
        }
      },
      devtool: 'inline-cheap-source-map',
      module: {
        rules: [
          {
            test: /\.ts$/,
            use: [
              'cache-loader',
              {
                loader: 'ts-loader',
                options: {
                  // Typescript checks do the type checking.
                  transpileOnly: true
                }
              },
              {
                loader: 'angular2-template-loader'
              }
            ]
          },
          {
            test: /\.html$/,
            exclude: /(directive|component)\.html$/,
            loader: 'underscore-template-loader'
          },
          {
            test: /(directive|component)\.html$/,
            loader: 'html-loader',
            options: {
              attributes: false,
            },
          },
          {
            // Exclude all the spec files from the report.
            test: /^(?!.*(s|S)pec\.ts$).*\.ts$/,
            enforce: 'post',
            use: {
              loader: 'istanbul-instrumenter-loader',
              options: { esModules: true }
            }
          },
          {
            test: /\.css$/,
            use: ['style-loader', 'css-loader']
          }
        ]
      }
    }
  });
};<|MERGE_RESOLUTION|>--- conflicted
+++ resolved
@@ -15,11 +15,12 @@
       // Since jquery, angular-mocks and math-expressions
       // are not bundled, they will be treated separately.
       'third_party/static/jquery-3.5.1/jquery.min.js',
-      // Any of the *.module.ts files could be used here, we use
-      // about-page.module.ts because it is first alphabetically.
+      // We need a module with ngAudio and ngJoyRide as a dependency.
+      // So we are using exploration-editor-page.module.ts
       // The module needs to be loaded directly after jquery because
       // it imports angular js.
-      'core/templates/pages/about-page/about-page.module.ts',
+      'core/templates/pages/exploration-editor-page/' +
+      'exploration-editor-page.module.ts',
       'third_party/static/angularjs-1.7.9/angular-mocks.js',
       'third_party/static/math-expressions-1.7.0/math-expressions.js',
       generatedJs,
@@ -30,13 +31,6 @@
       'core/templates/**/*.directive.html',
       'core/templates/**/*.component.html',
       'core/templates/**/*.template.html',
-<<<<<<< HEAD
-      // We need a module with ngAudio and ngJoyRide as a dependency.
-      // So we are using exploration-editor-page.module.ts
-      'core/templates/pages/exploration-editor-page/' +
-      'exploration-editor-page.module.ts',
-=======
->>>>>>> 705a508b
       // This is a file that is generated on running the run_frontend_tests.py
       // script. This generated file is a combination of all the spec files
       // since Karma is unable to run tests on multiple files due to some
