var argv = require('yargs').argv;
var ForkTsCheckerWebpackPlugin = require('fork-ts-checker-webpack-plugin');
var path = require('path');
var generatedJs = 'third_party/generated/js/third_party.js';
const isDocker = require('is-docker')();
if (argv.prodEnv) {
  generatedJs = (
    'third_party/generated/js/third_party.min.js');
}

module.exports = function(config) {
  config.set({
    basePath: '../../',
    frameworks: ['jasmine'],
    files: [
      'local_compiled_js/core/tests/karma-globals.js',
      // Constants must be loaded before everything else.
      // Since jquery,jquery-ui,angular,angular-mocks and math-expressions
      // are not bundled, they will be treated separately.
      'third_party/static/jquery-3.4.1/jquery.min.js',
      'third_party/static/jqueryui-1.12.1/jquery-ui.min.js',
      'third_party/static/angularjs-1.5.8/angular.js',
      'third_party/static/angularjs-1.5.8/angular-mocks.js',
      'third_party/static/headroom-js-0.9.4/headroom.min.js',
      'third_party/static/headroom-js-0.9.4/angular.headroom.min.js',
      'third_party/static/math-expressions-1.7.0/math-expressions.js',
      'third_party/static/ckeditor-4.12.1/ckeditor.js',
      generatedJs,
      // Note that unexpected errors occur ("Cannot read property 'num' of
      // undefined" in MusicNotesInput.js) if the order of core/templates/...
      // and extensions/... are switched. The test framework may be flaky.
      'core/templates/dev/head/**/*_directive.html',
      'core/templates/dev/head/**/*.directive.html',
      'core/templates/dev/head/**/*.template.html',
      'local_compiled_js/extensions/**/*.js',
      'core/templates/dev/head/AppInit.ts',
      // This is a file that is generated on running the run_frontend_tests.py
      // script. This generated file is a combination of all the spec files
      // since Karma is unable to run tests on multiple files due to some
      // unknown reason.
      'core/templates/dev/head/combined-tests.spec.ts',
      {
        pattern: 'extensions/**/*.png',
        watched: false,
        served: true,
        included: false
      },
      'extensions/interactions/**/*.directive.html',
      'extensions/interactions/rule_templates.json',
      'core/tests/data/*.json',
      {
        pattern: 'assets/i18n/**/*.json',
        watched: true,
        served: true,
        included: false
      }
    ],
    exclude: [
      'local_compiled_js/core/templates/dev/head/**/*-e2e.js',
      'local_compiled_js/extensions/**/protractor.js',
      'backend_prod_files/extensions/**',
    ],
    proxies: {
      // Karma serves files under the /base directory.
      // We access files directly in our code, for example /folder/,
      // so we need to proxy the requests from /folder/ to /base/folder/.
      '/assets/': '/base/assets/',
      '/extensions/': '/base/extensions/'
    },
    preprocessors: {
      'core/templates/dev/head/*.ts': ['webpack'],
      'core/templates/dev/head/**/*.ts': ['webpack'],
      'extensions/**/*.ts': ['webpack'],
      // Note that these files should contain only directive templates, and no
      // Jinja expressions. They should also be specified within the 'files'
      // list above.
      'core/templates/dev/head/**/*_directive.html': ['ng-html2js'],
      'core/templates/dev/head/**/*.directive.html': ['ng-html2js'],
      'core/templates/dev/head/**/*.template.html': ['ng-html2js'],
      'extensions/interactions/**/*.directive.html': ['ng-html2js'],
      'extensions/interactions/rule_templates.json': ['json_fixtures'],
      'core/tests/data/*.json': ['json_fixtures']
    },
    reporters: ['progress', 'coverage-istanbul'],
    coverageIstanbulReporter: {
      reports: ['html', 'lcovonly'],
      dir: '../karma_coverage_reports/',
      fixWebpackSourcePaths: true,
      'report-config': {
        html: { outdir: 'html' }
      }
    },
    autoWatch: true,
    browsers: ['Chrome_Travis'],
    // Kill the browser if it does not capture in the given timeout [ms].
    captureTimeout: 60000,
    browserConsoleLogOptions: {
      level: 'log',
      format: '%b %T: %m',
      terminal: true
    },
    browserNoActivityTimeout: 60000,
    // Continue running in the background after running tests.
    singleRun: true,
    customLaunchers: {
      Chrome_Travis: {
        // Karma can only connect to ChromeHeadless when inside Docker.
        base: isDocker ? 'ChromeHeadless' : 'Chrome',
        // Discussion of the necessity of extra flags can be found here:
        // https://github.com/karma-runner/karma-chrome-launcher/issues/154
        // https://github.com/karma-runner/karma-chrome-launcher/issues/180
        flags: isDocker ? [
          '--no-sandbox',
          '--disable-setuid-sandbox',
          '--disable-web-security'
        ] : ['--no-sandbox']
      }
    },

    plugins: [
      'karma-coverage-istanbul-reporter',
      'karma-jasmine',
      'karma-chrome-launcher',
      'karma-ng-html2js-preprocessor',
      'karma-json-fixtures-preprocessor',
      'karma-coverage',
      'karma-webpack'
    ],
    ngHtml2JsPreprocessor: {
      moduleName: 'directiveTemplates',
      // ngHtml2JsPreprocessor adds the html inside $templateCache,
      // the key that we use for that cache needs to be exactly the same as
      // the templateUrl in directive JS. The stripPrefix and prependPrefix are
      // used for modifying the $templateCache keys.
      // If the key starts with core/ we need to get rid of that.
      stripPrefix: 'core/',
      // Every key must start with /.
      prependPrefix: '/',
    },
    jsonFixturesPreprocessor: {
      variableName: '__fixtures__'
    },

    webpack: {
      mode: 'development',
      resolve: {
        modules: [
<<<<<<< HEAD
          'core/tests/build_sources/assets',
=======
          'core/tests/data',
>>>>>>> 3c258a5b
          'assets',
          'core/templates/dev/head',
          'extensions',
          'node_modules',
          'third_party',
        ],
        extensions: ['.ts', '.js', '.json', '.html', '.svg', '.png']
      },
      devtool: 'inline-source-map',
      module: {
        rules: [
          {
            test: /\.ts$/,
            use: [
              'cache-loader',
              'thread-loader',
              {
                loader: 'ts-loader',
                options: {
                  // this is needed for thread-loader to work correctly
                  happyPackMode: true
                }
              }
            ]
          },
          {
            test: /\.html$/,
            loader: 'underscore-template-loader'
          },
          {
            test: /\.ts$/,
            enforce: 'post',
            use: {
              loader: 'istanbul-instrumenter-loader',
              options: { esModules: true }
            }
          },
          {
            test: /\.css$/,
            use: ['style-loader', 'css-loader']
          }
        ]
      },
      plugins: [
        new ForkTsCheckerWebpackPlugin({ checkSyntacticErrors: true })
      ]
    }
  });
};<|MERGE_RESOLUTION|>--- conflicted
+++ resolved
@@ -145,11 +145,7 @@
       mode: 'development',
       resolve: {
         modules: [
-<<<<<<< HEAD
-          'core/tests/build_sources/assets',
-=======
           'core/tests/data',
->>>>>>> 3c258a5b
           'assets',
           'core/templates/dev/head',
           'extensions',
