--- conflicted
+++ resolved
@@ -69,21 +69,12 @@
 // richTextInstructions will be supplied with a handler of the form
 // forms.RichTextChecker and can then perform checks such as
 //   handler.readBoldText('bold')
-<<<<<<< HEAD
-//   handler.readExtension('Collapsible', 'outer', 'inner')
-// These would verify that the content consists of the word 'bold' in bold
-// followed by a Collapsible extension with the given arguments, and nothing else.
-// Note that this fails for collapsibles and tabs since it is not possible to
-// click on them to view their contents, as clicks instead open the rich text
-// editor.
-=======
 //   handler.readRteComponent('Collapsible', 'outer', 'inner')
 // These would verify that the content consists of the word 'bold' in bold
 // followed by a Collapsible component with the given arguments, and nothing
 // else. Note that this fails for collapsibles and tabs since it is not
 // possible to click on them to view their contents, as clicks instead open the
 // rich text editor.
->>>>>>> cbf3134c
 var expectContentToMatch = function(richTextInstructions) {
   forms.expectRichText(
     element(by.css('.protractor-test-state-content-display'))
@@ -107,30 +98,13 @@
   if (arguments.length > 1) {
     element(by.css('.protractor-test-edit-interaction')).click();
 
-<<<<<<< HEAD
     var elem = element(by.css('.protractor-test-interaction-editor'));
-
-    // Need to convert arguments to an actual array, discarding
-    // interactionName. We also send the interaction editor element, within
-    //  which the customizer should act.
-=======
-    var elem = element(by.css('.oppia-interaction-editor'));
-
-    // Need to convert arguments to an actual array, discarding
-    // interactionName. We also send the interaction editor element, within
-    // which the customizer should act.
->>>>>>> cbf3134c
     var args = [elem];
     for (var i = 1; i < arguments.length; i++) {
       args.push(arguments[i]);
     }
-<<<<<<< HEAD
-    widgets.getInteractive(interactionName).customizeInteraction.
-      apply(null, args);
-=======
     interactions.getInteraction(interactionName).customizeInteraction.apply(
       null, args);
->>>>>>> cbf3134c
 
     element(by.css('.protractor-test-save-interaction')).click();
   }
@@ -143,11 +117,7 @@
   for (var i = 1; i < arguments.length; i++) {
     args.push(arguments[i]);
   }
-<<<<<<< HEAD
-  widgets.getInteractive(interactionName).
-=======
   interactions.getInteraction(interactionName).
->>>>>>> cbf3134c
     expectInteractionDetailsToMatch.apply(null, args);
 };
 
@@ -165,11 +135,7 @@
   }
 
   var ruleDescription = rules.getDescription(
-<<<<<<< HEAD
-    widgets.getInteractive(interactionName).answerObjectType, ruleName);
-=======
     interactions.getInteraction(interactionName).answerObjectType, ruleName);
->>>>>>> cbf3134c
 
   var parameterStart = (ruleDescription.indexOf('{{') === -1) ?
     undefined : ruleDescription.indexOf('{{');
@@ -227,11 +193,7 @@
 // enters its parameters, and closes the rule editor. Any number of rule
 // parameters may be specified after the ruleName.
 var addRule = function(interactionName, ruleName) {
-<<<<<<< HEAD
   element(by.css('.protractor-test-add-rule')).click();
-=======
-  element(by.css('.oppia-add-rule-button')).click();
->>>>>>> cbf3134c
   var ruleElement = element(by.css('.protractor-test-temporary-rule'))
   var args = [ruleElement];
   for (var i = 0; i < arguments.length; i++) {
