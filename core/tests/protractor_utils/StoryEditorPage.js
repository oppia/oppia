// Copyright 2019 The Oppia Authors. All Rights Reserved.
//
// Licensed under the Apache License, Version 2.0 (the "License");
// you may not use this file except in compliance with the License.
// You may obtain a copy of the License at
//
//      http://www.apache.org/licenses/LICENSE-2.0
//
// Unless required by applicable law or agreed to in writing, software
// distributed under the License is distributed on an "AS-IS" BASIS,
// WITHOUT WARRANTIES OR CONDITIONS OF ANY KIND, either express or implied.
// See the License for the specific language governing permissions and
// limitations under the License.

/**
 * @fileoverview Page object for the story editor page, for use
 * in Protractor tests.
 */

var forms = require('./forms.js');
var general = require('./general.js');
var waitFor = require('./waitFor.js');
var workflow = require('../protractor_utils/workflow.js');

var StoryEditorPage = function() {
  var EDITOR_URL_PREFIX = '/story_editor/';
  var thumbnailContainer = element(
    by.css('.protractor-test-thumbnail-container'));
  var storyTitleField = element(by.css('.protractor-test-story-title-field'));
  var storyDescriptionField = element(
    by.css('.protractor-test-story-description-field'));
  var storyNotes = element(by.css('.protractor-test-story-notes'));
  var notesEditor = element(by.css('.protractor-test-story-notes-rte'));
  var openStoryNotesEditorButton = element(
    by.css('.protractor-test-open-story-notes-editor-button'));
  var saveStoryNotesEditorButton = element(
    by.css('.protractor-test-save-story-notes-button'));
  var returnToTopicButton = element(
    by.css('.protractor-test-return-to-topic-button'));
  var saveStoryButton = element(
    by.css('.protractor-test-save-story-button'));
  var commitMessageField = element(
    by.css('.protractor-test-commit-message-input'));
  var closeSaveModalButton = element(
    by.css('.protractor-test-close-save-modal-button'));
  var createInitialChapterButton = element(
    by.css('.protractor-test-create-chapter-button'));
  var newChapterTitleField = element(
    by.css('.protractor-test-new-chapter-title-field'));
  var confirmChapterCreationButton = element(
    by.css('.protractor-test-confirm-chapter-creation-button'));
  var addDestinationChapterButton = element(
    by.css('.protractor-test-add-destination-chapter-button'));
  var deleteDestinationChapterButton = element(
    by.css('.protractor-test-remove-destination-button'));
  var destinationSelect = element(
    by.css('.protractor-test-destination-select'));
  var chapterTitles = element.all(by.css('.protractor-test-chapter-title'));
  var deleteChapterButtons = element.all(
    by.css('.protractor-test-delete-chapter-button'));
  var confirmDeleteChapterButton = element(
    by.css('.protractor-test-confirm-delete-chapter-button'));
  var publishStoryButton = element(
    by.css('.protractor-test-publish-story-button'));
  var unpublishStoryButton = element(
    by.css('.protractor-test-unpublish-story-button'));

  /*
   * CHAPTER
   */
  var initialChapterSelect = element(
    by.css('.protractor-test-initial-chapter-select'));
  var explorationIdInput = element(
    by.css('.protractor-test-exploration-id-input'));
  var explorationIdSaveButton = element(
    by.css('.protractor-test-exploration-id-save-button'));
  var nodeDescriptionInputField = element(
    by.css('.protractor-test-add-chapter-description'));
  var nodeOutlineEditor = element(
    by.css('.protractor-test-add-chapter-outline'));
  var nodeOutlineEditorRteContent = element.all(by.css('.oppia-rte'));
  var nodeOutlineSaveButton = element(
    by.css('.protractor-test-node-outline-save-button'));
  var addPrerequisiteSkillButton = element(
    by.css('.protractor-test-add-prerequisite-skill'));
  var addAcquiredSkillButton = element(
    by.css('.protractor-test-add-acquired-skill'));
  var selectSkillModalHeader = element(
    by.css('.protractor-test-skill-select-header'));
  var skillNameInputField = element(
    by.css('.protractor-test-skill-name-input'));
  var skillSaveButton = element(
    by.css('.protractor-test-confirm-skill-selection-button'));
  var skillListItems = element.all(
    by.css('.protractor-test-skills-list-item'));
  var disconnectedChapterWarning = element(
    by.css('.protractor-test-disconnected-node-warning'));
  var deletePrerequisiteSkillButton = element.all(
    by.css('.protractor-test-remove-prerequisite-skill'));
  var deleteAcquiredSkillButton = element.all(
    by.css('.protractor-test-remove-acquired-skill'));
  var prerequisiteSkillDescriptionCard = element.all(
    by.css('.protractor-test-prerequisite-skill-description-card'));
  var acquiredSkillDescriptionCard = element.all(
    by.css('.protractor-test-acquired-skill-description-card'));
  var nextChapterCard = element(by.css('.protractor-test-next-chapter-card'));
  var warningIndicator = element(by.css('.protractor-test-warning-indicator'));
  var warningTextElements = element.all(
    by.css('.protractor-test-warnings-text'));
  var storyThumbnailImageElement = element(
    by.css('.story-thumbnail .protractor-test-custom-photo'));
  var storyThumbnailButton = element(
    by.css('.story-thumbnail .protractor-test-photo-button'));
  var chapterThumbnailImageElement = element(
    by.css('.story-node-thumbnail .protractor-test-custom-photo'));
  var chapterThumbnailButton = element(
    by.css('.story-node-thumbnail .protractor-test-photo-button'));
  this.get = function(storyId) {
    browser.get(EDITOR_URL_PREFIX + storyId);
    return waitFor.pageToFullyLoad();
  };

  this.getStoryThumbnailSource = function() {
    return workflow.getImageSource(storyThumbnailImageElement);
  };

  this.getChapterThumbnailSource = function() {
    return workflow.getImageSource(chapterThumbnailImageElement);
  };

  this.submitStoryThumbnail = function(imgPath) {
    return workflow.submitImage(
      storyThumbnailButton, thumbnailContainer, imgPath);
  };

  this.submitChapterThumbnail = function(imgPath) {
    return workflow.submitImage(
      chapterThumbnailButton, thumbnailContainer, imgPath);
  };

  this.publishStory = function() {
    publishStoryButton.click();
  };

  this.unpublishStory = function() {
    unpublishStoryButton.click();
  };

  this.deleteChapterWithIndex = function(index) {
    deleteChapterButtons.then(function(elems) {
      elems[index].click();
    });
    confirmDeleteChapterButton.click();
  };

  this.createNewDestinationChapter = function(title) {
    browser.actions().mouseMove(addDestinationChapterButton).perform();
    addDestinationChapterButton.click();
    newChapterTitleField.sendKeys(title);
    confirmChapterCreationButton.click();
    general.scrollToTop();
  };

  this.removeDestination = function() {
    deleteDestinationChapterButton.click();
  };

  this.selectDestinationChapterByName = function(chapterName) {
    var destinationOption = destinationSelect.element(
      by.cssContainingText('option', chapterName));
    destinationOption.click();
  };

  this.expectDestinationToBe = function(chapterName) {
    var pattern = '\s*' + chapterName + '\s*';
    return expect(nextChapterCard.getText()).toMatch(pattern);
  };

  this.expectNumberOfChaptersToBe = function(count) {
    chapterTitles.then(function(items) {
      expect(items.length).toEqual(count);
    });
  };

  this.createInitialChapter = function(title) {
    createInitialChapterButton.click();
    newChapterTitleField.sendKeys(title);
    confirmChapterCreationButton.click();
  };

  this.expectNotesToBe = function(richTextInstructions) {
    forms.expectRichText(storyNotes).toMatch(richTextInstructions);
  };

  this.expectTitleToBe = function(title) {
    expect(storyTitleField.getAttribute('value')).toEqual(title);
  };

  this.expectDescriptionToBe = function(description) {
    expect(storyDescriptionField.getAttribute('value')).toEqual(description);
  };

  this.changeStoryTitle = function(storyTitle) {
    storyTitleField.clear();
    storyTitleField.sendKeys(storyTitle);
  };

  this.returnToTopic = function() {
    general.scrollToTop();
    returnToTopicButton.click();
    waitFor.pageToFullyLoad();
  };

  this.changeStoryDescription = function(storyDescription) {
    storyDescriptionField.clear();
    storyDescriptionField.sendKeys(storyDescription);
  };

  this.changeStoryNotes = function(richTextInstructions) {
    openStoryNotesEditorButton.click();
    var storyNotesEditor = forms.RichTextEditor(
      notesEditor);
    storyNotesEditor.clear();
    richTextInstructions(storyNotesEditor);
    saveStoryNotesEditorButton.click();
  };

  this.saveStory = function(commitMessage) {
    saveStoryButton.click();
    commitMessageField.sendKeys(commitMessage);

    waitFor.elementToBeClickable(
      closeSaveModalButton,
      'Close save modal button takes too long to be clickable');
    closeSaveModalButton.click();
    waitFor.pageToFullyLoad();
  };

  this.expectSaveStoryDisabled = function() {
    return expect(
      saveStoryButton.getAttribute('disabled')).toEqual('true');
  };

  this.expectDisplayUnreachableChapterWarning = function() {
    return expect(disconnectedChapterWarning.isPresent()).toBe(true);
  };

  this.setChapterExplorationId = function(explorationId) {
    waitFor.visibilityOf(
      explorationIdInput,
      'ExplorationIdInput takes too long to be visible'
    );

    explorationIdInput.sendKeys(explorationId);
    waitFor.elementToBeClickable(
      explorationIdSaveButton,
      'ExplorationIdSaveButton takes too long to be clickable'
    );
    explorationIdSaveButton.click();
  };

<<<<<<< HEAD
  this.changeNodeDescription = function(nodeDescription) {
    waitFor.visibilityOf(
      nodeDescriptionInputField,
      'NodeDescriptionInputField takes too long to be visible'
    );
    nodeDescriptionInputField.clear();
    nodeDescriptionInputField.sendKeys(nodeDescription);
  };

  this.expectNodeDescription = function(nodeDescription) {
    waitFor.visibilityOf(
      nodeDescriptionInputField,
      'NodeDescriptionInputField takes too long to be visible'
    );
    expect(nodeDescriptionInputField.getAttribute('value')).toMatch(
      nodeDescription
    );
=======
  this.expectChapterExplorationIdToBe = function(id) {
    expect(explorationIdInput.getAttribute('value')).toEqual(id);
>>>>>>> 31b10555
  };

  this.changeNodeOutline = function(richTextInstructions) {
    var editor = forms.RichTextEditor(
      nodeOutlineEditor);
    editor.clear();
    richTextInstructions(editor);
    nodeOutlineSaveButton.click();
  };

  this.navigateToChapterByIndex = function(index) {
    // scrollToTop is added to prevent chapterTitles from being hidden
    // by the navbar.
    general.scrollToTop();
    chapterTitles.then(function(elements) {
      elements[index].click();
    });
  };

  this.expectNodeOutlineToMatch = function(nodeOutline) {
    expect(
      nodeOutlineEditorRteContent.first().getText()).toEqual(nodeOutline);
  };

  this.expectExplorationIdAlreadyExistWarningAndCloseIt = function() {
    var warningToast = element(
      by.css('.protractor-test-toast-warning-message'));
    waitFor.visibilityOf(
      warningToast,
      'warningToast takes too long to be visible.');
    expect(warningToast.getText()).toEqual(
      'The given exploration already exists in the story.');
    var closeToastButton = element(
      by.css('.protractor-test-close-toast-warning'));
    waitFor.elementToBeClickable(
      closeToastButton,
      'closeToastButton takes too long to be clickable.');
    closeToastButton.click();
  };

  this.getSelectSkillModal = function() {
    waitFor.visibilityOf(
      selectSkillModalHeader,
      'selectSkillModalHeader takes too long to be visible.');
    return {
      _searchSkillByName: function(name) {
        waitFor.visibilityOf(
          skillNameInputField,
          'skillNameInputField takes too long to be visible');
        skillNameInputField.sendKeys(name);
      },

      _selectSkillBasedOnIndex: function(index) {
        skillListItems.then(function(elements) {
          var selectedSkill = elements[index];
          waitFor.elementToBeClickable(
            selectedSkill,
            'selectedSkill takes too long to be clickable.'
          );
          selectedSkill.click();
        });
      },

      selectSkill: function(name) {
        this._searchSkillByName(name);
        this._selectSkillBasedOnIndex(0);
        waitFor.elementToBeClickable(
          skillSaveButton,
          'doneButton takes too long to be clickable');
        skillSaveButton.click();
      },
    };
  };

  this.addAcquiredSkill = function(skillName) {
    waitFor.visibilityOf(
      addAcquiredSkillButton,
      'addAcquiredSkillButton takes too long to be visible');
    waitFor.elementToBeClickable(
      addAcquiredSkillButton,
      'addAcquiredSkillButton takes too long to be clickable');
    addAcquiredSkillButton.click();
    var selectSkillModal = this.getSelectSkillModal();
    selectSkillModal.selectSkill(skillName);
  };

  this.addPrerequisiteSkill = function(skillName) {
    waitFor.visibilityOf(
      addPrerequisiteSkillButton,
      'addPrerequisitesSkillButton takes too long to be visible');
    waitFor.elementToBeClickable(
      addPrerequisiteSkillButton,
      'addPrerequisitesSkillButton takes too long to be clickable');
    addPrerequisiteSkillButton.click();
    var selectSkillModal = this.getSelectSkillModal();
    selectSkillModal.selectSkill(skillName);
  };

  this.deleteAcquiredSkillByIndex = function(index) {
    deleteAcquiredSkillButton.then(function(elements) {
      var toDelete = elements[index];
      toDelete.click();
    });
  };

  this.deletePrerequisiteSkillByIndex = function(index) {
    deletePrerequisiteSkillButton.then(function(elements) {
      var toDelete = elements[index];
      toDelete.click();
    });
  };

  this.expectAcquiredSkillDescriptionCardCount = function(number) {
    expect(acquiredSkillDescriptionCard.count()).toBe(number);
  };

  this.expectPrerequisiteSkillDescriptionCardCount = function(number) {
    expect(prerequisiteSkillDescriptionCard.count()).toBe(number);
  };

  this.selectInitialChapterByName = function(name) {
    var initialChapterOption = initialChapterSelect.element(
      by.cssContainingText('option', name));
    initialChapterOption.click();
  };

  this.expectWarningInIndicator = function(warning) {
    browser.actions().mouseMove(warningIndicator).perform();
    warningTextElements.then(function(elems) {
      var p = new Promise(function(resolve, reject) {
        elems.forEach(function(elem) {
          elem.getText().then(function(text) {
            if (warning.test(text)) {
              resolve(true);
            }
          });
        });
        reject();
      });
      p.then(function(result) {
        expect(result).toBe(true);
      });
    });
  };
};

exports.StoryEditorPage = StoryEditorPage;<|MERGE_RESOLUTION|>--- conflicted
+++ resolved
@@ -259,7 +259,6 @@
     explorationIdSaveButton.click();
   };
 
-<<<<<<< HEAD
   this.changeNodeDescription = function(nodeDescription) {
     waitFor.visibilityOf(
       nodeDescriptionInputField,
@@ -277,10 +276,10 @@
     expect(nodeDescriptionInputField.getAttribute('value')).toMatch(
       nodeDescription
     );
-=======
+  };
+
   this.expectChapterExplorationIdToBe = function(id) {
     expect(explorationIdInput.getAttribute('value')).toEqual(id);
->>>>>>> 31b10555
   };
 
   this.changeNodeOutline = function(richTextInstructions) {
