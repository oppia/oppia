--- conflicted
+++ resolved
@@ -346,11 +346,7 @@
       nodeOutlineEditor);
     await editor.clear();
     await richTextInstructions(editor);
-<<<<<<< HEAD
-    await nodeOutlineEditor.click();
-=======
     await action.click('Chapter node editor', nodeOutlineEditor);
->>>>>>> 41ea0c91
     await nodeOutlineSaveButton.click();
   };
 
