// Copyright 2017 The Oppia Authors. All Rights Reserved.
//
// Licensed under the Apache License, Version 2.0 (the "License");
// you may not use this file except in compliance with the License.
// You may obtain a copy of the License at
//
//      http://www.apache.org/licenses/LICENSE-2.0
//
// Unless required by applicable law or agreed to in writing, software
// distributed under the License is distributed on an "AS-IS" BASIS,
// WITHOUT WARRANTIES OR CONDITIONS OF ANY KIND, either express or implied.
// See the License for the specific language governing permissions and
// limitations under the License.

/**
 * @fileoverview Page object for the admin page, for use in Protractor
 * tests.
 */

var action = require('./action.js');
var forms = require('./forms.js');
var general = require('./general.js');
var waitFor = require('./waitFor.js');

var AdminPage = function() {
  var ADMIN_URL_SUFFIX = '/admin';
  var configTab = element(by.css('.protractor-test-admin-config-tab'));
  var saveAllConfigs = element(by.css('.protractor-test-save-all-configs'));
  var configProperties = element.all(by.css(
    '.protractor-test-config-property'
  ));
  var adminRolesTab = element(by.css('.protractor-test-admin-roles-tab'));
  var adminRolesTabContainer = element(
    by.css('.protractor-test-roles-tab-container'));
  var updateFormName = element(by.css('.protractor-update-form-name'));
  var updateFormSubmit = element(by.css('.protractor-update-form-submit'));
  var roleSelect = element(by.css('.protractor-update-form-role-select'));
  var statusMessage = element(by.css('.protractor-test-status-message'));

  var assignReviewerForm = element(
    by.css('.protractor-test-assign-reviewer-form'));
  var viewReviewerForm = element(by.css('.protractor-test-view-reviewer-form'));
  var removeReviewerForm = element(by.css(
    '.protractor-test-remove-reviewer-form'));
  var languageSelectCss = by.css('.protractor-test-form-language-select');
  var reviewerUsernameCss = by.css('.protractor-test-form-reviewer-username');
  var reviewCategorySelectCss = by.css(
    '.protractor-test-form-review-category-select');
  var reviewerFormSubmitButtonCss = by.css(
    '.protractor-test-reviewer-form-submit-button');
  var userReviewRightsTable = by.css(
    '.protractor-test-user-review-rights-table');
  var userTranslationReviewerLanguageCss = by.css(
    '.protractor-test-translation-reviewer-language');
  var userVoiceoverReviewerLanguageCss = by.css(
    '.protractor-test-voiceover-reviewer-language');
  var userQuestionReviewerCss = by.css('.protractor-test-question-reviewer');
  var viewReviewerMethodInputCss = by.css(
    '.protractor-test-view-reviewer-method');

  var REVIEW_CATEGORY_TRANSLATION = 'TRANSLATION';
  var REVIEW_CATEGORY_VOICEOVER = 'VOICEOVER';
  var REVIEW_CATEGORY_QUESTION = 'QUESTION';

  var roleDropdown = element(by.css('.protractor-test-role-method'));
  var roleValueOption = element(by.css('.protractor-test-role-value'));
  var roleUsernameOption = element(by.css(
    '.protractor-test-username-value'));
  var viewRoleButton = element(by.css('.protractor-test-role-success'));
  var oneOffJobRows = element.all(by.css('.protractor-test-one-off-jobs-rows'));
  var unfinishedOneOffJobRows = element.all(by.css(
    '.protractor-test-unfinished-one-off-jobs-rows'));
  var unfinishedOffJobIDClassName = (
    '.protractor-test-unfinished-one-off-jobs-id');

  // Adding a new community reviewer.
  var addReviewerName = element(by.css(
    '.protractor-test-add-reviewer-username'));
  var selectReviewerRole = element(by.css(
    '.protractor-test-select-reviewer-role'));
  var addReviewerFormSubmitButton = element(by.css(
    '.protractor-test-add-reviewer-form-submit-button'));

  // Viewing community reviewers by role.
  var reviewerMethodDropdown = element(by.css(
    '.protractor-test-reviewer-role-method'));
  var reviewerRoleValueOption = element(by.css(
    '.protractor-test-reviewer-role-value'));
  var viewReviewerRoleButton = element(by.css(
    '.protractor-test-view-reviewer-role-button'));
  var reviewerUsernamesResult = element(by.css(
    '.protractor-test-reviewer-roles-result'));

  // The reload functions are used for mobile testing
  // done via Browserstack. These functions may cause
  // a problem when used to run tests directly on Travis.
  if (general.isInDevMode()) {
    var explorationElements = element.all(by.css(
      '.protractor-test-reload-exploration-row'
    ));

    var reloadAllExplorationsButtons = element.all(by.css(
      '.protractor-test-reload-all-explorations-button'
    ));

    var reloadCollectionButtons = element.all(by.css(
      '.protractor-test-reload-collection-button'));

    var getExplorationTitleElement = function(explorationElement) {
      return explorationElement.element(
        by.css('.protractor-test-reload-exploration-title')
      );
    };

    var getExplorationElementReloadButton = function(explorationElement) {
      return explorationElement.element(
        by.css('.protractor-test-reload-exploration-button')
      );
    };

    this.reloadCollection = async function(collectionId) {
      this.get();
      await (
        await reloadCollectionButtons.get(collectionId)
      ).click();
      await general.acceptAlert();
      // Time is needed for the reloading to complete.
      await waitFor.textToBePresentInElement(
        statusMessage, 'Data reloaded successfully.',
        'Collection could not be reloaded');
      return true;
    };

    // The name should be as given in the admin page (including '.yaml' if
    // necessary).
    this.reloadExploration = async function(name) {
      await this.get();
      explorationElements.map(async function(explorationElement) {
        var title = await getExplorationTitleElement(explorationElement)
          .getText();

        // We use match here in case there is whitespace around the name.
        if (title.match(name)) {
          await getExplorationElementReloadButton(explorationElement).click();
          await general.acceptAlert();
          // Time is needed for the reloading to complete.
          await waitFor.textToBePresentInElement(
            statusMessage, 'Data reloaded successfully.',
            'Exploration could not be reloaded');
          return true;
        }
      });
    };
  }

  var _switchToRolesTab = async function() {
    await action.click('Admin roles tab button', adminRolesTab);
    await waitFor.pageToFullyLoad();

    await expect(adminRolesTab.getAttribute('class')).toMatch('active');
    await waitFor.visibilityOf(
      adminRolesTabContainer, 'Roles tab page is not visible.');
  };

  var saveConfigProperty = async function(
      configProperty, propertyName, objectType, editingInstructions) {
    var title = await configProperty.element(
      by.css('.protractor-test-config-title')).getText();
    if (title.match(propertyName)) {
      await editingInstructions(
        await forms.getEditor(objectType)(configProperty));
      await saveAllConfigs.click();
      await general.acceptAlert();
      // Waiting for success message.
      await waitFor.textToBePresentInElement(
        statusMessage, 'saved successfully',
        'New config could not be saved');
      return true;
    }
  };

  this.get = async function() {
    await browser.get(ADMIN_URL_SUFFIX);
    await waitFor.pageToFullyLoad();
  };

  this.getJobsTab = async function() {
    await browser.get(ADMIN_URL_SUFFIX + '#/jobs');
    await waitFor.pageToFullyLoad();
  };

  this.editConfigProperty = async function(
      propertyName, objectType, editingInstructions) {
    await this.get();
    await configTab.click();
    await waitFor.elementToBeClickable(saveAllConfigs);

    const results = [];
    for (let configProperty of (await configProperties)) {
      results.push(
        await saveConfigProperty(
          configProperty, propertyName, objectType, editingInstructions)
      );
    }
    var success = null;
    for (var i = 0; i < results.length; i++) {
      success = success || results[i];
    }
    if (!success) {
      throw new Error('Could not find config property: ' + propertyName);
    }
  };

  this.startOneOffJob = async function(jobName) {
    await this._startOneOffJob(jobName, 0);
  };

  this._startOneOffJob = async function(jobName, i) {
    await waitFor.visibilityOf(await oneOffJobRows.first(),
      'Starting one off jobs taking too long to appear.');
    var text = await (await oneOffJobRows.get(i)).getText();
    if (text.toLowerCase().startsWith(jobName.toLowerCase())) {
      await (await oneOffJobRows.get(i)).element(
        by.css('.protractor-test-one-off-jobs-start-btn')).click();
    } else {
      await this._startOneOffJob(jobName, ++i);
    }
  };

  this.stopOneOffJob = async function(jobName) {
    await this._stopOneOffJob(jobName, 0);
  };

  this._stopOneOffJob = async function(jobName, i) {
    var text = await (await unfinishedOneOffJobRows.get(i)).getText();
    if (text.toLowerCase().startsWith(jobName.toLowerCase())) {
      await (await unfinishedOneOffJobRows.get(i)).element(
        by.css('.protractor-test-one-off-jobs-stop-btn')).click();
    } else {
      await this._stopOneOffJob(jobName, ++i);
    }
  };

  this.expectNumberOfRunningOneOffJobs = async function(count) {
    var len = await element.all(by.css(
      '.protractor-test-unfinished-one-off-jobs-id')).count();
    expect(len).toEqual(count);
  };

  this.expectJobToBeRunning = async function(jobName) {
    await browser.refresh();
    await waitFor.pageToFullyLoad();
    await waitFor.visibilityOf(element(
      by.css('.protractor-test-unfinished-jobs-card')),
    'Unfinished Jobs taking too long to appear');
    let regex = new RegExp(`^${jobName.toLowerCase()}.*`, 'i');
    let unfinishedJob = element(
      by.cssContainingText(unfinishedOffJobIDClassName, regex));
    var unfinishedJobName = await unfinishedJob.getText();
    expect(unfinishedJobName.toLowerCase().startsWith(
      jobName.toLowerCase())).toEqual(true);
  };

  this.updateRole = async function(name, newRole) {
    await waitFor.elementToBeClickable(
      adminRolesTab, 'Admin Roles tab is not clickable');
    await adminRolesTab.click();

    // Change values for "update role" form, and submit it.
    await waitFor.visibilityOf(
      updateFormName, 'Update Form Name is not visible');
    await updateFormName.sendKeys(name);
    var roleOption = roleSelect.element(
      by.cssContainingText('option', newRole));
    await waitFor.visibilityOf(roleOption, 'Admin role option is not visible');
    await roleOption.click();
    await updateFormSubmit.click();
    await waitFor.visibilityOf(
      statusMessage, 'Confirmation message not visible');
    await waitFor.textToBePresentInElement(
      statusMessage, 'successfully updated to',
      'Could not set role successfully');
  };

  this.getUsersAsssignedToRole = async function(role) {
    await waitFor.visibilityOf(roleDropdown,
      'View role dropdown taking too long to be visible');
    await roleDropdown.sendKeys('By Role');

    await roleValueOption.click();
    await roleValueOption.sendKeys(role);

    await viewRoleButton.click();
  };

  this.viewRolesbyUsername = async function(username) {
    await waitFor.visibilityOf(roleDropdown,
      'View role dropdown taking too long to be visible');
    await roleDropdown.sendKeys('By Username');

    await roleUsernameOption.click();
    await roleUsernameOption.sendKeys(username);

    await viewRoleButton.click();
  };

  this.expectUsernamesToMatch = async function(expectedUsernamesArray) {
    var foundUsersArray = [];
    var usernames = await element.all(
      by.css('.protractor-test-roles-result-rows'))
      .map(async function(elm) {
        var text = await elm.getText();
        return text;
      });

    for (i = 0; i < usernames.length; i++) {
      var name = usernames[i];
      foundUsersArray.push(name);
    }
    expect(foundUsersArray.length).toEqual(expectedUsernamesArray.length);

    expectedUsernamesArray.sort();
    foundUsersArray.sort();
    for (j = 0; j < foundUsersArray.length; j++) {
      var name = foundUsersArray[j];
      expect(name).toEqual(expectedUsernamesArray[j]);
    }
  };

<<<<<<< HEAD
  var _assignReviewer = async function(
      username, reviewCategory, languageDescription = null) {
    await _switchToRolesTab();

    await waitFor.visibilityOf(
      assignReviewerForm, 'Assign reviewer form is not visible');

    var usernameInputField = assignReviewerForm.element(reviewerUsernameCss);
    await action.sendKeys(
      'Username input field', usernameInputField, username);

    var reviewCategorySelectField = assignReviewerForm.element(
      reviewCategorySelectCss);

    await action.select(
      'Review category selector', reviewCategorySelectField, reviewCategory);

    if (languageDescription !== null) {
      var languageSelectField = assignReviewerForm.element(languageSelectCss);

      await action.select(
        'Language selector', languageSelectField, languageDescription);
    }

    var submitButton = assignReviewerForm.element(reviewerFormSubmitButtonCss);

    await action.click('Submit assign reviewer button', submitButton);

    await waitFor.textToBePresentInElement(
      statusMessage, 'Successfully added',
      'Could not add translation reviewer successfully');
  };

  var _getUserReviewRightsElement = async function(username, reviewCategory) {
    await _switchToRolesTab();

    await waitFor.visibilityOf(
      viewReviewerForm, 'View reviewer form is not visible');

    var viewMethodInput = viewReviewerForm.element(viewReviewerMethodInputCss);
    await action.select(
      'Reviewer view method dropdown', viewMethodInput, 'By Username');

    var usernameInputField = viewReviewerForm.element(reviewerUsernameCss);
    await action.sendKeys(
      'Username input field', usernameInputField, username);

    var submitButton = viewReviewerForm.element(reviewerFormSubmitButtonCss);
    await action.click('View reviewer role button', submitButton);

    await waitFor.textToBePresentInElement(
      statusMessage, 'Success',
      'Could not view reviewer rights successfully');

    if (reviewCategory === REVIEW_CATEGORY_TRANSLATION) {
      return element.all(userTranslationReviewerLanguageCss);
    } else if (reviewCategory === REVIEW_CATEGORY_VOICEOVER) {
      return element.all(userVoiceoverReviewerLanguageCss);
    } else if (reviewCategory === REVIEW_CATEGORY_QUESTION) {
      return element(userQuestionReviewerCss);
    }
  };

  this.assignTranslationReviewer = async function(
      username, languageDescription) {
    await _assignReviewer(
      username, REVIEW_CATEGORY_TRANSLATION, languageDescription);
  };

  this.assignVoiceoverReviewer = async function(username, languageDescription) {
    await _assignReviewer(
      username, REVIEW_CATEGORY_VOICEOVER, languageDescription);
  };

  this.assignQuestionReviewer = async function(username) {
    await _assignReviewer(username, REVIEW_CATEGORY_QUESTION);
  };

  this.expectUserToBeTranslationReviewer = async function(
      username, languageDescription) {
    var reviewRights = await _getUserReviewRightsElement(
      username, REVIEW_CATEGORY_TRANSLATION);
    var languageList = await Promise.all(
      reviewRights.map(function(languageElem) {
        return languageElem.getText();
      }));
    expect(languageList).toContain(languageDescription);
  };

  this.expectUserToBeVoiceoverReviewer = async function(
      username, languageDescription) {
    var reviewRights = await _getUserReviewRightsElement(
      username, REVIEW_CATEGORY_VOICEOVER);
    var languageList = await Promise.all(reviewRights.map(
      function(languageElem) {
        return languageElem.getText();
      }));
    expect(languageList).toContain(languageDescription);
  };

  this.expectUserToBeQuestionReviewer = async function(username) {
    var reviewRight = await _getUserReviewRightsElement(
      username, REVIEW_CATEGORY_QUESTION);
    expect(await reviewRight.getText()).toBe('Allowed');
=======
  this.addReviewer = async function(name, newRole) {
    await action.click('Admin Roles Tab', adminRolesTab);
    // Change values for "add reviewer for community" form, and submit it.
    await action.sendKeys('Add reviewer name', addReviewerName, name);
    await action.sendKeys('Select reviewer role', selectReviewerRole, newRole);
    await action.click('Add Reviewer button', addReviewerFormSubmitButton);
    await waitFor.visibilityOf(
      statusMessage, 'Confirmation message not visible');
    await waitFor.textToBePresentInElement(
      statusMessage, 'Successfully added ',
      'Could not add reviewer successfully');
  };

  this.showReviewersAssignedToRole = async function(role) {
    await action.sendKeys(
      'Reviewer method dropdown', reviewerMethodDropdown, 'By Role');
    await action.sendKeys(
      'Reviewer role dropdown', reviewerRoleValueOption, role);
    await action.click('View reviewer role button', viewReviewerRoleButton);
  };

  this.expectReviewerUsernamesStrToMatch = async function(
      expectedUsernamesArrayStr) {
    // The reviewer usernames that are shown after a user views reviewers by
    // role in the 'view community reviewers' section. The result is displayed
    // as a 'Usernames: ["username1", "username2"]' string.
    await waitFor.visibilityOf(
      reviewerUsernamesResult, 'Reviewer usernames result not visible.');
    var reviewerUsernamesArrayStr = await reviewerUsernamesResult.getText();
    expect(reviewerUsernamesArrayStr).toEqual(expectedUsernamesArrayStr);
>>>>>>> 00862f4d
  };
};

exports.AdminPage = AdminPage;<|MERGE_RESOLUTION|>--- conflicted
+++ resolved
@@ -327,7 +327,6 @@
     }
   };
 
-<<<<<<< HEAD
   var _assignReviewer = async function(
       username, reviewCategory, languageDescription = null) {
     await _switchToRolesTab();
@@ -432,38 +431,6 @@
     var reviewRight = await _getUserReviewRightsElement(
       username, REVIEW_CATEGORY_QUESTION);
     expect(await reviewRight.getText()).toBe('Allowed');
-=======
-  this.addReviewer = async function(name, newRole) {
-    await action.click('Admin Roles Tab', adminRolesTab);
-    // Change values for "add reviewer for community" form, and submit it.
-    await action.sendKeys('Add reviewer name', addReviewerName, name);
-    await action.sendKeys('Select reviewer role', selectReviewerRole, newRole);
-    await action.click('Add Reviewer button', addReviewerFormSubmitButton);
-    await waitFor.visibilityOf(
-      statusMessage, 'Confirmation message not visible');
-    await waitFor.textToBePresentInElement(
-      statusMessage, 'Successfully added ',
-      'Could not add reviewer successfully');
-  };
-
-  this.showReviewersAssignedToRole = async function(role) {
-    await action.sendKeys(
-      'Reviewer method dropdown', reviewerMethodDropdown, 'By Role');
-    await action.sendKeys(
-      'Reviewer role dropdown', reviewerRoleValueOption, role);
-    await action.click('View reviewer role button', viewReviewerRoleButton);
-  };
-
-  this.expectReviewerUsernamesStrToMatch = async function(
-      expectedUsernamesArrayStr) {
-    // The reviewer usernames that are shown after a user views reviewers by
-    // role in the 'view community reviewers' section. The result is displayed
-    // as a 'Usernames: ["username1", "username2"]' string.
-    await waitFor.visibilityOf(
-      reviewerUsernamesResult, 'Reviewer usernames result not visible.');
-    var reviewerUsernamesArrayStr = await reviewerUsernamesResult.getText();
-    expect(reviewerUsernamesArrayStr).toEqual(expectedUsernamesArrayStr);
->>>>>>> 00862f4d
   };
 };
 
