--- conflicted
+++ resolved
@@ -118,11 +118,7 @@
             getExplorationElementReloadButton(explorationElement);
           await action.click(
             'GetExplorationElementReloadButton',
-<<<<<<< HEAD
-            getExplorationElementReloadButton);
-=======
             getExplorationElementReloadBtn);
->>>>>>> c10d3f79
           await general.acceptAlert();
           // Time is needed for the reloading to complete.
           await waitFor.textToBePresentInElement(
