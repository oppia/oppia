// Copyright 2017 The Oppia Authors. All Rights Reserved.
//
// Licensed under the Apache License, Version 2.0 (the "License");
// you may not use this file except in compliance with the License.
// You may obtain a copy of the License at
//
//      http://www.apache.org/licenses/LICENSE-2.0
//
// Unless required by applicable law or agreed to in writing, software
// distributed under the License is distributed on an "AS-IS" BASIS,
// WITHOUT WARRANTIES OR CONDITIONS OF ANY KIND, either express or implied.
// See the License for the specific language governing permissions and
// limitations under the License.

/**
 * @fileoverview Page object for the admin page, for use in Protractor
 * tests.
 */

var action = require('./action.js');
var forms = require('./forms.js');
var general = require('./general.js');
var waitFor = require('./waitFor.js');

var AdminPage = function() {
  var ADMIN_URL_SUFFIX = '/admin';
  var CONTRIBUTION_RIGHT_CATEGORY_REVIEW_TRANSLATION = 'TRANSLATION';
  var CONTRIBUTION_RIGHT_CATEGORY_REVIEW_VOICEOVER = 'VOICEOVER';
  var CONTRIBUTION_RIGHT_CATEGORY_REVIEW_QUESTION = 'QUESTION';
  var CATEGORY_SUBMIT_QUESTION = 'SUBMIT_QUESTION';

  var configTab = element(by.css('.protractor-test-admin-config-tab'));
  var saveAllConfigs = element(by.css('.protractor-test-save-all-configs'));
  var configProperties = element.all(by.css(
    '.protractor-test-config-property'
  ));
  var adminRolesTab = element(by.css('.protractor-test-admin-roles-tab'));
  var adminRolesTabContainer = element(
    by.css('.protractor-test-roles-tab-container'));
  var updateFormName = element(by.css('.protractor-test-update-form-name'));
  var updateFormSubmit = element(by.css('.protractor-test-update-form-submit'));
  var roleSelect = element(by.css('.protractor-test-update-form-role-select'));
  var statusMessage = element(by.css('.protractor-test-status-message'));

  var addContributionRightsForm = element(
    by.css('.protractor-test-add-contribution-rights-form'));
  var viewContributionRightsForm = element(by.css(
    '.protractor-test-view-contribution-rights-form'));
  var languageSelectCss = by.css('.protractor-test-form-language-select');
  var contributorUsernameCss = by.css(
    '.protractor-test-form-contributor-username');
  var categorySelectCss = by.css(
    '.protractor-test-form-contribution-rights-category-select');
  var contributionRightsFormSubmitButtonCss = by.css(
    '.protractor-test-contribution-rights-form-submit-button');
  var userTranslationReviewerLanguageCss = by.css(
    '.protractor-test-translation-reviewer-language');
  var userVoiceoverReviewerLanguageCss = by.css(
    '.protractor-test-voiceover-reviewer-language');
  var userQuestionReviewerCss = by.css('.protractor-test-question-reviewer');
  var userQuestionContributorCss = by.css(
    '.protractor-test-question-contributor');
  var viewContributionRightsMethodInputCss = by.css(
    '.protractor-test-view-contribution-rights-method');

  var roleDropdown = element(by.css('.protractor-test-role-method'));
  var roleValueOption = element(by.css('.protractor-test-role-value'));
  var roleUsernameOption = element(by.css(
    '.protractor-test-username-value'));
  var viewRoleButton = element(by.css('.protractor-test-role-success'));
  var oneOffJobRows = element.all(by.css('.protractor-test-one-off-jobs-rows'));
  var unfinishedOneOffJobRows = element.all(by.css(
    '.protractor-test-unfinished-one-off-jobs-rows'));
  var unfinishedOffJobIDClassName = (
    '.protractor-test-unfinished-one-off-jobs-id');

  // The reload functions are used for mobile testing
  // done via Browserstack. These functions may cause
  // a problem when used to run tests directly on Travis.
  if (general.isInDevMode()) {
    var explorationElements = element.all(by.css(
      '.protractor-test-reload-exploration-row'
    ));

    var reloadCollectionButtons = element.all(by.css(
      '.protractor-test-reload-collection-button'));

    var getExplorationTitleElement = function(explorationElement) {
      return explorationElement.element(
        by.css('.protractor-test-reload-exploration-title')
      );
    };

    var getExplorationElementReloadButton = function(explorationElement) {
      return explorationElement.element(
        by.css('.protractor-test-reload-exploration-button')
      );
    };

    this.reloadCollection = async function(collectionId) {
      await this.get();
      var reloadCollectionButton = reloadCollectionButtons.get(collectionId);
      await action.click('Reload Collection Buttons', reloadCollectionButton);
      await general.acceptAlert();
      // Time is needed for the reloading to complete.
      await waitFor.textToBePresentInElement(
        statusMessage, 'Data reloaded successfully.',
        'Collection could not be reloaded');
      return true;
    };

    // The name should be as given in the admin page (including '.yaml' if
    // necessary).
    this.reloadExploration = async function(name) {
      await this.get();
      explorationElements.map(async function(explorationElement) {
        await waitFor.visibilityOf(
          getExplorationTitleElement(
            explorationElement,
            'Exploration title taking too long to appear'));
        var title = await getExplorationTitleElement(
          explorationElement).getText();

        // We use match here in case there is whitespace around the name.
        if (title.match(name)) {
          var explorationElementReloadButton =
            getExplorationElementReloadButton(explorationElement);
          await action.click(
            'Exploration Element Reload Button',
            explorationElementReloadButton);
          await general.acceptAlert();
          // Time is needed for the reloading to complete.
          await waitFor.textToBePresentInElement(
            statusMessage, 'Data reloaded successfully.',
            'Exploration could not be reloaded');
          return true;
        }
      });
    };
  }

  var _switchToRolesTab = async function() {
    await action.click('Admin roles tab button', adminRolesTab);
    await waitFor.pageToFullyLoad();

    expect(await adminRolesTab.getAttribute('class')).toMatch('active');
    await waitFor.visibilityOf(
      adminRolesTabContainer, 'Roles tab page is not visible.');
  };

  var saveConfigProperty = async function(
      configProperty, propertyName, objectType, editingInstructions) {
    await waitFor.visibilityOf(
      configProperty.element(
        by.css('.protractor-test-config-title')),
      'Config Title taking too long too appear');
    var title = await configProperty.element(
      by.css('.protractor-test-config-title')).getText();
    if (title.match(propertyName)) {
      await editingInstructions(
        await forms.getEditor(objectType)(configProperty));
      await action.click('Save All Configs Button', saveAllConfigs);
      await general.acceptAlert();
      // Waiting for success message.
      await waitFor.textToBePresentInElement(
        statusMessage, 'saved successfully',
        'New config could not be saved');
      return true;
    }
  };

  this.get = async function() {
    await browser.get(ADMIN_URL_SUFFIX);
    await waitFor.pageToFullyLoad();
  };

  this.getJobsTab = async function() {
    await browser.get(ADMIN_URL_SUFFIX + '#/jobs');
    await waitFor.pageToFullyLoad();
  };

  this.getFeaturesTab = async function() {
    await this.get();
    var featuresTab = element(by.css('.protractor-test-admin-features-tab'));
    await action.click('Admin features tab', featuresTab);
    var featureFlagElements = element.all(
      by.css('.protractor-test-feature-flag'));
    await waitFor.visibilityOf(
      featureFlagElements.first(), 'Feature flags not showing up');
  };

  this.getDummyFeatureElement = async function() {
    var featureFlagElements = element.all(
      by.css('.protractor-test-feature-flag'));

    var count = await featureFlagElements.count();
    for (let i = 0; i < count; i++) {
<<<<<<< HEAD
      var elem = featureFlagElements.get(i);
      if ((await elem.element(by.css('h2.oppia-feature-name')).getText()) ===
=======
      var elem = await featureFlagElements.get(i);
      if ((await elem.element(
        by.css('.protractor-test-feature-name')).getText()) ===
>>>>>>> c83e2b50
          'dummy_feature') {
        return elem;
      }
    }

    return null;
  };

  this.removeAllRulesOfFeature = async function(featureElement) {
    while (!await featureElement.isElementPresent(
      by.css('.protractor-test-no-rule-indicator'))) {
      await action.click(
        'Remove feature rule button',
        featureElement
          .element(by.css('.protractor-test-remove-rule-button'))
      );
    }
  };

  this.saveChangeOfFeature = async function(featureElement) {
    await action.click(
      'Save feature button',
      featureElement
        .element(by.css('.protractor-test-save-button'))
    );

    await general.acceptAlert();
    await waitFor.visibilityOf(statusMessage);
  };

  this.enableFeatureForDev = async function(featureElement) {
    await this.removeAllRulesOfFeature(featureElement);

    await action.click(
      'Add feature rule button',
      featureElement
        .element(by.css('.protractor-test-feature-add-rule-button'))
    );

    await action.sendKeys(
      'Rule value selector',
      featureElement
        .element(by.css('.protractor-test-value-selector')),
      'Enabled');

    await action.click(
      'Add condition button',
      featureElement
        .element(by.css('.protractor-test-add-condition-button'))
    );

    await this.saveChangeOfFeature(featureElement);
  };

  this.editConfigProperty = async function(
      propertyName, objectType, editingInstructions) {
    await this.get();
    await action.click('Config Tab', configTab);
    await waitFor.elementToBeClickable(saveAllConfigs);

    var results = [];
    for (let configProperty of (await configProperties)) {
      results.push(
        await saveConfigProperty(
          configProperty, propertyName, objectType, editingInstructions)
      );
    }
    var success = null;
    for (var i = 0; i < results.length; i++) {
      success = success || results[i];
    }
    if (!success) {
      throw new Error('Could not find config property: ' + propertyName);
    }
  };

  this.startOneOffJob = async function(jobName) {
    await this._startOneOffJob(jobName, 0);
  };

  this._startOneOffJob = async function(jobName, i) {
    await waitFor.visibilityOf(
      oneOffJobRows.first(),
      'Starting one off jobs taking too long to appear.');
    await waitFor.visibilityOf(
      oneOffJobRows.get(i), 'Could not get One Off Jobs');
    var text = await oneOffJobRows.get(i).getText();
    if (text.toLowerCase().startsWith(jobName.toLowerCase())) {
      var oneOffJobRowsButton = oneOffJobRows.get(i).element(
        by.css('.protractor-test-one-off-jobs-start-btn'));
      await action.click('One Off Job Rows Button', oneOffJobRowsButton);
    } else {
      await this._startOneOffJob(jobName, ++i);
    }
  };

  this.stopOneOffJob = async function(jobName) {
    await this._stopOneOffJob(jobName, 0);
  };

  this._stopOneOffJob = async function(jobName, i) {
    await waitFor.visibilityOf(
      unfinishedOneOffJobRows.get(i),
      'Could not get Unfinished Off Job');
    var text = await unfinishedOneOffJobRows.get(i).getText();
    if (text.toLowerCase().startsWith(jobName.toLowerCase())) {
      var unfinishedOffJobRowsButton = (
        unfinishedOneOffJobRows.get(i)
      ).element(
        by.css('.protractor-test-one-off-jobs-stop-btn'));
      await action.click(
        'UnfinishedOffJobRowsButton', unfinishedOffJobRowsButton);
      await browser.refresh();
      await waitFor.pageToFullyLoad();
    } else {
      await this._stopOneOffJob(jobName, ++i);
    }
  };

  this.expectNumberOfRunningOneOffJobs = async function(count) {
    var len = await element.all(by.css(
      '.protractor-test-unfinished-one-off-jobs-id')).count();
    expect(len).toEqual(count);
  };

  this.expectJobToBeRunning = async function(jobName) {
    await browser.refresh();
    await waitFor.pageToFullyLoad();
    await waitFor.visibilityOf(element(
      by.css('.protractor-test-unfinished-jobs-card')),
    'Unfinished Jobs taking too long to appear');
    let regex = new RegExp(`^${jobName.toLowerCase()}.*`, 'i');
    let unfinishedJob = element(
      by.cssContainingText(unfinishedOffJobIDClassName, regex));
    var unfinishedJobName = await unfinishedJob.getText();
    expect(unfinishedJobName.toLowerCase().startsWith(
      jobName.toLowerCase())).toEqual(true);
  };

  this.updateRole = async function(name, newRole) {
    await action.click('Admin Roles Tab', adminRolesTab);

    // Change values for "update role" form, and submit it.
    await waitFor.visibilityOf(
      updateFormName, 'Update Form name taking too long to appear.');
    await action.sendKeys('Update Form Name', updateFormName, name);
    await action.select('Role Drop Down', roleSelect, newRole);
    await action.click('Update Form Submit', updateFormSubmit);
    await waitFor.visibilityOf(
      statusMessage, 'Confirmation message not visible');
    await waitFor.textToBePresentInElement(
      statusMessage, 'successfully updated to',
      'Could not set role successfully');
  };

  this.getUsersAsssignedToRole = async function(role) {
    await action.select('Role Drop Down', roleDropdown, 'By Role');
    await action.select('Role Value Option', roleValueOption, role);
    await action.click('View Role Button', viewRoleButton);
  };

  this.viewRolesByUsername = async function(username, expectResults) {
    await action.select('Role Drop Down', roleDropdown, 'By Username');
    await action.sendKeys('Role Username Option', roleUsernameOption, username);
    await action.click('View Role Button', viewRoleButton);
    if (expectResults) {
      await waitFor.textToBePresentInElement(
        statusMessage, 'Success.',
        'Toast with "Success." taking too long to appear');
    } else {
      await waitFor.textToBePresentInElement(
        statusMessage, 'No results.',
        'Toast with "No results." taking too long to appear');
    }
  };

  this.expectUsernamesToMatch = async function(expectedUsernamesArray) {
    var foundUsersArray = [];
    if (expectedUsernamesArray.length !== 0) {
      await waitFor.visibilityOf(element(
        by.css('.protractor-test-roles-result-rows')));
    }
    var usernames = await element.all(
      by.css('.protractor-test-roles-result-rows'))
      .map(async function(elm) {
        var text = await action.getText(
          'Username in roles list on admin page', elm);
        return text;
      });

    for (i = 0; i < usernames.length; i++) {
      var name = usernames[i];
      foundUsersArray.push(name);
    }
    expect(foundUsersArray.length).toEqual(expectedUsernamesArray.length);

    expectedUsernamesArray.sort();
    foundUsersArray.sort();
    for (j = 0; j < foundUsersArray.length; j++) {
      var name = foundUsersArray[j];
      expect(name).toEqual(expectedUsernamesArray[j]);
    }
  };

  var _assignContributionRights = async function(
      username, category, languageDescription = null) {
    await _switchToRolesTab();

    await waitFor.visibilityOf(
      addContributionRightsForm, 'Assign reviewer form is not visible');

    var usernameInputField = addContributionRightsForm.element(
      contributorUsernameCss);
    await action.sendKeys(
      'Username input field', usernameInputField, username);

    var categorySelectField = addContributionRightsForm.element(
      categorySelectCss);
    await action.select(
      'Review category selector', categorySelectField, category);

    if (languageDescription !== null) {
      var languageSelectField = addContributionRightsForm.element(
        languageSelectCss);
      await action.select(
        'Language selector', languageSelectField, languageDescription);
    }

    var submitButton = addContributionRightsForm.element(
      contributionRightsFormSubmitButtonCss);
    await action.click('Submit assign reviewer button', submitButton);

    await waitFor.textToBePresentInElement(
      statusMessage, 'Successfully added', (
        'Status message for assigning ' + category + ' reviewer takes ' +
        'too long to appear'));
  };

  var _getUserContributionRightsElement = async function(username, category) {
    await _switchToRolesTab();

    await waitFor.visibilityOf(
      viewContributionRightsForm, 'View reviewer form is not visible');

    var viewMethodInput = viewContributionRightsForm.element(
      viewContributionRightsMethodInputCss);
    await action.select(
      'Reviewer view method dropdown', viewMethodInput, 'By Username');

    var usernameInputField = viewContributionRightsForm.element(
      contributorUsernameCss);
    await action.sendKeys(
      'Username input field', usernameInputField, username);

    var submitButton = viewContributionRightsForm.element(
      contributionRightsFormSubmitButtonCss);
    await action.click('View reviewer role button', submitButton);

    await waitFor.textToBePresentInElement(
      statusMessage, 'Success',
      'Could not view contribution rights successfully');

    if (category === CONTRIBUTION_RIGHT_CATEGORY_REVIEW_TRANSLATION) {
      return element.all(userTranslationReviewerLanguageCss);
    } else if (category === CONTRIBUTION_RIGHT_CATEGORY_REVIEW_VOICEOVER) {
      return element.all(userVoiceoverReviewerLanguageCss);
    } else if (category === CONTRIBUTION_RIGHT_CATEGORY_REVIEW_QUESTION) {
      return element(userQuestionReviewerCss);
    } else if (category === CATEGORY_SUBMIT_QUESTION) {
      return element(userQuestionContributorCss);
    }
  };

  this.assignTranslationReviewer = async function(
      username, languageDescription) {
    await _assignContributionRights(
      username,
      CONTRIBUTION_RIGHT_CATEGORY_REVIEW_TRANSLATION,
      languageDescription);
  };

  this.assignVoiceoverReviewer = async function(username, languageDescription) {
    await _assignContributionRights(
      username,
      CONTRIBUTION_RIGHT_CATEGORY_REVIEW_VOICEOVER,
      languageDescription);
  };

  this.assignQuestionReviewer = async function(username) {
    await _assignContributionRights(
      username, CONTRIBUTION_RIGHT_CATEGORY_REVIEW_QUESTION);
  };

  this.assignQuestionContributor = async function(username) {
    await _assignContributionRights(username, CATEGORY_SUBMIT_QUESTION);
  };

  this.expectUserToBeTranslationReviewer = async function(
      username, languageDescription) {
    var contributionRights = await _getUserContributionRightsElement(
      username, CONTRIBUTION_RIGHT_CATEGORY_REVIEW_TRANSLATION);
    var languageList = await Promise.all(
      contributionRights.map(function(languageElem) {
        return languageElem.getText();
      }));
    expect(languageList).toContain(languageDescription);
  };

  this.expectUserToBeVoiceoverReviewer = async function(
      username, languageDescription) {
    var contributionRights = await _getUserContributionRightsElement(
      username, CONTRIBUTION_RIGHT_CATEGORY_REVIEW_VOICEOVER);
    var languageList = await Promise.all(contributionRights.map(
      function(languageElem) {
        return languageElem.getText();
      }));
    expect(languageList).toContain(languageDescription);
  };

  this.expectUserToBeQuestionReviewer = async function(username) {
    var contributionRights = await _getUserContributionRightsElement(
      username, CONTRIBUTION_RIGHT_CATEGORY_REVIEW_QUESTION);
    await waitFor.visibilityOf(
      contributionRights,
      'Review Question Right Element taking too long to appear');
    expect(await contributionRights.getText()).toBe('Allowed');
  };

  this.expectUserToBeQuestionContributor = async function(username) {
    var contributionRights = await _getUserContributionRightsElement(
      username, CATEGORY_SUBMIT_QUESTION);
    await waitFor.visibilityOf(
      contributionRights,
      'Submit Question Right Element taking too long to appear');
    expect(await contributionRights.getText()).toBe('Allowed');
  };
};

exports.AdminPage = AdminPage;<|MERGE_RESOLUTION|>--- conflicted
+++ resolved
@@ -195,14 +195,9 @@
 
     var count = await featureFlagElements.count();
     for (let i = 0; i < count; i++) {
-<<<<<<< HEAD
       var elem = featureFlagElements.get(i);
-      if ((await elem.element(by.css('h2.oppia-feature-name')).getText()) ===
-=======
-      var elem = await featureFlagElements.get(i);
       if ((await elem.element(
         by.css('.protractor-test-feature-name')).getText()) ===
->>>>>>> c83e2b50
           'dummy_feature') {
         return elem;
       }
