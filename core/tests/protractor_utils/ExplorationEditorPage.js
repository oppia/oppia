// Copyright 2018 The Oppia Authors. All Rights Reserved.
//
// Licensed under the Apache License, Version 2.0 (the "License");
// you may not use this file except in compliance with the License.
// You may obtain a copy of the License at
//
//      http://www.apache.org/licenses/LICENSE-2.0
//
// Unless required by applicable law or agreed to in writing, software
// distributed under the License is distributed on an "AS-IS" BASIS,
// WITHOUT WARRANTIES OR CONDITIONS OF ANY KIND, either express or implied.
// See the License for the specific language governing permissions and
// limitations under the License.

/**
 * @fileoverview Page object for the exploration editor, for use in Protractor
 * tests.
 */

var forms = require('./forms.js');
var general = require('./general.js');
var interactions = require('../../../extensions/interactions/protractor.js');
var ruleTemplates = require(
  '../../../extensions/interactions/rule_templates.json');

var ExplorationEditorFeedbackTab = require(
  '../protractor_utils/ExplorationEditorFeedbackTab.js');
var ExplorationEditorHistoryTab = require(
  '../protractor_utils/ExplorationEditorHistoryTab.js'
);
var ExplorationEditorSettingsTab = require(
  '../protractor_utils/ExplorationEditorSettingsTab.js');

var _NEW_STATE_OPTION = 'A New Card Called...';
var _CURRENT_STATE_OPTION = '(try again)';

var ExplorationEditorPage = function() {
  /*
   * Components
   */
  this.getFeedbackTab = function() {
    return new ExplorationEditorFeedbackTab.ExplorationEditorFeedbackTab();
  };
  this.getHistoryTab = function() {
    return new ExplorationEditorHistoryTab.ExplorationEditorHistoryTab();
  };
  this.getSettingsTab = function() {
    return new ExplorationEditorSettingsTab.ExplorationEditorSettingsTab();
  };

  /*
   * Interactive elements
   */
  var addResponseHeader = element(
    by.css('.protractor-test-add-response-modal-header'));
  var commitMessageInput = element(
    by.css('.protractor-test-commit-message-input'));
  var multipleChoiceAnswerOptions = function (optionNum) {
    return element(
      by.cssContainingText('.protractor-test-html-select-option', optionNum));
  };
  var neutralElement = element(by.css('.protractor-test-neutral-element'));
  var defaultResponseTab = element(
    by.css('.protractor-test-default-response-tab'));
  var editorWelcomeModal = element.all(
    by.css('.protractor-test-welcome-modal'));
  var editOutcomeDestBubble = element(
    by.css('.protractor-test-dest-bubble'));
  var editOutcomeDestStateInput = editOutcomeDestBubble.element(
    by.css('.protractor-test-add-state-input'));
  var editOutcomeDestAddExplorationId = element(
    by.css('.protractor-test-add-refresher-exploration-id'));
  var editOutcomeDestDropdownOptions = function(targetOption) {
    return element(by.cssContainingText('option', targetOption));
  };
  var feedbackBubble = element(by.css('.protractor-test-feedback-bubble'));
  var feedbackEditor = element(by.css('.protractor-test-open-feedback-editor'));
  var interaction = element(by.css('.protractor-test-interaction'));
  var interactionEditor = element(
    by.css('.protractor-test-interaction-editor'));
  var interactionNode = element.all(by.css('.protractor-test-node'));
  var interactionNodeLabel = function(nodeElement) {
    return nodeElement.element(by.css('.protractor-test-node-label'));
  };
  var interactionTile = function(interactionId) {
    return element(by.css(
      '.protractor-test-interaction-tile-' + interactionId));
  };
  var openOutcomeDestEditor = element(
    by.css('.protractor-test-open-outcome-dest-editor'));
  var openOutcomeFeedBackEditor = element(
    by.css('.protractor-test-open-outcome-feedback-editor'));
  var responseBody = function(responseNum) {
    return element(by.css('.protractor-test-response-body-' + responseNum));
  };
  var responseTab = element.all(by.css('.protractor-test-response-tab'));
  var ruleBlock = element.all(by.css('.protractor-test-rule-block'));
  var stateEditContent = element(
    by.css('.protractor-test-state-edit-content'));
  var stateContentDisplay = element(
    by.css('.protractor-test-state-content-display'));
  var stateNameContainer = element(
    by.css('.protractor-test-state-name-container'));
  var stateNameInput = element(
    by.css('.protractor-test-state-name-input'));
  var interactionTab = function(tabId) {
    return element(by.css('.protractor-test-interaction-tab-' + tabId));
  };

  /*
   * Buttons
   */
  var addAnswerButton = element(by.css('.protractor-test-add-answer'));
  var addNewResponseButton = element(
    by.css('.protractor-test-add-new-response'));
  var addResponseButton = element(
    by.css('.protractor-test-open-add-response-modal'));
  var addInteractionButton = element(
    by.css('.protractor-test-open-add-interaction-modal'));
  var cancelOutcomeDestButton = element(
    by.css('.protractor-test-cancel-outcome-dest'));
  var closeAddResponseButton = element(
    by.css('.protractor-test-close-add-response-modal'));
  var confirmDeleteInteractionButton = element(
    by.css('.protractor-test-confirm-delete-interaction'));
  var confirmDeleteResponseButton = element(
    by.css('.protractor-test-confirm-delete-response'));
  var confirmDeleteStateButton = element(
    by.css('.protractor-test-confirm-delete-state'));
  var confirmDiscardChangesButton = element(
    by.css('.protractor-test-confirm-discard-changes'));
  var deleteAnswerButton = element(
    by.css('.protractor-test-delete-answer'));
  var deleteInteractionButton = element(
    by.css('.protractor-test-delete-interaction'));
  var deleteResponseButton = element(
    by.css('.protractor-test-delete-response'));
  var discardChangesButton = element(
    by.css('.protractor-test-discard-changes'));
  var dismissWelcomeModalButton = element(
    by.css('.protractor-test-dismiss-welcome-modal'));
  var navigateToFeedbackTabButton = element(
    by.css('.protractor-test-feedback-tab'));
  var navigateToHistoryTabButton = element(
    by.css('.protractor-test-history-tab'));
  var navigateToMainTabButton = element(by.css('.protractor-test-main-tab'));
  var navigateToPreviewTabButton = element(
    by.css('.protractor-test-preview-tab'));
  var navigateToSettingsTabButton = element(
    by.css('.protractor-test-settings-tab'));
  var saveAnswerButton = element(
    by.css('.protractor-test-save-answer'));
  var saveChangesButton = element(by.css('.protractor-test-save-changes'));
  var saveDiscardToggleButton = element(
    by.css('.protractor-test-save-discard-toggle'));
  var saveDraftButton = element(by.css('.protractor-test-close-save-modal'));
  var saveInteractionButton = element(
    by.css('.protractor-test-save-interaction'));
  var saveOutcomeDestButton = element(
    by.css('.protractor-test-save-outcome-dest'));
  var saveOutcomeFeedbackButton = element(
    by.css('.protractor-test-save-outcome-feedback'));
  var saveStateContentButton = element(
    by.css('.protractor-test-save-state-content'));
  var stateNameSubmitButton = stateNameContainer.element(
    by.css('.protractor-test-state-name-submit'));

  /*
   * Actions
   */
  // This clicks the "add new response" button and then selects the rule type
  // and enters its parameters, and closes the rule editor. Any number of rule
  // parameters may be specified after the ruleName.
  // - interactionId: the name of the interaction type, e.g. NumericInput.
  // - feedbackInstructions: a rich-text object containing feedback, or null.
  // - destStateName: the name of the destination state of the rule, or null if
  //     the rule loops to the current state.
  // - createState: true if the rule creates a new state, else false.
  // - refresherExplorationId: the id of refresher exploration for the current
  //     state (if applicable), by default, should be null.
  // - ruleName: the name of the rule, e.g. IsGreaterThan.
  //
  // Note that feedbackInstructions may be null (which means 'specify no
  // feedback'), and only represents a single feedback element.
  this.addResponse = function(
      interactionId, feedbackInstructions, destStateName,
      createState, ruleName) {
<<<<<<< HEAD
    browser.waitForAngular();
    // Open the "Add Response" modal if it is not already open.
    addResponseButton.isDisplayed().then(function() {
      addResponseButton.click();
    });
=======
    expect(addResponseButton.isDisplayed()).toEqual(true);
    // Open the "Add Response" modal if it is not already open.
    addResponseButton.click();
>>>>>>> 406ef9e6

    // Set the rule description.
    var addResponseDetails = element(
      by.css('.protractor-test-add-response-details'));
    var args = [addResponseDetails, interactionId, ruleName];
    for (var i = 5; i < arguments.length; i++) {
      args.push(arguments[i]);
    }

    _selectRule(addResponseDetails, interactionId, ruleName);
    _setRuleParameters.apply(null, args);

    // Open the feedback entry form if it is not already open.
    feedbackEditor.isPresent().then(function(isVisible) {
      if (isVisible) {
        feedbackEditor.click();
      }
    });

    if (feedbackInstructions) {
      // Set feedback contents.
      _setOutcomeFeedback(feedbackInstructions);
    }
    // If the destination is being changed, open the corresponding editor.
    if (destStateName) {
    // Set destination contents.
      _setOutcomeDest(
        destStateName, createState, null);
    }

    // Close new response modal.
<<<<<<< HEAD
    addNewResponseButton.isDisplayed().then(function(){
      addNewResponseButton.click();
    });
    general.waitForSystem();
  };

  this.exitTutorialIfNecessary = function() {
=======
    expect(addNewResponseButton.isDisplayed()).toBe(true);
    addNewResponseButton.click();
    general.waitForSystem();
  };

  this.exitTutorial = function() {
>>>>>>> 406ef9e6
    // If the editor welcome modal shows up, exit it.
    editorWelcomeModal.then(function(modals) {
      if (modals.length === 1) {
        dismissWelcomeModalButton.click();
      } else if (modals.length !== 0) {
        throw 'Expected to find at most one \'welcome modal\'';
      }
    });

    expect(element(by.css('.protractor-test-welcome-modal')).isPresent())
      .toBe(false);

    // Otherwise, if the editor tutorial shows up, exit it.
    element.all(by.css('.skipBtn')).then(function(buttons) {
      if (buttons.length === 1) {
        buttons[0].click();
      } else if (buttons.length !== 0) {
        throw 'Expected to find at most one \'exit tutorial\' button';
      }
    });
  };

  // Rules are zero-indexed; 'default' denotes the default outcome.
  this.getResponseEditor = function(responseNum) {
    var headerElem;
    if (responseNum === 'default') {
      headerElem = defaultResponseTab;
    } else {
      headerElem = responseTab.get(
        responseNum);
    }

    responseBody(responseNum).isPresent().then(function(isVisible) {
      if (!isVisible) {
<<<<<<< HEAD
        headerElem.isDisplayed().then(function() {
          headerElem.click();
        });
=======
        expect(headerElem.isDisplayed()).toBe(true);
        headerElem.click();
>>>>>>> 406ef9e6
      }
    });

    return {
      setFeedback: function(richTextInstructions) {
        // Begin editing feedback.
        openOutcomeFeedBackEditor.click();

        // Set feedback contents.
        _setOutcomeFeedback(richTextInstructions);

        // Save feedback.
        saveOutcomeFeedbackButton.click();
      },
      // This saves the rule after the destination is selected.
      //  - destinationName: The name of the state to move to, or null to stay
      //    on the same state.
      //  - createState: whether the destination state is new and must be
      //    created at this point.
      setDestination: function(
          destinationName, createState, refresherExplorationId) {
        // Begin editing destination.
<<<<<<< HEAD
        openOutcomeDestEditor.isDisplayed().then( function() {
          openOutcomeDestEditor.click();
        });
=======
        expect(openOutcomeDestEditor.isDisplayed()).toBe(true);
        openOutcomeDestEditor.click();
>>>>>>> 406ef9e6

        // Set destination contents.
        _setOutcomeDest(destinationName, createState, refresherExplorationId);

        // Save destination.
<<<<<<< HEAD
        saveOutcomeDestButton.isDisplayed().then( function() {
          saveOutcomeDestButton.click();
        });
=======
        expect(saveOutcomeDestButton.isDisplayed()).toBe(true);
        saveOutcomeDestButton.click();
>>>>>>> 406ef9e6
      },
      // The current state name must be at the front of the list.
      expectAvailableDestinationsToBe: function(stateNames) {
        // Begin editing destination.
        openOutcomeDestEditor.click();

        var expectedOptionTexts = [_CURRENT_STATE_OPTION].concat(
          stateNames.slice(1));

        // Create new option always at the end of the list.
        expectedOptionTexts.push(_NEW_STATE_OPTION);

        editOutcomeDestBubble.all(by.tagName('option')).map(
          function(optionElem) {
            return optionElem.getText();
          }).then(function(actualOptionTexts) {
          expect(actualOptionTexts).toEqual(expectedOptionTexts);
        });

        // Cancel editing the destination.
        cancelOutcomeDestButton.click();
      },
      addRule: function(interactionId, ruleName) {
        // Additional parameters may be provided after ruleName.

        // Add the rule
        addAnswerButton.click();

        // Set the rule description.
        var ruleDetails = element(by.css('.protractor-test-rule-details'));
        var args = [ruleDetails, interactionId, ruleName];
        for (var i = 2; i < arguments.length; i++) {
          args.push(arguments[i]);
        }
        _selectRule(ruleDetails, interactionId, ruleName);
        _setRuleParameters.apply(null, args);

        // Save the new rule.
        saveAnswerButton.click();
      },
      deleteResponse: function() {
        deleteResponseButton.click();
        confirmDeleteResponseButton.click();
      },
      expectCannotSetFeedback: function() {
        expect(openOutcomeFeedBackEditor.isPresent()).toBeFalsy();
      },
      expectCannotSetDestination: function() {
        var destEditorElem = openOutcomeDestEditor;
        expect(destEditorElem.isPresent()).toBeFalsy();
      },
      expectCannotAddRule: function() {
        expect(addAnswerButton.isPresent()).toBeFalsy();
      },
      expectCannotDeleteRule: function(ruleNum) {
        ruleElem = ruleBlock.get(ruleNum);
        expect(deleteAnswerButton.isPresent()).toBeFalsy();
      },
      expectCannotDeleteResponse: function() {
        expect(deleteResponseButton.isPresent()).toBeFalsy();
      }
    };
  };

  this.expectCannotAddResponse = function() {
    expect(addResponseButton.isPresent()).toBeFalsy();
  };

  var _setOutcomeDest = function(destName, createDest, refresherExplorationId) {
    expect(destName === null && createDest).toBe(false);

    if (createDest) {
      targetOption = _NEW_STATE_OPTION;
    } else if (destName === null) {
      targetOption = _CURRENT_STATE_OPTION;
    } else {
      targetOption = destName;
    }
    editOutcomeDestDropdownOptions(targetOption).click();

    if (createDest) {
      editOutcomeDestStateInput.sendKeys(destName);
    } else if (refresherExplorationId) {
      editOutcomeDestAddExplorationId.sendKeys(refresherExplorationId);
    }
  };

  // CONTENT

  // 'richTextInstructions' is a function that is sent a RichTextEditor which it
  // can then use to alter the state content, for example by calling
  // .appendBoldText(...).
  this.setContent = function(richTextInstructions) {
<<<<<<< HEAD
    general.waitForSystem();
    stateEditContent.isDisplayed().then(function() {
      stateEditContent.click();
    });
=======
    var until = protractor.ExpectedConditions;
    browser.wait(until.presenceOf(stateEditContent), 5000,
      'stateEditContent taking too long to appear in the DOM');
    stateEditContent.click();
>>>>>>> 406ef9e6
    var stateContentEditor = element(
      by.css('.protractor-test-state-content-editor'));
    var richTextEditor = forms.RichTextEditor(stateContentEditor);
    richTextEditor.clear();
    richTextInstructions(richTextEditor);
<<<<<<< HEAD
    saveStateContentButton.isDisplayed().then(function() {
      saveStateContentButton.click();
    });
=======
    expect(saveStateContentButton.isDisplayed()).toBe(true);
    saveStateContentButton.click();
>>>>>>> 406ef9e6
  };

  // This receives a function richTextInstructions used to verify the display of
  // the state's content visible when the content editor is closed. The
  // richTextInstructions will be supplied with a handler of the form
  // forms.RichTextChecker and can then perform checks such as
  //   handler.readBoldText('bold')
  //   handler.readRteComponent('Collapsible', 'outer', 'inner')
  // These would verify that the content consists of the word 'bold' in bold
  // followed by a Collapsible component with the given arguments, and nothing
  // else. Note that this fails for collapsibles and tabs since it is not
  // possible to click on them to view their contents, as clicks instead open
  // the rich text editor.
  this.expectContentToMatch = function(richTextInstructions) {
    forms.expectRichText(stateContentDisplay).toMatch(richTextInstructions);
  };

  // CONTROLS

  this.saveChanges = function(commitMessage) {
<<<<<<< HEAD
    saveChangesButton.isDisplayed().then(function() {
      saveChangesButton.click().then(function() {
        if (commitMessage) {
          commitMessageInput.
            sendKeys(commitMessage);
        }
        saveDraftButton.isDisplayed().then(function() {
          saveDraftButton.click();
        });
        // This is necessary to give the page time to record the changes,
        // so that it does not attempt to stop the user leaving.
        browser.waitForAngular();
        general.waitForSystem();
      });
=======
    expect(saveChangesButton.isDisplayed()).toBe(true);
    saveChangesButton.click().then(function() {
      if (commitMessage) {
        commitMessageInput.sendKeys(commitMessage);
      }
      expect(saveDraftButton.isDisplayed()).toBe(true);
      saveDraftButton.click();
      // This is necessary to give the page time to record the changes,
      // so that it does not attempt to stop the user leaving.
      browser.waitForAngular();
      general.waitForSystem();
>>>>>>> 406ef9e6
    });
  };

  this.discardChanges = function() {
    saveDiscardToggleButton.click();
    discardChangesButton.click();
    confirmDiscardChangesButton.click();
    general.waitForSystem();
    browser.waitForAngular();
  };

  this.expectCannotSaveChanges = function() {
    expect(saveChangesButton.isPresent()).toBeFalsy();
  };

  // INTERACTIONS

  // This function should be used as the standard way to specify interactions
  // for most purposes. Additional arguments may be sent to this function,
  // and they will be passed on to the relevant interaction editor.
  this.setInteraction = function(interactionId) {
    openInteraction(interactionId);
    customizeInteraction.apply(null, arguments);
    // If the "Add Response" modal opens, close it.
    addResponseHeader.isPresent().then(function(isVisible) {
      if (isVisible) {
<<<<<<< HEAD
        closeAddResponseButton.isDisplayed().then(function() {
          closeAddResponseButton.click();
        });
=======
        expect(closeAddResponseButton.isDisplayed()).toBe(true);
        closeAddResponseButton.click();
>>>>>>> 406ef9e6
      }
    });
    // Click on neutral element to make sure modal is closed.
    expect(neutralElement.isDisplayed()).toBe(true);
    neutralElement.click();
  };

  // This function should not usually be invoked directly; please consider
  // using setInteraction instead.
  var openInteraction = function(interactionId) {
    deleteInteractionButton.isPresent().then(
      function(isVisible) {
        // If there is already an interaction present, delete it.
        if (isVisible) {
          deleteInteractionButton.click();
          // Click through the "are you sure?" warning.
          confirmDeleteInteractionButton.click();
        }
      });

<<<<<<< HEAD
    addInteractionButton.isDisplayed().then(function(){
      addInteractionButton.click();
    });
=======
    expect(addInteractionButton.isDisplayed()).toBe(true);
    addInteractionButton.click();
>>>>>>> 406ef9e6

    var INTERACTION_ID_TO_TAB_NAME = {
      Continue: 'General',
      EndExploration: 'General',
      ImageClickInput: 'General',
      MultipleChoiceInput: 'General',
      TextInput: 'General',
      FractionInput: 'Math',
      GraphInput: 'Math',
      LogicProof: 'Math',
      NumericInput: 'Math',
      NumberWithUnits: 'Math',
      SetInput: 'Math',
      CodeRepl: 'Programming',
      MusicNotesInput: 'Music',
      InteractiveMap: 'Geography'
    };

<<<<<<< HEAD
    interactionTab(INTERACTION_ID_TO_TAB_NAME[interactionId]).isDisplayed()
      .then(function() {
        interactionTab(INTERACTION_ID_TO_TAB_NAME[interactionId]).click();
      });
    interactionTile(interactionId).isDisplayed().then( function() {
      interactionTile(interactionId).click();
    });
=======
    expect(interactionTab(INTERACTION_ID_TO_TAB_NAME[interactionId])
      .isDisplayed()).toBe(true);
    interactionTab(INTERACTION_ID_TO_TAB_NAME[interactionId]).click();
    expect(interactionTile(interactionId).isDisplayed()).toBe(true);
    interactionTile(interactionId).click();
>>>>>>> 406ef9e6
  };

  // This function should not usually be invoked directly; please consider
  // using setInteraction instead.
  var customizeInteraction = function(interactionId) {
    if (arguments.length > 1) {
      var elem = interactionEditor;
      var customizationArgs = [elem];
      for (var i = 1; i < arguments.length; i++) {
        customizationArgs.push(arguments[i]);
      }
      interactions.getInteraction(interactionId).customizeInteraction.apply(
        null, customizationArgs);
    }

    // The save interaction button doesn't appear for interactions having no
    // options to customize.
    saveInteractionButton.isPresent().then(function(result) {
      if (result) {
        saveInteractionButton.click();
        // Wait for the customization modal to close.
        general.waitForSystem();
      }
    });
  };

  // Likewise this can receive additional arguments.
  // Note that this refers to the interaction displayed in the editor tab (as
  // opposed to the preview tab, which uses the corresponding function in
  // ExplorationPlayerPage.js).
  this.expectInteractionToMatch = function(interactionId) {
    // Convert additional arguments to an array to send on.
    var args = [interaction];
    for (var i = 1; i < arguments.length; i++) {
      args.push(arguments[i]);
    }
    interactions.getInteraction(interactionId).
      expectInteractionDetailsToMatch.apply(null, args);
  };

  this.expectCannotDeleteInteraction = function() {
    expect((deleteInteractionButton).isPresent()).toBeFalsy();
  };

  this.setStateName = function(name) {
<<<<<<< HEAD
    stateNameContainer.isDisplayed().then(function() {
      stateNameContainer.click();
    });
    stateNameInput.clear();
    stateNameInput.sendKeys(name);
    stateNameSubmitButton.isDisplayed().then(function() {
      stateNameSubmitButton.click();
    });
=======
    expect(stateNameContainer.isDisplayed()).toBe(true);
    stateNameContainer.click();
    stateNameInput.clear();
    stateNameInput.sendKeys(name);
    expect(stateNameSubmitButton.isDisplayed()).toBe(true);
    stateNameSubmitButton.click();

>>>>>>> 406ef9e6
    // Wait for the state to refresh.
    general.waitForSystem();
  };

<<<<<<< HEAD
  var _getStateName = function() {
    return stateNameContainer.getText();
  };

  this.expectCurrentStateToBe = function(name) {
    expect(_getStateName()).toMatch(name);
  };

=======
>>>>>>> 406ef9e6
  var _setOutcomeFeedback = function(richTextInstructions) {
    var feedbackEditor = forms.RichTextEditor(
      feedbackBubble);
    feedbackEditor.clear();
    richTextInstructions(feedbackEditor);
  };

  // NAVIGATION

  this.navigateToHistoryTab = function() {
<<<<<<< HEAD
    navigateToHistoryTabButton.isDisplayed().then(function() {
      navigateToHistoryTabButton.click();
    });
  };

  this.navigateToFeedbackTab = function() {
    navigateToFeedbackTabButton.isDisplayed().then(function() {
      navigateToFeedbackTabButton.click();
    });
  };

  this.navigateToMainTab = function() {
    navigateToMainTabButton.isDisplayed().then(function(isVisible) {
      if (isVisible) {
        navigateToMainTabButton.click();
      }
    });
    // Click a neutral element in order to dismiss any warnings.
    neutralElement.isDisplayed().then(function() {
      neutralElement.click();
    });
=======
    navigateToHistoryTabButton.click();
  };

  this.navigateToFeedbackTab = function() {
    navigateToFeedbackTabButton.click();
  };

  this.navigateToMainTab = function() {
    navigateToMainTabButton.click();
    neutralElement.click();
>>>>>>> 406ef9e6
  };

  this.navigateToPreviewTab = function() {
    navigateToPreviewTabButton.click();
  };

  this.navigateToSettingsTab = function() {
    navigateToSettingsTabButton.click();
  };

  // RULES
  var _getRuleDescription = function(interactionId, ruleName) {
    if (ruleTemplates.hasOwnProperty(interactionId)) {
      if (ruleTemplates[interactionId].hasOwnProperty(ruleName)) {
        return ruleTemplates[interactionId][ruleName].description;
      } else {
        throw Error('Unknown rule: ' + ruleName);
      }
    } else {
      throw Error('Could not find rules for interaction: ' + interactionId);
    }
  };

  // Parses the relevant ruleDescription string, and returns an Array containing
  // the types of the rule input parameters.
  var _getRuleParameterTypes = function(interactionId, ruleName) {
    var ruleDescription = _getRuleDescription(interactionId, ruleName);

    var parameterStart = (ruleDescription.indexOf('{{') === -1) ?
      undefined : ruleDescription.indexOf('{{');
    var parameterTypes = [];
    while (parameterStart !== undefined) {
      var parameterEnd = ruleDescription.indexOf('}}', parameterStart) + 2;
      parameterTypes.push(
        ruleDescription.substring(
          ruleDescription.indexOf('|', parameterStart) + 1, parameterEnd - 2));

      var nextParameterStart =
        (ruleDescription.indexOf('{{', parameterEnd) === -1) ?
          undefined : ruleDescription.indexOf('{{', parameterEnd);
      parameterStart = nextParameterStart;
    }
    return parameterTypes;
  };

  // This function sets the parameter values for the given rule.
  // Note: The parameter values should be specified as additional arguments
  // after the ruleName. For example, the call
  //   _selectRuleParameters(ruleElement, 'NumericInput', 'Equals', 24)
  // will result in a rule that checks whether the learner's answer equals 24.
  var _setRuleParameters = function(ruleElement, interactionId, ruleName) {
    var parameterValues = [];
    for (var i = 3; i < arguments.length; i++) {
      parameterValues.push(arguments[i]);
    }
    var parameterTypes = _getRuleParameterTypes(interactionId, ruleName);
    expect(parameterValues.length).toEqual(parameterTypes.length);
    var answerDescriptionFragment = element.all(
      by.css('.protractor-test-answer-description-fragment'));
    for (var i = 0; i < parameterValues.length; i++) {
      var parameterElement = answerDescriptionFragment.get(i * 2 + 1);
      var parameterEditor = forms.getEditor(
        parameterTypes[i])(parameterElement);

      if (interactionId === 'MultipleChoiceInput') {
        // This is a special case as it uses a dropdown to set a NonnegativeInt.
        parameterElement.element(by.tagName('button')).click();
        multipleChoiceAnswerOptions(parameterValues[i])
          .click();
      } else {
        parameterEditor.setValue(parameterValues[i]);
      }
    }
  };

  // This function selects a rule from the dropdown,
  // but does not set any of its input parameters.
  var _selectRule = function(ruleElement, interactionId, ruleName) {
    var ruleDescription = _getRuleDescription(interactionId, ruleName);

    var parameterStart = (
      ruleDescription.indexOf('{{') === -1) ?
      undefined :
      ruleDescription.indexOf('{{');
    // From the ruleDescription string we can deduce both the description used
    // in the page (which will have the form "is equal to ...") and the types
    // of the parameter objects, which will later tell us which object editors
    // to use to enter the parameterValues.
    var ruleDescriptionInDropdown = ruleDescription.substring(
      0, parameterStart);
    while (parameterStart !== undefined) {
      var parameterEnd = ruleDescription.indexOf('}}', parameterStart) + 2;
      var nextParameterStart =
        (ruleDescription.indexOf('{{', parameterEnd) === -1) ?
          undefined : ruleDescription.indexOf('{{', parameterEnd);
      ruleDescriptionInDropdown = ruleDescriptionInDropdown + '...' +
        ruleDescription.substring(parameterEnd, nextParameterStart);
      parameterStart = nextParameterStart;
    }
    var answerDescription = element(
      by.css('.protractor-test-answer-description'));
<<<<<<< HEAD
    answerDescription.isDisplayed().then(function(){
      answerDescription.click();
    });
=======

    expect(answerDescription.isDisplayed()).toBe(true);
    answerDescription.click();
>>>>>>> 406ef9e6

    element.all(by.css('.select2-dropdown')).map(function(selectorElement) {
      selectorElement.all(by.cssContainingText(
        'li.select2-results__option', ruleDescriptionInDropdown
      )).filter(function(elem) {
        // We need to do this check because some options may only have
        // 'ruleDescriptionInDropdown' as a substring.
        return elem.getText().then(function(text) {
          return text === ruleDescriptionInDropdown;
        });
      }).then(function(optionElements) {
        if (optionElements.length !== 1) {
          throw (
            'Expected exactly one rule option to match: ' +
            ruleDescriptionInDropdown + '; found ' + optionElements.length +
            ' instead');
        }
        optionElements[0].click();
      });
    });
  };

  // STATE GRAPH

  this.deleteState = function(stateName) {
    general.scrollToTop();
    interactionNode.map(function(stateElement) {
      return interactionNodeLabel(stateElement).getText();
    }).then(function(listOfNames) {
      var matched = false;
      for (var i = 0; i < listOfNames.length; i++) {
        if (listOfNames[i] === stateName) {
          var deleteNodeButton = interactionNode.get(i).element(by.css(
            '.protractor-test-delete-node'));
<<<<<<< HEAD
          deleteNodeButton.isDisplayed().then(function() {
            deleteNodeButton.click();
          });
          confirmDeleteStateButton.isDisplayed().then(function() {
            confirmDeleteStateButton.click();
          });
=======
          expect(deleteNodeButton.isDisplayed());
          deleteNodeButton.click();
          expect(confirmDeleteStateButton.isDisplayed());
          confirmDeleteStateButton.click();
>>>>>>> 406ef9e6
          matched = true;
        }
      }
      if (!matched) {
        throw Error('State ' + stateName + ' not found by ' +
        'explorationEditorPage.deleteState');
      }
    });
  };

  // For this to work, there must be more than one name, otherwise the
  // exploration overview will be disabled.
  this.expectStateNamesToBe = function(names) {
    interactionNode.map(function(stateElement) {
      return interactionNodeLabel(stateElement).getText();
    }).then(function(stateNames) {
      expect(stateNames.sort()).toEqual(names.sort());
    });
  };

  // NOTE: if the state is not visible in the state graph this function will
  // fail.
  this.moveToState = function(targetName) {
    general.scrollToTop();
    interactionNode.map(function(stateElement) {
      return interactionNodeLabel(stateElement).getText();
    }).then(function(listOfNames) {
      var matched = false;
      for (var i = 0; i < listOfNames.length; i++) {
        if (listOfNames[i] === targetName) {
          interactionNode.get(i).click();
          matched = true;
          general.waitForSystem();
        }
      }
      if (!matched) {
        throw Error('State ' + targetName +
        ' not found by explorationEditorPage.moveToState');
      }
    });
  };

  // UTILITIES
  this.expectCurrentStateToBe = function(name) {
    expect(stateNameContainer.getText()).toMatch(name);
  };
};
<<<<<<< HEAD
=======

>>>>>>> 406ef9e6
exports.ExplorationEditorPage = ExplorationEditorPage;<|MERGE_RESOLUTION|>--- conflicted
+++ resolved
@@ -185,17 +185,9 @@
   this.addResponse = function(
       interactionId, feedbackInstructions, destStateName,
       createState, ruleName) {
-<<<<<<< HEAD
-    browser.waitForAngular();
-    // Open the "Add Response" modal if it is not already open.
-    addResponseButton.isDisplayed().then(function() {
-      addResponseButton.click();
-    });
-=======
     expect(addResponseButton.isDisplayed()).toEqual(true);
     // Open the "Add Response" modal if it is not already open.
     addResponseButton.click();
->>>>>>> 406ef9e6
 
     // Set the rule description.
     var addResponseDetails = element(
@@ -227,22 +219,12 @@
     }
 
     // Close new response modal.
-<<<<<<< HEAD
-    addNewResponseButton.isDisplayed().then(function(){
-      addNewResponseButton.click();
-    });
-    general.waitForSystem();
-  };
-
-  this.exitTutorialIfNecessary = function() {
-=======
     expect(addNewResponseButton.isDisplayed()).toBe(true);
     addNewResponseButton.click();
     general.waitForSystem();
   };
 
   this.exitTutorial = function() {
->>>>>>> 406ef9e6
     // If the editor welcome modal shows up, exit it.
     editorWelcomeModal.then(function(modals) {
       if (modals.length === 1) {
@@ -277,14 +259,8 @@
 
     responseBody(responseNum).isPresent().then(function(isVisible) {
       if (!isVisible) {
-<<<<<<< HEAD
-        headerElem.isDisplayed().then(function() {
-          headerElem.click();
-        });
-=======
         expect(headerElem.isDisplayed()).toBe(true);
         headerElem.click();
->>>>>>> 406ef9e6
       }
     });
 
@@ -307,27 +283,15 @@
       setDestination: function(
           destinationName, createState, refresherExplorationId) {
         // Begin editing destination.
-<<<<<<< HEAD
-        openOutcomeDestEditor.isDisplayed().then( function() {
-          openOutcomeDestEditor.click();
-        });
-=======
         expect(openOutcomeDestEditor.isDisplayed()).toBe(true);
         openOutcomeDestEditor.click();
->>>>>>> 406ef9e6
 
         // Set destination contents.
         _setOutcomeDest(destinationName, createState, refresherExplorationId);
 
         // Save destination.
-<<<<<<< HEAD
-        saveOutcomeDestButton.isDisplayed().then( function() {
-          saveOutcomeDestButton.click();
-        });
-=======
         expect(saveOutcomeDestButton.isDisplayed()).toBe(true);
         saveOutcomeDestButton.click();
->>>>>>> 406ef9e6
       },
       // The current state name must be at the front of the list.
       expectAvailableDestinationsToBe: function(stateNames) {
@@ -421,30 +385,17 @@
   // can then use to alter the state content, for example by calling
   // .appendBoldText(...).
   this.setContent = function(richTextInstructions) {
-<<<<<<< HEAD
-    general.waitForSystem();
-    stateEditContent.isDisplayed().then(function() {
-      stateEditContent.click();
-    });
-=======
     var until = protractor.ExpectedConditions;
     browser.wait(until.presenceOf(stateEditContent), 5000,
       'stateEditContent taking too long to appear in the DOM');
     stateEditContent.click();
->>>>>>> 406ef9e6
     var stateContentEditor = element(
       by.css('.protractor-test-state-content-editor'));
     var richTextEditor = forms.RichTextEditor(stateContentEditor);
     richTextEditor.clear();
     richTextInstructions(richTextEditor);
-<<<<<<< HEAD
-    saveStateContentButton.isDisplayed().then(function() {
-      saveStateContentButton.click();
-    });
-=======
     expect(saveStateContentButton.isDisplayed()).toBe(true);
     saveStateContentButton.click();
->>>>>>> 406ef9e6
   };
 
   // This receives a function richTextInstructions used to verify the display of
@@ -465,22 +416,6 @@
   // CONTROLS
 
   this.saveChanges = function(commitMessage) {
-<<<<<<< HEAD
-    saveChangesButton.isDisplayed().then(function() {
-      saveChangesButton.click().then(function() {
-        if (commitMessage) {
-          commitMessageInput.
-            sendKeys(commitMessage);
-        }
-        saveDraftButton.isDisplayed().then(function() {
-          saveDraftButton.click();
-        });
-        // This is necessary to give the page time to record the changes,
-        // so that it does not attempt to stop the user leaving.
-        browser.waitForAngular();
-        general.waitForSystem();
-      });
-=======
     expect(saveChangesButton.isDisplayed()).toBe(true);
     saveChangesButton.click().then(function() {
       if (commitMessage) {
@@ -492,7 +427,6 @@
       // so that it does not attempt to stop the user leaving.
       browser.waitForAngular();
       general.waitForSystem();
->>>>>>> 406ef9e6
     });
   };
 
@@ -519,14 +453,8 @@
     // If the "Add Response" modal opens, close it.
     addResponseHeader.isPresent().then(function(isVisible) {
       if (isVisible) {
-<<<<<<< HEAD
-        closeAddResponseButton.isDisplayed().then(function() {
-          closeAddResponseButton.click();
-        });
-=======
         expect(closeAddResponseButton.isDisplayed()).toBe(true);
         closeAddResponseButton.click();
->>>>>>> 406ef9e6
       }
     });
     // Click on neutral element to make sure modal is closed.
@@ -547,14 +475,8 @@
         }
       });
 
-<<<<<<< HEAD
-    addInteractionButton.isDisplayed().then(function(){
-      addInteractionButton.click();
-    });
-=======
     expect(addInteractionButton.isDisplayed()).toBe(true);
     addInteractionButton.click();
->>>>>>> 406ef9e6
 
     var INTERACTION_ID_TO_TAB_NAME = {
       Continue: 'General',
@@ -573,21 +495,11 @@
       InteractiveMap: 'Geography'
     };
 
-<<<<<<< HEAD
-    interactionTab(INTERACTION_ID_TO_TAB_NAME[interactionId]).isDisplayed()
-      .then(function() {
-        interactionTab(INTERACTION_ID_TO_TAB_NAME[interactionId]).click();
-      });
-    interactionTile(interactionId).isDisplayed().then( function() {
-      interactionTile(interactionId).click();
-    });
-=======
     expect(interactionTab(INTERACTION_ID_TO_TAB_NAME[interactionId])
       .isDisplayed()).toBe(true);
     interactionTab(INTERACTION_ID_TO_TAB_NAME[interactionId]).click();
     expect(interactionTile(interactionId).isDisplayed()).toBe(true);
     interactionTile(interactionId).click();
->>>>>>> 406ef9e6
   };
 
   // This function should not usually be invoked directly; please consider
@@ -633,16 +545,6 @@
   };
 
   this.setStateName = function(name) {
-<<<<<<< HEAD
-    stateNameContainer.isDisplayed().then(function() {
-      stateNameContainer.click();
-    });
-    stateNameInput.clear();
-    stateNameInput.sendKeys(name);
-    stateNameSubmitButton.isDisplayed().then(function() {
-      stateNameSubmitButton.click();
-    });
-=======
     expect(stateNameContainer.isDisplayed()).toBe(true);
     stateNameContainer.click();
     stateNameInput.clear();
@@ -650,22 +552,10 @@
     expect(stateNameSubmitButton.isDisplayed()).toBe(true);
     stateNameSubmitButton.click();
 
->>>>>>> 406ef9e6
     // Wait for the state to refresh.
     general.waitForSystem();
   };
 
-<<<<<<< HEAD
-  var _getStateName = function() {
-    return stateNameContainer.getText();
-  };
-
-  this.expectCurrentStateToBe = function(name) {
-    expect(_getStateName()).toMatch(name);
-  };
-
-=======
->>>>>>> 406ef9e6
   var _setOutcomeFeedback = function(richTextInstructions) {
     var feedbackEditor = forms.RichTextEditor(
       feedbackBubble);
@@ -676,29 +566,6 @@
   // NAVIGATION
 
   this.navigateToHistoryTab = function() {
-<<<<<<< HEAD
-    navigateToHistoryTabButton.isDisplayed().then(function() {
-      navigateToHistoryTabButton.click();
-    });
-  };
-
-  this.navigateToFeedbackTab = function() {
-    navigateToFeedbackTabButton.isDisplayed().then(function() {
-      navigateToFeedbackTabButton.click();
-    });
-  };
-
-  this.navigateToMainTab = function() {
-    navigateToMainTabButton.isDisplayed().then(function(isVisible) {
-      if (isVisible) {
-        navigateToMainTabButton.click();
-      }
-    });
-    // Click a neutral element in order to dismiss any warnings.
-    neutralElement.isDisplayed().then(function() {
-      neutralElement.click();
-    });
-=======
     navigateToHistoryTabButton.click();
   };
 
@@ -709,7 +576,6 @@
   this.navigateToMainTab = function() {
     navigateToMainTabButton.click();
     neutralElement.click();
->>>>>>> 406ef9e6
   };
 
   this.navigateToPreviewTab = function() {
@@ -811,15 +677,9 @@
     }
     var answerDescription = element(
       by.css('.protractor-test-answer-description'));
-<<<<<<< HEAD
-    answerDescription.isDisplayed().then(function(){
-      answerDescription.click();
-    });
-=======
 
     expect(answerDescription.isDisplayed()).toBe(true);
     answerDescription.click();
->>>>>>> 406ef9e6
 
     element.all(by.css('.select2-dropdown')).map(function(selectorElement) {
       selectorElement.all(by.cssContainingText(
@@ -854,19 +714,10 @@
         if (listOfNames[i] === stateName) {
           var deleteNodeButton = interactionNode.get(i).element(by.css(
             '.protractor-test-delete-node'));
-<<<<<<< HEAD
-          deleteNodeButton.isDisplayed().then(function() {
-            deleteNodeButton.click();
-          });
-          confirmDeleteStateButton.isDisplayed().then(function() {
-            confirmDeleteStateButton.click();
-          });
-=======
           expect(deleteNodeButton.isDisplayed());
           deleteNodeButton.click();
           expect(confirmDeleteStateButton.isDisplayed());
           confirmDeleteStateButton.click();
->>>>>>> 406ef9e6
           matched = true;
         }
       }
@@ -914,8 +765,4 @@
     expect(stateNameContainer.getText()).toMatch(name);
   };
 };
-<<<<<<< HEAD
-=======
-
->>>>>>> 406ef9e6
 exports.ExplorationEditorPage = ExplorationEditorPage;