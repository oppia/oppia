// Copyright 2014 The Oppia Authors. All Rights Reserved.
//
// Licensed under the Apache License, Version 2.0 (the "License");
// you may not use this file except in compliance with the License.
// You may obtain a copy of the License at
//
//      http://www.apache.org/licenses/LICENSE-2.0
//
// Unless required by applicable law or agreed to in writing, software
// distributed under the License is distributed on an "AS-IS" BASIS,
// WITHOUT WARRANTIES OR CONDITIONS OF ANY KIND, either express or implied.
// See the License for the specific language governing permissions and
// limitations under the License.

/**
 * @fileoverview Minor general functional components for end-to-end testing
 * with protractor.
 */

var ExplorationEditorPage = require(
  '../protractor_utils/ExplorationEditorPage.js');
var waitFor = require('./waitFor.js');

var scrollToTop = function() {
  browser.executeScript('window.scrollTo(0,0);');
};

// We will report all console logs of level greater than this.
var CONSOLE_LOG_THRESHOLD = 900;
var CONSOLE_ERRORS_TO_IGNORE = [];

var checkForConsoleErrors = function(errorsToIgnore) {
  var irrelevantErrors = errorsToIgnore.concat(CONSOLE_ERRORS_TO_IGNORE);
  browser.manage().logs().get('browser').then(function(browserLogs) {
    var fatalErrors = [];
    // The mobile tests run on the latest version of Chrome.
    // The newer versions report 'Slow Network' as a console error.
    // This causes the tests to fail, therefore, we remove such logs.
    if (browser.isMobile) {
      browserLogs = browserLogs.filter(function(browserLog) {
        return !(browserLog.message.includes(' Slow network is detected.'));
      });
    }

    for (var i = 0; i < browserLogs.length; i++) {
      if (browserLogs[i].level.value > CONSOLE_LOG_THRESHOLD) {
        var errorFatal = true;
        for (var j = 0; j < irrelevantErrors.length; j++) {
          if (browserLogs[i].message.match(irrelevantErrors[j])) {
            errorFatal = false;
          }
        }
        if (errorFatal) {
          fatalErrors.push(browserLogs[i]);
        }
      }
    }
    expect(fatalErrors).toEqual([]);
  });
};

var isInDevMode = function() {
<<<<<<< HEAD
  browser.get('/splash');
  waitFor.pageToFullyLoad();
  return browser.executeScript(
    'return angular.element(document.documentElement)' +
    '.injector().get(\'DEV_MODE\')'
  );
=======
  return browser.params.devMode === 'true';
>>>>>>> 3c258a5b
};

var SERVER_URL_PREFIX = 'http://localhost:9001';
var EDITOR_URL_SLICE = '/create/';
var PLAYER_URL_SLICE = '/explore/';
var USER_PREFERENCES_URL = '/preferences';
var LOGIN_URL_SUFFIX = '/_ah/login';
var MODERATOR_URL_SUFFIX = '/moderator';
// Note that this only works in dev, due to the use of cache slugs in prod.
var SCRIPTS_URL_SLICE = '/assets/scripts/';
var EXPLORATION_ID_LENGTH = 12;

var FIRST_STATE_DEFAULT_NAME = 'Introduction';

var _getExplorationId = function(currentUrlPrefix) {
  return {
    then: function(callbackFunction) {
      browser.getCurrentUrl().then(function(url) {
        expect(url.slice(0, currentUrlPrefix.length)).toBe(currentUrlPrefix);
        var explorationId = url.slice(
          currentUrlPrefix.length,
          currentUrlPrefix.length + EXPLORATION_ID_LENGTH);
        return callbackFunction(explorationId);
      });
    }
  };
};

// If we are currently in the editor, this will return a promise with the
// exploration ID.
var getExplorationIdFromEditor = function() {
  return _getExplorationId(SERVER_URL_PREFIX + EDITOR_URL_SLICE);
};

// Likewise for the player
var getExplorationIdFromPlayer = function() {
  return _getExplorationId(SERVER_URL_PREFIX + PLAYER_URL_SLICE);
};

// The explorationId here should be a string, not a promise.
var openEditor = function(explorationId) {
  browser.get(EDITOR_URL_SLICE + explorationId);
  waitFor.pageToFullyLoad();
  var explorationEditorPage = new ExplorationEditorPage.ExplorationEditorPage();
  var explorationEditorMainTab = explorationEditorPage.getMainTab();
  explorationEditorMainTab.exitTutorial();
};

var openPlayer = function(explorationId) {
  browser.get(PLAYER_URL_SLICE + explorationId);
  waitFor.pageToFullyLoad();
};

// Takes the user from an exploration editor to its player.
// NOTE: we do not use the preview button because that will open a new window.
var moveToPlayer = function() {
  getExplorationIdFromEditor().then(openPlayer);
};

// Takes the user from the exploration player to its editor.
var moveToEditor = function() {
  getExplorationIdFromPlayer().then(openEditor);
};

var expect404Error = function() {
  expect(element(by.css('.protractor-test-error-container')).getText()).
    toMatch('Error 404');
};

// Checks no untranslated values are shown in the page.
var ensurePageHasNoTranslationIds = function() {
  // The use of the InnerHTML is hacky, but is faster than checking each
  // individual component that contains text.
  element(by.css('.oppia-base-container')).getAttribute('innerHTML').then(
    function(promiseValue) {
      // First remove all the attributes translate and variables that are
      // not displayed
      var REGEX_TRANSLATE_ATTR = new RegExp('translate="I18N_', 'g');
      var REGEX_NG_VARIABLE = new RegExp('<\\[\'I18N_', 'g');
      var REGEX_NG_TOP_NAV_VISIBILITY =
        new RegExp('ng-show="\\$ctrl.navElementsVisibilityStatus.I18N_', 'g');
      expect(promiseValue.replace(REGEX_TRANSLATE_ATTR, '')
        .replace(REGEX_NG_VARIABLE, '')
        .replace(REGEX_NG_TOP_NAV_VISIBILITY, '')).not.toContain('I18N');
    });
};

var acceptAlert = function() {
  waitFor.alertToBePresent();
  browser.switchTo().alert().accept();
  waitFor.pageToFullyLoad();
};

var _getUniqueLogMessages = function(logs) {
  // Returns unique log messages.
  var logsDict = {};
  for (var i = 0; i < logs.length; i++) {
    if (!logsDict.hasOwnProperty(logs[i].message)) {
      logsDict[logs[i].message] = true;
    }
  }
  return Object.keys(logsDict);
};

var checkConsoleErrorsExist = function(expectedErrors) {
  // Checks that browser logs match entries in expectedErrors array.
  browser.manage().logs().get('browser').then(function(browserLogs) {
    // Some browsers such as chrome raise two errors for a missing resource.
    // To keep consistent behaviour across browsers, we keep only the logs
    // that have a unique value for their message attribute.
    var uniqueLogMessages = _getUniqueLogMessages(browserLogs);
    expect(uniqueLogMessages.length).toBe(expectedErrors.length);
    for (var i = 0; i < expectedErrors.length; i++) {
      var errorPresent = false;
      for (var j = 0; j < uniqueLogMessages.length; j++) {
        if (uniqueLogMessages[j].match(expectedErrors[i])) {
          errorPresent = true;
        }
      }
      expect(errorPresent).toBe(true);
    }
  });
};

var goToHomePage = function() {
  var oppiaMainLogo = element(by.css('.protractor-test-oppia-main-logo'));
  oppiaMainLogo.click();
  return waitFor.pageToFullyLoad();
};

exports.acceptAlert = acceptAlert;
exports.scrollToTop = scrollToTop;
exports.checkForConsoleErrors = checkForConsoleErrors;
exports.isInDevMode = isInDevMode;

exports.SERVER_URL_PREFIX = SERVER_URL_PREFIX;
exports.USER_PREFERENCES_URL = USER_PREFERENCES_URL;
exports.EDITOR_URL_SLICE = EDITOR_URL_SLICE;
exports.LOGIN_URL_SUFFIX = LOGIN_URL_SUFFIX;
exports.MODERATOR_URL_SUFFIX = MODERATOR_URL_SUFFIX;
exports.SCRIPTS_URL_SLICE = SCRIPTS_URL_SLICE;
exports.FIRST_STATE_DEFAULT_NAME = FIRST_STATE_DEFAULT_NAME;

exports.getExplorationIdFromEditor = getExplorationIdFromEditor;
exports.getExplorationIdFromPlayer = getExplorationIdFromPlayer;
exports.openEditor = openEditor;
exports.openPlayer = openPlayer;
exports.moveToPlayer = moveToPlayer;
exports.moveToEditor = moveToEditor;
exports.expect404Error = expect404Error;

exports.ensurePageHasNoTranslationIds = ensurePageHasNoTranslationIds;

exports.checkConsoleErrorsExist = checkConsoleErrorsExist;

exports.goToHomePage = goToHomePage;<|MERGE_RESOLUTION|>--- conflicted
+++ resolved
@@ -60,16 +60,7 @@
 };
 
 var isInDevMode = function() {
-<<<<<<< HEAD
-  browser.get('/splash');
-  waitFor.pageToFullyLoad();
-  return browser.executeScript(
-    'return angular.element(document.documentElement)' +
-    '.injector().get(\'DEV_MODE\')'
-  );
-=======
   return browser.params.devMode === 'true';
->>>>>>> 3c258a5b
 };
 
 var SERVER_URL_PREFIX = 'http://localhost:9001';
