--- conflicted
+++ resolved
@@ -51,15 +51,9 @@
   _.escapeRegExp(
     'http://localhost:9099/www.googleapis.com/identitytoolkit/v3/' +
     'relyingparty/verifyPassword?key=fake-api-key'),
-<<<<<<< HEAD
-  // These "pencilcodeembed" erros occurs when the pencil code site tries to
-  // uses an invalid certificate that is when it gets expired, so we just
-  // ignore them.
-=======
   // This error covers the case when the PencilCode site uses an
   // invalid SSL certificate (which can happen when it expires).
   // In such cases, we ignore the error since it is out of our control.
->>>>>>> 9fa1e65d
   _.escapeRegExp(
     'https://pencilcode.net/lib/pencilcodeembed.js - Failed to ' +
     'load resource: net::ERR_CERT_DATE_INVALID'),
