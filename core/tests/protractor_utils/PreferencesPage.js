--- conflicted
+++ resolved
@@ -37,17 +37,14 @@
   var systemLanguageSelector = element.all(
     by.css('.protractor-test-system-language-selector')).first();
   var userBioElement = element(by.css('.protractor-test-user-bio'));
-<<<<<<< HEAD
   var userInterestsElement = element(
     by.css('.protractor-test-interests-dropdown'));
   var userInterestsInput = userInterestsElement.element(
     by.css('.select2-search__field'));
-=======
   var createrDashboardRadio = element(
     by.css('.protractor-test-creator-dashboard-radio'));
   var learnerDashboardRadio = element(
     by.css('.protractor-test-learner-dashboard-radio'));
->>>>>>> d56b2196
 
   this.editUserBio = function(bio) {
     userBioElement.sendKeys(bio);
