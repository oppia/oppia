--- conflicted
+++ resolved
@@ -134,16 +134,10 @@
   };
 
   this.setTitle = async function(title) {
-<<<<<<< HEAD
+    await general.scrollToTop();
     await action.clear('Exploration Title Input', explorationTitleInput);
     await action.sendKeys(
       'Exploration Title Input', explorationTitleInput, title);
-=======
-    await general.scrollToTop();
-    await action.clear('Exploration title input', explorationTitleInput);
-    await action.sendKeys(
-      'Exploration title input', explorationTitleInput, title);
->>>>>>> 702630ac
   };
 
   this.expectCategoryToBe = async function(category) {
