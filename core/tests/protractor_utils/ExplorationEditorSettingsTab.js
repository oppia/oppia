--- conflicted
+++ resolved
@@ -119,16 +119,10 @@
   };
 
   this.setObjective = async function(objective) {
-<<<<<<< HEAD
-    await action.clear('Exploration objective input', explorationObjectiveInput);
-    await action.sendKeys(
-      'Exploration objective input', explorationObjectiveInput, objective);
-=======
     await action.clear(
       'Exploration Objective input', explorationObjectiveInput);
     await action.sendKeys(
       'Exploration Objective input', explorationObjectiveInput, objective);
->>>>>>> ca8c8d58
   };
 
   this.setTitle = async function(title) {
