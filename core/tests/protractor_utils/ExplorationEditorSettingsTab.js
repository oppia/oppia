--- conflicted
+++ resolved
@@ -119,17 +119,11 @@
   };
 
   this.setLanguage = async function(language) {
-<<<<<<< HEAD
-    var languageButton = element(
-      by.css('.protractor-test-exploration-language-select')).element(
+    await waitFor.presenceOf(
+      explorationLanguageInput, 'Language input takes too long to be visible.');
+    var languageButton = explorationLanguageInput.element(
       by.cssContainingText('option', language));
     await action.click('Language button', languageButton);
-=======
-    await waitFor.presenceOf(
-      explorationLanguageInput, 'Language input takes too long to be visible.');
-    await element(by.css('.protractor-test-exploration-language-select')).
-      element(by.cssContainingText('option', language)).click();
->>>>>>> c26babfa
   };
 
   this.setObjective = async function(objective) {
@@ -140,10 +134,7 @@
   };
 
   this.setTitle = async function(title) {
-<<<<<<< HEAD
-=======
     await general.scrollToTop();
->>>>>>> c26babfa
     await action.clear('Exploration title input', explorationTitleInput);
     await action.sendKeys(
       'Exploration title input', explorationTitleInput, title);
