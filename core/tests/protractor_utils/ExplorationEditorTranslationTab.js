--- conflicted
+++ resolved
@@ -185,19 +185,13 @@
 
 
   var languageSelectorLabelElement = element(
-<<<<<<< HEAD
-    by.css('.protractor-test-langauge-selector-label'));
-=======
     by.css('.protractor-test-language-selector-label'));
->>>>>>> 3dccc107
   var progressBarLabelElement = element(
     by.css('.protractor-test-progress-info'));
   var translationModeButton = element(
     by.css('.protractor-test-translation-mode'));
   var voiceoverModeButton = element(by.css('.protractor-test-voiceover-mode'));
 
-<<<<<<< HEAD
-=======
   var saveTranslationButton = element(
     by.css('protractor-test-save-translation'));
   var editTranslation = element(
@@ -231,7 +225,6 @@
     forms.expectRichText(translationDisplay).toMatch(richTextInstructions);
   };
 
->>>>>>> 3dccc107
   this.switchToVoiceoverMode = function() {
     waitFor.elementToBeClickable(
       voiceoverModeButton,
