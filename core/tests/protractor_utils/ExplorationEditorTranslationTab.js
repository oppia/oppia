--- conflicted
+++ resolved
@@ -183,96 +183,6 @@
     by.css('.protractor-test-node-background'));
   var stateNodes = stateGraph.all(
     by.css('.protractor-test-node'));
-
-  var translationFeedback = function(index) {
-    return element(by.css('.protractor-test-feedback-' + index));
-  };
-  var translationFeedbackText = function(index) {
-    return element(by.css('.protractor-test-feedback-' + index + '-text'));
-  };
-  var translationHint = function(index) {
-    return element(by.css('.protractor-test-hint-' + index));
-  };
-  var translationHintText = function(index) {
-    return element(by.css('.protractor-test-hint-' + index + '-text'));
-  };
-  var _selectLanguage = function(language) {
-    element(
-      by.css('.protractor-test-translation-language-selector')
-    ).element(
-      by.cssContainingText('option', language)
-    ).click();
-  };
-  var stateNodeLabel = function(nodeElement) {
-    return nodeElement.element(by.css('.protractor-test-node-label'));
-  };
-
-<<<<<<< HEAD
-  this.deleteAudioRecord = function() {
-    waitFor.elementToBeClickable(
-      deleteRecordButton,
-      'Delete Record button is not clickable');
-    deleteRecordButton.click();
-    waitFor.pageToFullyLoad();
-  };
-
-  this.confirmDeleteAudioRecord = function() {
-    waitFor.elementToBeClickable(
-      confirmDeleteRecordButton,
-      'Confirm Delete Record button is not clickable');
-    confirmDeleteRecordButton.click();
-    waitFor.pageToFullyLoad();
-  };
-
-  this.uploadAudioRecord = function(imgPath) {
-    waitFor.elementToBeClickable(
-      uploadAudioButton,
-      'Audio Record button is not clickable');
-    uploadAudioButton.click();
-    absPath = path.resolve(__dirname, imgPath);
-    return audioUploadInput.sendKeys(absPath);
-  };
-
-  this.saveUploadedAudio = function() {
-    waitFor.elementToBeClickable(
-      saveUploadedAudioButton,
-      'Save uploaded audio button is not clickable');
-    saveUploadedAudioButton.click();
-    waitFor.pageToFullyLoad();
-  };
-
-  this.addAudioRecord = function() {
-    waitFor.elementToBeClickable(
-      startRecordButton,
-      'Add Record button is not clickable');
-    startRecordButton.click();
-    waitFor.pageToFullyLoad();
-  };
-
-  this.stopAudioRecord = function() {
-    waitFor.elementToBeClickable(
-      stopRecordButton,
-      'Stop Record button is not clickable');
-    stopRecordButton.click();
-    waitFor.pageToFullyLoad();
-  };
-
-  this.confirmAudioRecord = function() {
-    waitFor.elementToBeClickable(
-      confirmRecordButton,
-      'Confirm Record button is not clickable');
-    confirmRecordButton.click();
-    waitFor.pageToFullyLoad();
-  };
-
-  this.playAudioRecord = function() {
-    waitFor.elementToBeClickable(
-      playRecordButton,
-      'Play Record button is not clickable');
-    playRecordButton.click();
-    waitFor.pageToFullyLoad();
-  };
-=======
   var audioUploadInputElement = element(
     by.css('.protractor-test-upload-audio'));
   var audioOverFiveMinutesErrorMessageElement = element(
@@ -286,8 +196,94 @@
   var audioMaterialSliderDiv = element(by.css('.md-slider-wrapper'));
   var closeAudioUploaderModalButton = element(
     by.css('.protractor-test-close-audio-upload-modal'));
->>>>>>> 5300fb44
-
+  var translationFeedback = function(index) {
+    return element(by.css('.protractor-test-feedback-' + index));
+  };
+  var translationFeedbackText = function(index) {
+    return element(by.css('.protractor-test-feedback-' + index + '-text'));
+  };
+  var translationHint = function(index) {
+    return element(by.css('.protractor-test-hint-' + index));
+  };
+  var translationHintText = function(index) {
+    return element(by.css('.protractor-test-hint-' + index + '-text'));
+  };
+  var _selectLanguage = function(language) {
+    element(
+      by.css('.protractor-test-translation-language-selector')
+    ).element(
+      by.cssContainingText('option', language)
+    ).click();
+  };
+  var stateNodeLabel = function(nodeElement) {
+    return nodeElement.element(by.css('.protractor-test-node-label'));
+  };
+
+  this.deleteAudioRecord = function() {
+    waitFor.elementToBeClickable(
+      deleteRecordButton,
+      'Delete Record button is not clickable');
+    deleteRecordButton.click();
+    waitFor.pageToFullyLoad();
+  };
+
+  this.confirmDeleteAudioRecord = function() {
+    waitFor.elementToBeClickable(
+      confirmDeleteRecordButton,
+      'Confirm Delete Record button is not clickable');
+    confirmDeleteRecordButton.click();
+    waitFor.pageToFullyLoad();
+  };
+
+  this.uploadAudioRecord = function(imgPath) {
+    waitFor.elementToBeClickable(
+      uploadAudioButton,
+      'Audio Record button is not clickable');
+    uploadAudioButton.click();
+    absPath = path.resolve(__dirname, imgPath);
+    return audioUploadInput.sendKeys(absPath);
+  };
+
+  this.saveUploadedAudio = function() {
+    waitFor.elementToBeClickable(
+      saveUploadedAudioButton,
+      'Save uploaded audio button is not clickable');
+    saveUploadedAudioButton.click();
+    waitFor.pageToFullyLoad();
+  };
+
+  this.addAudioRecord = function() {
+    waitFor.elementToBeClickable(
+      startRecordButton,
+      'Add Record button is not clickable');
+    startRecordButton.click();
+    waitFor.pageToFullyLoad();
+  };
+
+  this.stopAudioRecord = function() {
+    waitFor.elementToBeClickable(
+      stopRecordButton,
+      'Stop Record button is not clickable');
+    stopRecordButton.click();
+    waitFor.pageToFullyLoad();
+  };
+
+  this.confirmAudioRecord = function() {
+    waitFor.elementToBeClickable(
+      confirmRecordButton,
+      'Confirm Record button is not clickable');
+    confirmRecordButton.click();
+    waitFor.pageToFullyLoad();
+  };
+
+  this.playAudioRecord = function() {
+    waitFor.elementToBeClickable(
+      playRecordButton,
+      'Play Record button is not clickable');
+    playRecordButton.click();
+    waitFor.pageToFullyLoad();
+  };
+  
   this.setTranslation = function(richTextInstructions) {
     waitFor.elementToBeClickable(
       editTranslationButtton,
