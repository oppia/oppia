// Copyright 2018 The Oppia Authors. All Rights Reserved.
//
// Licensed under the Apache License, Version 2.0 (the "License");
// you may not use this file except in compliance with the License.
// You may obtain a copy of the License at
//
//      http://www.apache.org/licenses/LICENSE-2.0
//
// Unless required by applicable law or agreed to in writing, software
// distributed under the License is distributed on an "AS-IS" BASIS,
// WITHOUT WARRANTIES OR CONDITIONS OF ANY KIND, either express or implied.
// See the License for the specific language governing permissions and
// limitations under the License.

/**
 * @fileoverview Page object for the exploration editor's history tab, for
 * use in Protractor tests.
 */

var forms = require('./forms.js');
var action = require('./action.js');
var waitFor = require('./waitFor.js');

var ExplorationEditorHistoryTab = function() {
  /*
   * Interactive elements
   */
  var historyGraph = element(by.css('.e2e-test-history-graph'));
  var stateNodes = historyGraph.all(by.css('.e2e-test-node'));
  var codeMirrorElement = element.all(by.css('.CodeMirror-code'));
  var nodeBackgroundLocator = by.css('.e2e-test-node-background');
  var nodeLabelLocator = by.css('.e2e-test-node-label');
  var toastSuccessElement = element(by.css('.toast-success'));
  var firstVersionDropdown = element(
    by.css('.e2e-test-history-version-dropdown-first'));
  var secondVersionDropdown = element(
    by.css('.e2e-test-history-version-dropdown-second'));
  var stateNodeBackground = function(nodeElement) {
    return nodeElement.element(nodeBackgroundLocator);
  };
  var stateNodeLabel = function(nodeElement) {
    return nodeElement.element(nodeLabelLocator);
  };

  /*
   * Buttons
   */
  var closeStateHistoryButton = element(
    by.css('.e2e-test-close-history-state-modal'));
  var revertVersionButton = element(by.css('.e2e-test-revert-version'));
  var resetGraphButton = element(by.css('.e2e-test-reset-graph'));
  var historyListOptions = element.all(
    by.css('.e2e-test-history-list-options'));
  var confirmRevertVersionButton = element(
<<<<<<< HEAD
    by.css('.protractor-test-confirm-revert'));
  var viewMetadataHistoryButton = element(
    by.css('.protractor-test-view-metadata-history'));
  var closeMetadataHistoryButton = element(
    by.css('.protractor-test-close-history-metadata-modal'));
=======
    by.css('.e2e-test-confirm-revert'));
>>>>>>> 1bd5ab86

  /*
   * Display
   */
  var datesCommitsWereSaved = element.all(
    by.css('.e2e-test-history-tab-commit-date'));

  /*
   * Links
   */
  var historyGraphLink = historyGraph.all(by.css('.e2e-test-link'));

  /*
   * Workflows
   */

  /*
   * This method checks if the commit dates are being displayed in
   * the "List of Changes" section of the history tab.
  */
  this.expectCommitDatesToBeDisplayed = async function() {
    var numCommitDates = await datesCommitsWereSaved.count();
    for (var i = 0; i < numCommitDates; i++) {
      await waitFor.visibilityOf(
        datesCommitsWereSaved.get(
          i), 'Dates Commits Were Saved taking too long to appear');
      var date = await datesCommitsWereSaved.get(i).getText();
      // The dates can be of varying format
      // (see getLocaleAbbreviatedDatetimeString). To play it
      // safe and to keep it simple, we will just check if the
      // date string contains a digit.
      expect(date).toMatch(/\d/);
    }
  };

  this.getHistoryGraph = function() {
    return {
      openStateHistory: async function(stateName) {
        var listOfNames = await stateNodes.map(async function(stateElement) {
          await waitFor.visibilityOf(stateNodeLabel(
            stateElement), 'State Node Label taking too long to appear');
          return await stateNodeLabel(stateElement).getText();
        });
        var matched = false;
        for (var i = 0; i < listOfNames.length; i++) {
          if (listOfNames[i] === stateName) {
            var stateNodeButton = stateNodes.get(i);
            await action.click('State Node Button', stateNodeButton);
            matched = true;
          }
        }
        if (!matched) {
          throw new Error(
            'State ' + stateName + ' not found by getHistoryGraph.');
        }
      },
      closeStateHistory: async function() {
        await waitFor.elementToBeClickable(
          closeStateHistoryButton,
          'Close State History button is not clickable');
        expect(await closeStateHistoryButton.isDisplayed()).toBe(true);
        await action.click(
          'Close State History Button', closeStateHistoryButton);
        await waitFor.invisibilityOf(
          closeStateHistoryButton,
          'Close State History button takes too long to disappear.');
      },
      openExplorationMetadataHistory: async function() {
        await action.click(
          'View metadata changes button', viewMetadataHistoryButton);
      },
      closeExplorationMetadataHistory: async function() {
        await waitFor.elementToBeClickable(
          closeMetadataHistoryButton,
          'Close metadata history button is not clickable');
        expect(await closeMetadataHistoryButton.isDisplayed()).toBe(true);
        await action.click(
          'Close metadata history button', closeMetadataHistoryButton);
        await waitFor.invisibilityOf(
          closeMetadataHistoryButton,
          'Close metadata history button takes too long to disappear.');
      },
      deselectVersion: async function() {
        await waitFor.invisibilityOf(
          toastSuccessElement,
          'Toast message is taking too long to disappear after saving changes');
        await action.click('Reset graph button', resetGraphButton);
      },
      /*
       * This method selects two version's checkboxes to be compared
       *    Args:
       *        versionNumber1 (int) : history version # 1
       *        versionNumber2 (int) : history version # 2
       */
      selectTwoVersions: async function(versionNumber1, versionNumber2) {
        // Array starts at 0.
        var versionNumber1Button = firstVersionDropdown.element(
          by.cssContainingText('option', versionNumber1));
        await action.click('Version Number1 Button', versionNumber1Button);

        var versionNumber2Button = secondVersionDropdown.element(
          by.cssContainingText('option', versionNumber2));
        await action.click('Version Number2 Button', versionNumber2Button);
      },
      /*
       * This method compares the states in the history graph using each
       * state's color and label
       *    Args:
       *        expectedStates (list) : list of dicts of color and label of node
       *    Details of the dict
       *        dict key - color  : color of the node
       *        dict key - label  : label of the node (Note: if the node
       *                            has a secondary label,the secondary
       *                            label should appear after a space. It
       *                            may be truncated.)
       */
      expectHistoryStatesToMatch: async function(expectedStates) {
        await waitFor.visibilityOf(
          historyGraph, 'History graph takes too long to be visible.');
        var states = await stateNodes.map(async function(stateElement) {
          await waitFor.visibilityOf(stateNodeLabel(
            stateElement), 'State Node Label taking too long to appear');
          var label = await stateNodeLabel(stateElement).getText();
          var color = await stateNodeBackground(stateElement).getCssValue(
            'fill');
          return {
            label: label,
            color: color
          };
        });
        expect(states.length).toEqual(expectedStates.length);
        // Note: we need to compare this way because the state graph is
        // sometimes generated with states in different configurations.
        for (var index = 0; index < states.length; index++) {
          var state = states[index];
          expect(expectedStates).toContain(state);
        }
      },
      /*
       * This method checks for the number of deleted links(red), added links
       * (green) and the total numbers on the history graph
       *    Args:
       *        totalLinks (int) : total number of links
       *        addedLinks (int) : number of added links
       *        deletedLinks (int) : number of deleted links
       */
      expectNumberOfLinksToMatch: async function(
          totalLinks, addedLinks, deletedLinks) {
        var COLOR_ADDED = 'rgb(31, 125, 31)';
        var COLOR_DELETED = 'rgb(178, 34, 34)';
        var totalCount = 0;
        var addedCount = 0;
        var deletedCount = 0;
        await historyGraphLink.map(async function(link) {
          var linkColor = await link.getCssValue('stroke');
          totalCount++;
          if (linkColor === COLOR_ADDED) {
            addedCount++;
          } else if (linkColor === COLOR_DELETED) {
            deletedCount++;
          }
          return;
        });
        expect(totalLinks).toEqual(totalCount);
        expect(addedLinks).toEqual(addedCount);
        expect(deletedLinks).toEqual(deletedCount);
      },
      /**
       * This method compares text contents of 2 version's state contents to
       * provided text contents
       * v1 is older state and v2 is most recent state
       *    Args:
       *        v1StateContents(dict of dict) : dicts containing state details
       *                                        of v1
       *        v2StateContents(dict of dict) : dicts containing state details
       *                                        of v2
       *    Details of the dict:
       *        dict key - line # : exact line # of text
       *        dict value - dicts containg info about text and whether text is
       *                     highlighted/not highlighted
       *                     - text: the exact string of text expected on that
       *                             line
       *                     - highlighted: true or false
       */
      expectTextToMatch: async function(v1StateContents, v2StateContents) {
        await forms.CodeMirrorChecker(
          codeMirrorElement.first(),
          'first'
        ).expectTextToBe(v1StateContents);
        await forms.CodeMirrorChecker(
          codeMirrorElement.last(),
          'last'
        ).expectTextToBe(v2StateContents);
      },
      /*
       *  This function compares regular/highlighted text contents of 2
       *  versions' state contents to provided text contents
       *  v1 is older state and v2 is most recent state
       *    Args:
       *        v1StateContents(dict) : dicts containing state details of v1
       *        v2StateContents(dict) : dicts containing state details of v2
       *    Details of the dict:
       *        dict key - text : extract of string of expected text
       *        dict key - highlighted : true or false
       */
      expectTextWithHighlightingToMatch: async function(
          v1StateContents, v2StateContents) {
        await forms.CodeMirrorChecker(
          codeMirrorElement.first(),
          'first'
        ).expectTextWithHighlightingToBe(v1StateContents);
        await forms.CodeMirrorChecker(
          codeMirrorElement.last(),
          'last'
        ).expectTextWithHighlightingToBe(v2StateContents);
      }
    };
  };

  // This function assumes that the selected version is valid and found on the
  // first page of the exploration history.
  this.revertToVersion = async function(version) {
    // Note: there is no 'revert' link next to the current version.
    await action.click(
      'History list options', historyListOptions.get(version - 1));
    await action.click(
      'Revert version button', revertVersionButton);
    await action.click(
      'Confirm revert button', confirmRevertVersionButton);
  };
};

exports.ExplorationEditorHistoryTab = ExplorationEditorHistoryTab;<|MERGE_RESOLUTION|>--- conflicted
+++ resolved
@@ -52,15 +52,11 @@
   var historyListOptions = element.all(
     by.css('.e2e-test-history-list-options'));
   var confirmRevertVersionButton = element(
-<<<<<<< HEAD
-    by.css('.protractor-test-confirm-revert'));
+    by.css('.e2e-test-confirm-revert'));
   var viewMetadataHistoryButton = element(
-    by.css('.protractor-test-view-metadata-history'));
+    by.css('.e2e-test-view-metadata-history'));
   var closeMetadataHistoryButton = element(
-    by.css('.protractor-test-close-history-metadata-modal'));
-=======
-    by.css('.e2e-test-confirm-revert'));
->>>>>>> 1bd5ab86
+    by.css('.e2e-test-close-history-metadata-modal'));
 
   /*
    * Display
