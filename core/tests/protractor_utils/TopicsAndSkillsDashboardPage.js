// Copyright 2014 The Oppia Authors. All Rights Reserved.
//
// Licensed under the Apache License, Version 2.0 (the "License");
// you may not use this file except in compliance with the License.
// You may obtain a copy of the License at
//
//      http://www.apache.org/licenses/LICENSE-2.0
//
// Unless required by applicable law or agreed to in writing, software
// distributed under the License is distributed on an "AS-IS" BASIS,
// WITHOUT WARRANTIES OR CONDITIONS OF ANY KIND, either express or implied.
// See the License for the specific language governing permissions and
// limitations under the License.

/**
 * @fileoverview Page object for the topics and skills dashboard page, for use
 * in Protractor tests.
 */

var forms = require('./forms.js');
var waitFor = require('./waitFor.js');
var SkillEditorPage = require('./SkillEditorPage.js');

var TopicsAndSkillsDashboardPage = function() {
  var DASHBOARD_URL = '/topics_and_skills_dashboard';
  var skillEditorPage = new SkillEditorPage.SkillEditorPage();
  var topicNames = element.all(by.css('.protractor-test-topic-name'));
  var skillDescriptions = element.all(
    by.css('.protractor-test-skill-description'));
  var createTopicButton = element(
    by.css('.protractor-test-create-topic-button'));
  var deleteTopicButtons = element.all(
    by.css('.protractor-test-delete-topic-button'));
  var createSkillButton = element(
    by.css('.protractor-test-create-skill-button'));
  var deleteSkillButtons = element.all(
    by.css('.protractor-test-delete-skill-button'));
  var topicsListItems = element.all(
    by.css('.protractor-test-topics-list-item'));
  var skillsListItems = element.all(
    by.css('.protractor-test-skills-list-item'));
  var topicNameField = element(by.css('.protractor-test-new-topic-name-field'));
  var skillNameField = element(
    by.css('.protractor-test-new-skill-description-field')
  );
  var confirmTopicCreationButton = element(
    by.css('.protractor-test-confirm-topic-creation-button')
  );
  var confirmTopicDeletionButton = element(
    by.css('.protractor-test-confirm-topic-deletion-button')
  );
  var confirmSkillCreationButton = element(
    by.css('.protractor-test-confirm-skill-creation-button')
  );
  var confirmSkillDeletionButton = element(
    by.css('.protractor-test-confirm-skill-deletion-button')
  );
  var unusedSkillsTabButton = element(
    by.css('.protractor-test-unused-skills-tab')
  );
  var assignSkillToTopicButtons = element.all(
    by.css('.protractor-test-assign-skill-to-topic-button'));
  var confirmMoveButton = element(
    by.css('.protractor-test-confirm-move-button'));
  var mergeSkillsButtons = element.all(
    by.css('.protractor-test-merge-skills-button'));
  var confirmSkillsMergeButton = element(
    by.css('.protractor-test-confirm-skill-selection-button'));
  var searchSkillInput = element(by.css('.protractor-test-search-skill-input'));
  var editConceptCardExplanationButton = element(
    by.css('.protractor-test-edit-concept-card'));
  var saveConceptCardExplanationButton = element(
    by.css('.protractor-test-save-concept-card'));
  var topicNamesInTopicSelectModal = element.all(
    by.css('.protractor-test-topic-name-in-topic-select-modal'));
  var topicsTabButton = element(
    by.css('.protractor-test-topics-tab')
  );

  // Returns a promise of all topics with the given name.
  var _getTopicElements = async function(topicName) {
    topicsListElems = [];
<<<<<<< HEAD
    for (var i = 0; i < await topicsListItems.count(); i++) {
      var name = await topicsListItems.get(i).element(
=======
    topicsListCount = await topicsListItems.count();
    for (var i = 0; i < topicsListCount; i++) {
      var topicElem = await topicsList.get(i);
      var name = await topicElem.element(
>>>>>>> 628e66db
        by.css('.protractor-test-topic-name')).getText();
      if (name === topicName) {
        topicsListElems.push(topicsListItems.get(i));
      }
    }
    return topicsListElems;
  };

  this.get = async function() {
    await browser.get('/');
    var profileDropdown = element(
      by.css('.protractor-test-profile-dropdown'));
    await waitFor.elementToBeClickable(
      profileDropdown, 'Could not click profile dropdown');
    await profileDropdown.click();
    var topicsAndSkillsDashboardLink = element(by.css(
      '.protractor-test-topics-and-skills-dashboard-link'));
    await waitFor.elementToBeClickable(
      topicsAndSkillsDashboardLink,
      'Could not click on the topics and skills dashboard link');
    await topicsAndSkillsDashboardLink.click();
    await waitFor.pageToFullyLoad();
    expect(await browser.getCurrentUrl()).toEqual(
      'http://localhost:9001/topics_and_skills_dashboard');
  };

  this.mergeSkillWithIndexToSkillWithIndex = async function(
      oldSkillIndex, newSkillIndex) {
    var elems = await mergeSkillsButtons;
    await elems[oldSkillIndex].click();
    var skills = await skillsListItems;
    await skills[newSkillIndex].click();
    await confirmSkillsMergeButton.click();
  };

  this.navigateToTopicWithIndex = async function(index) {
    var elems = await topicsListItems;
    await elems[index].click();
  };

  this.assignSkillWithIndexToTopic = async function(index, topicIndex) {
    var elems = await assignSkillToTopicButtons;
    await elems[index].click();
    var topics = await topicsListItems;
    await topics[index].click();
    await confirmMoveButton.click();
  };

  this.assignSkillWithIndexToTopicByTopicName = async function(
      skillIndex, topicName) {
    await (await assignSkillToTopicButtons.get(skillIndex)).click();
    var topicRowsCount = await topicNamesInTopicSelectModal.count();
    for (var i = 0; i < topicRowsCount; i++) {
      var topicElem = await topicRows.get(i);
      var isTarget = await topicElem.getText();
      if (isTarget === topicName) {
        await topicElem.click();
        await confirmMoveButton.click();
      }
    }
  };

  this.createTopic = async function(topicName, shouldCloseTopicEditor) {
    var initialHandles = [];
    var handles = await browser.getAllWindowHandles();
    initialHandles = handles;
    var parentHandle = await browser.getWindowHandle();
    await waitFor.elementToBeClickable(
      createTopicButton,
      'Create Topic button takes too long to be clickable');
    await createTopicButton.click();

    await topicNameField.sendKeys(topicName);
    await confirmTopicCreationButton.click();

    await waitFor.newTabToBeCreated(
      'Creating topic takes too long', '/topic_editor/');
    handles = await browser.getAllWindowHandles();

    var newHandle = handles.filter(
      handle => initialHandles.indexOf(handle) === -1)[0];
    await browser.switchTo().window(newHandle);
    if (shouldCloseTopicEditor) {
      await browser.driver.close();
      return await browser.switchTo().window(parentHandle);
    }
    return await waitFor.pageToFullyLoad();
  };

  this.deleteTopicWithIndex = async function(index) {
    var elems = await deleteTopicButtons;
    await waitFor.elementToBeClickable(
      elems[0],
      'Delete Topic button takes too long to be clickable');
    await elems[0].click();

    await waitFor.elementToBeClickable(
      confirmTopicDeletionButton,
      'Confirm Delete Topic button takes too long to be clickable');
    await confirmTopicDeletionButton.click();
    await waitFor.pageToFullyLoad();
  };

  this.deleteSkillWithIndex = async function(index) {
    var elems = await deleteSkillButtons;
    await waitFor.elementToBeClickable(
      elems[0],
      'Delete skill button takes too long to be clickable');
    await elems[0].click();
    await waitFor.elementToBeClickable(
      confirmSkillDeletionButton,
      'Confirm Delete Skill button takes too long to be clickable');
    await confirmSkillDeletionButton.click();
    await waitFor.pageToFullyLoad();
  };

  this.createSkillWithDescriptionAndExplanation = async function(
      description, reviewMaterial, shouldCloseSkillEditor) {
    var initialHandles = [];
    var handles = await browser.getAllWindowHandles();
    initialHandles = handles;
    var parentHandle = await browser.getWindowHandle();
    await waitFor.elementToBeClickable(
      createSkillButton,
      'Create Skill button takes too long to be clickable');
    await createSkillButton.click();

    await skillNameField.sendKeys(description);
    await editConceptCardExplanationButton.click();

    var editor = element(by.css('.protractor-test-concept-card-text'));
    await waitFor.visibilityOf(
      editor, 'Explanation Editor takes too long to appear');

    await (await browser.switchTo().activeElement()).sendKeys(reviewMaterial);

    await waitFor.elementToBeClickable(
      saveConceptCardExplanationButton,
      'Save Concept Card Explanation button takes too long to be clickable');
    await saveConceptCardExplanationButton.click();
    await waitFor.invisibilityOf(
      editor, 'Explanation Editor takes too long to close');

    await skillEditorPage.addRubricExplanationForDifficulty(
      'Easy', 'Explanation for easy difficulty.');
    await skillEditorPage.addRubricExplanationForDifficulty(
      'Medium', 'Explanation for medium difficulty.');
    await skillEditorPage.addRubricExplanationForDifficulty(
      'Hard', 'Explanation for hard difficulty.');

    await waitFor.elementToBeClickable(
      confirmSkillCreationButton,
      'Create skill button takes too long to be clickable');
    await confirmSkillCreationButton.click();

    await waitFor.newTabToBeCreated(
      'Creating skill takes too long', '/skill_editor/');
    handles = await browser.getAllWindowHandles();
    var newHandle = handles.filter(
      handle => initialHandles.indexOf(handle) === -1)[0];
    await browser.switchTo().window(newHandle);
    if (shouldCloseSkillEditor) {
      await browser.driver.close();
      await browser.switchTo().window(parentHandle);
    }
    await waitFor.pageToFullyLoad();
  };

  this.navigateToUnusedSkillsTab = async function() {
    await unusedSkillsTabButton.click();
  };

  this.expectNumberOfTopicsToBe = async function(number) {
    expect(await topicsListItems.count()).toBe(number);
  };

  this.expectTopicNameToBe = async function(topicName, index) {
    expect(await topicNames.get(index).getText()).toEqual(topicName);
  };

  this.editTopic = async function(topicName) {
    await waitFor.elementToBeClickable(
      topicsTabButton, 'Unable to click on topics tab.');
    var topicElements = await _getTopicElements(topicName);
    if (topicElements.length === 0) {
      throw new Error('Could not find topic tile with name ' + topicName);
    }
    await waitFor.elementToBeClickable(
      topicElements[0], 'Unable to click on topic: ' + topicName);
    await topicElements[0].click();
    await waitFor.pageToFullyLoad();
  };

  this.expectSkillDescriptionToBe = async function(description, index) {
    var elems = await skillDescriptions;
    expect(await elems[index].getText()).toEqual(description);
  };

  this.expectNumberOfSkillsToBe = async function(number) {
    var elems = await skillsListItems;
    expect(elems.length).toBe(number);
  };

  this.searchSkillByName = async function(name) {
    await waitFor.visibilityOf(
      searchSkillInput,
      'searchSkillInput takes too long to be visible.');
    await searchSkillInput.sendKeys(name);
  };
};

exports.TopicsAndSkillsDashboardPage = TopicsAndSkillsDashboardPage;<|MERGE_RESOLUTION|>--- conflicted
+++ resolved
@@ -80,15 +80,8 @@
   // Returns a promise of all topics with the given name.
   var _getTopicElements = async function(topicName) {
     topicsListElems = [];
-<<<<<<< HEAD
     for (var i = 0; i < await topicsListItems.count(); i++) {
       var name = await topicsListItems.get(i).element(
-=======
-    topicsListCount = await topicsListItems.count();
-    for (var i = 0; i < topicsListCount; i++) {
-      var topicElem = await topicsList.get(i);
-      var name = await topicElem.element(
->>>>>>> 628e66db
         by.css('.protractor-test-topic-name')).getText();
       if (name === topicName) {
         topicsListElems.push(topicsListItems.get(i));
