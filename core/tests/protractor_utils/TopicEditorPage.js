--- conflicted
+++ resolved
@@ -116,16 +116,13 @@
   var easyRubricDifficulty = element(
     by.css('.e2e-test-skill-difficulty-easy'));
   var storyTitleClassname = '.e2e-test-story-title';
-<<<<<<< HEAD
   var storiesDropdown = element(by.css('.e2e-test-story-dropdown'));
-=======
   var addNewDiagnosticTestSkillButton = element(
     by.css('.e2e-test-add-diagnostic-test-skill'));
   var diagnosticTestSkillSelector = element(
     by.css('.e2e-test-diagnostic-test-skill-selector'));
   var removeDiagnosticTestButtonElement = element(
     by.css('.e2e-test-remove-skill-from-diagnostic-test'));
->>>>>>> feb17e1a
 
   var dragAndDrop = async function(fromElement, toElement) {
     await browser.executeScript(dragAndDropScript, fromElement, toElement);
