--- conflicted
+++ resolved
@@ -58,21 +58,13 @@
   agreeToTermsCheckbox.click();
   registerUser.click();
   general.waitForLoadingMessage();
-<<<<<<< HEAD
-  // Transitioning between Angular and Non-Angular login page.
-  general.waitForSystem();
-=======
->>>>>>> cc0d1c6d
 };
 
 var createUser = function(email, username) {
   createAndLoginUser(email, username);
-<<<<<<< HEAD
-=======
   // Transitioning to non - Angular login page. Need to completely wait out
   // $http or $timeout calls before continuing.
   browser.waitForAngular();
->>>>>>> cc0d1c6d
   logout();
 };
 
