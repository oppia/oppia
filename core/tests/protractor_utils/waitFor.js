// Copyright 2018 The Oppia Authors. All Rights Reserved.
//
// Licensed under the Apache License, Version 2.0 (the "License");
// you may not use this file except in compliance with the License.
// You may obtain a copy of the License at
//
//      http://www.apache.org/licenses/LICENSE-2.0
//
// Unless required by applicable law or agreed to in writing, software
// distributed under the License is distributed on an "AS-IS" BASIS,
// WITHOUT WARRANTIES OR CONDITIONS OF ANY KIND, either express or implied.
// See the License for the specific language governing permissions and
// limitations under the License.

/**
 * @fileoverview Utilities for delaying actions with Protractor's
 * ExpectedConditions.
 */

var until = protractor.ExpectedConditions;
// When running tests on mobile via browserstack, the localhost
// might take some time to establish a connection with the
// server since the mobile tests are run on a real
// mobile device.
var DEFAULT_WAIT_TIME_MSECS = browser.isMobile ? 20000 : 10000;

var toastInfoElement = element(by.css('.toast-info'));
var toastSuccessElement = element(by.css('.toast-success'));

var alertToBePresent = async function() {
  await browser.wait(
    until.alertIsPresent(), DEFAULT_WAIT_TIME_MSECS,
    'Alert box took too long to appear.');
};

/**
 * @param {Object} element - Clickable element such as button, link or tab.
 * @param {string} errorMessage - Error message when element is not clickable.
 */
var elementToBeClickable = async function(element, errorMessage) {
  await browser.wait(
    until.elementToBeClickable(element), DEFAULT_WAIT_TIME_MSECS, errorMessage);
};

/**
 * @param {Object} element - Element expected to disappear from DOM and does not
 *                           have height or width.
 * @param {string} errorMessage - Error message when element is still visible.
 */
var invisibilityOf = async function(element, errorMessage) {
  await browser.wait(
    await until.invisibilityOf(element),
    DEFAULT_WAIT_TIME_MSECS, errorMessage);
};

/**
 * Consider adding this method after each browser.get() call.
 */
var pageToFullyLoad = async function() {
  // Completely wait for page to load to avoid XMLHTTPReq error on page refresh:
  // https://github.com/angular/angular.js/issues/14219#issuecomment-251605766
  // and browser.waitForAngular's flakiness
  // https://github.com/angular/protractor/issues/2954.
  var loadingMessage = element(by.css('[ng-show="loadingMessage"]'));
  await browser.driver.wait(until.invisibilityOf(loadingMessage), 15000,
    'Page takes more than 15 secs to load');
};

/**
 * @param {Object} element - Element expected to contain a text.
 * @param {string} text - Text value to compare to element's text.
 * @param {string} errorMessage - Error message when element does not contain
 *                                provided text.
 */
var textToBePresentInElement = async function(element, text, errorMessage) {
  await browser.wait(
    until.textToBePresentInElement(element, text), DEFAULT_WAIT_TIME_MSECS,
    errorMessage);
};

/**
 * @param {Object} element - Element is expected to be present on the DOM but
 *                           This does not mean that the element is visible.
 * @param {string} errorMessage - Error message when element is not present.
 */
var presenceOf = async function(element, errorMessage) {
  await browser.wait(
    await until.presenceOf(element),
    DEFAULT_WAIT_TIME_MSECS, errorMessage);
};

/**
 * @param {Object} element - Element expected to be present in the DOM and has
 *                           height and width that is greater than 0.
 * @param {string} errorMessage - Error message when element is invisible.
 */
var visibilityOf = async function(element, errorMessage) {
  await browser.wait(
    await until.visibilityOf(element),
    DEFAULT_WAIT_TIME_MSECS, errorMessage);
};

/**
 * @param {Object} element - Element who attribute we are waiting to
 *                           for
 * @param {Object} attribute - Name of attribute
 * @param {Object} value - Value we are waiting attribute to have
 * @param {Object} errorMessage - Error message in case wait times out
 */
var elementAttributeToBe = async function(
    element, attribute, value, errorMessage
) {
  await browser.wait(async function() {
    return await element.getAttribute(attribute) === value;
  }, DEFAULT_WAIT_TIME_MSECS, errorMessage);
};

/**
* Wait for new tab is opened
*/
var newTabToBeCreated = async function(errorMessage, urlToMatch) {
  var currentHandles = [];

  await browser.wait(async function() {
    var handles = await browser.driver.getAllWindowHandles();
    await browser.waitForAngularEnabled(false);
    await browser.switchTo().window(await handles.pop());
    var url = await browser.getCurrentUrl();
    await browser.waitForAngularEnabled(true);
    return await url.match(urlToMatch);
  }, DEFAULT_WAIT_TIME_MSECS, errorMessage);
};

<<<<<<< HEAD
=======
/**
 * @param {string} url - URL to redirect
 */
var urlRedirection = async function(url) {
  // Checks that the current URL matches the expected text.
  await browser.wait(until.urlIs(url), DEFAULT_WAIT_TIME_MSECS,
    'URL redirection took too long');
};

>>>>>>> 0042aa54
var visibilityOfInfoToast = async function(errorMessage) {
  await visibilityOf(toastInfoElement, errorMessage);
};

var invisibilityOfInfoToast = async function(errorMessage) {
  await invisibilityOf(toastInfoElement, errorMessage);
};

var visibilityOfSuccessToast = async function(errorMessage) {
  await invisibilityOf(toastSuccessElement, errorMessage);
};

var modalPopupToAppear = async function() {
  await visibilityOf(
    element(by.css('.modal-body')), 'Modal taking too long to appear.');
};

exports.alertToBePresent = alertToBePresent;
exports.elementToBeClickable = elementToBeClickable;
exports.invisibilityOf = invisibilityOf;
exports.pageToFullyLoad = pageToFullyLoad;
exports.textToBePresentInElement = textToBePresentInElement;
exports.presenceOf = presenceOf;
exports.visibilityOf = visibilityOf;
exports.presenceOf = presenceOf;
exports.elementAttributeToBe = elementAttributeToBe;
exports.newTabToBeCreated = newTabToBeCreated;
<<<<<<< HEAD
=======
exports.urlRedirection = urlRedirection;
>>>>>>> 0042aa54
exports.invisibilityOfInfoToast = invisibilityOfInfoToast;
exports.visibilityOfInfoToast = visibilityOfInfoToast;
exports.visibilityOfSuccessToast = visibilityOfSuccessToast;
exports.modalPopupToAppear = modalPopupToAppear;<|MERGE_RESOLUTION|>--- conflicted
+++ resolved
@@ -131,8 +131,6 @@
   }, DEFAULT_WAIT_TIME_MSECS, errorMessage);
 };
 
-<<<<<<< HEAD
-=======
 /**
  * @param {string} url - URL to redirect
  */
@@ -142,7 +140,6 @@
     'URL redirection took too long');
 };
 
->>>>>>> 0042aa54
 var visibilityOfInfoToast = async function(errorMessage) {
   await visibilityOf(toastInfoElement, errorMessage);
 };
@@ -170,10 +167,7 @@
 exports.presenceOf = presenceOf;
 exports.elementAttributeToBe = elementAttributeToBe;
 exports.newTabToBeCreated = newTabToBeCreated;
-<<<<<<< HEAD
-=======
 exports.urlRedirection = urlRedirection;
->>>>>>> 0042aa54
 exports.invisibilityOfInfoToast = invisibilityOfInfoToast;
 exports.visibilityOfInfoToast = visibilityOfInfoToast;
 exports.visibilityOfSuccessToast = visibilityOfSuccessToast;
