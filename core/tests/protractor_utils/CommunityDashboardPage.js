// Copyright 2019 The Oppia Authors. All Rights Reserved.
//
// Licensed under the Apache License, Version 2.0 (the "License");
// you may not use this file except in compliance with the License.
// You may obtain a copy of the License at
//
//      http://www.apache.org/licenses/LICENSE-2.0
//
// Unless required by applicable law or agreed to in writing, software
// distributed under the License is distributed on an "AS-IS" BASIS,
// WITHOUT WARRANTIES OR CONDITIONS OF ANY KIND, either express or implied.
// See the License for the specific language governing permissions and
// limitations under the License.

/**
 * @fileoverview Page object for the community dashboard, for use in Protractor
 * tests.
 */
var waitFor = require('./waitFor.js');

var CommunityDashboardTranslateTextTab = require(
  '../protractor_utils/CommunityDashboardTranslateTextTab.js');
var CommunityDashboardPage = function() {
  var navigateToTranslateTextTabButton = element(
    by.css('.protractor-test-translateTextTab'));
  var submitQuestionTabButton = element(
    by.css('.protractor-test-submitQuestionTab'));
  var opportunityLoadingPlaceholder = element(
    by.css('.protractor-test-opportunity-loading-placeholder'));
  var opportunityListEmptyAvailabilityMessage = element(
    by.css('.protractor-test-opportunity-list-empty-availability-message'));
  var opportunityListItems = element.all(
    by.css('.protractor-test-opportunity-list-item'));
  var opportunityListItemHeadings = element.all(
    by.css('.protractor-test-opportunity-list-item-heading'));
  var opportunityListItemSubheadings = element.all(
    by.css('.protractor-test-opportunity-list-item-subheading'));
  var opportunityListItemButtons = element.all(
    by.css('.protractor-test-opportunity-list-item-button'));
  var opportunityListItemLabels = element.all(
    by.css('.protractor-test-opportunity-list-item-label'));
  var opportunityListItemProgressPercentages = element.all(
    by.css('.protractor-test-opportunity-list-item-progress-percentage'));
  var acceptQuestionSuggestionButton = element(
    by.css('.protractor-test-question-suggestion-review-accept-button'));
  var rejectQuestionSuggestionButton = element(
    by.css('.protractor-test-question-suggestion-review-reject-button'));
  var questionSuggestionReviewMessageInput = element(
    by.css('.protractor-test-suggestion-review-message'));

  var reviewRightsDiv = element(by.css('.protractor-test-review-rights'));

  this.get = function() {
    browser.get('/community_dashboard');
    waitFor.pageToFullyLoad();
  };

  this.getTranslateTextTab = function() {
    return new CommunityDashboardTranslateTextTab
      .CommunityDashboardTranslateTextTab();
  };
<<<<<<< HEAD

  this.waitForOpportunitiesToLoad = function() {
    waitFor.invisibilityOf(
      opportunityLoadingPlaceholder,
      'Opportunity placeholders take too long to become invisible.');
  };

  this.expectUserToBeTranslationReviewer = function(language) {
    waitFor.visibilityOf(
      reviewRightsDiv, 'User does not have rights to review translation');

    var translationReviewRightsElement = element(by.css(
      '.protractor-test-translation-' + language + '-reviewer'));
    waitFor.visibilityOf(
      translationReviewRightsElement,
      'User does not have rights to review translation in language: ' + language
    );
  };

  var _expectUserToBeReviewer = function(
      reviewCategory, langaugeDescription = null) {
    waitFor.visibilityOf(
      reviewRightsDiv,
      'Review rights div is not visible, so user does not have rights to ' +
      'review ' + reviewCategory);

    var reviewRightsElementClassName = ('.protractor-test-' + reviewCategory);
    if (langaugeDescription !== null) {
      reviewRightsElementClassName += '-' + langaugeDescription;
    }
    reviewRightsElementClassName += '-reviewer';

    var reviewRightsElement = element(by.css(reviewRightsElementClassName));
    waitFor.visibilityOf(
      reviewRightsElement,
      'Review right element ' + reviewCategory + ' is not visible');
  };

  this.expectUserToBeTranslationReviewer = function(langaugeDescription) {
    _expectUserToBeReviewer('translation', langaugeDescription);
  };

  this.expectUserToBeVoiceoverReviewer = function(langaugeDescription) {
    _expectUserToBeReviewer('voiceover', langaugeDescription);
  };

  this.expectUserToBeQuestionReviewer = function() {
    _expectUserToBeReviewer('question');
  };

  this.expectNumberOfOpportunitiesToBe = function(number) {
    opportunityListItems.then(function(items) {
      expect(items.length).toBe(number);
    });
  };

  this.expectEmptyOpportunityAvailabilityMessage = function() {
    waitFor.visibilityOf(
      opportunityListEmptyAvailabilityMessage,
      'Opportunity list is not empty');
  };

  this.expectOpportunityHeadingToBe = function(opportunityHeading) {
    opportunityListItemHeadings.map(function(headingElement) {
      return headingElement.getText();
    }).then(function(headings) {
      expect(headings).toContain(opportunityHeading);
    });
  };

  this.expectOpportunityListItemSubheadingToBe = function(subheading, index) {
    opportunityListItemSubheadings.then(function(subheadings) {
      expect(subheadings[index].getText()).toEqual(subheading);
    });
  };

  this.expectOpportunityListItemLabelToBe = function(label, index) {
    opportunityListItemLabels.then(function(labels) {
      expect(labels[index].getText()).toEqual(label);
    });
  };

  this.expectOpportunityListItemProgressPercentageToBe = function(
      percentage, index) {
    opportunityListItemProgressPercentages.then(function(percentages) {
      expect(percentages[index].getText()).toEqual(percentage);
    });
  };

  this.clickOpportunityListItemButton = function(index) {
    opportunityListItemButtons.then(function(buttons) {
      buttons[index].click();
    });
  };

  this.clickAcceptQuestionSuggestionButton = function() {
    acceptQuestionSuggestionButton.click();
  };

  this.clickRejectQuestionSuggestionButton = function() {
    rejectQuestionSuggestionButton.click();
  };

  this.setQuestionSuggestionReviewMessage = function(message) {
    waitFor.elementToBeClickable(
      questionSuggestionReviewMessageInput,
      'Question suggestion review message input field not visible');
    questionSuggestionReviewMessageInput.click();
    questionSuggestionReviewMessageInput.sendKeys(message);
  };

  this.navigateToTranslateTextTab = function() {
    waitFor.elementToBeClickable(
=======
  this.navigateToTranslateTextTab = async function() {
    await waitFor.elementToBeClickable(
>>>>>>> 0a5c3fe6
      navigateToTranslateTextTabButton, 'Translate text tab is not clickable');
    await navigateToTranslateTextTabButton.click();
    await waitFor.pageToFullyLoad();
  };

  this.navigateToSubmitQuestionTab = function() {
    waitFor.elementToBeClickable(
      submitQuestionTabButton, 'Submit Question tab is not clickable');
    submitQuestionTabButton.click();
    waitFor.pageToFullyLoad();
  };
};

exports.CommunityDashboardPage = CommunityDashboardPage;<|MERGE_RESOLUTION|>--- conflicted
+++ resolved
@@ -17,6 +17,7 @@
  * tests.
  */
 var waitFor = require('./waitFor.js');
+var action = require('./action.js')
 
 var CommunityDashboardTranslateTextTab = require(
   '../protractor_utils/CommunityDashboardTranslateTextTab.js');
@@ -31,57 +32,66 @@
     by.css('.protractor-test-opportunity-list-empty-availability-message'));
   var opportunityListItems = element.all(
     by.css('.protractor-test-opportunity-list-item'));
-  var opportunityListItemHeadings = element.all(
-    by.css('.protractor-test-opportunity-list-item-heading'));
-  var opportunityListItemSubheadings = element.all(
-    by.css('.protractor-test-opportunity-list-item-subheading'));
-  var opportunityListItemButtons = element.all(
-    by.css('.protractor-test-opportunity-list-item-button'));
-  var opportunityListItemLabels = element.all(
-    by.css('.protractor-test-opportunity-list-item-label'));
-  var opportunityListItemProgressPercentages = element.all(
-    by.css('.protractor-test-opportunity-list-item-progress-percentage'));
+  var opportunityHeadingCss = by.css(
+    '.protractor-test-opportunity-list-item-heading');
+  var opportunitySubheadingCss = by.css(
+    '.protractor-test-opportunity-list-item-subheading');
+  var opportunityActionButtonCss = by.css(
+    '.protractor-test-opportunity-list-item-button');
+  var opportunityLabelCss = by.css(
+    '.protractor-test-opportunity-list-item-label');
+  var opportunityProgressPercentageCss = by.css(
+    '.protractor-test-opportunity-list-item-progress-percentage');
   var acceptQuestionSuggestionButton = element(
     by.css('.protractor-test-question-suggestion-review-accept-button'));
   var rejectQuestionSuggestionButton = element(
     by.css('.protractor-test-question-suggestion-review-reject-button'));
   var questionSuggestionReviewMessageInput = element(
     by.css('.protractor-test-suggestion-review-message'));
+  var questionReviewModalHeader = element(by.css(
+    '.protractor-test-question-suggestion-review-modal-header'));
+  var usernameContainer = element(by.css('.protractor-test-username'));
 
   var reviewRightsDiv = element(by.css('.protractor-test-review-rights'));
 
-  this.get = function() {
-    browser.get('/community_dashboard');
-    waitFor.pageToFullyLoad();
+  this.get = async function() {
+    await browser.get('/community_dashboard');
+    await waitFor.visibilityOf(
+      usernameContainer, 'Username takes too much time to load');
   };
 
   this.getTranslateTextTab = function() {
     return new CommunityDashboardTranslateTextTab
       .CommunityDashboardTranslateTextTab();
   };
-<<<<<<< HEAD
-
-  this.waitForOpportunitiesToLoad = function() {
-    waitFor.invisibilityOf(
+
+  this.waitForOpportunitiesToLoad = async function() {
+    await waitFor.invisibilityOf(
       opportunityLoadingPlaceholder,
       'Opportunity placeholders take too long to become invisible.');
   };
 
-  this.expectUserToBeTranslationReviewer = function(language) {
-    waitFor.visibilityOf(
+  this.waitForQuestionSuggestionReviewModalToAppear = async function(){
+    await waitFor.visibilityOf(
+      questionReviewModalHeader,
+      'Question suggestion review modal takes too long to appear');
+  };
+
+  this.expectUserToBeTranslationReviewer = async function(language) {
+    await waitFor.visibilityOf(
       reviewRightsDiv, 'User does not have rights to review translation');
 
     var translationReviewRightsElement = element(by.css(
       '.protractor-test-translation-' + language + '-reviewer'));
-    waitFor.visibilityOf(
+    await waitFor.visibilityOf(
       translationReviewRightsElement,
       'User does not have rights to review translation in language: ' + language
     );
   };
 
-  var _expectUserToBeReviewer = function(
+  var _expectUserToBeReviewer = async function(
       reviewCategory, langaugeDescription = null) {
-    waitFor.visibilityOf(
+    await waitFor.visibilityOf(
       reviewRightsDiv,
       'Review rights div is not visible, so user does not have rights to ' +
       'review ' + reviewCategory);
@@ -93,100 +103,121 @@
     reviewRightsElementClassName += '-reviewer';
 
     var reviewRightsElement = element(by.css(reviewRightsElementClassName));
-    waitFor.visibilityOf(
+    await waitFor.visibilityOf(
       reviewRightsElement,
       'Review right element ' + reviewCategory + ' is not visible');
   };
 
-  this.expectUserToBeTranslationReviewer = function(langaugeDescription) {
-    _expectUserToBeReviewer('translation', langaugeDescription);
-  };
-
-  this.expectUserToBeVoiceoverReviewer = function(langaugeDescription) {
-    _expectUserToBeReviewer('voiceover', langaugeDescription);
-  };
-
-  this.expectUserToBeQuestionReviewer = function() {
-    _expectUserToBeReviewer('question');
-  };
-
-  this.expectNumberOfOpportunitiesToBe = function(number) {
-    opportunityListItems.then(function(items) {
-      expect(items.length).toBe(number);
-    });
-  };
-
-  this.expectEmptyOpportunityAvailabilityMessage = function() {
-    waitFor.visibilityOf(
+  this.expectUserToBeTranslationReviewer = async function(langaugeDescription) {
+    await _expectUserToBeReviewer('translation', langaugeDescription);
+  };
+
+  this.expectUserToBeVoiceoverReviewer = async function(langaugeDescription) {
+    await _expectUserToBeReviewer('voiceover', langaugeDescription);
+  };
+
+  this.expectUserToBeQuestionReviewer = async function() {
+    await _expectUserToBeReviewer('question');
+  };
+
+  this.expectNumberOfOpportunitiesToBe = async function(number) {
+    var opportunityCount = await opportunityListItems.count();
+    expect(opportunityCount).toBe(number);
+  };
+
+  this.expectEmptyOpportunityAvailabilityMessage = async function() {
+    await waitFor.visibilityOf(
       opportunityListEmptyAvailabilityMessage,
       'Opportunity list is not empty');
   };
 
-  this.expectOpportunityHeadingToBe = function(opportunityHeading) {
-    opportunityListItemHeadings.map(function(headingElement) {
-      return headingElement.getText();
-    }).then(function(headings) {
-      expect(headings).toContain(opportunityHeading);
-    });
-  };
-
-  this.expectOpportunityListItemSubheadingToBe = function(subheading, index) {
-    opportunityListItemSubheadings.then(function(subheadings) {
-      expect(subheadings[index].getText()).toEqual(subheading);
-    });
-  };
-
-  this.expectOpportunityListItemLabelToBe = function(label, index) {
-    opportunityListItemLabels.then(function(labels) {
-      expect(labels[index].getText()).toEqual(label);
-    });
-  };
-
-  this.expectOpportunityListItemProgressPercentageToBe = function(
-      percentage, index) {
-    opportunityListItemProgressPercentages.then(function(percentages) {
-      expect(percentages[index].getText()).toEqual(percentage);
-    });
-  };
-
-  this.clickOpportunityListItemButton = function(index) {
-    opportunityListItemButtons.then(function(buttons) {
-      buttons[index].click();
-    });
-  };
-
-  this.clickAcceptQuestionSuggestionButton = function() {
-    acceptQuestionSuggestionButton.click();
-  };
-
-  this.clickRejectQuestionSuggestionButton = function() {
-    rejectQuestionSuggestionButton.click();
-  };
-
-  this.setQuestionSuggestionReviewMessage = function(message) {
-    waitFor.elementToBeClickable(
-      questionSuggestionReviewMessageInput,
-      'Question suggestion review message input field not visible');
-    questionSuggestionReviewMessageInput.click();
-    questionSuggestionReviewMessageInput.sendKeys(message);
-  };
-
-  this.navigateToTranslateTextTab = function() {
-    waitFor.elementToBeClickable(
-=======
+  var _getOpportunityWithHeadingAndSubheading = async function(
+      expectedHeading, expectedSubheading){
+    var opportunityCount = await opportunityListItems.count();
+    for (var i = 0; i < opportunityCount; i++) {
+      var opportunity = await opportunityListItems.get(i);
+
+      var headingElement = opportunity.element(opportunityHeadingCss);
+      await waitFor.visibilityOf(
+        headingElement,
+        'Opportunity heading is taking too much time to appear');
+      var heading = await headingElement.getText();
+
+      var subheadingElement = opportunity.element(opportunitySubheadingCss);
+      await waitFor.visibilityOf(
+        subheadingElement,
+        'Opportunity subheading is taking too much time to appear');
+      var subheading = await subheadingElement.getText();
+
+      if(expectedHeading === heading && expectedSubheading === subheading) {
+        return opportunity;
+      }
+    }
+
+    return null;
+  };
+
+  this.expectOpportunityPropertiesToBe = async function(
+      expectedHeading, expectedSubheading, expectedLabel, expectedPercentage) {
+    var opportunity = await _getOpportunityWithHeadingAndSubheading(
+      expectedHeading, expectedSubheading);
+    expect(opportunity).not.toBe(null);
+
+    if (expectedLabel !== null) {
+      var labelElement = opportunity.element(opportunityLabelCss);
+      await waitFor.visibilityOf(
+        labelElement, 'Opportunity label is taking too much time to appear');
+      var label = await labelElement.getText();
+      expect(expectedLabel).toBe(label);
+    }
+
+    if (expectedPercentage !== null) {
+      var percentageElement = opportunity.element(
+        opportunityProgressPercentageCss);
+      await waitFor.visibilityOf(
+        percentageElement,
+        'Opportunity percentage is taking too much time to appear');
+      percentage = await percentageElement.getText();
+      expect(expectedPercentage).toBe(percentage);
+    }
+  };
+
+  this.clickOpportunityActionButton = async function(
+    opportunityHeading, opportunitySubheading) {
+    var opportunity = await _getOpportunityWithHeadingAndSubheading(
+      opportunityHeading, opportunitySubheading);
+    expect(opportunity).not.toBe(null);
+    await action.click(
+      'Opportunity action button',
+      opportunity.element(opportunityActionButtonCss));
+  };
+
+  this.clickAcceptQuestionSuggestionButton = async function() {
+    await action.click(
+      'Question suggestion accept button', acceptQuestionSuggestionButton);
+  };
+
+  this.clickRejectQuestionSuggestionButton = async function() {
+    await action.click(
+      'Reject question suggestion button', rejectQuestionSuggestionButton);
+  };
+
+  this.setQuestionSuggestionReviewMessage = async function(message) {
+    await action.sendKeys(
+      'Question suggestion review message input field',
+      questionSuggestionReviewMessageInput, message);
+  };
+
   this.navigateToTranslateTextTab = async function() {
-    await waitFor.elementToBeClickable(
->>>>>>> 0a5c3fe6
-      navigateToTranslateTextTabButton, 'Translate text tab is not clickable');
-    await navigateToTranslateTextTabButton.click();
-    await waitFor.pageToFullyLoad();
-  };
-
-  this.navigateToSubmitQuestionTab = function() {
-    waitFor.elementToBeClickable(
-      submitQuestionTabButton, 'Submit Question tab is not clickable');
-    submitQuestionTabButton.click();
-    waitFor.pageToFullyLoad();
+    await action.click(
+      'Translate text tab button', navigateToTranslateTextTabButton);
+    await this.waitForOpportunitiesToLoad();
+  };
+
+  this.navigateToSubmitQuestionTab = async function() {
+    await action.click(
+      'Submit question tab button', submitQuestionTabButton);
+    await this.waitForOpportunitiesToLoad();
   };
 };
 
