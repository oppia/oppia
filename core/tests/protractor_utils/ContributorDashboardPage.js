--- conflicted
+++ resolved
@@ -16,14 +16,12 @@
  * @fileoverview Page object for the contributor dashboard, for use in
  * Protractor tests.
  */
-<<<<<<< HEAD
-=======
-var waitFor = require('./waitFor.js');
-var action = require('./action.js');
-
->>>>>>> ea7359fc
 var ContributorDashboardTranslateTextTab = require(
   '../protractor_utils/ContributorDashboardTranslateTextTab.js');
+
+var action = require('./action.js');
+var waitFor = require('./waitFor.js');
+
 
 var waitFor = require('./waitFor.js');
 
