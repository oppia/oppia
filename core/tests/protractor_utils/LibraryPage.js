// Copyright 2014 The Oppia Authors. All Rights Reserved.
//
// Licensed under the Apache License, Version 2.0 (the "License");
// you may not use this file except in compliance with the License.
// You may obtain a copy of the License at
//
//      http://www.apache.org/licenses/LICENSE-2.0
//
// Unless required by applicable law or agreed to in writing, software
// distributed under the License is distributed on an "AS-IS" BASIS,
// WITHOUT WARRANTIES OR CONDITIONS OF ANY KIND, either express or implied.
// See the License for the specific language governing permissions and
// limitations under the License.

/**
 * @fileoverview Page object for the library pages, for use in Protractor
 * tests.
 */

var forms = require('./forms.js');
var waitFor = require('./waitFor.js');

var LibraryPage = function() {
  var LIBRARY_URL_SUFFIX = '/library';
  var allCollectionSummaryTile = element.all(
    by.css('.protractor-test-collection-summary-tile'));
  var allExplorationSummaryTile = element.all(
    by.css('.protractor-test-exp-summary-tile'));
  var allCollectionsTitled = function(collectionName) {
    return element.all(by.cssContainingText(
      '.protractor-test-collection-summary-tile-title', collectionName));
  };
  var allExplorationsTitled = function(explorationName) {
    return element.all(by.cssContainingText(
      '.protractor-test-exp-summary-tile-title', explorationName));
  };

  var categorySelector = forms.MultiSelectEditor(
    element(by.css('.protractor-test-search-bar-category-selector'))
  );
<<<<<<< HEAD
  var addToPlaylistButton = element(by.css(
    '.protractor-test-add-to-playlist-btn')
  );
=======
  var explorationObjective = element(
    by.css('.protractor-test-exp-summary-tile-objective'));
>>>>>>> 11f8ae4c
  var createActivityButton = element(
    by.css('.protractor-test-create-activity')
  );
  var languageSelector = forms.MultiSelectEditor(
    element(by.css('.protractor-test-search-bar-language-selector'))
  );
  var searchInputs = element.all(
    by.css('.protractor-test-search-input'));
  var mainHeader = element(by.css('.protractor-test-library-main-header'));

  // Returns a promise of all explorations with the given name.
  var _getExplorationElements = function(name) {
    return element.all(by.css('.protractor-test-exp-summary-tile')).filter(
      function(tile) {
        return tile.element(by.css('.protractor-test-exp-summary-tile-title')).
          getText().then(function(tileTitle) {
            return (tileTitle === name);
          });
      }
    );
  };

  var _submitSearchQuery = function(searchQuery) {
    // The library page has two search bar input elements.
    // The first search bar input element is visible only in a desktop
    // browser and is invisible in case of a mobile browser.
    // The second search bar input element is visible when the library
    // page is rendered for mobile device.

    // get function is a zero-based index.
    var searchInput = (
      browser.isMobile ? searchInputs.get(1) : searchInputs.first());
    searchInput.clear();
    searchInput.sendKeys(searchQuery);
  };

  this.get = function() {
    browser.get(LIBRARY_URL_SUFFIX);
    return waitFor.pageToFullyLoad();
  };

  this.addToPlaylist = function() {
    browser.actions().mouseMove(element(
      by.css('.protractor-test-exp-summary-tile-title'))).perform();
    waitFor.elementToBeClickable(addToPlaylistButton,
      'Add to playlist Icon taking too long to load');
    addToPlaylistButton.click();
  };

  this.selectLanguages = function(languages) {
    languageSelector.selectValues(languages);
  };

  this.deselectLanguages = function(languages) {
    languageSelector.deselectValues(languages);
  };

  this.expectCurrentLanguageSelectionToBe = function(expectedLanguages) {
    languageSelector.expectCurrentSelectionToBe(expectedLanguages);
  };

  this.selectCategories = function(categories) {
    categorySelector.selectValues(categories);
  };

  this.deselectCategories = function(categories) {
    categorySelector.deselectValues(categories);
  };

  this.expectCurrentCategorySelectionToBe = function(expectedCategories) {
    categorySelector.expectCurrentSelectionToBe(expectedCategories);
  };

  this.expectMainHeaderTextToBe = function(expectedHeaderText) {
    expect(mainHeader.getText()).toEqual(expectedHeaderText);
  };

  this.expectExplorationToBeVisible = function(name) {
    _getExplorationElements(name).then(function(elems) {
      expect(elems.length).not.toBe(0);
    });
  };

  this.expectExplorationToBeHidden = function(name) {
    _getExplorationElements(name).then(function(elems) {
      expect(elems.length).toBe(0);
    });
  };

  this.playCollection = function(collectionName) {
    waitFor.pageToFullyLoad();
    waitFor.visibilityOf(
      allCollectionSummaryTile.first(),
      'Library Page does not have any collections');
    waitFor.visibilityOf(
      allCollectionsTitled(collectionName).first(),
      'Unable to find collection ' + collectionName);
    allCollectionsTitled(collectionName).first().click();
    waitFor.pageToFullyLoad();
  };

  this.playExploration = function(explorationName) {
    waitFor.pageToFullyLoad();
    waitFor.visibilityOf(
      allExplorationSummaryTile.first(),
      'Library Page does not have any explorations');
    waitFor.visibilityOf(
      allExplorationsTitled(explorationName).first(),
      'Unable to find exploration ' + explorationName);
    allExplorationsTitled(explorationName).first().click();
    waitFor.pageToFullyLoad();
  };

  this.getExplorationObjective = function(name) {
    return _getExplorationElements(name).then(function(elems) {
      return elems[0].element(by.css(
        '.protractor-test-exp-summary-tile-objective'
      )).getText();
    });
  };

  this.expectExplorationRatingToEqual = function(name, ratingValue) {
    _getExplorationElements(name).then(function(elems) {
      waitFor.visibilityOf(elems[0], 'Rating card takes too long to appear');
      elems[0].element(by.css(
        '.protractor-test-exp-summary-tile-rating'
      )).getText().then(function(value) {
        expect(value).toBe(ratingValue);
      });
    });
  };

  this.clickCreateActivity = function() {
    createActivityButton.click();
    waitFor.pageToFullyLoad();
  };

  this.clickExplorationObjective = function() {
    waitFor.elementToBeClickable(
      explorationObjective,
      'Exploration Objective takes too long to be clickable');
    explorationObjective.click();
  };

  this.findExploration = function(explorationTitle) {
    waitFor.pageToFullyLoad();
    _submitSearchQuery(explorationTitle);
  };

  this.findCollection = function(collectionTitle) {
    waitFor.pageToFullyLoad();
    _submitSearchQuery(collectionTitle);
  };
};

exports.LibraryPage = LibraryPage;<|MERGE_RESOLUTION|>--- conflicted
+++ resolved
@@ -38,14 +38,11 @@
   var categorySelector = forms.MultiSelectEditor(
     element(by.css('.protractor-test-search-bar-category-selector'))
   );
-<<<<<<< HEAD
+  var explorationObjective = element(
+    by.css('.protractor-test-exp-summary-tile-objective'));
   var addToPlaylistButton = element(by.css(
     '.protractor-test-add-to-playlist-btn')
   );
-=======
-  var explorationObjective = element(
-    by.css('.protractor-test-exp-summary-tile-objective'));
->>>>>>> 11f8ae4c
   var createActivityButton = element(
     by.css('.protractor-test-create-activity')
   );
@@ -87,9 +84,14 @@
     return waitFor.pageToFullyLoad();
   };
 
-  this.addToPlaylist = function() {
-    browser.actions().mouseMove(element(
-      by.css('.protractor-test-exp-summary-tile-title'))).perform();
+  this.addToPlaylist = function(index) {
+    var addToPlaylistButton = element.all(by.css(
+      '.protractor-test-add-to-playlist-btn')
+    ).get(index);
+
+    browser.actions().mouseMove(element.all(
+      by.css('.protractor-test-exp-summary-tile-title')).get(index)).perform();
+
     waitFor.elementToBeClickable(addToPlaylistButton,
       'Add to playlist Icon taking too long to load');
     addToPlaylistButton.click();
