// Copyright 2018 The Oppia Authors. All Rights Reserved.
//
// Licensed under the Apache License, Version 2.0 (the "License");
// you may not use this file except in compliance with the License.
// You may obtain a copy of the License at
//
//      http://www.apache.org/licenses/LICENSE-2.0
//
// Unless required by applicable law or agreed to in writing, software
// distributed under the License is distributed on an "AS-IS" BASIS,
// WITHOUT WARRANTIES OR CONDITIONS OF ANY KIND, either express or implied.
// See the License for the specific language governing permissions and
// limitations under the License.

/**
 * @fileoverview Page object for the exploration editor's main tab, for use in
 * Protractor tests.
 */

var forms = require('./forms.js');
var general = require('./general.js');
var interactions = require('../../../extensions/interactions/protractor.js');
var ruleTemplates = require(
  '../../../extensions/interactions/rule_templates.json');
var waitFor = require('../protractor_utils/waitFor.js');
var action = require('./action.js');

var _NEW_STATE_OPTION = 'A New Card Called...';
var _CURRENT_STATE_OPTION = '(try again)';

var ExplorationEditorMainTab = function() {
  /*
   * Interactive elements
   */
  var addResponseDetails = element(
    by.css('.e2e-test-add-response-details'));
  var addResponseHeader = element(
<<<<<<< HEAD
    by.css('.protractor-test-add-response-modal-header'));
=======
    by.css('.e2e-test-add-response-modal-header'));
  var multipleChoiceAnswerOptions = function(optionNum) {
    return element(
      by.cssContainingText(
        '.e2e-test-html-multiple-select-option', optionNum));
  };
>>>>>>> 1bd5ab86
  var itemSelectionAnswerOptions = function(optionNum) {
    return element(
      by.cssContainingText(
        '.e2e-test-html-item-select-option', optionNum));
  };
  var defaultResponseTab = element(
    by.css('.e2e-test-default-response-tab'));
  var editorWelcomeModal = element(by.css('.e2e-test-welcome-modal'));
  var editOutcomeDestBubble = element(by.css('.e2e-test-dest-bubble'));
  var editOutcomeDestStateInput = editOutcomeDestBubble.element(
    by.css('.e2e-test-add-state-input'));
  var editOutcomeDestAddExplorationId = element(
    by.css('.e2e-test-add-refresher-exploration-id'));
  var editOutcomeDestDropdownOptions = function(targetOption) {
    return element.all(by.cssContainingText(
      '.protractor-test-afterward-dest-selector', targetOption)).first();
  };
  var feedbackBubble = element(by.css('.e2e-test-feedback-bubble'));
  var feedbackEditor = element(by.css('.e2e-test-open-feedback-editor'));
  var fadeIn = element(by.css('.e2e-test-editor-cards-container'));
  var interaction = element(by.css('.e2e-test-interaction'));
  var interactionEditor = element(
    by.css('.e2e-test-interaction-editor'));
  var explorationGraph = element(by.css('.e2e-test-exploration-graph'));
  var stateNodes = explorationGraph.all(by.css('.e2e-test-node'));
  var nodeLabelLocator = by.css('.e2e-test-node-label');
  var stateNodeLabel = function(nodeElement) {
    return nodeElement.element(nodeLabelLocator);
  };
  var interactionTab = function(tabId) {
    return element(by.css('.e2e-test-interaction-tab-' + tabId));
  };
  var interactionTile = function(interactionId) {
    return element(by.css(
      '.e2e-test-interaction-tile-' + interactionId));
  };
  var openOutcomeDestEditor = element(
    by.css('.e2e-test-open-outcome-dest-editor'));
  var openOutcomeFeedBackEditor = element(
    by.css('.e2e-test-open-outcome-feedback-editor'));
  var postTutorialPopover = element(by.css('.ng-joyride .popover-content'));
  var responseBody = function(responseNum) {
    return element(by.css('.e2e-test-response-body-' + responseNum));
  };
  var responseTab = element.all(by.css('.e2e-test-response-tab'));
  var stateContentDisplay = element(
    by.css('.e2e-test-state-content-display'));
  var stateEditButton = element(
    by.css('.e2e-test-edit-content-pencil-button'));
  var stateNameContainer = element(
    by.css('.e2e-test-state-name-container'));
  var stateNameInput = element(
    by.css('.e2e-test-state-name-input'));
  var ruleDetails = element(by.css('.e2e-test-rule-details'));
  var stateContentEditorLocator = by.css(
    '.e2e-test-state-content-editor');
  var addOrUpdateSolutionModal = element(
    by.css('.e2e-test-add-or-update-solution-modal'));
  var answerDescriptionFragment = element.all(
    by.css('.e2e-test-answer-description-fragment'));
  var answerDescription = element(
    by.css('.e2e-test-answer-description'));
  var deleteNodeLocator = by.css('.e2e-test-delete-node');
  var titleElement = element(by.css('.ng-joyride-title'));
  var ckEditorElement = element(by.css('.e2e-test-ck-editor'));
  var interactionHtmlElement = element(
    by.css('.e2e-test-interaction-html'));
  var answerTab = element(by.css('.e2e-test-answer-tab'));
  var hintTextElement = element(by.css('.e2e-test-hint-text'));
  var explanationTextAreaElement = element(
    by.css('.e2e-test-explanation-textarea'));
  var stateEditorTag = element(
<<<<<<< HEAD
    by.css('.protractor-test-state-content-editor'));
  var parameterElementButton = element(
    by.css('.protractor-test-main-html-select-selector'));
=======
    by.css('.e2e-test-state-content-editor'));
>>>>>>> 1bd5ab86

  /*
   * Buttons
   */
  var addAnswerButton = element(by.css('.e2e-test-add-answer'));
  var addHintButton = element(by.css('.e2e-test-oppia-add-hint-button'));
  var addNewResponseButton = element(
    by.css('.e2e-test-add-new-response'));
  var addResponseButton = element(
    by.css('.e2e-test-open-add-response-modal'));
  var addSolutionButton = element(
    by.css('.e2e-test-oppia-add-solution-button'));
  var addInteractionButton = element(
    by.css('.e2e-test-open-add-interaction-modal'));
  var cancelOutcomeDestButton = element(
    by.css('.e2e-test-cancel-outcome-dest'));
  var closeAddResponseButton = element(
    by.css('.e2e-test-close-add-response-modal'));
  var confirmDeleteInteractionButton = element(
    by.css('.e2e-test-confirm-delete-interaction'));
  var confirmDeleteResponseButton = element(
    by.css('.e2e-test-confirm-delete-response'));
  var confirmDeleteStateButton = element(
    by.css('.e2e-test-confirm-delete-state'));
  var deleteAnswerButton = element(
    by.css('.e2e-test-delete-answer'));
  var deleteInteractionButton = element(
    by.css('.e2e-test-delete-interaction'));
  var deleteResponseButton = element(
    by.css('.e2e-test-delete-response'));
  var dismissWelcomeModalButton = element(
    by.css('.e2e-test-dismiss-welcome-modal'));
  var saveAnswerButton = element(
    by.css('.e2e-test-save-answer'));
  var saveHintButton = element(by.css('.e2e-test-save-hint'));
  var saveInteractionButton = element(
    by.css('.e2e-test-save-interaction'));
  var saveOutcomeDestButton = element(
    by.css('.e2e-test-save-outcome-dest'));
  var saveOutcomeFeedbackButton = element(
    by.css('.e2e-test-save-outcome-feedback'));
  var saveStateContentButton = element(
    by.css('.e2e-test-save-state-content'));
  var stateNameSubmitButton = stateNameContainer.element(
    by.css('.e2e-test-state-name-submit'));
  var answerCorrectnessToggle = element(
    by.css('.e2e-test-editor-correctness-toggle'));
  var skipButtons = element.all(by.css('.ng-joyride .skipBtn'));
  var nextTutorialStageButtons = element.all(
    by.css('.ng-joyride .nextBtn'));
  var startTutorialButton = element(
    by.css('.e2e-test-start-tutorial'));
  var submitSolutionButton = element(
    by.css('.e2e-test-submit-solution-button'));

  /*
   * Symbols
   */
  var correctAnswerTickMark = element(
    by.css('.e2e-test-correct-tick-mark'));

  /*
   * Actions
   */

  // ---- TUTORIAL ----

  this.exitTutorial = async function() {
    // Exit the welcome modal.
    await action.click(
      'Dismiss Welcome Modal Button', dismissWelcomeModalButton);
    await waitFor.invisibilityOf(
      editorWelcomeModal, 'Editor Welcome modal takes too long to disappear');

    // Otherwise, if the editor tutorial shows up, exit it.
    if (await skipButtons.count() === 1) {
      await action.click('Skip button', skipButtons.get(0));
    } else if (await skipButtons.count() !== 0) {
      throw new Error(
        'Expected to find at most one \'exit tutorial\' button');
    }
  };

  this.finishTutorial = async function() {
    // Finish the tutorial.
    var finishTutorialButtons = element.all(by.buttonText('Finish'));
    await waitFor.elementToBeClickable(
      finishTutorialButtons.first(),
      'Finish Tutorial Stage button is not clickable');
    if (await finishTutorialButtons.count() === 1) {
      await action.click(
        'Finish Tutorial Stage button', finishTutorialButtons.get(0));
    } else {
      throw new Error('There is more than 1 Finish button!');
    }
  };

  this.playTutorial = async function() {
    var tutorialTabHeadings = [
      'Creating in Oppia',
      'Content',
      'Interaction',
      'Responses',
      'Preview',
      'Save',
    ];
    for (const HEADING of tutorialTabHeadings) {
    // Use: await tutorialTabHeadings.forEach(async function(heading) {
      var tutorialTabHeadingElement = element(by.cssContainingText(
        '.popover-title', HEADING));
      await waitFor.visibilityOf(
        tutorialTabHeadingElement, 'Tutorial: ' + HEADING + 'is not visible');
      // Progress to the next instruction in the tutorial.
      await waitFor.elementToBeClickable(
        nextTutorialStageButtons.first(),
        'Next Tutorial Stage button is not clickable');
      if (await nextTutorialStageButtons.count() === 1) {
        await action.click(
          'Next Tutorial Stage button', nextTutorialStageButtons.get(0));
        await waitFor.invisibilityOf(
          tutorialTabHeadingElement,
          'Tutorial stage takes too long to disappear');
      } else {
        throw new Error('There is more than one Next button!');
      }
    }
  };

  this.startTutorial = async function() {
    await waitFor.visibilityOf(
      editorWelcomeModal, 'Editor Welcome modal takes too long to appear');
    await action.click('Start Tutorial button', startTutorialButton);
    await waitFor.visibilityOf(
      titleElement, 'Tutorial modal takes too long to appear');
  };

  // ---- RESPONSE EDITOR ----

  /**
   * This clicks the "add new response" button and then selects the rule type
   * and enters its parameters, and closes the rule editor. Any number of rule
   * parameters may be specified after the ruleName.
   * Note that feedbackInstructions may be null (which means 'specify no
   * feedback'), and only represents a single feedback element.
   * @param {string} interactionId - Interaction type e.g. NumericInput
   * @param {object} feedbackInstructions - A RTE object containing feedback
   *                                        or null
   * @param {string} destStateName - New destination state or 'try again'/null
   * @param {boolean} createNewState - True if the rule creates a new state,
   *                                   else false.
   * @param {string} ruleName - The name of the rule, e.g. IsGreaterThan, must
   *                            match with interaction type.
   */
  this.addResponse = async function(
      interactionId, feedbackInstructions, destStateName,
      createNewState, ruleName) {
    await action.waitForAutosave();
    // Open the "Add Response" modal if it is not already open.
    await action.click('Response Editor Button', addResponseButton);
    await this.setResponse.apply(null, arguments);
  };

  this.setResponse = async function(
      interactionId, feedbackInstructions, destStateName,
      createNewState, ruleName) {
    // Set the rule description.
    var args = [addResponseDetails, interactionId, ruleName];
    for (var i = 5; i < arguments.length; i++) {
      args.push(arguments[i]);
    }
    expect(await addResponseDetails.isDisplayed()).toBe(true);
    await _selectRule(addResponseDetails, interactionId, ruleName);
    await _setRuleParameters.apply(null, args);
    // Open the feedback entry form if it is not already open.
    var isVisible = await feedbackEditor.isPresent();
    if (isVisible) {
      await action.click('Feedback editor', feedbackEditor);
    }

    if (feedbackInstructions) {
      // Set feedback contents.
      await _setOutcomeFeedback(feedbackInstructions);
    }
    // If the destination is being changed, open the corresponding editor.
    if (destStateName || destStateName !== '(try again)') {
    // Set destination contents.
      if (destStateName !== null) {
        await _setOutcomeDest(
          destStateName, createNewState, null);
      }
    }

    // Close new response modal.
    await action.click('New Response Button', addNewResponseButton);
    await waitFor.invisibilityOf(
      addNewResponseButton, 'Add New Response Modal is not closed');
  };

  // Rules are zero-indexed; 'default' denotes the default outcome.
  // 'pop' denotes the currently opened one.
  this.getResponseEditor = async function(responseNum) {
    var headerElem;
    if (responseNum !== 'pop') {
      if (responseNum === 'default') {
        headerElem = defaultResponseTab;
      } else {
        await waitFor.visibilityOf(responseTab.first());
        headerElem = responseTab.get(
          responseNum);
      }

      var isVisible = await responseBody(responseNum).isPresent();
      if (!isVisible) {
        await action.click('Response Editor Header', headerElem, true);
      }
    } else {
      headerElem = addResponseHeader;
      expect(await headerElem.isDisplayed()).toBe(true);
    }
    return {
      /**
       * Check for correct rule parameters.
       * @param {string} [interactionId] - Interaction type.
       * @param {string} [ruleName] - Appropriate rule of provided interaction.
       * @param {string[]} [feedbackTextArray] - Exact feedback text to match.
       */
      expectRuleToBe: async function(
          interactionId, ruleName, feedbackTextArray) {
        var ruleDescription = _getRuleDescription(interactionId, ruleName);
        // Replace selectors with feedbackTextArray's elements.
        ruleDescription = _replaceRuleInputPlaceholders(
          ruleDescription, feedbackTextArray);
        ruleDescription += '...';
        // Adding "..." to end of string.
        expect(await action.getText('Answer Tab', answerTab)).toEqual(
          ruleDescription);
      },
      /**
       * Check for correct learner's feedback.
       * @param {string} [feedbackInstructionText] - Exact feedback to match.
       */
      expectFeedbackInstructionToBe: async function(feedbackInstructionsText) {
        // The first rule block's RTE.
        var feedbackRTE = responseBody(responseNum).element(
          by.className('oppia-rte-editor'));
        await waitFor.visibilityOf(
          feedbackRTE, 'Feedback Rich Text Editor not showing up.');
        expect(await action.getText('Feedback RTE', feedbackRTE)).toEqual(
          feedbackInstructionsText);
      },
      setFeedback: async function(richTextInstructions) {
        await action.waitForAutosave();
        // Begin editing feedback.
        await action.click(
          'openOutcomeFeedBackEditor', openOutcomeFeedBackEditor);

        // Set feedback contents.
        await _setOutcomeFeedback(richTextInstructions);

        // Save feedback.
        await action.click(
          'saveOutcomeFeedbackButton', saveOutcomeFeedbackButton);
      },
      // This saves the rule after the destination is selected.
      //  - destinationName: The name of the state to move to, or null to stay
      //    on the same state.
      //  - createNewState: whether the destination state is new and must be
      //    created at this point.
      setDestination: async function(
          destinationName, createNewState, refresherExplorationId) {
        // Begin editing destination.
        await action.click(
          'Outcome Destination Editor Open Button', openOutcomeDestEditor);

        // Set destination contents.
        await _setOutcomeDest(
          destinationName, createNewState, refresherExplorationId);

        // Save destination.
        await action.click(
          'Outcome Destination Editor Save Button', saveOutcomeDestButton);
      },
      markAsCorrect: async function() {
        await action.click(
          'Answer Correctness Toggle', answerCorrectnessToggle);
      },
      // The current state name must be at the front of the list.
      expectAvailableDestinationsToBe: async function(stateNames) {
        // Begin editing destination.
        await action.click(
          'Outcome Destination Editor Open Button', openOutcomeDestEditor);

        var expectedOptionTexts = [_CURRENT_STATE_OPTION].concat(
          stateNames.slice(1));

        // Create new option always at the end of the list.
        expectedOptionTexts.push(_NEW_STATE_OPTION);

        var actualOptionTexts = await editOutcomeDestBubble.all(
          by.tagName('option')
        ).map(async function(optionElem) {
          return await action.getText('Option element', optionElem);
        });
        expect(actualOptionTexts).toEqual(expectedOptionTexts);

        // Cancel editing the destination.
        await action.click('Cancel Outcome Button', cancelOutcomeDestButton);
      },
      addRule: async function(interactionId, ruleName) {
        // Additional parameters may be provided after ruleName.

        // Add the rule.
        await action.click('Add Answer Button', addAnswerButton);

        // Set the rule description.
        var args = [ruleDetails, interactionId, ruleName];
        for (var i = 2; i < arguments.length; i++) {
          args.push(arguments[i]);
        }
        await _selectRule(ruleDetails, interactionId, ruleName);
        await _setRuleParameters.apply(null, args);

        // Save the new rule.
        await action.click('Save Answer Button', saveAnswerButton);
      },
      deleteResponse: async function() {
        await action.click('Delete Response Button', deleteResponseButton);
        await action.click(
          'Confirm Delete Response Button', confirmDeleteResponseButton);
      },
      expectCannotSetFeedback: async function() {
        expect(await openOutcomeFeedBackEditor.isPresent()).toBeFalsy();
      },
      expectCannotSetDestination: async function() {
        var destEditorElem = openOutcomeDestEditor;
        expect(await destEditorElem.isPresent()).toBeFalsy();
      },
      expectCannotAddRule: async function() {
        expect(await addAnswerButton.isPresent()).toBeFalsy();
      },
      expectCannotDeleteRule: async function(ruleNum) {
        expect(await deleteAnswerButton.isPresent()).toBeFalsy();
      },
      expectCannotDeleteResponse: async function() {
        expect(await deleteResponseButton.isPresent()).toBeFalsy();
      }
    };
  };

  this.expectCannotAddResponse = async function() {
    expect(await addResponseButton.isPresent()).toBeFalsy();
  };

  this.expectTickMarkIsDisplayed = async function() {
    await waitFor.visibilityOf(
      correctAnswerTickMark, 'Correct answer tick mark not visible');
  };

  var _setOutcomeDest = async function(
      destName, createNewDest, refresherExplorationId) {
    expect(destName === null && createNewDest).toBe(false);

    var targetOption = null;
    if (createNewDest) {
      targetOption = _NEW_STATE_OPTION;
    } else if (destName === null || destName === '(try again)') {
      targetOption = _CURRENT_STATE_OPTION;
    } else {
      targetOption = destName;
    }

    var outcomeDestOption = await editOutcomeDestDropdownOptions(targetOption);
    await action.click('Outcome Destination Option', outcomeDestOption);

    if (createNewDest) {
      await action.sendKeys(
        'Edit Outcome State Input', editOutcomeDestStateInput, destName);
    } else if (refresherExplorationId) {
      await action.sendKeys(
        'Edit Outcome Add Exploration Id',
        editOutcomeDestAddExplorationId, refresherExplorationId);
    }
  };

  // ---- CONTENT ----

  // 'richTextInstructions' is a function that is sent a RichTextEditor which it
  // can then use to alter the state content, for example by calling
  // .appendBoldText(...).
  this.setContent = async function(richTextInstructions, expectFadeIn = false) {
    // Wait for browser to time out the popover, which is 4000 ms.
    await waitFor.invisibilityOf(
      postTutorialPopover, 'Post-tutorial popover does not disappear.');
    await action.waitForAutosave();
    if (expectFadeIn) {
      await waitFor.fadeInToComplete(
        fadeIn, 'Editor taking long to fade in');
    }
    await action.click('stateEditButton', stateEditButton);
    await waitFor.visibilityOf(
      stateEditorTag, 'State editor tag not showing up');
    var stateContentEditor = stateEditorTag.element(stateContentEditorLocator);
    await waitFor.visibilityOf(
      stateContentEditor,
      'stateContentEditor taking too long to appear to set content');
    var richTextEditor = await forms.RichTextEditor(stateContentEditor);
    await richTextEditor.clear();
    await richTextInstructions(richTextEditor);
    await action.click('Save State Content Button', saveStateContentButton);
    await waitFor.invisibilityOf(
      saveStateContentButton,
      'State content editor takes too long to disappear');
  };

  // This receives a function richTextInstructions used to verify the display of
  // the state's content visible when the content editor is closed. The
  // richTextInstructions will be supplied with a handler of the form
  // forms.RichTextChecker and can then perform checks such as
  //   handler.readBoldText('bold')
  //   handler.readRteComponent('Collapsible', 'outer', 'inner')
  // These would verify that the content consists of the word 'bold' in bold
  // followed by a Collapsible component with the given arguments, and nothing
  // else. Note that this fails for collapsibles and tabs since it is not
  // possible to click on them to view their contents, as clicks instead open
  // the rich text editor.
  this.expectContentToMatch = async function(richTextInstructions) {
    await forms.expectRichText(stateContentDisplay).toMatch(
      richTextInstructions);
  };

  // ---- HINT ----

  this.addHint = async function(hint) {
    await action.waitForAutosave();
    await action.click('Add Hint', addHintButton);
    var addHintModal = element(
      by.cssContainingText('.e2e-test-hint-modal', 'Add Hint'));
    await waitFor.visibilityOf(
      addHintModal, 'Add hint modal takes too long to appear');
    var hintTextButton = hintTextElement.all(by.tagName('p')).last();
    await action.click('Hint Text Button', hintTextButton);
    var CKEditor = ckEditorElement.all(by.className(
      'oppia-rte-resizer')).first();
    await action.sendKeys('Text CKEditor', CKEditor, hint);
    await action.click('Save Hint Button', saveHintButton);
    await waitFor.invisibilityOf(
      addHintModal, 'Add Hint modal takes too long to close');
  };

  this.addSolution = async function(interactionId, solution) {
    await action.waitForAutosave();
    await action.click('Add Solution', addSolutionButton);
    await waitFor.visibilityOf(
      addOrUpdateSolutionModal,
      'Add/Update Solution modal takes to long to appear');
    var interaction = await interactions.getInteraction(interactionId);
    await interaction.submitAnswer(
      interactionHtmlElement, solution.correctAnswer);
    var explanationTextArea = explanationTextAreaElement.all(
      by.tagName('p')).first();
    await action.click('Explanation Text Area', explanationTextArea);
    var CKEditor = ckEditorElement.all(by.className(
      'oppia-rte-resizer')).first();
    await action.sendKeys(
      'Text CKEditor', CKEditor, solution.explanation);
    await action.click('Submit Solution Button', submitSolutionButton);
    await waitFor.invisibilityOf(
      addOrUpdateSolutionModal,
      'Add/Update Solution modal takes too long to close');
  };

  // ---- INTERACTIONS ----

  this.deleteInteraction = async function() {
    await action.waitForAutosave();
    await action.click('Delete interaction button', deleteInteractionButton);

    // Click through the "are you sure?" warning.
    await action.click(
      'Confirm Delete Interaction button', confirmDeleteInteractionButton);

    await waitFor.invisibilityOf(
      confirmDeleteInteractionButton,
      'Delete Interaction modal takes too long to close');
  };

  // This function should be used as the standard way to specify interactions
  // for most purposes. Additional arguments may be sent to this function,
  // and they will be passed on to the relevant interaction editor.
  this.setInteraction = async function(interactionId) {
    await action.waitForAutosave();
    await createNewInteraction(interactionId);
    await customizeInteraction.apply(null, arguments);
    await closeAddResponseModal();
    await waitFor.invisibilityOf(
      addResponseHeader, 'Add Response modal takes too long to close');
    await waitFor.visibilityOf(
      interaction, 'interaction takes too long to appear');
  };

  this.setInteractionWithoutCloseAddResponse = async function(interactionId) {
    await action.waitForAutosave();
    await createNewInteraction(interactionId);
    await customizeInteraction.apply(null, arguments);
  };
  // This function should not usually be invoked directly; please consider
  // using setInteraction instead.
  var createNewInteraction = async function(interactionId) {
    await waitFor.invisibilityOf(
      deleteInteractionButton,
      'Please delete interaction before creating a new one');

    await action.click('Add Interaction button', addInteractionButton);

    var INTERACTION_ID_TO_TAB_NAME = {
      Continue: 'commonly-used',
      EndExploration: 'commonly-used',
      ImageClickInput: 'commonly-used',
      ItemSelectionInput: 'commonly-used',
      MultipleChoiceInput: 'commonly-used',
      NumericInput: 'commonly-used',
      TextInput: 'commonly-used',
      FractionInput: 'math',
      GraphInput: 'math',
      SetInput: 'math',
      AlgebraicExpressionInput: 'math',
      MathEquationInput: 'math',
      NumericExpressionInput: 'math',
      NumberWithUnits: 'math',
      RatioExpressionInput: 'math',
      CodeRepl: 'programming',
      PencilCodeEditor: 'programming',
      MusicNotesInput: 'music',
      InteractiveMap: 'geography'
    };

    var interactionTabButton =
      interactionTab(INTERACTION_ID_TO_TAB_NAME[interactionId]);
    await action.click('Interaction Tab', interactionTabButton);

    var targetTile = interactionTile(interactionId);
    await waitFor.visibilityOf(
      targetTile,
      'Interaction tile ' + interactionId + ' takes too long to be visible'
    );
    await action.click('Interaction tile ' + interactionId, targetTile);
  };

  // This function should not usually be invoked directly; please consider
  // using setInteraction instead.
  var customizeInteraction = async function(interactionId) {
    if (arguments.length > 1) {
      var elem = interactionEditor;
      var customizationArgs = [elem];
      for (var i = 1; i < arguments.length; i++) {
        customizationArgs.push(arguments[i]);
      }
      await interactions
        .getInteraction(interactionId).customizeInteraction
        .apply(null, customizationArgs);
    }

    // The save interaction button doesn't appear for interactions having no
    // options to customize.
    var result = await saveInteractionButton.isPresent();
    if (result) {
      await action.click('Save Interaction Button', saveInteractionButton);
    }
    await waitFor.invisibilityOf(
      saveInteractionButton,
      'Customize Interaction modal taking too long to close');
  };

  // This function should not usually be invoked directly; please consider
  // using setInteraction instead.
  var closeAddResponseModal = async function() {
    // If the "Add Response" modal opens, close it.
    var isVisible = await addResponseHeader.isPresent();
    if (isVisible) {
      await action.click('Close Add Response Button', closeAddResponseButton);
    }
  };

  // Likewise this can receive additional arguments.
  // Note that this refers to the interaction displayed in the editor tab (as
  // opposed to the preview tab, which uses the corresponding function in
  // ExplorationPlayerPage.js).
  this.expectInteractionToMatch = async function(interactionId) {
    // Convert additional arguments to an array to send on.
    var args = [interaction];
    for (var i = 1; i < arguments.length; i++) {
      args.push(arguments[i]);
    }
    await interactions.getInteraction(interactionId).
      expectInteractionDetailsToMatch.apply(null, args);
  };

  this.expectCannotDeleteInteraction = async function() {
    expect(await deleteInteractionButton.isPresent()).toBeFalsy();
  };

  var _setOutcomeFeedback = async function(richTextInstructions) {
    await waitFor.visibilityOf(
      feedbackBubble, 'Feedback bubble takes too long to be visible.');
    var feedbackEditor = await forms.RichTextEditor(
      feedbackBubble);
    await feedbackEditor.clear();
    await richTextInstructions(feedbackEditor);
  };

  // ---- RULES ----
  var _getRuleDescription = function(interactionId, ruleName) {
    if (ruleTemplates.hasOwnProperty(interactionId)) {
      if (ruleTemplates[interactionId].hasOwnProperty(ruleName)) {
        return ruleTemplates[interactionId][ruleName].description;
      } else {
        throw new Error('Unknown rule: ' + ruleName);
      }
    } else {
      throw new Error('Could not find rules for interaction: ' + interactionId);
    }
  };

  // Parses the relevant ruleDescription string, and returns an Array containing
  // the types of the rule input parameters.
  var _getRuleParameterTypes = function(interactionId, ruleName) {
    var ruleDescription = _getRuleDescription(interactionId, ruleName);
    // An example of rule description:
    // is equal to {{a|NonnegativeInt}} and {{b|NonnegativeInt}}.
    // (from NumericInput).
    var parameterTypes = [];
    var re = /\|(.*?)\}/ig;
    // Matched result = Array[|NonnegativeInt}, |NonnegativeInt}].
    var angularSelectors = ruleDescription.match(re);
    // Slicing first and last letter.
    if (angularSelectors) {
      for (var index = 0; index < angularSelectors.length; index++) {
        parameterTypes.push(angularSelectors[index].toString().slice(1, -1));
      }
    }
    // Expected sample output = Array[NonnegativeInt, NonnegativeInt].
    return parameterTypes;
  };

  // This function sets the parameter values for the given rule.
  // Note: The parameter values should be specified as additional arguments
  // after the ruleName. For example, the call
  //   _selectRuleParameters(ruleElement, 'NumericInput', 'Equals', 24)
  // will result in a rule that checks whether the learner's answer equals 24.
  var _setRuleParameters = async function(
      ruleElement, interactionId, ruleName) {
    var parameterValues = [];
    for (var i = 3; i < arguments.length; i++) {
      parameterValues.push(arguments[i]);
    }
    var parameterTypes = _getRuleParameterTypes(interactionId, ruleName);
    expect(parameterValues.length).toEqual(parameterTypes.length);
    for (var i = 0; i < parameterValues.length; i++) {
      var parameterElement = answerDescriptionFragment.get(i * 2 + 1);
      var parameterEditor = await forms.getEditor(
        parameterTypes[i])(parameterElement);

      if (interactionId === 'MultipleChoiceInput') {
        // This is a special case as it uses a dropdown to set a NonnegativeInt.
        await action.click(
          'Parameter Element Button', parameterElementButton, true);

        var multipleChoiceAnswerOption = element.all(by.cssContainingText(
          '.protractor-test-html-select-selector', parameterValues[i])).first();

        await action.click(
          'Multiple Choice Answer Option: ' + i,
          multipleChoiceAnswerOption, true);
      } else if (interactionId === 'ItemSelectionInput') {
        var answerArray = Array.from(parameterValues[i]);
        for (var j = 0; j < answerArray.length; j++) {
          var itemSelectionAnswerOption =
            itemSelectionAnswerOptions(answerArray[j]);
          await action.click(
            'Item Selection Answer Option: ' + j,
            itemSelectionAnswerOption);
        }
      } else {
        await parameterEditor.setValue(parameterValues[i]);
      }
    }
  };

  /**
   * Parse for rule input placeholders in ruleDescription and replace them.
   * @param {string} [ruleDescription] - Interaction type.
   * @param {string[]} [providedText] - Feedback text to replace with.
   */
  var _replaceRuleInputPlaceholders = function(ruleDescription, providedText) {
    // An example of rule description:
    // "is equal to {{a|NonnegativeInt}} and {{b|NonnegativeInt}}"
    // (from NumericInput).
    var re = /{{[a-z]+[\|](.*?)}}/ig;
    // Matched result = Array[{{a|NonnegativeInt}}}, {{b|NonnegativeInt}}].
    var placeholders = ruleDescription.match(re);
    var textArray = [];
    // Return as-is if string does not contain placeholders.
    if (placeholders) {
      // Replacing placeholders in ruleDescription with given text.
      for (var index = 0; index < placeholders.length; index++) {
        var placeholderElement = placeholders[index];
        if (providedText[0] === '...') {
          ruleDescription = ruleDescription.replace(placeholderElement, '...');
        } else {
          if (providedText.length !== placeholders.length) {
            throw new Error(
              '# of feedback text(' + textArray.length +
              ') is expected to match # of placeholders(' +
              (placeholders.length) + ')');
          }
          ruleDescription = ruleDescription.replace(
            placeholderElement, providedText[index].toString());
        }
      }
    }
    return ruleDescription;
  };

  // This function selects a rule from the dropdown,
  // but does not set any of its input parameters.
  var _selectRule = async function(ruleElem, interactionId, ruleName) {
    var ruleDescription = _getRuleDescription(interactionId, ruleName);
    // Replace selectors with "...".
    ruleDescription = _replaceRuleInputPlaceholders(ruleDescription, ['...']);
    var ruleDescriptionInDropdown = ruleDescription;
    await action.click('Answer Description', answerDescription);

    var ruleDropdownElement = element.all(by.cssContainingText(
      '.protractor-test-rule-type-selector',
      ruleDescriptionInDropdown)).first();
    await action.click('Rule Dropdown Element', ruleDropdownElement);
  };

  // ---- STATE GRAPH ----

  this.deleteState = async function(stateName) {
    await action.waitForAutosave();
    await general.scrollToTop();
    var nodeElement = await explorationGraph.all(
      by.cssContainingText('.e2e-test-node', stateName)).first();
    await waitFor.visibilityOf(
      nodeElement,
      'State ' + stateName + ' takes too long to appear or does not exist');
    var deleteNode = nodeElement.element(deleteNodeLocator);
    await action.click('Delete Node', deleteNode);

    await action.click('Confirm Delete State Button', confirmDeleteStateButton);
    await waitFor.invisibilityOf(
      confirmDeleteStateButton, 'Deleting state takes too long');
  };

  // For this to work, there must be more than one name, otherwise the
  // exploration overview will be disabled.
  this.expectStateNamesToBe = async function(names) {
    var stateNames = await stateNodes.map(async function(stateElement) {
      return await action.getText(
        'State node label', stateNodeLabel(stateElement));
    });
    expect(stateNames.sort()).toEqual(names.sort());
  };

  // NOTE: if the state is not visible in the state graph this function will
  // fail.
  this.moveToState = async function(targetName) {
    await action.waitForAutosave();
    await general.scrollToTop();
    var listOfNames = await stateNodes.map(async function(stateElement) {
      return await action.getText(
        'State node label', stateNodeLabel(stateElement));
    });
    var matched = false;
    for (var i = 0; i < listOfNames.length; i++) {
      if (listOfNames[i] === targetName) {
        await action.click('State Node: ' + i, stateNodes.get(i));
        matched = true;
        // Wait to re-load the entire state editor.
      }
    }
    if (!matched) {
      throw new Error(
        'State ' + targetName + ' not found by editorMainTab.moveToState.');
    }
    await waitFor.visibilityOf(
      stateNameContainer, 'State Name Container takes too long to appear');
    var errorMessage = (
      'Current state name is:' +
      await stateNameContainer.getAttribute('textContent') +
      'instead of expected ' + targetName);
    await waitFor.textToBePresentInElement(
      stateNameContainer, targetName, errorMessage);
  };

  this.setStateName = async function(name) {
    await waitFor.invisibilityOf(
      postTutorialPopover, 'Post-tutorial popover takes too long to disappear');
    await action.waitForAutosave();
    await action.click('State Name Container', stateNameContainer);
    await action.clear('State Name input', stateNameInput);
    await action.sendKeys('State Name input', stateNameInput, name);

    await action.click('State Name Submit button', stateNameSubmitButton);

    // Wait for state name container to completely disappear
    // and re-appear again.
    await waitFor.visibilityOf(
      stateNameContainer, 'State Name Container takes too long to appear');
    await waitFor.textToBePresentInElement(
      stateNameContainer, name,
      'Current state name is:' + await stateNameContainer.getAttribute(
        'textContent') + 'instead of expected ' + name);
  };

  this.expectCurrentStateToBe = async function(name) {
    await waitFor.visibilityOf(
      stateNameContainer, 'State Name Container taking too long to show up');
    await waitFor.textToBePresentInElement(
      stateNameContainer, name,
      'Expecting current state ' + await stateNameContainer.getAttribute(
        'textContent') + ' to be ' + name);
    await waitFor.visibilityOf(
      stateNameContainer, 'State name container taking too long to appear');
    expect(await stateNameContainer.getAttribute('textContent')).toMatch(name);
  };
};

exports.ExplorationEditorMainTab = ExplorationEditorMainTab;<|MERGE_RESOLUTION|>--- conflicted
+++ resolved
@@ -35,16 +35,7 @@
   var addResponseDetails = element(
     by.css('.e2e-test-add-response-details'));
   var addResponseHeader = element(
-<<<<<<< HEAD
-    by.css('.protractor-test-add-response-modal-header'));
-=======
     by.css('.e2e-test-add-response-modal-header'));
-  var multipleChoiceAnswerOptions = function(optionNum) {
-    return element(
-      by.cssContainingText(
-        '.e2e-test-html-multiple-select-option', optionNum));
-  };
->>>>>>> 1bd5ab86
   var itemSelectionAnswerOptions = function(optionNum) {
     return element(
       by.cssContainingText(
@@ -60,7 +51,7 @@
     by.css('.e2e-test-add-refresher-exploration-id'));
   var editOutcomeDestDropdownOptions = function(targetOption) {
     return element.all(by.cssContainingText(
-      '.protractor-test-afterward-dest-selector', targetOption)).first();
+      '.e2e-test-afterward-dest-selector', targetOption)).first();
   };
   var feedbackBubble = element(by.css('.e2e-test-feedback-bubble'));
   var feedbackEditor = element(by.css('.e2e-test-open-feedback-editor'));
@@ -117,13 +108,9 @@
   var explanationTextAreaElement = element(
     by.css('.e2e-test-explanation-textarea'));
   var stateEditorTag = element(
-<<<<<<< HEAD
-    by.css('.protractor-test-state-content-editor'));
+    by.css('.e2e-test-state-content-editor'));
   var parameterElementButton = element(
-    by.css('.protractor-test-main-html-select-selector'));
-=======
-    by.css('.e2e-test-state-content-editor'));
->>>>>>> 1bd5ab86
+    by.css('.e2e-test-main-html-select-selector'));
 
   /*
    * Buttons
@@ -792,7 +779,7 @@
           'Parameter Element Button', parameterElementButton, true);
 
         var multipleChoiceAnswerOption = element.all(by.cssContainingText(
-          '.protractor-test-html-select-selector', parameterValues[i])).first();
+          '.e2e-test-html-select-selector', parameterValues[i])).first();
 
         await action.click(
           'Multiple Choice Answer Option: ' + i,
@@ -857,7 +844,7 @@
     await action.click('Answer Description', answerDescription);
 
     var ruleDropdownElement = element.all(by.cssContainingText(
-      '.protractor-test-rule-type-selector',
+      '.e2e-test-rule-type-selector',
       ruleDescriptionInDropdown)).first();
     await action.click('Rule Dropdown Element', ruleDropdownElement);
   };
