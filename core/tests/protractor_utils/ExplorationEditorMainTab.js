// Copyright 2018 The Oppia Authors. All Rights Reserved.
//
// Licensed under the Apache License, Version 2.0 (the "License");
// you may not use this file except in compliance with the License.
// You may obtain a copy of the License at
//
//      http://www.apache.org/licenses/LICENSE-2.0
//
// Unless required by applicable law or agreed to in writing, software
// distributed under the License is distributed on an "AS-IS" BASIS,
// WITHOUT WARRANTIES OR CONDITIONS OF ANY KIND, either express or implied.
// See the License for the specific language governing permissions and
// limitations under the License.

/**
 * @fileoverview Page object for the exploration editor's main tab, for use in
 * Protractor tests.
 */

var forms = require('./forms.js');
var general = require('./general.js');
var interactions = require('../../../extensions/interactions/protractor.js');
var ruleTemplates = require(
  '../../../extensions/interactions/rule_templates.json');
var waitFor = require('../protractor_utils/waitFor.js');
var action = require('./action.js');

var _NEW_STATE_OPTION = 'A New Card Called...';
var _CURRENT_STATE_OPTION = '(try again)';

var ExplorationEditorMainTab = function() {
  /*
   * Interactive elements
   */
  var addResponseDetails = element(
    by.css('.e2e-test-add-response-details'));
  var addResponseHeader = element(
    by.css('.e2e-test-add-response-modal-header'));
  var itemSelectionAnswerOptions = function(optionNum) {
    return element(
      by.cssContainingText(
        '.e2e-test-html-item-select-option', optionNum));
  };
  var defaultResponseTab = element(
    by.css('.e2e-test-default-response-tab'));
  var editorWelcomeModal = element(by.css('.e2e-test-welcome-modal'));
  var editOutcomeDestBubble = element(by.css('.e2e-test-dest-bubble'));
  var editOutcomeDestStateInput = editOutcomeDestBubble.element(
    by.css('.e2e-test-add-state-input'));
  var editOutcomeDestAddExplorationId = element(
    by.css('.e2e-test-add-refresher-exploration-id'));
  var editOutcomeDestDropdownOptions = function(targetOption) {
    return element.all(by.cssContainingText(
      '.e2e-test-afterward-dest-selector', targetOption)).first();
  };
  var feedbackBubble = element(by.css('.e2e-test-feedback-bubble'));
  var feedbackEditor = element(by.css('.e2e-test-open-feedback-editor'));
  var fadeIn = element(by.css('.e2e-test-editor-cards-container'));
  var interaction = element(by.css('.e2e-test-interaction'));
  var interactionEditor = element(
    by.css('.e2e-test-interaction-editor'));
  var explorationGraph = element(by.css('.e2e-test-exploration-graph'));
  var stateNodes = explorationGraph.all(by.css('.e2e-test-node'));
  var nodeLabelLocator = by.css('.e2e-test-node-label');
  var stateNodeLabel = function(nodeElement) {
    return nodeElement.element(nodeLabelLocator);
  };
  var interactionTab = function(tabId) {
    return element(by.css('.e2e-test-interaction-tab-' + tabId));
  };
  var interactionTile = function(interactionId) {
    return element(by.css(
      '.e2e-test-interaction-tile-' + interactionId));
  };
  var openOutcomeDestEditor = element(
    by.css('.e2e-test-open-outcome-dest-editor'));
  var openOutcomeFeedBackEditor = element(
    by.css('.e2e-test-open-outcome-feedback-editor'));
  var postTutorialPopover = element(by.css('.ng-joyride .popover-content'));
  var responseBody = function(responseNum) {
    return element(by.css('.e2e-test-response-body-' + responseNum));
  };
  var responseTab = element.all(by.css('.e2e-test-response-tab'));
  var stateContentDisplay = element(
    by.css('.e2e-test-state-content-display'));
  var stateEditButton = element(
    by.css('.e2e-test-edit-content-pencil-button'));
  var stateNameContainer = element(
    by.css('.e2e-test-state-name-container'));
  var stateNameInput = element(
    by.css('.e2e-test-state-name-input'));
  var ruleDetails = element(by.css('.e2e-test-rule-details'));
  var stateContentEditorLocator = by.css(
    '.e2e-test-state-content-editor');
  var addOrUpdateSolutionModal = element(
    by.css('.e2e-test-add-or-update-solution-modal'));
  var answerDescriptionFragment = element.all(
    by.css('.e2e-test-answer-description-fragment'));
  var answerDescription = element(
    by.css('.e2e-test-answer-description'));
  var deleteNodeLocator = by.css('.e2e-test-delete-node');
  var titleElement = element(by.css('.ng-joyride-title'));
  var ckEditorElement = element(by.css('.e2e-test-ck-editor'));
  var interactionHtmlElement = element(
    by.css('.e2e-test-interaction-html'));
  var answerTab = element(by.css('.e2e-test-answer-tab'));
  var hintTextElement = element(by.css('.e2e-test-hint-text'));
  var explanationTextAreaElement = element(
    by.css('.e2e-test-explanation-textarea'));
  var stateEditorTag = element(
    by.css('.e2e-test-state-content-editor'));
<<<<<<< HEAD
  var updateTranslationsModalElement = element(
    by.css('.e2e-test-update-translations-modal'));
  var leaveTranslationsAsIsButton = element(
    by.css('.e2e-test-leave-translations-as-is'));
=======
  var parameterElementButton = element(
    by.css('.e2e-test-main-html-select-selector'));
>>>>>>> 8f04c4b5

  /*
   * Buttons
   */
  var addAnswerButton = element(by.css('.e2e-test-add-answer'));
  var addHintButton = element(by.css('.e2e-test-oppia-add-hint-button'));
  var addNewResponseButton = element(
    by.css('.e2e-test-add-new-response'));
  var addResponseButton = element(
    by.css('.e2e-test-open-add-response-modal'));
  var addSolutionButton = element(
    by.css('.e2e-test-oppia-add-solution-button'));
  var addInteractionButton = element(
    by.css('.e2e-test-open-add-interaction-modal'));
  var cancelOutcomeDestButton = element(
    by.css('.e2e-test-cancel-outcome-dest'));
  var closeAddResponseButton = element(
    by.css('.e2e-test-close-add-response-modal'));
  var confirmDeleteInteractionButton = element(
    by.css('.e2e-test-confirm-delete-interaction'));
  var confirmDeleteResponseButton = element(
    by.css('.e2e-test-confirm-delete-response'));
  var confirmDeleteStateButton = element(
    by.css('.e2e-test-confirm-delete-state'));
  var deleteAnswerButton = element(
    by.css('.e2e-test-delete-answer'));
  var deleteInteractionButton = element(
    by.css('.e2e-test-delete-interaction'));
  var deleteResponseButton = element(
    by.css('.e2e-test-delete-response'));
  var dismissWelcomeModalButton = element(
    by.css('.e2e-test-dismiss-welcome-modal'));
  var saveAnswerButton = element(
    by.css('.e2e-test-save-answer'));
  var saveHintButton = element(by.css('.e2e-test-save-hint'));
  var saveInteractionButton = element(
    by.css('.e2e-test-save-interaction'));
  var saveOutcomeDestButton = element(
    by.css('.e2e-test-save-outcome-dest'));
  var saveOutcomeFeedbackButton = element(
    by.css('.e2e-test-save-outcome-feedback'));
  var saveStateContentButton = element(
    by.css('.e2e-test-save-state-content'));
  var stateNameSubmitButton = stateNameContainer.element(
    by.css('.e2e-test-state-name-submit'));
  var answerCorrectnessToggle = element(
    by.css('.e2e-test-editor-correctness-toggle'));
  var skipButtons = element.all(by.css('.ng-joyride .skipBtn'));
  var nextTutorialStageButtons = element.all(
    by.css('.ng-joyride .nextBtn'));
  var startTutorialButton = element(
    by.css('.e2e-test-start-tutorial'));
  var submitSolutionButton = element(
    by.css('.e2e-test-submit-solution-button'));

  /*
   * Symbols
   */
  var correctAnswerTickMark = element(
    by.css('.e2e-test-correct-tick-mark'));

  /*
   * Actions
   */

  // ---- TUTORIAL ----

  this.exitTutorial = async function() {
    // Exit the welcome modal.
    await action.click(
      'Dismiss Welcome Modal Button', dismissWelcomeModalButton);
    await waitFor.invisibilityOf(
      editorWelcomeModal, 'Editor Welcome modal takes too long to disappear');

    // Otherwise, if the editor tutorial shows up, exit it.
    if (await skipButtons.count() === 1) {
      await action.click('Skip button', skipButtons.get(0));
    } else if (await skipButtons.count() !== 0) {
      throw new Error(
        'Expected to find at most one \'exit tutorial\' button');
    }
  };

  this.finishTutorial = async function() {
    // Finish the tutorial.
    var finishTutorialButtons = element.all(by.buttonText('Finish'));
    await waitFor.elementToBeClickable(
      finishTutorialButtons.first(),
      'Finish Tutorial Stage button is not clickable');
    if (await finishTutorialButtons.count() === 1) {
      await action.click(
        'Finish Tutorial Stage button', finishTutorialButtons.get(0));
    } else {
      throw new Error('There is more than 1 Finish button!');
    }
  };

  this.playTutorial = async function() {
    var tutorialTabHeadings = [
      'Creating in Oppia',
      'Content',
      'Interaction',
      'Responses',
      'Preview',
      'Save',
    ];
    for (const HEADING of tutorialTabHeadings) {
    // Use: await tutorialTabHeadings.forEach(async function(heading) {
      var tutorialTabHeadingElement = element(by.cssContainingText(
        '.popover-title', HEADING));
      await waitFor.visibilityOf(
        tutorialTabHeadingElement, 'Tutorial: ' + HEADING + 'is not visible');
      // Progress to the next instruction in the tutorial.
      await waitFor.elementToBeClickable(
        nextTutorialStageButtons.first(),
        'Next Tutorial Stage button is not clickable');
      if (await nextTutorialStageButtons.count() === 1) {
        await action.click(
          'Next Tutorial Stage button', nextTutorialStageButtons.get(0));
        await waitFor.invisibilityOf(
          tutorialTabHeadingElement,
          'Tutorial stage takes too long to disappear');
      } else {
        throw new Error('There is more than one Next button!');
      }
    }
  };

  this.startTutorial = async function() {
    await waitFor.visibilityOf(
      editorWelcomeModal, 'Editor Welcome modal takes too long to appear');
    await action.click('Start Tutorial button', startTutorialButton);
    await waitFor.visibilityOf(
      titleElement, 'Tutorial modal takes too long to appear');
  };

  // ---- RESPONSE EDITOR ----

  /**
   * This clicks the "add new response" button and then selects the rule type
   * and enters its parameters, and closes the rule editor. Any number of rule
   * parameters may be specified after the ruleName.
   * Note that feedbackInstructions may be null (which means 'specify no
   * feedback'), and only represents a single feedback element.
   * @param {string} interactionId - Interaction type e.g. NumericInput
   * @param {object} feedbackInstructions - A RTE object containing feedback
   *                                        or null
   * @param {string} destStateName - New destination state or 'try again'/null
   * @param {boolean} createNewState - True if the rule creates a new state,
   *                                   else false.
   * @param {string} ruleName - The name of the rule, e.g. IsGreaterThan, must
   *                            match with interaction type.
   */
  this.addResponse = async function(
      interactionId, feedbackInstructions, destStateName,
      createNewState, ruleName) {
    await action.waitForAutosave();
    // Open the "Add Response" modal if it is not already open.
    await action.click('Response Editor Button', addResponseButton);
    await this.setResponse.apply(null, arguments);
  };

  this.setResponse = async function(
      interactionId, feedbackInstructions, destStateName,
      createNewState, ruleName) {
    // Set the rule description.
    var args = [addResponseDetails, interactionId, ruleName];
    for (var i = 5; i < arguments.length; i++) {
      args.push(arguments[i]);
    }
    expect(await addResponseDetails.isDisplayed()).toBe(true);
    await _selectRule(addResponseDetails, interactionId, ruleName);
    await _setRuleParameters.apply(null, args);
    // Open the feedback entry form if it is not already open.
    var isVisible = await feedbackEditor.isPresent();
    if (isVisible) {
      await action.click('Feedback editor', feedbackEditor);
    }

    if (feedbackInstructions) {
      // Set feedback contents.
      await _setOutcomeFeedback(feedbackInstructions);
    }
    // If the destination is being changed, open the corresponding editor.
    if (destStateName || destStateName !== '(try again)') {
    // Set destination contents.
      if (destStateName !== null) {
        await _setOutcomeDest(
          destStateName, createNewState, null);
      }
    }

    // Close new response modal.
    await action.click('New Response Button', addNewResponseButton);
    await waitFor.invisibilityOf(
      addNewResponseButton, 'Add New Response Modal is not closed');
  };

  // Rules are zero-indexed; 'default' denotes the default outcome.
  // 'pop' denotes the currently opened one.
  this.getResponseEditor = async function(responseNum) {
    var headerElem;
    if (responseNum !== 'pop') {
      if (responseNum === 'default') {
        headerElem = defaultResponseTab;
      } else {
        await waitFor.visibilityOf(responseTab.first());
        headerElem = responseTab.get(
          responseNum);
      }

      var isVisible = await responseBody(responseNum).isPresent();
      if (!isVisible) {
        await action.click('Response Editor Header', headerElem, true);
      }
    } else {
      headerElem = addResponseHeader;
      expect(await headerElem.isDisplayed()).toBe(true);
    }
    return {
      /**
       * Check for correct rule parameters.
       * @param {string} [interactionId] - Interaction type.
       * @param {string} [ruleName] - Appropriate rule of provided interaction.
       * @param {string[]} [feedbackTextArray] - Exact feedback text to match.
       */
      expectRuleToBe: async function(
          interactionId, ruleName, feedbackTextArray) {
        var ruleDescription = _getRuleDescription(interactionId, ruleName);
        // Replace selectors with feedbackTextArray's elements.
        ruleDescription = _replaceRuleInputPlaceholders(
          ruleDescription, feedbackTextArray);
        ruleDescription += '...';
        // Adding "..." to end of string.
        expect(await action.getText('Answer Tab', answerTab)).toEqual(
          ruleDescription);
      },
      /**
       * Check for correct learner's feedback.
       * @param {string} [feedbackInstructionText] - Exact feedback to match.
       */
      expectFeedbackInstructionToBe: async function(feedbackInstructionsText) {
        // The first rule block's RTE.
        var feedbackRTE = responseBody(responseNum).element(
          by.className('oppia-rte-editor'));
        await waitFor.visibilityOf(
          feedbackRTE, 'Feedback Rich Text Editor not showing up.');
        expect(await action.getText('Feedback RTE', feedbackRTE)).toEqual(
          feedbackInstructionsText);
      },
      setFeedback: async function(richTextInstructions) {
        await action.waitForAutosave();
        // Begin editing feedback.
        await action.click(
          'openOutcomeFeedBackEditor', openOutcomeFeedBackEditor);

        // Set feedback contents.
        await _setOutcomeFeedback(richTextInstructions);

        // Save feedback.
        await action.click(
          'saveOutcomeFeedbackButton', saveOutcomeFeedbackButton);
      },
      // This saves the rule after the destination is selected.
      //  - destinationName: The name of the state to move to, or null to stay
      //    on the same state.
      //  - createNewState: whether the destination state is new and must be
      //    created at this point.
      setDestination: async function(
          destinationName, createNewState, refresherExplorationId) {
        // Begin editing destination.
        await action.click(
          'Outcome Destination Editor Open Button', openOutcomeDestEditor);

        // Set destination contents.
        await _setOutcomeDest(
          destinationName, createNewState, refresherExplorationId);

        // Save destination.
        await action.click(
          'Outcome Destination Editor Save Button', saveOutcomeDestButton);
      },
      markAsCorrect: async function() {
        await action.click(
          'Answer Correctness Toggle', answerCorrectnessToggle);
      },
      // The current state name must be at the front of the list.
      expectAvailableDestinationsToBe: async function(stateNames) {
        // Begin editing destination.
        await action.click(
          'Outcome Destination Editor Open Button', openOutcomeDestEditor);

        var expectedOptionTexts = [_CURRENT_STATE_OPTION].concat(
          stateNames.slice(1));

        // Create new option always at the end of the list.
        expectedOptionTexts.push(_NEW_STATE_OPTION);

        var actualOptionTexts = await editOutcomeDestBubble.all(
          by.tagName('option')
        ).map(async function(optionElem) {
          return await action.getText('Option element', optionElem);
        });
        expect(actualOptionTexts).toEqual(expectedOptionTexts);

        // Cancel editing the destination.
        await action.click('Cancel Outcome Button', cancelOutcomeDestButton);
      },
      addRule: async function(interactionId, ruleName) {
        // Additional parameters may be provided after ruleName.

        // Add the rule.
        await action.click('Add Answer Button', addAnswerButton);

        // Set the rule description.
        var args = [ruleDetails, interactionId, ruleName];
        for (var i = 2; i < arguments.length; i++) {
          args.push(arguments[i]);
        }
        await _selectRule(ruleDetails, interactionId, ruleName);
        await _setRuleParameters.apply(null, args);

        // Save the new rule.
        await action.click('Save Answer Button', saveAnswerButton);
      },
      deleteResponse: async function() {
        await action.click('Delete Response Button', deleteResponseButton);
        await action.click(
          'Confirm Delete Response Button', confirmDeleteResponseButton);
      },
      expectCannotSetFeedback: async function() {
        expect(await openOutcomeFeedBackEditor.isPresent()).toBeFalsy();
      },
      expectCannotSetDestination: async function() {
        var destEditorElem = openOutcomeDestEditor;
        expect(await destEditorElem.isPresent()).toBeFalsy();
      },
      expectCannotAddRule: async function() {
        expect(await addAnswerButton.isPresent()).toBeFalsy();
      },
      expectCannotDeleteRule: async function(ruleNum) {
        expect(await deleteAnswerButton.isPresent()).toBeFalsy();
      },
      expectCannotDeleteResponse: async function() {
        expect(await deleteResponseButton.isPresent()).toBeFalsy();
      }
    };
  };

  this.expectCannotAddResponse = async function() {
    expect(await addResponseButton.isPresent()).toBeFalsy();
  };

  this.expectTickMarkIsDisplayed = async function() {
    await waitFor.visibilityOf(
      correctAnswerTickMark, 'Correct answer tick mark not visible');
  };

  var _setOutcomeDest = async function(
      destName, createNewDest, refresherExplorationId) {
    expect(destName === null && createNewDest).toBe(false);

    var targetOption = null;
    if (createNewDest) {
      targetOption = _NEW_STATE_OPTION;
    } else if (destName === null || destName === '(try again)') {
      targetOption = _CURRENT_STATE_OPTION;
    } else {
      targetOption = destName;
    }

    var outcomeDestOption = await editOutcomeDestDropdownOptions(targetOption);
    await action.click('Outcome Destination Option', outcomeDestOption);

    if (createNewDest) {
      await action.sendKeys(
        'Edit Outcome State Input', editOutcomeDestStateInput, destName);
    } else if (refresherExplorationId) {
      await action.sendKeys(
        'Edit Outcome Add Exploration Id',
        editOutcomeDestAddExplorationId, refresherExplorationId);
    }
  };

  this.leaveTranslationsAsIs = async function() {
    await waitFor.visibilityOf(
      updateTranslationsModalElement,
      'Update translations modal takes too long to appear');
    await action.click(
      'Leave translations as is button', leaveTranslationsAsIsButton);
    await waitFor.invisibilityOf(
      updateTranslationsModalElement,
      'Update translations modal takes too long to close');
  };

  // ---- CONTENT ----

  // 'richTextInstructions' is a function that is sent a RichTextEditor which it
  // can then use to alter the state content, for example by calling
  // .appendBoldText(...).
  this.setContent = async function(richTextInstructions, expectFadeIn = false) {
    // Wait for browser to time out the popover, which is 4000 ms.
    await waitFor.invisibilityOf(
      postTutorialPopover, 'Post-tutorial popover does not disappear.');
    await action.waitForAutosave();
    if (expectFadeIn) {
      await waitFor.fadeInToComplete(
        fadeIn, 'Editor taking long to fade in');
    }
    await action.click('stateEditButton', stateEditButton);
    await waitFor.visibilityOf(
      stateEditorTag, 'State editor tag not showing up');
    var stateContentEditor = stateEditorTag.element(stateContentEditorLocator);
    await waitFor.visibilityOf(
      stateContentEditor,
      'stateContentEditor taking too long to appear to set content');
    var richTextEditor = await forms.RichTextEditor(stateContentEditor);
    await richTextEditor.clear();
    await richTextInstructions(richTextEditor);
    await action.click('Save State Content Button', saveStateContentButton);
    await waitFor.invisibilityOf(
      saveStateContentButton,
      'State content editor takes too long to disappear');
  };

  // This receives a function richTextInstructions used to verify the display of
  // the state's content visible when the content editor is closed. The
  // richTextInstructions will be supplied with a handler of the form
  // forms.RichTextChecker and can then perform checks such as
  //   handler.readBoldText('bold')
  //   handler.readRteComponent('Collapsible', 'outer', 'inner')
  // These would verify that the content consists of the word 'bold' in bold
  // followed by a Collapsible component with the given arguments, and nothing
  // else. Note that this fails for collapsibles and tabs since it is not
  // possible to click on them to view their contents, as clicks instead open
  // the rich text editor.
  this.expectContentToMatch = async function(richTextInstructions) {
    await forms.expectRichText(stateContentDisplay).toMatch(
      richTextInstructions);
  };

  // ---- HINT ----

  this.addHint = async function(hint) {
    await action.waitForAutosave();
    await action.click('Add Hint', addHintButton);
    var addHintModal = element(
      by.cssContainingText('.e2e-test-hint-modal', 'Add Hint'));
    await waitFor.visibilityOf(
      addHintModal, 'Add hint modal takes too long to appear');
    var hintTextButton = hintTextElement.all(by.tagName('p')).last();
    await action.click('Hint Text Button', hintTextButton);
    var CKEditor = ckEditorElement.all(by.className(
      'oppia-rte-resizer')).first();
    await action.sendKeys('Text CKEditor', CKEditor, hint);
    await action.click('Save Hint Button', saveHintButton);
    await waitFor.invisibilityOf(
      addHintModal, 'Add Hint modal takes too long to close');
  };

  this.addSolution = async function(interactionId, solution) {
    await action.waitForAutosave();
    await action.click('Add Solution', addSolutionButton);
    await waitFor.visibilityOf(
      addOrUpdateSolutionModal,
      'Add/Update Solution modal takes to long to appear');
    var interaction = await interactions.getInteraction(interactionId);
    await interaction.submitAnswer(
      interactionHtmlElement, solution.correctAnswer);
    var explanationTextArea = explanationTextAreaElement.all(
      by.tagName('p')).first();
    await action.click('Explanation Text Area', explanationTextArea);
    var CKEditor = ckEditorElement.all(by.className(
      'oppia-rte-resizer')).first();
    await action.sendKeys(
      'Text CKEditor', CKEditor, solution.explanation);
    await action.click('Submit Solution Button', submitSolutionButton);
    await waitFor.invisibilityOf(
      addOrUpdateSolutionModal,
      'Add/Update Solution modal takes too long to close');
  };

  // ---- INTERACTIONS ----

  this.deleteInteraction = async function() {
    await action.waitForAutosave();
    await action.click('Delete interaction button', deleteInteractionButton);

    // Click through the "are you sure?" warning.
    await action.click(
      'Confirm Delete Interaction button', confirmDeleteInteractionButton);

    await waitFor.invisibilityOf(
      confirmDeleteInteractionButton,
      'Delete Interaction modal takes too long to close');
  };

  // This function should be used as the standard way to specify interactions
  // for most purposes. Additional arguments may be sent to this function,
  // and they will be passed on to the relevant interaction editor.
  this.setInteraction = async function(interactionId) {
    await action.waitForAutosave();
    await createNewInteraction(interactionId);
    await customizeInteraction.apply(null, arguments);
    await closeAddResponseModal();
    await waitFor.invisibilityOf(
      addResponseHeader, 'Add Response modal takes too long to close');
    await waitFor.visibilityOf(
      interaction, 'interaction takes too long to appear');
  };

  this.setInteractionWithoutCloseAddResponse = async function(interactionId) {
    await action.waitForAutosave();
    await createNewInteraction(interactionId);
    await customizeInteraction.apply(null, arguments);
  };
  // This function should not usually be invoked directly; please consider
  // using setInteraction instead.
  var createNewInteraction = async function(interactionId) {
    await waitFor.invisibilityOf(
      deleteInteractionButton,
      'Please delete interaction before creating a new one');

    await action.click('Add Interaction button', addInteractionButton);

    var INTERACTION_ID_TO_TAB_NAME = {
      Continue: 'commonly-used',
      EndExploration: 'commonly-used',
      ImageClickInput: 'commonly-used',
      ItemSelectionInput: 'commonly-used',
      MultipleChoiceInput: 'commonly-used',
      NumericInput: 'commonly-used',
      TextInput: 'commonly-used',
      FractionInput: 'math',
      GraphInput: 'math',
      SetInput: 'math',
      AlgebraicExpressionInput: 'math',
      MathEquationInput: 'math',
      NumericExpressionInput: 'math',
      NumberWithUnits: 'math',
      RatioExpressionInput: 'math',
      CodeRepl: 'programming',
      PencilCodeEditor: 'programming',
      MusicNotesInput: 'music',
      InteractiveMap: 'geography'
    };

    var interactionTabButton =
      interactionTab(INTERACTION_ID_TO_TAB_NAME[interactionId]);
    await action.click('Interaction Tab', interactionTabButton);

    var targetTile = interactionTile(interactionId);
    await waitFor.visibilityOf(
      targetTile,
      'Interaction tile ' + interactionId + ' takes too long to be visible'
    );
    await action.click('Interaction tile ' + interactionId, targetTile);
  };

  // This function should not usually be invoked directly; please consider
  // using setInteraction instead.
  var customizeInteraction = async function(interactionId) {
    if (arguments.length > 1) {
      var elem = interactionEditor;
      var customizationArgs = [elem];
      for (var i = 1; i < arguments.length; i++) {
        customizationArgs.push(arguments[i]);
      }
      await interactions
        .getInteraction(interactionId).customizeInteraction
        .apply(null, customizationArgs);
    }

    // The save interaction button doesn't appear for interactions having no
    // options to customize.
    var result = await saveInteractionButton.isPresent();
    if (result) {
      await action.click('Save Interaction Button', saveInteractionButton);
    }
    await waitFor.invisibilityOf(
      saveInteractionButton,
      'Customize Interaction modal taking too long to close');
  };

  // This function should not usually be invoked directly; please consider
  // using setInteraction instead.
  var closeAddResponseModal = async function() {
    // If the "Add Response" modal opens, close it.
    var isVisible = await addResponseHeader.isPresent();
    if (isVisible) {
      await action.click('Close Add Response Button', closeAddResponseButton);
    }
  };

  // Likewise this can receive additional arguments.
  // Note that this refers to the interaction displayed in the editor tab (as
  // opposed to the preview tab, which uses the corresponding function in
  // ExplorationPlayerPage.js).
  this.expectInteractionToMatch = async function(interactionId) {
    // Convert additional arguments to an array to send on.
    var args = [interaction];
    for (var i = 1; i < arguments.length; i++) {
      args.push(arguments[i]);
    }
    await interactions.getInteraction(interactionId).
      expectInteractionDetailsToMatch.apply(null, args);
  };

  this.expectCannotDeleteInteraction = async function() {
    expect(await deleteInteractionButton.isPresent()).toBeFalsy();
  };

  var _setOutcomeFeedback = async function(richTextInstructions) {
    await waitFor.visibilityOf(
      feedbackBubble, 'Feedback bubble takes too long to be visible.');
    var feedbackEditor = await forms.RichTextEditor(
      feedbackBubble);
    await feedbackEditor.clear();
    await richTextInstructions(feedbackEditor);
  };

  // ---- RULES ----
  var _getRuleDescription = function(interactionId, ruleName) {
    if (ruleTemplates.hasOwnProperty(interactionId)) {
      if (ruleTemplates[interactionId].hasOwnProperty(ruleName)) {
        return ruleTemplates[interactionId][ruleName].description;
      } else {
        throw new Error('Unknown rule: ' + ruleName);
      }
    } else {
      throw new Error('Could not find rules for interaction: ' + interactionId);
    }
  };

  // Parses the relevant ruleDescription string, and returns an Array containing
  // the types of the rule input parameters.
  var _getRuleParameterTypes = function(interactionId, ruleName) {
    var ruleDescription = _getRuleDescription(interactionId, ruleName);
    // An example of rule description:
    // is equal to {{a|NonnegativeInt}} and {{b|NonnegativeInt}}.
    // (from NumericInput).
    var parameterTypes = [];
    var re = /\|(.*?)\}/ig;
    // Matched result = Array[|NonnegativeInt}, |NonnegativeInt}].
    var angularSelectors = ruleDescription.match(re);
    // Slicing first and last letter.
    if (angularSelectors) {
      for (var index = 0; index < angularSelectors.length; index++) {
        parameterTypes.push(angularSelectors[index].toString().slice(1, -1));
      }
    }
    // Expected sample output = Array[NonnegativeInt, NonnegativeInt].
    return parameterTypes;
  };

  // This function sets the parameter values for the given rule.
  // Note: The parameter values should be specified as additional arguments
  // after the ruleName. For example, the call
  //   _selectRuleParameters(ruleElement, 'NumericInput', 'Equals', 24)
  // will result in a rule that checks whether the learner's answer equals 24.
  var _setRuleParameters = async function(
      ruleElement, interactionId, ruleName) {
    var parameterValues = [];
    for (var i = 3; i < arguments.length; i++) {
      parameterValues.push(arguments[i]);
    }
    var parameterTypes = _getRuleParameterTypes(interactionId, ruleName);
    expect(parameterValues.length).toEqual(parameterTypes.length);
    for (var i = 0; i < parameterValues.length; i++) {
      var parameterElement = answerDescriptionFragment.get(i * 2 + 1);
      var parameterEditor = await forms.getEditor(
        parameterTypes[i])(parameterElement);

      if (interactionId === 'MultipleChoiceInput') {
        // This is a special case as it uses a dropdown to set a NonnegativeInt.
        await action.click(
          'Parameter Element Button', parameterElementButton, true);

        var multipleChoiceAnswerOption = element.all(by.cssContainingText(
          '.e2e-test-html-select-selector', parameterValues[i])).first();

        await action.click(
          'Multiple Choice Answer Option: ' + i,
          multipleChoiceAnswerOption, true);
      } else if (interactionId === 'ItemSelectionInput') {
        var answerArray = Array.from(parameterValues[i]);
        for (var j = 0; j < answerArray.length; j++) {
          var itemSelectionAnswerOption =
            itemSelectionAnswerOptions(answerArray[j]);
          await action.click(
            'Item Selection Answer Option: ' + j,
            itemSelectionAnswerOption);
        }
      } else {
        await parameterEditor.setValue(parameterValues[i]);
      }
    }
  };

  /**
   * Parse for rule input placeholders in ruleDescription and replace them.
   * @param {string} [ruleDescription] - Interaction type.
   * @param {string[]} [providedText] - Feedback text to replace with.
   */
  var _replaceRuleInputPlaceholders = function(ruleDescription, providedText) {
    // An example of rule description:
    // "is equal to {{a|NonnegativeInt}} and {{b|NonnegativeInt}}"
    // (from NumericInput).
    var re = /{{[a-z]+[\|](.*?)}}/ig;
    // Matched result = Array[{{a|NonnegativeInt}}}, {{b|NonnegativeInt}}].
    var placeholders = ruleDescription.match(re);
    var textArray = [];
    // Return as-is if string does not contain placeholders.
    if (placeholders) {
      // Replacing placeholders in ruleDescription with given text.
      for (var index = 0; index < placeholders.length; index++) {
        var placeholderElement = placeholders[index];
        if (providedText[0] === '...') {
          ruleDescription = ruleDescription.replace(placeholderElement, '...');
        } else {
          if (providedText.length !== placeholders.length) {
            throw new Error(
              '# of feedback text(' + textArray.length +
              ') is expected to match # of placeholders(' +
              (placeholders.length) + ')');
          }
          ruleDescription = ruleDescription.replace(
            placeholderElement, providedText[index].toString());
        }
      }
    }
    return ruleDescription;
  };

  // This function selects a rule from the dropdown,
  // but does not set any of its input parameters.
  var _selectRule = async function(ruleElem, interactionId, ruleName) {
    var ruleDescription = _getRuleDescription(interactionId, ruleName);
    // Replace selectors with "...".
    ruleDescription = _replaceRuleInputPlaceholders(ruleDescription, ['...']);
    var ruleDescriptionInDropdown = ruleDescription;
    await action.click('Answer Description', answerDescription);

    var ruleDropdownElement = element.all(by.cssContainingText(
      '.e2e-test-rule-type-selector',
      ruleDescriptionInDropdown)).first();
    await action.click('Rule Dropdown Element', ruleDropdownElement);
  };

  // ---- STATE GRAPH ----

  this.deleteState = async function(stateName) {
    await action.waitForAutosave();
    await general.scrollToTop();
    var nodeElement = await explorationGraph.all(
      by.cssContainingText('.e2e-test-node', stateName)).first();
    await waitFor.visibilityOf(
      nodeElement,
      'State ' + stateName + ' takes too long to appear or does not exist');
    var deleteNode = nodeElement.element(deleteNodeLocator);
    await action.click('Delete Node', deleteNode);

    await action.click('Confirm Delete State Button', confirmDeleteStateButton);
    await waitFor.invisibilityOf(
      confirmDeleteStateButton, 'Deleting state takes too long');
  };

  // For this to work, there must be more than one name, otherwise the
  // exploration overview will be disabled.
  this.expectStateNamesToBe = async function(names) {
    var stateNames = await stateNodes.map(async function(stateElement) {
      return await action.getText(
        'State node label', stateNodeLabel(stateElement));
    });
    expect(stateNames.sort()).toEqual(names.sort());
  };

  // NOTE: if the state is not visible in the state graph this function will
  // fail.
  this.moveToState = async function(targetName) {
    await action.waitForAutosave();
    await general.scrollToTop();
    var listOfNames = await stateNodes.map(async function(stateElement) {
      return await action.getText(
        'State node label', stateNodeLabel(stateElement));
    });
    var matched = false;
    for (var i = 0; i < listOfNames.length; i++) {
      if (listOfNames[i] === targetName) {
        await action.click('State Node: ' + i, stateNodes.get(i));
        matched = true;
        // Wait to re-load the entire state editor.
      }
    }
    if (!matched) {
      throw new Error(
        'State ' + targetName + ' not found by editorMainTab.moveToState.');
    }
    await waitFor.visibilityOf(
      stateNameContainer, 'State Name Container takes too long to appear');
    var errorMessage = (
      'Current state name is:' +
      await stateNameContainer.getAttribute('textContent') +
      'instead of expected ' + targetName);
    await waitFor.textToBePresentInElement(
      stateNameContainer, targetName, errorMessage);
  };

  this.setStateName = async function(name) {
    await waitFor.invisibilityOf(
      postTutorialPopover, 'Post-tutorial popover takes too long to disappear');
    await action.waitForAutosave();
    await action.click('State Name Container', stateNameContainer);
    await action.clear('State Name input', stateNameInput);
    await action.sendKeys('State Name input', stateNameInput, name);

    await action.click('State Name Submit button', stateNameSubmitButton);

    // Wait for state name container to completely disappear
    // and re-appear again.
    await waitFor.visibilityOf(
      stateNameContainer, 'State Name Container takes too long to appear');
    await waitFor.textToBePresentInElement(
      stateNameContainer, name,
      'Current state name is:' + await stateNameContainer.getAttribute(
        'textContent') + 'instead of expected ' + name);
  };

  this.expectCurrentStateToBe = async function(name) {
    await waitFor.visibilityOf(
      stateNameContainer, 'State Name Container taking too long to show up');
    await waitFor.textToBePresentInElement(
      stateNameContainer, name,
      'Expecting current state ' + await stateNameContainer.getAttribute(
        'textContent') + ' to be ' + name);
    await waitFor.visibilityOf(
      stateNameContainer, 'State name container taking too long to appear');
    expect(await stateNameContainer.getAttribute('textContent')).toMatch(name);
  };
};

exports.ExplorationEditorMainTab = ExplorationEditorMainTab;<|MERGE_RESOLUTION|>--- conflicted
+++ resolved
@@ -109,15 +109,12 @@
     by.css('.e2e-test-explanation-textarea'));
   var stateEditorTag = element(
     by.css('.e2e-test-state-content-editor'));
-<<<<<<< HEAD
   var updateTranslationsModalElement = element(
     by.css('.e2e-test-update-translations-modal'));
   var leaveTranslationsAsIsButton = element(
     by.css('.e2e-test-leave-translations-as-is'));
-=======
   var parameterElementButton = element(
     by.css('.e2e-test-main-html-select-selector'));
->>>>>>> 8f04c4b5
 
   /*
    * Buttons
