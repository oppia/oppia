// Copyright 2014 The Oppia Authors. All Rights Reserved.
//
// Licensed under the Apache License, Version 2.0 (the "License");
// you may not use this file except in compliance with the License.
// You may obtain a copy of the License at
//
//      http://www.apache.org/licenses/LICENSE-2.0
//
// Unless required by applicable law or agreed to in writing, software
// distributed under the License is distributed on an "AS-IS" BASIS,
// WITHOUT WARRANTIES OR CONDITIONS OF ANY KIND, either express or implied.
// See the License for the specific language governing permissions and
// limitations under the License.

/**
 * @fileoverview Page object for the exploration player, for use in Protractor
 * tests.
 */

var forms = require('./forms.js');
var waitFor = require('./waitFor.js');
var interactions = require('../../../extensions/interactions/protractor.js');

var ExplorationPlayerPage = function() {
  var conversationInput = element(
    by.css('.protractor-test-conversation-input'));
  var nextCardButton = element(by.css('.protractor-test-next-card-button'));
  var suggestionDescriptionInput = element(
    by.css('.protractor-test-suggestion-description-input'));
  var closeSuggestionModalButton = element(
    by.css('.protractor-test-exploration-close-suggestion-modal-btn'));
  var conversationContent = element.all(
    by.css('.protractor-test-conversation-content'));
  var conversationFeedback = element.all(
    by.css('.protractor-test-conversation-feedback'));
  var explorationHeader = element(
    by.css('.protractor-test-exploration-header'));
  var infoCardRating = element(
    by.css('.protractor-test-info-card-rating'));
  var explorationSuggestionModal = element(
    by.css('.protractor-test-exploration-suggestion-modal'));
  var feedbackTextArea = element(
    by.css('.protractor-test-exploration-feedback-textarea'));
  var waitingForResponseElem = element(by.css(
    '.protractor-test-input-response-loading-dots'));
  var ratingStars = element.all(by.css('.protractor-test-rating-star'));
  var answerDetailsTextArea = element(
    by.css('.protractor-test-answer-details-text-area'));

  var suggestionSubmitButton = element(
    by.css('.protractor-test-suggestion-submit-btn'));
  var feedbackCloseButton = element(
    by.css('.protractor-test-exploration-feedback-close-button'));
  var reportExplorationButton = element(
    by.css('.protractor-test-report-exploration-button'));
  var feedbackSubmitButton = element(
    by.css('.protractor-test-exploration-feedback-submit-btn'));
  var explorationInfoIcon = element(
    by.css('.protractor-test-exploration-info-icon'));
  var nextCardButton = element(
    by.css('.protractor-test-continue-to-next-card-button'));
  var viewHintButton = element(by.css('.protractor-test-view-hint'));
  var viewSolutionButton = element(by.css('.protractor-test-view-solution'));
  var continueToSolutionButton = element(
    by.css('.protractor-test-continue-to-solution-btn'));
  var gotItButton = element(by.css('.oppia-learner-got-it-button'));
  var confirmRedirectionButton =
      element(by.css('.protractor-test-confirm-redirection-button'));
  var cancelRedirectionButton = element(
    by.css('.protractor-test-cancel-redirection-button'));
  var returnToParentButton = element(
    by.css('.protractor-test-return-to-parent-button'));
  var answerDetailsSubmitButton = element(
    by.css('.protractor-test-answer-details-submit-button'));
  var correctFeedbackElement = element(
    by.css('.protractor-test-correct-feedback'));

  var feedbackPopupLink =
    element(by.css('.protractor-test-exploration-feedback-popup-link'));
  var suggestionPopupLink =
    element(by.css('.protractor-test-exploration-suggestion-popup-link'));

  this.clickThroughToNextCard = async function() {
    await waitFor.elementToBeClickable(
      nextCardButton, '"Next Card" button takes too long to be clickable');
    await nextCardButton.click();
  };

  this.clickSuggestChangesButton = function() {
    waitFor.elementToBeClickable(suggestionPopupLink,
      'Suggest changes button taking too long to appear');
    suggestionPopupLink.click();
  };

  this.expectNextCardButtonTextToBe = async function(text) {
    var buttonText = await nextCardButton.getText();
    expect(buttonText).toMatch(text);
  };

  this.fillAndSubmitSuggestion = function(
      suggestionTitle, suggestionDescription) {
    var suggestionModal = element(
      by.css('.protractor-test-exploration-suggestion-modal'));
    waitFor.visibilityOf(suggestionModal,
      'Suggestion Modal is taking too long to appear.');
    var suggestionHeader = element(by.css('.oppia-rte'));
    suggestionHeader.click();
    suggestionHeader.sendKeys(suggestionTitle);
    var suggestionModalDescription = element(
      by.css('.protractor-test-suggestion-description-input'));
    suggestionModalDescription.click();
    suggestionModalDescription.sendKeys(suggestionDescription);
    var submitSuggestionBtn = element(
      by.css('.protractor-test-suggestion-submit-btn'));

    submitSuggestionBtn.click();
    var AFTER_SUBMIT_RESPONSE_STRING =
        'Your suggestion has been forwarded to the ' +
        'exploration author for review.';
    var afterSubmitModalText = element(by.tagName('p')).getText();
    expect(afterSubmitModalText).toMatch(AFTER_SUBMIT_RESPONSE_STRING);
  };

  this.reportExploration = function() {
    waitFor.elementToBeClickable(reportExplorationButton,
      'Report Exploration Button takes too long to be clickable');
    reportExplorationButton.click();
    let radioButton = element.all(by.tagName('input')).get(0);
    waitFor.visibilityOf(radioButton, 'Radio Buttons takes too long to appear');
    radioButton.click();
    let textArea = element(by.tagName('textarea'));
    textArea.sendKeys('Reporting this exploration');
    let submitButton = element.all(by.tagName('button')).get(1);
    submitButton.click();
    let afterSubmitText = element(by.tagName('p')).getText();
    expect(afterSubmitText).toMatch(
      'Your report has been forwarded to the moderators for review.');
  };

  this.viewHint = function() {
    // We need to wait some time for the solution to activate.
    waitFor.elementToBeClickable(
      viewHintButton, '"View Hint" button takes too long to be clickable');
    viewHintButton.click();
    clickGotItButton();
  };

  this.viewSolution = function() {
    // We need to wait some time for the solution to activate.
    waitFor.elementToBeClickable(
      viewSolutionButton,
      '"View Solution" button takes too long to be clickable');
    viewSolutionButton.click();
    waitFor.elementToBeClickable(
      continueToSolutionButton,
      '"Continue Solution" button takes too long to be clickable');
    continueToSolutionButton.click();
    clickGotItButton();
  };

  var clickGotItButton = function() {
    waitFor.elementToBeClickable(
      gotItButton, '"Got It" button takes too long to be clickable');
    gotItButton.click();
  };

  this.clickConfirmRedirectionButton = function() {
    waitFor.elementToBeClickable(
      confirmRedirectionButton,
      '"Confirm Redirect" button takes too long to be clickable');
    confirmRedirectionButton.click();
    waitFor.pageToFullyLoad();
  };

  this.clickCancelRedirectionButton = function() {
    waitFor.elementToBeClickable(
      cancelRedirectionButton,
      '"Cancel Redirect" button takes too long to be clickable');
    cancelRedirectionButton.click();
  };

  this.clickOnReturnToParentButton = function() {
    waitFor.elementToBeClickable(
      returnToParentButton,
      '"Return to Parent" button takes too long to be clickable');
    returnToParentButton.click();
    waitFor.pageToFullyLoad();
  };

  this.clickOnCloseSuggestionModalButton = function() {
    waitFor.elementToBeClickable(
      closeSuggestionModalButton,
      '"Close suggestion modal" button takes too long to be clickable');
    closeSuggestionModalButton.click();
    waitFor.pageToFullyLoad();
  };

  // This verifies the question just asked, including formatting and
  // rich-text components. To do so the richTextInstructions function will be
  // sent a handler (as given in forms.RichTextChecker) to which calls such as
  //   handler.readItalicText('slanted');
  // can then be sent.
  this.expectContentToMatch = async function(richTextInstructions) {
<<<<<<< HEAD
    await waitFor.visibilityOf(
      await conversationContent.first(), 'Conversation not visible');
    await forms.expectRichText(
      await conversationContent.last()
=======
    await forms.expectRichText(
      conversationContent.last()
>>>>>>> 3b75b714
    ).toMatch(richTextInstructions);
  };

  this.expectExplorationToBeOver = async function() {
    expect(
<<<<<<< HEAD
      await (await conversationContent.last()).getText()
=======
      await conversationContent.last().getText()
>>>>>>> 3b75b714
    ).toEqual('Congratulations, you have finished!');
  };

  this.expectExplorationToNotBeOver = async function() {
    expect(
<<<<<<< HEAD
      await (await conversationContent.last()).getText()
=======
      await conversationContent.last().getText()
>>>>>>> 3b75b714
    ).not.toEqual('Congratulations, you have finished!');
  };

  // Additional arguments may be sent to this function, and they will be
  // passed on to the relevant interaction's detail checker.
  this.expectInteractionToMatch = async function(interactionId) {
    // Convert additional arguments to an array to send on.
    var args = [conversationInput];
    for (var i = 1; i < arguments.length; i++) {
      args.push(arguments[i]);
    }
<<<<<<< HEAD
    await interactions.getInteraction(interactionId).
      expectInteractionDetailsToMatch.apply(null, args);
=======
    var interaction = await interactions.getInteraction(interactionId);
    await interaction.expectInteractionDetailsToMatch.apply(null, args);
>>>>>>> 3b75b714
  };

  // Note that the 'latest' feedback may be on either the current or a
  // previous card.
  this.expectLatestFeedbackToMatch = async function(richTextInstructions) {
    await forms.expectRichText(
<<<<<<< HEAD
      await conversationFeedback.last()
=======
      conversationFeedback.last()
>>>>>>> 3b75b714
    ).toMatch(richTextInstructions);
  };

  this.expectExplorationNameToBe = async function(name) {
    expect(
      await explorationHeader.getText()
    ).toBe(name);
  };

  this.expectExplorationRatingOnInformationCardToEqual = function(ratingValue) {
    explorationInfoIcon.click();
    infoCardRating.getText().then(function(value) {
      expect(value).toBe(ratingValue);
    });
  };

  this.rateExploration = async function(ratingValue) {
    var elements = await ratingStars;
    await waitFor.elementToBeClickable(
      elements[ratingValue - 1],
      'Rating Star takes too long to be clickable');
    await elements[ratingValue - 1].click();
    await waitFor.elementToBeClickable(
      feedbackCloseButton, 'Close Feedback button is not clickable');
    await feedbackCloseButton.click();
    await waitFor.invisibilityOf(
      feedbackCloseButton, 'Close Feedback button does not disappear');
  };

  // `answerData` is a variable that is passed to the
  // corresponding interaction's protractor utilities.
  // Its definition and type are interaction-specific.
  this.submitAnswer = async function(interactionId, answerData) {
    // The .first() targets the inline interaction, if it exists. Otherwise,
    // it will get the supplemental interaction.
    await interactions.getInteraction(interactionId).submitAnswer(
      conversationInput, answerData);
    await waitFor.invisibilityOf(
      waitingForResponseElem, 'Response takes too long to appear');
  };

  this.submitAnswerDetails = function(answerDetails) {
    answerDetailsTextArea.sendKeys(answerDetails);
    waitFor.elementToBeClickable(
      answerDetailsSubmitButton,
      'Answer details submit button takes too long to be clickable');
    answerDetailsSubmitButton.click();
  };

  this.submitFeedback = async function(feedback) {
    await waitFor.elementToBeClickable(
      feedbackPopupLink, 'Feedback Popup link takes too long to be clickable');
    await feedbackPopupLink.click();
    await feedbackTextArea.sendKeys(feedback);
    await waitFor.elementToBeClickable(
      feedbackSubmitButton,
      'Feedback Submit button takes too long to be clickable');
    await feedbackSubmitButton.click();
    await waitFor.invisibilityOf(
      feedbackSubmitButton, 'Feedback popup takes too long to disappear');
  };

  this.submitSuggestion = function(suggestion, description) {
    waitFor.elementToBeClickable(
      suggestionPopupLink, 'Suggestion Popup link takes too long to appear');
    suggestionPopupLink.click();
    forms.RichTextEditor(explorationSuggestionModal).setPlainText(suggestion);
    suggestionDescriptionInput.sendKeys(description);
    waitFor.elementToBeClickable(
      suggestionSubmitButton,
      'Suggestion Submit button takes too long to be clickable');
    suggestionSubmitButton.click();
    waitFor.invisibilityOf(
      suggestionSubmitButton, 'Suggestion popup takes too long to disappear');
  };

  this.expectCorrectFeedback = async function() {
    await waitFor.visibilityOf(
      correctFeedbackElement,
      'Correct feedback footer takes too long to appear');
  };
};

exports.ExplorationPlayerPage = ExplorationPlayerPage;<|MERGE_RESOLUTION|>--- conflicted
+++ resolved
@@ -201,35 +201,22 @@
   //   handler.readItalicText('slanted');
   // can then be sent.
   this.expectContentToMatch = async function(richTextInstructions) {
-<<<<<<< HEAD
     await waitFor.visibilityOf(
       await conversationContent.first(), 'Conversation not visible');
     await forms.expectRichText(
       await conversationContent.last()
-=======
-    await forms.expectRichText(
-      conversationContent.last()
->>>>>>> 3b75b714
     ).toMatch(richTextInstructions);
   };
 
   this.expectExplorationToBeOver = async function() {
     expect(
-<<<<<<< HEAD
       await (await conversationContent.last()).getText()
-=======
-      await conversationContent.last().getText()
->>>>>>> 3b75b714
     ).toEqual('Congratulations, you have finished!');
   };
 
   this.expectExplorationToNotBeOver = async function() {
     expect(
-<<<<<<< HEAD
       await (await conversationContent.last()).getText()
-=======
-      await conversationContent.last().getText()
->>>>>>> 3b75b714
     ).not.toEqual('Congratulations, you have finished!');
   };
 
@@ -241,24 +228,15 @@
     for (var i = 1; i < arguments.length; i++) {
       args.push(arguments[i]);
     }
-<<<<<<< HEAD
-    await interactions.getInteraction(interactionId).
-      expectInteractionDetailsToMatch.apply(null, args);
-=======
     var interaction = await interactions.getInteraction(interactionId);
     await interaction.expectInteractionDetailsToMatch.apply(null, args);
->>>>>>> 3b75b714
   };
 
   // Note that the 'latest' feedback may be on either the current or a
   // previous card.
   this.expectLatestFeedbackToMatch = async function(richTextInstructions) {
     await forms.expectRichText(
-<<<<<<< HEAD
       await conversationFeedback.last()
-=======
-      conversationFeedback.last()
->>>>>>> 3b75b714
     ).toMatch(richTextInstructions);
   };
 
