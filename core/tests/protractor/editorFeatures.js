--- conflicted
+++ resolved
@@ -41,10 +41,6 @@
   var explorationEditorPage = null;
   var explorationPlayerPage = null;
   var explorationEditorHistoryTab = null;
-<<<<<<< HEAD
-=======
-
->>>>>>> 406ef9e6
   beforeEach(function() {
     explorationEditorPage = new ExplorationEditorPage.ExplorationEditorPage();
     explorationEditorHistoryTab = explorationEditorPage.getHistoryTab();
@@ -63,12 +59,8 @@
     var COLOR_UNCHANGED = 'rgb(245, 245, 220)';
     var COLOR_RENAMED_UNCHANGED = 'rgb(255, 215, 0)';
 
-<<<<<<< HEAD
-    // Check renaming state, editing text, editing interactions and adding state
-=======
     // Check renaming state, editing text, editing interactions and adding
     // state.
->>>>>>> 406ef9e6
     explorationEditorPage.setStateName('first');
     explorationEditorPage.setContent(forms.toRichText('enter 6 to continue'));
     explorationEditorPage.setInteraction('NumericInput');
@@ -77,16 +69,9 @@
     explorationEditorPage.moveToState('second');
     explorationEditorPage.setContent(forms.toRichText('this is card 2'));
     explorationEditorPage.setInteraction('Continue');
-<<<<<<< HEAD
-    // explorationEditorPage.setDefaultOutcome(null, 'final card', true);
-    var responseEditor = explorationEditorPage.getResponseEditor('default');
-    responseEditor.setDestination('final card', true, null);
-    // Setup a terminating state
-=======
     var responseEditor = explorationEditorPage.getResponseEditor('default');
     responseEditor.setDestination('final card', true, null);
     // Setup a terminating state.
->>>>>>> 406ef9e6
     explorationEditorPage.moveToState('final card');
     explorationEditorPage.setInteraction('EndExploration');
     explorationEditorPage.moveToState('first');
@@ -392,7 +377,6 @@
       '  solution: null\n' +
       'param_changes: []\n' +
       ' ';
-<<<<<<< HEAD
 
     var expectedHistoryStates = [{
       label: 'first (was: Introd...',
@@ -419,41 +403,6 @@
     historyGraph.expectTextToMatch(STATE_2_STRING, ' ');
     historyGraph.closeStateHistory();
 
-    // Reset all checkboxes
-    // Switching the 2 compared versions should give the same result.
-    historyGraph.deselectTwoVersions(1, 2);
-    historyGraph.selectTwoVersions(2, 1);
-    historyGraph.expectHistoryStatesToMatch(expectedHistoryStates);
-    historyGraph.expectNumberOfLinksToMatch(2, 2, 0);
-
-    // Check deleting a state
-=======
-
-    var expectedHistoryStates = [{
-      label: 'first (was: Introd...',
-      color: COLOR_CHANGED
-    }, {
-      label: 'second',
-      color: COLOR_ADDED
-    }, {
-      label: 'final card',
-      color: COLOR_ADDED
-    }];
-    explorationEditorPage.navigateToHistoryTab();
-    var historyGraph = explorationEditorHistoryTab.getHistoryGraph();
-    historyGraph.selectTwoVersions(1, 2);
-    historyGraph.expectHistoryStatesToMatch(expectedHistoryStates);
-    historyGraph.expectNumberOfLinksToMatch(2, 2, 0);
-
-    explorationEditorPage.moveToState('first (was: Introd...');
-    historyGraph.expectTextWithHighlightingToMatch(
-      VERSION_1_STATE_1_CONTENTS, VERSION_2_STATE_1_CONTENTS);
-    historyGraph.closeStateHistory();
-
-    explorationEditorPage.moveToState('second');
-    historyGraph.expectTextToMatch(STATE_2_STRING, ' ');
-    historyGraph.closeStateHistory();
-
     // Reset all checkboxes.
     // Switching the 2 compared versions should give the same result.
     historyGraph.deselectTwoVersions(1, 2);
@@ -462,7 +411,6 @@
     historyGraph.expectNumberOfLinksToMatch(2, 2, 0);
 
     // Check deleting a state.
->>>>>>> 406ef9e6
     explorationEditorPage.navigateToMainTab();
     explorationEditorPage.deleteState('second');
     explorationEditorPage.moveToState('first');
@@ -490,11 +438,7 @@
     historyGraph.expectTextToMatch(' ', STATE_2_STRING);
     historyGraph.closeStateHistory();
 
-<<<<<<< HEAD
-    // Check renaming a state
-=======
     // Check renaming a state.
->>>>>>> 406ef9e6
     explorationEditorPage.navigateToMainTab();
     explorationEditorPage.moveToState('first');
     explorationEditorPage.setStateName('third');
@@ -512,11 +456,7 @@
     historyGraph.expectHistoryStatesToMatch(expectedHistoryStates);
     historyGraph.expectNumberOfLinksToMatch(1, 0, 0);
 
-<<<<<<< HEAD
-    // Check re-inserting a deleted state
-=======
     // Check re-inserting a deleted state.
->>>>>>> 406ef9e6
     explorationEditorPage.navigateToMainTab();
     explorationEditorPage.moveToState('third');
     explorationEditorPage.getResponseEditor(0).
@@ -525,10 +465,6 @@
     explorationEditorPage.setContent(forms.toRichText('this is card 2'));
     explorationEditorPage.setInteraction('Continue');
 
-<<<<<<< HEAD
-    // explorationEditorPage.setDefaultOutcome(null, 'final card', false);
-=======
->>>>>>> 406ef9e6
     var responseEditor = explorationEditorPage.getResponseEditor('default');
     responseEditor.setDestination('final card', false, null);
     explorationEditorPage.saveChanges();
@@ -549,11 +485,7 @@
     historyGraph.expectHistoryStatesToMatch(expectedHistoryStates);
     historyGraph.expectNumberOfLinksToMatch(2, 0, 0);
 
-<<<<<<< HEAD
-    // Check that reverting works
-=======
     // Check that reverting works.
->>>>>>> 406ef9e6
     explorationEditorHistoryTab.revertToVersion(2);
     general.moveToPlayer();
     explorationPlayerPage.expectContentToMatch(
@@ -741,16 +673,10 @@
     explorationPlayerPage.expectContentToMatch(forms.toRichText(suggestion));
     users.logout();
 
-<<<<<<< HEAD
-    // Student logs in and plays the exploration, finds the updated content
-    users.login('user3@ExplorationSuggestions.com');
-    libraryPage.get();
-=======
     // Student logs in and plays the exploration, finds the updated content.
     users.login('user3@ExplorationSuggestions.com');
     libraryPage.get();
     libraryPage.findExploration(EXPLORATION_TITLE);
->>>>>>> 406ef9e6
     libraryPage.playExploration(EXPLORATION_TITLE);
     explorationPlayerPage.expectContentToMatch(forms.toRichText(suggestion));
     users.logout();
