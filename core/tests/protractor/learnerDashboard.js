// Copyright 2014 The Oppia Authors. All Rights Reserved.
//
// Licensed under the Apache License, Version 2.0 (the "License");
// you may not use this file except in compliance with the License.
// You may obtain a copy of the License at
//
//      http://www.apache.org/licenses/LICENSE-2.0
//
// Unless required by applicable law or agreed to in writing, software
// distributed under the License is distributed on an "AS-IS" BASIS,
// WITHOUT WARRANTIES OR CONDITIONS OF ANY KIND, either express or implied.
// See the License for the specific language governing permissions and
// limitations under the License.

/**
 * @fileoverview End-to-end tests for the learner dashboard page.
 */

var admin = require('../protractor_utils/admin.js');
var collectionEditor = require('../protractor_utils/collectionEditor.js');
var editor = require('../protractor_utils/editor.js');
var general = require('../protractor_utils/general.js');
var library = require('../protractor_utils/library.js');
var player = require('../protractor_utils/player.js');
var users = require('../protractor_utils/users.js');

describe('Learner dashboard functionality', function() {
  beforeAll(function() {
    // Create a new learner.
    users.createUser('learner@learnerDashboard.com', 'learnerlearnerDashboard');
    users.createUser(
      'creator2@learnerDashboard.com', 'creator2learnerDashboard');
    users.createModerator(
      'creator3@learnerDashboard.com', 'creator3learnerDashboard');

    var USERNAME = 'creator1learnerDashboard';
    users.createAndLoginAdminUser('creator1@learnerDashboard.com', USERNAME);
    browser.get(general.ADMIN_URL_SUFFIX);
    // Load all the demo explorations.
    element.all(by.css(
      '.protractor-test-reload-all-explorations-button')).first().click();
    general.acceptAlert();
    browser.waitForAngular();
    admin.editConfigProperty(
      'Names of users allowed to use the collection editor',
      'List', function(listEditor) {
        listEditor.addItem('Unicode').setValue(USERNAME);
      }
    );
    browser.get(general.SERVER_URL_PREFIX);
    var dropdown = element(by.css('.protractor-test-profile-dropdown'));
    browser.actions().mouseMove(dropdown).perform();
    dropdown.element(by.css('.protractor-test-dashboard-link')).click();
    browser.waitForAngular();
    element(by.css('.protractor-test-create-activity')).click();
    // Create new collection.
    element(by.css('.protractor-test-create-collection')).click();
    browser.waitForAngular();
    collectionEditor.addExistingExploration('14');
    collectionEditor.saveDraft();
    collectionEditor.closeSaveModal();
    collectionEditor.publishCollection();
    collectionEditor.setTitle('Test Collection');
    collectionEditor.setObjective('This is a test collection.');
    collectionEditor.setCategory('Algebra');
    collectionEditor.saveChanges();
    browser.waitForAngular();
    users.logout();
  });

  it('displays incomplete and completed explorations', function() {
    users.login('learner@learnerDashboard.com');

    // Play an exploration and leave it in between. It should be added to the
    // 'In Progress' section.
    general.openPlayer('3');
    player.submitAnswer('Continue', null);
    browser.ignoreSynchronization = true;
    browser.get(general.LEARNER_DASHBOARD_URL);
    general.acceptAlert();
    browser.ignoreSynchronization = false;
    browser.waitForAngular();
    library.expectExplorationToBeVisible('Root Linear Coefficient Theorem');

    // Play an exploration completely. It should be added to the 'Completed'
    // section.
    general.openPlayer('14');
    player.submitAnswer('Continue', null);
    player.submitAnswer(
      'MultipleChoiceInput', 'Those were all the questions I had!');
    player.submitAnswer('Continue', null);
    browser.get(general.LEARNER_DASHBOARD_URL);
    browser.waitForAngular();
    element(by.css('.protractor-test-completed-section')).click();
    browser.waitForAngular();
    library.expectExplorationToBeVisible('About Oppia');
    users.logout();

    users.login('creator3@learnerDashboard.com');
    general.openEditor('3');
    editor.navigateToSettingsTab();
    element(by.css('.protractor-test-delete-exploration-button')).click();
    element(by.css(
      '.protractor-test-really-delete-exploration-button')).click();
    browser.waitForAngular();
    users.logout();

    users.login('learner@learnerDashboard.com');
    browser.get(general.LEARNER_DASHBOARD_URL);
    browser.waitForAngular();
    library.expectExplorationToBeHidden('Root Linear Coefficient Theorem');
    users.logout();
  });

  it('displays incomplete and completed collections', function() {
    users.login('learner@learnerDashboard.com');

    // Go to the test collection.
    browser.get('/search/find?q=');
    browser.waitForAngular();
    element.all(by.css(
      '.protractor-test-collection-summary-tile-title')).first().click();
    // Go to the first and only exploration.
    element.all(by.css(
      '.protractor-test-collection-node')).first().click();
    // Leave the exploration inbetween. The collection should be found in the
    // 'In Progress' section.
    player.submitAnswer('Continue', null);
    browser.ignoreSynchronization = true;
    browser.get(general.LEARNER_DASHBOARD_URL);
    general.acceptAlert();
    browser.waitForAngular();
    general.waitForSystem();
    browser.ignoreSynchronization = false;
    element(by.css('.protractor-test-incomplete-collection-section')).click();
    browser.waitForAngular();
    general.waitForSystem();
    expect(element.all(by.css(
      '.protractor-test-collection-summary-tile-title')).first(
    ).getText()).toMatch('Test Collection');

    // Go to the test collection.
    browser.get('/search/find?q=');
    browser.waitForAngular();
    general.waitForSystem();
    element.all(by.css(
      '.protractor-test-collection-summary-tile-title')).first().click();
    general.waitForSystem();
    // Go to the first and only exploration.
    element.all(by.css(
      '.protractor-test-collection-node')).first().click();
    // Complete the exploration. The collection should be found in the
    // 'Completed' section as the collection is also completed.
    player.submitAnswer('Continue', null);
    player.submitAnswer(
      'MultipleChoiceInput', 'Those were all the questions I had!');
    player.submitAnswer('Continue', null);
    browser.get(general.LEARNER_DASHBOARD_URL);
    browser.waitForAngular();
    general.waitForSystem();
    element(by.css('.protractor-test-completed-section')).click();
    browser.waitForAngular();
    general.waitForSystem();
    element(by.css('.protractor-test-completed-collection-section')).click();
    browser.waitForAngular();
    general.waitForSystem();
    expect(element.all(by.css(
      '.protractor-test-collection-summary-tile-title')).first(
    ).getText()).toMatch('Test Collection');
    users.logout();

    users.login('creator1@learnerDashboard.com');
    browser.get(general.CREATOR_DASHBOARD_URL);
    browser.waitForAngular();
    general.waitForSystem();
    element(by.css('.protractor-test-collection-card')).click();
    browser.waitForAngular();
    general.waitForSystem();
    collectionEditor.addExistingExploration('0');
    browser.waitForAngular();
    general.waitForSystem();
    collectionEditor.saveDraft();
    browser.waitForAngular();
    general.waitForSystem();
    element(by.css('.protractor-test-commit-message-input')).sendKeys('Update');
    browser.driver.sleep(300);
    collectionEditor.closeSaveModal();
    general.waitForSystem();
    browser.driver.sleep(300);
    users.logout();

    users.login('learner@learnerDashboard.com');
    browser.get(general.LEARNER_DASHBOARD_URL);
    browser.waitForAngular();
    general.waitForSystem();
    element(by.css('.protractor-test-incomplete-collection-section')).click();
    browser.waitForAngular();
    general.waitForSystem();
    expect(element.all(by.css(
      '.protractor-test-collection-summary-tile-title')).first(
    ).getText()).toMatch('Test Collection');
    users.logout();
  });

  it('displays learners subscriptions', function() {
    users.login('learner@learnerDashboard.com');

    // Subscribe to both the creators.
    browser.get('/profile/creator1learnerDashboard');
    browser.waitForAngular();
    element(by.css('.protractor-test-subscription-button')).click();
    browser.get('/profile/creator2learnerDashboard');
    browser.waitForAngular();
    element(by.css('.protractor-test-subscription-button')).click();

    // Both creators should be present in the subscriptions section of the
    // dashboard.
    browser.get(general.LEARNER_DASHBOARD_URL);
    browser.waitForAngular();
    general.waitForSystem();
    element(by.css('.protractor-test-subscriptions-section')).click();
    browser.waitForAngular();
    expect(element.all(by.css(
      '.protractor-test-subscription-name')).first().getText()).toMatch(
      'creator...');
    expect(element.all(by.css(
      '.protractor-test-subscription-name')).last().getText()).toMatch(
      'creator...');
    users.logout();
  });
<<<<<<< HEAD

  it('displays learner feedback threads', function() {
    users.login('learner@learnerDashboard.com');
    var feedback = 'A good exploration. Would love to see a few more questions';

    browser.get(general.LIBRARY_URL_SUFFIX);
    general.openPlayer('14');
    player.submitAnswer('Continue', null);
    player.submitAnswer(
      'MultipleChoiceInput', 'Those were all the questions I had!');
    player.submitAnswer('Continue', null);
    player.submitFeedback(feedback);
    browser.get(general.LEARNER_DASHBOARD_URL);
    browser.waitForAngular();
    element(by.css('.protractor-test-feedback-section')).click();
    browser.waitForAngular();
    expect(element.all(by.css(
      '.protractor-test-feedback-exploration')).first().getText()).toMatch(
      'About Oppia');
    element(by.css('.protractor-test-feedback-thread')).click();
    browser.waitForAngular();
    expect(element.all(by.css(
      '.protractor-test-feedback-message')).first().getText()).toMatch(
      feedback);
    users.logout();
  });
=======
>>>>>>> bdde5269

  afterEach(function() {
    general.checkForConsoleErrors([]);
  });
});<|MERGE_RESOLUTION|>--- conflicted
+++ resolved
@@ -228,7 +228,6 @@
       'creator...');
     users.logout();
   });
-<<<<<<< HEAD
 
   it('displays learner feedback threads', function() {
     users.login('learner@learnerDashboard.com');
@@ -255,8 +254,6 @@
       feedback);
     users.logout();
   });
-=======
->>>>>>> bdde5269
 
   afterEach(function() {
     general.checkForConsoleErrors([]);
