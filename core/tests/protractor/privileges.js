// Copyright 2014 The Oppia Authors. All Rights Reserved.
//
// Licensed under the Apache License, Version 2.0 (the "License");
// you may not use this file except in compliance with the License.
// You may obtain a copy of the License at
//
//      http://www.apache.org/licenses/LICENSE-2.0
//
// Unless required by applicable law or agreed to in writing, software
// distributed under the License is distributed on an "AS-IS" BASIS,
// WITHOUT WARRANTIES OR CONDITIONS OF ANY KIND, either express or implied.
// See the License for the specific language governing permissions and
// limitations under the License.

/**
 * @fileoverview End-to-end tests of user editing and viewing rights.
 */

var forms = require('../protractor_utils/forms.js');
var editor = require('../protractor_utils/editor.js');
var general = require('../protractor_utils/general.js');
var users = require('../protractor_utils/users.js');
var workflow = require('../protractor_utils/workflow.js');

describe('Permissions for private explorations', function() {
  it('should be correct for collaborators', function() {
    users.createUser('alice@privileges.com', 'alicePrivileges');
    users.createUser('bob@privileges.com', 'bobPrivileges');
    users.createUser('eve@privileges.com', 'evePrivileges');

    users.login('alice@privileges.com');
    workflow.createExploration();
    workflow.addExplorationCollaborator('bobPrivileges');
    expect(workflow.getExplorationManagers()).toEqual(['alicePrivileges']);
    expect(workflow.getExplorationCollaborators()).toEqual(['bobPrivileges']);
    expect(workflow.getExplorationPlaytesters()).toEqual([]);
    general.getExplorationIdFromEditor().then(function(explorationId) {
      users.logout();

      users.login('bob@privileges.com');
      general.openEditor(explorationId);
      editor.setContent(forms.toRichText('I love you'));
      editor.setInteraction('TextInput');
      editor.saveChanges();
      users.logout();

      users.login('eve@privileges.com');
      general.openEditor(explorationId);
<<<<<<< HEAD
      // Eve is redirected to the homepage.
      expect(browser.getCurrentUrl()).toEqual(
        general.SERVER_URL_PREFIX + '/learner_dashboard');
=======
      general.expect404Error();
>>>>>>> ca29c7a8
      users.logout();
    });
  });

  afterEach(function() {
    general.checkForConsoleErrors([
      'Failed to load resource: the server responded with a status of 404'
    ]);
  });
});<|MERGE_RESOLUTION|>--- conflicted
+++ resolved
@@ -46,13 +46,7 @@
 
       users.login('eve@privileges.com');
       general.openEditor(explorationId);
-<<<<<<< HEAD
-      // Eve is redirected to the homepage.
-      expect(browser.getCurrentUrl()).toEqual(
-        general.SERVER_URL_PREFIX + '/learner_dashboard');
-=======
       general.expect404Error();
->>>>>>> ca29c7a8
       users.logout();
     });
   });
