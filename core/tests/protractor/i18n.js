--- conflicted
+++ resolved
@@ -31,11 +31,6 @@
 describe('Site language', function() {
   beforeEach(function() {
     // Starting language is English
-<<<<<<< HEAD
-    browser.get('/library');
-    _selectLanguage('English');
-    expect(browser.getTitle()).toEqual('Oppia - Library');
-=======
     browser.get('/splash');
     _selectLanguage('English');
     expect(browser.getTitle()).toEqual('Home - Oppia');
@@ -45,16 +40,12 @@
     // Reset language back to English
     browser.get('/splash');
     _selectLanguage('English');
->>>>>>> 30b9d93c
   });
 
   it('should change after selecting a different language', function() {
     browser.get('/splash');
     _selectLanguage('Español');
-<<<<<<< HEAD
-=======
     browser.get('/library');
->>>>>>> 30b9d93c
     expect(browser.getTitle()).toEqual('Oppia - Librería');
     general.ensurePageHasNoTranslationIds();
   });
@@ -81,14 +72,9 @@
       function() {
     users.createUser('feanor@example.com', 'Feanor');
     users.login('feanor@example.com');
-<<<<<<< HEAD
-    browser.get('/library');
-    _selectLanguage('Español');
-=======
     browser.get('/splash');
     _selectLanguage('Español');
     browser.get('/library');
->>>>>>> 30b9d93c
     expect(browser.getTitle()).toEqual('Oppia - Librería');
 
     // The preference page shows the last selected language
@@ -113,11 +99,7 @@
   it('should not change in an exploration', function() {
     users.createUser('mangue@example.com', 'Mangue');
     users.login('mangue@example.com', true);
-<<<<<<< HEAD
-    browser.get('/library');
-=======
     browser.get('/splash');
->>>>>>> 30b9d93c
     _selectLanguage('Español');
     admin.reloadExploration('protractor_test_1.yaml');
     // Open exploration
