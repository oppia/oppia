require('dotenv').config();
var FirebaseAdmin = require('firebase-admin');
var path = require('path');
var fs = require('fs');
var childProcess = require('child_process');
var Constants = require('./webdriverio_utils/WebdriverioConstants');
var DOWNLOAD_PATH = path.resolve(__dirname, Constants.DOWNLOAD_PATH);
var args = process.argv;

// When tests is running in debug mode, the chrome version number
// is passed as 7th argument else it is passed as 6th argument.
// eslint-disable-next-line eqeqeq
var chromeVersion = (args[0] == 'DEBUG=true') ? args[6] : args[5];

const drivers = {
  chrome: { version: chromeVersion },
};

// If video recorder is not running the ffmpeg process will be null.
var ffmpegProcess = null;
// The absolute path where the recorded video of test will be stored.
var videoPath = null;
// Enable ALL_VIDEOS if you want success videos to be saved.
const ALL_VIDEOS = false;

var suites = {
  full: [
    './core/tests/webdriverio/**/*.js',
    './core/tests/webdriverio_desktop/**/*.js',
  ],

  additionalEditorFeatures: [
    './core/tests/webdriverio_desktop/additionalEditorFeatures.js'
  ],

  additionalEditorFeaturesModals: [
    './core/tests/webdriverio_desktop/additionalEditorFeaturesModals.js'
  ],

  additionalPlayerFeatures: [
    './core/tests/webdriverio_desktop/additionalPlayerFeatures.js'
  ],

  blogDashboard: [
    './core/tests/webdriverio_desktop/blogDashboard.js'
  ],

  classroomPage: [
    './core/tests/webdriverio_desktop/classroomPage.js'
  ],

  classroomPageFileUploadFeatures: [
    './core/tests/webdriverio_desktop/classroomPageFileUploadFeatures.js'
  ],

  collections: [
    './core/tests/webdriverio_desktop/collections.js'
  ],

  contributorDashboard: [
    './core/tests/webdriverio_desktop/contributorDashboard.js'
  ],

  creatorDashboard: [
    './core/tests/webdriverio_desktop/creatorDashboard.js'
  ],

  learner: [
    './core/tests/webdriverio/learnerFlow.js'
  ],

  learnerDashboard: [
    './core/tests/webdriverio_desktop/learnerDashboard.js'
  ],

  navigation: [
    './core/tests/webdriverio_desktop/navigation.js'
  ],

  preferences: [
    './core/tests/webdriverio_desktop/preferences.js'
  ],

  profileFeatures: [
    './core/tests/webdriverio_desktop/profileFeatures.js'
  ],

  profileMenu: [
    './core/tests/webdriverio/profileMenuFlow.js'
  ],

  skillEditor: [
    './core/tests/webdriverio_desktop/skillEditor.js'
  ],

  subscriptions: [
    './core/tests/webdriverio/subscriptionsFlow.js'
  ],

  topicsAndSkillsDashboard: [
    './core/tests/webdriverio_desktop/topicsAndSkillsDashboard.js'
  ],

  topicAndStoryEditor: [
    './core/tests/webdriverio_desktop/topicAndStoryEditor.js'
  ],

  topicAndStoryEditorFileUploadFeatures: [
    './core/tests/webdriverio_desktop/topicAndStoryEditorFileUploadFeatures.js'
  ],

  topicAndStoryViewer: [
    './core/tests/webdriverio_desktop/topicAndStoryViewer.js'
  ],

  users: [
    './core/tests/webdriverio_desktop/userJourneys.js'
  ],

  wipeout: [
    './core/tests/webdriverio_desktop/wipeout.js'
  ]
};

// A reference configuration file.
exports.config = {
  //
  // ====================
  // Runner Configuration
  // ====================
  //
  //
  // ==================
  // Specify Test Files
  // ==================
  // When run without a command line parameter, all suites will run. If run
  // with --suite=smoke, only the patterns matched by that suite will run.
  suites: suites,
  //
  // ============
  // Capabilities
  // ============
  // Define your capabilities here. WebdriverIO can run multiple capabilities
  // at the same time. Depending on the number of capabilities, WebdriverIO
  // launches several test sessions. Within your capabilities you can overwrite
  //  the spec and exclude options in order to group specific specs to a
  // specific capability.
  capabilities: [{
    browserName: 'chrome',
    'goog:chromeOptions': {
      args: [
        'headless',
        '--lang=en-EN',
        '--window-size=1285x1000',
        // These arguments let us simulate recording from a microphone.
        '--use-fake-device-for-media-stream',
        '--use-fake-ui-for-media-stream',
        '--use-file-for-fake-audio-capture=data/cafe.mp3',
        // These arguments are required to run the tests on GitHub
        // Actions.
        '--no-sandbox',
        '--disable-dev-shm-usage',
        '--disable-gpu',
      ],
      prefs: {
        download: {
          // eslint-disable-next-line quote-props
          'prompt_for_download': false,
          // eslint-disable-next-line quote-props
          'default_directory': DOWNLOAD_PATH,
        }
      }
    }
  }],

  // ===================
  // Test Configurations
  // ===================
  // Define all options that are relevant for the WebdriverIO instance here
  //
  // Level of logging verbosity: trace | debug | info | warn | error | silent.
  logLevel: 'warn',

  // Set a base URL in order to shorten url command calls. If your `url`
  // parameter starts with `/`, the base url gets prepended, not including
  // the path portion of your baseUrl. If your `url` parameter starts
  // without a scheme or `/` (like `some/path`), the base url gets
  //  prepended directly.
  baseUrl: 'http://localhost:9001',

  // Default timeout in milliseconds for request
  // if browser driver or grid doesn't send response.
  connectionRetryTimeout: 120000,

  // Default request retries count.
  connectionRetryCount: 3,

  // Test runner services
  // Services take over a specific job you don't want to take care of.
  // They enhance your test setup with almost no effort. Unlike plugins,
  // they don't add newcommands. Instead, they hook themselves up into
  // the test process.
  services: [
    ['selenium-standalone', {
      logPath: 'logs',
<<<<<<< HEAD
=======
      installArgs: { drivers },
      args: { drivers }
>>>>>>> cc8f6d73
    }]
  ],

  // Framework you want to run your specs with.
  // The following are supported: Mocha, Jasmine, and Cucumber
  // see also: https://webdriver.io/docs/frameworks
  //
  // Make sure you have the wdio adapter package for the specific
  // framework installed before running any tests.
  framework: 'jasmine',

  // Test reporter for stdout.
  // The only one supported by default is 'dot'
  // see also: https://webdriver.io/docs/dot-reporter
  reporters: [
    ['spec', {
      showPreface: false,
      realtimeReporting: true,
    }]
  ],

  isMobile: false,

  // Options to be passed to Jasmine.
  jasmineOpts: {
    // Default time to wait in ms before a test fails.
    defaultTimeoutInterval: 1200000
  },


  // =====
  // Hooks
  // =====
  // WebdriverIO provides several hooks you can use to interfere with
  // the test process in order to enhance it and to build services around it.
  // You can either apply a single function or an array of methods to it.
  // If one of them returns with a promise, WebdriverIO will wait until that
  // promise got resolved to continue.
  /**
   * Gets executed before test execution begins. At this point you can access
   * to all global variables like `browser`. It is the perfect place to
   * define custom commands.
   * @param {Array.<Object>} capabilities list of capabilities details
   * @param {Array.<String>} specs   List of spec file paths that are to be run
   * @param {Object}         browser instance of created browser/device session
   */
  before: function() {
    if (process.env.GITHUB_ACTIONS &&
      // eslint-disable-next-line eqeqeq
      process.env.VIDEO_RECORDING_IS_ENABLED == 1) {
      let ffmpegArgs = [
        '-y',
        '-r', '30',
        '-f', 'x11grab',
        '-s', '1285x1000',
        '-i', process.env.DISPLAY,
        '-g', '300',
        '-loglevel', '16',
      ];
      const uniqueString = Math.random().toString(36).substring(2, 8);
      var name = uniqueString + '.mp4';
      var dirPath = path.resolve(
        '__dirname', '..', '..', 'webdriverio-video/');
      try {
        fs.mkdirSync(dirPath, { recursive: true });
      } catch (err) {}
      videoPath = path.resolve(dirPath, name);
      ffmpegArgs.push(videoPath);
      ffmpegProcess = childProcess.spawn('ffmpeg', ffmpegArgs);
      ffmpegProcess.on('message', (message) => {
        // eslint-disable-next-line no-console
        console.log(`ffmpeg stdout: ${message}`);
      });
      ffmpegProcess.on('error', (errorMessage) => {
        console.error(`ffmpeg stderr: ${errorMessage}`);
      });
      ffmpegProcess.on('close', (code) => {
        // eslint-disable-next-line no-console
        console.log(`ffmpeg exited with code ${code}`);
      });
    }
    // Set a wide enough window size for the navbar in the library pages to
    // display fully.
    browser.setWindowSize(1285, 1000);


    // Configure the Firebase Admin SDK to communicate with the emulator.
    process.env.FIREBASE_AUTH_EMULATOR_HOST = 'localhost:9099';
    FirebaseAdmin.initializeApp({projectId: 'dev-project-id'});

    // Navigate to the splash page so that tests can begin on an Angular page.
    browser.url('http://localhost:9001');
  },
  /**
   * Function to be executed after a test
   * @param {Object}  test             test object
   * @param {Object}  context          scope object the test was executed with
   * @param {Error}   result.error     error object in case the test fails,
   *                                   otherwise `undefined`
   * @param {Any}     result.result    return object of test function
   * @param {Number}  result.duration  duration of test
   * @param {Boolean} result.passed    true if test has passed, otherwise false
   * @param {Object}  result.retries   informations to spec related retries,
   *                                   e.g. `{ attempts: 0, limit: 0 }`
   */
  afterTest: async function(
      test, context, { error, result, duration, passed, retries }) {
    // If a test fails then only the error will be defined and
    // the screenshot will be taken and saved.
    if (error) {
      var dirPath = path.resolve(
        '__dirname', '..', '..', 'webdriverio-screenshots/');
      try {
        fs.mkdirSync(dirPath, { recursive: true });
        var screenshotPath = '../webdriverio-screenshots';
      } catch (err) {}

      var testName = encodeURIComponent(test.fullName.replace(/\s+/g, '-'));
      var fileName = testName + '.png';
      var filePath = path.join(screenshotPath, fileName);
      // Save screenshot.
      await browser.saveScreenshot(filePath);
    }
  },
  /**
    * Gets executed after all tests are done. You still have access to all
    * global variables from the test.
    * @param {Number} result 0 - test pass, 1 - test fail
    * @param {Array.<Object>} capabilities list of capabilities details
    * @param {Array.<String>} specs List of spec file paths that ran
    */
  after: function(result, capabilities, specs) {
    if (process.env.GITHUB_ACTIONS &&
      // eslint-disable-next-line eqeqeq
      process.env.VIDEO_RECORDING_IS_ENABLED == 1) {
      ffmpegProcess.kill();
      if (result === 0 && !ALL_VIDEOS && fs.existsSync(videoPath)) {
        fs.unlinkSync(videoPath);
        // eslint-disable-next-line no-console
        console.log(
          `Video for test: ${specs}` +
          'was deleted successfully (test passed).');
      }
    }
  },
};<|MERGE_RESOLUTION|>--- conflicted
+++ resolved
@@ -203,11 +203,8 @@
   services: [
     ['selenium-standalone', {
       logPath: 'logs',
-<<<<<<< HEAD
-=======
       installArgs: { drivers },
       args: { drivers }
->>>>>>> cc8f6d73
     }]
   ],
 
