require('dotenv').config();
var FirebaseAdmin = require('firebase-admin');
var path = require('path');
var fs = require('fs');
var childProcess = require('child_process');
var Constants = require('./webdriverio_utils/WebdriverioConstants');
var DOWNLOAD_PATH = path.resolve(__dirname, Constants.DOWNLOAD_PATH);
var args = process.argv;

// When tests is running in debug mode, the chrome version number
// is passed as 7th argument else it is passed as 6th argument.
// eslint-disable-next-line eqeqeq
var chromeVersion = (args[0] == 'DEBUG=true') ? args[6] : args[5];

var chromedriverPath =
'./node_modules/webdriver-manager/selenium/chromedriver_' + chromeVersion;

// If video recorder is not running the ffmpeg process will be null.
var ffmpegProcess = null;
// The absolute path where the recorded video of test will be stored.
var videoPath = null;
// Enable ALL_VIDEOS if you want success videos to be saved.
const ALL_VIDEOS = false;

var suites = {
  full: [
    './core/tests/webdriverio/**/*.js',
    './core/tests/webdriverio_desktop/**/*.js',
  ],

  additionalEditorFeatures: [
    './core/tests/webdriverio_desktop/additionalEditorFeatures.js'
  ],

  additionalPlayerFeatures: [
    './core/tests/webdriverio_desktop/additionalPlayerFeatures.js'
  ],

  blogDashboard: [
    './core/tests/webdriverio_desktop/blogDashboard.js'
  ],

  classroomPage: [
    './core/tests/webdriverio_desktop/classroomPage.js'
  ],

  classroomPageFileUploadFeatures: [
    './core/tests/webdriverio_desktop/classroomPageFileUploadFeatures.js'
  ],

  collections: [
    './core/tests/webdriverio_desktop/collections.js'
  ],

  contributorDashboard: [
    './core/tests/webdriverio_desktop/contributorDashboard.js'
  ],

  creatorDashboard: [
    './core/tests/webdriverio_desktop/creatorDashboard.js'
  ],

  learner: [
    './core/tests/webdriverio/learnerFlow.js'
  ],

  learnerDashboard: [
    './core/tests/webdriverio_desktop/learnerDashboard.js'
  ],

  navigation: [
    './core/tests/webdriverio_desktop/navigation.js'
  ],

  preferences: [
    './core/tests/webdriverio_desktop/preferences.js'
  ],

  profileFeatures: [
    './core/tests/webdriverio_desktop/profileFeatures.js'
  ],

  profileMenu: [
    './core/tests/webdriverio/profileMenuFlow.js'
  ],

<<<<<<< HEAD
  skillEditor: [
    './core/tests/webdriverio_desktop/skillEditor.js'
  ],

=======
>>>>>>> 0383b49c
  subscriptions: [
    './core/tests/webdriverio/subscriptionsFlow.js'
  ],

<<<<<<< HEAD
  topicsAndSkillsDashboard: [
    './core/tests/webdriverio_desktop/topicsAndSkillsDashboard.js'
  ],

=======
>>>>>>> 0383b49c
  topicAndStoryEditor: [
    './core/tests/webdriverio_desktop/topicAndStoryEditor.js'
  ],

<<<<<<< HEAD
  topicAndStoryEditorFileUploadFeatures: [
    './core/tests/webdriverio_desktop/topicAndStoryEditorFileUploadFeatures.js'
  ],

=======
>>>>>>> 0383b49c
  topicAndStoryViewer: [
    './core/tests/webdriverio_desktop/topicAndStoryViewer.js'
  ],

  users: [
    './core/tests/webdriverio_desktop/userJourneys.js'
  ],

  wipeout: [
    './core/tests/webdriverio_desktop/wipeout.js'
  ]
};

// A reference configuration file.
exports.config = {
  //
  // ====================
  // Runner Configuration
  // ====================
  //
  //
  // ==================
  // Specify Test Files
  // ==================
  // When run without a command line parameter, all suites will run. If run
  // with --suite=smoke, only the patterns matched by that suite will run.
  suites: suites,
  //
  // ============
  // Capabilities
  // ============
  // Define your capabilities here. WebdriverIO can run multiple capabilities
  // at the same time. Depending on the number of capabilities, WebdriverIO
  // launches several test sessions. Within your capabilities you can overwrite
  //  the spec and exclude options in order to group specific specs to a
  // specific capability.
  capabilities: [{
    browserName: 'chrome',
    'goog:chromeOptions': {
      args: [
        '--lang=en-EN',
        '--window-size=1285x1000',
        // These arguments let us simulate recording from a microphone.
        '--use-fake-device-for-media-stream',
        '--use-fake-ui-for-media-stream',
        '--use-file-for-fake-audio-capture=data/cafe.mp3',
        // These arguments are required to run the tests on GitHub
        // Actions.
        '--no-sandbox',
        '--disable-dev-shm-usage',
        '--disable-gpu',
      ],
      prefs: {
        download: {
          // eslint-disable-next-line quote-props
          'prompt_for_download': false,
          // eslint-disable-next-line quote-props
          'default_directory': DOWNLOAD_PATH,
        }
      }
    }
  }],

  // ===================
  // Test Configurations
  // ===================
  // Define all options that are relevant for the WebdriverIO instance here
  //
  // Level of logging verbosity: trace | debug | info | warn | error | silent.
  logLevel: 'warn',

  // Set a base URL in order to shorten url command calls. If your `url`
  // parameter starts with `/`, the base url gets prepended, not including
  // the path portion of your baseUrl. If your `url` parameter starts
  // without a scheme or `/` (like `some/path`), the base url gets
  //  prepended directly.
  baseUrl: 'http://localhost:9001',

  // Default timeout in milliseconds for request
  // if browser driver or grid doesn't send response.
  connectionRetryTimeout: 120000,

  // Default request retries count.
  connectionRetryCount: 3,

  // Test runner services
  // Services take over a specific job you don't want to take care of.
  // They enhance your test setup with almost no effort. Unlike plugins,
  // they don't add newcommands. Instead, they hook themselves up into
  // the test process.
  services: [
    ['chromedriver', {
      chromedriverCustomPath: chromedriverPath
    }]],

  // Framework you want to run your specs with.
  // The following are supported: Mocha, Jasmine, and Cucumber
  // see also: https://webdriver.io/docs/frameworks
  //
  // Make sure you have the wdio adapter package for the specific
  // framework installed before running any tests.
  framework: 'jasmine',

  // Test reporter for stdout.
  // The only one supported by default is 'dot'
  // see also: https://webdriver.io/docs/dot-reporter
  reporters: [
    ['spec', {
      showPreface: false,
      realtimeReporting: true,
    }]
  ],

  isMobile: false,

  // Options to be passed to Jasmine.
  jasmineOpts: {
    // Default time to wait in ms before a test fails.
    defaultTimeoutInterval: 1200000
  },


  // =====
  // Hooks
  // =====
  // WebdriverIO provides several hooks you can use to interfere with
  // the test process in order to enhance it and to build services around it.
  // You can either apply a single function or an array of methods to it.
  // If one of them returns with a promise, WebdriverIO will wait until that
  // promise got resolved to continue.
  /**
   * Gets executed before test execution begins. At this point you can access
   * to all global variables like `browser`. It is the perfect place to
   * define custom commands.
   * @param {Array.<Object>} capabilities list of capabilities details
   * @param {Array.<String>} specs   List of spec file paths that are to be run
   * @param {Object}         browser instance of created browser/device session
   */
  before: function() {
    if (process.env.GITHUB_ACTIONS &&
      // eslint-disable-next-line eqeqeq
      process.env.VIDEO_RECORDING_IS_ENABLED == 1) {
      let ffmpegArgs = [
        '-y',
        '-r', '30',
        '-f', 'x11grab',
        '-s', '1285x1000',
        '-i', process.env.DISPLAY,
        '-g', '300',
        '-loglevel', '16',
      ];
      const uniqueString = Math.random().toString(36).substring(2, 8);
      var name = uniqueString + '.mp4';
      var dirPath = path.resolve(
        '__dirname', '..', '..', 'webdriverio-video/');
      try {
        fs.mkdirSync(dirPath, { recursive: true });
      } catch (err) {}
      videoPath = path.resolve(dirPath, name);
      ffmpegArgs.push(videoPath);
      ffmpegProcess = childProcess.spawn('ffmpeg', ffmpegArgs);
      ffmpegProcess.on('message', (message) => {
        // eslint-disable-next-line no-console
        console.log(`ffmpeg stdout: ${message}`);
      });
      ffmpegProcess.on('error', (errorMessage) => {
        console.error(`ffmpeg stderr: ${errorMessage}`);
      });
      ffmpegProcess.on('close', (code) => {
        // eslint-disable-next-line no-console
        console.log(`ffmpeg exited with code ${code}`);
      });
    }
    // Set a wide enough window size for the navbar in the library pages to
    // display fully.
    browser.setWindowSize(1285, 1000);


    // Configure the Firebase Admin SDK to communicate with the emulator.
    process.env.FIREBASE_AUTH_EMULATOR_HOST = 'localhost:9099';
    FirebaseAdmin.initializeApp({projectId: 'dev-project-id'});

    // Navigate to the splash page so that tests can begin on an Angular page.
    browser.url('http://localhost:9001');
  },
  /**
   * Function to be executed after a test
   * @param {Object}  test             test object
   * @param {Object}  context          scope object the test was executed with
   * @param {Error}   result.error     error object in case the test fails,
   *                                   otherwise `undefined`
   * @param {Any}     result.result    return object of test function
   * @param {Number}  result.duration  duration of test
   * @param {Boolean} result.passed    true if test has passed, otherwise false
   * @param {Object}  result.retries   informations to spec related retries,
   *                                   e.g. `{ attempts: 0, limit: 0 }`
   */
  afterTest: async function(
      test, context, { error, result, duration, passed, retries }) {
    // If a test fails then only the error will be defined and
    // the screenshot will be taken and saved.
    if (error) {
      var dirPath = path.resolve(
        '__dirname', '..', '..', 'webdriverio-screenshots/');
      try {
        fs.mkdirSync(dirPath, { recursive: true });
        var screenshotPath = '../webdriverio-screenshots';
      } catch (err) {}

      var testName = encodeURIComponent(test.fullName.replace(/\s+/g, '-'));
      var fileName = testName + '.png';
      var filePath = path.join(screenshotPath, fileName);
      // Save screenshot.
      await browser.saveScreenshot(filePath);
    }
  },
  /**
    * Gets executed after all tests are done. You still have access to all
    * global variables from the test.
    * @param {Number} result 0 - test pass, 1 - test fail
    * @param {Array.<Object>} capabilities list of capabilities details
    * @param {Array.<String>} specs List of spec file paths that ran
    */
  after: function(result, capabilities, specs) {
    if (process.env.GITHUB_ACTIONS &&
      // eslint-disable-next-line eqeqeq
      process.env.VIDEO_RECORDING_IS_ENABLED == 1) {
      ffmpegProcess.kill();
      if (result === 0 && !ALL_VIDEOS && fs.existsSync(videoPath)) {
        fs.unlinkSync(videoPath);
        // eslint-disable-next-line no-console
        console.log(
          `Video for test: ${specs}` +
          'was deleted successfully (test passed).');
      }
    }
  },
};<|MERGE_RESOLUTION|>--- conflicted
+++ resolved
@@ -84,35 +84,26 @@
     './core/tests/webdriverio/profileMenuFlow.js'
   ],
 
-<<<<<<< HEAD
   skillEditor: [
     './core/tests/webdriverio_desktop/skillEditor.js'
   ],
 
-=======
->>>>>>> 0383b49c
   subscriptions: [
     './core/tests/webdriverio/subscriptionsFlow.js'
   ],
 
-<<<<<<< HEAD
   topicsAndSkillsDashboard: [
     './core/tests/webdriverio_desktop/topicsAndSkillsDashboard.js'
   ],
 
-=======
->>>>>>> 0383b49c
   topicAndStoryEditor: [
     './core/tests/webdriverio_desktop/topicAndStoryEditor.js'
   ],
 
-<<<<<<< HEAD
   topicAndStoryEditorFileUploadFeatures: [
     './core/tests/webdriverio_desktop/topicAndStoryEditorFileUploadFeatures.js'
   ],
 
-=======
->>>>>>> 0383b49c
   topicAndStoryViewer: [
     './core/tests/webdriverio_desktop/topicAndStoryViewer.js'
   ],
