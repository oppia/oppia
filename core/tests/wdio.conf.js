require('dotenv').config();
var FirebaseAdmin = require('firebase-admin');
var path = require('path');
var fs = require('fs');
var childProcess = require('child_process');
var Constants = require('./webdriverio_utils/WebdriverioConstants');
var DOWNLOAD_PATH = path.resolve(__dirname, Constants.DOWNLOAD_PATH);
var args = process.argv;

// When tests is running in debug mode, the chrome version number
// is passed as 7th argument else it is passed as 6th argument.
// eslint-disable-next-line eqeqeq
var chromeVersion = (args[0] == 'DEBUG=true') ? args[6] : args[5];
var service = null;
const drivers = {
  chrome: { version: chromeVersion },
};
var chromedriverPath =
  './node_modules/webdriver-manager/selenium/chromedriver_' + chromeVersion;

if (process.env.GITHUB_ACTIONS) {
  service = ['selenium-standalone', {
    logPath: 'logs',
    installArgs: { drivers },
    args: { drivers }
  }];
} else {
  service = ['chromedriver', {
    chromedriverCustomPath: chromedriverPath
  }];
}

// If video recorder is not running the ffmpeg process will be null.
var ffmpegProcess = null;
// The absolute path where the recorded video of test will be stored.
var videoPath = null;
// Enable ALL_VIDEOS if you want success videos to be saved.
const ALL_VIDEOS = false;

var suites = {
  full: [
    './core/tests/webdriverio/**/*.js',
    './core/tests/webdriverio_desktop/**/*.js',
  ],

  accessibility: [
    './core/tests/webdriverio/accessibility.js'
  ],

  additionalEditorFeatures: [
    './core/tests/webdriverio_desktop/additionalEditorFeatures.js'
  ],

  additionalEditorFeaturesModals: [
    './core/tests/webdriverio_desktop/additionalEditorFeaturesModals.js'
  ],

  additionalPlayerFeatures: [
    './core/tests/webdriverio_desktop/additionalPlayerFeatures.js'
  ],

  adminPage: [
    './core/tests/webdriverio_desktop/adminTabFeatures.js'
  ],

  blogDashboard: [
    './core/tests/webdriverio_desktop/blogDashboard.js'
  ],

  checkpointFeatures: [
    './core/tests/webdriverio_desktop/checkpointFeatures.js'
  ],

  classroomPage: [
    './core/tests/webdriverio_desktop/classroomPage.js'
  ],

  classroomPageFileUploadFeatures: [
    './core/tests/webdriverio_desktop/classroomPageFileUploadFeatures.js'
  ],

  collections: [
    './core/tests/webdriverio_desktop/collections.js'
  ],

  contributorDashboard: [
    './core/tests/webdriverio_desktop/contributorDashboard.js'
  ],

  coreEditorAndPlayerFeatures: [
    './core/tests/webdriverio_desktop/coreEditorAndPlayerFeatures.js'
  ],

  creatorDashboard: [
    './core/tests/webdriverio_desktop/creatorDashboard.js'
  ],

  embedding: [
    './core/tests/webdriverio_desktop/embedding.js'
  ],

  explorationFeedbackTab: [
    './core/tests/webdriverio_desktop/explorationFeedbackTab.js'
  ],

  explorationImprovementsTab: [
    './core/tests/webdriverio_desktop/explorationImprovementsTab.js'
  ],

  explorationHistoryTab: [
    './core/tests/webdriverio_desktop/explorationHistoryTab.js'
  ],

  explorationStatisticsTab: [
    './core/tests/webdriverio_desktop/explorationStatisticsTab.js'
  ],

  explorationTranslationTab: [
    './core/tests/webdriverio_desktop/explorationTranslationTab.js'
  ],

  extensions: [
    './core/tests/webdriverio_desktop/extensions.js'
  ],

<<<<<<< HEAD
  featureGating: [
    './core/tests/webdriverio/featureGatingFlow.js'
  ],

  fileUploadExtensions: [
    './core/tests/webdriverio_desktop/fileUploadExtensions.js'
  ],

  fileUploadFeatures: [
    './core/tests/webdriverio_desktop/voiceoverUploadFeatures.js'
  ],

=======
>>>>>>> 526d301d
  learner: [
    './core/tests/webdriverio/learnerFlow.js'
  ],

  learnerDashboard: [
    './core/tests/webdriverio_desktop/learnerDashboard.js'
  ],

  library: [
    './core/tests/webdriverio/libraryFlow.js'
  ],

  navigation: [
    './core/tests/webdriverio_desktop/navigation.js'
  ],

  playVoiceovers: [
    './core/tests/webdriverio_desktop/playVoiceovers.js'
  ],

  preferences: [
    './core/tests/webdriverio_desktop/preferences.js'
  ],

  profileFeatures: [
    './core/tests/webdriverio_desktop/profileFeatures.js'
  ],

  profileMenu: [
    './core/tests/webdriverio/profileMenuFlow.js'
  ],

  publication: [
    './core/tests/webdriverio_desktop/publicationAndLibrary.js'
  ],

  skillEditor: [
    './core/tests/webdriverio_desktop/skillEditor.js'
  ],

  subscriptions: [
    './core/tests/webdriverio/subscriptionsFlow.js'
  ],

  topicsAndSkillsDashboard: [
    './core/tests/webdriverio_desktop/topicsAndSkillsDashboard.js'
  ],

  topicAndStoryEditor: [
    './core/tests/webdriverio_desktop/topicAndStoryEditor.js'
  ],

  topicAndStoryEditorFileUploadFeatures: [
    './core/tests/webdriverio_desktop/topicAndStoryEditorFileUploadFeatures.js'
  ],

  topicAndStoryViewer: [
    './core/tests/webdriverio_desktop/topicAndStoryViewer.js'
  ],

  users: [
    './core/tests/webdriverio_desktop/userJourneys.js'
  ],

  wipeout: [
    './core/tests/webdriverio_desktop/wipeout.js'
  ]
};

// A reference configuration file.
exports.config = {
  //
  // ====================
  // Runner Configuration
  // ====================
  //
  //
  // ==================
  // Specify Test Files
  // ==================
  // When run without a command line parameter, all suites will run. If run
  // with --suite=smoke, only the patterns matched by that suite will run.
  suites: suites,
  //
  // ============
  // Capabilities
  // ============
  // Define your capabilities here. WebdriverIO can run multiple capabilities
  // at the same time. Depending on the number of capabilities, WebdriverIO
  // launches several test sessions. Within your capabilities you can overwrite
  //  the spec and exclude options in order to group specific specs to a
  // specific capability.
  capabilities: [{
    browserName: 'chrome',
    'goog:loggingPrefs': {
      browser: 'ALL',
    },
    'goog:chromeOptions': {
      args: [
        '--lang=en-EN',
        '--window-size=1285x1000',
        // These arguments let us simulate recording from a microphone.
        '--use-fake-device-for-media-stream',
        '--use-fake-ui-for-media-stream',
        '--use-file-for-fake-audio-capture=data/cafe.mp3',
        // These arguments are required to run the tests on GitHub
        // Actions.
        '--no-sandbox',
        '--disable-dev-shm-usage',
        '--disable-gpu',
      ],
      prefs: {
        download: {
          // eslint-disable-next-line quote-props
          'prompt_for_download': false,
          // eslint-disable-next-line quote-props
          'default_directory': DOWNLOAD_PATH,
        }
      }
    }
  }],

  // ===================
  // Test Configurations
  // ===================
  // Define all options that are relevant for the WebdriverIO instance here
  //
  // Level of logging verbosity: trace | debug | info | warn | error | silent.
  logLevel: 'error',

  // Set a base URL in order to shorten url command calls. If your `url`
  // parameter starts with `/`, the base url gets prepended, not including
  // the path portion of your baseUrl. If your `url` parameter starts
  // without a scheme or `/` (like `some/path`), the base url gets
  //  prepended directly.
  baseUrl: 'http://localhost:9001',

  // Default timeout in milliseconds for request
  // if browser driver or grid doesn't send response.
  connectionRetryTimeout: 120000,

  // Default request retries count.
  connectionRetryCount: 3,

  // Test runner services
  // Services take over a specific job you don't want to take care of.
  // They enhance your test setup with almost no effort. Unlike plugins,
  // they don't add newcommands. Instead, they hook themselves up into
  // the test process.
  services: [service],

  // Framework you want to run your specs with.
  // The following are supported: Mocha, Jasmine, and Cucumber
  // see also: https://webdriver.io/docs/frameworks
  //
  // Make sure you have the wdio adapter package for the specific
  // framework installed before running any tests.
  framework: 'jasmine',

  // Test reporter for stdout.
  // The only one supported by default is 'dot'
  // see also: https://webdriver.io/docs/dot-reporter
  reporters: [
    ['spec', {
      showPreface: false,
      realtimeReporting: true,
    }]
  ],

  isMobile: false,

  // Options to be passed to Jasmine.
  jasmineOpts: {
    // Default time to wait in ms before a test fails.
    defaultTimeoutInterval: 1200000
  },


  // =====
  // Hooks
  // =====
  // WebdriverIO provides several hooks you can use to interfere with
  // the test process in order to enhance it and to build services around it.
  // You can either apply a single function or an array of methods to it.
  // If one of them returns with a promise, WebdriverIO will wait until that
  // promise got resolved to continue.
  /**
   * Gets executed before test execution begins. At this point you can access
   * to all global variables like `browser`. It is the perfect place to
   * define custom commands.
   * @param {Array.<Object>} capabilities list of capabilities details
   * @param {Array.<String>} specs   List of spec file paths that are to be run
   * @param {Object}         browser instance of created browser/device session
   */
  before: function() {
    if (process.env.GITHUB_ACTIONS &&
      // eslint-disable-next-line eqeqeq
      process.env.VIDEO_RECORDING_IS_ENABLED == 1) {
      let ffmpegArgs = [
        '-y',
        '-r', '30',
        '-f', 'x11grab',
        '-s', '1285x1000',
        '-i', process.env.DISPLAY,
        '-g', '300',
        '-loglevel', '16',
      ];
      const uniqueString = Math.random().toString(36).substring(2, 8);
      var name = uniqueString + '.mp4';
      var dirPath = path.resolve(
        '__dirname', '..', '..', 'webdriverio-video/');
      try {
        fs.mkdirSync(dirPath, { recursive: true });
      } catch (err) {}
      videoPath = path.resolve(dirPath, name);
      ffmpegArgs.push(videoPath);
      ffmpegProcess = childProcess.spawn('ffmpeg', ffmpegArgs);
      ffmpegProcess.on('message', (message) => {
        // eslint-disable-next-line no-console
        console.log(`ffmpeg stdout: ${message}`);
      });
      ffmpegProcess.on('error', (errorMessage) => {
        console.error(`ffmpeg stderr: ${errorMessage}`);
      });
      ffmpegProcess.on('close', (code) => {
        // eslint-disable-next-line no-console
        console.log(`ffmpeg exited with code ${code}`);
      });
    }
    // Set a wide enough window size for the navbar in the library pages to
    // display fully.
    browser.setWindowSize(1285, 1000);


    // Configure the Firebase Admin SDK to communicate with the emulator.
    process.env.FIREBASE_AUTH_EMULATOR_HOST = 'localhost:9099';
    FirebaseAdmin.initializeApp({projectId: 'dev-project-id'});

    // Navigate to the splash page so that tests can begin on an Angular page.
    browser.url('http://localhost:9001');
  },
  /**
   * Function to be executed after a test
   * @param {Object}  test             test object
   * @param {Object}  context          scope object the test was executed with
   * @param {Error}   result.error     error object in case the test fails,
   *                                   otherwise `undefined`
   * @param {Any}     result.result    return object of test function
   * @param {Number}  result.duration  duration of test
   * @param {Boolean} result.passed    true if test has passed, otherwise false
   * @param {Object}  result.retries   informations to spec related retries,
   *                                   e.g. `{ attempts: 0, limit: 0 }`
   */
  afterTest: async function(
      test, context, { error, result, duration, passed, retries }) {
    // If a test fails then only the error will be defined and
    // the screenshot will be taken and saved.
    if (error) {
      var dirPath = path.resolve(
        '__dirname', '..', '..', 'webdriverio-screenshots/');
      try {
        fs.mkdirSync(dirPath, { recursive: true });
        var screenshotPath = '../webdriverio-screenshots';
      } catch (err) {}

      var testName = encodeURIComponent(test.fullName.replace(/\s+/g, '-'));
      var fileName = testName + '.png';
      var filePath = path.join(screenshotPath, fileName);
      // Save screenshot.
      await browser.saveScreenshot(filePath);
    }
  },
  /**
    * Gets executed after all tests are done. You still have access to all
    * global variables from the test.
    * @param {Number} result 0 - test pass, 1 - test fail
    * @param {Array.<Object>} capabilities list of capabilities details
    * @param {Array.<String>} specs List of spec file paths that ran
    */
  after: function(result, capabilities, specs) {
    if (process.env.GITHUB_ACTIONS &&
      // eslint-disable-next-line eqeqeq
      process.env.VIDEO_RECORDING_IS_ENABLED == 1) {
      ffmpegProcess.kill();
      if (result === 0 && !ALL_VIDEOS && fs.existsSync(videoPath)) {
        fs.unlinkSync(videoPath);
        // eslint-disable-next-line no-console
        console.log(
          `Video for test: ${specs}` +
          'was deleted successfully (test passed).');
      }
    }
  },
};<|MERGE_RESOLUTION|>--- conflicted
+++ resolved
@@ -11,24 +11,10 @@
 // is passed as 7th argument else it is passed as 6th argument.
 // eslint-disable-next-line eqeqeq
 var chromeVersion = (args[0] == 'DEBUG=true') ? args[6] : args[5];
-var service = null;
+
 const drivers = {
   chrome: { version: chromeVersion },
 };
-var chromedriverPath =
-  './node_modules/webdriver-manager/selenium/chromedriver_' + chromeVersion;
-
-if (process.env.GITHUB_ACTIONS) {
-  service = ['selenium-standalone', {
-    logPath: 'logs',
-    installArgs: { drivers },
-    args: { drivers }
-  }];
-} else {
-  service = ['chromedriver', {
-    chromedriverCustomPath: chromedriverPath
-  }];
-}
 
 // If video recorder is not running the ffmpeg process will be null.
 var ffmpegProcess = null;
@@ -123,7 +109,6 @@
     './core/tests/webdriverio_desktop/extensions.js'
   ],
 
-<<<<<<< HEAD
   featureGating: [
     './core/tests/webdriverio/featureGatingFlow.js'
   ],
@@ -136,8 +121,6 @@
     './core/tests/webdriverio_desktop/voiceoverUploadFeatures.js'
   ],
 
-=======
->>>>>>> 526d301d
   learner: [
     './core/tests/webdriverio/learnerFlow.js'
   ],
@@ -266,7 +249,7 @@
   // Define all options that are relevant for the WebdriverIO instance here
   //
   // Level of logging verbosity: trace | debug | info | warn | error | silent.
-  logLevel: 'error',
+  logLevel: 'warn',
 
   // Set a base URL in order to shorten url command calls. If your `url`
   // parameter starts with `/`, the base url gets prepended, not including
