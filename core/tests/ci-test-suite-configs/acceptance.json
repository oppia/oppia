--- conflicted
+++ resolved
@@ -189,21 +189,20 @@
       "module": "core/tests/puppeteer-acceptance-tests/specs/topic-manager/edit-and-republish-a-skill.spec.ts"
     },
     {
-<<<<<<< HEAD
+      "name": "topic-manager/edit-and-preview-a-subtopic",
+      "module": "core/tests/puppeteer-acceptance-tests/specs/topic-manager/edit-and-preview-a-subtopic.spec.ts"
+    },
+    {
+      "name": "topic-manager/edit-and-preview-a-topic",
+      "module": "core/tests/puppeteer-acceptance-tests/specs/topic-manager/edit-and-preview-a-topic.spec.ts"
+    },
+    {
       "name": "topic-manager/edit-preview-and-save-a-chapter",
       "module": "core/tests/puppeteer-acceptance-tests/specs/topic-manager/edit-preview-and-save-a-chapter.spec.ts"
     },
     {
       "name": "topic-manager/create-and-delete-subtopic-and-story",
       "module": "core/tests/puppeteer-acceptance-tests/specs/topic-manager/create-and-delete-subtopic-and-story.spec.ts"
-=======
-      "name": "topic-manager/edit-and-preview-a-subtopic",
-      "module": "core/tests/puppeteer-acceptance-tests/specs/topic-manager/edit-and-preview-a-subtopic.spec.ts"
-    },
-    {
-      "name": "topic-manager/edit-and-preview-a-topic",
-      "module": "core/tests/puppeteer-acceptance-tests/specs/topic-manager/edit-and-preview-a-topic.spec.ts"
->>>>>>> 03a3c878
     }
   ]
 }