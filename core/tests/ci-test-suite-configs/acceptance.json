{
  "suites": [
    {
      "name": "blog-admin/assign-roles-to-users-and-change-tag-properties",
      "module": "core/tests/puppeteer-acceptance-tests/specs/blog-admin/assign-roles-to-users-and-change-tag-properties.spec.ts"
    },
    {
      "name": "blog-editor/create-and-publish-a-blog-post-with-required-details",
      "module": "core/tests/puppeteer-acceptance-tests/specs/blog-editor/create-and-publish-a-blog-post-with-required-details.spec.ts"
    },
    {
      "name": "blog-editor/create-and-delete-draft-blog-post",
      "module": "core/tests/puppeteer-acceptance-tests/specs/blog-editor/create-and-delete-draft-blog-post.spec.ts"
    },
    {
      "name": "blog-editor/try-to-publish-a-duplicate-blog-post-and-get-blocked",
      "module": "core/tests/puppeteer-acceptance-tests/specs/blog-editor/try-to-publish-a-duplicate-blog-post-and-get-blocked.spec.ts"
    },
    {
      "name": "curriculum-admin/create-edit-and-delete-classroom",
      "module": "core/tests/puppeteer-acceptance-tests/specs/curriculum-admin/create-edit-and-delete-classroom.spec.ts"
    },
    {
      "name": "curriculum-admin/create-publish-unpublish-and-delete-topic-and-skill",
      "module": "core/tests/puppeteer-acceptance-tests/specs/curriculum-admin/create-publish-unpublish-and-delete-topic-and-skill.spec.ts"
    },
    {
      "name": "exploration-editor/load-complete-and-restart-exploration-preview",
      "module": "core/tests/puppeteer-acceptance-tests/specs/exploration-editor/load-complete-and-restart-exploration-preview.spec.ts"
    },
    {
      "name": "exploration-editor/create-exploration-and-change-basic-settings",
      "module": "core/tests/puppeteer-acceptance-tests/specs/exploration-editor/create-exploration-and-change-basic-settings.spec.ts"
    },
    {
      "name": "exploration-editor/publish-the-exploration-with-an-interaction",
      "module": "core/tests/puppeteer-acceptance-tests/specs/exploration-editor/publish-the-exploration-with-an-interaction.spec.ts"
    },
    {
      "name": "exploration-editor/save-draft-publish-and-discard-the-changes",
      "module": "core/tests/puppeteer-acceptance-tests/specs/exploration-editor/save-draft-publish-and-discard-the-changes.spec.ts"
    },
    {
      "name": "logged-in-user/create-and-delete-account",
      "module": "core/tests/puppeteer-acceptance-tests/specs/logged-in-user/create-and-delete-account.spec.ts"
    },
    {
      "name": "logged-in-user/restart-or-continue-exploration-on-revisit",
      "module": "core/tests/puppeteer-acceptance-tests/specs/logged-in-user/restart-or-continue-exploration-on-revisit.spec.ts"
    },
    {
      "name": "logged-in-user/save-an-exploration-to-play-later",
      "module": "core/tests/puppeteer-acceptance-tests/specs/logged-in-user/save-an-exploration-to-play-later.spec.ts"
    },
    {
<<<<<<< HEAD
      "name": "logged-in-user/give-feedback-rate-and-report-an-exploration",
      "module": "core/tests/puppeteer-acceptance-tests/specs/logged-in-user/give-feedback-rate-and-report-an-exploration.spec.ts"
    },
    {
      "name": "logged-in-user/manage-goals-progress-and-lessons-from-learner-dashboard",
      "module": "core/tests/puppeteer-acceptance-tests/specs/logged-in-user/manage-goals-progress-and-lessons-from-learner-dashboard.spec.ts"
=======
      "name": "logged-in-user/edit-profile-preferences-and-export-their-account",
      "module": "core/tests/puppeteer-acceptance-tests/specs/logged-in-user/edit-profile-preferences-and-export-their-account.spec.ts"
    },
    {
      "name": "logged-in-user/set-language-to-rtl-and-navigate-through-site",
      "module": "core/tests/puppeteer-acceptance-tests/specs/logged-in-user/set-language-to-rtl-and-navigate-through-site.spec.ts"
>>>>>>> 1fb7160f
    },
    {
      "name": "logged-out-user/click-all-buttons-on-about-page",
      "module": "core/tests/puppeteer-acceptance-tests/specs/logged-out-user/click-all-buttons-on-about-page.spec.ts"
    },
    {
      "name": "logged-out-user/click-all-buttons-on-navbar",
      "module": "core/tests/puppeteer-acceptance-tests/specs/logged-out-user/click-all-buttons-on-navbar.spec.ts"
    },
    {
      "name": "logged-out-user/click-all-links-on-get-started-page",
      "module": "core/tests/puppeteer-acceptance-tests/specs/logged-out-user/click-all-links-on-get-started-page.spec.ts"
    },
    {
      "name": "logged-out-user/click-all-buttons-on-donation-thanks-page",
      "module": "core/tests/puppeteer-acceptance-tests/specs/logged-out-user/click-all-buttons-on-donation-thanks-page.spec.ts"
    },
    {
      "name": "logged-out-user/check-all-user-flow-of-donor",
      "module": "core/tests/puppeteer-acceptance-tests/specs/logged-out-user/check-all-user-flow-of-donor.spec.ts"
    },
    {
      "name": "logged-out-user/check-all-user-flow-of-parent-teacher",
      "module": "core/tests/puppeteer-acceptance-tests/specs/logged-out-user/check-all-user-flow-of-parent-teacher.spec.ts"
    },
    {
      "name": "logged-out-user/check-all-user-flow-of-partner",
      "module": "core/tests/puppeteer-acceptance-tests/specs/logged-out-user/check-all-user-flow-of-partner.spec.ts"
    },
    {
      "name": "logged-out-user/check-all-user-flow-of-volunteer",
      "module": "core/tests/puppeteer-acceptance-tests/specs/logged-out-user/check-all-user-flow-of-volunteer.spec.ts"
    },
    {
      "name": "logged-out-user/click-all-buttons-on-partnerships-page",
      "module": "core/tests/puppeteer-acceptance-tests/specs/logged-out-user/click-all-buttons-on-partnerships-page.spec.ts"
    },
    {
      "name": "logged-out-user/click-all-buttons-on-teach-page",
      "module": "core/tests/puppeteer-acceptance-tests/specs/logged-out-user/click-all-buttons-on-teach-page.spec.ts"
    },
    {
      "name": "logged-out-user/click-all-buttons-on-volunteer-page",
      "module": "core/tests/puppeteer-acceptance-tests/specs/logged-out-user/click-all-buttons-on-volunteer-page.spec.ts"
    },
    {
      "name": "logged-out-user/click-all-buttons-on-contact-us-page",
      "module": "core/tests/puppeteer-acceptance-tests/specs/logged-out-user/click-all-buttons-on-contact-us-page.spec.ts"
    },
    {
      "name": "logged-in-user/subscribe-to-creator-and-view-all-explorations-by-that-creator",
      "module": "core/tests/puppeteer-acceptance-tests/specs/logged-in-user/subscribe-to-creator-and-view-all-explorations-by-that-creator.spec.ts"
    },
    {
      "name": "logged-out-user/click-all-links-in-oppia-footer",
      "module": "core/tests/puppeteer-acceptance-tests/specs/logged-out-user/click-all-links-in-oppia-footer.spec.ts"
    },
    {
      "name": "logged-out-user/click-all-links-on-creator-guidelines-page",
      "module": "core/tests/puppeteer-acceptance-tests/specs/logged-out-user/click-all-links-on-creator-guidelines-page.spec.ts"
    },
    {
      "name": "logged-out-user/click-all-links-on-privacy-policy-page",
      "module": "core/tests/puppeteer-acceptance-tests/specs/logged-out-user/click-all-links-on-privacy-policy-page.spec.ts"
    },
    {
      "name": "logged-out-user/click-all-links-on-terms-page",
      "module": "core/tests/puppeteer-acceptance-tests/specs/logged-out-user/click-all-links-on-terms-page.spec.ts"
    },
    {
      "name": "logged-out-user/click-all-buttons-on-donate-page",
      "module": "core/tests/puppeteer-acceptance-tests/specs/logged-out-user/click-all-buttons-on-donate-page.spec.ts"
    },
    {
      "name": "logged-out-user/visit-classroom-index-page",
      "module": "core/tests/puppeteer-acceptance-tests/specs/logged-out-user/visit-classroom-index-page.spec.ts"
    },
    {
      "name": "logged-out-user/browse-and-search-for-lessons-in-community-library",
      "module": "core/tests/puppeteer-acceptance-tests/specs/logged-out-user/browse-and-search-for-lessons-in-community-library.spec.ts"
    },
    {
      "name": "logged-out-user/select-and-play-topic-from-classroom-page",
      "module": "core/tests/puppeteer-acceptance-tests/specs/logged-out-user/select-and-play-topic-from-classroom-page.spec.ts"
    },
    {
      "name": "logged-out-user/choose-what-to-do-from-the-last-card-of-an-exploration",
      "module": "core/tests/puppeteer-acceptance-tests/specs/logged-out-user/choose-what-to-do-from-the-last-card-of-an-exploration.spec.ts"
    },
    {
      "name": "logged-out-user/share-and-give-feedback-for-exploration-but-not-report-and-rate-it",
      "module": "core/tests/puppeteer-acceptance-tests/specs/logged-out-user/share-and-give-feedback-for-exploration-but-not-report-and-rate-it.spec.ts"
    },
    {
      "name": "logged-out-user/play-through-lesson-while-getting-feedback-and-hints",
      "module": "core/tests/puppeteer-acceptance-tests/specs/logged-out-user/play-through-lesson-while-getting-feedback-and-hints.spec.ts"
    },
    {
      "name": "logged-out-user/change-site-language-and-engage-with-original-exploration",
      "module": "core/tests/puppeteer-acceptance-tests/specs/logged-out-user/change-site-language-and-engage-with-original-exploration.spec.ts"
    },
    {
      "name": "logged-out-user/use-keyboard-shortcuts-to-navigate-and-shift-focus",
      "module": "core/tests/puppeteer-acceptance-tests/specs/logged-out-user/use-keyboard-shortcuts-to-navigate-and-shift-focus.spec.ts"
    },
    {
      "name": "logged-out-user/sign-in-and-save-exploration-progress",
      "module": "core/tests/puppeteer-acceptance-tests/specs/logged-out-user/sign-in-and-save-exploration-progress.spec.ts"
    },
    {
      "name": "logged-out-user/track-and-resume-exploration-progress-via-url",
      "module": "core/tests/puppeteer-acceptance-tests/specs/logged-out-user/track-and-resume-exploration-progress-via-url.spec.ts"
    },
    {
      "name": "moderator/edit-featured-activities-list",
      "module": "core/tests/puppeteer-acceptance-tests/specs/moderator/edit-featured-activities-list.spec.ts"
    },
    {
      "name": "moderator/view-recent-commits-and-feedback-messages",
      "module": "core/tests/puppeteer-acceptance-tests/specs/moderator/view-recent-commits-and-feedback-messages.spec.ts"
    }, 
    {
      "name": "practice-question-admin/add-and-remove-contribution-rights",
      "module": "core/tests/puppeteer-acceptance-tests/specs/practice-question-admin/add-and-remove-contribution-rights.spec.ts"
    },
    {
      "name": "translation-admin/add-and-remove-translation-rights",
      "module": "core/tests/puppeteer-acceptance-tests/specs/translation-admin/add-and-remove-translation-rights.spec.ts"
    },
    {
      "name": "voiceover-admin/add-voiceover-artist-to-an-exploration",
      "module": "core/tests/puppeteer-acceptance-tests/specs/voiceover-admin/add-voiceover-artist-to-an-exploration.spec.ts"
    },
    {
      "name": "super-admin/edit-user-roles",
      "module": "core/tests/puppeteer-acceptance-tests/specs/super-admin/edit-user-roles.spec.ts"
    },
    {
      "name": "super-admin/load-dummy-data-in-dev-mode",
      "module": "core/tests/puppeteer-acceptance-tests/specs/super-admin/load-dummy-data-in-dev-mode.spec.ts"
    },
    {
      "name": "super-admin/edit-platform-parameters",
      "module": "core/tests/puppeteer-acceptance-tests/specs/super-admin/edit-platform-parameters.spec.ts"
    },
    {
      "name": "super-admin/use-misc-tab-features",
      "module": "core/tests/puppeteer-acceptance-tests/specs/super-admin/use-misc-tab-features.spec.ts"
    },
    {
      "name": "release-coordinator/run-a-beam-job-and-copy-the-output",
      "module": "core/tests/puppeteer-acceptance-tests/specs/release-coordinator/run-a-beam-job-and-copy-the-output.spec.ts"
    },
    {
      "name": "release-coordinator/edit-feature-rollout-configuration",
      "module": "core/tests/puppeteer-acceptance-tests/specs/release-coordinator/edit-feature-rollout-configuration.spec.ts"
    },
    {
      "name": "release-coordinator/flush-and-get-profile-of-redis-cache",
      "module": "core/tests/puppeteer-acceptance-tests/specs/release-coordinator/flush-and-get-profile-of-redis-cache.spec.ts"
    },
    {
      "name": "release-coordinator/update-promo-bar-message",
      "module": "core/tests/puppeteer-acceptance-tests/specs/release-coordinator/update-promo-bar-message.spec.ts"
    },
    {
      "name": "topic-manager/browse-skills-on-topics-and-skills-dashboard",
      "module": "core/tests/puppeteer-acceptance-tests/specs/topic-manager/browse-skills-on-topics-and-skills-dashboard.spec.ts"
    },
    {
      "name": "topic-manager/browse-topics-on-topics-and-skills-dashboard",
      "module": "core/tests/puppeteer-acceptance-tests/specs/topic-manager/browse-topics-on-topics-and-skills-dashboard.spec.ts"
    },
    {
      "name": "topic-manager/create-and-delete-questions-in-skill-editor",
      "module": "core/tests/puppeteer-acceptance-tests/specs/topic-manager/create-and-delete-questions-in-skill-editor.spec.ts"
    },
    {
      "name": "topic-manager/assign-unassign-and-merge-skills",
      "module": "core/tests/puppeteer-acceptance-tests/specs/topic-manager/assign-unassign-and-merge-skills.spec.ts"
    },
    {
      "name": "topic-manager/cannot-do-curriculum-admin-actions",
      "module": "core/tests/puppeteer-acceptance-tests/specs/topic-manager/cannot-do-curriculum-admin-actions.spec.ts"
    },
    {
      "name": "topic-manager/edit-and-republish-a-skill",
      "module": "core/tests/puppeteer-acceptance-tests/specs/topic-manager/edit-and-republish-a-skill.spec.ts"
    },
    {
      "name": "topic-manager/edit-and-preview-a-subtopic",
      "module": "core/tests/puppeteer-acceptance-tests/specs/topic-manager/edit-and-preview-a-subtopic.spec.ts"
    },
    {
      "name": "topic-manager/edit-and-preview-a-topic",
      "module": "core/tests/puppeteer-acceptance-tests/specs/topic-manager/edit-and-preview-a-topic.spec.ts"
    },
    {
      "name": "topic-manager/edit-preview-and-save-a-chapter",
      "module": "core/tests/puppeteer-acceptance-tests/specs/topic-manager/edit-preview-and-save-a-chapter.spec.ts"
    },
    {
      "name": "topic-manager/create-and-delete-subtopic-and-story",
      "module": "core/tests/puppeteer-acceptance-tests/specs/topic-manager/create-and-delete-subtopic-and-story.spec.ts"
    }
  ]
}<|MERGE_RESOLUTION|>--- conflicted
+++ resolved
@@ -53,21 +53,20 @@
       "module": "core/tests/puppeteer-acceptance-tests/specs/logged-in-user/save-an-exploration-to-play-later.spec.ts"
     },
     {
-<<<<<<< HEAD
+      "name": "logged-in-user/edit-profile-preferences-and-export-their-account",
+      "module": "core/tests/puppeteer-acceptance-tests/specs/logged-in-user/edit-profile-preferences-and-export-their-account.spec.ts"
+    },
+    {
+      "name": "logged-in-user/set-language-to-rtl-and-navigate-through-site",
+      "module": "core/tests/puppeteer-acceptance-tests/specs/logged-in-user/set-language-to-rtl-and-navigate-through-site.spec.ts"
+    },
+    {
       "name": "logged-in-user/give-feedback-rate-and-report-an-exploration",
       "module": "core/tests/puppeteer-acceptance-tests/specs/logged-in-user/give-feedback-rate-and-report-an-exploration.spec.ts"
     },
     {
       "name": "logged-in-user/manage-goals-progress-and-lessons-from-learner-dashboard",
       "module": "core/tests/puppeteer-acceptance-tests/specs/logged-in-user/manage-goals-progress-and-lessons-from-learner-dashboard.spec.ts"
-=======
-      "name": "logged-in-user/edit-profile-preferences-and-export-their-account",
-      "module": "core/tests/puppeteer-acceptance-tests/specs/logged-in-user/edit-profile-preferences-and-export-their-account.spec.ts"
-    },
-    {
-      "name": "logged-in-user/set-language-to-rtl-and-navigate-through-site",
-      "module": "core/tests/puppeteer-acceptance-tests/specs/logged-in-user/set-language-to-rtl-and-navigate-through-site.spec.ts"
->>>>>>> 1fb7160f
     },
     {
       "name": "logged-out-user/click-all-buttons-on-about-page",
