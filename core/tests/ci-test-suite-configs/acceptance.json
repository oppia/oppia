--- conflicted
+++ resolved
@@ -137,21 +137,20 @@
       "module": "core/tests/puppeteer-acceptance-tests/specs/logged-out-user/play-through-lesson-while-getting-feedback-and-hints.spec.ts"
     },
     {
-<<<<<<< HEAD
+      "name": "logged-out-user/change-site-language-and-engage-with-original-exploration",
+      "module": "core/tests/puppeteer-acceptance-tests/specs/logged-out-user/change-site-language-and-engage-with-original-exploration.spec.ts"
+    },
+    {
+      "name": "logged-out-user/use-keyboard-shortcuts-to-navigate-and-shift-focus",
+      "module": "core/tests/puppeteer-acceptance-tests/specs/logged-out-user/use-keyboard-shortcuts-to-navigate-and-shift-focus.spec.ts"
+    },
+    {
       "name": "logged-out-user/sign-in-and-save-exploration-progress",
       "module": "core/tests/puppeteer-acceptance-tests/specs/logged-out-user/sign-in-and-save-exploration-progress.spec.ts"
     },
     {
       "name": "logged-out-user/track-and-resume-exploration-progress-via-url",
       "module": "core/tests/puppeteer-acceptance-tests/specs/logged-out-user/track-and-resume-exploration-progress-via-url.spec.ts"
-=======
-      "name": "logged-out-user/change-site-language-and-engage-with-original-exploration",
-      "module": "core/tests/puppeteer-acceptance-tests/specs/logged-out-user/change-site-language-and-engage-with-original-exploration.spec.ts"
-    },
-    {
-      "name": "logged-out-user/use-keyboard-shortcuts-to-navigate-and-shift-focus",
-      "module": "core/tests/puppeteer-acceptance-tests/specs/logged-out-user/use-keyboard-shortcuts-to-navigate-and-shift-focus.spec.ts"
->>>>>>> 66a401da
     },
     {
       "name": "moderator/edit-featured-activities-list",
