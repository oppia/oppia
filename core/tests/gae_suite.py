# Copyright 2014 The Oppia Authors. All Rights Reserved.
#
# Licensed under the Apache License, Version 2.0 (the "License");
# you may not use this file except in compliance with the License.
# You may obtain a copy of the License at
#
#      http://www.apache.org/licenses/LICENSE-2.0
#
# Unless required by applicable law or agreed to in writing, software
# distributed under the License is distributed on an "AS-IS" BASIS,
# WITHOUT WARRANTIES OR CONDITIONS OF ANY KIND, either express or implied.
# See the License for the specific language governing permissions and
# limitations under the License.

"""Oppia test suite.

In general, this script should not be run directly. Instead, invoke
it from the command line by running

    bash scripts/run_backend_tests.sh

from the oppia/ root folder.
"""

import argparse
import os
import sys
import unittest

CURR_DIR = os.path.abspath(os.getcwd())
OPPIA_TOOLS_DIR = os.path.join(CURR_DIR, '..', 'oppia_tools')
THIRD_PARTY_DIR = os.path.join(CURR_DIR, 'third_party')

DIRS_TO_ADD_TO_SYS_PATH = [
    os.path.join(
        OPPIA_TOOLS_DIR, 'google_appengine_1.9.67', 'google_appengine'),
    os.path.join(OPPIA_TOOLS_DIR, 'webtest-1.4.2'),
    os.path.join(
        OPPIA_TOOLS_DIR, 'google_appengine_1.9.67', 'google_appengine',
        'lib', 'webob_0_9'),
    os.path.join(OPPIA_TOOLS_DIR, 'browsermob-proxy-0.7.1'),
    os.path.join(OPPIA_TOOLS_DIR, 'selenium-2.53.2'),
    os.path.join(OPPIA_TOOLS_DIR, 'Pillow-6.0.0'),
    CURR_DIR,
    os.path.join(THIRD_PARTY_DIR, 'backports.functools_lru_cache-1.5'),
    os.path.join(THIRD_PARTY_DIR, 'beautifulsoup4-4.7.1'),
    os.path.join(THIRD_PARTY_DIR, 'bleach-3.1.0'),
    os.path.join(THIRD_PARTY_DIR, 'callbacks-0.3.0'),
    os.path.join(THIRD_PARTY_DIR, 'gae-cloud-storage-1.9.15.0'),
    os.path.join(THIRD_PARTY_DIR, 'gae-mapreduce-1.9.17.0'),
    os.path.join(THIRD_PARTY_DIR, 'gae-pipeline-1.9.17.0'),
    os.path.join(THIRD_PARTY_DIR, 'graphy-1.0.0'),
<<<<<<< HEAD
    os.path.join(THIRD_PARTY_DIR, 'html5lib-python-0.95'),
    os.path.join(THIRD_PARTY_DIR, 'requests-2.10.0'),
    os.path.join(THIRD_PARTY_DIR, 'simplejson-3.7.1'),
    os.path.join(THIRD_PARTY_DIR, 'beautifulsoup4-4.7.1'),
    os.path.join(THIRD_PARTY_DIR, 'mutagen-1.42.0'),
    os.path.join(THIRD_PARTY_DIR, 'soupsieve-1.8'),
=======
    os.path.join(THIRD_PARTY_DIR, 'html5lib-python-1.0.1'),
    os.path.join(THIRD_PARTY_DIR, 'mutagen-1.38'),
    os.path.join(THIRD_PARTY_DIR, 'requests-2.10.0'),
    os.path.join(THIRD_PARTY_DIR, 'simplejson-3.16.0'),
    os.path.join(THIRD_PARTY_DIR, 'six-1.12.0'),
    os.path.join(THIRD_PARTY_DIR, 'soupsieve-1.9.1'),
    os.path.join(THIRD_PARTY_DIR, 'webencodings-0.5.1'),
>>>>>>> 419a0f25
]

_PARSER = argparse.ArgumentParser()
_PARSER.add_argument(
    '--test_target',
    help='optional dotted module name of the test(s) to run',
    type=str)


def create_test_suites(test_target=None):
    """Creates test suites. If test_dir is None, runs all tests."""
    if test_target and '/' in test_target:
        raise Exception('The delimiter in test_target should be a dot (.)')

    loader = unittest.TestLoader()
    return (
        [loader.loadTestsFromName(test_target)]
        if test_target else [loader.discover(
            CURR_DIR, pattern='*_test.py', top_level_dir=CURR_DIR)])


def main():
    """Runs the tests."""

    def _iterate(test_suite_or_case):
        """Iterate through all the test cases in `test_suite_or_case`."""
        try:
            suite = iter(test_suite_or_case)
        except TypeError:
            yield test_suite_or_case
        else:
            for test in suite:
                for subtest in _iterate(test):
                    yield subtest

    for directory in DIRS_TO_ADD_TO_SYS_PATH:
        if not os.path.exists(os.path.dirname(directory)):
            raise Exception('Directory %s does not exist.' % directory)
        sys.path.insert(0, directory)

    import dev_appserver
    dev_appserver.fix_sys_path()

    parsed_args = _PARSER.parse_args()
    suites = create_test_suites(test_target=parsed_args.test_target)

    results = [unittest.TextTestRunner(verbosity=2).run(suite)
               for suite in suites]

    tests_run = 0
    for result in results:
        tests_run += result.testsRun
        if result.errors or result.failures:
            raise Exception(
                'Test suite failed: %s tests run, %s errors, %s failures.' % (
                    result.testsRun, len(result.errors), len(result.failures)))

    if tests_run == 0:
        raise Exception('No tests were run.')


if __name__ == '__main__':
    main()<|MERGE_RESOLUTION|>--- conflicted
+++ resolved
@@ -50,22 +50,13 @@
     os.path.join(THIRD_PARTY_DIR, 'gae-mapreduce-1.9.17.0'),
     os.path.join(THIRD_PARTY_DIR, 'gae-pipeline-1.9.17.0'),
     os.path.join(THIRD_PARTY_DIR, 'graphy-1.0.0'),
-<<<<<<< HEAD
-    os.path.join(THIRD_PARTY_DIR, 'html5lib-python-0.95'),
-    os.path.join(THIRD_PARTY_DIR, 'requests-2.10.0'),
-    os.path.join(THIRD_PARTY_DIR, 'simplejson-3.7.1'),
-    os.path.join(THIRD_PARTY_DIR, 'beautifulsoup4-4.7.1'),
+    os.path.join(THIRD_PARTY_DIR, 'html5lib-python-1.0.1'),
     os.path.join(THIRD_PARTY_DIR, 'mutagen-1.42.0'),
-    os.path.join(THIRD_PARTY_DIR, 'soupsieve-1.8'),
-=======
-    os.path.join(THIRD_PARTY_DIR, 'html5lib-python-1.0.1'),
-    os.path.join(THIRD_PARTY_DIR, 'mutagen-1.38'),
     os.path.join(THIRD_PARTY_DIR, 'requests-2.10.0'),
     os.path.join(THIRD_PARTY_DIR, 'simplejson-3.16.0'),
     os.path.join(THIRD_PARTY_DIR, 'six-1.12.0'),
     os.path.join(THIRD_PARTY_DIR, 'soupsieve-1.9.1'),
     os.path.join(THIRD_PARTY_DIR, 'webencodings-0.5.1'),
->>>>>>> 419a0f25
 ]
 
 _PARSER = argparse.ArgumentParser()
