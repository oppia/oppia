--- conflicted
+++ resolved
@@ -177,13 +177,8 @@
 
     EMAIL: Final = 'user@test.com'
 
-<<<<<<< HEAD
-    def setUp(self) -> None:
-        super(AuthServicesStubTests, self).setUp()
-=======
     def setUp(self):
         super().setUp()
->>>>>>> 3e32777e
         self.stub = test_utils.AuthServicesStub()
 
     def test_get_auth_claims_from_request(self) -> None:
