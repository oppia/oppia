// Copyright 2022 The Oppia Authors. All Rights Reserved.
//
// Licensed under the Apache License, Version 2.0 (the "License");
// you may not use this file except in compliance with the License.
// You may obtain a copy of the License at
//
//      http://www.apache.org/licenses/LICENSE-2.0
//
// Unless required by applicable law or agreed to in writing, software
// distributed under the License is distributed on an "AS-IS" BASIS,
// WITHOUT WARRANTIES OR CONDITIONS OF ANY KIND, either express or implied.
// See the License for the specific language governing permissions and
// limitations under the License.

/**
 * @fileoverview Page object for the topics editor page, for use
 * in WebdriverIO tests.
 */

var dragAndDropScript = require('html-dnd').code;
var action = require('../webdriverio_utils/action.js');
var general = require('../webdriverio_utils/general.js');
var waitFor = require('./waitFor.js');
var workflow = require('../webdriverio_utils/workflow.js');
var forms = require('../webdriverio_utils/forms.js');

var TopicEditorPage = function() {
  var EDITOR_URL_PREFIX = '/topic_editor/';
  var addSubtopicButton = $('.e2e-test-add-subtopic-button');
  var closeSaveModalButton = $('.e2e-test-close-save-modal-button');
  var closeRTEButton = $('.e2e-test-close-rich-text-component-editor');
  var commitMessageField = $('.e2e-test-commit-message-input');
  var confirmStoryCreationButton = $('.e2e-test-confirm-story-creation-button');
  var confirmSubtopicCreationButton = $(
    '.e2e-test-confirm-subtopic-creation-button');
  var createQuestionButton = $('.e2e-test-create-question-button');
  var createStoryButton = $('.e2e-test-create-story-button');
  var deleteSubtopicButton = $('.e2e-test-delete-subtopic-button');
  var easyRubricDifficulty = $('.e2e-test-skill-difficulty-easy');
  var newStoryDescriptionField = $('.e2e-test-new-story-description-field');
  var newStoryTitleField = $('.e2e-test-new-story-title-field');
  var newStoryUrlFragmentField = $('.e2e-test-new-story-url-fragment-field');
  var newSubtopicEditorElement = $('.e2e-test-new-subtopic-editor');
  var pageEditor = $('.e2e-test-edit-subtopic-page-contents');
  var questionsTabButton = $('.e2e-test-questions-tab-button');
  var saveQuestionButton = $('.e2e-test-save-question-button');
  var subtopicColumnsSelector = function() {
    return $$('.e2e-test-subtopic-column');
  };
  var subtopicContentText = $('.e2e-test-subtopic-html-content');
  var topicDescriptionField = $('.e2e-test-topic-description-field');
  var topicDescriptionHeading = $('.e2e-test-topic-description-heading');
  var topicEditorTab = $('.e2e-test-edit-topic-tab');
  var topicNameField = $('.e2e-test-topic-name-field');
  var topicNameHeading = $('.e2e-test-topic-name-heading');
  var topicThumbnailImageElement = $(
    '.e2e-test-thumbnail-editor .e2e-test-custom-photo');
  var topicMetaTagContentField = $('.e2e-test-topic-meta-tag-content-field');
  var topicMetaTagContentLabel = $('.e2e-test-topic-meta-tag-content-label');
  var topicThumbnailButton = $(
    '.e2e-test-thumbnail-editor .e2e-test-photo-button');
  var publishTopicButton = $('.e2e-test-publish-topic-button');
  var selectSkillDropdown = $('.e2e-test-select-skill-dropdown');
  var subtopicEditOption = $('.e2e-test-show-subtopic-options');
  var subtopicPageContentButton = $('.e2e-test-edit-html-content');
  var saveSubtopicPageContentButton = $(
    '.e2e-test-save-subtopic-content-button');
  var subtopicSkillDescriptionLocator = '.e2e-test-subtopic-skill-description';
  var confirmSubtopicCreationButton = $(
    '.e2e-test-confirm-subtopic-creation-button');
  var thumbnailContainer = $('.e2e-test-thumbnail-container');
  var storyThumbnailButton = $(
    '.e2e-test-thumbnail-editor .e2e-test-photo-button');
  var addSubtopicButton = $('.e2e-test-add-subtopic-button');
  var newSubtopicTitlefield = $('.e2e-test-new-subtopic-title-field');
  var newSubtopicUrlFragmentField = $(
    '.e2e-test-new-subtopic-url-fragment-field');
  var practiceTabCheckbox = $('.e2e-test-toggle-practice-tab');
  var publishTopicButton = $('.e2e-test-publish-topic-button');
  var reassignSkillButton = $('.e2e-test-reassign-skill-button');
  var saveRearrangedSkillsButton = $('.e2e-test-save-rearrange-skills');
  var saveTopicButton = $('.e2e-test-save-topic-button');
  var showSchemaEditorElement = $('.e2e-test-show-schema-editor');
  var storyListItemsSelector = function() {
    return $$('.e2e-test-story-list-item');
  };
  var storyListTable = $('.e2e-test-story-list-table');
  var storyThumbnailButton = $(
    '.e2e-test-thumbnail-editor .e2e-test-photo-button');
  var subtopicColumnsSelector = function() {
    return $$('.e2e-test-subtopic-column');
  };
  var subtopicDescriptionEditor = $('.e2e-test-subtopic-description-editor');
  var subtopicsSelector = function() {
    return $$('.e2e-test-subtopic');
  };
  var subtopicTitleField = $('.e2e-test-subtopic-title-field');
  var subtopicThumbnailImageElement = $(
    '.e2e-test-subtopic-thumbnail .e2e-test-custom-photo');
  var subtopicThumbnailButton = $(
    '.e2e-test-subtopic-thumbnail .e2e-test-photo-button');
  var thumbnailContainer = $('.e2e-test-thumbnail-container');
  var thumbnailContainer = $('.e2e-test-thumbnail-container');
  var topicMetaTagContentField = $('.e2e-test-topic-meta-tag-content-field');
  var topicMetaTagContentLabel = $('.e2e-test-topic-meta-tag-content-label');
  var topicPageTitleFragmentField = $(
    '.e2e-test-topic-page-title-fragment-field');
  var topicPageTitleFragmentLabel = $(
    '.e2e-test-topic-page-title-fragment-label');
  var uncategorizedSkillsContainer = $(
    '.e2e-test-uncategorized-skills-container');
  var uncategorizedSkillsContainersSelector = function() {
    return $$('.e2e-test-uncategorized-skills-container');
  };
  var uncategorizedSkillCard = $('.e2e-test-uncategorized-skill-card');
  var uncategorizedSkillsSelector = function() {
    return $$('.e2e-test-uncategorized-skill-card');
  };

  var dragAndDrop = async function(fromElement, toElement) {
    await browser.execute(dragAndDropScript, fromElement, toElement);
  };

  this.togglePracticeTab = async function() {
    await action.click('Practice tab checkbox', practiceTabCheckbox);
  };

  this.get = async function(topicId) {
    await browser.url(EDITOR_URL_PREFIX + topicId + '/');
    await waitFor.pageToFullyLoad();
  };

  this.getTopicThumbnailSource = async function() {
    return await workflow.getImageSource(topicThumbnailImageElement);
  };

  this.getSubtopicThumbnailSource = async function() {
    return await workflow.getImageSource(subtopicThumbnailImageElement);
  };

  this.submitTopicThumbnail = async function(imgPath, resetExistingImage) {
    return await workflow.submitImage(
      topicThumbnailButton, thumbnailContainer, imgPath,
      resetExistingImage);
  };

  this.submitSubtopicThumbnail = async function(imgPath, resetExistingImage) {
    return await workflow.submitImage(
      subtopicThumbnailButton, thumbnailContainer, imgPath, resetExistingImage);
  };

  this.publishTopic = async function() {
    await action.click('Publish Topic Button', publishTopicButton);
    await waitFor.invisibilityOf(
      publishTopicButton, 'Topic is taking too long to publish.');
  };

  this.expectNumberOfQuestionsForSkillWithDescriptionToBe = async function(
      count, skillDescription) {
    await waitFor.visibilityOf(
      selectSkillDropdown, 'Select Skill dropdown takes too long to appear');
    await selectSkillDropdown.selectByVisibleText(skillDescription);
    var questionItems = await $$('.e2e-test-question-list-item');
    await waitFor.visibilityOf(
      questionItems[0], 'Question takes too long to appear');
    expect(questionItems.length).toEqual(count);
  };

  this.saveQuestion = async function() {
    await general.scrollToTop();
    await action.click('Save Question Button', saveQuestionButton);
    await waitFor.invisibilityOf(
      saveQuestionButton, 'Question modal takes too long to disappear');
  };

  this.createQuestionForSkillWithName = async function(skillDescription) {
    await waitFor.visibilityOf(
      selectSkillDropdown, 'Select Skill dropdown takes too long to appear');
    await selectSkillDropdown.selectByVisibleText(skillDescription);
    await action.click('Create question button', createQuestionButton);
    await action.click('Easy difficulty for skill', easyRubricDifficulty);
  };

  this.moveToQuestionsTab = async function() {
    await action.click('Questions Tab Button', questionsTabButton);
  };

  this.expectSubtopicPageContentsToMatch = async function(contents) {
    var text = await action.getText(
      'Subtopic Content Text', subtopicContentText);
    expect(text).toMatch(contents);
  };

  this.expectTitleOfSubtopicWithIndexToMatch = async function(title, index) {
    var subtopic = await subtopicsSelector()[index];
    var text = await action.getText('Subtopic Text', subtopic);
    expect(text).toEqual(title);
  };

  this.changeSubtopicTitle = async function(title) {
    await action.clear('Subtopic Title field', subtopicTitleField);
<<<<<<< HEAD
    await action.setValue('Subtopic Title field', subtopicTitleField, title);
=======
    await action.setValue('Subtopic Title field', subtopicTitleField, 'title');
>>>>>>> 05153f91
  };

  this.changeSubtopicPageContents = async function(content) {
    await general.scrollToTop();
    await action.click(
      'Subtopic Page Content Button', subtopicPageContentButton);
    await waitFor.visibilityOf(
      pageEditor, 'Subtopic html editor takes too long to appear');
    var pageEditorInput = pageEditor.$('.e2e-test-rte');
    await action.click('Page Editor Input', pageEditorInput);
    await action.clear('Page Editor Input', pageEditorInput);
    await action.setValue('Page Editor Input', pageEditorInput, content);
    await action.click(
      'Save Subtopic Page Content Button', saveSubtopicPageContentButton);
  };

  this.expectNumberOfUncategorizedSkillsToBe = async function(count) {
    var uncategorizedSkillItems = await $$('.e2e-test-skill-item');
    expect(uncategorizedSkillItems.length).toEqual(count);
  };

  this.deleteSubtopicWithIndex = async function(index) {
    var subtopicEditOptions = await $$('.e2e-test-show-subtopic-options');
    await waitFor.visibilityOf(
      subtopicEditOption,
      'Subtopic Edit Options taking too long to appear');
    var subtopicEditOptionBox = subtopicEditOptions[index];
    await action.click('Subtopic Edit Option Box', subtopicEditOptionBox);
    await action.click('Delete Subtopic Button', deleteSubtopicButton);
  };

  this.expectNumberOfSubtopicsToBe = async function(count) {
    var subtopics = await subtopicsSelector();
    expect(subtopics.length).toEqual(count);
  };

  this.addSubtopic = async function(title, urlFragment, imgPath, htmlContent) {
    await action.click('Add subtopic button', addSubtopicButton);
    await action.setValue(
      'New subtopic title field', newSubtopicTitlefield, title);

    await action.setValue(
      'Create new url fragment', newSubtopicUrlFragmentField, urlFragment);

    await action.click(
      'Show schema editor button', showSchemaEditorElement);
    var richTextEditor = await forms.RichTextEditor(subtopicDescriptionEditor);
    await richTextEditor.appendPlainText(htmlContent);
    await workflow.submitImage(
      subtopicThumbnailButton, thumbnailContainer, imgPath, false);

    await action.click(
      'Confirm subtopic creation button', confirmSubtopicCreationButton);
    await waitFor.invisibilityOf(
      newSubtopicEditorElement,
      'Create subtopic modal taking too long to disappear.');
  };

  this.addConceptCardToSubtopicExplanation = async function(skillName) {
    await action.click('RTE input', subtopicPageContentButton);
<<<<<<< HEAD
    // Chaining selectors is selecting the non-interceptable element.
=======
    // The cke buttons classes are dynamically alloted and hence we cannot
    // a class name to select a particular button. Also using chain selectors
    // is returning a non interactable element hence we are explicitly using
    // the dynamically alloted id of the button to select the button.
>>>>>>> 05153f91
    // eslint-disable-next-line oppia/e2e-practices
    var conceptCardButton = $('#cke_124');
    await action.click('Concept card button', conceptCardButton);
    var skillForConceptCard = $(
      `.e2e-test-rte-skill-selector-item=${skillName}`);
    await action.click('Skill for concept card', skillForConceptCard);
    await action.click('Close RTE button', closeRTEButton);
  };

  this.saveSubtopicExplanation = async function() {
    await waitFor.elementToBeClickable(
      saveSubtopicPageContentButton,
      'Save Subtopic content button taking too long to be clickable');
    await action.click(
      'Save subtopic content button', saveSubtopicPageContentButton);
  };

  this.dragSkillToSubtopic = async function(skillDescription, subtopicIndex) {
    await waitFor.visibilityOf(
      uncategorizedSkillCard,
      'Uncategorized skills taking too long to appear.');
    var uncategorizedSkills = await uncategorizedSkillsSelector();
    var subtopicColumns = await subtopicColumnsSelector();
    var target = subtopicColumns[subtopicIndex];
    var uncategorizedSkillIndex = -1;
    for (var i = 0; i < uncategorizedSkills.length; i++) {
      var uncategorizedSkill = uncategorizedSkills[i];
      var text = await action.getText(
        'Ungategorized Skill Text', uncategorizedSkill);
      if (skillDescription === text) {
        uncategorizedSkillIndex = i;
        break;
      }
    }
    expect(uncategorizedSkillIndex).not.toEqual(-1);
    var toMove = uncategorizedSkills[uncategorizedSkillIndex];
    await dragAndDrop(toMove, target);
  };

  this.saveRearrangedSkills = async function() {
    await action.click(
      'Save rearranged skills modal', saveRearrangedSkillsButton);
  };

  this.navigateToReassignModal = async function() {
    await action.click('Reassign Skill Button', reassignSkillButton);
  };

  this.expectSubtopicWithIndexToHaveSkills = async function(
      subtopicIndex, skillNames) {
    var subtopicColumns = await subtopicColumnsSelector();
    var assignedSkillDescriptions = await (
      subtopicColumns[subtopicIndex].$$(
        subtopicSkillDescriptionLocator));
    var assignedSkillsLength = assignedSkillDescriptions.length;

    expect(skillNames.length).toEqual(assignedSkillsLength);

    for (var i = 0; i < assignedSkillsLength; i++) {
      var skillDescription = assignedSkillDescriptions[i];
      var text = await action.getText(
        'Skill Description Text', skillDescription);
      expect(text).toEqual(skillNames[i]);
    }
  };

  this.dragSkillFromSubtopicToSubtopic = async function(
      fromSubtopicIndex, toSubtopicIndex, skillDescription) {
    var assignedSkillToMove = await this.getTargetMoveSkill(
      fromSubtopicIndex, skillDescription);
    var toSubtopicColumn = await subtopicColumnsSelector()[toSubtopicIndex];
    await dragAndDrop(assignedSkillToMove, toSubtopicColumn);
  };

  this.expectUncategorizedSkillsToBe = async function(skillDescriptions) {
    await waitFor.visibilityOf(
      uncategorizedSkillCard,
      'Uncategorized skills taking too long to appear.');
    var uncategorizedSkills = await uncategorizedSkillsSelector();

    for (var i = 0; i < uncategorizedSkills.length; i++) {
      var uncategorizedSkill = uncategorizedSkills[i];
      var text = await action.getText(
        'Uncategorized Skill Text', uncategorizedSkill);
      expect(skillDescriptions[i]).toEqual(text);
    }
  };

  this.getTargetMoveSkill = async function(
      subtopicIndex, skillDescription) {
    var fromSubtopicColumn = await subtopicColumnsSelector()[subtopicIndex];
    var assignedSkills = await fromSubtopicColumn.$$(
      subtopicSkillDescriptionLocator);
    var assignedSkillsLength = assignedSkills.length;
    var toMoveSkillIndex = -1;
    for (var i = 0; i < assignedSkillsLength; i++) {
      var assignedSkill = assignedSkills[i];
      var text = await action.getText('Assigned Skill Text', assignedSkill);
      if (skillDescription === text) {
        toMoveSkillIndex = i;
        break;
      }
    }
    expect(toMoveSkillIndex).not.toEqual(-1);

    return assignedSkills[toMoveSkillIndex];
  };

  this.dragSkillFromSubtopicToUncategorized = async function(
      subtopicIndex, skillDescription) {
    var assignedSkillToMove = await this.getTargetMoveSkill(
      subtopicIndex, skillDescription);
    await waitFor.visibilityOf(
      uncategorizedSkillsContainer,
      'Skills Container takes too long to appear');
    var uncategorizedSkillsContainers = (
      await uncategorizedSkillsContainersSelector()[0]);
    await dragAndDrop(assignedSkillToMove, uncategorizedSkillsContainers);
  };

  this.navigateToTopicEditorTab = async function() {
    await action.click('Topic Editor Tab', topicEditorTab);
  };

  this.navigateToSubtopicWithIndex = async function(subtopicIndex) {
    var subtopic = await subtopicsSelector()[subtopicIndex];
    await action.click('Subtopic', subtopic);
    await waitFor.pageToFullyLoad();
  };

  this.expectNumberOfStoriesToBe = async function(count) {
    var storyListItems = await storyListItemsSelector();
    if (count) {
      await waitFor.visibilityOf(
        storyListTable, 'Story list table takes too long to appear.');
    }
    expect(storyListItems.length).toEqual(count);
  };

  this.expectStoryTitleToBe = async function(title, index) {
    await waitFor.visibilityOf(
      storyListTable, 'Story list table takes too long to appear.');
    var storyListItems = await storyListItemsSelector();
    var storyListText = (
      await storyListItems[index].$$('.e2e-test-story-title')[0]);
    var text = await action.getText(
      'Story List Text',
      storyListText);
    expect(text).toEqual(title);
  };

  this.expectStoryPublicationStatusToBe = async function(status, index) {
    await waitFor.visibilityOf(
      storyListTable, 'Story list table takes too long to appear.');
    var storyListItems = await storyListItemsSelector();
    var storyListText = await storyListItems[index].$$(
      '.e2e-test-story-publication-status');
    var text = await action.getText(
      'Story List Text', storyListText[0]);
    expect(text).toEqual(status);
  };

  this.navigateToStoryWithIndex = async function(index) {
    await waitFor.visibilityOf(
      storyListTable, 'Story list table takes too long to appear.');
    var storyListItems = await storyListItemsSelector();
    var storyItem = storyListItems[index];
    await action.click('Story Item', storyItem);
    await waitFor.pageToFullyLoad();
    await waitFor.invisibilityOf(
      storyListTable, 'Story list table too long to disappear.');
  };

  this.navigateToStoryWithTitle = async function(storyName) {
    await waitFor.visibilityOf(
      storyListTable, 'Story list table takes too long to appear.');
    var storyItem = $(`.e2e-test-story-title=${storyName}`);
    await action.click('Story Item', storyItem);
    await waitFor.pageToFullyLoad();
    await waitFor.invisibilityOf(
      storyListTable, 'Story list table too long to disappear.');
  };

  this.createStory = async function(
      storyTitle, storyUrlFragment, storyDescription, imgPath) {
    await general.scrollToTop();
    await action.click('Create Story Button', createStoryButton);

    await action.setValue(
      'Create new story title', newStoryTitleField, storyTitle);
    await action.setValue(
      'Create new story description', newStoryDescriptionField,
      storyDescription);
    await action.setValue(
      'Create new story url fragment', newStoryUrlFragmentField,
      storyUrlFragment);

    await workflow.submitImage(
      storyThumbnailButton, thumbnailContainer, imgPath, false);

    await action.click(
      'Confirm Create Story Button', confirmStoryCreationButton);
    await waitFor.pageToFullyLoad();
  };

  this.updatePageTitleFragment = async function(newPageTitleFragment) {
    await action.setValue(
      'Update Page Title Fragment',
      topicPageTitleFragmentField, newPageTitleFragment);
    await action.click(
      'Page Title Fragment label', topicPageTitleFragmentLabel);
  };

  this.updateMetaTagContent = async function(newMetaTagContent) {
    await action.setValue(
      'Update Meta Tag Content', topicMetaTagContentField, newMetaTagContent);
    await action.click('Meta Tag Content label', topicMetaTagContentLabel);
  };

  this.changeTopicName = async function(newName) {
    await action.clear('Topic Name Field', topicNameField);
    await action.setValue('Topic Name Field', topicNameField, newName);
    await action.click('Topic Name Heading', topicNameHeading);
  };

  this.expectTopicNameToBe = async function(name) {
    await waitFor.visibilityOf(
      topicNameField,
      'topicNameField takes too long to be visible'
    );
    let desc = await browser.execute(() => {
      return document.getElementsByClassName(
        'e2e-test-topic-name-field')[0].value;
    });
    await expect(desc).toMatch(name);
  };

  this.changeTopicDescription = async function(newDescription) {
    await general.scrollToTop();
    await action.clear('Topic Description Field', topicDescriptionField);
    await action.setValue(
      'Topic Description Field', topicDescriptionField, newDescription);
    await action.click('Topic Description Heading', topicDescriptionHeading);
  };

  this.expectTopicDescriptionToBe = async function(description) {
    await waitFor.visibilityOf(
      topicDescriptionField,
      'topicDescriptionField takes too long to be visible'
    );
    let desc = await browser.execute(() => {
      return document.getElementsByClassName(
        'e2e-test-topic-description-field')[0].value;
    });
    await expect(desc).toMatch(description);
  };

  this.saveTopic = async function(commitMessage) {
    await action.click('Save Topic Button', saveTopicButton);
    await waitFor.visibilityOf(
      commitMessageField, 'Commit Message field taking too long to appear.');
    await action.setValue(
      'commit message field', commitMessageField, commitMessage);

    await action.click('Close save modal button', closeSaveModalButton);
    await waitFor.visibilityOfSuccessToast(
      'Success toast for saving topic takes too long to appear.');
  };
};

exports.TopicEditorPage = TopicEditorPage;<|MERGE_RESOLUTION|>--- conflicted
+++ resolved
@@ -199,11 +199,7 @@
 
   this.changeSubtopicTitle = async function(title) {
     await action.clear('Subtopic Title field', subtopicTitleField);
-<<<<<<< HEAD
     await action.setValue('Subtopic Title field', subtopicTitleField, title);
-=======
-    await action.setValue('Subtopic Title field', subtopicTitleField, 'title');
->>>>>>> 05153f91
   };
 
   this.changeSubtopicPageContents = async function(content) {
@@ -264,14 +260,10 @@
 
   this.addConceptCardToSubtopicExplanation = async function(skillName) {
     await action.click('RTE input', subtopicPageContentButton);
-<<<<<<< HEAD
-    // Chaining selectors is selecting the non-interceptable element.
-=======
     // The cke buttons classes are dynamically alloted and hence we cannot
     // a class name to select a particular button. Also using chain selectors
     // is returning a non interactable element hence we are explicitly using
     // the dynamically alloted id of the button to select the button.
->>>>>>> 05153f91
     // eslint-disable-next-line oppia/e2e-practices
     var conceptCardButton = $('#cke_124');
     await action.click('Concept card button', conceptCardButton);
