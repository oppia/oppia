--- conflicted
+++ resolved
@@ -161,21 +161,12 @@
 
   this.expectNumberOfQuestionsForSkillWithDescriptionToBe = async function(
       count, skillDescription) {
-<<<<<<< HEAD
+    await waitFor.visibilityOf(
+      selectSkillDropdown, 'Select Skill dropdown takes too long to appear');
     await selectSkillDropdown.selectByVisibleText(skillDescription);
     await waitFor.visibilityOf(
       questionItem, 'Question takes too long to appear');
     var questionItems = await questionItemsSelector();
-    await waitFor.visibilityOf(
-      questionItems[0], 'Question takes too long to appear');
-=======
-    await waitFor.visibilityOf(
-      selectSkillDropdown, 'Select Skill dropdown takes too long to appear');
-    await selectSkillDropdown.selectByVisibleText(skillDescription);
-    await waitFor.visibilityOf(
-      questionItem, 'Question takes too long to appear');
-    var questionItems = await questionItemsSelector();
->>>>>>> 576274db
     expect(questionItems.length).toEqual(count);
   };
 
@@ -273,14 +264,10 @@
 
   this.addConceptCardToSubtopicExplanation = async function(skillName) {
     await action.click('RTE input', subtopicPageContentButton);
-<<<<<<< HEAD
-    // Chaining selectors is selecting the non-interceptable element.
-=======
     // The cke buttons classes are dynamically alloted and hence we cannot
     // a class name to select a particular button. Also using chain selectors
     // is returning a non interactable element hence we are explicitly using
     // the dynamically alloted id of the button to select the button.
->>>>>>> 576274db
     // eslint-disable-next-line oppia/e2e-practices
     var conceptCardButton = $('#cke_124');
     await action.click('Concept card button', conceptCardButton);
