// Copyright 2022 The Oppia Authors. All Rights Reserved.
//
// Licensed under the Apache License, Version 2.0 (the "License");
// you may not use this file except in compliance with the License.
// You may obtain a copy of the License at
//
//      http://www.apache.org/licenses/LICENSE-2.0
//
// Unless required by applicable law or agreed to in writing, software
// distributed under the License is distributed on an "AS-IS" BASIS,
// WITHOUT WARRANTIES OR CONDITIONS OF ANY KIND, either express or implied.
// See the License for the specific language governing permissions and
// limitations under the License.

/**
 * @fileoverview Page object for the admin page, for use in WebdriverIO
 * tests.
 */

var action = require('./action.js');
var forms = require('./forms.js');
var general = require('./general.js');
var waitFor = require('./waitFor.js');

var AdminPage = function() {
  var ADMIN_URL_SUFFIX = '/admin';
  var addConditionButtonLocator = '.e2e-test-add-condition-button';
  var addFeatureRuleButtonLocator = '.e2e-test-feature-add-rule-button';
  var addNewRoleButton = $('.e2e-test-add-new-role-button');
  var adminRolesTab = $('.e2e-test-admin-roles-tab');
  var adminRolesTabContainer = $('.e2e-test-roles-tab-container');
  var configTab = $('.e2e-test-admin-config-tab');
  var editUserRoleButton = $('.e2e-test-role-edit-button');
  var explorationElementsSelector = function() {
    return $$('.e2e-test-reload-exploration-row');
  };
  var featureFlagElementsSelector = function() {
    return $$('.e2e-test-feature-flag');
  };
  var featureFlagElement = $('.e2e-test-feature-flag');
  var featureNameLocator = '.e2e-test-feature-name';
  var featuresTab = $('.e2e-test-admin-features-tab');
  var noRuleIndicatorLocator = '.e2e-test-no-rule-indicator';
  var progressSpinner = $('.e2e-test-progress-spinner');
  var reloadCollectionButtonsSelector = function() {
    return $$('.e2e-test-reload-collection-button');
  };
  var removeRuleButtonLocator = '.e2e-test-remove-rule-button';
<<<<<<< HEAD
=======
  var reloadCollectionButtonsSelector = function() {
    return $$('.e2e-test-reload-collection-button');
  };
>>>>>>> 8e710ba0
  var roleDropdown = $('.e2e-test-role-method');
  var roleEditorContainer = $('.e2e-test-roles-editor-card-container');
  var rolesResultRowsElement = $('.e2e-test-roles-result-rows');
  var rolesResultRowsElementsSelector = function() {
    return $$('.e2e-test-roles-result-rows');
  };
  var roleSelector = $('.e2e-test-new-role-selector');
  var roleValueOption = $('.e2e-test-role-value');
  var saveAllConfigs = $('.e2e-test-save-all-configs');
  var saveButtonLocator = '.e2e-test-save-button';
  var serverModeSelectorLocator = '.e2e-test-server-mode-selector';
  var statusMessage = $('.e2e-test-status-message');
<<<<<<< HEAD
=======
  var valueSelectorLocator = '.e2e-test-value-selector';
>>>>>>> 8e710ba0
  var userRoleItemsSelector = function() {
    return $$('.e2e-test-user-role-description');
  };
  var usernameInputFieldForRolesEditing = $(
    '.e2e-test-username-for-role-editor');
  var viewRoleButton = $('.e2e-test-role-success');
<<<<<<< HEAD
  var valueSelectorLocator = '.e2e-test-value-selector';
=======
>>>>>>> 8e710ba0

  // The reload functions are used for mobile testing
  // done via Browserstack. These functions may cause
  // a problem when used to run tests directly on Travis.
  if (general.isInDevMode()) {
    var getExplorationTitleElement = function(explorationElement) {
      return explorationElement.$(explorationTitleLocator);
    };

    var getExplorationElementReloadButton = function(explorationElement) {
      return explorationElement.$(explorationButtonLocator);
    };

    this.reloadCollection = async function(collectionId) {
      await this.get();
      var reloadCollectionButton = (
        await reloadCollectionButtonsSelector()[collectionId]);
      await action.click('Reload Collection Buttons', reloadCollectionButton);
      await general.acceptAlert();
      // Time is needed for the reloading to complete.
      await waitFor.textToBePresentInElement(
        statusMessage, 'Data reloaded successfully.',
        'Collection could not be reloaded');
      return true;
    };

    // The name should be as given in the admin page (including '.yaml' if
    // necessary).
    this.reloadExploration = async function(name) {
      await this.get();
      var explorationElements = explorationElementsSelector();
      await explorationElements.map(async function(explorationElement) {
        await waitFor.visibilityOf(
          getExplorationTitleElement(
            explorationElement,
            'Exploration title taking too long to appear'));
        var title = await getExplorationTitleElement(
          explorationElement).getText();

        // We use match here in case there is whitespace around the name.
        if (title.match(name)) {
          var explorationElementReloadButton =
            getExplorationElementReloadButton(explorationElement);
          await action.click(
            'Exploration Element Reload Button',
            explorationElementReloadButton);
          await general.acceptAlert();
          // Time is needed for the reloading to complete.
          await waitFor.textToBePresentInElement(
            statusMessage, 'Data reloaded successfully.',
            'Exploration could not be reloaded');
          return true;
        }
      });
    };
  }

  var _switchToRolesTab = async function() {
    await action.click('Admin roles tab button', adminRolesTab);

    await expect(await adminRolesTab.getAttribute('class')).toMatch('active');
    await waitFor.visibilityOf(
      adminRolesTabContainer, 'Roles tab page is not visible.');
  };

  var saveConfigProperty = async function(
      configProperty, propertyName, objectType, editingInstructions) {
    await waitFor.visibilityOf(
      configProperty.$('.e2e-test-config-title'),
      'Config Title taking too long too appear');
    var title = await configProperty.$('.e2e-test-config-title').getText();
    if (title.match(propertyName)) {
      await editingInstructions(
        await forms.getEditor(objectType)(configProperty));
      await action.click('Save All Configs Button', saveAllConfigs);
      await general.acceptAlert();
      // Waiting for success message.
      await waitFor.textToBePresentInElement(
        statusMessage, 'saved successfully',
        'New config could not be saved');
      return true;
    }
  };

  this.get = async function() {
    await browser.url(ADMIN_URL_SUFFIX);
    await waitFor.pageToFullyLoad();
  };

  this.getJobsTab = async function() {
    await browser.url(ADMIN_URL_SUFFIX + '#/jobs');
    await waitFor.pageToFullyLoad();
  };

  this.getFeaturesTab = async function() {
    await this.get();
    await action.click('Admin features tab', featuresTab);
    await waitFor.visibilityOf(
      featureFlagElement, 'Feature flags not showing up');
  };

  this.getDummyFeatureElement = async function() {
    var featureFlagElements = await featureFlagElementsSelector();
    var count = featureFlagElements.length;
    for (let i = 0; i < count; i++) {
      var elem = featureFlagElements[i];
      if ((await elem.$(featureNameLocator).getText()) ===
          'dummy_feature') {
        return elem;
      }
<<<<<<< HEAD
=======
    }

    return null;
  };

  this.removeAllRulesOfFeature = async function(featureElement) {
    while (!await featureElement.$(noRuleIndicatorLocator).isExisting()) {
      await action.click(
        'Remove feature rule button',
        featureElement
          .$(removeRuleButtonLocator)
      );
>>>>>>> 8e710ba0
    }

    return null;
  };

  // Remove this method after the end_chapter_celebration feature flag
  // is deprecated.
  this.getEndChapterCelebrationFeatureElement = async function() {
    var featureFlagElements = await featureFlagElementsSelector();
    var count = featureFlagElements.length;
    for (let i = 0; i < count; i++) {
      var elem = featureFlagElements[i];
      if ((await elem.$(featureNameLocator).getText()) ===
          'end_chapter_celebration') {
        return elem;
      }
    }

    return null;
  };

<<<<<<< HEAD
  this.removeAllRulesOfFeature = async function(featureElement) {
    while (!await featureElement.$(noRuleIndicatorLocator).isExisting()) {
      await action.click(
        'Remove feature rule button',
        featureElement
          .$(removeRuleButtonLocator)
      );
    }
  };

  this.saveChangeOfFeature = async function(featureElement) {
    await action.click(
      'Save feature button',
      featureElement
        .$(saveButtonLocator)
    );

    await general.acceptAlert();
    await waitFor.visibilityOf(statusMessage);
  };

  // Remove this method after the end_chapter_celebration feature flag
=======
  // Remove this method after the checkpoint_celebration feature flag
>>>>>>> 8e710ba0
  // is deprecated.
  this.getCheckpointCelebrationFeatureElement = async function() {
    var featureFlagElements = await featureFlagElementsSelector();
    var count = featureFlagElements.length;
    for (let i = 0; i < count; i++) {
      var elem = featureFlagElements[i];
      if ((await elem.$(featureNameLocator).getText()) ===
          'checkpoint_celebration') {
        return elem;
      }
    }

    return null;
  };

  // This function is meant to be used to enable a feature gated behind
  // a feature flag in prod mode, which is the server environment the E2E
  // tests are run in.
  this.enableFeatureForProd = async function(featureElement) {
    await this.removeAllRulesOfFeature(featureElement);

    await action.click(
      'Add feature rule button',
      featureElement
        .$(addFeatureRuleButtonLocator)
    );

    await waitFor.visibilityOf(
      featureElement.$(valueSelectorLocator),
      'Value Selector takes too long to appear'
    );
    await (featureElement.$(valueSelectorLocator)).selectByVisibleText(
      'Enabled');

    await action.click(
      'Add condition button',
      featureElement
        .$(addConditionButtonLocator)
    );

    await waitFor.visibilityOf(
      featureElement.$(serverModeSelectorLocator),
      'Value Selector takes too long to appear'
    );
    await (featureElement.$(serverModeSelectorLocator)).selectByVisibleText(
      'prod');

    await this.saveChangeOfFeature(featureElement);
  };

  this.enableFeatureForDev = async function(featureElement) {
    await this.removeAllRulesOfFeature(featureElement);

    await action.click(
      'Add feature rule button',
      featureElement
        .$(addFeatureRuleButtonLocator)
    );

    await waitFor.visibilityOf(
      featureElement.$(valueSelectorLocator),
      'Value Selector takes too long to appear'
    );
    await (featureElement.$(valueSelectorLocator)).selectByVisibleText(
      'Enabled');

    await action.click(
      'Add condition button',
      featureElement
        .$(addConditionButtonLocator)
    );

    await this.saveChangeOfFeature(featureElement);
  };

  this.editConfigProperty = async function(
      propertyName, objectType, editingInstructions) {
    await this.get();
    await action.click('Config Tab', configTab);
    await waitFor.elementToBeClickable(saveAllConfigs);

    var results = [];
    var configProperties = await $$('.e2e-test-config-property');
    for (let configProperty of configProperties) {
      results.push(
        await saveConfigProperty(
          configProperty, propertyName, objectType, editingInstructions)
      );
    }
    var success = null;
    for (var i = 0; i < results.length; i++) {
      success = success || results[i];
    }
    if (!success) {
      throw new Error('Could not find config property: ' + propertyName);
    }
  };

  this._editUserRole = async function(username) {
    await this.get();
    await _switchToRolesTab();
    await action.setValue(
      'Username input field', usernameInputFieldForRolesEditing, username);
    await action.click('Edit user role button', editUserRoleButton);
    await waitFor.visibilityOf(
      roleEditorContainer, 'Role editor card takes too long to appear.');
  };

  this.addRole = async function(name, newRole) {
    await this._editUserRole(name);

    await action.click('Add new role', addNewRoleButton);
    await action.matSelect('New role selector', roleSelector, newRole);

    await waitFor.invisibilityOf(
      progressSpinner, 'Progress spinner is taking too long to disappear.');
    var removeButtonElement = $(
      '.e2e-test-' + newRole.split(' ').join('-') +
      '-remove-button-container');
    await waitFor.visibilityOf(
      removeButtonElement, 'Role removal button takes too long to appear.');
  };

<<<<<<< HEAD
=======
  this.saveChangeOfFeature = async function(featureElement) {
    await action.click(
      'Save feature button',
      featureElement
        .$(saveButtonLocator)
    );

    await general.acceptAlert();
    await waitFor.visibilityOf(statusMessage);
  };

>>>>>>> 8e710ba0
  this.getUsersAsssignedToRole = async function(role) {
    await action.select('Role Drop Down', roleDropdown, 'By Role');
    await action.select('Role Value Option', roleValueOption, role);
    await action.click('View Role Button', viewRoleButton);
  };

  this.expectUserRolesToMatch = async function(name, expectedRoles) {
    await this._editUserRole(name);
    var userRoleItems = userRoleItemsSelector();
    var userRoles = await userRoleItems.map(async function(userRoleContainer) {
      return (
        await action.getText('Role container', userRoleContainer)
      ).toLowerCase();
    });
    expect(expectedRoles.length).toEqual(userRoles.length);
    expectedRoles.sort();
    userRoles.sort();
    for (j = 0; j < userRoles.length; j++) {
      var name = userRoles[j];
      expect(name).toEqual(expectedRoles[j]);
    }
  };

  this.expectUsernamesToMatch = async function(expectedUsernamesArray) {
    var foundUsersArray = [];
    if (expectedUsernamesArray.length !== 0) {
      await waitFor.visibilityOf(rolesResultRowsElement);
    }
    var rolesResultRowsElements = rolesResultRowsElementsSelector();
    var usernames = await rolesResultRowsElements.map(async function(elm) {
      var text = await action.getText(
        'Username in roles list on admin page', elm);
      return text;
    });

    for (i = 0; i < usernames.length; i++) {
      var name = usernames[i];
      foundUsersArray.push(name);
    }
    expect(foundUsersArray.length).toEqual(expectedUsernamesArray.length);

    expectedUsernamesArray.sort();
    foundUsersArray.sort();
    for (j = 0; j < foundUsersArray.length; j++) {
      var name = foundUsersArray[j];
      expect(name).toEqual(expectedUsernamesArray[j]);
    }
  };
};

exports.AdminPage = AdminPage;<|MERGE_RESOLUTION|>--- conflicted
+++ resolved
@@ -46,12 +46,9 @@
     return $$('.e2e-test-reload-collection-button');
   };
   var removeRuleButtonLocator = '.e2e-test-remove-rule-button';
-<<<<<<< HEAD
-=======
   var reloadCollectionButtonsSelector = function() {
     return $$('.e2e-test-reload-collection-button');
   };
->>>>>>> 8e710ba0
   var roleDropdown = $('.e2e-test-role-method');
   var roleEditorContainer = $('.e2e-test-roles-editor-card-container');
   var rolesResultRowsElement = $('.e2e-test-roles-result-rows');
@@ -64,20 +61,13 @@
   var saveButtonLocator = '.e2e-test-save-button';
   var serverModeSelectorLocator = '.e2e-test-server-mode-selector';
   var statusMessage = $('.e2e-test-status-message');
-<<<<<<< HEAD
-=======
   var valueSelectorLocator = '.e2e-test-value-selector';
->>>>>>> 8e710ba0
   var userRoleItemsSelector = function() {
     return $$('.e2e-test-user-role-description');
   };
   var usernameInputFieldForRolesEditing = $(
     '.e2e-test-username-for-role-editor');
   var viewRoleButton = $('.e2e-test-role-success');
-<<<<<<< HEAD
-  var valueSelectorLocator = '.e2e-test-value-selector';
-=======
->>>>>>> 8e710ba0
 
   // The reload functions are used for mobile testing
   // done via Browserstack. These functions may cause
@@ -188,8 +178,6 @@
           'dummy_feature') {
         return elem;
       }
-<<<<<<< HEAD
-=======
     }
 
     return null;
@@ -202,7 +190,6 @@
         featureElement
           .$(removeRuleButtonLocator)
       );
->>>>>>> 8e710ba0
     }
 
     return null;
@@ -224,32 +211,7 @@
     return null;
   };
 
-<<<<<<< HEAD
-  this.removeAllRulesOfFeature = async function(featureElement) {
-    while (!await featureElement.$(noRuleIndicatorLocator).isExisting()) {
-      await action.click(
-        'Remove feature rule button',
-        featureElement
-          .$(removeRuleButtonLocator)
-      );
-    }
-  };
-
-  this.saveChangeOfFeature = async function(featureElement) {
-    await action.click(
-      'Save feature button',
-      featureElement
-        .$(saveButtonLocator)
-    );
-
-    await general.acceptAlert();
-    await waitFor.visibilityOf(statusMessage);
-  };
-
-  // Remove this method after the end_chapter_celebration feature flag
-=======
   // Remove this method after the checkpoint_celebration feature flag
->>>>>>> 8e710ba0
   // is deprecated.
   this.getCheckpointCelebrationFeatureElement = async function() {
     var featureFlagElements = await featureFlagElementsSelector();
@@ -373,8 +335,6 @@
       removeButtonElement, 'Role removal button takes too long to appear.');
   };
 
-<<<<<<< HEAD
-=======
   this.saveChangeOfFeature = async function(featureElement) {
     await action.click(
       'Save feature button',
@@ -386,7 +346,6 @@
     await waitFor.visibilityOf(statusMessage);
   };
 
->>>>>>> 8e710ba0
   this.getUsersAsssignedToRole = async function(role) {
     await action.select('Role Drop Down', roleDropdown, 'By Role');
     await action.select('Role Value Option', roleValueOption, role);
