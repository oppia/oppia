--- conflicted
+++ resolved
@@ -101,24 +101,15 @@
     return (
       new ExplorationEditorImprovementsTab.ExplorationEditorImprovementsTab());
   };
-<<<<<<< HEAD
+
   this.getFeedbackTab = function() {
     return new ExplorationEditorFeedbackTab.ExplorationEditorFeedbackTab();
   };
+
   this.getHistoryTab = function() {
     return new ExplorationEditorHistoryTab.ExplorationEditorHistoryTab();
   };
-=======
-
-  this.getFeedbackTab = function() {
-    return new ExplorationEditorFeedbackTab.ExplorationEditorFeedbackTab();
-  };
-
-  this.getHistoryTab = function() {
-    return new ExplorationEditorHistoryTab.ExplorationEditorHistoryTab();
-  };
-
->>>>>>> 0383b49c
+
   this.getMainTab = function() {
     return new ExplorationEditorMainTab.ExplorationEditorMainTab();
   };
@@ -230,21 +221,12 @@
       expLanguageSelectorElement.$('option:checked'));
     await waitFor.visibilityOf(
       expTitle, 'Exploration Goal taking too long to appear');
-<<<<<<< HEAD
     var expTitleValue = await action.getValue(
       'Exploration Title', expTitle);
     expect(expTitleValue).toMatch(title);
     expect(explorationCategory).toMatch(category);
     var expObjectiveValue = await action.getValue(
       'Exploration Objective', expObjective);
-=======
-    var expTitleValue = await action.getAttribute(
-      'Exploration Title', expTitle, 'value');
-    expect(expTitleValue).toMatch(title);
-    expect(explorationCategory).toMatch(category);
-    var expObjectiveValue = await action.getAttribute(
-      'Exploration Objective', expObjective, 'value');
->>>>>>> 0383b49c
     expect(expObjectiveValue).toMatch(objective);
     expect(explorationLanguage).toMatch(language);
     var expTagsSelectionChoiceElements = (
@@ -384,10 +366,6 @@
   this.navigateToMainTab = async function() {
     await action.waitForAutosave();
     await action.click('Main tab button', navigateToMainTabButton);
-<<<<<<< HEAD
-    await waitFor.pageToFullyLoad();
-=======
->>>>>>> 0383b49c
   };
 
   this.navigateToPreviewTab = async function() {
