--- conflicted
+++ resolved
@@ -152,13 +152,7 @@
     await waitFor.invisibilityOfSuccessToast('Blog Post Saved Successfully.');
   };
 
-<<<<<<< HEAD
-  this.updateAuthorDetails = async function(
-      authorName, authorBio
-  ) {
-=======
   this.updateAuthorDetails = async function(authorName, authorBio) {
->>>>>>> a8cfc9cc
     await waitFor.visibilityOf(
       blogAuthorDetailsModal, 'Author Details Editor Modal not showing up'
     );
