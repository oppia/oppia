--- conflicted
+++ resolved
@@ -439,16 +439,11 @@
 
     await editOutcomeDestDropdownOptions.selectByVisibleText(targetOption);
 
-<<<<<<< HEAD
-    // 'End' is one of the keys name for setValue function, so to insert
-    // 'End' as a string we need to pass it as an array of string.
-=======
     // 'End' is one of the key names present in Webdriver protocol,
     // and so if we try to pass 'End' in setValue, webdriverio will
     // press the 'End' key present in keyboard instead of typing 'End'
     // as a string. Hence, to type 'End' as a string, we need to pass it
     // as an array of string.
->>>>>>> 989056a0
     if (destName === 'End') {
       destName = ['E', 'n', 'd'];
     }
