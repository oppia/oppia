// Copyright 2022 The Oppia Authors. All Rights Reserved.
//
// Licensed under the Apache License, Version 2.0 (the "License");
// you may not use this file except in compliance with the License.
// You may obtain a copy of the License at
//
//      http://www.apache.org/licenses/LICENSE-2.0
//
// Unless required by applicable law or agreed to in writing, software
// distributed under the License is distributed on an "AS-IS" BASIS,
// WITHOUT WARRANTIES OR CONDITIONS OF ANY KIND, either express or implied.
// See the License for the specific language governing permissions and
// limitations under the License.

/**
 * @fileoverview Page object for the exploration editor's main tab, for use in
 * WebdriverIO tests.
 */

var forms = require('./forms.js');
var general = require('./general.js');
var interactions = require('../../../extensions/interactions/webdriverio.js');
var ruleTemplates = require(
  '../../../extensions/interactions/rule_templates.json');
var waitFor = require('../webdriverio_utils/waitFor.js');
var action = require('./action.js');

var _NEW_STATE_OPTION = 'A New Card Called...';
var _CURRENT_STATE_OPTION = '(try again)';

var ExplorationEditorMainTab = function() {
  /*
   * Interactive elements
   */
  var addOrUpdateSolutionModal = $('.e2e-test-add-or-update-solution-modal');
  var addResponseDetails = $('.e2e-test-add-response-details');
  var addResponseHeader = $('.e2e-test-add-response-modal-header');
  var answerDescription = $('.e2e-test-answer-description');
  var answerTab = $('.e2e-test-answer-tab');
  var ckEditorElement = $('.e2e-test-ck-editor');
  var defaultResponseTab = $('.e2e-test-default-response-tab');
  var deleteNodeLocator = '.e2e-test-delete-node';
  var editOutcomeDestAddExplorationId = $(
    '.e2e-test-add-refresher-exploration-id');
  var editOutcomeDestBubble = $('.e2e-test-dest-bubble');
  var editOutcomeDestForm = $('.e2e-test-dest-form');
  var editOutcomeDestDropdownOptions = $(
    '.e2e-test-destination-selector-dropdown');
  var editorWelcomeModal = $('.e2e-test-welcome-modal');
  var explanationTextAreaElement = $('.e2e-test-explanation-textarea');
  var explorationGraph = $('.e2e-test-exploration-graph');
  var fadeIn = $('.e2e-test-editor-cards-container');
  var feedbackBubble = $('.e2e-test-feedback-bubble');
  var feedbackEditor = $('.e2e-test-open-feedback-editor');
  var hintTextElement = $('.e2e-test-hint-text');
  var interaction = $('.e2e-test-interaction');
  var interactionEditor = $('.e2e-test-interaction-editor');
  var interactionHtmlElement = $('.e2e-test-interaction-html');
  var parameterElementButton = $('.e2e-test-main-html-select-selector');
  var interactionTab = function(tabId) {
    return $('.e2e-test-interaction-tab-' + tabId);
  };
  var interactionTile = function(interactionId) {
    return $(
      '.e2e-test-interaction-tile-' + interactionId);
  };
  var itemSelectionAnswerOptions = function(optionNum) {
    return $(
      `.e2e-test-html-item-select-option=${optionNum}`);
  };
  var multipleChoiceAnswerOptions = function(optionNum) {
    return $$(
      `.e2e-test-html-select-selector=${optionNum}`);
  };
  var nodeLabelLocator = '.e2e-test-node-label';
  var openOutcomeDestEditor = $('.e2e-test-open-outcome-dest-editor');
  var openOutcomeFeedBackEditor = $('.e2e-test-open-outcome-feedback-editor');
  var postTutorialPopover = $('.ng-joyride .popover-content');
  var responseBody = function(responseNum) {
    return $(`.e2e-test-response-body-${responseNum}`);
  };
  var responseTabElement = $('.e2e-test-response-tab');
  var ruleDetails = $('.e2e-test-rule-details');
  var stateContentDisplay = $('.e2e-test-state-content-display');
  var stateContentEditorLocator = '.e2e-test-state-content-editor';
  var stateEditButton = $('.e2e-test-edit-content-pencil-button');
  var stateEditorTag = $('.e2e-test-state-content-editor');
  var stateNameContainer = $('.e2e-test-state-name-container');
  var stateNameInput = $('.e2e-test-state-name-input');
  var stateNodeLabel = function(nodeElement) {
    return nodeElement.$(nodeLabelLocator);
  };
  var titleElement = $('.ng-joyride-title');

  /*
   * Buttons
   */
  var addAnswerButton = $('.e2e-test-add-answer');
  var addHintButton = $('.e2e-test-oppia-add-hint-button');
  var addInteractionButton = $('.e2e-test-open-add-interaction-modal');
  var addNewResponseButton = $('.e2e-test-add-new-response');
  var addResponseButton = $('.e2e-test-open-add-response-modal');
  var addSolutionButton = $('.e2e-test-oppia-add-solution-button');
  var answerCorrectnessToggle = $('.e2e-test-editor-correctness-toggle');
  var cancelOutcomeDestButton = $('.e2e-test-cancel-outcome-dest');
  var closeAddResponseButton = $('.e2e-test-close-add-response-modal');
  var confirmDeleteInteractionButton = $(
    '.e2e-test-confirm-delete-interaction');
  var confirmDeleteResponseButton = $('.e2e-test-confirm-delete-response');
  var confirmDeleteStateButton = $('.e2e-test-confirm-delete-state');
  var deleteAnswerButton = $('.e2e-test-delete-answer');
  var deleteInteractionButton = $('.e2e-test-delete-interaction');
  var deleteResponseButton = $('.e2e-test-delete-response');
  var dismissWelcomeModalButton = $('.e2e-test-dismiss-welcome-modal');
  var saveAnswerButton = $('.e2e-test-save-answer');
  var saveHintButton = $('.e2e-test-save-hint');
  var saveInteractionButton = $('.e2e-test-save-interaction');
  var saveOutcomeDestButton = $('.e2e-test-save-outcome-dest');
  var saveOutcomeFeedbackButton = $('.e2e-test-save-outcome-feedback');
  var saveStateContentButton = $('.e2e-test-save-state-content');
  var startTutorialButton = $('.e2e-test-start-tutorial');
  var submitSolutionButton = $('.e2e-test-submit-solution-button');

  /*
   * Symbols
   */
  var correctAnswerTickMark = $('.e2e-test-correct-tick-mark');


  /*
   * Actions
   */

  // ---- TUTORIAL ----

  this.exitTutorial = async function() {
    // Exit the welcome modal.
    await action.click(
      'Dismiss Welcome Modal Button', dismissWelcomeModalButton);
    await waitFor.invisibilityOf(
      editorWelcomeModal, 'Editor Welcome modal takes too long to disappear');

    // Otherwise, if the editor tutorial shows up, exit it.
    var skipButtons = await $$('.ng-joyride .skipBtn');
    if (await skipButtons.length === 1) {
      await action.click('Skip button', skipButtons[0]);
    } else if (await skipButtons.length !== 0) {
      throw new Error(
        'Expected to find at most one \'exit tutorial\' button');
    }
  };

  this.finishTutorial = async function() {
    // Finish the tutorial.
    var finishTutorialButtons = await $$('button=Finish');
    await waitFor.elementToBeClickable(
      finishTutorialButtons[0],
      'Finish Tutorial Stage button is not clickable');
    if (finishTutorialButtons.length === 1) {
      await action.click(
        'Finish Tutorial Stage button', finishTutorialButtons[0]);
    } else {
      throw new Error('There is more than 1 Finish button!');
    }
  };

  this.playTutorial = async function() {
    var tutorialTabHeadings = [
      'Creating in Oppia',
      'Content',
      'Interaction',
      'Responses',
      'Preview',
      'Save',
    ];
    for (const HEADING of tutorialTabHeadings) {
    // Use: await tutorialTabHeadings.forEach(async function(heading) {
      var tutorialTabHeadingElement = $(`.popover-title=${HEADING}`);
      await waitFor.visibilityOf(
        tutorialTabHeadingElement, 'Tutorial: ' + HEADING + 'is not visible');
      // Progress to the next instruction in the tutorial.
      var nextTutorialStageButtons = await $$('.ng-joyride .nextBtn');
      await waitFor.elementToBeClickable(
        nextTutorialStageButtons[0],
        'Next Tutorial Stage button is not clickable');
      if (nextTutorialStageButtons.length === 1) {
        await action.click(
          'Next Tutorial Stage button', nextTutorialStageButtons[0]);
        await waitFor.invisibilityOf(
          tutorialTabHeadingElement,
          'Tutorial stage takes too long to disappear');
      } else {
        throw new Error('There is more than one Next button!');
      }
    }
  };

  this.startTutorial = async function() {
    await waitFor.visibilityOf(
      editorWelcomeModal, 'Editor Welcome modal takes too long to appear');
    await action.click('Start Tutorial button', startTutorialButton);
    await waitFor.visibilityOf(
      titleElement, 'Tutorial modal takes too long to appear');
  };

  // ---- RESPONSE EDITOR ----

  /**
   * This clicks the "add new response" button and then selects the rule type
   * and enters its parameters, and closes the rule editor. Any number of rule
   * parameters may be specified after the ruleName.
   * Note that feedbackInstructions may be null (which means 'specify no
   * feedback'), and only represents a single feedback element.
   * @param {string} interactionId - Interaction type e.g. NumericInput
   * @param {object} feedbackInstructions - A RTE object containing feedback
   *                                        or null
   * @param {string} destStateName - New destination state or 'try again'/null
   * @param {boolean} createNewState - True if the rule creates a new state,
   *                                   else false.
   * @param {string} ruleName - The name of the rule, e.g. IsGreaterThan, must
   *                            match with interaction type.
   */
  this.addResponse = async function(
      interactionId, feedbackInstructions, destStateName,
      createNewState, ruleName) {
    await action.waitForAutosave();
    // Open the "Add Response" modal if it is not already open.
    await action.click('Response Editor Button', addResponseButton);
    await this.setResponse.apply(null, arguments);
  };

  this.setResponse = async function(
      interactionId, feedbackInstructions, destStateName,
      createNewState, ruleName) {
    // Set the rule description.
    var args = [addResponseDetails, interactionId, ruleName];
    for (var i = 5; i < arguments.length; i++) {
      args.push(arguments[i]);
    }
    await waitFor.visibilityOf(
      addResponseDetails, 'Add New Response details is not visible');
    await _selectRule(addResponseDetails, interactionId, ruleName);
    await _setRuleParameters.apply(null, args);
    // Open the feedback entry form if it is not already open.
    var isVisible = await feedbackEditor.isExisting();
    if (isVisible) {
      await action.click('Feedback editor', feedbackEditor);
    }

    if (feedbackInstructions) {
      // Set feedback contents.
      await _setOutcomeFeedback(feedbackInstructions);
    }
    // If the destination is being changed, open the corresponding editor.
    if (destStateName || destStateName !== '(try again)') {
    // Set destination contents.
      if (destStateName !== null) {
        await _setOutcomeDest(
          destStateName, createNewState, null);
      }
    }

    // Close new response modal.
    await action.click('New Response Button', addNewResponseButton);
    await waitFor.invisibilityOf(
      addNewResponseButton, 'Add New Response Modal is not closed');
  };

  // Rules are zero-indexed; 'default' denotes the default outcome.
  // 'pop' denotes the currently opened one.
  this.getResponseEditor = async function(responseNum) {
    var headerElem;
    if (responseNum !== 'pop') {
      if (responseNum === 'default') {
        headerElem = defaultResponseTab;
      } else {
<<<<<<< HEAD
        await waitFor.visibilityOf(responseTabElement);
=======
        var responseTabElement = $('.e2e-test-response-tab');
        await waitFor.visibilityOf(
          responseTabElement, 'Response tab is not visible');
>>>>>>> 05153f91
        var responseTab = await $$('.e2e-test-response-tab');
        headerElem = responseTab[responseNum];
      }

      var isVisible = await responseBody(responseNum).isExisting();
      if (!isVisible) {
        await action.click('Response Editor Header', headerElem);
      }
    } else {
      headerElem = addResponseHeader;
      expect(await headerElem.isDisplayed()).toBe(true);
    }
    return {
      /**
       * Check for correct rule parameters.
       * @param {string} [interactionId] - Interaction type.
       * @param {string} [ruleName] - Appropriate rule of provided interaction.
       * @param {string[]} [feedbackTextArray] - Exact feedback text to match.
       */
      expectRuleToBe: async function(
          interactionId, ruleName, feedbackTextArray) {
        var ruleDescription = _getRuleDescription(interactionId, ruleName);
        // Replace selectors with feedbackTextArray's elements.
        ruleDescription = _replaceRuleInputPlaceholders(
          ruleDescription, feedbackTextArray);
        ruleDescription += '...';
        // Adding "..." to end of string.
        expect(await action.getText('Answer Tab', answerTab)).toEqual(
          ruleDescription);
      },
      /**
       * Check for correct learner's feedback.
       * @param {string} [feedbackInstructionText] - Exact feedback to match.
       */
      expectFeedbackInstructionToBe: async function(feedbackInstructionsText) {
        // The first rule block's RTE.
        var feedbackRTE = responseBody(responseNum).$('.oppia-rte-editor');
        await waitFor.visibilityOf(
          feedbackRTE, 'Feedback Rich Text Editor not showing up.');
        expect(await action.getText('Feedback RTE', feedbackRTE)).toEqual(
          feedbackInstructionsText);
      },
      setFeedback: async function(richTextInstructions) {
        await action.waitForAutosave();
        // Begin editing feedback.
        await action.click(
          'openOutcomeFeedBackEditor', openOutcomeFeedBackEditor);

        // Set feedback contents.
        await _setOutcomeFeedback(richTextInstructions);

        // Save feedback.
        await action.click(
          'saveOutcomeFeedbackButton', saveOutcomeFeedbackButton);
      },
      // This saves the rule after the destination is selected.
      //  - destinationName: The name of the state to move to, or null to stay
      //    on the same state.
      //  - createNewState: whether the destination state is new and must be
      //    created at this point.
      setDestination: async function(
          destinationName, createNewState, refresherExplorationId) {
        // Begin editing destination.
        await action.click(
          'Outcome Destination Editor Open Button', openOutcomeDestEditor);

        // Set destination contents.
        await _setOutcomeDest(
          destinationName, createNewState, refresherExplorationId);

        // Save destination.
        await action.click(
          'Outcome Destination Editor Save Button', saveOutcomeDestButton);
      },
      markAsCorrect: async function() {
        await action.click(
          'Answer Correctness Toggle', answerCorrectnessToggle);
      },
      // The current state name must be at the front of the list.
      expectAvailableDestinationsToBe: async function(stateNames) {
        // Begin editing destination.
        await action.click(
          'Outcome Destination Editor Open Button', openOutcomeDestEditor);

        var expectedOptionTexts = [_CURRENT_STATE_OPTION].concat(
          stateNames.slice(1));

        // Create new option always at the end of the list.
        expectedOptionTexts.push(_NEW_STATE_OPTION);

        var actualOptionTexts = await editOutcomeDestBubble.$$(
          '<option>').map(async function(optionElem) {
          return await action.getText('Option element', optionElem);
        });
        expect(actualOptionTexts).toEqual(expectedOptionTexts);

        // Cancel editing the destination.
        await action.click('Cancel Outcome Button', cancelOutcomeDestButton);
      },
      addRule: async function(interactionId, ruleName) {
        // Additional parameters may be provided after ruleName.

        // Add the rule.
        await action.click('Add Answer Button', addAnswerButton);

        // Set the rule description.
        var args = [ruleDetails, interactionId, ruleName];
        for (var i = 2; i < arguments.length; i++) {
          args.push(arguments[i]);
        }
        await _selectRule(ruleDetails, interactionId, ruleName);
        await _setRuleParameters.apply(null, args);

        // Save the new rule.
        await action.click('Save Answer Button', saveAnswerButton);
      },
      deleteResponse: async function() {
        await action.click('Delete Response Button', deleteResponseButton);
        await action.click(
          'Confirm Delete Response Button', confirmDeleteResponseButton);
      },
      expectCannotSetFeedback: async function() {
        expect(await openOutcomeFeedBackEditor.isExisting()).toBeFalsy();
      },
      expectCannotSetDestination: async function() {
        var destEditorElem = openOutcomeDestEditor;
        expect(await destEditorElem.isExisting()).toBeFalsy();
      },
      expectCannotAddRule: async function() {
        expect(await addAnswerButton.isExisting()).toBeFalsy();
      },
      expectCannotDeleteRule: async function(ruleNum) {
        expect(await deleteAnswerButton.isExisting()).toBeFalsy();
      },
      expectCannotDeleteResponse: async function() {
        expect(await deleteResponseButton.isExisting()).toBeFalsy();
      }
    };
  };

  this.expectCannotAddResponse = async function() {
    expect(await addResponseButton.isExisting()).toBeFalsy();
  };

  this.expectTickMarkIsDisplayed = async function() {
    await waitFor.visibilityOf(
      correctAnswerTickMark, 'Correct answer tick mark not visible');
  };

  var _setOutcomeDest = async function(
      destName, createNewDest, refresherExplorationId) {
    expect(destName === null && createNewDest).toBe(false);

    var targetOption = null;
    if (createNewDest) {
      targetOption = _NEW_STATE_OPTION;
    } else if (destName === null || destName === '(try again)') {
      targetOption = _CURRENT_STATE_OPTION;
    } else {
      targetOption = destName;
    }

    await editOutcomeDestDropdownOptions.selectByVisibleText(targetOption);

    // 'End' is one of the keys name for setValue function, so to insert
    // 'End' as a string we need to pass it as an array of string.
    if (destName === 'End') {
      destName = ['E', 'n', 'd'];
    }
    if (createNewDest) {
      var editOutcomeDestStateInput = editOutcomeDestForm.$(
        '.e2e-test-add-state-input');
      await action.setValue(
        'Edit Outcome State Input', editOutcomeDestStateInput, destName);
    } else if (refresherExplorationId) {
      await action.setValue(
        'Edit Outcome Add Exploration Id',
        editOutcomeDestAddExplorationId, refresherExplorationId);
    }
  };

  // ---- CONTENT ----

  // 'richTextInstructions' is a function that is sent a RichTextEditor which it
  // can then use to alter the state content, for example by calling
  // .appendBoldText(...).
  this.setContent = async function(richTextInstructions, expectFadeIn = false) {
    // Wait for browser to time out the popover, which is 4000 ms.
    await waitFor.invisibilityOf(
      postTutorialPopover, 'Post-tutorial popover does not disappear.');
    await action.waitForAutosave();
    if (expectFadeIn) {
      await waitFor.fadeInToComplete(
        fadeIn, 'Editor taking long to fade in');
    }
    await action.click('stateEditButton', stateEditButton);
    await waitFor.visibilityOf(
      stateEditorTag, 'State editor tag not showing up');
    var stateContentEditor = stateEditorTag.$(stateContentEditorLocator);
    await waitFor.visibilityOf(
      stateContentEditor,
      'stateContentEditor taking too long to appear to set content');
    var richTextEditor = await forms.RichTextEditor(stateContentEditor);
    await richTextEditor.clear();
    await richTextInstructions(richTextEditor);
    await action.click('Save State Content Button', saveStateContentButton);
    await waitFor.invisibilityOf(
      saveStateContentButton,
      'State content editor takes too long to disappear');
  };

  // This receives a function richTextInstructions used to verify the display of
  // the state's content visible when the content editor is closed. The
  // richTextInstructions will be supplied with a handler of the form
  // forms.RichTextChecker and can then perform checks such as
  //   handler.readBoldText('bold')
  //   handler.readRteComponent('Collapsible', 'outer', 'inner')
  // These would verify that the content consists of the word 'bold' in bold
  // followed by a Collapsible component with the given arguments, and nothing
  // else. Note that this fails for collapsibles and tabs since it is not
  // possible to click on them to view their contents, as clicks instead open
  // the rich text editor.
  this.expectContentToMatch = async function(richTextInstructions) {
    await forms.expectRichText(stateContentDisplay).toMatch(
      richTextInstructions);
  };

  // ---- HINT ----

  this.addHint = async function(hint) {
    await action.waitForAutosave();
    await action.click('Add Hint', addHintButton);
    var addHintModal = $('.e2e-test-hint-modal=Add Hint');
    await waitFor.visibilityOf(
      addHintModal, 'Add hint modal takes too long to appear');
    var hintTextButton = await hintTextElement.$$('<p>');
    var lastHintElement = hintTextButton.length - 1;
    await action.click('Hint Text Button', hintTextButton[lastHintElement]);
    var CKEditor = await ckEditorElement.$$(
      '.oppia-rte-resizer')[0];
    await action.setValue('Text CKEditor', CKEditor, hint);
    await action.click('Save Hint Button', saveHintButton);
    await waitFor.invisibilityOf(
      addHintModal, 'Add Hint modal takes too long to close');
  };

  this.addSolution = async function(interactionId, solution) {
    await action.waitForAutosave();
    await action.click('Add Solution', addSolutionButton);
    await waitFor.visibilityOf(
      addOrUpdateSolutionModal,
      'Add/Update Solution modal takes to long to appear');
    var interaction = await interactions.getInteraction(interactionId);
    await interaction.submitAnswer(
      interactionHtmlElement, solution.correctAnswer);
    var explanationTextArea = await explanationTextAreaElement.$$('<p>')[0];
    await action.click('Explanation Text Area', explanationTextArea);
    var CKEditor = await ckEditorElement.$$(
      '.oppia-rte-resizer')[0];
    await action.setValue(
      'Text CKEditor', CKEditor, solution.explanation);
    await action.click('Submit Solution Button', submitSolutionButton);
    await waitFor.invisibilityOf(
      addOrUpdateSolutionModal,
      'Add/Update Solution modal takes too long to close');
  };

  // ---- INTERACTIONS ----

  this.deleteInteraction = async function() {
    await action.waitForAutosave();
    await action.click('Delete interaction button', deleteInteractionButton);

    // Click through the "are you sure?" warning.
    await action.click(
      'Confirm Delete Interaction button', confirmDeleteInteractionButton);

    await waitFor.invisibilityOf(
      confirmDeleteInteractionButton,
      'Delete Interaction modal takes too long to close');
  };

  // This function should be used as the standard way to specify interactions
  // for most purposes. Additional arguments may be sent to this function,
  // and they will be passed on to the relevant interaction editor.
  this.setInteraction = async function(interactionId) {
    await action.waitForAutosave();
    await createNewInteraction(interactionId);
    await customizeInteraction.apply(null, arguments);
    await closeAddResponseModal();
    await waitFor.invisibilityOf(
      addResponseHeader, 'Add Response modal takes too long to close');
    await waitFor.visibilityOf(
      interaction, 'interaction takes too long to appear');
  };

  this.setInteractionWithoutCloseAddResponse = async function(interactionId) {
    await action.waitForAutosave();
    await createNewInteraction(interactionId);
    await customizeInteraction.apply(null, arguments);
  };

  // This function should not usually be invoked directly; please consider
  // using setInteraction instead.
  var createNewInteraction = async function(interactionId) {
    await waitFor.invisibilityOf(
      deleteInteractionButton,
      'Please delete interaction before creating a new one');

    await action.click('Add Interaction button', addInteractionButton);

    var INTERACTION_ID_TO_TAB_NAME = {
      Continue: 'commonly-used',
      EndExploration: 'commonly-used',
      ImageClickInput: 'commonly-used',
      ItemSelectionInput: 'commonly-used',
      MultipleChoiceInput: 'commonly-used',
      NumericInput: 'commonly-used',
      TextInput: 'commonly-used',
      FractionInput: 'math',
      GraphInput: 'math',
      SetInput: 'math',
      AlgebraicExpressionInput: 'math',
      MathEquationInput: 'math',
      NumericExpressionInput: 'math',
      NumberWithUnits: 'math',
      RatioExpressionInput: 'math',
      CodeRepl: 'programming',
      PencilCodeEditor: 'programming',
      MusicNotesInput: 'music',
      InteractiveMap: 'geography'
    };

    var interactionTabButton =
      interactionTab(INTERACTION_ID_TO_TAB_NAME[interactionId]);
    await action.click('Interaction Tab', interactionTabButton);

    var targetTile = interactionTile(interactionId);
    await waitFor.visibilityOf(
      targetTile,
      'Interaction tile ' + interactionId + ' takes too long to be visible'
    );
    await action.click('Interaction tile ' + interactionId, targetTile);
  };

  // This function should not usually be invoked directly; please consider
  // using setInteraction instead.
  var customizeInteraction = async function(interactionId) {
    if (arguments.length > 1) {
      var customizationArgs = [interactionEditor];
      for (var i = 1; i < arguments.length; i++) {
        customizationArgs.push(arguments[i]);
      }
      await interactions
        .getInteraction(interactionId).customizeInteraction
        .apply(null, customizationArgs);
    }

    // The save interaction button doesn't appear for interactions having no
    // options to customize.
    var result = await saveInteractionButton.isExisting();
    if (result) {
      await action.click('Save Interaction Button', saveInteractionButton);
    }
    await waitFor.invisibilityOf(
      saveInteractionButton,
      'Customize Interaction modal taking too long to close');
  };

  // This function should not usually be invoked directly; please consider
  // using setInteraction instead.
  var closeAddResponseModal = async function() {
    // If the "Add Response" modal opens, close it.
    var isVisible = await addResponseHeader.isExisting();
    if (isVisible) {
      await action.click('Close Add Response Button', closeAddResponseButton);
    }
  };

  // Likewise this can receive additional arguments.
  // Note that this refers to the interaction displayed in the editor tab (as
  // opposed to the preview tab, which uses the corresponding function in
  // ExplorationPlayerPage.js).
  this.expectInteractionToMatch = async function(interactionId) {
    // Convert additional arguments to an array to send on.
    var args = [interaction];
    for (var i = 1; i < arguments.length; i++) {
      args.push(arguments[i]);
    }
    await interactions.getInteraction(interactionId).
      expectInteractionDetailsToMatch.apply(null, args);
  };

  this.expectCannotDeleteInteraction = async function() {
    expect(await deleteInteractionButton.isExisting()).toBeFalsy();
  };

  var _setOutcomeFeedback = async function(richTextInstructions) {
    await waitFor.visibilityOf(
      feedbackBubble, 'Feedback bubble takes too long to be visible.');
    var feedbackEditor = await forms.RichTextEditor(
      feedbackBubble);
    await feedbackEditor.clear();
    await richTextInstructions(feedbackEditor);
  };

  // ---- RULES ----
  var _getRuleDescription = function(interactionId, ruleName) {
    if (ruleTemplates.hasOwnProperty(interactionId)) {
      if (ruleTemplates[interactionId].hasOwnProperty(ruleName)) {
        return ruleTemplates[interactionId][ruleName].description;
      } else {
        throw new Error('Unknown rule: ' + ruleName);
      }
    } else {
      throw new Error('Could not find rules for interaction: ' + interactionId);
    }
  };

  // Parses the relevant ruleDescription string, and returns an Array containing
  // the types of the rule input parameters.
  var _getRuleParameterTypes = function(interactionId, ruleName) {
    var ruleDescription = _getRuleDescription(interactionId, ruleName);
    // An example of rule description:
    // is equal to {{a|NonnegativeInt}} and {{b|NonnegativeInt}}.
    // (from NumericInput).
    var parameterTypes = [];
    var re = /\|(.*?)\}/ig;
    // Matched result = Array[|NonnegativeInt}, |NonnegativeInt}].
    var angularSelectors = ruleDescription.match(re);
    // Slicing first and last letter.
    if (angularSelectors) {
      for (var index = 0; index < angularSelectors.length; index++) {
        parameterTypes.push(angularSelectors[index].toString().slice(1, -1));
      }
    }
    // Expected sample output = Array[NonnegativeInt, NonnegativeInt].
    return parameterTypes;
  };

  // This function sets the parameter values for the given rule.
  // Note: The parameter values should be specified as additional arguments
  // after the ruleName. For example, the call
  //   _selectRuleParameters(ruleElement, 'NumericInput', 'Equals', 24)
  // will result in a rule that checks whether the learner's answer equals 24.
  var _setRuleParameters = async function(
      ruleElement, interactionId, ruleName) {
    var parameterValues = [];
    for (var i = 3; i < arguments.length; i++) {
      parameterValues.push(arguments[i]);
    }
    var parameterTypes = _getRuleParameterTypes(interactionId, ruleName);
    expect(parameterValues.length).toEqual(parameterTypes.length);
    var answerDescriptionFragment = await $$(
      '.e2e-test-answer-description-fragment');
    for (var i = 0; i < parameterValues.length; i++) {
      var parameterElement = answerDescriptionFragment[i * 2 + 1];
      var parameterEditor = await forms.getEditor(
        parameterTypes[i])(parameterElement);

      if (interactionId === 'MultipleChoiceInput') {
        // This is a special case as it uses a dropdown to set a NonnegativeInt.
        await action.click(
          'Parameter Element Button', parameterElementButton);

        var multipleChoiceAnswerOption =
          await multipleChoiceAnswerOptions(parameterValues[i])[0];

        await action.click(
          'Multiple Choice Answer Option: ' + i,
          multipleChoiceAnswerOption);
      } else if (interactionId === 'ItemSelectionInput') {
        var answerArray = Array.from(parameterValues[i]);
        for (var j = 0; j < answerArray.length; j++) {
          var itemSelectionAnswerOption =
            itemSelectionAnswerOptions(answerArray[j]);
          await action.click(
            'Item Selection Answer Option: ' + j,
            itemSelectionAnswerOption);
        }
      } else {
        await parameterEditor.setValue(parameterValues[i]);
      }
    }
  };

  /**
   * Parse for rule input placeholders in ruleDescription and replace them.
   * @param {string} [ruleDescription] - Interaction type.
   * @param {string[]} [providedText] - Feedback text to replace with.
   */
  var _replaceRuleInputPlaceholders = function(ruleDescription, providedText) {
    // An example of rule description:
    // "is equal to {{a|NonnegativeInt}} and {{b|NonnegativeInt}}"
    // (from NumericInput).
    var re = /{{[a-z]+[\|](.*?)}}/ig;
    // Matched result = Array[{{a|NonnegativeInt}}}, {{b|NonnegativeInt}}].
    var placeholders = ruleDescription.match(re);
    var textArray = [];
    // Return as-is if string does not contain placeholders.
    if (placeholders) {
      // Replacing placeholders in ruleDescription with given text.
      for (var index = 0; index < placeholders.length; index++) {
        var placeholderElement = placeholders[index];
        if (providedText[0] === '...') {
          ruleDescription = ruleDescription.replace(placeholderElement, '...');
        } else {
          if (providedText.length !== placeholders.length) {
            throw new Error(
              '# of feedback text(' + textArray.length +
              ') is expected to match # of placeholders(' +
              (placeholders.length) + ')');
          }
          ruleDescription = ruleDescription.replace(
            placeholderElement, providedText[index].toString());
        }
      }
    }
    return ruleDescription;
  };


  // This function selects a rule from the dropdown,
  // but does not set any of its input parameters.
  var _selectRule = async function(ruleElem, interactionId, ruleName) {
    var ruleDescription = _getRuleDescription(interactionId, ruleName);
    // Replace selectors with "...".
    ruleDescription = _replaceRuleInputPlaceholders(ruleDescription, ['...']);
    var ruleDescriptionInDropdown = ruleDescription;
    await action.click('Answer Description', answerDescription);
    var ruleDropdownElement = await $$(
      `.e2e-test-rule-type-selector=${ruleDescriptionInDropdown}`)[0];
    await action.click('Rule Dropdown Element', ruleDropdownElement);
  };

  // ---- STATE GRAPH ----

  this.deleteState = async function(stateName) {
    await action.waitForAutosave();
    await general.scrollToTop();
<<<<<<< HEAD
    var nodeElement = await explorationGraph.$(
=======
    var nodeStateElement = await explorationGraph.$(
>>>>>>> 05153f91
      `.e2e-test-node=${stateName}`);
    await waitFor.visibilityOf(
      nodeStateElement,
      'State ' + stateName + ' takes too long to appear or does not exist');
    var nodeElement = await explorationGraph.$$(
      `.e2e-test-node=${stateName}`)[0];
    var deleteNode = nodeElement.$(deleteNodeLocator);
    await action.click('Delete Node', deleteNode);
    await action.click('Confirm Delete State Button', confirmDeleteStateButton);
    await waitFor.invisibilityOf(
      confirmDeleteStateButton, 'Deleting state takes too long');
  };

  // For this to work, there must be more than one name, otherwise the
  // exploration overview will be disabled.
  this.expectStateNamesToBe = async function(names) {
    var stateNodes = explorationGraph.$$('.e2e-test-node');
    var stateNames = await stateNodes.map(async function(stateElement) {
      return await action.getText(
        'State node label', stateNodeLabel(stateElement));
    });
    expect(stateNames.sort()).toEqual(names.sort());
  };

  // NOTE: if the state is not visible in the state graph this function will
  // fail.
  this.moveToState = async function(targetName) {
    await action.waitForAutosave();
    await general.scrollToTop();
    var stateNodes = explorationGraph.$$('.e2e-test-node');
    var listOfNames = await stateNodes.map(async function(stateElement) {
      return await action.getText(
        'State node label', stateNodeLabel(stateElement));
    });
    var matched = false;
    for (var i = 0; i < listOfNames.length; i++) {
      if (listOfNames[i] === targetName) {
        await action.click('State Node: ' + i, stateNodes[i]);
        matched = true;
        // Wait to re-load the entire state editor.
      }
    }
    if (!matched) {
      throw new Error(
        'State ' + targetName + ' not found by editorMainTab.moveToState.');
    }
    await waitFor.visibilityOf(
      stateNameContainer, 'State Name Container takes too long to appear');
    var errorMessage = (
      'Current state name is:' +
      await stateNameContainer.getAttribute('textContent') +
      'instead of expected ' + targetName);
    await waitFor.textToBePresentInElement(
      stateNameContainer, targetName, errorMessage);
  };

  this.setStateName = async function(name) {
    await waitFor.invisibilityOf(
      postTutorialPopover, 'Post-tutorial popover takes too long to disappear');
    await action.waitForAutosave();
    await action.click('State Name Container', stateNameContainer);
    await action.clear('State Name input', stateNameInput);
    await action.setValue('State Name input', stateNameInput, name);

    var stateNameSubmitButton = stateNameContainer.$(
      '.e2e-test-state-name-submit');
    await action.click('State Name Submit button', stateNameSubmitButton);

    // Wait for state name container to completely disappear
    // and re-appear again.
    await waitFor.visibilityOf(
      stateNameContainer, 'State Name Container takes too long to appear');
    await waitFor.textToBePresentInElement(
      stateNameContainer, name,
      'Current state name is:' + await stateNameContainer.getAttribute(
        'textContent') + 'instead of expected ' + name);
  };

  this.expectCurrentStateToBe = async function(name) {
    await waitFor.visibilityOf(
      stateNameContainer, 'State Name Container taking too long to show up');
    await waitFor.textToBePresentInElement(
      stateNameContainer, name,
      'Expecting current state ' + await stateNameContainer.getAttribute(
        'textContent') + ' to be ' + name);
    await waitFor.visibilityOf(
      stateNameContainer, 'State name container taking too long to appear');
    expect(await stateNameContainer.getAttribute('textContent')).toMatch(name);
  };
};

exports.ExplorationEditorMainTab = ExplorationEditorMainTab;<|MERGE_RESOLUTION|>--- conflicted
+++ resolved
@@ -274,13 +274,8 @@
       if (responseNum === 'default') {
         headerElem = defaultResponseTab;
       } else {
-<<<<<<< HEAD
-        await waitFor.visibilityOf(responseTabElement);
-=======
-        var responseTabElement = $('.e2e-test-response-tab');
         await waitFor.visibilityOf(
           responseTabElement, 'Response tab is not visible');
->>>>>>> 05153f91
         var responseTab = await $$('.e2e-test-response-tab');
         headerElem = responseTab[responseNum];
       }
@@ -821,11 +816,7 @@
   this.deleteState = async function(stateName) {
     await action.waitForAutosave();
     await general.scrollToTop();
-<<<<<<< HEAD
-    var nodeElement = await explorationGraph.$(
-=======
     var nodeStateElement = await explorationGraph.$(
->>>>>>> 05153f91
       `.e2e-test-node=${stateName}`);
     await waitFor.visibilityOf(
       nodeStateElement,
