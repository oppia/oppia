--- conflicted
+++ resolved
@@ -274,12 +274,8 @@
       if (responseNum === 'default') {
         headerElem = defaultResponseTab;
       } else {
-<<<<<<< HEAD
-        await waitFor.visibilityOf(responseTabElement);
-=======
         await waitFor.visibilityOf(
           responseTabElement, 'Response tab is not visible');
->>>>>>> 576274db
         var responseTab = await $$('.e2e-test-response-tab');
         headerElem = responseTab[responseNum];
       }
@@ -820,11 +816,7 @@
   this.deleteState = async function(stateName) {
     await action.waitForAutosave();
     await general.scrollToTop();
-<<<<<<< HEAD
-    var nodeElement = await explorationGraph.$(
-=======
     var nodeStateElement = await explorationGraph.$(
->>>>>>> 576274db
       `.e2e-test-node=${stateName}`);
     await waitFor.visibilityOf(
       nodeStateElement,
