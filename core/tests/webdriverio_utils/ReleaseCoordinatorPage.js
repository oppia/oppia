// Copyright 2023 The Oppia Authors. All Rights Reserved.
//
// Licensed under the Apache License, Version 2.0 (the "License");
// you may not use this file except in compliance with the License.
// You may obtain a copy of the License at
//
//      http://www.apache.org/licenses/LICENSE-2.0
//
// Unless required by applicable law or agreed to in writing, software
// distributed under the License is distributed on an "AS-IS" BASIS,
// WITHOUT WARRANTIES OR CONDITIONS OF ANY KIND, either express or implied.
// See the License for the specific language governing permissions and
// limitations under the License.

/**
 * @fileoverview Page object for the release-coordinator page, for use in
 * WebdriverIO tests.
 */

var action = require('./action.js');
var general = require('./general.js');
var waitFor = require('./waitFor.js');

var ReleaseCoordinatorPage = function() {
  var RELEASE_COORDINATOR_URL_SUFFIX = '/release-coordinator';
  var addConditionButtonLocator = '.e2e-test-add-condition-button';
  var addFeatureRuleButtonLocator = '.e2e-test-feature-add-rule-button';
  var featureFlagElementsSelector = function() {
    return $$('.e2e-test-feature-flag');
  };
  var featureFlagElement = $('.e2e-test-feature-flag');
  var featureNameLocator = '.e2e-test-feature-name';
  var featuresTab = $('.e2e-test-features-tab');
  var noRuleIndicatorLocator = '.e2e-test-no-rule-indicator';
  var removeRuleButtonLocator = '.e2e-test-remove-rule-button';
  var saveButtonLocator = '.e2e-test-save-button';
  var serverModeSelectorLocator = '.e2e-test-server-mode-selector';
  var removeFilterConditionLocator = '.e2e-test-remove-condition';
  var valueSelectorLocator = '.e2e-test-value-selector';
  var statusMessage = $('.e2e-test-status-message');

  this.get = async function() {
    await browser.url(RELEASE_COORDINATOR_URL_SUFFIX);
    await waitFor.pageToFullyLoad();
  };

  this.getFeaturesTab = async function() {
    await this.get();
    await action.click('Release coordinator features tab', featuresTab);
    await waitFor.visibilityOf(
      featureFlagElement, 'Feature flags not showing up');
  };

  // Remove this method after the dummy_feature_flag_for_e2e_tests feature flag
  // is deprecated.
  this.getDummyFeatureFlagForE2ETests = async function() {
    var featureFlagElements = await featureFlagElementsSelector();
    var count = featureFlagElements.length;
    for (let i = 0; i < count; i++) {
      var elem = featureFlagElements[i];
      if ((await elem.$(featureNameLocator).getText()) ===
          'dummy_feature_flag_for_e2e_tests') {
        return elem;
      }
    }

    return null;
  };

  this.getImprovementsTabFeatureElement = async function() {
    var featureFlagElements = await featureFlagElementsSelector();
    var count = featureFlagElements.length;
    for (let i = 0; i < count; i++) {
      var elem = featureFlagElements[i];
      if ((await elem.$(featureNameLocator).getText()) ===
          'is_improvements_tab_enabled') {
        return elem;
      }
    }

    return null;
  };

  this.removeAllRulesOfFeature = async function(featureElement) {
    while (!await featureElement.$(noRuleIndicatorLocator).isExisting()) {
      await action.click(
        'Remove feature rule button',
        featureElement
          .$(removeRuleButtonLocator)
      );
    }
  };

  // Remove this method after the end_chapter_celebration feature flag
  // is deprecated.
  this.getEndChapterCelebrationFeatureElement = async function() {
    var featureFlagElements = await featureFlagElementsSelector();
    var count = featureFlagElements.length;
    for (let i = 0; i < count; i++) {
      var elem = featureFlagElements[i];
      if ((await elem.$(featureNameLocator).getText()) ===
          'end_chapter_celebration') {
        return elem;
      }
    }

    return null;
  };

  // Remove this method after the checkpoint_celebration feature flag
  // is deprecated.
  this.getCheckpointCelebrationFeatureElement = async function() {
    var featureFlagElements = await featureFlagElementsSelector();
    var count = featureFlagElements.length;
    for (let i = 0; i < count; i++) {
      var elem = featureFlagElements[i];
      if ((await elem.$(featureNameLocator).getText()) ===
          'checkpoint_celebration') {
        return elem;
      }
    }

    return null;
  };

  // TODO(#18881): Remove this method after the cd_admin_dashboard_new_ui
  // feature flag is deprecated.
  this.getCdAdminDashboardNewUiFeatureElement = async function() {
    var featureFlagElements = await featureFlagElementsSelector();
    var count = featureFlagElements.length;
    for (let i = 0; i < count; i++) {
      var elem = featureFlagElements[i];
      if ((await elem.$(featureNameLocator).getText()) ===
          'cd_admin_dashboard_new_ui') {
        return elem;
      }
    }

    return null;
  };

  // This function is meant to be used to enable a feature gated behind
  // a feature flag in test mode, which is the server environment the E2E
  // tests are run in.
  this.enableFeatureForTest = async function(featureElement) {
    await action.click(
      'Add feature rule button',
<<<<<<< HEAD
      featureElement
        .$(addFeatureRuleButtonLocator)
=======
      featureElement.$(addFeatureRuleButtonLocator)
>>>>>>> 0e13814a
    );

    await waitFor.visibilityOf(
      featureElement.$(valueSelectorLocator),
      'Value Selector takes too long to appear'
    );
    await (featureElement.$(valueSelectorLocator)).selectByVisibleText(
      'Enabled');

    await action.click(
      'Add condition button',
      featureElement
        .$(addConditionButtonLocator)
    );

    await waitFor.visibilityOf(
      featureElement.$(serverModeSelectorLocator),
      'Value Selector takes too long to appear'
    );
    await (featureElement.$(serverModeSelectorLocator)).selectByVisibleText(
      'test');

    await this.saveChangeOfFeature(featureElement);
  };

  // This function is meant to be used to enable a feature gated behind
  // a feature flag in prod mode, which is the server environment the E2E
  // tests are run in.
  this.enableFeature = async function(featureElement) {
    await this.removeAllRulesOfFeature(featureElement);

    await action.click(
      'Add feature rule button',
      featureElement
        .$(addFeatureRuleButtonLocator)
    );
    await waitFor.visibilityOf(
      featureElement.$(valueSelectorLocator),
      'Value Selector takes too long to appear'
    );

    await (featureElement.$(valueSelectorLocator)).selectByVisibleText(
      'Enabled');
    await action.click(
      'Add condition button',
      featureElement
        .$(addConditionButtonLocator)
    );
    await waitFor.visibilityOf(
      featureElement.$(serverModeSelectorLocator),
      'Value Selector takes too long to appear'
    );

    await action.click(
      'Remove filter condition',
      featureElement.$(removeFilterConditionLocator)
    );

    await this.saveChangeOfFeature(featureElement);
  };

  this.saveChangeOfFeature = async function(featureElement) {
    await action.click(
      'Save feature button',
      featureElement
        .$(saveButtonLocator)
    );

    await general.acceptAlert();
    await waitFor.visibilityOf(statusMessage);
  };
};

exports.ReleaseCoordinatorPage = ReleaseCoordinatorPage;<|MERGE_RESOLUTION|>--- conflicted
+++ resolved
@@ -145,12 +145,7 @@
   this.enableFeatureForTest = async function(featureElement) {
     await action.click(
       'Add feature rule button',
-<<<<<<< HEAD
-      featureElement
-        .$(addFeatureRuleButtonLocator)
-=======
       featureElement.$(addFeatureRuleButtonLocator)
->>>>>>> 0e13814a
     );
 
     await waitFor.visibilityOf(
