--- conflicted
+++ resolved
@@ -50,15 +50,9 @@
       featureFlagElement, 'Feature flags not showing up');
   };
 
-<<<<<<< HEAD
-  // Remove this method after the dummy_feature feature flag
-  // is deprecated.
-  this.getDummyFeatureElement = async function() {
-=======
   // Remove this method after the dummy_feature_flag_for_e2e_tests feature flag
   // is deprecated.
   this.getDummyFeatureFlagForE2ETests = async function() {
->>>>>>> ab07b500
     var featureFlagElements = await featureFlagElementsSelector();
     var count = featureFlagElements.length;
     for (let i = 0; i < count; i++) {
