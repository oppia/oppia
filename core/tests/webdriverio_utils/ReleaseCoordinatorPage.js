--- conflicted
+++ resolved
@@ -32,11 +32,7 @@
   var saveButtonLocator = '.e2e-test-save-button';
   var valueSelectorLocator = '.e2e-test-value-selector';
   var statusMessage = $('.e2e-test-status-message');
-<<<<<<< HEAD
-  var featureFlagRolloutPercentageInput = (
-=======
   var featureFlagRolloutPercentage = (
->>>>>>> 8d2a709c
     '.e2e-test-rollout-percentage');
 
   this.get = async function() {
@@ -171,21 +167,13 @@
   this.setRolloutPercentageForFeatureFlag = async function(
       featureFlagElement, rolloutPercentage) {
     await waitFor.visibilityOf(
-<<<<<<< HEAD
-      featureFlagElement.$(featureFlagRolloutPercentageInput),
-=======
       featureFlagElement.$(featureFlagRolloutPercentage),
->>>>>>> 8d2a709c
       'Setting rollout-percentage property takes too long to appear'
     );
     await action.setValue(
       'rolloutPercentage',
-<<<<<<< HEAD
-      featureFlagElement.$(featureFlagRolloutPercentageInput),
-=======
       featureFlagElement.$(featureFlagRolloutPercentage).$(
         '.e2e-test-editor-int'),
->>>>>>> 8d2a709c
       rolloutPercentage);
     await this.saveChangeOfFeature(featureFlagElement);
   };
@@ -193,25 +181,15 @@
   this.expectRolloutPercentageToMatch = async function(
       featureFlagElement, rolloutPercentage) {
     await waitFor.visibilityOf(
-<<<<<<< HEAD
-      featureFlagElement.$(featureFlagRolloutPercentageInput),
-=======
       featureFlagElement.$(featureFlagRolloutPercentage),
->>>>>>> 8d2a709c
       'Rollout-percentage property takes too long to appear'
     );
     var value = await action.getValue(
       'rolloutPercentage',
-<<<<<<< HEAD
-      featureFlagElement.$(featureFlagRolloutPercentageInput)
-    );
-    expect(value).toEqual(rolloutPercentage);
-=======
       featureFlagElement.$(featureFlagRolloutPercentage).$(
         '.e2e-test-editor-int')
     );
     expect(value).toBe(rolloutPercentage);
->>>>>>> 8d2a709c
   };
 
   this.saveChangeOfFeature = async function(featureElement) {
