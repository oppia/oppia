// Copyright 2022 The Oppia Authors. All Rights Reserved.
//
// Licensed under the Apache License, Version 2.0 (the "License");
// you may not use this file except in compliance with the License.
// You may obtain a copy of the License at
//
//      http://www.apache.org/licenses/LICENSE-2.0
//
// Unless required by applicable law or agreed to in writing, software
// distributed under the License is distributed on an "AS-IS" BASIS,
// WITHOUT WARRANTIES OR CONDITIONS OF ANY KIND, either express or implied.
// See the License for the specific language governing permissions and
// limitations under the License.

/**
 * @fileoverview Page object for the exploration editor's history tab, for
 * use in Webdriverio tests.
 */

var forms = require('./forms.js');
var action = require('./action.js');
var waitFor = require('./waitFor.js');

var ExplorationEditorHistoryTab = function() {
  /*
   * Interactive elements
   */
  var historyGraph = $('.e2e-test-history-graph');
  var codeMirrorElementSelector = function() {
    return $$('.CodeMirror-code');
  };
  var toastSuccessElement = $('.toast-success');
  var firstVersionDropdown = $('.e2e-test-history-version-dropdown-first');
  var secondVersionDropdown = $('.e2e-test-history-version-dropdown-second');
  var stateNodeBackground = function(nodeElement) {
    return nodeElement.$('.e2e-test-node-background');
  };
  var stateNodeLabel = function(nodeElement) {
    return nodeElement.$('.e2e-test-node-label');
  };

  /*
   * Buttons
   */
  var closeStateHistoryButton = $('.e2e-test-close-history-state-modal');
  var revertVersionButton = $('.e2e-test-revert-version');
  var resetGraphButton = $('.e2e-test-reset-graph');
  var historyListOptionsSelector = function() {
    return $$('.e2e-test-history-list-options');
  };
  var confirmRevertVersionButton = $('.e2e-test-confirm-revert');
  var viewMetadataHistoryButton = $('.e2e-test-view-metadata-history');
  var closeMetadataHistoryButton = $('.e2e-test-close-history-metadata-modal');

  /*
   * Display
   */
  var datesCommitsWereSavedSelector = function() {
    return $$('.e2e-test-history-tab-commit-date');
  };
  /*
   * Workflows
   */

  /*
   * This method checks if the commit dates are being displayed in
   * the "List of Changes" section of the history tab.
  */
  this.expectCommitDatesToBeDisplayed = async function() {
    var datesCommitsWereSaved = await datesCommitsWereSavedSelector();
    var numCommitDates = datesCommitsWereSaved.length;
    for (var i = 0; i < numCommitDates; i++) {
      await waitFor.visibilityOf(
        datesCommitsWereSaved[i],
        'Dates Commits Were Saved taking too long to appear');
      var date = await datesCommitsWereSaved[i].getText();
      // The dates can be of varying format
      // (see getLocaleAbbreviatedDatetimeString). To play it
      // safe and to keep it simple, we will just check if the
      // date string contains a digit.
      expect(date).toMatch(/\d/);
    }
  };

  this.getHistoryGraph = function() {
    return {
      openStateHistory: async function(stateName) {
        var stateNodes = historyGraph.$$('.e2e-test-node');
        var listOfNames = await stateNodes.map(async function(stateElement) {
          await waitFor.visibilityOf(stateNodeLabel(
            stateElement), 'State Node Label taking too long to appear');
          return await stateNodeLabel(stateElement).getText();
        });
        var matched = false;
        var stateNodes = await historyGraph.$$('.e2e-test-node');
        for (var i = 0; i < listOfNames.length; i++) {
          if (listOfNames[i] === stateName) {
            var stateNodeButton = stateNodes[i];
            await action.click('State Node Button', stateNodeButton);
            matched = true;
          }
        }
        if (!matched) {
          throw new Error(
            'State ' + stateName + ' not found by getHistoryGraph.');
        }
      },
      closeStateHistory: async function() {
        await waitFor.elementToBeClickable(
          closeStateHistoryButton,
          'Close State History button is not clickable');
        expect(await closeStateHistoryButton.isDisplayed()).toBe(true);
        await action.click(
          'Close State History Button', closeStateHistoryButton);
        await waitFor.invisibilityOf(
          closeStateHistoryButton,
          'Close State History button takes too long to disappear.');
      },
      openExplorationMetadataHistory: async function() {
        await action.click(
          'View metadata changes button', viewMetadataHistoryButton);
      },
      closeExplorationMetadataHistory: async function() {
        await waitFor.elementToBeClickable(
          closeMetadataHistoryButton,
          'Close metadata history button is not clickable');
        expect(await closeMetadataHistoryButton.isDisplayed()).toBe(true);
        await action.click(
          'Close metadata history button', closeMetadataHistoryButton);
        await waitFor.invisibilityOf(
          closeMetadataHistoryButton,
          'Close metadata history button takes too long to disappear.');
      },
      deselectVersion: async function() {
        await waitFor.invisibilityOf(
          toastSuccessElement,
          'Toast message is taking too long to disappear after saving changes');
        await action.click('Reset graph button', resetGraphButton);
      },
      /*
       * This method selects two version's checkboxes to be compared
       *    Args:
       *        versionNumber1 (int) : history version # 1
       *        versionNumber2 (int) : history version # 2
       */
      selectTwoVersions: async function(versionNumber1, versionNumber2) {
        // Array starts at 0.
        await action.matSelect(
          'Version Number1 Button', firstVersionDropdown, versionNumber1);

        await action.matSelect(
          'Version Number2 Button', secondVersionDropdown,
          versionNumber2);
      },
      /*
       * This method compares the states in the history graph using each
       * state's color and label
       *    Args:
       *        expectedStates (list) : list of dicts of color and label of node
       *    Details of the dict
       *        dict key - color  : color of the node
       *        dict key - label  : label of the node (Note: if the node
       *                            has a secondary label,the secondary
       *                            label should appear after a space. It
       *                            may be truncated.)
       */
      expectHistoryStatesToMatch: async function(expectedStates) {
        await waitFor.visibilityOf(
          historyGraph, 'History graph takes too long to be visible.');
        var stateNodes = historyGraph.$$('.e2e-test-node');
        var states = await stateNodes.map(async function(stateElement) {
          await waitFor.visibilityOf(await stateNodeLabel(
            stateElement), 'State Node Label taking too long to appear');
          var label = await stateNodeLabel(stateElement).getText();
<<<<<<< HEAD
          var color = await stateNodeBackground(stateElement).getCSSProperty(
            'fill').value;
=======
          var color = (await stateNodeBackground(
            stateElement).getCSSProperty('fill')).value;
>>>>>>> 526d301d
          return {
            label: label,
            color: color
          };
        });
        expect(states.length).toEqual(expectedStates.length);
        // Note: we need to compare this way because the state graph is
        // sometimes generated with states in different configurations.
        for (var index = 0; index < states.length; index++) {
          var state = states[index];
          expect(expectedStates).toContain(state);
        }
      },
      /*
       * This method checks for the number of deleted links(red), added links
       * (green) and the total numbers on the history graph
       *    Args:
       *        totalLinks (int) : total number of links
       *        addedLinks (int) : number of added links
       *        deletedLinks (int) : number of deleted links
       */
      expectNumberOfLinksToMatch: async function(
          totalLinks, addedLinks, deletedLinks) {
        var COLOR_ADDED = 'rgb(31,125,31)';
        var COLOR_DELETED = 'rgb(178,34,34)';
        var totalCount = 0;
        var addedCount = 0;
        var deletedCount = 0;
        var historyGraphLink = historyGraph.$$('.e2e-test-link');
        await historyGraphLink.map(async function(link) {
<<<<<<< HEAD
          var linkColor = await link.getCSSProperty('stroke').value;
=======
          var linkColor = (await link.getCSSProperty('stroke')).value;
>>>>>>> 526d301d
          totalCount++;
          if (linkColor === COLOR_ADDED) {
            addedCount++;
          } else if (linkColor === COLOR_DELETED) {
            deletedCount++;
          }
          return;
        });
        expect(totalLinks).toEqual(totalCount);
        expect(addedLinks).toEqual(addedCount);
        expect(deletedLinks).toEqual(deletedCount);
      },
      /**
       * This method compares text contents of 2 version's state contents to
       * provided text contents
       * v1 is older state and v2 is most recent state
       *    Args:
       *        v1StateContents(dict of dict) : dicts containing state details
       *                                        of v1
       *        v2StateContents(dict of dict) : dicts containing state details
       *                                        of v2
       *    Details of the dict:
       *        dict key - line # : exact line # of text
       *        dict value - dicts containg info about text and whether text is
       *                     highlighted/not highlighted
       *                     - text: the exact string of text expected on that
       *                             line
       *                     - highlighted: true or false
       */
      expectTextToMatch: async function(v1StateContents, v2StateContents) {
        var codeMirrorElement = await codeMirrorElementSelector();
        var lastElement = codeMirrorElement.length - 1;
        await forms.CodeMirrorChecker(
          codeMirrorElement[0],
          'first'
        ).expectTextToBe(v1StateContents);
        await forms.CodeMirrorChecker(
          codeMirrorElement[lastElement],
          'last'
        ).expectTextToBe(v2StateContents);
      },
      /*
       *  This function compares regular/highlighted text contents of 2
       *  versions' state contents to provided text contents
       *  v1 is older state and v2 is most recent state
       *    Args:
       *        v1StateContents(dict) : dicts containing state details of v1
       *        v2StateContents(dict) : dicts containing state details of v2
       *    Details of the dict:
       *        dict key - text : extract of string of expected text
       *        dict key - highlighted : true or false
       */
      expectTextWithHighlightingToMatch: async function(
          v1StateContents, v2StateContents) {
        var codeMirrorElement = await codeMirrorElementSelector();
        var lastElement = codeMirrorElement.length - 1;
        await forms.CodeMirrorChecker(
          codeMirrorElement[0],
          'first'
        ).expectTextWithHighlightingToBe(v1StateContents);
        await forms.CodeMirrorChecker(
          codeMirrorElement[lastElement],
          'last'
        ).expectTextWithHighlightingToBe(v2StateContents);
      }
    };
  };

  // This function assumes that the selected version is valid and found on the
  // first page of the exploration history.
  this.revertToVersion = async function(version) {
    // Note: there is no 'revert' link next to the current version.
    var historyListOptions = await historyListOptionsSelector();
    await action.click(
      'History list options', historyListOptions[version - 1]);
    await action.click(
      'Revert version button', revertVersionButton);
    await action.click(
      'Confirm revert button', confirmRevertVersionButton);
  };
};

exports.ExplorationEditorHistoryTab = ExplorationEditorHistoryTab;<|MERGE_RESOLUTION|>--- conflicted
+++ resolved
@@ -172,13 +172,8 @@
           await waitFor.visibilityOf(await stateNodeLabel(
             stateElement), 'State Node Label taking too long to appear');
           var label = await stateNodeLabel(stateElement).getText();
-<<<<<<< HEAD
-          var color = await stateNodeBackground(stateElement).getCSSProperty(
-            'fill').value;
-=======
           var color = (await stateNodeBackground(
             stateElement).getCSSProperty('fill')).value;
->>>>>>> 526d301d
           return {
             label: label,
             color: color
@@ -209,11 +204,7 @@
         var deletedCount = 0;
         var historyGraphLink = historyGraph.$$('.e2e-test-link');
         await historyGraphLink.map(async function(link) {
-<<<<<<< HEAD
-          var linkColor = await link.getCSSProperty('stroke').value;
-=======
           var linkColor = (await link.getCSSProperty('stroke')).value;
->>>>>>> 526d301d
           totalCount++;
           if (linkColor === COLOR_ADDED) {
             addedCount++;
