// Copyright 2022 The Oppia Authors. All Rights Reserved.
//
// Licensed under the Apache License, Version 2.0 (the "License");
// you may not use this file except in compliance with the License.
// You may obtain a copy of the License at
//
//      http://www.apache.org/licenses/LICENSE-2.0
//
// Unless required by applicable law or agreed to in writing, software
// distributed under the License is distributed on an "AS-IS" BASIS,
// WITHOUT WARRANTIES OR CONDITIONS OF ANY KIND, either express or implied.
// See the License for the specific language governing permissions and
// limitations under the License.

/**
 * @fileoverview Page object for the exploration editor's history tab, for
 * use in Webdriverio tests.
 */

var forms = require('./forms.js');
var action = require('./action.js');
var waitFor = require('./waitFor.js');

var ExplorationEditorHistoryTab = function() {
  /*
   * Interactive elements
   */
  var historyGraph = $('.e2e-test-history-graph');
  var codeMirrorElementSelector = function() {
    return $$('.CodeMirror-code');
  };
  var toastSuccessElement = $('.toast-success');
  var firstVersionDropdown = $('.e2e-test-history-version-dropdown-first');
  var secondVersionDropdown = $('.e2e-test-history-version-dropdown-second');
  var stateNodeBackground = function(nodeElement) {
    return nodeElement.$('.e2e-test-node-background');
  };
  var stateNodeLabel = function(nodeElement) {
    return nodeElement.$('.e2e-test-node-label');
  };

  /*
   * Buttons
   */
  var closeStateHistoryButton = $('.e2e-test-close-history-state-modal');
  var revertVersionButton = $('.e2e-test-revert-version');
  var resetGraphButton = $('.e2e-test-reset-graph');
  var historyListOptionsSelector = function() {
    return $$('.e2e-test-history-list-options');
  };
  var confirmRevertVersionButton = $('.e2e-test-confirm-revert');
  var viewMetadataHistoryButton = $('.e2e-test-view-metadata-history');
  var closeMetadataHistoryButton = $('.e2e-test-close-history-metadata-modal');

  /*
   * Display
   */
  var datesCommitsWereSavedSelector = function() {
    return $$('.e2e-test-history-tab-commit-date');
  };
  /*
   * Workflows
   */

  /*
   * This method checks if the commit dates are being displayed in
   * the "List of Changes" section of the history tab.
  */
  this.expectCommitDatesToBeDisplayed = async function() {
    var datesCommitsWereSaved = await datesCommitsWereSavedSelector();
    var numCommitDates = datesCommitsWereSaved.length;
    for (var i = 0; i < numCommitDates; i++) {
      await waitFor.visibilityOf(
        datesCommitsWereSaved[i],
        'Dates Commits Were Saved taking too long to appear');
      var date = await datesCommitsWereSaved[i].getText();
      // The dates can be of varying format
      // (see getLocaleAbbreviatedDatetimeString). To play it
      // safe and to keep it simple, we will just check if the
      // date string contains a digit.
      expect(date).toMatch(/\d/);
    }
  };

  this.getHistoryGraph = function() {
    return {
      openStateHistory: async function(stateName) {
        var stateNodes = historyGraph.$$('.e2e-test-node');
        var listOfNames = await stateNodes.map(async function(stateElement) {
          await waitFor.visibilityOf(stateNodeLabel(
            stateElement), 'State Node Label taking too long to appear');
          return await stateNodeLabel(stateElement).getText();
        });
        var matched = false;
        var stateNodes = await historyGraph.$$('.e2e-test-node');
        for (var i = 0; i < listOfNames.length; i++) {
          if (listOfNames[i] === stateName) {
            var stateNodeButton = stateNodes[i];
            await action.click('State Node Button', stateNodeButton);
            matched = true;
          }
        }
        if (!matched) {
          throw new Error(
            'State ' + stateName + ' not found by getHistoryGraph.');
        }
      },
      closeStateHistory: async function() {
        await waitFor.elementToBeClickable(
          closeStateHistoryButton,
          'Close State History button is not clickable');
        expect(await closeStateHistoryButton.isDisplayed()).toBe(true);
        await action.click(
          'Close State History Button', closeStateHistoryButton);
        await waitFor.invisibilityOf(
          closeStateHistoryButton,
          'Close State History button takes too long to disappear.');
      },
      openExplorationMetadataHistory: async function() {
        await action.click(
          'View metadata changes button', viewMetadataHistoryButton);
      },
      closeExplorationMetadataHistory: async function() {
        await waitFor.elementToBeClickable(
          closeMetadataHistoryButton,
          'Close metadata history button is not clickable');
        expect(await closeMetadataHistoryButton.isDisplayed()).toBe(true);
        await action.click(
          'Close metadata history button', closeMetadataHistoryButton);
        await waitFor.invisibilityOf(
          closeMetadataHistoryButton,
          'Close metadata history button takes too long to disappear.');
      },
      deselectVersion: async function() {
        await waitFor.invisibilityOf(
          toastSuccessElement,
          'Toast message is taking too long to disappear after saving changes');
        await action.click('Reset graph button', resetGraphButton);
      },
      /*
       * This method selects two version's checkboxes to be compared
       *    Args:
       *        versionNumber1 (int) : history version # 1
       *        versionNumber2 (int) : history version # 2
       */
      selectTwoVersions: async function(versionNumber1, versionNumber2) {
        // Array starts at 0.
<<<<<<< HEAD
        await waitFor.visibilityOf(
          firstVersionDropdown,
          'First version dropdown takes too long to appear');
        await firstVersionDropdown.selectByVisibleText(versionNumber1);

        await waitFor.visibilityOf(
          secondVersionDropdown,
          'Second version dropdown takes too long to appear');
        await secondVersionDropdown.selectByVisibleText(versionNumber2);
=======
        await action.matSelect(
          'Version Number1 Button', firstVersionDropdown, versionNumber1);

        await action.matSelect(
          'Version Number2 Button', secondVersionDropdown,
          versionNumber2);
>>>>>>> 8e710ba0
      },
      /*
       * This method compares the states in the history graph using each
       * state's color and label
       *    Args:
       *        expectedStates (list) : list of dicts of color and label of node
       *    Details of the dict
       *        dict key - color  : color of the node
       *        dict key - label  : label of the node (Note: if the node
       *                            has a secondary label,the secondary
       *                            label should appear after a space. It
       *                            may be truncated.)
       */
      expectHistoryStatesToMatch: async function(expectedStates) {
        await waitFor.visibilityOf(
          historyGraph, 'History graph takes too long to be visible.');
        var stateNodes = historyGraph.$$('.e2e-test-node');
        var states = await stateNodes.map(async function(stateElement) {
          await waitFor.visibilityOf(stateNodeLabel(
            stateElement), 'State Node Label taking too long to appear');
          var label = await stateNodeLabel(stateElement).getText();
          var color = await stateNodeBackground(stateElement).getCSSProperty(
            'fill').value;
          return {
            label: label,
            color: color
          };
        });
        expect(states.length).toEqual(expectedStates.length);
        // Note: we need to compare this way because the state graph is
        // sometimes generated with states in different configurations.
        for (var index = 0; index < states.length; index++) {
          var state = states[index];
          expect(expectedStates).toContain(state);
        }
      },
      /*
       * This method checks for the number of deleted links(red), added links
       * (green) and the total numbers on the history graph
       *    Args:
       *        totalLinks (int) : total number of links
       *        addedLinks (int) : number of added links
       *        deletedLinks (int) : number of deleted links
       */
      expectNumberOfLinksToMatch: async function(
          totalLinks, addedLinks, deletedLinks) {
        var COLOR_ADDED = 'rgb(31,125,31)';
        var COLOR_DELETED = 'rgb(178,34,34)';
        var totalCount = 0;
        var addedCount = 0;
        var deletedCount = 0;
        var historyGraphLink = historyGraph.$$('.e2e-test-link');
        await historyGraphLink.map(async function(link) {
          var linkColor = await link.getCSSProperty('stroke').value;
          totalCount++;
          if (linkColor === COLOR_ADDED) {
            addedCount++;
          } else if (linkColor === COLOR_DELETED) {
            deletedCount++;
          }
          return;
        });
        expect(totalLinks).toEqual(totalCount);
        expect(addedLinks).toEqual(addedCount);
        expect(deletedLinks).toEqual(deletedCount);
      },
      /**
       * This method compares text contents of 2 version's state contents to
       * provided text contents
       * v1 is older state and v2 is most recent state
       *    Args:
       *        v1StateContents(dict of dict) : dicts containing state details
       *                                        of v1
       *        v2StateContents(dict of dict) : dicts containing state details
       *                                        of v2
       *    Details of the dict:
       *        dict key - line # : exact line # of text
       *        dict value - dicts containg info about text and whether text is
       *                     highlighted/not highlighted
       *                     - text: the exact string of text expected on that
       *                             line
       *                     - highlighted: true or false
       */
      expectTextToMatch: async function(v1StateContents, v2StateContents) {
        var codeMirrorElement = await codeMirrorElementSelector();
        var lastElement = codeMirrorElement.length - 1;
        await forms.CodeMirrorChecker(
          codeMirrorElement[0],
          'first'
        ).expectTextToBe(v1StateContents);
        await forms.CodeMirrorChecker(
          codeMirrorElement[lastElement],
          'last'
        ).expectTextToBe(v2StateContents);
      },
      /*
       *  This function compares regular/highlighted text contents of 2
       *  versions' state contents to provided text contents
       *  v1 is older state and v2 is most recent state
       *    Args:
       *        v1StateContents(dict) : dicts containing state details of v1
       *        v2StateContents(dict) : dicts containing state details of v2
       *    Details of the dict:
       *        dict key - text : extract of string of expected text
       *        dict key - highlighted : true or false
       */
      expectTextWithHighlightingToMatch: async function(
          v1StateContents, v2StateContents) {
        console.log(1);
        var codeMirrorElement = await codeMirrorElementSelector();
        console.log(2);
        var lastElement = codeMirrorElement.length - 1;
        console.log(3);
        await forms.CodeMirrorChecker(
          codeMirrorElement[0],
          'first'
        ).expectTextWithHighlightingToBe(v1StateContents);
        console.log(4);
        await forms.CodeMirrorChecker(
          codeMirrorElement[lastElement],
          'last'
        ).expectTextWithHighlightingToBe(v2StateContents);
      }
    };
  };

  // This function assumes that the selected version is valid and found on the
  // first page of the exploration history.
  this.revertToVersion = async function(version) {
    // Note: there is no 'revert' link next to the current version.
    var historyListOptions = await historyListOptionsSelector();
    await action.click(
      'History list options', historyListOptions[version - 1]);
    await action.click(
      'Revert version button', revertVersionButton);
    await action.click(
      'Confirm revert button', confirmRevertVersionButton);
  };
};

exports.ExplorationEditorHistoryTab = ExplorationEditorHistoryTab;<|MERGE_RESOLUTION|>--- conflicted
+++ resolved
@@ -145,24 +145,12 @@
        */
       selectTwoVersions: async function(versionNumber1, versionNumber2) {
         // Array starts at 0.
-<<<<<<< HEAD
-        await waitFor.visibilityOf(
-          firstVersionDropdown,
-          'First version dropdown takes too long to appear');
-        await firstVersionDropdown.selectByVisibleText(versionNumber1);
-
-        await waitFor.visibilityOf(
-          secondVersionDropdown,
-          'Second version dropdown takes too long to appear');
-        await secondVersionDropdown.selectByVisibleText(versionNumber2);
-=======
         await action.matSelect(
           'Version Number1 Button', firstVersionDropdown, versionNumber1);
 
         await action.matSelect(
           'Version Number2 Button', secondVersionDropdown,
           versionNumber2);
->>>>>>> 8e710ba0
       },
       /*
        * This method compares the states in the history graph using each
@@ -271,16 +259,12 @@
        */
       expectTextWithHighlightingToMatch: async function(
           v1StateContents, v2StateContents) {
-        console.log(1);
         var codeMirrorElement = await codeMirrorElementSelector();
-        console.log(2);
         var lastElement = codeMirrorElement.length - 1;
-        console.log(3);
         await forms.CodeMirrorChecker(
           codeMirrorElement[0],
           'first'
         ).expectTextWithHighlightingToBe(v1StateContents);
-        console.log(4);
         await forms.CodeMirrorChecker(
           codeMirrorElement[lastElement],
           'last'
