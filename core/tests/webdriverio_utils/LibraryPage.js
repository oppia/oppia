--- conflicted
+++ resolved
@@ -27,13 +27,10 @@
   var addToPlayLaterListButton = $('.e2e-test-add-to-playlist-btn');
   var allCollectionSummaryTile = $('.e2e-test-collection-summary-tile');
   var allExplorationSummaryTile = $('.e2e-test-exp-summary-tile');
-<<<<<<< HEAD
   var allExplorationSummaryTileSelector = function() {
     return $$('.e2e-test-exp-summary-tile');
   };
   var explorationObjective = $('.e2e-test-exp-summary-tile-objective');
-=======
->>>>>>> 0383b49c
   var expHoverElement = $('.e2e-test-exploration-dashboard-card');
   var expSummaryTileTitleLocator = '.e2e-test-exp-summary-tile-title';
   var mainHeader = $('.e2e-test-library-main-header');
@@ -206,25 +203,10 @@
 
   this.findExploration = async function(explorationTitle) {
     await waitFor.pageToFullyLoad();
-<<<<<<< HEAD
     await _submitSearchQuery(explorationTitle);
   };
 
   this.findCollection = async function(collectionTitle) {
-=======
-    await waitFor.visibilityOf(
-      allCollectionSummaryTile,
-      'Library Page does not have any collections');
-    var allCollectionsTitle = $(
-      `.e2e-test-collection-summary-tile-title=${collectionName}`);
-    await waitFor.visibilityOf(
-      allCollectionsTitle,
-      'Library Page does not have any collections');
-    var collectionCard = await allCollectionsTitled(collectionName)[0];
-    // The Collection summary card is masked by a dummy element. Therefore, a
-    // Javascript click is used.
-    await action.click('Collection Card', collectionCard, true);
->>>>>>> 0383b49c
     await waitFor.pageToFullyLoad();
     await _submitSearchQuery(collectionTitle);
   };
