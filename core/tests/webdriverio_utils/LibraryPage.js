--- conflicted
+++ resolved
@@ -116,20 +116,12 @@
     await waitFor.visibilityOf(
       allCollectionSummaryTile,
       'Library Page does not have any collections');
-<<<<<<< HEAD
-    var collectionCardElement = $(
-      `.e2e-test-collection-summary-tile-title=${collectionName}`);
-    await waitFor.visibilityOf(
-      collectionCardElement,
-      'Unable to find collection ' + collectionName);
-=======
     var allCollectionsTitle = $(
       `.e2e-test-collection-summary-tile-title=${collectionName}`);
     await waitFor.visibilityOf(
       allCollectionsTitle,
       'Library Page does not have any collections');
     var collectionCard = await allCollectionsTitled(collectionName)[0];
->>>>>>> 05153f91
     // The Collection summary card is masked by a dummy element. Therefore, a
     // Javascript click is used.
     var collectionCard = await allCollectionsTitled(collectionName)[0];
