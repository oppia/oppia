// Copyright 2022 The Oppia Authors. All Rights Reserved.
//
// Licensed under the Apache License, Version 2.0 (the "License");
// you may not use this file except in compliance with the License.
// You may obtain a copy of the License at
//
//      http://www.apache.org/licenses/LICENSE-2.0
//
// Unless required by applicable law or agreed to in writing, software
// distributed under the License is distributed on an "AS-IS" BASIS,
// WITHOUT WARRANTIES OR CONDITIONS OF ANY KIND, either express or implied.
// See the License for the specific language governing permissions and
// limitations under the License.

/**
 * @fileoverview Utilities for delaying actions with WebdriverIO's
 * wdio-wait-for.
 */

var until = require('wdio-wait-for');
var fs = require('fs');
var Constants = require('./WebdriverioConstants');
// When running tests on mobile via browserstack, the localhost
// might take some time to establish a connection with the
// server since the mobile tests are run on a real
// mobile device.
var DEFAULT_WAIT_TIME_MSECS = browser.isMobile ? 20000 : 10000;
var DEFAULT_WAIT_TIME_MSECS_FOR_NEW_TAB = 15000;

var alertToBePresent = async() => {
  await browser.waitUntil(
    await until.alertIsPresent(),
    {
      timeout: DEFAULT_WAIT_TIME_MSECS,
      timeoutMsg: 'Alert box took too long to appear.'
    });
};

// Wait for current url to change to a specific url.
var urlToBe = async function(url) {
  await browser.waitUntil(async function() {
    return await browser.getUrl() === url;
  },
  {
    timeout: DEFAULT_WAIT_TIME_MSECS,
    timeoutMsg: 'Url takes too long to change'
  });
};

/**
 * @param {Object} element - Clickable element such as button, link or tab.
 * @param {string} errorMessage - Error message when element is not clickable.
 */
var elementToBeClickable = async function(element, errorMessage) {
  await element.waitForClickable({
    timeout: DEFAULT_WAIT_TIME_MSECS,
    timeoutMsg: errorMessage
  });
};

/**
 * @param {Object} element - Element expected to disappear from DOM and does not
 *                           have height or width.
 * @param {string} errorMessage - Error message when element is still visible.
 */
var invisibilityOf = async function(element, errorMessage) {
  await element.waitForDisplayed({
    timeout: DEFAULT_WAIT_TIME_MSECS,
    reverse: true,
    timeoutMsg: errorMessage
  });
};

/**
 * Consider adding this method after each browser.url() call.
 */
var pageToFullyLoad = async function() {
  var loadingMessage = await $('.e2e-test-loading-fullpage');
<<<<<<< HEAD
  await browser.waitUntil(
    await until.invisibilityOf(loadingMessage),
    {
      timeout: 15000,
      timeoutMsg: 'Page takes more than 15 secs to load'
    });
=======
  await loadingMessage.waitForExist({
    timeout: 15000,
    reverse: true,
    timeoutMsg: 'Pages takes more than 15 sec to load'
  });
>>>>>>> 05153f91
};

/**
 * @param {Object} element - Element expected to contain a text.
 * @param {string} text - Text value to compare to element's text.
 * @param {string} errorMessage - Error message when element does not contain
 *                                provided text.
 */
var textToBePresentInElement = async function(element, text, errorMessage) {
  await browser.waitUntil(
    await until.textToBePresentInElement(element, text),
    {
      timeout: DEFAULT_WAIT_TIME_MSECS,
      timeoutMsg: errorMessage
    });
};

/**
 * @param {Object} element - Element is expected to be present on the DOM but
 *                           This does not mean that the element is visible.
 * @param {string} errorMessage - Error message when element is not present.
 */
var presenceOf = async function(element, errorMessage) {
  await element.waitForExist({
    timeout: DEFAULT_WAIT_TIME_MSECS,
    timeoutMsg: errorMessage
  });
};

/**
 * @param {Object} element - Element expected to be present in the DOM and has
 *                           height and width that is greater than 0.
 * @param {string} errorMessage - Error message when element is invisible.
 */
var visibilityOf = async function(element, errorMessage) {
  await element.waitForDisplayed({
    timeout: DEFAULT_WAIT_TIME_MSECS,
    timeoutMsg: errorMessage
  });
};

/**
 * @param {Object} element - Element who attribute we are waiting to
 *                           for
 * @param {Object} attribute - Name of attribute
 * @param {Object} value - Value we are waiting attribute to have
 * @param {Object} errorMessage - Error message in case wait times out
 */
var elementAttributeToBe = async function(
    element, attribute, value, errorMessage
) {
  await browser.waitUntil(async function() {
    return await element.getAttribute(attribute) === value;
  },
  {
    timeout: DEFAULT_WAIT_TIME_MSECS,
    timeoutMsg: errorMessage
  });
};

/**
* Wait for new tab is opened
*/
var newTabToBeCreated = async function(errorMessage, urlToMatch) {
  await browser.waitUntil(async function() {
    var handles = await browser.getWindowHandles();
    await browser.switchToWindow(await handles.pop());
    var url = await browser.getUrl();
    return await url.match(urlToMatch);
  },
  {
    timeout: DEFAULT_WAIT_TIME_MSECS_FOR_NEW_TAB,
    timeoutMsg: errorMessage
  });
};

/**
 * @param {string} url - URL to redirect
 */
var urlRedirection = async function(url) {
  // Checks that the current URL matches the expected text.
  await browser.waitUntil(
    await until.urlIs(url),
    {
      timeout: DEFAULT_WAIT_TIME_MSECS,
      timeoutMsg: 'URL redirection took too long'
    });
};

var visibilityOfInfoToast = async function(errorMessage) {
  var toastInfoElement = $('.toast-info');
  await visibilityOf(toastInfoElement, errorMessage);
};

var invisibilityOfInfoToast = async function(errorMessage) {
  var toastInfoElement = $('.toast-info');
  await invisibilityOf(toastInfoElement, errorMessage);
};

var invisibilityOfLoadingMessage = async function(errorMessage) {
  var loadingMessage = $('.e2e-test-loading-message');
  await invisibilityOf(loadingMessage, errorMessage);
};

var visibilityOfSuccessToast = async function(errorMessage) {
  var toastSuccessElement = $('.toast-success');
  await visibilityOf(toastSuccessElement, errorMessage);
};

var fadeInToComplete = async function(element, errorMessage) {
  await visibilityOf(element, 'Editor taking too long to appear');
  await browser.waitUntil(async function() {
    return (await element.getCSSProperty('opacity')).value === 1;
  },
  {
    timeout: DEFAULT_WAIT_TIME_MSECS,
    timeoutMsg: errorMessage
  });
};

var modalPopupToAppear = async function() {
  await visibilityOf(
    $('.modal-body'), 'Modal taking too long to appear.');
};

/**
 * Check if a file has been downloaded
 */
var fileToBeDownloaded = async function(filename) {
  var name = Constants.DOWNLOAD_PATH + '/' + filename;
  await browser.waitUntil(function() {
    return fs.existsSync(name);
  },
  {
    timeout: DEFAULT_WAIT_TIME_MSECS,
    timeoutMsg: 'File was not downloaded!'
  });
};


var clientSideRedirection = async function(
    action, check, waitForCallerSpecifiedConditions) {
  // Action triggering redirection.
  await action();

  // The action only triggers the redirection but does not wait for it to
  // complete. Manually waiting for redirection here.
  await browser.waitUntil(async() => {
    var url = await browser.getUrl();
    // Condition to wait on.
    return check(decodeURIComponent(url));
  },
  {
    timeout: DEFAULT_WAIT_TIME_MSECS
  });

  // Waiting for caller specified conditions.
  await waitForCallerSpecifiedConditions();
};

exports.DEFAULT_WAIT_TIME_MSECS = DEFAULT_WAIT_TIME_MSECS;
exports.alertToBePresent = alertToBePresent;
exports.urlToBe = urlToBe;
exports.elementToBeClickable = elementToBeClickable;
exports.invisibilityOf = invisibilityOf;
exports.pageToFullyLoad = pageToFullyLoad;
exports.textToBePresentInElement = textToBePresentInElement;
exports.visibilityOf = visibilityOf;
exports.presenceOf = presenceOf;
exports.elementAttributeToBe = elementAttributeToBe;
exports.invisibilityOfInfoToast = invisibilityOfInfoToast;
exports.invisibilityOfLoadingMessage = invisibilityOfLoadingMessage;
exports.visibilityOfInfoToast = visibilityOfInfoToast;
exports.visibilityOfSuccessToast = visibilityOfSuccessToast;
exports.fadeInToComplete = fadeInToComplete;
exports.modalPopupToAppear = modalPopupToAppear;
exports.fileToBeDownloaded = fileToBeDownloaded;
exports.newTabToBeCreated = newTabToBeCreated;
exports.urlRedirection = urlRedirection;
exports.clientSideRedirection = clientSideRedirection;<|MERGE_RESOLUTION|>--- conflicted
+++ resolved
@@ -76,20 +76,11 @@
  */
 var pageToFullyLoad = async function() {
   var loadingMessage = await $('.e2e-test-loading-fullpage');
-<<<<<<< HEAD
-  await browser.waitUntil(
-    await until.invisibilityOf(loadingMessage),
-    {
-      timeout: 15000,
-      timeoutMsg: 'Page takes more than 15 secs to load'
-    });
-=======
   await loadingMessage.waitForExist({
     timeout: 15000,
     reverse: true,
     timeoutMsg: 'Pages takes more than 15 sec to load'
   });
->>>>>>> 05153f91
 };
 
 /**
