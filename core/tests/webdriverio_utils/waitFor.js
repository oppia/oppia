--- conflicted
+++ resolved
@@ -77,21 +77,12 @@
  */
 var pageToFullyLoad = async function() {
   var loadingMessage = await $('.e2e-test-loading-fullpage');
-<<<<<<< HEAD
-  await browser.waitUntil(
-    await until.invisibilityOf(loadingMessage),
-    {
-      timeout: 15000,
-      timeoutMsg: 'Page takes more than 15 secs to load'
-    });
-=======
   await loadingMessage.waitForDisplayed({
     timeout: 15000,
     reverse: true,
     timeoutMsg: 'Pages takes more than 15 sec to load\n' +
     new Error().stack + '\n'
   });
->>>>>>> 0383b49c
 };
 
 /**
