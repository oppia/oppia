// Copyright 2022 The Oppia Authors. All Rights Reserved.
//
// Licensed under the Apache License, Version 2.0 (the "License");
// you may not use this file except in compliance with the License.
// You may obtain a copy of the License at
//
//      http://www.apache.org/licenses/LICENSE-2.0
//
// Unless required by applicable law or agreed to in writing, software
// distributed under the License is distributed on an "AS-IS" BASIS,
// WITHOUT WARRANTIES OR CONDITIONS OF ANY KIND, either express or implied.
// See the License for the specific language governing permissions and
// limitations under the License.

/**
 * @fileoverview Utilities for performing actions on element in webdriverio.
 */

var waitFor = require('./waitFor.js');

// Waits for the invisibility of the autosave message.
var waitForAutosave = async function() {
  var autoSaveIndicatorElement = $('.e2e-test-autosave-indicator');
  await waitFor.invisibilityOf(
    autoSaveIndicatorElement, 'Auto save indicator didn\'t disappear');
};

var clear = async function(inputName, inputElement) {
  await click(inputName, inputElement);
  await inputElement.clearValue();
};

var click = async function(elementName, clickableElement, elementIsMasked) {
  await waitFor.visibilityOf(
    clickableElement, `${elementName} is not visible.`);
  await waitFor.elementToBeClickable(
    clickableElement, `${elementName} is not clickable.`);
  // In some cases, we expect the element to be masked by a dummy element. In
  // these cases, the regular click will throw an error of the form
  // Failed: element click intercepted: Element A is not clickable at point
  // (x, y). Other element would receive the click: B.
  // It is expected that the masked element receives the click. Therefore, a
  // Javascript click action is used here to avoid the error.
  if (elementIsMasked) {
    await browser.execute(
      '$(arguments[0]).click()', clickableElement);
  } else {
    await clickableElement.click();
  }
};

var getText = async function(elementName, element) {
  await waitFor.visibilityOf(
    element, `${elementName} is not visible for getText()`);
  return await element.getText();
};

var getAttribute = async function(elementName, element, attribute) {
  await waitFor.presenceOf(
    element, `${elementName} is not present for getAttribute(${attribute})`);
  return await element.getAttribute(attribute);
};

var getValue = async function(elementName, element) {
  await waitFor.presenceOf(
    element, `${elementName} is not present for getValue()`);
  return await element.getValue();
};

<<<<<<< HEAD

=======
>>>>>>> 37ff4591
var select = async function(selectorName, selectorElement, optionToSelect) {
  await waitFor.visibilityOf(
    selectorElement,
    `${selectorName} is not present to select ${optionToSelect}`
  );
  await selectorElement.selectByVisibleText(optionToSelect);
};

var matSelect = async function(selectorName, selectorElement, optionToSelect) {
  await click(selectorName, selectorElement);
  var optionElement = $(`.mat-option-text=${optionToSelect}`);
  await click(`${optionToSelect} in ${selectorName}`, optionElement);
};

var select2 = async function(selectorName, selectorElement, optionToSelect) {
  await click(selectorName, selectorElement);
  var select2Results = $('.select2-results');
  await waitFor.visibilityOf(
    select2Results, `${selectorName} options are not visible.`);
  var option = select2Results.$(`li=${optionToSelect}`);
  await click(`${optionToSelect} in ${selectorName}`, option);
};

// This method send a sequence of key strokes to an element after clearing
// it's value.
var setValue = async function(
    inputName, inputElement, keys, clickInputElement = true) {
  if (clickInputElement) {
    await click(inputName, inputElement);
  }
  await inputElement.setValue(keys);
};

// This method send a sequence of key strokes to an element without clearing
// it's value before.
var addValue = async function(
    inputName, inputElement, keys, clickInputElement = true) {
  if (clickInputElement) {
    await click(inputName, inputElement);
  }
  await inputElement.addValue(keys);
};

exports.clear = clear;
exports.click = click;
exports.getText = getText;
exports.getAttribute = getAttribute;
exports.getValue = getValue;
exports.select = select;
exports.select2 = select2;
exports.matSelect = matSelect;
exports.addValue = addValue;
exports.setValue = setValue;
exports.waitForAutosave = waitForAutosave;<|MERGE_RESOLUTION|>--- conflicted
+++ resolved
@@ -67,10 +67,6 @@
   return await element.getValue();
 };
 
-<<<<<<< HEAD
-
-=======
->>>>>>> 37ff4591
 var select = async function(selectorName, selectorElement, optionToSelect) {
   await waitFor.visibilityOf(
     selectorElement,
