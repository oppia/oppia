--- conflicted
+++ resolved
@@ -152,17 +152,15 @@
     await action.setValue(
       'Feedback Response Text Area',
       feedbackResponseTextArea, feedbackResponse);
-<<<<<<< HEAD
+
+    await waitFor.visibilityOf(
+      feedbackStatusDropdown, 'Feedback Status Dropdown is not visible');
     await action.click('Feedback Status Dropdow', feedbackStatusDropdown);
     var optionLabelFeedbackStatus = (
       $('.e2e-test-oppia-feedback-status-' + feedbackStatus.toLowerCase()));
     await action.click(
       'Option feedback status', optionLabelFeedbackStatus);
-=======
-    await waitFor.visibilityOf(
-      feedbackStatusDropdown, 'Feedback Status Dropdown is not visible');
-    await feedbackStatusDropdown.selectByVisibleText(feedbackStatus);
->>>>>>> 4b870169
+
     await action.click(
       'Feedback Send Response Button', feedbackSendResponseButton);
   };
