// Copyright 2022 The Oppia Authors. All Rights Reserved.
//
// Licensed under the Apache License, Version 2.0 (the "License");
// you may not use this file except in compliance with the License.
// You may obtain a copy of the License at
//
//      http://www.apache.org/licenses/LICENSE-2.0
//
// Unless required by applicable law or agreed to in writing, software
// distributed under the License is distributed on an "AS-IS" BASIS,
// WITHOUT WARRANTIES OR CONDITIONS OF ANY KIND, either express or implied.
// See the License for the specific language governing permissions and
// limitations under the License.

/**
 * @fileoverview Page object for the exploration editor's feedback tab, for
 * use in Protractor tests.
 */

var action = require('./action.js');
var waitFor = require('./waitFor.js');

var ExplorationEditorFeedbackTab = function() {
  /*
   * Interactive elements
   */
  var feedbackTabRow = $('.e2e-test-oppia-feedback-tab-row');
  var explorationFeedback = $('.e2e-test-exploration-feedback');
  var feedbackBackButton = $('.e2e-test-oppia-feedback-back-button');
  var feedbackResponseTextArea = $('.e2e-test-feedback-response-textarea');
  var suggestionRowClassName = '.e2e-test-oppia-feedback-tab-row';
  var suggestionRowElement = $('.e2e-test-oppia-feedback-tab-row');
  var feedbackSubjectClassName = (
    '.e2e-test-exploration-feedback-subject');
  var suggestionCommitMessageInput = $('.e2e-test-suggestion-commit-message');
  var suggestionReviewMessageInput = $('.e2e-test-suggestion-review-message');
  var feedbackStatusDropdown = $('.e2e-test-oppia-feedback-status-menu');
  var feedbackMessage = $('.e2e-test-exploration-feedback');
  var feedbackMessageLocator = '.e2e-test-exploration-feedback';
  var feedbackMessagesSelector = function() {
    return $$('.e2e-test-exploration-feedback');
  };
  var feedbackStatusElement = $('.e2e-test-oppia-feedback-status-name');
  /*
   * Buttons
   */
  var acceptSuggestionButton = $('.e2e-test-exploration-accept-suggestion-btn');
  var feedbackSendResponseButton = $(
    '.e2e-test-oppia-feedback-response-send-btn');
  var rejectSuggestionButton = $('.e2e-test-exploration-reject-suggestion-btn');
  var viewSuggestionButton = $('.e2e-test-view-suggestion-btn');

  /*
   * Workflows
   */
  this.acceptSuggestion = async function(suggestionDescription) {
    await waitFor.visibilityOf(
      $(suggestionRowClassName),
      'Suggestion row takes too long to appear');
    var matchingRow = $(
      `.e2e-test-exploration-feedback-subject=${suggestionDescription}`);
    await action.click('Matching Row', matchingRow);
    await action.click('View Suggestion Button', viewSuggestionButton);
    await action.setValue(
      'Suggestion Commit Message Input',
      suggestionCommitMessageInput, 'Commit message');
    await action.click('Accept Suggestion Button', acceptSuggestionButton);
    await waitFor.invisibilityOf(
      acceptSuggestionButton, 'Suggestion modal takes too long to disappear');
    await waitFor.pageToFullyLoad();
  };

  this.expectToHaveFeedbackThread = async function() {
    await waitFor.presenceOf(
      feedbackTabRow, 'Feedback Tab Row takes too long to appear');
  };

  this.getSuggestionThreads = async function() {
    var threads = [];
    await waitFor.visibilityOf(
      suggestionRowElement,
      'No suggestion threads are visible');
    var rows = await $$(suggestionRowClassName);
    var rowCount = rows.length;
    for (var i = 0; i < rowCount; i++) {
      var row = rows[i];
      var subject = (
        await row.$(feedbackSubjectClassName).getText());
      threads.push(subject);
    }
    return threads;
  };

  this.goBackToAllFeedbacks = async function() {
    await action.click('Feedback Back Button', feedbackBackButton);
  };

  this.readFeedbackMessages = async function() {
    var messages = [];
    await waitFor.visibilityOf(
      suggestionRowElement,
      'No feedback messages are visible.');
    var rows = await $$(suggestionRowClassName);
    var rowCount = rows.length;
    for (var i = 0; i < rowCount; i++) {
      var row = rows[i];
      await action.click(`suggestionRow at row index ${i}`, row);
      await waitFor.visibilityOf(
        explorationFeedback, 'Feedback message text is not visible');
      var message = await explorationFeedback.getText();
      messages.push(message);
      await action.click('Feedback Back Button', feedbackBackButton);
    }
    return messages;
  };

  this.rejectSuggestion = async function(suggestionDescription) {
    await waitFor.visibilityOf(
      $(suggestionRowClassName),
      'Suggestion row takes too long to appear');
    var matchingRow = $(
      `.e2e-test-exploration-feedback-subject=${suggestionDescription}`);
    await action.click(
      'Matching Suggestion Row and feedback subject', matchingRow);
    await action.click('View Suggestion Button', viewSuggestionButton);
    await action.setValue(
      'Suggestion Review Message Input',
      suggestionReviewMessageInput, 'Review message');
    await action.click('Reject Suggestion Button', rejectSuggestionButton);
    await waitFor.invisibilityOf(
      acceptSuggestionButton, 'Suggestion modal takes too long to disappear');
    await waitFor.pageToFullyLoad();
  };

  this.selectLatestFeedbackThread = async function() {
    await waitFor.visibilityOf(
      suggestionRowElement, 'Suggestion row is taking too long to appear');
    var suggestionRowFirst = await $$(suggestionRowClassName)[0];
    await action.click(
      'Suggestion Row First', suggestionRowFirst);
  };

  this.sendResponseToLatestFeedback = async function(feedbackResponse) {
    await this.selectLatestFeedbackThread();
    await action.setValue(
      'Feedback Response Text Area',
      feedbackResponseTextArea, feedbackResponse);
    await action.click(
      'Feedback Send Response Button', feedbackSendResponseButton);
  };

  this.changeFeedbackStatus = async function(
      feedbackStatus, feedbackResponse) {
    await action.setValue(
      'Feedback Response Text Area',
      feedbackResponseTextArea, feedbackResponse);

    await waitFor.visibilityOf(
      feedbackStatusDropdown, 'Feedback Status Dropdown is not visible');
<<<<<<< HEAD
    await action.click('Feedback Status Dropdow', feedbackStatusDropdown);
    var optionLabelFeedbackStatus = (
      $('.e2e-test-oppia-feedback-status-' + feedbackStatus.toLowerCase()));
    await action.click(
      'Option feedback status', optionLabelFeedbackStatus, true);
=======
    await action.select(
      'Option feedback status', feedbackStatusDropdown, feedbackStatus);
>>>>>>> 82373416

    await action.click(
      'Feedback Send Response Button', feedbackSendResponseButton);
  };

  this.expectNumberOfFeedbackMessagesToBe = async function(number) {
    await waitFor.numberOfElementsToBe(
      feedbackMessageLocator, 'Feedback message', number);
  };

  this.readFeedbackMessagesFromThread = async function() {
    await waitFor.visibilityOf(
      feedbackMessage, 'Feedback message text is not visible');
    var feedbackMessages = await feedbackMessagesSelector();
    return feedbackMessages;
  };

  this.expectFeedbackStatusNameToBe = async function(feedbackStatus) {
    await waitFor.visibilityOf(
      feedbackStatusElement, 'Feedback status is not visible.');
    await waitFor.textToBePresentInElement(
      feedbackStatusElement,
      feedbackStatus,
      `Expected ${await feedbackStatusElement.getText()} ` +
      `to be ${feedbackStatus}`);
  };
};

exports.ExplorationEditorFeedbackTab = ExplorationEditorFeedbackTab;<|MERGE_RESOLUTION|>--- conflicted
+++ resolved
@@ -157,16 +157,8 @@
 
     await waitFor.visibilityOf(
       feedbackStatusDropdown, 'Feedback Status Dropdown is not visible');
-<<<<<<< HEAD
-    await action.click('Feedback Status Dropdow', feedbackStatusDropdown);
-    var optionLabelFeedbackStatus = (
-      $('.e2e-test-oppia-feedback-status-' + feedbackStatus.toLowerCase()));
-    await action.click(
-      'Option feedback status', optionLabelFeedbackStatus, true);
-=======
     await action.select(
       'Option feedback status', feedbackStatusDropdown, feedbackStatus);
->>>>>>> 82373416
 
     await action.click(
       'Feedback Send Response Button', feedbackSendResponseButton);
