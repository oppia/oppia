--- conflicted
+++ resolved
@@ -34,15 +34,11 @@
   var explorationSummaryTile = $('.e2e-test-exploration-summary-tile');
   var explorationTitleInput = $('.e2e-test-exploration-title-input');
   var initialStateSelect = $('.e2e-test-initial-state-select');
-<<<<<<< HEAD
-  var initialStateSelector = '.e2e-test-initial-state-select';
-=======
   var initialStateSelectOption = function(stateName) {
     return $(`.e2e-test-initial-state-select-element=${stateName}`);
   };
   var explorationCategoryDropdown = $(
     '.e2e-test-exploration-category-dropdown');
->>>>>>> 8e710ba0
   var neutralElement = $('.e2e-test-settings-container');
 
   /*
@@ -81,19 +77,6 @@
 
   this.expectAvailableFirstStatesToBe = async function(names) {
     await waitFor.visibilityOf(
-<<<<<<< HEAD
-      initialStateSelect,
-      'Initial state select takes too long to be visible.');
-    await waitFor.numberOfChainedElementsToBe(
-      initialStateSelector, '<option>', 'Options', 3);
-    var options = await initialStateSelect.$$('<option>')
-      .map(async function(elem) {
-        await waitFor.visibilityOf(
-          elem,
-          'option element taking too long to appear');
-        return await elem.getText();
-      });
-=======
       initialStateSelect, 'Initial state select takes too long to be visible.');
     let selectedStateName = await initialStateSelect.getText();
 
@@ -107,7 +90,6 @@
       return await elem.getText();
     });
 
->>>>>>> 8e710ba0
     expect(options.sort()).toEqual(names.sort());
 
     // Now that we have opened the dropdown and
@@ -143,15 +125,11 @@
     await action.waitForAutosave();
     await waitFor.presenceOf(
       initialStateSelect, 'Initial state select takes too long to be visible.');
-<<<<<<< HEAD
-    await initialStateSelect.selectByVisibleText(stateName);
-=======
     await action.click('State Dropdown element', initialStateSelect);
 
     await action.click(
       'State name option', initialStateSelectOption(stateName));
     await action.click('Neutral element', neutralElement);
->>>>>>> 8e710ba0
   };
 
   this.setLanguage = async function(language) {
@@ -190,11 +168,7 @@
     await waitFor.presenceOf(
       initialStateSelect, 'Initial state select takes too long to be visible.');
     await waitFor.textToBePresentInElement(
-<<<<<<< HEAD
-      initialStateSelect.$('option:checked'),
-=======
       initialStateSelect,
->>>>>>> 8e710ba0
       firstState,
       `Initial state is not set as ${firstState}`);
   };
