// Copyright 2022 The Oppia Authors. All Rights Reserved.
//
// Licensed under the Apache License, Version 2.0 (the "License");
// you may not use this file except in compliance with the License.
// You may obtain a copy of the License at
//
//      http://www.apache.org/licenses/LICENSE-2.0
//
// Unless required by applicable law or agreed to in writing, software
// distributed under the License is distributed on an "AS-IS" BASIS,
// WITHOUT WARRANTIES OR CONDITIONS OF ANY KIND, either express or implied.
// See the License for the specific language governing permissions and
// limitations under the License.

/**
 * @fileoverview Page object for the story editor page, for use
 * in WebdriverIO tests.
 */

var action = require('../webdriverio_utils/action.js');
var forms = require('./forms.js');
var general = require('./general.js');
var waitFor = require('./waitFor.js');
var workflow = require('../webdriverio_utils/workflow.js');

var StoryEditorPage = function() {
  var EDITOR_URL_PREFIX = '/story_editor/';
  var backToStoryEditorButton = $('.e2e-test-back-to-story-editor-button');
  var returnToTopicButton = $('.e2e-test-return-to-topic-button');
  var saveStoryButton = $('.e2e-test-save-story-button');
  var commitMessageField = $('.e2e-test-commit-message-input');
  var closeSaveModalButton = $('.e2e-test-close-save-modal-button');
  var createChapterButton = $('.e2e-test-add-chapter-button');
  var newChapterTitleField = $('.e2e-test-new-chapter-title-field');
  var newChapterExplorationField = $('.e2e-test-chapter-exploration-input');
  var notesEditor = $('.e2e-test-story-notes-rte');
  var openStoryNotesEditorButton = $(
    '.e2e-test-open-story-notes-editor-button');
  var confirmChapterCreationButton = $(
    '.e2e-test-confirm-chapter-creation-button');
  var publishStoryButton = $('.e2e-test-publish-story-button');
  var unpublishStoryButton = $('.e2e-test-unpublish-story-button');
  var saveStoryNotesEditorButton = $('.e2e-test-save-story-notes-button');
  var storyDescriptionField = $('.e2e-test-story-description-field');
  var storyNotes = $('.e2e-test-story-notes');
  var storyMetaTagContentField = $('.e2e-test-story-meta-tag-content-field');
  var storyMetaTagContentLabel = $('.e2e-test-story-meta-tag-content-label');
  var storyTitleField = $('.e2e-test-story-title-field');
  var thumbnailContainer = $('.e2e-test-thumbnail-container');
  var chapterEditOptionsSelector = function() {
    return $$('.e2e-test-edit-options');
  };
  var deleteChapterButton = $('.e2e-test-delete-chapter-button');
  var confirmDeleteChapterButton = $('.e2e-test-confirm-delete-chapter-button');
  var cancelChapterCreationButton = $(
    '.e2e-test-cancel-chapter-creation-button');

  /*
   * CHAPTER
   */
  var addPrerequisiteSkillButton = $('.e2e-test-add-prerequisite-skill');
  var addAcquiredSkillButton = $('.e2e-test-add-acquired-skill');
  var selectSkillModalHeader = $('.e2e-test-skill-select-header');
  var skillNameInputField = $('.e2e-test-skill-name-input');
  var skillSaveButton = $('.e2e-test-confirm-skill-selection-button');
  var skillListItemsSelector = function() {
    return $$('.e2e-test-skills-list-item');
  };
  var deletePrerequisiteSkillButtonSelector = function() {
    return $$('.e2e-test-remove-prerequisite-skill');
  };
  var deleteAcquiredSkillButtonSelector = function() {
    return $$('.e2e-test-remove-acquired-skill');
  };
  var nextChapterCard = $('.e2e-test-next-chapter-card');
  var warningIndicator = $('.e2e-test-warning-indicator');
  var warningTextElement = $('.e2e-test-warnings-text');
  var warningTextElementsSelector = function() {
    return $$('.e2e-test-warnings-text');
  };
  var chapterTitlesSelector = function() {
    return $$('.e2e-test-chapter-title');
  };
  var discardOption = $('.e2e-test-show-discard-option');
  var discardChangesButton = $('.e2e-test-discard-story-changes');
  var explorationAlreadyPresentMsg = $('.e2e-test-invalid-exp-id');
  var explorationIdInput = $('.e2e-test-exploration-id-input');
  var explorationIdSaveButton = $('.e2e-test-exploration-id-save-button');
  var nextChapterCard = $('.e2e-test-next-chapter-card');
  var nodeDescriptionInputField = $('.e2e-test-add-chapter-description');
  var nodeOutlineEditor = $('.e2e-test-add-chapter-outline');
  var nodeOutlineFinalizeCheckbox = $('.e2e-test-finalize-outline');
  var nodeOutlineEditorRteContentSelector = function() {
    return $$('.e2e-test-rte');
  };
  var nodeOutlineSaveButton = $('.e2e-test-node-outline-save-button');
  var createChapterThumbnailButton = $(
    '.e2e-test-chapter-input-thumbnail .e2e-test-photo-button');
  var storyThumbnailImageElement = $(
    '.e2e-test-story-thumbnail .e2e-test-custom-photo');
  var storyThumbnailButton = $(
    '.e2e-test-story-thumbnail .e2e-test-photo-button');
  var chapterThumbnailImageElement = $(
    '.e2e-test-story-node-thumbnail .e2e-test-custom-photo');
  var chapterThumbnailButton = $(
    '.e2e-test-story-node-thumbnail .e2e-test-photo-button');
  var createChapterThumbnailButton = $(
    '.e2e-test-chapter-input-thumbnail .e2e-test-photo-button');

  this.get = async function(storyId) {
    await browser.url(EDITOR_URL_PREFIX + storyId);
    await waitFor.pageToFullyLoad();
  };

  this.getStoryThumbnailSource = async function() {
    return await workflow.getImageSource(storyThumbnailImageElement);
  };

  this.getChapterThumbnailSource = async function() {
    return await workflow.getImageSource(chapterThumbnailImageElement);
  };

  this.submitStoryThumbnail = async function(imgPath, resetExistingImage) {
    return await workflow.submitImage(
      storyThumbnailButton, thumbnailContainer, imgPath, resetExistingImage);
  };

  this.submitChapterThumbnail = async function(imgPath, resetExistingImage) {
    return await workflow.submitImage(
      chapterThumbnailButton, thumbnailContainer, imgPath, resetExistingImage);
  };

  this.publishStory = async function() {
    await action.click('Publish Story Button', publishStoryButton);
  };

  this.unpublishStory = async function() {
    await action.click('Unpublish Story Button', unpublishStoryButton);
    await action.click('Close Save Modal button', closeSaveModalButton);
    await waitFor.invisibilityOf(
      closeSaveModalButton,
      'Unpublish message modal takes too long to disappear.');
  };

  this.deleteChapterWithIndex = async function(index) {
    var chapterEditOptions = await chapterEditOptionsSelector();
    await waitFor.visibilityOf(
      chapterEditOptions[0],
      'Chapter list taking too long to appear.');
    await action.click('Chapter edit options', chapterEditOptions[index]);
    await action.click('Delete chapter button', deleteChapterButton);
    await action.click(
      'Confirm delete chapter button', confirmDeleteChapterButton);
  };

  this.createNewChapter = async function(title, explorationId, imgPath) {
    await general.scrollToTop();
    await action.click(
      'Create chapter button takes too long to be clickable.',
      createChapterButton);
    await action.setValue(
      'New chapter title field', newChapterTitleField, title);
    await action.setValue(
      'New chapter exploration ID', newChapterExplorationField, explorationId);
    await workflow.submitImage(
      createChapterThumbnailButton, thumbnailContainer, imgPath, false);
    await action.click(
      'Confirm chapter creation button', confirmChapterCreationButton);
    await general.scrollToTop();
  };

  this.cancelChapterCreation = async function() {
    await action.click(
      'Cancel chapter creation button', cancelChapterCreationButton);
  };

  this.discardStoryChanges = async function() {
    await action.click('Show discard option button', discardOption);
    await action.click('Discard changes button', discardChangesButton);
  };

  this.navigateToChapterWithName = async function(chapterName) {
<<<<<<< HEAD
    var chapterNameSelector = $(`.e2e-test-chapter-title=${chapterName}`);
=======
    var chapterTitle = $(`.e2e-test-chapter-title=${chapterName}`);
>>>>>>> 3ba5a264
    await waitFor.visibilityOf(
      chapterTitle, 'Chapter name is taking too long to appear');
    var chapterTitles = await chapterTitlesSelector();
    var chapterIndex = -1;
    var chapterText = '';
    for (var i = 0; i < chapterTitles.length; i++) {
      chapterText = await action.getText(
        'Chapter Title Element', chapterTitles[i]);
      if (chapterText === chapterName) {
        chapterIndex = i;
        break;
      }
    }
    expect(chapterIndex).not.toEqual(-1);

    await action.click('Chapter list item', chapterTitles[i]);
    await waitFor.pageToFullyLoad();
    await waitFor.visibilityOf(
      nodeOutlineEditor, 'Chapter editor is taking too long to appear.');
    await general.scrollToTop();
  };

  this.navigateToStoryEditorTab = async function() {
    await waitFor.pageToFullyLoad();
    await waitFor.visibilityOf(
      backToStoryEditorButton, 'Back to story button is not visible');
    await general.scrollToTop();
    await action.click('Back to story editor tab', backToStoryEditorButton);
  };

  this.expectChaptersListToBe = async function(chapters) {
    await this.expectNumberOfChaptersToBe(chapters.length);
    for (var i = 0; i < chapters.length; i++) {
      var chapterTitles = await chapterTitlesSelector();
      expect(await chapterTitles[i].getText()).toEqual(chapters[i]);
    }
  };

  this.dragChapterToAnotherChapter = (async function(chapter1, chapter2) {
    var chapterTitles = await chapterTitlesSelector();
    await waitFor.visibilityOf(
      chapterTitles[0],
      'Chapter titles taking too long to appear.');
    var matchFound = false;
    for (var i = 0; i < chapterTitles.length; i++) {
      if (await chapterTitles[i].getText() === chapter1) {
        matchFound = true;
        break;
      }
    }
    expect(matchFound).toBe(true);
    var toMove = chapterTitles[i];

    matchFound = false;
    for (var i = 0; i < chapterTitles.length; i++) {
      if (await chapterTitles[i].getText() === chapter2) {
        matchFound = true;
        break;
      }
    }
    expect(matchFound).toBe(true);
    var target = chapterTitles[i];
    await general.dragAndDrop(toMove, target);
  });

  this.expectDestinationToBe = async function(chapterName) {
    var pattern = '\s*' + chapterName + '\s*';
    return expect(await nextChapterCard.getText()).toMatch(pattern);
  };

  this.expectNumberOfChaptersToBe = async function(count) {
    var chapterTitles = await chapterTitlesSelector();
    expect(chapterTitles.length).toEqual(count);
  };

  this.expectNotesToBe = async function(richTextInstructions) {
    await forms.expectRichText(storyNotes).toMatch(richTextInstructions);
  };

  this.expectTitleToBe = async function(title) {
    await waitFor.visibilityOf(
      storyTitleField, 'Story Title Field takes too long to appear');
    var storyTitleValue = await storyTitleField.getValue();
    expect(storyTitleValue).toEqual(title);
  };

  this.expectDescriptionToBe = async function(description) {
    await waitFor.visibilityOf(
      storyDescriptionField,
      'Story Description Field takes too long to appear');
    var storyDescriptionValue = await storyDescriptionField.getValue();
    expect(storyDescriptionValue).toEqual(description);
  };

  this.changeStoryTitle = async function(storyTitle) {
    await waitFor.visibilityOf(
      storyTitleField, 'Story Title Field taking too long to appear.');
    await action.clear('Story Title Field', storyTitleField);
    await action.setValue('Story Title Field', storyTitleField, storyTitle);
  };

  this.returnToTopic = async function() {
    await general.scrollToTop();
    await action.click('Return to topic button', returnToTopicButton);
    await waitFor.pageToFullyLoad();
  };

  this.changeStoryDescription = async function(storyDescription) {
    await waitFor.visibilityOf(
      storyDescriptionField,
      'Story Description Field taking too long to appear.');
    await action.clear('Story Description Field', storyDescriptionField);
    await action.setValue(
      'Story Description Filed', storyDescriptionField, storyDescription);
  };

  this.changeStoryNotes = async function(richTextInstructions) {
    await action.click(
      'Open Story Editor Notes Button', openStoryNotesEditorButton);
    var storyNotesEditor = await forms.RichTextEditor(
      notesEditor);
    await storyNotesEditor.clear();
    await richTextInstructions(storyNotesEditor);
    await action.click(
      'Save Story Notes Editor Button', saveStoryNotesEditorButton);
  };

  this.saveStory = async function(commitMessage) {
    await action.click('Save Story Button', saveStoryButton);
    await waitFor.visibilityOf(
      commitMessageField, 'Commit message modal takes too long to appear.');
    await commitMessageField.setValue(commitMessage);

    await action.click('Close Save Modal button', closeSaveModalButton);
    await waitFor.invisibilityOf(
      closeSaveModalButton,
      'Commit message modal takes too long to disappear.');
    await waitFor.pageToFullyLoad();
    // Wait for the "Save Draft" button to be reset.
    await waitFor.visibilityOf(
      saveStoryButton, 'Save Story Button taking too long to appear.');
    await waitFor.textToBePresentInElement(
      saveStoryButton, 'Save Draft', 'Story could not be saved.');
  };

  this.expectSaveStoryDisabled = async function() {
    await waitFor.visibilityOf(
      saveStoryButton, 'Save story button taking too long to appear');
    var saveStoryButtonValue = await action.getAttribute(
      'Save Story Button', saveStoryButton, 'disabled');
    return expect(saveStoryButtonValue).toEqual('true');
  };

  this.setChapterExplorationId = async function(explorationId) {
    await waitFor.visibilityOf(
      explorationIdInput,
      'ExplorationIdInput takes too long to be visible'
    );

    await action.setValue(
      'Exploration Id Input', explorationIdInput, explorationId);
    await waitFor.elementToBeClickable(
      explorationIdSaveButton,
      'ExplorationIdSaveButton takes too long to be clickable'
    );
    await action.click('Exploration Id Save button', explorationIdSaveButton);
  };

  this.changeNodeDescription = async function(nodeDescription) {
    // Function scrollToTop is added to prevent nodeDescriptionInputField from
    // being hidden by the navbar.
    await general.scrollToTop();
    await waitFor.visibilityOf(
      nodeDescriptionInputField,
      'NodeDescriptionInputField takes too long to be visible');
    await action.clear(
      'Node Description Input', nodeDescriptionInputField);
    await action.setValue(
      'Node Description Input', nodeDescriptionInputField, nodeDescription);
  };

  this.expectNodeDescription = async function(nodeDescription) {
    await waitFor.visibilityOf(
      nodeDescriptionInputField,
      'NodeDescriptionInputField takes too long to be visible'
    );
    let desc = await browser.execute(() => {
      return document.getElementsByClassName(
        'e2e-test-add-chapter-description')[0].value;
    });
    await expect(desc).toMatch(nodeDescription);
  };

  this.expectChapterExplorationIdToBe = async function(id) {
    await waitFor.visibilityOf(
      explorationIdInput,
      'explorationIdInput takes too long to be visible'
    );
    let explorationId = await browser.execute(() => {
      return document.getElementsByClassName(
        'e2e-test-exploration-id-input')[0].value;
    });
    await expect(explorationId).toEqual(id);
  };

  this.changeNodeOutline = async function(richTextInstructions) {
    await waitFor.visibilityOf(
      nodeOutlineEditor, 'Node outline editor taking too long to appear.');
    var editor = await forms.RichTextEditor(
      nodeOutlineEditor);
    await editor.clear();
    await richTextInstructions(editor);
    await action.click('Chapter node editor', nodeOutlineEditor);
    await action.click('Node outline save button', nodeOutlineSaveButton);
    await action.click('Finalize outline', nodeOutlineFinalizeCheckbox);
  };

  this.navigateToChapterByIndex = async function(index) {
    // Function scrollToTop is added to prevent chapterTitles from being hidden
    // by the navbar.
    await general.scrollToTop();
    var chapterTitles = await chapterTitlesSelector();
    var chapterTitleButton = chapterTitles[index];
    await action.click('Chapter Title Button', chapterTitleButton);
  };

  this.expectNodeOutlineToMatch = async function(nodeOutline) {
    var nodeOutlineEditorRteContent = (
      await nodeOutlineEditorRteContentSelector());
    var outlineEditorRteContentText = (
      await nodeOutlineEditorRteContent[0].getText());
    expect(outlineEditorRteContentText).toEqual(nodeOutline);
  };

  this.expectExplorationIdAlreadyExistWarning = async function() {
    var warningText = await action.getText(
      'Exploration Already Present Message', explorationAlreadyPresentMsg);
    expect(warningText).toEqual(
      'The given exploration already exists in the story.');
  };

  this.getSelectSkillModal = async function() {
    await waitFor.visibilityOf(
      selectSkillModalHeader,
      'selectSkillModalHeader takes too long to be visible.');
    return {
      _searchSkillByName: async function(name) {
        await waitFor.visibilityOf(
          skillNameInputField,
          'skillNameInputField takes too long to be visible');
        await action.setValue(
          'Skill Name Input Field', skillNameInputField, name);
        await action.click('Skill Name Input field', skillNameInputField);
      },

      _selectSkillBasedOnIndex: async function(index) {
        var skillListItems = await skillListItemsSelector();
        await waitFor.visibilityOf(skillListItems[0]);
        var selectedSkill = skillListItems[index];
        await action.click('Selected Skill', selectedSkill);
      },

      selectSkill: async function(name) {
        await this._searchSkillByName(name);
        await this._selectSkillBasedOnIndex(0);
        await waitFor.pageToFullyLoad();
        await action.click('Skill Save Button', skillSaveButton);
      },
    };
  };

  this.addAcquiredSkill = async function(skillName) {
    await action.click(
      'addAcquiredSkillButton', addAcquiredSkillButton);
    var selectSkillModal = await this.getSelectSkillModal();
    await selectSkillModal.selectSkill(skillName);
  };

  this.addPrerequisiteSkill = async function(skillName) {
    await action.click(
      'addPrerequisiteSkillButton', addPrerequisiteSkillButton);
    var selectSkillModal = await this.getSelectSkillModal();
    await selectSkillModal.selectSkill(skillName);
  };

  this.deleteAcquiredSkillByIndex = async function(index) {
    var deleteAcquiredSkillButton = await deleteAcquiredSkillButtonSelector();
    var deleteButton = deleteAcquiredSkillButton[index];
    await action.click('Delete Acquired Skill Button', deleteButton);
  };

  this.deletePrerequisiteSkillByIndex = async function(index) {
    var deletePrerequisiteSkillButton = (
      await deletePrerequisiteSkillButtonSelector());
    var deleteButton = deletePrerequisiteSkillButton[index];
    await action.click('Delete Prerequisite Skill Button', deleteButton);
  };

  this.updateMetaTagContent = async function(newMetaTagContent) {
    await action.setValue(
      'Update Meta Tag Content', storyMetaTagContentField, newMetaTagContent);
    await action.click('Meta Tag Content label', storyMetaTagContentLabel);
  };

  this.expectAcquiredSkillDescriptionCardCount = async function(number) {
    let count = await browser.execute(() => {
      return document.getElementsByClassName(
        'e2e-test-acquired-skill-description-card').length;
    });
    await expect(count).toEqual(number);
  };

  this.expectPrerequisiteSkillDescriptionCardCount = async function(number) {
    let count = await browser.execute(() => {
      return document.getElementsByClassName(
        'e2e-test-prerequisite-skill-description-card').length;
    });
    await expect(count).toEqual(number);
  };

  this.expectWarningInIndicator = async function(warning) {
    await waitFor.visibilityOf(
      warningIndicator, 'Warning Indicator taking too long to appear.');
    await warningIndicator.moveTo();
    await waitFor.visibilityOf(
      warningTextElement,
      'Warning Text Elements taking too long to appear');
    var warningTextElements = await warningTextElementsSelector();
    var warningElemCount = warningTextElements.length;
    var matchFound = false;
    for (var i = 0; i < warningElemCount; i++) {
      var text = await action.getText(
        'Warning Text', warningTextElements[i]);
      if (warning.test(text)) {
        matchFound = true;
        break;
      }
    }
    expect(matchFound).toBe(true);
  };
};

exports.StoryEditorPage = StoryEditorPage;<|MERGE_RESOLUTION|>--- conflicted
+++ resolved
@@ -180,11 +180,7 @@
   };
 
   this.navigateToChapterWithName = async function(chapterName) {
-<<<<<<< HEAD
-    var chapterNameSelector = $(`.e2e-test-chapter-title=${chapterName}`);
-=======
     var chapterTitle = $(`.e2e-test-chapter-title=${chapterName}`);
->>>>>>> 3ba5a264
     await waitFor.visibilityOf(
       chapterTitle, 'Chapter name is taking too long to appear');
     var chapterTitles = await chapterTitlesSelector();
