// Copyright 2022 The Oppia Authors. All Rights Reserved.
//
// Licensed under the Apache License, Version 2.0 (the "License");
// you may not use this file except in compliance with the License.
// You may obtain a copy of the License at
//
//      http://www.apache.org/licenses/LICENSE-2.0
//
// Unless required by applicable law or agreed to in writing, software
// distributed under the License is distributed on an "AS-IS" BASIS,
// WITHOUT WARRANTIES OR CONDITIONS OF ANY KIND, either express or implied.
// See the License for the specific language governing permissions and
// limitations under the License.

/**
 * @fileoverview Page object for the topics and skills dashboard page, for use
 * in WebdriverIO tests.
 */

var action = require('../webdriverio_utils/action.js');
var waitFor = require('./waitFor.js');
var workflow = require('./workflow.js');
var general = require('../webdriverio_utils/general.js');

var TopicsAndSkillsDashboardPage = function() {
  var assignSkillToTopicButton = $('.e2e-test-assign-skill-to-topic-button');
  var assignSkillToTopicButtonsSelector = function() {
    return $$('.e2e-test-assign-skill-to-topic-button');
  };
<<<<<<< HEAD
  var assignedTopicNameInputClass = '.e2e-test-unassign-topic';
  var assignedTopicNamesInputSelector = function() {
    return $$('.e2e-test-unassign-topic');
  };
=======
  var assignedTopicNamesInput = $('.e2e-test-unassign-topic');
>>>>>>> 0383b49c
  var confirmMoveButton = $('.e2e-test-confirm-move-button');
  var confirmSkillCreationButton = $('.e2e-test-confirm-skill-creation-button');
  var confirmSkillsMergeButton = $('.e2e-test-confirm-skill-selection-button');
  var confirmSkillDeletionButton = $('.e2e-test-confirm-skill-deletion-button');
  var confirmTopicCreationButton = $('.e2e-test-confirm-topic-creation-button');
  var confirmTopicDeletionButton = $('.e2e-test-confirm-topic-deletion-button');
  var confirmUnassignSkillButton = $('.e2e-test-confirm-unassign-skill-button');
  var createSkillButton = $('.e2e-test-create-skill-button');
  var createSkillButtonSecondary = $('.e2e-test-create-skill-button-circle');
  var createTopicButton = $('.e2e-test-create-topic-button');
  var deleteSkillButton = $('.e2e-test-delete-skill-button');
  var deleteTopicButton = $('.e2e-test-delete-topic-button');
  var editTopicButton = $('.e2e-test-edit-topic-button');
  var editor = $('.e2e-test-concept-card-text');
  var mergeSkillsButton = $('.e2e-test-merge-skills-button');
  var noSkillsPresentMessage = $('.e2e-test-no-skills-present-message');
  var openConceptCardExplanationButton = $('.e2e-test-open-concept-card');
  var openSkillEditorButtonsSelector = function() {
    return $$('.e2e-test-open-skill-editor');
  };
  var skillDescriptionsElementSelector = function() {
    return $$('.e2e-test-skill-description');
  };
  var skillDescriptionField = $('.e2e-test-skill-description-field');
  var skillEditOptionsSelector = function() {
    return $$('.e2e-test-skill-edit-box');
  };
  var skillsListItem = $('.e2e-test-skills-list-item');
  var skillsListItemsSelector = function() {
    return $$('.e2e-test-skills-list-item');
  };
  var skillNameField = $('.e2e-test-new-skill-description-field');
  var skillStatusFilterDropdown = $('.e2e-test-select-skill-status-dropdown');
  var skillsTabButton = $('.e2e-test-skills-tab');
  var skillsTable = $('.e2e-test-skills-table');
  var thumbnailContainer = $('.e2e-test-thumbnail-container');
  var topicDescriptionField = $('.e2e-test-new-topic-description-field');
  var topicEditOptionsSelector = function() {
    return $$('.e2e-test-topic-edit-box');
  };
  var topicFilterKeywordField = $('.e2e-test-select-keyword-dropdown');
  var topicFilterClassroomField = $('.e2e-test-select-classroom-dropdown');
<<<<<<< HEAD
  var topicsListItems = $('.e2e-test-topics-list-item');
=======
  var topicsListItem = $('.e2e-test-topics-list-item');
>>>>>>> 0383b49c
  var topicsListItemsSelector = function() {
    return $$('.e2e-test-topics-list-item');
  };
  var topicNameField = $('.e2e-test-new-topic-name-field');
  var topicNameFieldElement = $('.e2e-test-topic-name-field');
  var topicNamesSelector = function() {
    return $$('.e2e-test-topic-name');
  };
  var topicPageTitleFragmentField = $('.e2e-test-new-page-title-fragm-field');
  var topicResetFilters = $('.e2e-test-topic-filter-reset');
  var topicThumbnailButton = $('.e2e-test-photo-button');
  var topicUrlFragmentField = $('.e2e-test-new-topic-url-fragment-field');
  var topicsTable = $('.e2e-test-topics-table');
  var unassignSkillButton = $('.e2e-test-unassign-skill-button');

  this.get = async function() {
    await waitFor.clientSideRedirection(async() => {
      await browser.url('/');
    }, (url) => {
      return /learner-dashboard/.test(url);
    }, async() => {
      await waitFor.pageToFullyLoad();
    });
    await general.navigateToTopicsAndSkillsDashboardPage();
    expect(await browser.getUrl()).toEqual(
      'http://localhost:9001/topics-and-skills-dashboard');
  };

  // Only use this if the skills count is not zero. This is supposed to be used
  // for actions being performed on the skills like deleting, assigning etc.
  this.waitForSkillsToLoad = async function() {
    await waitFor.visibilityOf(
      skillsTable, 'Skills table taking too long to appear.');
    await waitFor.invisibilityOf(
      noSkillsPresentMessage, 'Skills list taking too long to appear.');
  };

  // Only use this if the topics count is not zero. This is supposed to be used
  // for actions being performed on the topics like editing, deleting etc.
  this.waitForTopicsToLoad = async function() {
    await waitFor.visibilityOf(
      topicsTable, 'Topics table taking too long to appear');
<<<<<<< HEAD
=======
    await waitFor.visibilityOf(
      topicsListItem, 'Topics list taking too long to appear');
    var topicsListItems = await topicsListItemsSelector();
>>>>>>> 0383b49c
    await waitFor.visibilityOf(
      topicsListItems, 'Topics list taking too long to appear');
  };

  this.isTopicTablePresent = async function() {
    return await topicsTable.isExisting();
  };

  this.mergeSkills = async function(oldSkillName, newSkillName) {
    await this.waitForSkillsToLoad();
    await this.searchSkillByName(oldSkillName);
    var skillEditOptions = await skillEditOptionsSelector();
    expect(skillEditOptions.length).toEqual(1);
    await action.click(
      'Skill edit options', skillEditOptions[0]);
    await action.click(
      'Merge skill button', mergeSkillsButton);

    var skill = $(`.e2e-test-skills-list-item*=${newSkillName}`);
    await action.click('Skill radio button', skill);
    await action.click(
      'Confirm Skills Merge button', confirmSkillsMergeButton);
    await waitFor.invisibilityOf(
      confirmSkillsMergeButton,
      'Confirm Skill Modal takes too long to close.');
  };

  this.navigateToTopicWithIndex = async function(index) {
    await this.waitForTopicsToLoad();
    var topicEditOptions = await topicEditOptionsSelector();
    await action.click(
      'Topic edit option', topicEditOptions[index]);
    await action.click(
      'Edit topic button', editTopicButton);
    await waitFor.pageToFullyLoad();
  };

  this.navigateToSkillWithDescription = async function(description) {
    await this.navigateToSkillsTab();
    await this.waitForSkillsToLoad();
    var openSkillEditorButtons = await openSkillEditorButtonsSelector();
    for (var i = 0; i < openSkillEditorButtons.length; i++) {
      var button = openSkillEditorButtons[i];
      var buttonText = await action.getText('Skill editor button', button);
      if (buttonText.includes(description)) {
        await action.click('Skill editor', button);
        await waitFor.pageToFullyLoad();
        return;
      }
    }
  };

  this.assignSkillToTopic = async function(skillName, topicName) {
    await this.waitForSkillsToLoad();
    await this.searchSkillByName(skillName);
    await waitFor.visibilityOf(
      assignSkillToTopicButton,
      'Assign skill to topic buttons taking too long to appear');
    var assignSkillToTopicButtons = await assignSkillToTopicButtonsSelector();
    expect(assignSkillToTopicButtons.length).toEqual(1);
    await action.click(
      'Assign skill to topic button', assignSkillToTopicButtons[0]);

    var topic = $(`.e2e-test-topic-name-in-topic-select-modal=${topicName}`);
    await action.click('Topic list item', topic);
    await action.click('Confirm move button', confirmMoveButton);
    await waitFor.invisibilityOf(
      confirmMoveButton,
      'Topic assignment modal taking too long to disappear');
  };

  this.createTopic = async function(
      topicName, topicUrlFragment, description, shouldCloseTopicEditor) {
    var initialHandles = [];
    var handles = await browser.getWindowHandles();
    initialHandles = handles;
    var parentHandle = await browser.getWindowHandle();
    await waitFor.visibilityOf(
      createTopicButton,
      'Create Topic Button takes too long to appear.');
    await action.click('Create Topic button', createTopicButton);
    await waitFor.visibilityOf(
      topicNameField,
      'Create Topic modal takes too long to appear.');
    await action.setValue('Topic name field', topicNameField, topicName);
    await action.setValue(
      'Topic URL fragment field', topicUrlFragmentField, topicUrlFragment);
    await action.setValue(
      'Topic description field', topicDescriptionField, description);
    await action.setValue(
      'Topic page title fragment field',
      topicPageTitleFragmentField, description);
    await workflow.submitImage(
      topicThumbnailButton, thumbnailContainer,
      ('../data/test_svg.svg'), false);

    await action.click(
      'Confirm Topic creation button', confirmTopicCreationButton);

    await waitFor.newTabToBeCreated(
      'Creating topic takes too long', '/topic_editor/');
    handles = await browser.getWindowHandles();

    var newHandle = null;
    for (var i = 0; i < handles.length; i++) {
      if (initialHandles.indexOf(handles[i]) === -1) {
        newHandle = handles[i];
        break;
      }
    }
    await browser.switchToWindow(newHandle);
    await waitFor.visibilityOf(
      topicNameFieldElement, 'Topic Editor is taking too long to appear.');
    if (shouldCloseTopicEditor) {
      await browser.closeWindow();
      await browser.switchToWindow(parentHandle);
      await waitFor.invisibilityOf(
        confirmTopicCreationButton,
        'Create Topic modal takes too long to disappear.');
    }
    return await waitFor.pageToFullyLoad();
  };

  this.filterSkillsByStatus = async function(status) {
    await action.click(
      'Skill Dashboard status filter', skillStatusFilterDropdown);
    var dropdownOption = $(`.mat-option-text=${status}`);
    await action.click(
      'Skill status filter option: ' + status, dropdownOption);
  };

  this.filterTopicsByKeyword = async function(keyword) {
    await waitFor.visibilityOf(
      topicFilterKeywordField,
      'Topic Dashboard keyword filter parent taking too long to appear.');
    var filterKeywordInput = topicFilterKeywordField.$(
      '.e2e-test-multi-selection-input');

    await action.setValue(
      'Topic Dashboard keyword filter: ' + keyword,
      filterKeywordInput, keyword + '\n');
  };

  this.filterTopicsByClassroom = async function(keyword) {
    await action.click(
      'Topic Dashboard classroom filter', topicFilterClassroomField);

    var dropdownOption = $(`.mat-option-text=${keyword}`);
    await action.click(
      'Topic dashboard classroom filter option', dropdownOption);
  };

  this.resetTopicFilters = async function() {
    await action.click('Reset button', topicResetFilters);
  };

  this.deleteTopicWithName = async function(topicName) {
    await this.waitForTopicsToLoad();
    await this.filterTopicsByKeyword(topicName);
    var topicEditOptions = await topicEditOptionsSelector();
<<<<<<< HEAD
    expect(topicEditOptions.length).toEqual(1);
=======
    expect(await topicEditOptions.length).toEqual(1);
>>>>>>> 0383b49c
    await action.click(
      'Topic edit option', topicEditOptions[0]);
    await action.click('Delete topic button', deleteTopicButton);
    await action.click(
      'Confirm Delete Topic button', confirmTopicDeletionButton);
    await this.get();
  };

  this.deleteSkillWithName = async function(skillName) {
    await this.waitForSkillsToLoad();
    await this.searchSkillByName(skillName);
    var skillEditOptions = await skillEditOptionsSelector();
    expect(await skillEditOptions.length).toEqual(1);
    await action.click(
      'Skill edit option', skillEditOptions[0]);
    await action.click(
      'Delete skill button', deleteSkillButton);
    await action.click(
      'Confirm delete skill button', confirmSkillDeletionButton);
    await waitFor.pageToFullyLoad();
  };

  this.createSkillWithDescriptionAndExplanation = async function(
      description, reviewMaterial, shouldCloseSkillEditor) {
    var initialHandles = [];
    var handles = await browser.getWindowHandles();
    initialHandles = handles;
    var parentHandle = await browser.getWindowHandle();
    try {
      await action.click('Create Skill button', createSkillButton);
    } catch (e) {
      await this.navigateToSkillsTab();
      await action.click('Create Skill button', createSkillButtonSecondary);
    }

    await action.setValue('Skill Name Field', skillNameField, description);
    await action.click(
      'Open Concept Card button', openConceptCardExplanationButton);

    await waitFor.visibilityOf(
      editor, 'Explanation Editor takes too long to appear');
    var skillReviewMaterialInput = editor.$('.e2e-test-rte');
    await action.setValue(
      'Skill Review Material Field', skillReviewMaterialInput,
      reviewMaterial, true);

    await action.click('Create Skill button', confirmSkillCreationButton);

    await waitFor.newTabToBeCreated(
      'Creating skill takes too long', '/skill_editor/');
    handles = await browser.getWindowHandles();
    var newHandle = null;
    for (var i = 0; i < handles.length; i++) {
      if (initialHandles.indexOf(handles[i]) === -1) {
        newHandle = handles[i];
        break;
      }
    }
    await browser.switchToWindow(newHandle);
    if (shouldCloseSkillEditor) {
      await browser.closeWindow();
      await browser.switchToWindow(parentHandle);
      await waitFor.invisibilityOf(
        confirmSkillCreationButton,
        'Create skill modal takes too long to be disappear.');
    } else {
      await waitFor.visibilityOf(
        skillDescriptionField, 'Skill Editor is taking too long to appear.');
    }
    await waitFor.pageToFullyLoad();
  };

  this.unassignSkillFromTopic = async function(skillDescription, topicName) {
    await this.waitForSkillsToLoad();
    await this.searchSkillByName(skillDescription);
    var skillEditOptions = await skillEditOptionsSelector();
    expect(skillEditOptions.length).toEqual(1);
    var skillEditOptionBox = skillEditOptions[0];
    await action.click('Skill edit option', skillEditOptionBox);
    await action.click('Unassign Skill Button', unassignSkillButton);

    await waitFor.modalPopupToAppear();
<<<<<<< HEAD
    var assignedTopicNamesInput = await assignedTopicNamesInputSelector();
    await waitFor.visibilityOf(
      assignedTopicNamesInput[0],
=======
    await waitFor.visibilityOf(
      assignedTopicNamesInput,
>>>>>>> 0383b49c
      'Topic names in unassign skill from topics modal taking' +
      ' too long to appear.');
    var topicListItem = $(
      `.e2e-test-unassign-topic-label=${topicName}`);
    var assignedTopicInput = topicListItem.$(
      assignedTopicNameInputClass);
    await action.click('Assigned Topic Input', assignedTopicInput);

    await action.click('Confirm Unassign Skill', confirmUnassignSkillButton);
    await waitFor.invisibilityOf(
      confirmUnassignSkillButton,
      'Unassign skill modal takes too long to close.');
  };

  this.navigateToSkillsTab = async function() {
    await action.click('Skills tab button', skillsTabButton);
  };

  this.expectNumberOfTopicsToBe = async function(number) {
    var topicsListItems = await topicsListItemsSelector();
    let topicsTableIsPresent = await topicsTable.isExisting();
    if (topicsTableIsPresent) {
      expect(topicsListItems.length).toBe(number);
    }
  };

  this.expectTopicNameToBe = async function(topicName, index) {
    await this.waitForTopicsToLoad();
    var topicNames = await topicNamesSelector();
    var topicNamesElement = topicNames[index];
    var text = await action.getText('Topic Names Element', topicNamesElement);
    expect(text).toEqual(topicName);
  };

  this.getTopicsCount = async function() {
    var topicsListItems = await topicsListItemsSelector();
    return topicsListItems.length;
  };

  this.editTopic = async function(topicName) {
    await this.waitForTopicsToLoad();
    await this.filterTopicsByKeyword(topicName);
    var topicNames = await topicNamesSelector();
    expect(topicNames.length).toEqual(1);
    await this.navigateToTopicWithIndex(0);
  };

  this.expectSkillDescriptionToBe = async function(description, index) {
    await this.waitForSkillsToLoad();
    var skillDescriptionsElement = await skillDescriptionsElementSelector();
    var text = await action.getText(
      'Skill Description Element', skillDescriptionsElement[index]);
    expect(text).toEqual(description);
  };

  this.expectNumberOfSkillsToBe = async function(number) {
    if (!number) {
      await waitFor.visibilityOf(
        noSkillsPresentMessage,
        'No skills present message taking too long to appear.');
      expect(await noSkillsPresentMessage.isDisplayed()).toBe(true);
      return;
    }
    await waitFor.visibilityOf(
      skillsListItem,
      'Skills are taking too long to appear.');
    var skillsListItems = await skillsListItemsSelector();
    expect(skillsListItems.length).toEqual(number);
  };

  this.searchSkillByName = async function(name) {
    return await this.filterTopicsByKeyword(name);
  };
};

exports.TopicsAndSkillsDashboardPage = TopicsAndSkillsDashboardPage;<|MERGE_RESOLUTION|>--- conflicted
+++ resolved
@@ -27,14 +27,7 @@
   var assignSkillToTopicButtonsSelector = function() {
     return $$('.e2e-test-assign-skill-to-topic-button');
   };
-<<<<<<< HEAD
   var assignedTopicNameInputClass = '.e2e-test-unassign-topic';
-  var assignedTopicNamesInputSelector = function() {
-    return $$('.e2e-test-unassign-topic');
-  };
-=======
-  var assignedTopicNamesInput = $('.e2e-test-unassign-topic');
->>>>>>> 0383b49c
   var confirmMoveButton = $('.e2e-test-confirm-move-button');
   var confirmSkillCreationButton = $('.e2e-test-confirm-skill-creation-button');
   var confirmSkillsMergeButton = $('.e2e-test-confirm-skill-selection-button');
@@ -77,11 +70,7 @@
   };
   var topicFilterKeywordField = $('.e2e-test-select-keyword-dropdown');
   var topicFilterClassroomField = $('.e2e-test-select-classroom-dropdown');
-<<<<<<< HEAD
-  var topicsListItems = $('.e2e-test-topics-list-item');
-=======
   var topicsListItem = $('.e2e-test-topics-list-item');
->>>>>>> 0383b49c
   var topicsListItemsSelector = function() {
     return $$('.e2e-test-topics-list-item');
   };
@@ -124,14 +113,8 @@
   this.waitForTopicsToLoad = async function() {
     await waitFor.visibilityOf(
       topicsTable, 'Topics table taking too long to appear');
-<<<<<<< HEAD
-=======
     await waitFor.visibilityOf(
       topicsListItem, 'Topics list taking too long to appear');
-    var topicsListItems = await topicsListItemsSelector();
->>>>>>> 0383b49c
-    await waitFor.visibilityOf(
-      topicsListItems, 'Topics list taking too long to appear');
   };
 
   this.isTopicTablePresent = async function() {
@@ -290,11 +273,7 @@
     await this.waitForTopicsToLoad();
     await this.filterTopicsByKeyword(topicName);
     var topicEditOptions = await topicEditOptionsSelector();
-<<<<<<< HEAD
     expect(topicEditOptions.length).toEqual(1);
-=======
-    expect(await topicEditOptions.length).toEqual(1);
->>>>>>> 0383b49c
     await action.click(
       'Topic edit option', topicEditOptions[0]);
     await action.click('Delete topic button', deleteTopicButton);
@@ -377,14 +356,8 @@
     await action.click('Unassign Skill Button', unassignSkillButton);
 
     await waitFor.modalPopupToAppear();
-<<<<<<< HEAD
-    var assignedTopicNamesInput = await assignedTopicNamesInputSelector();
-    await waitFor.visibilityOf(
-      assignedTopicNamesInput[0],
-=======
     await waitFor.visibilityOf(
       assignedTopicNamesInput,
->>>>>>> 0383b49c
       'Topic names in unassign skill from topics modal taking' +
       ' too long to appear.');
     var topicListItem = $(
