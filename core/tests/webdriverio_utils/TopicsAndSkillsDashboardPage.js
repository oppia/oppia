// Copyright 2022 The Oppia Authors. All Rights Reserved.
//
// Licensed under the Apache License, Version 2.0 (the "License");
// you may not use this file except in compliance with the License.
// You may obtain a copy of the License at
//
//      http://www.apache.org/licenses/LICENSE-2.0
//
// Unless required by applicable law or agreed to in writing, software
// distributed under the License is distributed on an "AS-IS" BASIS,
// WITHOUT WARRANTIES OR CONDITIONS OF ANY KIND, either express or implied.
// See the License for the specific language governing permissions and
// limitations under the License.

/**
 * @fileoverview Page object for the topics and skills dashboard page, for use
 * in WebdriverIO tests.
 */

var action = require('../webdriverio_utils/action.js');
var waitFor = require('./waitFor.js');
var workflow = require('./workflow.js');
var general = require('../webdriverio_utils/general.js');

var TopicsAndSkillsDashboardPage = function() {
  var assignSkillToTopicButtonsSelector = function() {
    return $$('.e2e-test-assign-skill-to-topic-button');
  };
<<<<<<< HEAD
  var assignSkillToTopicButton = $('.e2e-test-assign-skill-to-topic-button');
  var assignedTopicNamesInput = $('.e2e-test-unassign-topic');
=======
  var assignedTopicNamesInputSelector = function() {
    return $$('.e2e-test-unassign-topic');
  };
>>>>>>> e93e58f4
  var confirmMoveButton = $('.e2e-test-confirm-move-button');
  var confirmSkillCreationButton = $('.e2e-test-confirm-skill-creation-button');
  var confirmSkillsMergeButton = $('.e2e-test-confirm-skill-selection-button');
  var confirmSkillDeletionButton = $('.e2e-test-confirm-skill-deletion-button');
  var confirmTopicCreationButton = $('.e2e-test-confirm-topic-creation-button');
  var confirmTopicDeletionButton = $('.e2e-test-confirm-topic-deletion-button');
  var confirmUnassignSkillButton = $('.e2e-test-confirm-unassign-skill-button');
  var createSkillButton = $('.e2e-test-create-skill-button');
  var createSkillButtonSecondary = $('.e2e-test-create-skill-button-circle');
  var createTopicButton = $('.e2e-test-create-topic-button');
  var deleteSkillButton = $('.e2e-test-delete-skill-button');
  var deleteTopicButton = $('.e2e-test-delete-topic-button');
  var editTopicButton = $('.e2e-test-edit-topic-button');
  var editor = $('.e2e-test-concept-card-text');
  var mergeSkillsButton = $('.e2e-test-merge-skills-button');
  var noSkillsPresentMessage = $('.e2e-test-no-skills-present-message');
  var openConceptCardExplanationButton = $('.e2e-test-open-concept-card');
  var openSkillEditorButtonsSelector = function() {
    return $$('.e2e-test-open-skill-editor');
  };
  var skillDescriptionsElementSelector = function() {
    return $$('.e2e-test-skill-description');
  };
  var skillDescriptionField = $('.e2e-test-skill-description-field');
  var skillEditOptionsSelector = function() {
    return $$('.e2e-test-skill-edit-box');
  };
  var skillsListItem = $('.e2e-test-skills-list-item');
  var skillsListItemsSelector = function() {
    return $$('.e2e-test-skills-list-item');
  };
  var skillNameField = $('.e2e-test-new-skill-description-field');
  var skillStatusFilterDropdown = $('.e2e-test-select-skill-status-dropdown');
  var skillsTabButton = $('.e2e-test-skills-tab');
  var skillsTable = $('.e2e-test-skills-table');
  var thumbnailContainer = $('.e2e-test-thumbnail-container');
  var topicDescriptionField = $('.e2e-test-new-topic-description-field');
  var topicEditOptionsSelector = function() {
    return $$('.e2e-test-topic-edit-box');
  };
  var topicFilterKeywordField = $('.e2e-test-select-keyword-dropdown');
  var topicFilterClassroomField = $('.e2e-test-select-classroom-dropdown');
  var topicsListItems = $('.e2e-test-topics-list-item');
  var topicsListItemsSelector = function() {
    return $$('.e2e-test-topics-list-item');
  };
  var topicNameField = $('.e2e-test-new-topic-name-field');
  var topicNameFieldElement = $('.e2e-test-topic-name-field');
  var topicNamesSelector = function() {
    return $$('.e2e-test-topic-name');
  };
  var topicPageTitleFragmentField = $('.e2e-test-new-page-title-fragm-field');
  var topicResetFilters = $('.e2e-test-topic-filter-reset');
  var topicThumbnailButton = $('.e2e-test-photo-button');
  var topicUrlFragmentField = $('.e2e-test-new-topic-url-fragment-field');
  var topicsTable = $('.e2e-test-topics-table');
  var unassignSkillButton = $('.e2e-test-unassign-skill-button');

  this.get = async function() {
    await waitFor.clientSideRedirection(async() => {
      await browser.url('/');
    }, (url) => {
      return /learner-dashboard/.test(url);
    }, async() => {
      await waitFor.pageToFullyLoad();
    });
    await general.navigateToTopicsAndSkillsDashboardPage();
    expect(await browser.getUrl()).toEqual(
      'http://localhost:9001/topics-and-skills-dashboard');
  };

  // Only use this if the skills count is not zero. This is supposed to be used
  // for actions being performed on the skills like deleting, assigning etc.
  this.waitForSkillsToLoad = async function() {
    await waitFor.visibilityOf(
      skillsTable, 'Skills table taking too long to appear.');
    await waitFor.invisibilityOf(
      noSkillsPresentMessage, 'Skills list taking too long to appear.');
  };

  // Only use this if the topics count is not zero. This is supposed to be used
  // for actions being performed on the topics like editing, deleting etc.
  this.waitForTopicsToLoad = async function() {
    await waitFor.visibilityOf(
      topicsTable, 'Topics table taking too long to appear');
    await waitFor.visibilityOf(
      topicsListItems, 'Topics list taking too long to appear');
  };

  this.isTopicTablePresent = async function() {
    return await topicsTable.isExisting();
  };

  this.mergeSkills = async function(oldSkillName, newSkillName) {
    await this.waitForSkillsToLoad();
    await this.searchSkillByName(oldSkillName);
    var skillEditOptions = await skillEditOptionsSelector();
    expect(skillEditOptions.length).toEqual(1);
    await action.click(
      'Skill edit options', skillEditOptions[0]);
    await action.click(
      'Merge skill button', mergeSkillsButton);

    var skill = $(`.e2e-test-skills-list-item=${newSkillName}`);
    await action.click('Skill radio button', skill);
    await action.click(
      'Confirm Skills Merge button', confirmSkillsMergeButton);
    await waitFor.invisibilityOf(
      confirmSkillsMergeButton,
      'Confirm Skill Modal takes too long to close.');
  };

  this.navigateToTopicWithIndex = async function(index) {
    await this.waitForTopicsToLoad();
    var topicEditOptions = await topicEditOptionsSelector();
    await action.click(
      'Topic edit option', topicEditOptions[index]);
    await action.click(
      'Edit topic button', editTopicButton);
    await waitFor.pageToFullyLoad();
  };

  this.navigateToSkillWithDescription = async function(description) {
    await this.navigateToSkillsTab();
    await this.waitForSkillsToLoad();
    var openSkillEditorButtons = await openSkillEditorButtonsSelector();
    for (var i = 0; i < openSkillEditorButtons.length; i++) {
      var button = openSkillEditorButtons[i];
      var buttonText = await action.getText('Skill editor button', button);
      if (buttonText.includes(description)) {
        await action.click('Skill editor', button);
        await waitFor.pageToFullyLoad();
        return;
      }
    }
  };

  this.assignSkillToTopic = async function(skillName, topicName) {
    await this.waitForSkillsToLoad();
    await this.searchSkillByName(skillName);
    var assignSkillToTopicButtons = await assignSkillToTopicButtonsSelector();
    await waitFor.visibilityOf(
      assignSkillToTopicButtons[0],
      'Assign skill to topic buttons taking too long to appear');
    expect(assignSkillToTopicButtons.length).toEqual(1);
    await action.click(
      'Assign skill to topic button', assignSkillToTopicButtons[0]);

    var topic = $(`.e2e-test-topic-name-in-topic-select-modal=${topicName}`);
    await action.click('Topic list item', topic);
    await action.click('Confirm move button', confirmMoveButton);
    await waitFor.invisibilityOf(
      confirmMoveButton,
      'Topic assignment modal taking too long to disappear');
  };

  this.createTopic = async function(
      topicName, topicUrlFragment, description, shouldCloseTopicEditor) {
    var initialHandles = [];
    var handles = await browser.getWindowHandles();
    initialHandles = handles;
    var parentHandle = await browser.getWindowHandle();
    await waitFor.visibilityOf(
      createTopicButton,
      'Create Topic Button takes too long to appear.');
    await action.click('Create Topic button', createTopicButton);
    await waitFor.visibilityOf(
      topicNameField,
      'Create Topic modal takes too long to appear.');
    await action.setValue('Topic name field', topicNameField, topicName);
    await action.setValue(
      'Topic URL fragment field', topicUrlFragmentField, topicUrlFragment);
    await action.setValue(
      'Topic description field', topicDescriptionField, description);
    await action.setValue(
      'Topic page title fragment field',
      topicPageTitleFragmentField, description);
    await workflow.submitImage(
      topicThumbnailButton, thumbnailContainer,
      ('../data/test_svg.svg'), false);

    await action.click(
      'Confirm Topic creation button', confirmTopicCreationButton);

    await waitFor.newTabToBeCreated(
      'Creating topic takes too long', '/topic_editor/');
    handles = await browser.getWindowHandles();

    var newHandle = null;
    for (var i = 0; i < handles.length; i++) {
      if (initialHandles.indexOf(handles[i]) === -1) {
        newHandle = handles[i];
        break;
      }
    }
    await browser.switchToWindow(newHandle);
    await waitFor.visibilityOf(
      topicNameFieldElement, 'Topic Editor is taking too long to appear.');
    if (shouldCloseTopicEditor) {
      await browser.closewindow();
      await browser.switchToWindow(parentHandle);
      await waitFor.invisibilityOf(
        confirmTopicCreationButton,
        'Create Topic modal takes too long to disappear.');
    }
    return await waitFor.pageToFullyLoad();
  };

  this.filterSkillsByStatus = async function(status) {
    await action.click(
      'Skill Dashboard status filter', skillStatusFilterDropdown);
    var dropdownOption = $(`.mat-option-text=${status}`);
    await action.click(
      'Skill status filter option: ' + status, dropdownOption);
  };

  this.filterTopicsByKeyword = async function(keyword) {
    await waitFor.visibilityOf(
      topicFilterKeywordField,
      'Topic Dashboard keyword filter parent taking too long to appear.');
    var filterKeywordInput = topicFilterKeywordField.$(
      '.e2e-test-multi-selection-input');

    await action.setValue(
      'Topic Dashboard keyword filter: ' + keyword,
      filterKeywordInput, keyword + '\n');
  };

  this.filterTopicsByClassroom = async function(keyword) {
    await action.click(
      'Topic Dashboard classroom filter', topicFilterClassroomField);

    var dropdownOption = $(`.mat-option-text=${keyword}`);
    await action.click(
      'Topic dashboard classroom filter option', dropdownOption);
  };

  this.resetTopicFilters = async function() {
    await action.click('Reset button', topicResetFilters);
  };

  this.deleteTopicWithName = async function(topicName) {
    await this.waitForTopicsToLoad();
    await this.filterTopicsByKeyword(topicName);
    var topicEditOptions = await topicEditOptionsSelector();
    expect(await topicEditOptions.length).toEqual(1);
    await action.click(
      'Topic edit option', topicEditOptions[0]);
    await action.click('Delete topic button', deleteTopicButton);
    await action.click(
      'Confirm Delete Topic button', confirmTopicDeletionButton);
    await this.get();
  };

  this.deleteSkillWithName = async function(skillName) {
    await this.waitForSkillsToLoad();
    await this.searchSkillByName(skillName);
    var skillEditOptions = await skillEditOptionsSelector();
    expect(await skillEditOptions.length).toEqual(1);
    await action.click(
      'Skill edit option', skillEditOptions[0]);
    await action.click(
      'Delete skill button', deleteSkillButton);
    await action.click(
      'Confirm delete skill button', confirmSkillDeletionButton);
    await waitFor.pageToFullyLoad();
  };

  this.createSkillWithDescriptionAndExplanation = async function(
      description, reviewMaterial, shouldCloseSkillEditor) {
    var initialHandles = [];
    var handles = await browser.getWindowHandles();
    initialHandles = handles;
    var parentHandle = await browser.getWindowHandle();
    try {
      await action.click('Create Skill button', createSkillButton);
    } catch (e) {
      await this.navigateToSkillsTab();
      await action.click('Create Skill button', createSkillButtonSecondary);
    }

    await action.setValue('Skill Name Field', skillNameField, description);
    await action.click(
      'Open Concept Card button', openConceptCardExplanationButton);

    await waitFor.visibilityOf(
      editor, 'Explanation Editor takes too long to appear');
    var skillReviewMaterialInput = editor.$('.e2e-test-rte');
    await action.setValue(
      'Skill Review Material Field', skillReviewMaterialInput,
      reviewMaterial, true);

    await action.click('Create Skill button', confirmSkillCreationButton);

    await waitFor.newTabToBeCreated(
      'Creating skill takes too long', '/skill_editor/');
    handles = await browser.getWindowHandles();
    var newHandle = null;
    for (var i = 0; i < handles.length; i++) {
      if (initialHandles.indexOf(handles[i]) === -1) {
        newHandle = handles[i];
        break;
      }
    }
    await browser.switchToWindow(newHandle);
    if (shouldCloseSkillEditor) {
      await browser.closeWindow();
      await browser.switchToWindow(parentHandle);
      await waitFor.invisibilityOf(
        confirmSkillCreationButton,
        'Create skill modal takes too long to be disappear.');
    } else {
      await waitFor.visibilityOf(
        skillDescriptionField, 'Skill Editor is taking too long to appear.');
    }
    await waitFor.pageToFullyLoad();
  };

  this.unassignSkillFromTopic = async function(skillDescription, topicName) {
    await this.waitForSkillsToLoad();
    await this.searchSkillByName(skillDescription);
    var skillEditOptions = await skillEditOptionsSelector();
    expect(skillEditOptions.length).toEqual(1);
    var skillEditOptionBox = skillEditOptions[0];
    await action.click('Skill edit option', skillEditOptionBox);
    await action.click('Unassign Skill Button', unassignSkillButton);

    await waitFor.modalPopupToAppear();
    await waitFor.visibilityOf(
      assignedTopicNamesInput,
      'Topic names in unassign skill from topics modal taking' +
      ' too long to appear.');
    var topicListItem = $(
      `.e2e-test-unassign-topic-label=${topicName}`);
    var assignedTopicInput = topicListItem.$(
      assignedTopicNameInputClass);
    await action.click('Assigned Topic Input', assignedTopicInput);

    await action.click('Confirm Unassign Skill', confirmUnassignSkillButton);
    await waitFor.invisibilityOf(
      confirmUnassignSkillButton,
      'Unassign skill modal takes too long to close.');
  };

  this.navigateToSkillsTab = async function() {
    await action.click('Skills tab button', skillsTabButton);
  };

  this.expectNumberOfTopicsToBe = async function(number) {
    var topicsListItems = await topicsListItemsSelector();
    let topicsTableIsPresent = await topicsTable.isExisting();
    if (topicsTableIsPresent) {
      expect(topicsListItems.length).toBe(number);
    }
  };

  this.expectTopicNameToBe = async function(topicName, index) {
    await this.waitForTopicsToLoad();
    var topicNames = await topicNamesSelector();
    var topicNamesElement = topicNames[index];
    var text = await action.getText('Topic Names Element', topicNamesElement);
    expect(text).toEqual(topicName);
  };

  this.getTopicsCount = async function() {
    var topicsListItems = await topicsListItemsSelector();
    return topicsListItems.length;
  };

  this.editTopic = async function(topicName) {
    await this.waitForTopicsToLoad();
    await this.filterTopicsByKeyword(topicName);
    var topicNames = await topicNamesSelector();
    expect(topicNames.length).toEqual(1);
    await this.navigateToTopicWithIndex(0);
  };

  this.expectSkillDescriptionToBe = async function(description, index) {
    await this.waitForSkillsToLoad();
    var skillDescriptionsElement = await skillDescriptionsElementSelector();
    var text = await action.getText(
      'Skill Description Element', skillDescriptionsElement[index]);
    expect(text).toEqual(description);
  };

  this.expectNumberOfSkillsToBe = async function(number) {
    if (!number) {
      await waitFor.visibilityOf(
        noSkillsPresentMessage,
        'No skills present message taking too long to appear.');
      expect(await noSkillsPresentMessage.isDisplayed()).toBe(true);
      return;
    }
    await waitFor.visibilityOf(
      skillsListItem,
      'Skills are taking too long to appear.');
    var skillsListItems = await skillsListItemsSelector();
    expect(skillsListItems.length).toEqual(number);
  };

  this.searchSkillByName = async function(name) {
    return await this.filterTopicsByKeyword(name);
  };
};

exports.TopicsAndSkillsDashboardPage = TopicsAndSkillsDashboardPage;<|MERGE_RESOLUTION|>--- conflicted
+++ resolved
@@ -26,14 +26,9 @@
   var assignSkillToTopicButtonsSelector = function() {
     return $$('.e2e-test-assign-skill-to-topic-button');
   };
-<<<<<<< HEAD
-  var assignSkillToTopicButton = $('.e2e-test-assign-skill-to-topic-button');
-  var assignedTopicNamesInput = $('.e2e-test-unassign-topic');
-=======
   var assignedTopicNamesInputSelector = function() {
     return $$('.e2e-test-unassign-topic');
   };
->>>>>>> e93e58f4
   var confirmMoveButton = $('.e2e-test-confirm-move-button');
   var confirmSkillCreationButton = $('.e2e-test-confirm-skill-creation-button');
   var confirmSkillsMergeButton = $('.e2e-test-confirm-skill-selection-button');
@@ -362,8 +357,9 @@
     await action.click('Unassign Skill Button', unassignSkillButton);
 
     await waitFor.modalPopupToAppear();
-    await waitFor.visibilityOf(
-      assignedTopicNamesInput,
+    var assignedTopicNamesInput = await assignedTopicNamesInputSelector();
+    await waitFor.visibilityOf(
+      assignedTopicNamesInput[0],
       'Topic names in unassign skill from topics modal taking' +
       ' too long to appear.');
     var topicListItem = $(
