--- conflicted
+++ resolved
@@ -27,13 +27,7 @@
     return $$('.e2e-test-assign-skill-to-topic-button');
   };
   var assignSkillToTopicButton = $('.e2e-test-assign-skill-to-topic-button');
-<<<<<<< HEAD
   var assignedTopicNamesInput = $('.e2e-test-unassign-topic');
-=======
-  var assignedTopicNamesInputSelector = function() {
-    return $$('.e2e-test-unassign-topic');
-  };
->>>>>>> c0a6bfb4
   var confirmMoveButton = $('.e2e-test-confirm-move-button');
   var confirmSkillCreationButton = $('.e2e-test-confirm-skill-creation-button');
   var confirmSkillsMergeButton = $('.e2e-test-confirm-skill-selection-button');
@@ -76,10 +70,7 @@
   };
   var topicFilterKeywordField = $('.e2e-test-select-keyword-dropdown');
   var topicFilterClassroomField = $('.e2e-test-select-classroom-dropdown');
-<<<<<<< HEAD
   var topicsListItems = $('.e2e-test-topics-list-item');
-=======
->>>>>>> c0a6bfb4
   var topicsListItemsSelector = function() {
     return $$('.e2e-test-topics-list-item');
   };
@@ -365,14 +356,8 @@
     await action.click('Unassign Skill Button', unassignSkillButton);
 
     await waitFor.modalPopupToAppear();
-<<<<<<< HEAD
     await waitFor.visibilityOf(
       assignedTopicNamesInput,
-=======
-    var assignedTopicNamesInput = await assignedTopicNamesInputSelector();
-    await waitFor.visibilityOf(
-      assignedTopicNamesInput[0],
->>>>>>> c0a6bfb4
       'Topic names in unassign skill from topics modal taking' +
       ' too long to appear.');
     var topicListItem = $(
@@ -385,8 +370,6 @@
     await waitFor.invisibilityOf(
       confirmUnassignSkillButton,
       'Unassign skill modal takes too long to close.');
-<<<<<<< HEAD
-=======
   };
 
   this.navigateToSkillsTab = async function() {
@@ -407,37 +390,13 @@
     var topicNamesElement = topicNames[index];
     var text = await action.getText('Topic Names Element', topicNamesElement);
     expect(text).toEqual(topicName);
->>>>>>> c0a6bfb4
-  };
-
-  this.navigateToSkillsTab = async function() {
-    await action.click('Skills tab button', skillsTabButton);
-  };
-
-  this.expectNumberOfTopicsToBe = async function(number) {
+  };
+
+  this.getTopicsCount = async function() {
     var topicsListItems = await topicsListItemsSelector();
-    let topicsTableIsPresent = await topicsTable.isExisting();
-    if (topicsTableIsPresent) {
-      expect(topicsListItems.length).toBe(number);
-    }
-  };
-
-<<<<<<< HEAD
-  this.expectTopicNameToBe = async function(topicName, index) {
-    await this.waitForTopicsToLoad();
-    var topicNames = await topicNamesSelector();
-    var topicNamesElement = topicNames[index];
-    var text = await action.getText('Topic Names Element', topicNamesElement);
-    expect(text).toEqual(topicName);
-  };
-
-  this.getTopicsCount = async function() {
-    var topicsListItems = await $$('.e2e-test-topics-list-item');
     return topicsListItems.length;
   };
 
-=======
->>>>>>> c0a6bfb4
   this.editTopic = async function(topicName) {
     await this.waitForTopicsToLoad();
     await this.filterTopicsByKeyword(topicName);
@@ -448,11 +407,7 @@
 
   this.expectSkillDescriptionToBe = async function(description, index) {
     await this.waitForSkillsToLoad();
-<<<<<<< HEAD
-    var skillDescriptionsElement = await $$('.e2e-test-skill-description');
-=======
     var skillDescriptionsElement = await skillDescriptionsElementSelector();
->>>>>>> c0a6bfb4
     var text = await action.getText(
       'Skill Description Element', skillDescriptionsElement[index]);
     expect(text).toEqual(description);
@@ -465,22 +420,12 @@
         'No skills present message taking too long to appear.');
       expect(await noSkillsPresentMessage.isDisplayed()).toBe(true);
       return;
-<<<<<<< HEAD
-    } else {
-      await waitFor.visibilityOf(
-        skillsListItem,
-        'Skills are taking too long to appear.');
-      var skillsListItems = await skillsListItemsSelector();
-      expect(skillsListItems.length).toEqual(number);
-    }
-=======
     }
     await waitFor.visibilityOf(
       skillsListItem,
       'Skills are taking too long to appear.');
     var skillsListItems = await skillsListItemsSelector();
     expect(skillsListItems.length).toEqual(number);
->>>>>>> c0a6bfb4
   };
 
   this.searchSkillByName = async function(name) {
