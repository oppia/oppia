--- conflicted
+++ resolved
@@ -17,129 +17,7 @@
  */
 
 var GLOBALS = {
-<<<<<<< HEAD
-  ALLOWED_INTERACTION_CATEGORIES: [],
-  can_edit: true,
-  can_publish: true,
-  CAN_SEND_EMAILS: true,
-  can_voiceover: true,
-  canDelete: true,
-  canEdit: true,
-  canModifyRoles: true,
-  canReleaseOwnership: true,
-  canUnpublish: true,
-  collectionId: '',
-  collectionTitle: '',
-  CONTINUOUS_COMPUTATIONS_DATA: [],
-  csrf_token: '',
-  DEFAULT_OBJECT_VALUES: {},
-  DEFAULT_TWITTER_SHARE_MESSAGE_DASHBOARD: '',
-  DEFAULT_TWITTER_SHARE_MESSAGE_EDITOR: '',
-  DEFAULT_TWITTER_SHARE_MESSAGE_PLAYER: '',
-  DEMO_COLLECTIONS: {},
-  DEMO_EXPLORATION_IDS: [],
-  DEMO_EXPLORATIONS: {},
-  DEV_MODE: true,
-  explorationVersion: 1,
-  GCS_RESOURCE_BUCKET_NAME: '',
-  HUMAN_READABLE_CURRENT_TIME: '',
-  iframed: false,
-  INTERACTION_SPECS: {
-    TextInput: {
-      is_terminal: false,
-      description: 'Allows learners to enter arbitrary text strings.',
-      display_mode: 'inline',
-      name: 'Text Input',
-      is_linear: false,
-      customization_arg_specs: [
-        {
-          default_value: '',
-          name: 'placeholder',
-          schema: {
-            type: 'unicode'
-          },
-          description: 'Placeholder text (optional)'
-        },
-        {
-          default_value: 1,
-          name: 'rows',
-          schema: {
-            validators: [
-              {
-                id: 'is_at_least',
-                min_value: 1
-              },
-              {
-                id: 'is_at_most',
-                max_value: 200
-              }
-            ],
-            type: 'int'
-          },
-          description: 'Height (in rows)'
-        }
-      ],
-      id: 'TextInput',
-      default_outcome_heading: null,
-      instructions: null,
-      needs_summary: false,
-      rule_descriptions: {
-        StartsWith: 'starts with {{x|NormalizedString}}',
-        FuzzyMatches: 'is similar to {{training_data|SetOfNormalizedString}}',
-        FuzzyEquals:
-          'is equal to {{x|NormalizedString}}, ' +
-          'misspelled by at most one character',
-        Contains: 'contains {{x|NormalizedString}}',
-        CaseSensitiveEquals:
-          'is equal to {{x|NormalizedString}}, taking case into account',
-        Equals: 'is equal to {{x|NormalizedString}}'
-      },
-      is_trainable: true,
-      narrow_instructions: null
-    }
-  },
-  INVALID_PARAMETER_NAMES: [],
-  isLoggedIn: true,
-  LANGUAGE_CODES_AND_NAMES: [{
-    code: 'en',
-    name: 'English'
-  }, {
-    code: 'es',
-    name: 'español'
-  }, {
-    code: 'hr',
-    name: 'hrvatski'
-  }],
-  LOGOUT_URL: '',
-  logoutUrl: '',
-  ONE_OFF_JOB_SPECS: [],
-  AUDIT_JOB_SPECS: [],
-  PAGE_MODE: '',
-  PROFILE_USERNAME: '',
-  RECENT_JOB_DATA: [],
-  ROLE_GRAPH_DATA: {},
-  SEARCH_DROPDOWN_CATEGORIES: [],
-  SHOW_TRAINABLE_UNRESOLVED_ANSWERS: '',
-  SITE_FEEDBACK_FORM_URL: '',
-  status_code: '',
-  SUPPORTED_SITE_LANGUAGES: [{
-    id: 'id',
-    text: 'Bahasa Indonesia'
-  }, {
-    id: 'en',
-    text: 'English'
-  }],
-  TAG_REGEX: '^[a-z ]+$',
-  TOPIC_SUMMARIES: [],
-  TRANSLATOR_PROVIDER_FOR_TESTS: null,
-  UNFINISHED_JOB_DATA: [],
-  UPDATABLE_ROLES: [],
-  USER_EMAIL: 'user@example.com',
-  VIEWABLE_ROLES: [],
-
-=======
   TRANSLATOR_PROVIDER_FOR_TESTS: null
->>>>>>> 3c258a5b
 };
 
 /* This function overwrites the translationProvider for a dummy function
