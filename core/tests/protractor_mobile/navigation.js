--- conflicted
+++ resolved
@@ -52,14 +52,9 @@
       await waitFor.elementToBeClickable(
         aboutLink, 'Could not click about link');
       await aboutLink.click();
-<<<<<<< HEAD
       await waitFor.pageToFullyLoad();
-      expect(await browser.getCurrentUrl()).toEqual('http://localhost:9001/about');
-=======
-      waitFor.pageToFullyLoad();
       expect(await browser.getCurrentUrl()).toEqual(
         'http://localhost:9001/about');
->>>>>>> 13141379
     });
 
   it('should navigate to Get Started page using the sidebar menu',
@@ -74,14 +69,8 @@
       await waitFor.elementToBeClickable(
         getStartedLink, 'Could not click get started link');
       await getStartedLink.click();
-<<<<<<< HEAD
       await waitFor.pageToFullyLoad();
       expect(await browser.getCurrentUrl()).toEqual('http://localhost:9001/get_started');
-=======
-      waitFor.pageToFullyLoad();
-      expect(await browser.getCurrentUrl()).toEqual(
-        'http://localhost:9001/get_started');
->>>>>>> 13141379
     });
 
   it('should navigate to Teach with Oppia page using the sidebar menu',
@@ -96,14 +85,9 @@
       await waitFor.elementToBeClickable(
         teachLink, 'Could not click teach link');
       await teachLink.click();
-<<<<<<< HEAD
       await waitFor.pageToFullyLoad();
-      expect(await browser.getCurrentUrl()).toEqual('http://localhost:9001/teach');
-=======
-      waitFor.pageToFullyLoad();
       expect(await browser.getCurrentUrl()).toEqual(
         'http://localhost:9001/teach');
->>>>>>> 13141379
     });
 
   it('should navigate to Donate page using the sidebar menu',
@@ -118,14 +102,9 @@
       await waitFor.elementToBeClickable(
         donateLink, 'Could not click donate link');
       await donateLink.click();
-<<<<<<< HEAD
       await waitFor.pageToFullyLoad();
-      expect(await browser.getCurrentUrl()).toEqual('http://localhost:9001/donate');
-=======
-      waitFor.pageToFullyLoad();
       expect(await browser.getCurrentUrl()).toEqual(
         'http://localhost:9001/donate');
->>>>>>> 13141379
     });
 
   it('should navigate to Contact page using the sidebar menu',
@@ -140,14 +119,9 @@
       await waitFor.elementToBeClickable(
         contactLink, 'Could not click contact link');
       await contactLink.click();
-<<<<<<< HEAD
       await waitFor.pageToFullyLoad();
-      expect(await browser.getCurrentUrl()).toEqual('http://localhost:9001/contact');
-=======
-      waitFor.pageToFullyLoad();
       expect(await browser.getCurrentUrl()).toEqual(
         'http://localhost:9001/contact');
->>>>>>> 13141379
     });
 
   it('should navigate to Library page using the sidebar menu',
@@ -161,13 +135,9 @@
       await waitFor.elementToBeClickable(
         libraryLink, 'Could not click library link');
       await libraryLink.click();
-<<<<<<< HEAD
       await waitFor.pageToFullyLoad();
-      expect(await browser.getCurrentUrl()).toEqual('http://localhost:9001/library');
-=======
-      waitFor.pageToFullyLoad();
-      expect(browser.getCurrentUrl()).toEqual('http://localhost:9001/library');
->>>>>>> 13141379
+      expect(await browser.getCurrentUrl()).toEqual(
+        'http://localhost:9001/library');
     });
 
   it('should navigate to Home page by clicking on the Oppia logo',
@@ -176,11 +146,7 @@
       await waitFor.elementToBeClickable(
         oppiaLogo, 'Could not click oppia logo');
       await oppiaLogo.click();
-<<<<<<< HEAD
       await waitFor.pageToFullyLoad();
-=======
-      waitFor.pageToFullyLoad();
->>>>>>> 13141379
       expect(await browser.getCurrentUrl()).toEqual('http://localhost:9001/');
     });
 
