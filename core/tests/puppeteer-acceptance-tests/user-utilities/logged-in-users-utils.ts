--- conflicted
+++ resolved
@@ -193,7 +193,6 @@
    * and check if it opens the About page.
    */
   async clickAboutButtonInAboutMenuOnNavbar(): Promise<void> {
-<<<<<<< HEAD
     if (this.viewport.width < BREAKPOINTS.MOBILE) {
       await this.clickOnMobileNavbarButton();
       await this.clickButtonToNavigateToNewPage(
@@ -205,15 +204,6 @@
         navbarAboutTabAboutButton,
         'About Oppia button in the About Menu on navbar', aboutUrl, 'About');
     }
-=======
-    await this.clickOn(navbarAboutTab);
-    await this.clickButtonToNavigateToNewPage(
-      navbarAboutTabAboutButton,
-      'About Oppia button in the About Menu on navbar',
-      aboutUrl,
-      'About'
-    );
->>>>>>> 2ae9b98c
   }
 
   /**
@@ -564,22 +554,12 @@
    * and check if it opens the Blog page.
    */
   async clickBlogButtonInAboutMenuOnNavbar(): Promise<void> {
-<<<<<<< HEAD
     if (this.viewport.width >= BREAKPOINTS.MOBILE) {
       await this.clickOn(navbarAboutTab);
       await this.clickButtonToNavigateToNewPage(
         navbarAboutTabBlogButton,
         'Blog button in the About Menu on navbar', blogUrl, 'Blog');
     }
-=======
-    await this.clickOn(navbarAboutTab);
-    await this.clickButtonToNavigateToNewPage(
-      navbarAboutTabBlogButton,
-      'Blog button in the About Menu on navbar',
-      blogUrl,
-      'Blog'
-    );
->>>>>>> 2ae9b98c
   }
 
   /**
@@ -587,7 +567,6 @@
    * Get Involved Menu on navbar and check if it opens the Partnerships page.
    */
   async clickPartnershipsButtonInGetInvolvedMenuOnNavbar(): Promise<void> {
-<<<<<<< HEAD
     if (this.viewport.width < BREAKPOINTS.MOBILE) {
       await this.clickOnMobileNavbarButton();
       await this.clickOnExpandGetInvolvedMenuButtonOnMobileSidebar();
@@ -602,15 +581,6 @@
         'School and Organizations in the Get Involved Menu on navbar',
         partnershipsUrl, 'Partnerships');
     }
-=======
-    await this.clickOn(navbarGetInvolvedTab);
-    await this.clickButtonToNavigateToNewPage(
-      navbarGetInvolvedTabSchoolAndOrganizationsButton,
-      'School and Organizations in the Get Involved Menu on navbar',
-      partnershipsUrl,
-      'Partnerships'
-    );
->>>>>>> 2ae9b98c
   }
 
   /**
@@ -618,7 +588,6 @@
    * on navbar and check if it opens the Volunteer page.
    */
   async clickVolunteerButtonInGetInvolvedMenuOnNavbar(): Promise<void> {
-<<<<<<< HEAD
     if (this.viewport.width < BREAKPOINTS.MOBILE) {
       await this.clickOnMobileNavbarButton();
       await this.clickOnExpandGetInvolvedMenuButtonOnMobileSidebar();
@@ -633,15 +602,6 @@
         'Volunteer in the Get Involved Menu on navbar',
         volunteerUrl, 'Volunteer');
     }
-=======
-    await this.clickOn(navbarGetInvolvedTab);
-    await this.clickButtonToNavigateToNewPage(
-      navbarGetInvolvedTabVolunteerButton,
-      'Volunteer button in the Get Involved Menu on navbar',
-      volunteerUrl,
-      'Volunteer'
-    );
->>>>>>> 2ae9b98c
   }
 
   /**
@@ -649,7 +609,6 @@
    * on navbar and check if it opens the Donate page.
    */
   async clickDonateButtonInGetInvolvedMenuOnNavbar(): Promise<void> {
-<<<<<<< HEAD
     if (this.viewport.width < BREAKPOINTS.MOBILE) {
       await this.clickOnMobileNavbarButton();
       await this.clickOnExpandGetInvolvedMenuButtonOnMobileSidebar();
@@ -663,15 +622,6 @@
         navbarGetInvolvedTabDonateButton,
         'Donate in the Get Involved Menu on navbar', donateUrl, 'Donate');
     }
-=======
-    await this.clickOn(navbarGetInvolvedTab);
-    await this.clickButtonToNavigateToNewPage(
-      navbarGetInvolvedTabDonateButton,
-      'Donate button in the Get Involved Menu on navbar',
-      donateUrl,
-      'Donate'
-    );
->>>>>>> 2ae9b98c
   }
 
   /**
@@ -679,7 +629,6 @@
    * on navbar and check if it opens the Partnerships page.
    */
   async clickContactUsButtonInGetInvolvedMenuOnNavbar(): Promise<void> {
-<<<<<<< HEAD
     if (this.viewport.width < BREAKPOINTS.MOBILE) {
       await this.clickOnMobileNavbarButton();
       await this.clickOnExpandGetInvolvedMenuButtonOnMobileSidebar();
@@ -694,15 +643,6 @@
         'Contact Us in the Get Involved Menu on navbar',
         contactUrl, 'Contact');
     }
-=======
-    await this.clickOn(navbarGetInvolvedTab);
-    await this.clickButtonToNavigateToNewPage(
-      navbarGetInvolvedTabContactUsButton,
-      'Contact Us button in the Get Involved Menu on navbar',
-      contactUrl,
-      'Contact'
-    );
->>>>>>> 2ae9b98c
   }
 
   /**
@@ -710,19 +650,10 @@
    * and check if it opens the Donate page.
    */
   async clickDonateButtonOnNavbar(): Promise<void> {
-<<<<<<< HEAD
     if (this.viewport.width >= BREAKPOINTS.MOBILE) {
       await this.clickButtonToNavigateToNewPage(
         navbarDonateButton, 'Donate button on navbar', donateUrl, 'Donate');
     }
-=======
-    await this.clickButtonToNavigateToNewPage(
-      navbarDonateButton,
-      'Donate button on navbar',
-      donateUrl,
-      'Donate'
-    );
->>>>>>> 2ae9b98c
   }
 
   /**
@@ -742,7 +673,6 @@
       this.page.waitForNavigation(),
       this.clickOn(watchAVideoButton),
     ]);
-<<<<<<< HEAD
     const url = this.page.url().split('?')[0];
     if (
       this.viewport.width < BREAKPOINTS.MOBILE &&
@@ -756,12 +686,6 @@
     ) {
       throw new Error (
         'The Watch A Video button does not open the right page!');
-=======
-    if (this.page.url() !== watchAVideoUrl) {
-      throw new Error('The Watch A Video button does not open the right page!');
-    } else {
-      showMessage('The Watch A Video button opens the right page.');
->>>>>>> 2ae9b98c
     }
     showMessage(
       'The Watch A Video button opens the right page.');
