{
<<<<<<< HEAD
  "spec_dir": "core/tests/puppeteer-acceptance-tests/build/spec",
=======
  "spec_dir": "core/tests/puppeteer-acceptance-tests/build/specs",
>>>>>>> 636e4ab8
  "spec_files": [
    "**/*.spec.js"
  ],
  "helpers": [
    "helpers/**/*.js"
  ],
  "env": {
    "failSpecWithNoExpectations": false,
    "stopSpecOnExpectationFailure": false,
    "stopOnSpecFailure": true,
    "random": false
  }
}<|MERGE_RESOLUTION|>--- conflicted
+++ resolved
@@ -1,9 +1,5 @@
 {
-<<<<<<< HEAD
-  "spec_dir": "core/tests/puppeteer-acceptance-tests/build/spec",
-=======
   "spec_dir": "core/tests/puppeteer-acceptance-tests/build/specs",
->>>>>>> 636e4ab8
   "spec_files": [
     "**/*.spec.js"
   ],
