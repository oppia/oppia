// Copyright 2024 The Oppia Authors. All Rights Reserved.
//
// Licensed under the Apache License, Version 2.0 (the "License");
// you may not use this file except in compliance with the License.
// You may obtain a copy of the License at
//
//      http://www.apache.org/licenses/LICENSE-2.0
//
// Unless required by applicable law or agreed to in writing, software
// distributed under the License is distributed on an "AS-IS" BASIS,
// WITHOUT WARRANTIES OR CONDITIONS OF ANY KIND, either express or implied.
// See the License for the specific language governing permissions and
// limitations under the License.

/**
 * @fileoverview Constants that can be re-used in the acceptance tests.
 */

import path from 'path';

export default {
  URLs: {
    BaseURL: 'http://localhost:8181',
    About: 'http://localhost:8181/about',
    AdminPage: 'http://localhost:8181/admin',
    AdminPageRolesTab: 'http://localhost:8181/admin#/roles',
    AdminPageActivitiesTab: 'http://localhost:8181/admin#/activities',
    AdminPageMiscTab: 'http://localhost:8181/admin#/misc',
    AdminPagePlatformParametersTab:
      'http://localhost:8181/admin#/platform-parameters',
    Android: 'http://localhost:8181/android',
    Blog: 'http://localhost:8181/blog',
    BlogAdmin: 'http://localhost:8181/blog-admin',
    BlogDashboard: 'http://localhost:8181/blog-dashboard',
    BlogPostUrlInPartnershipsPage:
      'https://www.oppia.org/blog/teaching-a-chapter-of-expressions-equations-' +
      'in-summer-school-0q6r28fzsrwc',
    CCLicense: 'https://creativecommons.org/licenses/by-sa/4.0/legalcode',
    ClassroomAdmin: 'http://localhost:8181/classroom-admin',
    ClassroomsPage: 'http://localhost:8181/learn',
    CommunityLibrary: 'http://localhost:8181/community-library',
    recentlyPublishedExplorations:
      'http://localhost:8181/community-library/recently-published',
    Contact: 'http://localhost:8181/contact',
    ContributorDashboard: 'http://localhost:8181/contributor-dashboard',
    ContributorDashboardAdmin:
      'http://localhost:8181/contributor-admin-dashboard',
    CreatorDashboard: 'http://localhost:8181/creator-dashboard',
    CreatorDashboardCreateMode:
      'http://localhost:8181/creator-dashboard?mode=create',
    CreatingAnExploration: 'https://oppia.github.io/#/CreatingAnExploration',
    CreatorGuidelines: 'http://localhost:8181/creator-guidelines',
    Donate: 'http://localhost:8181/donate',
    DonateWithThanksModal: 'http://localhost:8181/donate?thanks=',
    EmbeddingAnExploration: 'https://oppia.github.io/#/EmbeddingAnExploration',
    ExplorationDesignTips: 'http://oppia.github.io/#/DesignTips',
    ExternalLink61MillionChildren:
      'https://uis.unesco.org/en/news/world-poverty-could-be-cut-half-' +
      'if-all-adults-completed-secondary-education',
    ExternalLinkEvenThoseWhoAreInSchool:
      'https://uis.unesco.org/sites/default/files/documents/' +
      'fs46-more-than-half-children-not-learning-en-2017.pdf',
    ExternalLinkSourceUnesco:
      'https://uis.unesco.org/en/news/new-report-how-measure-equity-education',
    DesktopExternalLinkWatchAVideo:
      'https://www.facebook.com/oppiaorg/videos/189487953721583/',
    Electromagnetism: 'https://www.oppia.org/collection/wqCTKpKA0LBe',
    GetStarted: 'http://localhost:8181/get-started',
    Home: 'http://localhost:8181/',
    ImpactReportUrl:
      'https://drive.google.com/file/d/1uRe145ou9Ka5O2duTB-N-i89NVPEtxh1/view',
    LearnerDashboard: 'http://localhost:8181/learner-dashboard',
    Login: 'http://localhost:8181/login',
    Logout: 'http://localhost:8181/logout',
    MathClassroom: 'http://localhost:8181/learn/math',
    MobileExternalLinkWatchAVideo:
      'https://m.facebook.com/oppiaorg/videos/189487953721583/',
    ModeratorPage: 'http://localhost:8181/moderator',
    Partnerships: 'http://localhost:8181/partnerships',
    PartnershipsBrochure:
      'https://drive.google.com/file/d/1RZ1mWDA2XWXTh1GlWFf5AWWuV2iGBBa2/view?usp=sharing',
    PartnershipsForm:
      'https://docs.google.com/forms/d/e/1FAIpQLSdL5mjFO7RxDtg8yfXluEtciYj8WnAqTL9fZWnwPgOqXV-9lg/viewform',
    PartnershipsFormInPortuguese:
      'https://docs-google-com.translate.goog/forms/d/e/1FAIpQLSdL5mjFO7RxDtg8yfXluEtciYj8WnAqTL9fZWnwPgOqXV-9lg/viewform' +
      '?_x_tr_sl=en&_x_tr_tl=pt&_x_tr_hl=en-US&_x_tr_pto=wapp',
    PartnershipsFormShortUrl: 'https://forms.gle/Y71U8FdhQwZpicJj8',
    PendingAccountDeletion: 'http://localhost:8181/pending-account-deletion',
    PrivacyPolicy: 'http://localhost:8181/privacy-policy',
    ReleaseCoordinator: 'http://localhost:8181/release-coordinator',
    splash: 'http://localhost:8181/splash',
    Teach: 'http://localhost:8181/teach',
    Terms: 'http://localhost:8181/terms',
    TopicAndSkillsDashboard:
      'http://localhost:8181/topics-and-skills-dashboard',
    ProgrammingWithCarla: 'https://www.oppia.org/collection/inDXV0w8-p1C',
    Volunteer: 'http://localhost:8181/volunteer',
    VolunteerForm:
      'https://docs.google.com/forms/d/e/1FAIpQLSc5_rwUjugT_Jt_EB49_zAKWVY68I3fTXF5w9b5faIk7rL6yg/viewform',
    VolunteerFormShortUrl: 'https://forms.gle/rhFYoLLSFr3JEZHy8',
    WelcomeToOppia: 'https://www.oppia.org/explore/0',
    WikiPrivilegesToFirebaseAccount:
      'https://github.com/oppia/oppia/wiki/#2-add-custom-claims-to-a-firebase-account',
    Preferences: 'http://localhost:8181/preferences',
    ProfilePagePrefix: 'http://localhost:8181/profile',
    OppiaAnnounceGoogleGroup: 'https://groups.google.com/g/oppia-announce',
    GoogleGroups: {
      Oppia: 'https://groups.google.com/g/oppia',
      OppiaAnnounce: 'https://groups.google.com/g/oppia-announce',
    },
    GoogleAnalytics: {
      PartnerPolicies: 'https://policies.google.com/technologies/partner-sites',
      OptOut: 'https://tools.google.com/dlpage/gaoptout',
    },
    ExternalLink: {
      AboutCookies: 'https://allaboutcookies.org/how-to-manage-cookies',
      CreativeCommonsLegalCode:
        'https://creativecommons.org/licenses/by-sa/4.0/legalcode',
      GoogleSignUp: 'https://accounts.google.com/lifecycle/steps/signup/name',
    },
    TeacherStoryTaggedBlogsLink:
      'https://www.oppia.org/blog/search/find?q=&tags=(%22Teacher%20story%22)',
    ParentsTeachersGuideUrl:
      'https://drive.google.com/file/d/1gMixZ2c0j5XAGPx4qDBDvRgiFvF6PMkk/view',
    LessonCreatorLinkedInUrl:
      'https://www.linkedin.com/in/rita-santos-guimaraes-prof-matematica/',
  },
  Dashboard: {
    MainDashboard: '.e2e-test-splash-page',
    LearnerDashboard: '.oppia-learner-dashboard-main-content',
  },

  SignInDetails: {
    inputField: 'input.e2e-test-sign-in-email-input',
  },

  Roles: {
    TRANSLATION_ADMIN: 'translation admin',
    BLOG_ADMIN: 'blog admin',
    BLOG_POST_EDITOR: 'blog post editor',
    CURRICULUM_ADMIN: 'curriculum admin',
    QUESTION_ADMIN: 'question admin',
    VOICEOVER_ADMIN: 'voiceover admin',
    TOPIC_MANAGER: 'topic manager',
    MODERATOR: 'moderator',
    RELEASE_COORDINATOR: 'release coordinator',
    COLLECTION_EDITOR: 'collection editor',
  } as const,

  BlogRights: {
    BLOG_ADMIN: 'BLOG_ADMIN',
    BLOG_POST_EDITOR: 'BLOG_POST_EDITOR',
  } as const,

  ViewportWidthBreakpoints: {
    MOBILE_PX: 768,
  },

  data: {
    blogPostThumbnailImage: path.resolve(
      __dirname,
      '../../data/blog-post-thumbnail.svg'
    ),
    curriculumAdminThumbnailImage: path.resolve(
      __dirname,
      '../../data/curriculum-admin-thumbnail.svg'
    ),
    classroomBannerImage: path.resolve(
      __dirname,
      '../../data/classroom-banner.png'
    ),
<<<<<<< HEAD
    IntroContentVoiceoverInHindi: path.resolve(
      __dirname,
      '../../data/intro-content-hi.mp3'
    ),
    ContinueInteractionVoiceoverInHindi: path.resolve(
      __dirname,
      '../../data/continue-interaction-hi.mp3'
    ),
    LastCardContentVoiceoverInHindi: path.resolve(
      __dirname,
      '../../data/last-card-hi.mp3'
    ),
=======
    profilePicture: path.resolve(__dirname, '../../data/profile-picture.svg'),
>>>>>>> 1fb7160f
  },
  OppiaSocials: {
    YouTube: {
      Domain: 'youtube.com',
      Id: 'UC5c1G7BNDCfv1rczcBp9FPw',
    },
    FaceBook: {
      Domain: 'facebook.com',
      Id: 'oppiaorg',
    },
    Instagram: {
      Domain: 'instagram.com',
      Id: 'oppia.global',
    },
    Twitter: {
      Domain: 'x.com',
      Id: 'oppiaorg',
    },
    Github: {
      Domain: 'github.com',
      Id: 'oppia',
    },
    LinkedIn: {
      Domain: 'linkedin.com',
      Id: 'oppia-org',
    },
    GooglePlay: {
      Domain: 'play.google.com',
      Id: 'org.oppia.android',
    },
  },
  DEFAULT_SPEC_TIMEOUT_MSECS: 300000,
};<|MERGE_RESOLUTION|>--- conflicted
+++ resolved
@@ -169,7 +169,7 @@
       __dirname,
       '../../data/classroom-banner.png'
     ),
-<<<<<<< HEAD
+    profilePicture: path.resolve(__dirname, '../../data/profile-picture.svg'),
     IntroContentVoiceoverInHindi: path.resolve(
       __dirname,
       '../../data/intro-content-hi.mp3'
@@ -182,9 +182,6 @@
       __dirname,
       '../../data/last-card-hi.mp3'
     ),
-=======
-    profilePicture: path.resolve(__dirname, '../../data/profile-picture.svg'),
->>>>>>> 1fb7160f
   },
   OppiaSocials: {
     YouTube: {
