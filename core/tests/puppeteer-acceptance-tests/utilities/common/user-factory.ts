--- conflicted
+++ resolved
@@ -117,11 +117,7 @@
   >(
     user: TUser,
     roles: TRoles,
-<<<<<<< HEAD
-    topics: string[] = []
-=======
     topic: string = ''
->>>>>>> 01ef7927
   ): Promise<TUser & MultipleRoleIntersection<TRoles>> {
     for (const role of roles) {
       if (superAdminInstance === null) {
@@ -139,11 +135,7 @@
           await superAdminInstance.assignRoleToUser(
             user.username,
             ROLES.TOPIC_MANAGER,
-<<<<<<< HEAD
-            topics
-=======
             topic
->>>>>>> 01ef7927
           );
           break;
         default:
@@ -165,11 +157,7 @@
     username: string,
     email: string,
     roles: OptionalRoles<TRoles> = [] as OptionalRoles<TRoles>,
-<<<<<<< HEAD
-    topics: string[] = []
-=======
     topic: string = ''
->>>>>>> 01ef7927
   ): Promise<
     LoggedOutUser &
       LoggedInUser &
@@ -190,11 +178,7 @@
     await user.signUpNewUser(username, email);
     activeUsers.push(user);
 
-<<<<<<< HEAD
-    return await UserFactory.assignRolesToUser(user, roles, topics);
-=======
     return await UserFactory.assignRolesToUser(user, roles, topic);
->>>>>>> 01ef7927
   };
 
   /**
