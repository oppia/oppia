// Copyright 2024 The Oppia Authors. All Rights Reserved.
//
// Licensed under the Apache License, Version 2.0 (the "License");
// you may not use this file except in compliance with the License.
// You may obtain a copy of the License at
//
//      http://www.apache.org/licenses/LICENSE-2.0
//
// Unless required by applicable law or agreed to in writing, software
// distributed under the License is distributed on an "AS-IS" BASIS,
// WITHOUT WARRANTIES OR CONDITIONS OF ANY KIND, either express or implied.
// See the License for the specific language governing permissions and
// limitations under the License.

/**
 * @fileoverview Utility File for the Acceptance Tests.
 */

import puppeteer, {
  Page,
  Frame,
  Browser,
  Viewport,
  ElementHandle,
} from 'puppeteer';
import testConstants from './test-constants';
import isElementClickable from '../../functions/is-element-clickable';
import {ConsoleReporter} from './console-reporter';

const VIEWPORT_WIDTH_BREAKPOINTS = testConstants.ViewportWidthBreakpoints;

const LABEL_FOR_SUBMIT_BUTTON = 'Submit and start contributing';
/** We accept the empty message because this is what is sent on
 * 'beforeunload' due to an issue with Chromium (see
 * https://github.com/puppeteer/puppeteer/issues/3725). */
const acceptedBrowserAlerts = [
  '',
  'Changes that you made may not be saved.',
  'This action is irreversible. Are you sure?',
];

interface ClickDetails {
  position: {x: number; y: number};
  timeInMilliseconds: number;
}

declare global {
  interface Window {
    logClick: (clickDetails: ClickDetails) => void;
  }
}

export type ModalUserInteractions = (
  _this: BaseUser,
  container: string
) => Promise<void>;

export class BaseUser {
  page!: Page;
  browserObject!: Browser;
  userHasAcceptedCookies: boolean = false;
  email: string = '';
  username: string = '';
  startTimeInMilliseconds: number = -1;

  constructor() {}

  /**
   * This is a function that opens a new browser instance for the user.
   */
  async openBrowser(): Promise<Page> {
    const args: string[] = [
      '--start-fullscreen',
      '--use-fake-ui-for-media-stream',
    ];

    const headless = process.env.HEADLESS === 'true';
    const mobile = process.env.MOBILE === 'true';
    /**
     * Here we are disabling the site isolation trials because it is causing
     * tests to fail while running in non headless mode (see
     * https://github.com/puppeteer/puppeteer/issues/7050).
     */
    if (!headless) {
      args.push('--disable-site-isolation-trials');
    }

    await puppeteer
      .launch({
        /** TODO(#17761): Right now some acceptance tests are failing on
         * headless mode. As per the expected behavior we need to make sure
         * every test passes on both modes. */
        headless,
        args,
      })
      .then(async browser => {
        this.startTimeInMilliseconds = Date.now();
        this.browserObject = browser;
        ConsoleReporter.trackConsoleMessagesInBrowser(browser);
        this.page = await browser.newPage();

        if (mobile) {
          // This is the default viewport and user agent settings for iPhone 6.
          await this.page.setViewport({
            width: 375,
            height: 667,
            deviceScaleFactor: 2,
            isMobile: true,
            hasTouch: true,
            isLandscape: false,
          });
          await this.page.setUserAgent(
            'Mozilla/5.0 (iPhone; CPU iPhone OS 11_0 like Mac OS X) ' +
              'AppleWebKit/604.1.38 (KHTML, like Gecko) Version/11.0 ' +
              'Mobile/15A372 Safari/604.1'
          );
        } else {
          this.page.setViewport({width: 1920, height: 1080});
        }
        this.page.on('dialog', async dialog => {
          const alertText = dialog.message();
          if (acceptedBrowserAlerts.includes(alertText)) {
            await dialog.accept();
          } else {
            throw new Error(`Unexpected alert: ${alertText}`);
          }
        });
        this.setupDebugTools();
      });

    return this.page;
  }

  /**
   * Function to setup debug methods for the current page of any acceptance
   * test.
   */
  private async setupDebugTools(): Promise<void> {
    await this.setupClickLogger();
  }

  /**
   * This function sets up a click logger that logs click events to the
   * terminal.
   *
   * Any time this.page object is replaced, this function must be called
   * again before it start logging clicks again.
   */
  private async setupClickLogger(): Promise<void> {
    await this.page.exposeFunction(
      'logClick',
      ({position: {x, y}, timeInMilliseconds}: ClickDetails) => {
        // eslint-disable-next-line no-console
        console.log(
          `- Click position { x: ${x}, y: ${y} } from top-left corner ` +
            'of the viewport'
        );
        // eslint-disable-next-line no-console
        console.log(
          '- Click occurred ' +
            `${timeInMilliseconds - this.startTimeInMilliseconds} ms ` +
            'into the test'
        );
      }
    );
  }

  /**
   * This function logs click events from all enabled elements selected by
   * a given selector.
   *
   * The selector must be present in the document when called.
   *
   * this.setupClickLogger() must be called once before it can log click
   * events from the elements.
   */
  async logClickEventsFrom(selector: string): Promise<void> {
    await this.page.$$eval(
      selector,
      (elements: Element[], ...args: unknown[]) => {
        const selector = args[0] as string;
        for (const element of elements) {
          element.addEventListener('click', (event: Event) => {
            const mouseEvent = event as MouseEvent;
            // eslint-disable-next-line no-console
            console.log(`DEBUG: User clicked on ${selector}:`);
            window.logClick({
              position: {x: mouseEvent.clientX, y: mouseEvent.clientY},
              timeInMilliseconds: Date.now(),
            });
          });
        }
      },
      selector
    );
  }

  /**
   * Function to sign in the user with the given email to the Oppia website.
   */
  async signInWithEmail(email: string): Promise<void> {
    await this.goto(testConstants.URLs.Home);
    if (!this.userHasAcceptedCookies) {
      await this.clickOn('OK');
      this.userHasAcceptedCookies = true;
    }
    await this.clickOn('Sign in');
    await this.type(testConstants.SignInDetails.inputField, email);
    await this.clickOn('Sign In');
    await this.page.waitForNavigation({waitUntil: 'networkidle0'});
  }

  /**
   * This function signs up a new user with the given username and email.
   */
  async signUpNewUser(username: string, email: string): Promise<void> {
    await this.signInWithEmail(email);
    await this.type('input.e2e-test-username-input', username);
    await this.clickOn('input.e2e-test-agree-to-terms-checkbox');
    await this.page.waitForSelector(
      'button.e2e-test-register-user:not([disabled])'
    );
    await this.clickOn(LABEL_FOR_SUBMIT_BUTTON);
    await this.page.waitForNavigation({waitUntil: 'networkidle0'});

    this.username = username;
    this.email = email;
  }

  /**
   * Function to reload the current page.
   */
  async reloadPage(): Promise<void> {
    await this.page.reload({waitUntil: ['networkidle0', 'domcontentloaded']});
  }

  /**
   * The function switches the current page to the tab that was just opened by
   * interacting with an element on the current page.
   */
  async switchToPageOpenedByElementInteraction(): Promise<void> {
    const newPage: Page =
      (await (
        await this.browserObject.waitForTarget(
          target => target.opener() === this.page.target()
        )
      ).page()) ?? (await this.browserObject.newPage());
    this.page = newPage;
    this.setupDebugTools();
  }

  /**
   * The function coordinates user interactions with the selected modal.
   */
  async doWithinModal({
    selector,
    beforeOpened = async (_this, container) => {
      await _this.page.waitForSelector(container, {visible: true});
    },
    whenOpened,
    afterClosing = async (_this, container) => {
      await _this.page.waitForSelector(container, {hidden: true});
    },
  }: {
    selector: string;
    beforeOpened?: ModalUserInteractions;
    whenOpened: ModalUserInteractions;
    afterClosing?: ModalUserInteractions;
  }): Promise<void> {
    await beforeOpened(this, selector);
    await whenOpened(this, selector);
    await afterClosing(this, selector);
  }

  /**
   * This function waits for an element to be clickable either by its CSS selector or
   * by the ElementHandle.
   */
  async waitForElementToBeClickable(
    selector: string | ElementHandle<Element>
  ): Promise<void> {
    try {
      const element =
        typeof selector === 'string'
          ? await this.page.waitForSelector(selector)
          : selector;
      await this.page.waitForFunction(isElementClickable, {}, element);
    } catch (error) {
      throw new Error(`Element ${selector} took too long to be clickable.`);
    }
  }

  /**
   * The function clicks the element using the text on the button.
   */
  async clickOn(selector: string): Promise<void> {
    const [button] = await this.page.$x(
      `\/\/*[contains(text(), normalize-space('${selector}'))]`
    );
    // If we fail to find the element by its XPATH, then the button is undefined and
    // we try to find it by its CSS selector.
    if (button !== undefined) {
      await this.waitForElementToBeClickable(button);
      await button.click();
    } else {
      await this.waitForElementToBeClickable(selector);
      await this.page.click(selector);
    }
  }

  /**
   * The function clicks the element using the text on the button
   * and wait until the new page is fully loaded.
   */
  async clickAndWaitForNavigation(selector: string): Promise<void> {
    /** Normalize-space is used to remove the extra spaces in the text.
     * Check the documentation for the normalize-space function here :
     * https://developer.mozilla.org/en-US/docs/Web/XPath/Functions/normalize-space */
    const [button] = await this.page.$x(
      `\/\/*[contains(text(), normalize-space('${selector}'))]`
    );
    // If we fail to find the element by its XPATH, then the button is undefined and
    // we try to find it by its CSS selector.
    if (button !== undefined) {
      await this.waitForElementToBeClickable(button);
      await Promise.all([
        this.page.waitForNavigation({
          waitUntil: ['networkidle2', 'load'],
        }),
        button.click(),
      ]);
    } else {
      await this.waitForElementToBeClickable(selector);
      await Promise.all([
        this.page.waitForNavigation({
          waitUntil: ['networkidle2', 'load'],
        }),
        this.page.click(selector),
      ]);
<<<<<<< HEAD
    }
  }

  /**
   * This function retrieves the text content of a specified element.
   */
  async getElementText(selector: string): Promise<string> {
    await this.page.waitForSelector(selector);
    const element = await this.page.$(selector);
    if (element === null) {
      throw new Error(`No element found for the selector: ${selector}`);
=======
>>>>>>> ac3ec4e0
    }
    const textContent = await this.page.evaluate(el => el.textContent, element);
    return textContent ?? '';
  }

  /**
<<<<<<< HEAD
   * This function clicks on a child element within a parent element, both identified by their text.
   * Throws an error if either element is not found.
   */
  async clickChildElement(
    parentText: string,
    childText: string
  ): Promise<void> {
    const parentElement = await this.page.$x(
      `//*[contains(normalize-space(text()), '${parentText.trim()}')]`
    );
    if (parentElement.length === 0) {
      throw new Error(`No parent element found with the text: ${parentText}`);
    }
    const childElement = await parentElement[0].$x(
      `.//*[contains(normalize-space(text()), '${childText.trim()}')]`
    );
    if (childElement.length === 0) {
      throw new Error(`No child element found with the text: ${childText}`);
    }
    await this.waitForElementToBeClickable(childElement[0]);
    await childElement[0].click();
=======
   * Clicks an element on the page.
   * @param {Page | Frame | ElementHandle} context - The Puppeteer context, usually a Page or Frame.
   * @param {string} selector - The CSS selector of the element to click.
   */
  async clickElement(
    context: Page | Frame | ElementHandle,
    selector: string
  ): Promise<void> {
    const element = await context.$(selector);
    if (!element) {
      throw new Error(`Element ${selector} not found`);
    }
    await this.waitForElementToBeClickable(element);

    try {
      await element.click();
    } catch (error) {
      throw new Error(`Failed to click on element ${selector}`);
    }
  }

  /**
   * This function retrieves the text content of a specified element.
   */
  async getElementText(selector: string): Promise<string> {
    await this.page.waitForSelector(selector);
    const element = await this.page.$(selector);
    if (element === null) {
      throw new Error(`No element found for the selector: ${selector}`);
    }
    const textContent = await this.page.evaluate(el => el.textContent, element);
    return textContent ?? '';
>>>>>>> ac3ec4e0
  }

  /**
   * This function checks if a particular text exists on the current page.
   * @param {string} text - The text to check for.
   */
  async isTextPresentOnPage(text: string): Promise<boolean> {
    const pageContent = await this.page.content();
    return pageContent.includes(text);
  }

  /**
   * The function selects all text content and delete it.
   */
  async clearAllTextFrom(selector: string): Promise<void> {
    await this.waitForElementToBeClickable(selector);
    // Clicking three times on a line of text selects all the text.
    await this.page.click(selector, {clickCount: 3});
    await this.page.keyboard.press('Backspace');
  }

  /**
   * This function types the text in the input field using its CSS selector.
   */
  async type(selector: string, text: string): Promise<void> {
    await this.page.waitForSelector(selector);
    await this.page.type(selector, text);
  }

  /**
   * This selects a value in a dropdown.
   */
  async select(selector: string, option: string): Promise<void> {
    await this.page.waitForSelector(selector);
    await this.page.select(selector, option);
  }

  /**
   * This function navigates to the given URL.
   */
  async goto(url: string): Promise<void> {
    await this.page.goto(url, {waitUntil: ['networkidle0', 'load']});
  }

  /**
   * This function uploads a file using the given file path.
   */
  async uploadFile(filePath: string): Promise<void> {
    const inputUploadHandle = await this.page.$('input[type=file]');
    if (inputUploadHandle === null) {
      throw new Error('No file input found while attempting to upload a file.');
    }
    let fileToUpload = filePath;
    inputUploadHandle.uploadFile(fileToUpload);
  }

  /**
   * This function validates whether an anchor tag is correctly linked
   * to external PDFs or not. Use this particularly when interacting with
   * buttons associated with external PDF links, because Puppeteer,
   * in headless-mode, does not natively support the opening of external PDFs.
   */
  async openExternalPdfLink(
    selector: string,
    expectedUrl: string
  ): Promise<void> {
    await this.page.waitForSelector(selector);
    const href = await this.page.$eval(selector, element =>
      element.getAttribute('href')
    );
    if (href === null) {
      throw new Error(`The ${selector} does not have a href attribute!`);
    }
    if (href !== expectedUrl) {
      throw new Error(`Actual URL differs from expected. It opens: ${href}.`);
    }
  }

  /**
   * This function logs out the current user.
   */
  async logout(): Promise<void> {
    await this.goto(testConstants.URLs.Logout);
    await this.page.waitForSelector(testConstants.Dashboard.MainDashboard);
  }

  /**
   * This function closes the current Puppeteer browser instance.
   */
  async closeBrowser(): Promise<void> {
    await this.browserObject.close();
  }

  /**
   * This function returns the current viewport of the page.
   */
  get viewport(): Viewport {
    const viewport = this.page.viewport();
    if (viewport === null) {
      throw new Error('Viewport is not defined.');
    }
    return viewport;
  }

  /**
   * This function checks if the viewport is at mobile width.
   */
  isViewportAtMobileWidth(): boolean {
    return this.viewport.width < VIEWPORT_WIDTH_BREAKPOINTS.MOBILE_PX;
  }

  /**
   * This function gets the current URL of the page without parameters.
   */
  getCurrentUrlWithoutParameters(): string {
    return this.page.url().split('?')[0];
  }
}

export const BaseUserFactory = (): BaseUser => new BaseUser();<|MERGE_RESOLUTION|>--- conflicted
+++ resolved
@@ -337,49 +337,10 @@
         }),
         this.page.click(selector),
       ]);
-<<<<<<< HEAD
-    }
-  }
-
-  /**
-   * This function retrieves the text content of a specified element.
-   */
-  async getElementText(selector: string): Promise<string> {
-    await this.page.waitForSelector(selector);
-    const element = await this.page.$(selector);
-    if (element === null) {
-      throw new Error(`No element found for the selector: ${selector}`);
-=======
->>>>>>> ac3ec4e0
-    }
-    const textContent = await this.page.evaluate(el => el.textContent, element);
-    return textContent ?? '';
-  }
-
-  /**
-<<<<<<< HEAD
-   * This function clicks on a child element within a parent element, both identified by their text.
-   * Throws an error if either element is not found.
-   */
-  async clickChildElement(
-    parentText: string,
-    childText: string
-  ): Promise<void> {
-    const parentElement = await this.page.$x(
-      `//*[contains(normalize-space(text()), '${parentText.trim()}')]`
-    );
-    if (parentElement.length === 0) {
-      throw new Error(`No parent element found with the text: ${parentText}`);
-    }
-    const childElement = await parentElement[0].$x(
-      `.//*[contains(normalize-space(text()), '${childText.trim()}')]`
-    );
-    if (childElement.length === 0) {
-      throw new Error(`No child element found with the text: ${childText}`);
-    }
-    await this.waitForElementToBeClickable(childElement[0]);
-    await childElement[0].click();
-=======
+    }
+  }
+
+  /**
    * Clicks an element on the page.
    * @param {Page | Frame | ElementHandle} context - The Puppeteer context, usually a Page or Frame.
    * @param {string} selector - The CSS selector of the element to click.
@@ -412,7 +373,6 @@
     }
     const textContent = await this.page.evaluate(el => el.textContent, element);
     return textContent ?? '';
->>>>>>> ac3ec4e0
   }
 
   /**
