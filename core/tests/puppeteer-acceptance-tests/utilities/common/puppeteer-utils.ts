--- conflicted
+++ resolved
@@ -595,7 +595,6 @@
   }
 
   /**
-<<<<<<< HEAD
    * This function takes a screenshot of the page.
    * If there's no parameter for newPage, it checks this.page instead of newPage.
    * If there's no image with the given filename, it stores the screenshot with the given filename in the folder __image_snapshots__
@@ -658,7 +657,9 @@
     } catch (e) {
       throw new Error(e);
     }
-=======
+  }
+
+  /**
    * Function to click an anchor tag and check if it opens the expected destination
    * in a new tab. Closes the tab afterwards.
    */
@@ -685,7 +686,6 @@
     const newPage = await this.browserObject.newPage();
     await newPage.bringToFront();
     return newPage;
->>>>>>> 6bd6eb76
   }
 }
 
