--- conflicted
+++ resolved
@@ -198,7 +198,8 @@
 const intEditorField = '.e2e-test-editor-int';
 const setAsCheckpointButton = '.e2e-test-checkpoint-selection-checkbox';
 const tagsField = '.e2e-test-chip-list-tags';
-<<<<<<< HEAD
+const uploadAudioButton = '.e2e-test-accessibility-translation-upload-audio';
+const saveUploadedAudioButton = '.e2e-test-save-uploaded-audio-button';
 const feedBackButtonTab = '.e2e-test-feedback-tab';
 const mobileFeedbackTabButton = '.e2e-test-mobile-feedback-button';
 const explorationSummaryTileTitleSelector = '.e2e-test-exp-summary-tile-title';
@@ -207,10 +208,6 @@
 const stayAnonymousCheckbox = '.e2e-test-stay-anonymous-checkbox';
 const responseTextareaSelector = '.e2e-test-feedback-response-textarea';
 const sendButtonSelector = '.e2e-test-oppia-feedback-response-send-btn';
-=======
-const uploadAudioButton = '.e2e-test-accessibility-translation-upload-audio';
-const saveUploadedAudioButton = '.e2e-test-save-uploaded-audio-button';
->>>>>>> 74d8f754
 
 const LABEL_FOR_SAVE_DESTINATION_BUTTON = ' Save Destination ';
 export class ExplorationEditor extends BaseUser {
@@ -1805,100 +1802,6 @@
   }
 
   /**
-<<<<<<< HEAD
-   * Opens an exploration in the editor.
-   * @param {string} explorationName - The name of the exploration.
-   */
-  async openExplorationInExplorationEditor(
-    explorationName: string
-  ): Promise<void> {
-    await this.page.waitForSelector(explorationSummaryTileTitleSelector);
-    const title = await this.page.$eval(
-      explorationSummaryTileTitleSelector,
-      el => el.textContent?.trim()
-    );
-
-    if (title === explorationName) {
-      await this.page.click(explorationSummaryTileTitleSelector);
-    } else {
-      throw new Error(`Exploration not found: ${explorationName}`);
-    }
-  }
-
-  /**
-   * Checks the number of suggestions in the exploration editor.
-   * @param {number} expectedNumber - The expected number of suggestions.
-   */
-  async expectNoOfSuggestionsToBe(expectedNumber: number): Promise<void> {
-    await this.page.waitForSelector(feedbackSubjectSelector);
-    const feedbackSubjects = await this.page.$$(feedbackSubjectSelector);
-
-    if (feedbackSubjects.length === expectedNumber) {
-      showMessage('Number of suggestions matches the expected number.');
-    } else {
-      throw new Error(
-        `Number of suggestions does not match the expected number. Expected: ${expectedNumber}, Found: ${feedbackSubjects.length}`
-      );
-    }
-  }
-
-  /**
-   * Views a feedback thread.
-   * @param {number} expectedThread - The 1-indexed position of the expected thread.
-   */
-  async viewFeedbackThread(expectedThread: number): Promise<void> {
-    // Reloading to make sure the feedback threads are updated.
-    await this.reloadPage();
-    await this.page.waitForSelector(feedbackSubjectSelector);
-    const feedbackSubjects = await this.page.$$(feedbackSubjectSelector);
-
-    if (expectedThread > 0 && expectedThread <= feedbackSubjects.length) {
-      await feedbackSubjects[expectedThread - 1].click();
-    } else {
-      throw new Error(`Expected thread not found: ${expectedThread}`);
-    }
-  }
-
-  /**
-   * Checks if a suggestion is anonymous.
-   * @param {string} suggestion - The expected suggestion.
-   * @param {boolean} anonymouslySubmitted - Indicates whether the suggestion is expected to be anonymous.
-   */
-  async expectSuggestionToBeAnonymous(
-    suggestion: string,
-    anonymouslySubmitted: boolean
-  ): Promise<void> {
-    await this.waitForPageToFullyLoad();
-    await this.page.waitForSelector(feedbackSelector);
-    const actualSuggestion = await this.page.$eval(feedbackSelector, el =>
-      el.textContent?.trim()
-    );
-
-    if (actualSuggestion !== suggestion) {
-      throw new Error(
-        `Suggestion does not match the expected value. Expected: ${suggestion}, Found: ${actualSuggestion}`
-      );
-    }
-
-    const isAnonymouslySubmitted = await this.isTextPresentOnPage(
-      '(anonymously submitted)'
-    );
-
-    if (isAnonymouslySubmitted !== anonymouslySubmitted) {
-      throw new Error(
-        `Anonymity does not match the expected value. Expected: ${anonymouslySubmitted ? 'Anonymous' : 'Not anonymous'}, Found: ${isAnonymouslySubmitted ? 'Anonymous' : 'Not anonymous'}`
-      );
-    }
-  }
-
-  /**
-   * Replies to a suggestion.
-   * @param {string} reply - The reply to the suggestion.
-   */
-  async replyToSuggestion(reply: string): Promise<void> {
-    await this.type(responseTextareaSelector, reply);
-    await this.clickOn(sendButtonSelector);
-=======
    * Function to add a voiceover for specific content of the current card.
    * @param {string} languageCode - Code of language for which the voiceover has to be added.
    * @param {string} contentType - Type of the content such as "Interaction" or "Hint"
@@ -1924,7 +1827,101 @@
     await this.uploadFile(voiceoverFilePath);
     await this.clickOn(saveUploadedAudioButton);
     await this.waitForNetworkIdle();
->>>>>>> 74d8f754
+  }
+
+  /**
+   * Opens an exploration in the editor.
+   * @param {string} explorationName - The name of the exploration.
+   */
+  async openExplorationInExplorationEditor(
+    explorationName: string
+  ): Promise<void> {
+    await this.page.waitForSelector(explorationSummaryTileTitleSelector);
+    const title = await this.page.$eval(
+      explorationSummaryTileTitleSelector,
+      el => el.textContent?.trim()
+    );
+
+    if (title === explorationName) {
+      await this.page.click(explorationSummaryTileTitleSelector);
+    } else {
+      throw new Error(`Exploration not found: ${explorationName}`);
+    }
+  }
+
+  /**
+   * Checks the number of suggestions in the exploration editor.
+   * @param {number} expectedNumber - The expected number of suggestions.
+   */
+  async expectNoOfSuggestionsToBe(expectedNumber: number): Promise<void> {
+    await this.page.waitForSelector(feedbackSubjectSelector);
+    const feedbackSubjects = await this.page.$$(feedbackSubjectSelector);
+
+    if (feedbackSubjects.length === expectedNumber) {
+      showMessage('Number of suggestions matches the expected number.');
+    } else {
+      throw new Error(
+        `Number of suggestions does not match the expected number. Expected: ${expectedNumber}, Found: ${feedbackSubjects.length}`
+      );
+    }
+  }
+
+  /**
+   * Views a feedback thread.
+   * @param {number} expectedThread - The 1-indexed position of the expected thread.
+   */
+  async viewFeedbackThread(expectedThread: number): Promise<void> {
+    // Reloading to make sure the feedback threads are updated.
+    await this.reloadPage();
+    await this.page.waitForSelector(feedbackSubjectSelector);
+    const feedbackSubjects = await this.page.$$(feedbackSubjectSelector);
+
+    if (expectedThread > 0 && expectedThread <= feedbackSubjects.length) {
+      await feedbackSubjects[expectedThread - 1].click();
+    } else {
+      throw new Error(`Expected thread not found: ${expectedThread}`);
+    }
+  }
+
+  /**
+   * Checks if a suggestion is anonymous.
+   * @param {string} suggestion - The expected suggestion.
+   * @param {boolean} anonymouslySubmitted - Indicates whether the suggestion is expected to be anonymous.
+   */
+  async expectSuggestionToBeAnonymous(
+    suggestion: string,
+    anonymouslySubmitted: boolean
+  ): Promise<void> {
+    await this.waitForPageToFullyLoad();
+    await this.page.waitForSelector(feedbackSelector);
+    const actualSuggestion = await this.page.$eval(feedbackSelector, el =>
+      el.textContent?.trim()
+    );
+
+    if (actualSuggestion !== suggestion) {
+      throw new Error(
+        `Suggestion does not match the expected value. Expected: ${suggestion}, Found: ${actualSuggestion}`
+      );
+    }
+
+    const isAnonymouslySubmitted = await this.isTextPresentOnPage(
+      '(anonymously submitted)'
+    );
+
+    if (isAnonymouslySubmitted !== anonymouslySubmitted) {
+      throw new Error(
+        `Anonymity does not match the expected value. Expected: ${anonymouslySubmitted ? 'Anonymous' : 'Not anonymous'}, Found: ${isAnonymouslySubmitted ? 'Anonymous' : 'Not anonymous'}`
+      );
+    }
+  }
+
+  /**
+   * Replies to a suggestion.
+   * @param {string} reply - The reply to the suggestion.
+   */
+  async replyToSuggestion(reply: string): Promise<void> {
+    await this.type(responseTextareaSelector, reply);
+    await this.clickOn(sendButtonSelector);
   }
 }
 
