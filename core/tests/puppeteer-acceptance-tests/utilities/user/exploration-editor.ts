// Copyright 2024 The Oppia Authors. All Rights Reserved.
//
// Licensed under the Apache License, Version 2.0 (the "License");
// you may not use this file except in compliance with the License.
// You may obtain a copy of the License at
//
//      http://www.apache.org/licenses/LICENSE-2.0
//
// Unless required by applicable law or agreed to in writing, software
// distributed under the License is distributed on an "AS-IS" BASIS,
// WITHOUT WARRANTIES OR CONDITIONS OF ANY KIND, either express or implied.
// See the License for the specific language governing permissions and
// limitations under the License.

/**
 * @fileoverview Utility functions for the Exploration Editor page.
 */

import {BaseUser} from '../common/puppeteer-utils';
import testConstants from '../common/test-constants';
import {showMessage} from '../common/show-message';
import {error} from 'console';

const creatorDashboardPage = testConstants.URLs.CreatorDashboard;
const baseUrl = testConstants.URLs.BaseURL;

const createExplorationButton = 'button.e2e-test-create-new-exploration-button';
const dismissWelcomeModalSelector = 'button.e2e-test-dismiss-welcome-modal';
const saveContentButton = 'button.e2e-test-save-state-content';
const addInteractionButton = 'button.e2e-test-open-add-interaction-modal';
const saveInteractionButton = 'button.e2e-test-save-interaction';
const saveChangesButton = 'button.e2e-test-save-changes';

// Settings Tab elements.
const settingsTab = 'a.e2e-test-exploration-settings-tab';
const addTitleBar = 'input#explorationTitle';
const explorationTitleSelector = '.e2e-test-exploration-title-input';
const addGoalInputBox = '.e2e-test-exploration-objective-input';
const categoryDropdown = 'mat-select.e2e-test-exploration-category-dropdown';
const languageUpdateDropdown =
  'mat-select.e2e-test-exploration-language-select';
const addTagsInputBox = 'input.e2e-test-chip-list-tags';
const autoSaveIndicator = 'span.e2e-test-autosave-indicator';
const previewSummaryButton = 'button.e2e-test-open-preview-summary-modal';
const dismissPreviewButton = 'button.e2e-test-close-preview-summary-modal';
const textToSpeechToggle = 'label.e2e-test-on-off-switch';
const feedbackToggle = 'label.e2e-test-enable-fallbacks';
const editRoleButton = '.e2e-test-edit-roles';
const addUsernameInputBox = '#newMemberUsername';
const addRoleDropdown = 'mat-select.e2e-test-role-select';
const collaboratorRoleOption = 'Collaborator (can make changes)';
const playtesterRoleOption = 'Playtester (can give feedback)';
const saveRoleButton = 'button.e2e-test-save-role';

const interactionDiv = '.e2e-test-interaction';
const multipleChoiceInteractionButton =
  'div.e2e-test-interaction-tile-MultipleChoiceInput';
const addResponseOptionButton = 'button.e2e-test-add-list-entry';
const multipleChoiceResponseDropdown =
  'mat-select.e2e-test-main-html-select-selector';
const multipleChoiceResponseOption = 'mat-option.e2e-test-html-select-selector';
const textInputInteractionButton = 'div.e2e-test-interaction-tile-TextInput';
const textInputInteractionOption =
  'tr#e2e-test-schema-based-list-editor-table-row';

const saveDraftButton = 'button.e2e-test-save-draft-button';
const commitMessage = 'textarea.e2e-test-commit-message-input';
const publishExplorationButton = 'button.e2e-test-publish-exploration';
const explorationTitleInput = 'input.e2e-test-exploration-title-input-modal';
const explorationGoalInput = 'input.e2e-test-exploration-objective-input-modal';
const explorationCategoryDropdown =
  'mat-form-field.e2e-test-exploration-category-metadata-modal';
const saveExplorationChangesButton = 'button.e2e-test-confirm-pre-publication';
const explorationConfirmPublishButton = 'button.e2e-test-confirm-publish';
const explorationIdElement = 'span.oppia-unique-progress-id';
const closePublishedPopUpButton = 'button.e2e-test-share-publish-close';
const discardDraftDropdown = 'button.e2e-test-save-discard-toggle';
const desktopDiscardDraftButton = 'a.e2e-test-discard-changes';
const confirmDiscardButton = 'button.e2e-test-confirm-discard-changes';

const previewTabButton = '.e2e-test-preview-tab';
const mobilePreviewTabButton = '.e2e-test-mobile-preview-button';
const mainTabButton = '.e2e-test-main-tab';
const mobileMainTabButton = '.e2e-test-mobile-main-tab';
const stateEditSelector = '.e2e-test-state-edit-content';
const stateContentInputField = 'div.e2e-test-rte';
const correctAnswerInTheGroupSelector = '.e2e-test-editor-correctness-toggle';
const addNewResponseButton = '.e2e-test-add-new-response';
const floatFormInput = '.e2e-test-float-form-input';
const modifyExistingTranslationsButton = '.e2e-test-modify-translations-button';
const activeTranslationTab = '.e2e-test-active-translation-tab';

const stateNodeSelector = '.e2e-test-node-label';
const openOutcomeDestButton = '.e2e-test-open-outcome-dest-editor';
const destinationCardSelector = 'select.e2e-test-destination-selector-dropdown';
const addStateInput = '.e2e-test-add-state-input';
const saveOutcomeDestButton = '.e2e-test-save-outcome-dest';
const stateResponsesSelector = '.e2e-test-default-response-tab';
const feedbackEditorSelector = '.e2e-test-open-feedback-editor';
const responseModalHeaderSelector = '.e2e-test-add-response-modal-header';
const toastMessage = '.e2e-test-toast-message';

const defaultFeedbackTab = 'a.e2e-test-default-response-tab';
const openOutcomeFeedBackEditor = 'div.e2e-test-open-outcome-feedback-editor';
const saveOutcomeFeedbackButton = 'button.e2e-test-save-outcome-feedback';
const addHintButton = 'button.e2e-test-oppia-add-hint-button';
const saveHintButton = 'button.e2e-test-save-hint';
const addSolutionButton = 'button.e2e-test-oppia-add-solution-button';
const solutionInput =
  'oppia-add-or-update-solution-modal textarea.e2e-test-description-box';
const submitSolutionButton = 'button.e2e-test-submit-solution-button';

const dismissTranslationWelcomeModalSelector =
  'button.e2e-test-translation-tab-dismiss-welcome-modal';
const translationTabButton = '.e2e-test-translation-tab';
const mobileTranslationTabButton = '.e2e-test-mobile-translation-tab';
const translationLanguageSelector =
  'select.e2e-test-translation-language-selector';
const translationModeButton = 'button.e2e-test-translation-mode';
const editTranslationSelector = 'div.e2e-test-edit-translation';
const stateTranslationEditorSelector =
  'div.e2e-test-state-translation-editor schema-based-editor';
const saveTranslationButton = 'button.e2e-test-save-translation';

const stateSolutionTab = '.e2e-test-oppia-solution-tab';
const editStateSolutionExplanationSelector =
  '.e2e-test-edit-solution-explanation';
const saveSolutionEditButton = 'button.e2e-test-save-solution-explanation-edit';

const stateHintTab = '.e2e-test-hint-tab';
const editStateHintSelector = '.e2e-test-open-hint-editor';
const saveHintEditButton = 'button.e2e-test-save-hint-edit';

// For mobile.
const mobileSettingsBar = 'li.e2e-test-mobile-settings-button';
const mobileChangesDropdown = 'div.e2e-test-mobile-changes-dropdown';
const mobileSaveChangesButton =
  'button.e2e-test-save-changes-for-small-screens';
const mobilePublishButton = 'button.e2e-test-mobile-publish-button';
const mobileDiscardButton = 'button.e2e-test-mobile-exploration-discard-tab';
const mobileStateGraphResizeButton = '.e2e-test-mobile-graph-resize-button';
const mobileNavbarDropdown = 'div.e2e-test-mobile-options-dropdown';
const mobileNavbarPane = '.oppia-exploration-editor-tabs-dropdown';
const mobileNavbarOptions = '.navbar-mobile-options';
const mobileOptionsButton = 'i.e2e-test-mobile-options';
const basicSettingsDropdown = 'h3.e2e-test-settings-container';
const feedbackSettingsDropdown = 'h3.e2e-test-feedback-settings-container';
const permissionSettingsDropdown = 'h3.e2e-test-permission-settings-container';
const voiceArtistSettingsDropdown =
  'h3.e2e-test-voice-artists-settings-container';
const rolesSettingsDropdown = 'h3.e2e-test-roles-settings-container';
const advanceSettingsDropdown = 'h3.e2e-test-advanced-settings-container';
const explorationControlsSettingsDropdown =
  'h3.e2e-test-controls-bar-settings-container';

// Preview tab elements.
const nextCardButton = '.e2e-test-next-card-button';
const submitAnswerButton = '.e2e-test-submit-answer-button';
const previewRestartButton = '.e2e-test-preview-restart-button';
const stateConversationContent = '.e2e-test-conversation-content';
const explorationCompletionToastMessage = '.e2e-test-lesson-completion-message';

const subscriberCountLabel = '.e2e-test-oppia-total-subscribers';
const subscriberTabButton = '.e2e-test-subscription-tab';
const subscriberCard = '.e2e-test-subscription-card';
const feedbackPopupSelector = '.e2e-test-exploration-feedback-popup-link';
const feedbackTextarea = '.e2e-test-exploration-feedback-textarea';

export class ExplorationEditor extends BaseUser {
  /**
   * Function to navigate to creator dashboard page.
   */
  async navigateToCreatorDashboardPage(): Promise<void> {
    await this.page.goto(creatorDashboardPage);
    showMessage('Creator dashboard page is opened successfully.');
  }

  /**
   * Function to navigate to exploration editor.
   */
  async navigateToExplorationEditorPage(): Promise<void> {
    await this.clickAndWaitForNavigation(createExplorationButton);
  }

  /**
   * Function to create an exploration with a content and interaction.
   * This is a composite function that can be used when a straightforward, simple exploration setup is required.
   *
   * @param content - content of the exploration
   * @param interaction - the interaction to be added to the exploration
   */
  async createMinimalExploration(
    content: string,
    interaction: string
  ): Promise<void> {
    await this.updateCardContent(content);
    await this.addInteraction(interaction);
    showMessage('A simple exploration is created.');
  }

  /**
   * Open settings tab.(Note->It also opens all the dropdowns present
   * in the setting tab for mobile view port.)
   */
  async navigateToSettingsTab(): Promise<void> {
    if (this.isViewportAtMobileWidth()) {
      const element = await this.page.$(mobileNavbarDropdown);
      // If the element is not present, it means the mobile navigation bar is not expanded.
      // The option to settings tab appears only in the mobile view after clicking on the mobile options button,
      // which expands the mobile navigation bar.
      if (!element) {
        await this.page.waitForSelector(mobileOptionsButton, {visible: true});
        await this.clickOn(mobileOptionsButton);
      }
      await this.clickOn(mobileNavbarDropdown);
      await this.clickOn(mobileSettingsBar);

      // Open all dropdowns because by default all dropdowns are closed in mobile view.
      await this.clickOn(basicSettingsDropdown);
      await this.clickOn(advanceSettingsDropdown);
      await this.clickOn(rolesSettingsDropdown);
      await this.clickOn(voiceArtistSettingsDropdown);
      await this.clickOn(permissionSettingsDropdown);
      await this.clickOn(feedbackSettingsDropdown);
      await this.clickOn(explorationControlsSettingsDropdown);
    } else {
      await this.clickOn(settingsTab);
    }
    showMessage('Settings tab is opened successfully.');
  }

  /**
   * Function to publish exploration.
   * This is a composite function that can be used when a straightforward, simple exploration published is required.
   * @param {string} title - The title of the exploration.
   * @param {string} goal - The goal of the exploration.
   * @param {string} category - The category of the exploration.
   */
  async publishExplorationWithMetadata(
    title: string,
    goal: string,
    category: string
  ): Promise<string | null> {
    if (this.isViewportAtMobileWidth()) {
      await this.page.waitForSelector(toastMessage, {
        visible: true,
      });
      await this.page.waitForSelector(toastMessage, {
        hidden: true,
      });
      await this.clickOn(mobileChangesDropdown);
      await this.clickOn(mobilePublishButton);
    } else {
      await this.clickOn(publishExplorationButton);
    }
    await this.clickOn(explorationTitleInput);
    await this.type(explorationTitleInput, `${title}`);
    await this.clickOn(explorationGoalInput);
    await this.type(explorationGoalInput, `${goal}`);
    await this.clickOn(explorationCategoryDropdown);
    await this.clickOn(`${category}`);
    await this.clickOn(saveExplorationChangesButton);
    await this.clickOn(explorationConfirmPublishButton);
    await this.page.waitForSelector(explorationIdElement);
    const explorationIdUrl = await this.page.$eval(
      explorationIdElement,
      element => (element as HTMLElement).innerText
    );
    const explorationId = explorationIdUrl.replace(/^.*\/explore\//, '');

    await this.clickOn(closePublishedPopUpButton);
    return explorationId;
  }

  /**
   * Function to dismiss welcome modal.
   */
  async dismissWelcomeModal(): Promise<void> {
    await this.page.waitForSelector(dismissWelcomeModalSelector, {
      visible: true,
    });
    await this.clickOn(dismissWelcomeModalSelector);
    await this.page.waitForSelector(dismissWelcomeModalSelector, {
      hidden: true,
    });
    showMessage('Tutorial pop-up closed successfully.');
  }

  /**
   * Function to dismiss translation tab welcome modal.
   */
  async dismissTranslationTabWelcomeModal(): Promise<void> {
    await this.page.waitForSelector(dismissTranslationWelcomeModalSelector, {
      visible: true,
    });
    await this.clickOn(dismissTranslationWelcomeModalSelector);
    await this.page.waitForSelector(dismissTranslationWelcomeModalSelector, {
      hidden: true,
    });
    showMessage('Translation tutorial pop-up closed successfully.');
  }

  /**
   * Function to add content to a card.
   * @param {string} content - The content to be added to the card.
   */
  async updateCardContent(content: string): Promise<void> {
    await this.waitForPageToFullyLoad();
    await this.page.waitForSelector(stateEditSelector, {
      visible: true,
    });
    await this.clickOn(stateEditSelector);
    await this.waitForElementToBeClickable(stateContentInputField);
    await this.type(stateContentInputField, `${content}`);
    await this.clickOn(saveContentButton);
    await this.page.waitForSelector(stateContentInputField, {hidden: true});
    showMessage('Card content is updated successfully.');
  }

  /**
   * Function to add an interaction to the exploration.
   * @param {string} interactionToAdd - The interaction type to add to the Exploration.
   * Note: A space is added before and after the interaction name to match the format in the UI.
   */
  async addInteraction(interactionToAdd: string): Promise<void> {
    await this.clickOn(addInteractionButton);
    await this.clickOn(` ${interactionToAdd} `);
    await this.clickOn(saveInteractionButton);
    await this.page.waitForSelector('.customize-interaction-body-container', {
      hidden: true,
    });
    showMessage(`${interactionToAdd} interaction has been added successfully.`);
  }

  /**
   * Function to add a multiple choice interaction to the exploration.
   * Any number of options can be added to the multiple choice interaction
   * using the options array.
   * @param options - Array of multiple choice options.
   */
  async addMultipleChoiceInteraction(options: string[]): Promise<void> {
    await this.clickOn(addInteractionButton);
    await this.page.waitForSelector(multipleChoiceInteractionButton, {
      visible: true,
    });
    await this.clickOn(multipleChoiceInteractionButton);

    for (let i = 0; i < options.length - 1; i++) {
      await this.page.waitForSelector(addResponseOptionButton, {visible: true});
      await this.clickOn(addResponseOptionButton);
    }

    const responseInputs = await this.page.$$(stateContentInputField);
    for (let i = 0; i < options.length; i++) {
      await responseInputs[i].type(`${options[i]}`);
    }

    await this.clickOn(saveInteractionButton);
    await this.page.waitForSelector('.customize-interaction-body-container', {
      hidden: true,
    });
    showMessage('Multiple Choice interaction has been added successfully.');
  }

  /**
   * Add a text input interaction to the card.
   */
  async addTextInputInteraction(): Promise<void> {
    await this.clickOn(addInteractionButton);
    await this.page.waitForSelector(textInputInteractionButton, {
      visible: true,
    });
    await this.clickOn(textInputInteractionButton);
    await this.clickOn(saveInteractionButton);
  }

  /**
   * Update the optional text input interaction content.
   * @param content - The text input interaction content.
   */
  async updateTextInputInteraction(content: string): Promise<void> {
    await this.clickOn(interactionDiv);
    await this.clickOn('.e2e-test-text-input');
    await this.type('.e2e-test-text-input', content);
    await this.clickOn(saveInteractionButton);
  }

  /**
   * Deletes the previous written title and updates the new title.
   */
  async updateTitleTo(title: string): Promise<void> {
    await this.clearAllTextFrom(addTitleBar);
    await this.type(addTitleBar, title);
    await this.page.keyboard.press('Tab');

    showMessage(`Title has been updated to ${title}`);
  }

  /**
   * Matches the expected title with current title.
   */
  async expectTitleToBe(expectedTitle: string): Promise<void> {
    await this.page.waitForSelector(explorationTitleSelector);
    const titleInput = await this.page.$(explorationTitleSelector);
    const currentTitle = await this.page.evaluate(
      input => input.value,
      titleInput
    );

    if (expectedTitle === currentTitle) {
      showMessage('Title matches the expected title.');
    } else {
      throw new Error('Failed to update changes.');
    }
  }

  /**
   * This function Waits for the autosave indicator to appear and then disappear.
   */
  async waitForAutosaveIndicator(): Promise<void> {
    await this.page.waitForSelector(autoSaveIndicator, {
      visible: true,
    });
    await this.page.waitForSelector(autoSaveIndicator, {
      hidden: true,
    });
  }

  /**
   * Clears previous goal and adds a new goal in the exploration.
   */
  async updateGoalTo(goal: string): Promise<void> {
    await this.clickOn(addGoalInputBox);
    await this.clearAllTextFrom(addGoalInputBox);
    await this.type(addGoalInputBox, goal);
    await this.page.keyboard.press('Tab');
  }

  /**
   * Matches the goal with expected goal.
   */
  async expectGoalToBe(expectedGoal: string): Promise<void> {
    try {
      const goalInput = await this.page.$('#explorationObjective');
      if (!goalInput) {
        throw new Error('Goal input element not found.');
      }

      const goal = await this.page.evaluate(input => input.value, goalInput);

      if (goal === expectedGoal) {
        showMessage('The goal has been set for the exploration.');
      } else {
        throw new Error('The goal does not match the expected goal.');
      }
    } catch (error) {
      console.error('Error:', error.message);
      throw error;
    }
  }

  /**
   * Selects a category from dropdown. For Eg. Algebra, Biology, Chemistry etc.
   */
  async selectCategory(category: string): Promise<void> {
    await this.clickOn(categoryDropdown);
    await this.clickOn(category);
  }

  /**
   * Checks if the category matches the expected category.
   */
  async expectSelectedCategoryToBe(expectedCategory: string): Promise<void> {
    await this.page.waitForSelector('.mat-select-value');
    const selectedCategory = await this.page.evaluate(() => {
      return (
        document.querySelector('.mat-select-value') as HTMLElement
      ).innerText.trim();
    });
    if (selectedCategory === expectedCategory) {
      showMessage(
        `The category ${selectedCategory} is same as expectedCategory.`
      );
    } else {
      throw new Error('Category is not correct.');
    }
  }

  async selectLanguage(language: string): Promise<void> {
    // The language dropdown was visible, but it was mostly hidden towards the bottom
    // of the screen. When we clicked on the dropdown, the options did not fully appear,
    // leading to incorrect selections.To prevent this, we are now scrolling the page.
    // We can use 300 - 500px to move the language dropdown to the upper part of the page.
    await this.page.evaluate(() => {
      window.scrollTo(0, 350);
    });

    await this.clickOn(languageUpdateDropdown);
    await this.clickOn(language);
  }

  /**
   *  Verifies that the selected language matches the expected language.
   */
  async expectSelectedLanguageToBe(expectedLanguage: string): Promise<void> {
    await this.page.waitForSelector(languageUpdateDropdown);
    const languageDropdown = await this.page.$(languageUpdateDropdown);
    if (!languageDropdown) {
      throw new Error('Category dropdown not found.');
    }
    await languageDropdown.click();

    const selectedLanguage = await this.page.evaluate(() => {
      const matOption = document.querySelector(
        '.mat-option.mat-selected'
      ) as HTMLElement;
      if (!matOption) {
        throw new Error('Selected language option not found.');
      }
      return matOption.innerText.trim();
    });

    if (selectedLanguage.includes(expectedLanguage)) {
      showMessage(
        `The language ${selectedLanguage} contains the expected language.`
      );
    } else {
      throw new Error('Language is not correct.');
    }
    await this.page.keyboard.press('Enter');
  }

  async addTags(tagNames: string[]): Promise<void> {
    for (let i = 0; i < tagNames.length; i++) {
      await this.clickOn(addTagsInputBox);
      await this.type(addTagsInputBox, tagNames[i].toLowerCase());
      await this.page.keyboard.press('Tab');
    }
  }

  async expectTagsToMatch(expectedTags: string[]): Promise<void> {
    // When adding a tag in the exploration settings UI, it gets auto-converted
    // to lowercase by the input field.
    const lowercaseExpectedTags = expectedTags.map(tag => tag.toLowerCase());
    await this.page.waitForSelector('mat-chip-list');
    const observedTags = await this.page.evaluate(() => {
      const tagElements = Array.from(document.querySelectorAll('mat-chip'));
      return tagElements
        .map(tag => {
          const textContent =
            tag.querySelector('.mat-chip-remove')?.previousSibling?.textContent;
          return textContent ? textContent.trim() : '';
        })
        .filter(Boolean);
    });

    for (const expectedTag of lowercaseExpectedTags) {
      if (!observedTags.includes(expectedTag)) {
        throw new Error(`Tag "${expectedTag}" was not added.`);
      }
    }

    showMessage('All expected tags were added successfully.');
  }

  /**
   * Allows you to preview the summary of exploration.
   */
  async previewSummary(): Promise<void> {
    await this.clickOn(previewSummaryButton);
    await this.expectPreviewSummaryToBeVisible();
    await this.clickOn(dismissPreviewButton);
  }

  /**
   * Verifies that the preview summary is visible.
   */
  async expectPreviewSummaryToBeVisible(): Promise<void> {
    await this.page.waitForSelector(dismissPreviewButton);
    const previewSummary = await this.page.$(dismissPreviewButton);

    if (previewSummary) {
      showMessage('Preview summary is visible.');
    } else {
      throw new Error('Preview summary is not visible.');
    }
  }

  /**
   * Enables Automatic Text-to-Speech switch present in settings tab.
   */
  async enableAutomaticTextToSpeech(): Promise<void> {
    await this.clickOn(textToSpeechToggle);
    await this.expectAutomaticTextToSpeechToBeEnabled();
  }

  /**
   * Checks whether the Automatic Text-to-Speech setting is enabled or disabled.
   */
  async expectAutomaticTextToSpeechToBeEnabled(): Promise<void> {
    await this.page.waitForSelector('#text-speech-switch');
    const autoTtsSwitch = await this.page.$('#text-speech-switch');
    const autoTtsSwitchIsOn = await this.page.evaluate(
      switchElement => switchElement.checked,
      autoTtsSwitch
    );
    if (autoTtsSwitchIsOn) {
      showMessage('Automatic Text-to-Speech is enabled.');
    } else {
      throw error('Automatic Text-to-Speech is disabled.');
    }
  }

  /**
   * Assigns a role of collaborator to any guest user.
   */
  async assignUserToCollaboratorRole(username: string): Promise<void> {
    await this.clickOn(editRoleButton);
    await this.clickOn(addUsernameInputBox);
    await this.type(addUsernameInputBox, username);
    await this.clickOn(addRoleDropdown);
    await this.clickOn(collaboratorRoleOption);
    await this.clickOn(saveRoleButton);
    showMessage(`${username} has been added as collaboratorRole.`);
  }

  /**
   * Assigns a role of Playtester to any guest user.
   */
  async assignUserToPlaytesterRole(username: string): Promise<void> {
    await this.clickOn(editRoleButton);
    await this.page.waitForSelector('.e2e-test-editor-role-names', {
      visible: true,
    });
    await this.clickOn(addUsernameInputBox);
    await this.type(addUsernameInputBox, username);
    await this.clickOn(addRoleDropdown);
    await this.clickOn(playtesterRoleOption);
    await this.clickOn(saveRoleButton);
    showMessage(`${username} has been added as playtester.`);
  }

  /**
   * Verifies the presence of the publish button.
   */
  async expectExplorationToBePublished(): Promise<void> {
    let publishButtonSelector = '.e2e-test-publish-exploration';
    if (this.isViewportAtMobileWidth()) {
      publishButtonSelector = mobilePublishButton;
      await this.clickOn(mobileChangesDropdown);
    }
    const publishButton = await this.page.$(publishButtonSelector);
    if (!publishButton) {
      showMessage(
        'Exploration is set to Public and is accessible to Oppia users.'
      );
    } else {
      throw new Error(
        'Exploration is set to Private and is not accessible to Oppia users.'
      );
    }
  }

  /**
   * Choose notification type by enabling/disabling the feedback toggle.
   */
  async optInToEmailNotifications(): Promise<void> {
    await this.clickOn(feedbackToggle);
    await this.expectEmailNotificationsToBeActivated();
  }

  /**
   * Verifies the choice of receiving feedback and suggestion notifications via email.
   */
  async expectEmailNotificationsToBeActivated(): Promise<void> {
    await this.page.waitForSelector('input[id="suggestion-switch"]');
    const input = await this.page.$('input[id="suggestion-switch"]');

    if (!input) {
      throw new Error('Suggestion switch input element not found.');
    }
    const suggestionSwitchIsActive = await input.evaluate(
      input => (input as HTMLInputElement).checked
    );

    if (suggestionSwitchIsActive) {
      showMessage('suggestion notifications via email are enabled.');
    } else {
      throw new Error('suggestion notifications via email are disabled.');
    }
  }

  /**
   * Function to save an exploration draft.
   */
  async saveExplorationDraft(): Promise<void> {
    if (this.isViewportAtMobileWidth()) {
      const element = await this.page.$(mobileNavbarOptions);
      // If the element is not present, it means the mobile navigation bar is not expanded.
      // The option to save changes appears only in the mobile view after clicking on the mobile options button,
      // which expands the mobile navigation bar.
      if (!element) {
        await this.clickOn(mobileOptionsButton);
      }
      await this.clickOn(mobileSaveChangesButton);
    } else {
      await this.clickOn(saveChangesButton);
    }
    await this.clickOn(commitMessage);
    await this.type(commitMessage, 'Testing Testing');
    await this.clickOn(saveDraftButton);
    await this.page.waitForSelector(saveDraftButton, {hidden: true});
    showMessage('Exploration is saved successfully.');
    await this.page.waitForNetworkIdle();
  }

  async publishExploration(): Promise<string | null> {
    if (this.isViewportAtMobileWidth()) {
      await this.page.waitForSelector('.e2e-test-toast-message', {
        visible: true,
      });
      await this.page.waitForSelector('.e2e-test-toast-message', {
        hidden: true,
      });
      await this.clickOn(mobileChangesDropdown);
      await this.clickOn(mobilePublishButton);
    } else {
      await this.clickOn(publishExplorationButton);
    }
    await this.clickOn(explorationConfirmPublishButton);
    await this.page.waitForSelector(closePublishedPopUpButton, {visible: true});

    const explorationUrlAfterPublished = await this.page.url();
    let explorationId = explorationUrlAfterPublished
      .replace(/^.*\/create\//, '')
      .replace(/#\/.*/, '');

    await this.clickOn(closePublishedPopUpButton);
    await this.expectExplorationToBePublished();

    return explorationId;
  }

  /**
   * Discards the current changes.
   */
  async discardCurrentChanges(): Promise<void> {
    if (this.isViewportAtMobileWidth()) {
      await this.clickOn(mobileChangesDropdown);
      await this.clickOn(mobileDiscardButton);
    } else {
      await this.clickOn(discardDraftDropdown);
      await this.page.waitForSelector(desktopDiscardDraftButton, {
        visible: true,
      });
      await this.clickOn(desktopDiscardDraftButton);
    }
    await this.page.waitForSelector(confirmDiscardButton, {
      visible: true,
    });
    await Promise.all([
      this.clickOn(confirmDiscardButton),
      this.page.waitForNavigation({waitUntil: 'networkidle0'}),
    ]);
    await this.waitForPageToFullyLoad();
    if (this.isViewportAtMobileWidth()) {
      await this.clickOn(mobileOptionsButton);
      await this.clickOn(basicSettingsDropdown);
    }
  }

  /**
   * Function to display the Oppia responses section.
   */
  async viewOppiaResponses(): Promise<void> {
    await this.clickOn(stateResponsesSelector);
  }

  /**
   * Function to select the card that learners will be directed to from the current card.
   * @param {string} cardName - The name of the card to which learners will be directed.
   */
  async directLearnersToNewCard(cardName: string): Promise<void> {
    await this.clickOn(openOutcomeDestButton);
    await this.waitForElementToBeClickable(destinationCardSelector);
    // The '/' value is used to select the 'a new card called' option in the dropdown.
    await this.select(destinationCardSelector, '/');
    await this.type(addStateInput, cardName);
    await this.clickOn(saveOutcomeDestButton);
  }

  /**
   * Function to navigate to a specific card in the exploration.
   * @param {string} cardName - The name of the card to navigate to.
   */
  async navigateToCard(cardName: string): Promise<void> {
    let elements;
    if (this.isViewportAtMobileWidth()) {
      await this.clickOn(mobileStateGraphResizeButton);
    }

    await this.page.waitForSelector(stateNodeSelector);
    elements = await this.page.$$(stateNodeSelector);

    const cardNames = await Promise.all(
      elements.map(element => element.$eval('tspan', node => node.textContent))
    );
    // The card name is suffixed with a space to match the format in the UI.
    const cardIndex = cardNames.indexOf(cardName + ' ');

    if (cardIndex === -1) {
      throw new Error(`Card name ${cardName} not found in the graph.`);
    }

    if (this.isViewportAtMobileWidth()) {
      await elements[cardIndex + elements.length / 2].click();
    } else {
      await elements[cardIndex].click();
    }

    await this.page.waitForNetworkIdle({idleTime: 700});
  }

  /**
   * Function to add responses to the interactions. Currently, it only handles 'Number Input' interaction type.
   * @param {string} interactionType - The type of the interaction.
   * @param {string} answer - The response to be added.
   * @param {string} feedback - The feedback for the response.
   * @param {string} destination - The destination state for the response.
   * @param {boolean} responseIsCorrect - Whether the response is marked as correct.
   */
  async addResponseToTheInteraction(
    interactionType: string,
    answer: string,
    feedback: string,
    destination: string,
    responseIsCorrect: boolean
  ): Promise<void> {
    switch (interactionType) {
      case 'Number Input':
        await this.type(floatFormInput, answer);
        break;
      // Add cases for other interaction types here
      // case 'otherInteractionType':
      //   await this.type(otherFormInput, answer);
      //   break;
      case 'Multiple Choice':
        await this.clickOn(multipleChoiceResponseDropdown);
        await this.page.waitForSelector(multipleChoiceResponseOption, {
          visible: true,
        });

        await this.page.evaluate(
          (answer, multipleChoiceResponseOption) => {
            const optionElements = Array.from(
              document.querySelectorAll(multipleChoiceResponseOption)
            );
            const element = optionElements.find(
              element => element.textContent?.trim() === answer
            ) as HTMLElement;
            if (element) {
              element.click();
            } else {
              throw new Error(`Cannot find "${answer}" in options.`);
            }
          },
          answer,
          multipleChoiceResponseOption
        );
        break;
      case 'Text Input':
        await this.clickOn(addResponseOptionButton);
        await this.type(textInputInteractionOption, answer);
        break;
      default:
        throw new Error(`Unsupported interaction type: ${interactionType}`);
    }

    await this.clickOn(feedbackEditorSelector);
    await this.type(stateContentInputField, feedback);
    // The '/' value is used to select the 'a new card called' option in the dropdown.
    await this.select(destinationCardSelector, '/');
    await this.type(addStateInput, destination);
    if (responseIsCorrect) {
      await this.clickOn(correctAnswerInTheGroupSelector);
    }
    await this.clickOn(addNewResponseButton);
    await this.page.waitForSelector(responseModalHeaderSelector, {
      hidden: true,
    });
  }

  /**
   * Function to add feedback for default responses of a state interaction.
   * @param {string} defaultResponseFeedback - The feedback for the default responses.
   */
  async editDefaultResponseFeedback(
    defaultResponseFeedback: string
  ): Promise<void> {
    await this.clickOn(defaultFeedbackTab);
    await this.clickOn(openOutcomeFeedBackEditor);
    await this.clickOn(stateContentInputField);
    await this.type(stateContentInputField, `${defaultResponseFeedback}`);
    await this.clickOn(saveOutcomeFeedbackButton);
  }

  /**
   * Function to add a solution for a state interaction.
   * @param {string} answer - The solution of the current state card.
   * @param {string} answerExplanation - The explanation for this state card's solution.
   */
  async addSolutionToState(
    answer: string,
    answerExplanation: string
  ): Promise<void> {
    await this.clickOn(addSolutionButton);
    await this.page.waitForSelector(solutionInput, {visible: true});
    await this.type(solutionInput, answer);
    await this.page.waitForSelector(`${submitAnswerButton}:not([disabled])`);
    await this.clickOn(submitAnswerButton);
    await this.type(stateContentInputField, answerExplanation);
    await this.page.waitForSelector(`${submitSolutionButton}:not([disabled])`);
    await this.clickOn(submitSolutionButton);
  }

  /**
   * Update the solution explanation of the current state card.
   * @param explanation - Updated solution explanation for the state card.
   */
  async updateSolutionExplanation(explanation: string): Promise<void> {
    await this.clickOn(stateSolutionTab);
    await this.clickOn(editStateSolutionExplanationSelector);
    await this.type(stateContentInputField, explanation);
    await this.clickOn(saveSolutionEditButton);
  }

  /**
   * Function to add a hint for a state card.
   * @param {string} hint - The hint to be added for the current card.
   */
  async addHintToState(hint: string): Promise<void> {
    await this.clickOn(addHintButton);
    await this.type(stateContentInputField, hint);
    await this.clickOn(saveHintButton);
  }

  /**
   * Function to edit a hint for a state card.
   * @param hint - The updated hint content for the current card.
   */
  async updateHint(hint: string): Promise<void> {
    await this.clickOn(stateHintTab);
    await this.clickOn(editStateHintSelector);
    await this.type(stateContentInputField, hint);
    await this.clickOn(saveHintEditButton);
  }

  /**
   * Function to navigate to the preview tab.
   */
  async navigateToPreviewTab(): Promise<void> {
    if (this.isViewportAtMobileWidth()) {
      await this.clickOn(mobileNavbarDropdown);
      await this.page.waitForSelector(mobileNavbarPane);
      await this.clickOn(mobilePreviewTabButton);
    } else {
      await this.clickOn(previewTabButton);
    }
    await this.page.waitForNavigation();
  }

  /**
   * Function to navigate to the translations tab.
   */
  async navigateToTranslationsTab(): Promise<void> {
    if (this.isViewportAtMobileWidth()) {
      const element = await this.page.$(mobileNavbarOptions);
      // If the element is not present, it means the mobile navigation bar is not expanded.
      // The option to save changes appears only in the mobile view after clicking on the mobile options button,
      // which expands the mobile navigation bar.
      if (!element) {
        await this.clickOn(mobileOptionsButton);
      }
      await this.clickOn(mobileNavbarDropdown);
      await this.page.waitForSelector(mobileNavbarPane);
      await this.clickOn(mobileTranslationTabButton);
    } else {
      await this.clickOn(translationTabButton);
    }
  }

  /**
   * Function to navigate to the editor tab.
   */
  async navigateToEditorTab(): Promise<void> {
    if (this.isViewportAtMobileWidth()) {
      const element = await this.page.$(mobileNavbarOptions);
      // If the element is not present, it means the mobile navigation bar is not expanded.
      // The option to save changes appears only in the mobile view after clicking on the mobile options button,
      // which expands the mobile navigation bar.
      if (!element) {
        await this.clickOn(mobileOptionsButton);
      }
      await this.clickOn(mobileNavbarDropdown);
      await this.page.waitForSelector(mobileNavbarPane);
      await this.clickOn(mobileMainTabButton);
    } else {
      await this.clickOn(mainTabButton);
    }
    await this.page.waitForNetworkIdle();
    await this.clickOn(mobileOptionsButton);
  }

  /**
   * Function to verify if the preview is on a particular card by checking the content of the card.
   * @param {string} cardName - The name of the card to check.
   * @param {string} expectedCardContent - The expected text content of the card.
   */
  async expectPreviewCardContentToBe(
    cardName: string,
    expectedCardContent: string
  ): Promise<void> {
    await this.page.waitForSelector(stateConversationContent, {
      visible: true,
    });
    const element = await this.page.$(stateConversationContent);
    const cardContent = await this.page.evaluate(
      element => element.textContent,
      element
    );
    if (cardContent !== expectedCardContent) {
      throw new Error(
        `Preview is not on the ${cardName} card or is not loading correctly.`
      );
    }
    showMessage(`Preview is on the ${cardName} card and is loading correctly.`);
  }

  /**
   * Function to navigate to the next card in the preview tab.
   */
  async continueToNextCard(): Promise<void> {
    await this.clickOn(nextCardButton);
  }

  /**
   * Function to submit an answer to a form input field.
   *
   * This function first determines the type of the input field in the DOM using the getInputType function.
   * Currently, it only supports 'text', 'number', and 'float' input types. If the input type is anything else, it throws an error.
   * @param {string} answer - The answer to submit.
   */
  async submitAnswer(answer: string): Promise<void> {
    await this.waitForElementToBeClickable(floatFormInput);
    const inputType = await this.getInputType(floatFormInput);

    switch (inputType) {
      case 'text':
      case 'number':
      case 'float':
        await this.type(floatFormInput, answer);
        break;
      default:
        throw new Error(`Unsupported input type: ${inputType}`);
    }

    await this.clickOn(submitAnswerButton);
  }

  /**
   * Function to Get the type of an input field in the DOM.
   * @param {string} selector - The CSS selector for the input field.
   */
  async getInputType(selector: string): Promise<string> {
    const inputField = await this.page.$(selector);
    if (!inputField) {
      throw new Error(`Input field not found for selector: ${selector}`);
    }
    const inputType = (await (
      await inputField.getProperty('type')
    ).jsonValue()) as string;
    return inputType;
  }

  /**
   * Function to verify if the exploration is completed in the preview tab via checking the toast message.
   * @param {string} message - The expected toast message.
   */
  async expectPreviewCompletionToastMessage(message: string): Promise<void> {
    await this.page.waitForSelector(explorationCompletionToastMessage, {
      visible: true,
    });
    const element = await this.page.$(explorationCompletionToastMessage);
    const toastMessage = await this.page.evaluate(
      element => element.textContent,
      element
    );
    if (!toastMessage || !toastMessage.includes(message)) {
      throw new Error('Exploration did not complete successfully');
    }
    showMessage('Exploration has completed successfully');
    await this.page.waitForSelector(explorationCompletionToastMessage, {
      hidden: true,
    });
  }

  /**
   * Function to restart the preview after it has been completed.
   */
  async restartPreview(): Promise<void> {
    if (this.isViewportAtMobileWidth()) {
      // If the mobile navigation bar is expanded, it can overlap with the restart button,
      // making it unclickable. So, we check for its presence and collapse it.
      const element = await this.page.$(mobileNavbarOptions);
      if (element) {
        await this.clickOn(mobileOptionsButton);
      }
    }
    await this.clickOn(previewRestartButton);
  }

  /**
   * Function for creating an exploration with only EndExploration interaction with given title.
   */
  async createAndPublishAMinimalExplorationWithTitle(
    title: string
  ): Promise<string | null> {
    await this.navigateToCreatorDashboardPage();
    await this.navigateToExplorationEditorPage();
    await this.dismissWelcomeModal();
    await this.createMinimalExploration(
      'Exploration intro text',
      'End Exploration'
    );
    await this.saveExplorationDraft();
    return await this.publishExplorationWithMetadata(
      title,
      'This is Goal here.',
      'Algebra'
    );
  }

  /**
   * This function checks the number of subscribers in the Subscribers tab of the creator dashboard.
   */
  async expectNumberOfSubscribersToBe(subscriberCount: number): Promise<void> {
    await this.page.waitForSelector(subscriberCountLabel);
    const currentSubscriberCount = await this.page.$eval(
      subscriberCountLabel,
      element => element.textContent
    );

    if (
      currentSubscriberCount &&
      parseInt(currentSubscriberCount) === subscriberCount
    ) {
      showMessage(`Number of subscribers is equal to ${subscriberCount}.`);
    } else {
      throw new Error(
        `Number of subscribers is not equal to ${subscriberCount}.`
      );
    }
  }

  /**
   * Function for opening the subscribers tab.
   */
  async openSubscribersTab(): Promise<void> {
    if (this.page.url() !== creatorDashboardPage) {
      await this.navigateToCreatorDashboardPage();
    }

    await this.clickOn(subscriberTabButton);
    await this.page.waitForSelector('.e2e-test-subscription-card');
  }

  /**
   * This function checks whether given user is a subscriber or not.
   */
  async expectUserToBeASubscriber(username: string): Promise<void> {
    let truncatedUsername = username;
    if (username.length > 10) {
      const ellipsis = '...';
      truncatedUsername =
        username.substring(0, 10 - ellipsis.length) + ellipsis;
    }

    const subscribers = await this.page.$$(subscriberCard);

    if (subscribers.length === 0) {
      throw new Error(`User "${username}" is not subscribed.`);
    }

    const subscriberUsername = await subscribers[0].$eval(
      '.e2e-test-subscription-name',
      element => (element as HTMLElement).textContent?.trim()
    );

    if (truncatedUsername === subscriberUsername) {
      showMessage(`User ${username} is a subscriber.`);
    } else {
      throw new Error(`User ${username} is not a subscriber.`);
    }
  }

  /**
<<<<<<< HEAD
   * Function to edit a translation for specific content of the current card.
   * @param {string} languageCode - Code of language for which the translation has to be added.
   * @param {string} contentType - Type of the content such as "Interaction" or "Hint"
   * @param {string} translation - The translation which will be added for the content.
   * @param {number} feedbackIndex - The index of the feedback to edit, since multiple feedback responses exist.
   */
  async editTranslationOfContent(
    languageCode: string,
    contentType: string,
    translation: string,
    feedbackIndex?: number
  ): Promise<void> {
    await this.select(translationLanguageSelector, languageCode);
    await this.clickOn(translationModeButton);
    const activeContentType = await this.page.$eval(activeTranslationTab, el =>
      el.textContent?.trim()
    );
    if (!activeContentType?.includes(contentType)) {
      showMessage(
        `Switching content type from ${activeContentType} to ${contentType}`
      );
      await this.clickOn(contentType);
    }
    await this.clickOn(editTranslationSelector);
    switch (contentType) {
      case 'Content':
      case 'Hint':
      case 'Solution':
        await this.clickOn(stateContentInputField);
        await this.type(stateContentInputField, translation);
        break;
      case 'Interaction':
        await this.clickOn(stateTranslationEditorSelector);
        await this.type(stateTranslationEditorSelector, translation);
        break;
      case 'Feedback':
        await this.clickOn(`.e2e-test-feedback-${feedbackIndex}`);
        await this.clickOn(editTranslationSelector);
        await this.clickOn(stateContentInputField);
        await this.type(stateContentInputField, translation);
        break;
      default:
        throw new Error(`Invalid content type: ${contentType}`);
    }
    await this.clickOn(saveTranslationButton);
    await this.page.waitForNetworkIdle();
  }

  /**
   * Open the "modify existing translations" modal after editing a piece of content that has already been
   * translated, when presented with the choices of what shall be done with the translation.
   */
  async openModifyExistingTranslationsModal(): Promise<void> {
    await this.page.waitForSelector(modifyExistingTranslationsButton, {
      visible: true,
    });
    await this.clickOn(modifyExistingTranslationsButton);
    await this.page.waitForNetworkIdle();
  }

  /**
   * Verify if a particular translation exists in the translation modification modal after opening it.
   * @param languageCode - The language code of the translation to check.
   * @param expectedTranslation - The expected translation for the language to check.
   */
  async verifyTranslationInModifyTranslationsModal(
    languageCode: string,
    expectedTranslation: string
  ): Promise<void> {
    await this.page.waitForSelector(
      `div.e2e-test-translation-${languageCode}`,
      {visible: true}
    );

    const translationElementText = await this.page.evaluate(languageCode => {
      const element = document.querySelector(
        `div.e2e-test-translation-${languageCode}`
      );
      return element ? element.textContent : null;
    }, languageCode);

    if (translationElementText === expectedTranslation) {
      showMessage('The expected translation exists in the modal.');
    } else {
      throw new Error(
        `The expected translation does not exist in the modal. Found "${translationElementText}", expected "${expectedTranslation}"`
      );
=======
   * Navigates to the exploration page and starts playing the exploration.
   * @param {string} explorationId - The ID of the exploration to play.
   */
  async playExploration(explorationId: string): Promise<void> {
    await Promise.all([
      this.page.waitForNavigation({waitUntil: ['load', 'networkidle0']}),
      this.page.goto(`${baseUrl}/explore/${explorationId}`),
    ]);
  }

  /**
   * Gives feedback on the exploration.
   * @param {string} feedback - The feedback to give on the exploration.
   */
  async giveFeedback(feedback: string): Promise<void> {
    await this.page.waitForSelector('nav-options', {visible: true});
    await this.clickOn(feedbackPopupSelector);
    await this.page.waitForSelector(feedbackTextarea, {visible: true});
    await this.type(feedbackTextarea, feedback);
    await this.clickOn('Submit');

    try {
      await this.page.waitForFunction(
        'document.querySelector(".oppia-feedback-popup-container") !== null',
        {timeout: 5000}
      );
      showMessage('Feedback submitted successfully');
    } catch (error) {
      throw new Error('Feedback was not successfully submitted');
>>>>>>> d54f9069
    }
  }
}

export let ExplorationEditorFactory = (): ExplorationEditor =>
  new ExplorationEditor();<|MERGE_RESOLUTION|>--- conflicted
+++ resolved
@@ -1204,7 +1204,39 @@
   }
 
   /**
-<<<<<<< HEAD
+   * Navigates to the exploration page and starts playing the exploration.
+   * @param {string} explorationId - The ID of the exploration to play.
+   */
+  async playExploration(explorationId: string): Promise<void> {
+    await Promise.all([
+      this.page.waitForNavigation({waitUntil: ['load', 'networkidle0']}),
+      this.page.goto(`${baseUrl}/explore/${explorationId}`),
+    ]);
+  }
+
+  /**
+   * Gives feedback on the exploration.
+   * @param {string} feedback - The feedback to give on the exploration.
+   */
+  async giveFeedback(feedback: string): Promise<void> {
+    await this.page.waitForSelector('nav-options', {visible: true});
+    await this.clickOn(feedbackPopupSelector);
+    await this.page.waitForSelector(feedbackTextarea, {visible: true});
+    await this.type(feedbackTextarea, feedback);
+    await this.clickOn('Submit');
+
+    try {
+      await this.page.waitForFunction(
+        'document.querySelector(".oppia-feedback-popup-container") !== null',
+        {timeout: 5000}
+      );
+      showMessage('Feedback submitted successfully');
+    } catch (error) {
+      throw new Error('Feedback was not successfully submitted');
+    }
+  }
+
+  /**
    * Function to edit a translation for specific content of the current card.
    * @param {string} languageCode - Code of language for which the translation has to be added.
    * @param {string} contentType - Type of the content such as "Interaction" or "Hint"
@@ -1292,37 +1324,6 @@
       throw new Error(
         `The expected translation does not exist in the modal. Found "${translationElementText}", expected "${expectedTranslation}"`
       );
-=======
-   * Navigates to the exploration page and starts playing the exploration.
-   * @param {string} explorationId - The ID of the exploration to play.
-   */
-  async playExploration(explorationId: string): Promise<void> {
-    await Promise.all([
-      this.page.waitForNavigation({waitUntil: ['load', 'networkidle0']}),
-      this.page.goto(`${baseUrl}/explore/${explorationId}`),
-    ]);
-  }
-
-  /**
-   * Gives feedback on the exploration.
-   * @param {string} feedback - The feedback to give on the exploration.
-   */
-  async giveFeedback(feedback: string): Promise<void> {
-    await this.page.waitForSelector('nav-options', {visible: true});
-    await this.clickOn(feedbackPopupSelector);
-    await this.page.waitForSelector(feedbackTextarea, {visible: true});
-    await this.type(feedbackTextarea, feedback);
-    await this.clickOn('Submit');
-
-    try {
-      await this.page.waitForFunction(
-        'document.querySelector(".oppia-feedback-popup-container") !== null',
-        {timeout: 5000}
-      );
-      showMessage('Feedback submitted successfully');
-    } catch (error) {
-      throw new Error('Feedback was not successfully submitted');
->>>>>>> d54f9069
     }
   }
 }
