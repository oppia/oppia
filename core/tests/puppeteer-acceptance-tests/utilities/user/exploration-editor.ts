--- conflicted
+++ resolved
@@ -174,8 +174,6 @@
 const subscriberCard = '.e2e-test-subscription-card';
 const feedbackPopupSelector = '.e2e-test-exploration-feedback-popup-link';
 const feedbackTextarea = '.e2e-test-exploration-feedback-textarea';
-<<<<<<< HEAD
-
 const destinationSelectorDropdown = '.e2e-test-destination-selector-dropdown';
 const destinationWhenStuckSelectorDropdown =
   '.e2e-test-destination-when-stuck-selector-dropdown';
@@ -183,8 +181,6 @@
   '.protractor-test-open-outcome-dest-if-stuck-editor';
 
 const LABEL_FOR_SAVE_DESTINATION_BUTTON = ' Save Destination ';
-=======
->>>>>>> feef6e7a
 export class ExplorationEditor extends BaseUser {
   /**
    * Function to navigate to creator dashboard page.
@@ -314,10 +310,7 @@
     try {
       await this.page.waitForSelector(dismissWelcomeModalSelector, {
         visible: true,
-<<<<<<< HEAD
-=======
         timeout: 5000,
->>>>>>> feef6e7a
       });
       await this.clickOn(dismissWelcomeModalSelector);
       await this.page.waitForSelector(dismissWelcomeModalSelector, {
