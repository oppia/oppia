// Copyright 2024 The Oppia Authors. All Rights Reserved.
//
// Licensed under the Apache License, Version 2.0 (the "License");
// you may not use this file except in compliance with the License.
// You may obtain a copy of the License at
//
//      http://www.apache.org/licenses/LICENSE-2.0
//
// Unless required by applicable law or agreed to in writing, software
// distributed under the License is distributed on an "AS-IS" BASIS,
// WITHOUT WARRANTIES OR CONDITIONS OF ANY KIND, either express or implied.
// See the License for the specific language governing permissions and
// limitations under the License.

/**
 * @fileoverview moderator user utility file.
 */

import {BaseUser} from '../common/puppeteer-utils';
import testConstants from '../common/test-constants';
import {showMessage} from '../common/show-message';

const moderatorPageUrl = testConstants.URLs.ModeratorPage;

const commitRowSelector = '.e2e-test-commit-row';
const feedbackMessagesTab = '.e2e-test-feedback-messages-tab-link';
const feedbackMessageRowSelector = '.e2e-test-feedback-messages-row';
const featuredActivitiesTab = '.e2e-test-featured-activities-tab-link';
const explorationIDField = 'input[aria-label="text input"]';
const featuredActivityRowSelector =
  '#e2e-test-schema-based-list-editor-table-row';
const deleteFeaturedActivityButton = '.e2e-test-delete-list-entry';

export class Moderator extends BaseUser {
  /**
   * Function to navigate to the moderator page.
   */
  async navigateToModeratorPage(): Promise<void> {
    await this.page.goto(moderatorPageUrl);
  }

  /**
   * Function to navigate to the Featured Activities tab.
   */
  async navigateToFeaturedActivitiesTab(): Promise<void> {
    await this.clickOn(featuredActivitiesTab);
  }

  /**
   * Function to check the number of recent commits.
   * @param {number} expectedCount - The expected number of commits.
   */
  async expectNumberOfRecentCommits(expectedCount: number): Promise<void> {
    await this.page.waitForSelector(commitRowSelector);
    const commitRows = await this.page.$$(commitRowSelector);
    const actualCount = commitRows.length;

    if (actualCount !== expectedCount) {
      throw new Error(
        `Expected ${expectedCount} commits, but found ${actualCount}`
      );
    }
    showMessage('Recent commits count matches expected count.');
  }

  /**
   * Function to view a specific recent commit.
   * @param {number} commitIndex - The index of the commit to view.
   */
  private async getPropertiesOfCommit(commitIndex: number): Promise<object> {
    const commitRows = await this.page.$$(commitRowSelector);
    if (commitRows.length === 0) {
      throw new Error('No recent commits found');
    }

    commitIndex -= 1; // Adjusting to 0-based index.

    if (commitIndex < 0 || commitIndex >= commitRows.length) {
      throw new Error('Invalid commit number');
    }

    const row = commitRows[commitIndex];
    const timestamp = await row.$eval('td:nth-child(1)', el => el.textContent);
    const exploration = await row.$eval(
      'td:nth-child(2) a',
      el => el.textContent
    );
    const category = await row.$eval('td:nth-child(3)', el => el.textContent);
    const username = await row.$eval('td:nth-child(4)', el => el.textContent);
    const commitMessage = await row.$eval(
      'td:nth-child(5)',
      el => el.textContent
    );
    const isCommunityOwned = await row.$eval(
      'td:nth-child(6)',
      el => el.textContent
    );

    if (
      !timestamp ||
      !exploration ||
      !category ||
      !username ||
      !commitMessage ||
      !isCommunityOwned
    ) {
      throw new Error('Failed to fetch commit properties');
    }

    return {
      timestamp,
      exploration,
      category,
      username,
      commitMessage,
      isCommunityOwned,
    };
  }
  /**
   * Function to check if a specific commit has all the expected properties.
   * @param {number} commitIndex - The index of the commit to check.
   * @param {string[]} expectedProperties - The properties that the commit is expected to have.
   */
  async expectCommitToHaveProperties(
    commitIndex: number,
    expectedProperties: string[]
  ): Promise<void> {
    const commit = await this.getPropertiesOfCommit(commitIndex);

    for (const property of expectedProperties) {
      if (!(property in commit)) {
        throw new Error(`Commit does not have property: ${property}`);
      }
    }
    showMessage(`Commit ${commitIndex} has all expected properties.`);
  }

  /**
   * Function to open the exploration editor from a title link.
   * @param {string} title - The title of the exploration.
   */
  async openFeedbackTabFromLinkInExplorationTitle(
    title: string
  ): Promise<void> {
    await this.clickAndWaitForNavigation(title);
  }

  /**
   * Function to check if the user is on the feedback tab of the exploration editor.
   */
  async expectToBeOnFeedbackTab(): Promise<void> {
    const isOnFeedbackTab = await this.isTextPresentOnPage('Start new thread');

    if (!isOnFeedbackTab) {
      throw new Error(
        'User is not on the feedback tab of the exploration editor'
      );
    }
    showMessage('User is on the feedback tab of the exploration editor.');
  }

  /**
   * Function to check the number of feedback messages.
   * @param {number} expectedCount - The expected number of feedback messages.
   */
  async expectNumberOfFeedbackMessages(expectedCount: number): Promise<void> {
    await this.page.waitForSelector('table');
    const feedbackRows = await this.page.$$('table tr');
    const actualCount = feedbackRows.length - 1;

    if (actualCount !== expectedCount) {
      throw new Error(
        `Expected ${expectedCount} feedback messages, but found ${actualCount}`
      );
    }
    showMessage('Feedback messages count matches expected count.');
  }

  /**
   * Function to fetch a specific feedback message and return its properties.
   * @param {number} messageIndex - The index of the feedback message to fetch, starting from 1.
   */
  private async fetchFeedbackMessage(messageIndex: number): Promise<object> {
    await this.page.waitForSelector(feedbackMessageRowSelector);
    const messageRows = await this.page.$$(feedbackMessageRowSelector);
    if (messageRows.length === 0) {
      throw new Error('No feedback messages found');
    }

    messageIndex -= 1; // Adjusting to 0-based index.

    if (messageIndex < 0 || messageIndex >= messageRows.length) {
      throw new Error('Invalid message number');
    }

    const row = messageRows[messageIndex];

    const timestamp = await row.$eval('td:nth-child(1)', el => el.textContent);
    const explorationId = await row.$eval(
      'td:nth-child(2) a',
      el => el.textContent
    );
    const username = await row.$eval('td:nth-child(3)', el => el.textContent);

    return {
      timestamp,
      explorationId,
      username,
    };
  }

  /**
   * Function to check if a specific feedback message has all the expected properties.
   * @param {number} messageIndex - The index of the feedback message to check.
   * @param {string[]} expectedProperties - The properties that the feedback message
   * is expected to have.
   */
  async expectFeedbackMessageToHaveProperties(
    messageIndex: number,
    expectedProperties: string[]
  ): Promise<void> {
    const message = await this.fetchFeedbackMessage(messageIndex);

    for (const property of expectedProperties) {
      if (!(property in message)) {
        throw new Error(`Feedback message does not have property: ${property}`);
      }
    }
    showMessage(
      `Feedback message ${messageIndex} has all expected properties.`
    );
  }

  /**
   * Function to open the exploration editor from an ID link.
   * @param {string | null} explorationID - The ID of the exploration.
   */
  async openFeedbackTabFromLinkInExplorationId(
    explorationID: string | null
  ): Promise<void> {
    await this.clickAndWaitForNavigation(` ${explorationID} ` as string);
  }

  /**
   * Function to navigate to recent feedback messages.
   */
  async navigateToRecentFeedbackMessagesTab(): Promise<void> {
    await this.clickOn(feedbackMessagesTab);
  }

  /**
   * Function to feature an activity.
   * @param {string} explorationId - The ID of the exploration to feature.
   */
  async featureActivity(explorationId: string | null): Promise<void> {
    await this.clickOn(' Add element ');

    await this.page.waitForSelector(explorationIDField);
    await this.page.type(explorationIDField, explorationId as string);
    await this.page.keyboard.press('Enter');
    await this.clickOn(' Save Featured Activities ');

    try {
      await this.page.waitForFunction(
        'document.querySelector(".e2e-test-toast-message") !== null',
        {timeout: 5000}
      );
      showMessage('Activity featured successfully.');
    } catch (error) {
      throw new Error('Failed to save the featured activities');
    }
  }

  /**
   * Function to unfeature an activity.
   */
  async unfeatureActivity(explorationId: string | null): Promise<void> {
    if (!explorationId) {
      throw new Error('Invalid exploration ID');
    }

    await this.navigateToFeaturedActivitiesTab();
    await this.page.waitForSelector(featuredActivityRowSelector, {
      visible: true,
    });

    const rows = await this.page.$$(featuredActivityRowSelector);

    if (rows.length === 0) {
      throw new Error('No featured activities found');
    }

    for (const row of rows) {
      showMessage('Test: entered the loop');
      await row.waitForSelector('schema-based-unicode-editor', {visible: true});
      const schemaBasedUnicodeEditor = await row.$(
        'schema-based-unicode-editor'
      );

      if (!schemaBasedUnicodeEditor) {
        throw new Error('Schema-based Unicode editor not found');
      }

      const modelValueHandle = await this.page.waitForFunction(
        (element: HTMLElement) => {
          const value = element.getAttribute('ng-reflect-model');
          return value !== null ? value : false;
        },
        {},
        schemaBasedUnicodeEditor
      );
<<<<<<< HEAD
      showMessage(
        'Test: modelValue is ' +
          modelValue +
          ' and explorationId is ' +
          explorationId
      );
=======

      const modelValue = await modelValueHandle.jsonValue();

>>>>>>> afe56cf0
      if (modelValue === explorationId) {
        await row.waitForSelector(deleteFeaturedActivityButton, {
          visible: true,
        });
        const deleteButton = await row.$(deleteFeaturedActivityButton);

        if (!deleteButton) {
          throw new Error('Delete featured activity button not found');
        }
        const isDeleteButtonVisible =
          await deleteButton.isIntersectingViewport();
        if (!isDeleteButtonVisible) {
          throw new Error('Delete button is not visible');
        }
        await this.waitForElementToBeClickable(deleteButton);
        await deleteButton.click();
        console.log('Clicked on delete button');
        break;
      }
    }

    await this.clickOn(' Save Featured Activities ');

    try {
      await this.page.waitForFunction(
        'document.querySelector(".e2e-test-toast-message") !== null',
        {timeout: 5000}
      );
      showMessage('Activity unfeatured successfully.');
    } catch (error) {
      throw new Error('Failed to save the unfeatured activities');
    }
  }
}

export let ModeratorFactory = (): Moderator => new Moderator();<|MERGE_RESOLUTION|>--- conflicted
+++ resolved
@@ -309,18 +309,9 @@
         {},
         schemaBasedUnicodeEditor
       );
-<<<<<<< HEAD
-      showMessage(
-        'Test: modelValue is ' +
-          modelValue +
-          ' and explorationId is ' +
-          explorationId
-      );
-=======
 
       const modelValue = await modelValueHandle.jsonValue();
 
->>>>>>> afe56cf0
       if (modelValue === explorationId) {
         await row.waitForSelector(deleteFeaturedActivityButton, {
           visible: true,
