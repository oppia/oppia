// Copyright 2024 The Oppia Authors. All Rights Reserved.
//
// Licensed under the Apache License, Version 2.0 (the "License");
// you may not use this file except in compliance with the License.
// You may obtain a copy of the License at
//
//      http://www.apache.org/licenses/LICENSE-2.0
//
// Unless required by applicable law or agreed to in writing, software
// distributed under the License is distributed on an "AS-IS" BASIS,
// WITHOUT WARRANTIES OR CONDITIONS OF ANY KIND, either express or implied.
// See the License for the specific language governing permissions and
// limitations under the License.

/**
 * @fileoverview Topic manager utility file.
 */
import {BaseUser} from '../common/puppeteer-utils';
import {showMessage} from '../common/show-message';
import testConstants from '../common/test-constants';
import {ElementHandle} from 'puppeteer';
import puppeteer from 'puppeteer';

const curriculumAdminThumbnailImage =
  testConstants.data.curriculumAdminThumbnailImage;
const topicAndSkillsDashboardUrl = testConstants.URLs.TopicAndSkillsDashboard;

const modalDiv = 'div.modal-content';
const closeSaveModalButton = '.e2e-test-close-save-modal-button';
const saveChangesMessageInput = 'textarea.e2e-test-commit-message-input';

// Photo Upload Modal.
const chapterPhotoBoxButton =
  '.e2e-test-chapter-input-thumbnail .e2e-test-photo-button';
const uploadPhotoButton = 'button.e2e-test-photo-upload-submit';
const photoUploadModal = 'edit-thumbnail-modal';

// Topic and Skills Dashboard Page.
const topicsTab = 'a.e2e-test-topics-tab';
const desktopTopicSelector = 'a.e2e-test-topic-name';
const mobileOptionsSelector = '.e2e-test-mobile-options-base';
const mobileTopicSelector = 'div.e2e-test-mobile-topic-name a';
const skillTab = '.e2e-test-skills-tab';
const skillEditBox = '.e2e-test-skill-edit-box';
const mobileSkillsOption = '.e2e-test-mobile-skills-option';
const unassignSkillButtonDesktop = '.e2e-test-unassign-skill-button';
const unassignSkillButtonMobile = '.e2e-test-mobile-unassign-skill-button';
const confirmUnassignSkillButton = '.e2e-test-confirm-unassign-skill-button';
const unassignTopicLabel = '.e2e-test-unassign-topic-label';
const unassignTopicCheckbox = '.e2e-test-unassign-topic';
const topicNameSpan = '.topic-name';
const desktopSkillItemSelector = '.e2e-test-skill-item';
const mobileSkillItemSelector = '.e2e-test-mobile-skill-item';
const desktopSkillDescriptionSelector = '.e2e-test-skill-description';
const mobileSkillDescriptionSelector = '.e2e-test-mobile-skill-name';
const assignSkillButtonDesktop = '.e2e-test-assign-skill-to-topic-button';
const assignSkillButtonMobile = '.e2e-test-mobile-assign-skill-to-topic-button';
const topicNameSelector = '.e2e-test-topic-name-in-topic-select-modal';
const confirmMoveButton = '.e2e-test-confirm-move-button';
const mergeSkillsButtonMobile = '.e2e-test-mobile-merge-skills-button';
const mergeSkillsButtonDesktop = '.e2e-test-merge-skills-button';
const skillsTab = 'a.e2e-test-skills-tab';

// Story Creation Modal.
const saveStoryButton = 'button.e2e-test-save-story-button';
const mobileSaveStoryChangesButton =
  'div.navbar-mobile-options .e2e-test-mobile-save-changes';

// Chapter Creation Modal.
const addChapterButton = 'button.e2e-test-add-chapter-button';
const chapterTitleField = 'input.e2e-test-new-chapter-title-field';
const chapterExplorationIdField = 'input.e2e-test-chapter-exploration-input';
const createChapterButton = 'button.e2e-test-confirm-chapter-creation-button';

const subtopicReassignHeader = 'div.subtopic-reassign-header';
const addSubtopicButton = 'button.e2e-test-add-subtopic-button';
const subtopicTitleField = 'input.e2e-test-new-subtopic-title-field';
const subtopicUrlFragmentField =
  'input.e2e-test-new-subtopic-url-fragment-field';
const subtopicDescriptionEditorToggle = 'div.e2e-test-show-schema-editor';
const richTextAreaField = 'div.e2e-test-rte';
const subtopicPhotoBoxButton =
  '.e2e-test-subtopic-thumbnail .e2e-test-photo-button';
const createSubtopicButton = '.e2e-test-confirm-subtopic-creation-button';
const mobileSaveTopicButton =
  'div.navbar-mobile-options .e2e-test-mobile-save-topic-button';
const saveTopicButton = 'button.e2e-test-save-topic-button';
const mobileAddChapterDropdown = '.e2e-test-mobile-add-chapter';

// Question Editor.
const desktopSkillQuestionTab = '.e2e-test-questions-tab';
const toastMessageSelector = '.e2e-test-toast-message';
const editQuestionButtons = '.e2e-test-edit-question-button';
const linkOffIcon = '.link-off-icon';
const removeQuestionConfirmationButton =
  '.e2e-test-remove-question-confirmation-button';
const questionPreviewTab = '.e2e-test-question-preview-tab';
const questionTextInput = '.e2e-test-question-text-input';
const questionContentSelector = '.e2e-test-conversation-content';
const numericInputInteractionField = '.e2e-test-conversation-input';
const skillNameInputSelector = '.e2e-test-skill-name-input';
const radioInnerCircleSelector = '.mat-radio-inner-circle';
const confirmSkillSelectionButtonSelector =
  '.e2e-test-confirm-skill-selection-button';
const questionTextSelector = '.e2e-test-question-text';

const navigationDropdown = '.e2e-test-mobile-skill-nav-dropdown-icon';
const mobilePreviewTab = '.e2e-test-mobile-preview-tab';
const mobileSkillQuestionTab = '.e2e-test-mobile-questions-tab';

const topicStatusDropdownSelector = '.e2e-test-select-topic-status-dropdown';
const classroomDropdownSelector = '.e2e-test-select-classroom-dropdown';
const keywordDropdownSelector = '.e2e-test-select-keyword-dropdown';
const multiSelectionInputSelector = '.e2e-test-multi-selection-input';
const sortDropdownSelector = '.e2e-test-select-sort-dropdown';
const displayMobileFiltersButton = '.e2e-test-mobile-toggle-filter';
const closeMobileFiltersButton = '.e2e-test-mobile-filter-close';
const skillStatusDropdownSelector = '.e2e-test-select-skill-status-dropdown';
const topicNextPageMobileButton = '.e2e-test-mobile-topics-next-page-button';
const topicNextPageDesktopButton = '.e2e-test-topics-next-page-button';
const skillsNextPageMobileButton = '.e2e-test-mobile-skills-next-page-button';
const skillsNextPageDesktopButton = '.e2e-test-skills-next-page-button';
const mobileSkillSelector = 'span.e2e-test-mobile-skill-name';
const desktopSkillSelector = '.e2e-test-skill-description';
const itemsPerPageDropdown = '.e2e-test-select-items-per-page-dropdown';
const filterOptionSelector = '.mat-option-text';
const topicNameField = '.e2e-test-topic-name-field';
const errorPageHeadingSelector = '.e2e-test-error-page-heading';
const createNewTopicMobileButton = '.e2e-test-create-topic-mobile-button';
const createNewTopicButton = '.e2e-test-create-topic-button';
const createNewSkillMobileButton =
  '.e2e-test-mobile-create-skill-button-secondary';
const createNewSkillButton = '.e2e-test-create-skill-button-circle';
const desktopTopicListItemSelector = '.list-item';
const mobileTopicListItemSelector = '.topic-item';
const desktopTopicListItemOptions = '.e2e-test-topic-edit-box';
const mobileTopicListItemOptions = '.e2e-test-mobile-topic-edit-box';
const desktopDeleteTopicButton = '.e2e-test-delete-topic-button';
const mobileDeleteTopicButton = '.e2e-test-mobile-delete-topic-button';
const desktopSkillListItemSelector = '.list-item';
const mobileSkillListItemSelector = '.skill-item';
const desktopSkillListItemOptions = '.e2e-test-skill-edit-box';
const desktopDeleteSkillButton = '.e2e-test-delete-skill-button';
const mobileSkillListItemOptions = '.e2e-test-mobile-skills-option';
const mobileDeleteSkillButton = '.e2e-test-mobile-delete-skill-button';
<<<<<<< HEAD
const topicMetaTagInput = '.e2e-test-topic-meta-tag-content-field';
const topicUrlFragmentField = 'input.e2e-test-new-topic-url-fragment-field';
const topicWebFragmentField = 'input.e2e-test-new-page-title-fragm-field';
const topicDescriptionField = 'textarea.e2e-test-new-topic-description-field';
const photoBoxButton = 'div.e2e-test-photo-button';
const practiceTabToggle = '.e2e-test-toggle-practice-tab';
const topicPreviewTitleSelector = '.e2e-test-preview-topic-title';
const topicPreviewDescriptionSelector = '.e2e-test-preview-topic-description';
const reassignSkillButton = '.e2e-test-reassign-skill-button';
const editIcon = '.edit-icon-style';
const renameSubtopicField = '.e2e-test-rename-subtopic-field';
const saveReassignments = '.e2e-test-save-reassignments';
const saveRearrangeSkills = '.e2e-test-save-rearrange-skills';
const subtopicCardHeader = '.subtopic-name-card-header';
const testSubtopic = '.e2e-test-subtopic';
const navbarTabIcon = '.navbar-tab-icon';
const contentTitle = '.content-title';
const htmlContent = 'html-content';
const topicTableSelector = '.e2e-test-topics-table';
=======
const workedExampleSelector =
  '.oppia-skill-concept-card-preview-list .e2e-test-worked-example-title';
const misconceptionTitleSelector =
  '.oppia-skill-misconception-card-preview-list .e2e-test-worked-example-title';
const misconceptionTitleElement = '.e2e-test-worked-example-title';
const skillPrerequisiteTitleSelector = '.skill-prerequisite-link';
const skillDescriptionCardSelector = '.skill-description-card';
const skillPrerequisiteLinkSelector = '.skill-prerequisite-link';
const removeSkillIconSelector = '.remove-skill-icon';
const misconceptionDeleteButtonSelector = '.e2e-test-delete-example-button';
const saveOrPublishSkillSelector = '.e2e-test-save-or-publish-skill';
const commitMessageInputSelector = '.e2e-test-commit-message-input';
const closeSaveModalButtonSelector = '.e2e-test-close-save-modal-button';
const skillPreviewModalTitleSelector = '.skill-preview-modal-title';
const skillPreviewModalContentSelector = '.skill-preview-modal-content';
const selectRubricDifficultySelector = '.e2e-test-select-rubric-difficulty';
const rteSelector = '.e2e-test-rte';
const saveRubricExplanationButton = '.e2e-test-save-rubric-explanation-button';
const editConceptCardSelector = '.e2e-test-edit-concept-card';
const saveConceptCardSelector = '.e2e-test-save-concept-card';
const addButtonSelector = '.e2e-test-add-misconception-modal-button';
const nameFieldSelector = '.e2e-test-misconception-name-field';
const saveMisconceptionButton = '.e2e-test-confirm-add-misconception-button';
const saveWorkedExamplesButton = '.e2e-test-save-worked-example-button';
const addWorkedExampleButton = '.e2e-test-add-worked-example';
const workedExampleListItem = '.oppia-skill-concept-card-preview-list';
const workedExampleTitleElement = '.e2e-test-worked-example-title';
const workedExampleDeleteButton = '.e2e-test-delete-example-button';
const misconceptionListSelector =
  '.oppia-skill-misconception-card-preview-list';
const confirmDeleteWorkedExampleButton =
  '.e2e-test-confirm-delete-worked-example-button';
const confirmDeleteMisconceptionButton =
  '.e2e-test-confirm-delete-misconception-button';
>>>>>>> 6851b7fe

export class TopicManager extends BaseUser {
  /**
   * Navigate to the topic and skills dashboard page.
   */
  async navigateToTopicAndSkillsDashboardPage(): Promise<void> {
    await this.page.bringToFront();
    await this.page.waitForNetworkIdle();
    await this.goto(topicAndSkillsDashboardUrl);
  }

  /**
   * Navigate to the question editor tab.
   */
  async navigateToQuestionEditorTab(): Promise<void> {
    const isMobileWidth = this.isViewportAtMobileWidth();
    const skillQuestionTab = isMobileWidth
      ? mobileSkillQuestionTab
      : desktopSkillQuestionTab;

    if (isMobileWidth) {
      const currentUrl = new URL(this.page.url());
      const hashParts = currentUrl.hash.split('/');

      if (hashParts.length > 1) {
        hashParts[1] = 'questions';
      } else {
        hashParts.push('questions');
      }
      currentUrl.hash = hashParts.join('/');
      await this.goto(currentUrl.toString());
      await this.page.reload({waitUntil: 'networkidle0'});
    } else {
      await this.clickAndWaitForNavigation(skillQuestionTab);
    }
  }

  /**
   * Function to open the story editor page.
   * @param {string} storyID - The Id of the story to open.
   */
  async openStoryEditor(storyID: string): Promise<void> {
    await this.goto(`http://localhost:8181/story_editor/${storyID}`);
  }

  /**
   * Function to navigate to the question preview tab.
   */
  async navigateToQuestionPreviewTab(): Promise<void> {
    if (this.isViewportAtMobileWidth()) {
      await this.clickOn(mobileOptionsSelector);

      await this.page.waitForSelector(navigationDropdown);
      const navDropdownElements = await this.page.$$(navigationDropdown);
      await this.waitForElementToBeClickable(navDropdownElements[1]);
      await navDropdownElements[1].click();

      await this.page.waitForSelector(mobilePreviewTab);
      await this.clickOn(mobilePreviewTab);
    } else {
      await this.page.waitForSelector(questionPreviewTab);
      await this.clickAndWaitForNavigation(questionPreviewTab);
    }
  }

  /**
   * Function to navigate to classroom admin page.
   */
  async navigateToClassroomAdminPage(): Promise<void> {
    await this.goto(testConstants.URLs.ClassroomAdmin);
  }

  /**
   * Function to navigate the skills tab in topics and skills dashboard.
   */
  async navigateToSkillsTab(): Promise<void> {
    const skillSelector = this.isViewportAtMobileWidth()
      ? mobileSkillSelector
      : desktopSkillSelector;
    await this.page.waitForSelector(skillsTab, {visible: true});
    await this.clickOn(skillsTab);
    await this.page.waitForSelector(skillSelector, {visible: true});
  }

  /**
   * Open the topic editor page for a topic.
   */
  async openTopicEditor(topicName: string): Promise<void> {
    const topicNameSelector = this.isViewportAtMobileWidth()
      ? mobileTopicSelector
      : desktopTopicSelector;
    await this.navigateToTopicAndSkillsDashboardPage();
    await this.clickOn(topicsTab);
    await this.page.waitForSelector(topicNameSelector, {visible: true});

    await Promise.all([
      this.page.evaluate(
        (topicNameSelector, topicName) => {
          const topicDivs = Array.from(
            document.querySelectorAll(topicNameSelector)
          );
          const topicDivToSelect = topicDivs.find(
            element => element?.textContent.trim() === topicName
          ) as HTMLElement;
          if (topicDivToSelect) {
            topicDivToSelect.click();
          } else {
            throw new Error('Cannot open topic editor page.');
          }
        },
        topicNameSelector,
        topicName
      ),
      this.page.waitForNavigation(),
    ]);
  }

  /**   * Create a chapter for a certain story.
   */
  async createChapter(
    explorationId: string,
    chapterName: string
  ): Promise<void> {
    if (this.isViewportAtMobileWidth()) {
      await this.clickOn(mobileAddChapterDropdown);
    }
    await this.clickOn(addChapterButton);
    await this.type(chapterTitleField, chapterName);
    await this.type(chapterExplorationIdField, explorationId);

    await this.clickOn(chapterPhotoBoxButton);
    await this.uploadFile(curriculumAdminThumbnailImage);
    await this.page.waitForSelector(`${uploadPhotoButton}:not([disabled])`);
    await this.clickOn(uploadPhotoButton);

    await this.page.waitForSelector(photoUploadModal, {hidden: true});
    await this.clickOn(createChapterButton);
    await this.page.waitForSelector(modalDiv, {hidden: true});
  }

  /**
   * Save a story as a curriculum admin.
   */
  async saveStoryDraft(): Promise<void> {
    if (this.isViewportAtMobileWidth()) {
      await this.clickOn(mobileOptionsSelector);
      await this.clickOn(mobileSaveStoryChangesButton);
    } else {
      await this.clickOn(saveStoryButton);
    }
    await this.type(
      saveChangesMessageInput,
      'Test saving story as curriculum admin.'
    );
    await this.page.waitForSelector(`${closeSaveModalButton}:not([disabled])`);
    await this.clickOn(closeSaveModalButton);
    await this.page.waitForSelector(modalDiv, {hidden: true});
  }

  /**
   * Navigate to the skill tab.
   */
  async navigateToSkillTab(): Promise<void> {
    await this.page.waitForSelector(skillTab);
    await this.clickOn(skillTab);
  }

  /**
   * Unassign a skill from a topic.
   * @param {string} skillName - The name of the skill to unassign.
   * @param {string} topicName - The name of the topic from which to unassign the skill.
   */
  async unassignSkillFromTopic(
    skillName: string,
    topicName: string
  ): Promise<void> {
    const isMobileWidth = this.isViewportAtMobileWidth();
    const unassignSkillSelector = isMobileWidth
      ? unassignSkillButtonMobile
      : unassignSkillButtonDesktop;
    const skillOptions = isMobileWidth ? mobileSkillsOption : skillEditBox;

    await this.navigateToTopicAndSkillsDashboardPage();
    await this.navigateToSkillTab();

    const skillItem = await this.selectSkill(skillName);
    if (!skillItem) {
      throw new Error(`Skill "${skillName}" not found`);
    }

    await skillItem.waitForSelector(skillOptions);
    const skillOptionsElement = await skillItem.$(skillOptions);
    if (!skillOptionsElement) {
      throw new Error(
        `Skill options element not found for skill "${skillName}"`
      );
    }
    await this.waitForElementToBeClickable(skillOptionsElement);
    await skillOptionsElement.click();

    await this.page.waitForSelector(unassignSkillSelector);
    const unassignSkillSelectorElement = await this.page.$(
      unassignSkillSelector
    );
    if (!unassignSkillSelectorElement) {
      throw new Error('Unassign skill selector not found');
    }
    await this.waitForElementToBeClickable(unassignSkillSelectorElement);
    await unassignSkillSelectorElement.click();

    // Select the topic to unassign from.
    await this.page.waitForSelector(unassignTopicLabel);
    const topicLabels = await this.page.$$(unassignTopicLabel);
    let topicFound = false;
    for (const topicLabel of topicLabels) {
      const labelTopicName = await topicLabel.$eval(
        topicNameSpan,
        el => el.textContent
      );
      if (labelTopicName === topicName) {
        const checkbox = await topicLabel.$(unassignTopicCheckbox);
        if (!checkbox) {
          throw new Error(`Checkbox not found for topic "${topicName}"`);
        }
        await checkbox.click();
        topicFound = true;
        break;
      }
    }
    if (!topicFound) {
      throw new Error(`Topic "${topicName}" not found`);
    }

    await this.page.waitForSelector(confirmUnassignSkillButton);
    const confirmSkillButtonElement = await this.page.$(
      confirmUnassignSkillButton
    );
    if (!confirmSkillButtonElement) {
      throw new Error('Confirm skill button not found');
    }
    await this.clickOn(confirmUnassignSkillButton);
  }

  /**
   * Select a skill from the list of skills.
   * @param {string} skillName - The name of the skill to select.
   */
  async selectSkill(skillName: string): Promise<ElementHandle> {
    const isMobileWidth = this.isViewportAtMobileWidth();
    const skillItemSelector = isMobileWidth
      ? mobileSkillItemSelector
      : desktopSkillItemSelector;
    const skillDescriptionSelector = isMobileWidth
      ? mobileSkillDescriptionSelector
      : desktopSkillDescriptionSelector;

    await this.page.waitForSelector(skillItemSelector);
    const skillItems = await this.page.$$(skillItemSelector);

    if (!skillItems || skillItems.length === 0) {
      throw new Error('No skill items found');
    }

    for (const skillItem of skillItems) {
      await skillItem.waitForSelector(skillDescriptionSelector);
      const descriptionElement = await skillItem.$(skillDescriptionSelector);
      if (!descriptionElement) {
        throw new Error(
          `Skill description element not found for skill "${skillName}"`
        );
      }

      const description = await this.page.evaluate(
        el => el.textContent,
        descriptionElement
      );

      if (description.trim() === skillName) {
        showMessage(`Found skill with name ${skillName}`);
        return skillItem;
      }
    }

    throw new Error(`Skill with name ${skillName} not found.`);
  }

  /**
   * Create questions for a skill.
   * @param {string} skillName - The name of the skill for which to create questions.
   */
  async expectToastMessageToBe(expectedMessage: string): Promise<void> {
    try {
      await this.page.waitForFunction(
        (selector: string, expectedText: string) => {
          const element = document.querySelector(selector);
          return element?.textContent?.trim() === expectedText.trim();
        },
        {timeout: 5000},
        toastMessageSelector,
        expectedMessage
      );
    } catch (error) {
      const actualMessage = await this.page.$eval(toastMessageSelector, el =>
        el.textContent?.trim()
      );

      throw new Error(
        `Text did not match within the specified time. Actual message: "${actualMessage}", expected message: "${expectedMessage}"`
      );
    }
  }

  /**
   * Assign a skill to a topic.
   *
   * @param {string} topicName - The name of the topic to assign the skill to.
   * @param {string} skillName - The name of the skill to assign.
   */
  async assignSkillToTopic(
    skillName: string,
    topicName: string
  ): Promise<void> {
    const isMobileWidth = this.isViewportAtMobileWidth();
    const skillOptions = isMobileWidth ? mobileSkillsOption : skillEditBox;
    const assignSkillButton = isMobileWidth
      ? assignSkillButtonMobile
      : assignSkillButtonDesktop;

    await this.navigateToTopicAndSkillsDashboardPage();
    await this.navigateToSkillTab();

    const skillItem = await this.selectSkill(skillName);
    if (!skillItem) {
      throw new Error(`Skill "${skillName}" not found`);
    }

    const skillOptionsElement = await skillItem.$(skillOptions);
    if (!skillOptionsElement) {
      throw new Error(
        `Skill options element not found for skill "${skillName}"`
      );
    }
    await this.waitForElementToBeClickable(skillOptionsElement);
    await skillOptionsElement.click();

    await this.page.waitForSelector(assignSkillButton);
    const assignSkillButtonElement = await this.page.$(assignSkillButton);
    if (!assignSkillButtonElement) {
      throw new Error('Assign skill button not found');
    }
    await this.page.evaluate(el => el.click(), assignSkillButtonElement);

    await this.page.waitForSelector(topicNameSelector);
    const topicNames = await this.page.$$(topicNameSelector);
    let topicFound = false;
    for (const topic of topicNames) {
      const name = await topic.evaluate(el => el.textContent);
      if (name === topicName) {
        await topic.click();
        topicFound = true;
        break;
      }
    }
    if (!topicFound) {
      throw new Error(`Topic "${topicName}" not found`);
    }

    await this.page.waitForSelector(confirmMoveButton);
    const confirmMoveButtonElement = await this.page.$(confirmMoveButton);
    if (!confirmMoveButtonElement) {
      throw new Error('Confirm move button not found');
    }
    await this.clickOn(confirmMoveButton);
  }

  /**
   * Function to merge two skills with the given names.
   * @param {string} skillName1 - The name of the first skill to merge.
   * @param {string} skillName2 - The name of the second skill to merge.
   */

  async mergeSkills(skillName1: string, skillName2: string): Promise<void> {
    const isMobileWidth = this.isViewportAtMobileWidth();
    const skillOptions = isMobileWidth ? mobileSkillsOption : skillEditBox;
    const mergeSkillsButton = isMobileWidth
      ? mergeSkillsButtonMobile
      : mergeSkillsButtonDesktop;

    await this.navigateToTopicAndSkillsDashboardPage();
    await this.navigateToSkillTab();

    const skillItem1 = await this.selectSkill(skillName1);
    if (!skillItem1) {
      throw new Error(`Skill "${skillName1}" not found`);
    }

    await this.page.waitForSelector(skillOptions);
    const skillOptionsElement1 = await skillItem1.$(skillOptions);
    if (!skillOptionsElement1) {
      throw new Error(
        `Skill options element not found for skill "${skillName1}"`
      );
    }
    await this.waitForElementToBeClickable(skillOptionsElement1);
    await skillOptionsElement1.click();

    await this.page.waitForSelector(mergeSkillsButton);
    const mergeSkillsButtonElement = await this.page.$(mergeSkillsButton);
    if (!mergeSkillsButtonElement) {
      throw new Error('Merge skills button not found');
    }
    await this.waitForElementToBeClickable(mergeSkillsButtonElement);
    await mergeSkillsButtonElement.click();

    await this.page.waitForSelector(skillNameInputSelector);
    const skillNameInputSelectorElement = await this.page.$(
      skillNameInputSelector
    );
    if (!skillNameInputSelectorElement) {
      throw new Error('Skill name input selector not found');
    }
    // Searching by skill name.
    await this.waitForElementToBeClickable(skillNameInputSelector);
    await this.type(skillNameInputSelector, skillName2);

    await this.page.waitForSelector(radioInnerCircleSelector);
    const radioInnerCircleSelectorElement = await this.page.$(
      radioInnerCircleSelector
    );
    if (!radioInnerCircleSelectorElement) {
      throw new Error('Radio inner circle selector not found');
    }
    await this.page.evaluate(selector => {
      document.querySelector(selector).click();
    }, radioInnerCircleSelector);

    await this.page.waitForSelector(confirmSkillSelectionButtonSelector);
    const confirmSkillSelectionButtonSelectorElement = await this.page.$(
      confirmSkillSelectionButtonSelector
    );
    if (!confirmSkillSelectionButtonSelectorElement) {
      throw new Error('Confirm skill selection button selector not found');
    }
    await this.clickOn(confirmSkillSelectionButtonSelector);
  }

  /**
   * Function to delete a question with the given text.
   * @param {string} questionText - The text of the question to delete.
   */
  async deleteQuestion(questionText: string): Promise<void> {
    try {
      await this.page.waitForSelector(editQuestionButtons);
      const buttons = await this.page.$$(editQuestionButtons);
      if (!editQuestionButtons) {
        throw new Error('Edit question buttons not found');
      }

      for (const button of buttons) {
        await button.waitForSelector(questionTextSelector);
        const text = await button.$eval(
          questionTextSelector,
          el => el.textContent
        );
        if (text !== questionText) {
          continue;
        }

        await button.waitForSelector(linkOffIcon);
        const deleteButton = await button.$(linkOffIcon);
        if (!deleteButton) {
          throw new Error(
            `Link off icon not found for question "${questionText}"`
          );
        }

        await this.waitForElementToBeClickable(deleteButton);
        await deleteButton.click();

        await this.page.waitForSelector(removeQuestionConfirmationButton);
        const removeQuestionConfirmationButtonElement = await this.page.$(
          removeQuestionConfirmationButton
        );
        if (!removeQuestionConfirmationButtonElement) {
          throw new Error('Remove question confirmation button not found');
        }

        await this.waitForElementToBeClickable(
          removeQuestionConfirmationButtonElement
        );
        await removeQuestionConfirmationButtonElement.click();
        return;
      }

      throw new Error(`Question "${questionText}" not found`);
    } catch (error) {
      console.error(`Error deleting question: ${error.message}`);
      throw error;
    }
  }

  /**
   * Function to preview a question.
   * @param {string} questionText - The text of the question to preview.
   */
  async previewQuestion(questionText: string): Promise<void> {
    try {
      await this.waitForElementToBeClickable(questionTextInput);
      await this.type(questionTextInput, questionText);
      await this.page.keyboard.press('Enter');
    } catch (error) {
      console.error(`Error previewing question: ${error.message}`);
      throw error;
    }
  }

  /**
   * Function to expect the preview question text.
   * @param {string} expectedText - The expected question text.
   */
  async expectPreviewQuestionText(expectedText: string): Promise<void> {
    try {
      await this.page.waitForSelector(questionContentSelector);
      const questionContentElement = await this.page.$(questionContentSelector);

      if (!questionContentElement) {
        throw new Error('Question content element not found');
      }

      const questionText = await this.page.evaluate(
        element => element.textContent,
        questionContentElement
      );

      if (questionText !== expectedText) {
        throw new Error(
          `Expected question text to be "${expectedText}", but it was "${questionText}"`
        );
      }
    } catch (error) {
      console.error(`Error in expectPreviewQuestionText: ${error.message}`);
      throw error;
    }
  }

  /**
   * Function to expect the preview interaction type.
   * @param {string} expectedType - The expected interaction type.
   */
  async expectPreviewInteractionType(expectedType: string): Promise<void> {
    try {
      let selector: string;

      // Add cases for different interaction types here.
      // For each case, set the selector to the corresponding element for that interaction type.
      switch (expectedType) {
        case 'Numeric Input':
          selector = numericInputInteractionField;
          break;
        // Add more cases as needed.
        default:
          throw new Error(`Unsupported interaction type: ${expectedType}`);
      }

      await this.page.waitForSelector(selector);
      const element = await this.page.$(selector);
      if (!element) {
        throw new Error(
          `Expected to find element for interaction type "${expectedType}", but it was not found`
        );
      }
    } catch (error) {
      console.error(`Error in expectPreviewInteractionType: ${error.message}`);
      throw error;
    }
  }

  /**
   * Create a subtopic as a topic manager
   */
  async createSubtopicForTopic(
    title: string,
    urlFragment: string,
    topicName: string
  ): Promise<void> {
    await this.openTopicEditor(topicName);
    if (this.isViewportAtMobileWidth()) {
      await this.clickOn(subtopicReassignHeader);
    }
    await this.clickOn(addSubtopicButton);
    await this.type(subtopicTitleField, title);
    await this.type(subtopicUrlFragmentField, urlFragment);

    await this.clickOn(subtopicDescriptionEditorToggle);
    await this.page.waitForSelector(richTextAreaField, {visible: true});
    await this.type(
      richTextAreaField,
      `Subtopic creation description text for ${title}`
    );

    await this.clickOn(subtopicPhotoBoxButton);
    await this.page.waitForSelector(photoUploadModal, {visible: true});
    await this.uploadFile(curriculumAdminThumbnailImage);
    await this.page.waitForSelector(`${uploadPhotoButton}:not([disabled])`);
    await this.clickOn(uploadPhotoButton);

    await this.page.waitForSelector(photoUploadModal, {hidden: true});
    await this.clickOn(createSubtopicButton);
    await this.saveTopicDraft(topicName);
  }

  /**
   * Save a topic as a curriculum admin.
   */
  async saveTopicDraft(topicName: string): Promise<void> {
    await this.page.waitForSelector(modalDiv, {hidden: true});
    if (this.isViewportAtMobileWidth()) {
      await this.clickOn(mobileOptionsSelector);
      await this.clickOn(mobileSaveTopicButton);
      await this.page.waitForSelector('oppia-topic-editor-save-modal', {
        visible: true,
      });
      await this.type(
        saveChangesMessageInput,
        'Test saving topic as curriculum admin.'
      );
      await this.page.waitForSelector(
        `${closeSaveModalButton}:not([disabled])`
      );
      await this.clickOn(closeSaveModalButton);
      await this.page.waitForSelector('oppia-topic-editor-save-modal', {
        hidden: true,
      });
      await this.openTopicEditor(topicName);
    } else {
      await this.clickOn(saveTopicButton);
      await this.page.waitForSelector(modalDiv, {visible: true});
      await this.clickOn(closeSaveModalButton);
      await this.page.waitForSelector(modalDiv, {hidden: true});
    }
  }

  /**
   * Filters topics by status.
   * @param {string} status - The status to filter by.
   */
  async filterTopicsByStatus(status: string): Promise<void> {
    try {
      await this.navigateToTopicAndSkillsDashboardPage();
      if (this.isViewportAtMobileWidth()) {
        await this.clickOn(displayMobileFiltersButton);
      }
      await this.page.waitForSelector(topicStatusDropdownSelector);
      await this.selectOption(topicStatusDropdownSelector, status);
      if (this.isViewportAtMobileWidth()) {
        await this.clickOn(closeMobileFiltersButton);
      }
      showMessage(`Filtered topics by status: ${status}`);
    } catch (error) {
      console.error(error.stack);
      throw error;
    }
  }

  /**
   * Filters skills by status.
   * @param {string} status - The status to filter by.
   */
  async filterSkillsByStatus(status: string): Promise<void> {
    try {
      await this.navigateToTopicAndSkillsDashboardPage();
      await this.navigateToSkillTab();
      if (this.isViewportAtMobileWidth()) {
        await this.clickOn(displayMobileFiltersButton);
      }
      await this.page.waitForSelector(skillStatusDropdownSelector);
      await this.selectOption(skillStatusDropdownSelector, status);
      if (this.isViewportAtMobileWidth()) {
        await this.clickOn(closeMobileFiltersButton);
      }
      showMessage(`Filtered skill by status: ${status}`);
    } catch (error) {
      console.error(error.stack);
      throw error;
    }
  }

  /**
   * Filters topics by classroom.
   * @param {string} classroom - The classroom to filter by.
   */
  async filterTopicsByClassroom(classroom: string): Promise<void> {
    try {
      await this.navigateToTopicAndSkillsDashboardPage();
      if (this.isViewportAtMobileWidth()) {
        await this.clickOn(displayMobileFiltersButton);
      }
      await this.page.waitForSelector(classroomDropdownSelector);
      await this.selectOption(classroomDropdownSelector, classroom);
      if (this.isViewportAtMobileWidth()) {
        await this.clickOn(closeMobileFiltersButton);
      }
      showMessage(`Filtered topics by classroom: ${classroom}`);
    } catch (error) {
      console.error(error.stack);
      throw error;
    }
  }

  /**
   * Filters topics by keyword.
   * @param {string} keyword - The keyword to filter by.
   */
  async filterTopicsByKeyword(keyword: string): Promise<void> {
    try {
      await this.navigateToTopicAndSkillsDashboardPage();
      if (this.isViewportAtMobileWidth()) {
        await this.clickOn(displayMobileFiltersButton);
      }
      await this.page.waitForSelector(keywordDropdownSelector);
      await this.clickOn(keywordDropdownSelector);
      await this.page.waitForSelector(multiSelectionInputSelector);
      await this.type(multiSelectionInputSelector, keyword);
      await this.page.keyboard.press('Enter');
      if (this.isViewportAtMobileWidth()) {
        await this.clickOn(closeMobileFiltersButton);
      }
      showMessage(`Filtered topics by keyword: ${keyword}`);
    } catch (error) {
      console.error(error.stack);
      throw error;
    }
  }

  /**
   * Sorts topics by a given option.
   * @param {string} sortOption - The option to sort by.
   */
  async sortTopics(sortOption: string): Promise<void> {
    try {
      await this.navigateToTopicAndSkillsDashboardPage();
      if (this.isViewportAtMobileWidth()) {
        await this.clickOn(displayMobileFiltersButton);
      }
      await this.page.waitForSelector(sortDropdownSelector);
      await this.selectOption(sortDropdownSelector, sortOption);
      if (this.isViewportAtMobileWidth()) {
        await this.clickOn(closeMobileFiltersButton);
      }
      showMessage(`Sorted topics by: ${sortOption}`);
    } catch (error) {
      console.error(error.stack);
      throw error;
    }
  }

  /**
   * Filters skills by keyword.
   * @param {string} keyword - The keyword to filter by.
   */
  async filterSkillsByKeyword(keyword: string): Promise<void> {
    try {
      await this.navigateToTopicAndSkillsDashboardPage();
      await this.navigateToSkillTab();
      if (this.isViewportAtMobileWidth()) {
        await this.clickOn(displayMobileFiltersButton);
      }
      await this.page.waitForSelector(keywordDropdownSelector);
      await this.clickOn(keywordDropdownSelector);
      await this.page.waitForSelector(multiSelectionInputSelector);
      await this.type(multiSelectionInputSelector, keyword);
      await this.page.keyboard.press('Enter');
      if (this.isViewportAtMobileWidth()) {
        await this.clickOn(closeMobileFiltersButton);
      }
      showMessage(`Filtered skills by keyword: ${keyword}`);
    } catch (error) {
      console.error(error.stack);
      throw error;
    }
  }

  /**
   * Sorts skills by a given option.
   * @param {string} sortOption - The option to sort by.
   */
  async sortSkills(sortOption: string): Promise<void> {
    try {
      await this.navigateToTopicAndSkillsDashboardPage();
      await this.navigateToSkillTab();
      if (this.isViewportAtMobileWidth()) {
        await this.clickOn(displayMobileFiltersButton);
      }
      await this.page.waitForSelector(sortDropdownSelector);
      await this.selectOption(sortDropdownSelector, sortOption);
      if (this.isViewportAtMobileWidth()) {
        await this.clickOn(closeMobileFiltersButton);
      }
      showMessage(`Sorted skills by: ${sortOption}`);
    } catch (error) {
      console.error(error.stack);
      throw error;
    }
  }

  /**
   * Selects an option from a dropdown.
   * @param {string} selector - The CSS selector for the dropdown.
   * @param {string} optionText - The text of the option to select.
   */
  private async selectOption(
    selector: string,
    optionText: string
  ): Promise<void> {
    await this.clickOn(selector);
    await this.page.waitForSelector(filterOptionSelector);

    const optionElements = await this.page.$$(filterOptionSelector);

    for (const optionElement of optionElements) {
      const text = await this.page.evaluate(
        el => el.textContent.trim(),
        optionElement
      );

      if (text === optionText) {
        await this.waitForElementToBeClickable(optionElement);
        await optionElement.click();
        break;
      }
    }
  }

  /**
   * Checks if the filtered topics match the expected topics.
   * @param {string[]} expectedTopics - The expected topics.
   */
  async expectFilteredTopics(expectedTopics: string[]): Promise<void> {
    const isMobileViewport = this.isViewportAtMobileWidth();
    const topicNameSelector = isMobileViewport
      ? mobileTopicSelector
      : desktopTopicSelector;
    try {
      await this.waitForPageToFullyLoad();
      const topicElements = await this.page.$$(topicNameSelector);

      if (expectedTopics.length === 0) {
        if (topicElements.length !== 0) {
          throw new Error('Expected no topics, but some were found.');
        }
        showMessage('No topics found, as expected.');
        return;
      }

      if (!topicElements || topicElements.length === 0) {
        throw new Error(`No elements found for selector ${topicNameSelector}`);
      }

      const topicNames = await Promise.all(
        topicElements.map(element =>
          this.page.evaluate(el => el.textContent.trim(), element)
        )
      );

      const missingTopics = expectedTopics.filter(
        topic => !topicNames.includes(topic)
      );

      if (missingTopics.length > 0) {
        throw new Error(
          `Expected topics ${missingTopics.join(', ')} to be present, but they were not found.`
        );
      }

      showMessage('Filtered topics match the expected topics.');
    } catch (error) {
      console.error(error.stack);
      throw error;
    }
  }

  /**
   * Checks if the topics are in the expected order.
   * @param {string[]} expectedOrder - The expected order of topics.
   */
  async expectTopicsInOrder(expectedOrder: string[]): Promise<void> {
    const isMobileViewport = this.isViewportAtMobileWidth();
    const topicNameSelector = isMobileViewport
      ? mobileTopicSelector
      : desktopTopicSelector;

    try {
      await this.waitForPageToFullyLoad();
      await this.page.waitForSelector(topicNameSelector);
      const topicElements = await this.page.$$(topicNameSelector);
      const topicNames = await Promise.all(
        topicElements.map(element =>
          this.page.evaluate(el => el.textContent.trim(), element)
        )
      );
      if (!topicNames.every((name, index) => name === expectedOrder[index])) {
        throw new Error('Topics are not in the expected order.');
      }
      showMessage('Topics are in the expected order.');
    } catch (error) {
      console.error(error.stack);
      throw error;
    }
  }

  /**
   * Adjusts the paginator to show a certain number of items per page.
   * @param {number} itemsPerPage - The number of items to show per page.
   */
  async adjustPaginatorToShowItemsPerPage(itemsPerPage: number): Promise<void> {
    try {
      await this.page.waitForSelector(itemsPerPageDropdown);
      await this.select(itemsPerPageDropdown, itemsPerPage.toString());
      showMessage(`Paginator adjusted to show ${itemsPerPage} items per page.`);
    } catch (error) {
      console.error(error.stack);
      throw error;
    }
  }

  /**
   * Checks if the page changes after clicking the next button.
   * @param shouldChange - A boolean indicating whether the page should change.
   */
  async checkIfTopicPageChangesAfterClickingNext(
    shouldChange: boolean
  ): Promise<void> {
    const isMobileViewport = this.isViewportAtMobileWidth();
    const topicNameSelector = isMobileViewport
      ? mobileTopicSelector
      : desktopTopicSelector;
    const nextPageButtonSelector = isMobileViewport
      ? topicNextPageMobileButton
      : topicNextPageDesktopButton;
    try {
      await this.page.waitForSelector(topicNameSelector);
      const initialTopic = await this.page.$eval(
        topicNameSelector,
        topic => topic.textContent
      );

      await this.page.waitForSelector(nextPageButtonSelector);
      await this.clickOn(nextPageButtonSelector);

      await this.page.waitForSelector(topicNameSelector);
      const finalTopic = await this.page.$eval(
        topicNameSelector,
        topic => topic.textContent
      );

      if (shouldChange && initialTopic === finalTopic) {
        throw new Error(
          'Expected the page to change when clicking the next page button, but it did not.'
        );
      } else if (!shouldChange && initialTopic !== finalTopic) {
        throw new Error(
          'Expected the page not to change when clicking the next page button, but it did.'
        );
      }

      showMessage(
        'Page change status after clicking the next button is as expected.'
      );
    } catch (error) {
      console.error(error.stack);
      throw error;
    }
  }

  /**
   * Expects the filtered skills to match the provided list.
   * @param {string[]} expectedSkills - The expected list of skills.
   * @returns {Promise<void>}
   */
  async expectFilteredSkills(expectedSkills: string[]): Promise<void> {
    const isMobileViewport = this.isViewportAtMobileWidth();
    const skillNameSelector = isMobileViewport
      ? mobileSkillSelector
      : desktopSkillSelector;
    try {
      await this.waitForPageToFullyLoad();
      const topicElements = await this.page.$$(skillNameSelector);

      if (expectedSkills.length === 0) {
        if (topicElements.length !== 0) {
          throw new Error('Expected no skills, but some were found.');
        }
        showMessage('No skills found, as expected.');
        return;
      }

      if (!topicElements || topicElements.length === 0) {
        throw new Error(`No elements found for selector ${skillNameSelector}`);
      }

      const topicNames = await Promise.all(
        topicElements.map(element =>
          this.page.evaluate(el => el.textContent.trim(), element)
        )
      );

      const missingTopics = expectedSkills.filter(
        topic => !topicNames.includes(topic)
      );

      if (missingTopics.length > 0) {
        throw new Error(
          `Expected skill ${missingTopics.join(', ')} to be present, but they were not found.`
        );
      }

      showMessage('Filtered skills match the expected skills.');
    } catch (error) {
      console.error(error.stack);
      throw error;
    }
  }

  /**
   * Expects the skills to be in a certain order.
   * @param {string[]} expectedOrder - The expected order of skills.
   */
  async expectSkillsInOrder(expectedOrder: string[]): Promise<void> {
    const isMobileViewport = this.isViewportAtMobileWidth();
    const skillNameSelector = isMobileViewport
      ? mobileSkillSelector
      : desktopSkillSelector;

    try {
      await this.waitForPageToFullyLoad();
      await this.page.waitForSelector(skillNameSelector);
      const topicElements = await this.page.$$(skillNameSelector);
      const topicNames = await Promise.all(
        topicElements.map(element =>
          this.page.evaluate(el => el.textContent.trim(), element)
        )
      );
      if (!topicNames.every((name, index) => name === expectedOrder[index])) {
        throw new Error('Skills are not in the expected order.');
      }
      showMessage('Skills are in the expected order.');
    } catch (error) {
      console.error(error.stack);
      throw error;
    }
  }

  /**
   * Checks if the page changes after clicking the next button.
   * @param shouldChange - A boolean indicating whether the page should change.
   */
  async checkIfSkillPageChangesAfterClickingNext(
    shouldChange: boolean
  ): Promise<void> {
    const isMobileViewport = this.isViewportAtMobileWidth();
    const skillNameSelector = isMobileViewport
      ? mobileSkillSelector
      : desktopSkillSelector;
    const nextPageButtonSelector = isMobileViewport
      ? skillsNextPageMobileButton
      : skillsNextPageDesktopButton;
    try {
      await this.page.waitForSelector(skillNameSelector);
      const initialTopic = await this.page.$eval(
        skillNameSelector,
        topic => topic.textContent
      );

      await this.page.waitForSelector(nextPageButtonSelector);
      await this.clickOn(nextPageButtonSelector);

      await this.page.waitForSelector(skillNameSelector);
      const finalTopic = await this.page.$eval(
        skillNameSelector,
        topic => topic.textContent
      );

      if (shouldChange && initialTopic === finalTopic) {
        throw new Error(
          'Expected the page to change when clicking the next page button, but it did not.'
        );
      } else if (!shouldChange && initialTopic !== finalTopic) {
        throw new Error(
          'Expected the page not to change when clicking the next page button, but it did.'
        );
      }

      showMessage(
        'Page change status after clicking the next button is as expected.'
      );
    } catch (error) {
      console.error(error.stack);
      throw error;
    }
  }

  /**
   * This function checks if the topic name field is disabled.
   */
  async expectTopicNameFieldDisabled(): Promise<void> {
    try {
      await this.page.waitForSelector(topicNameField);
      const topicNameFieldElement = await this.page.$(topicNameField);
      const isDisabled = await this.page.evaluate(
        el => el.disabled,
        topicNameFieldElement
      );

      if (!isDisabled) {
        throw new Error(
          'Expected topic name field to be disabled, but it is not.'
        );
      }

      showMessage('Verified: Topic name field is disabled as expected.');
    } catch (error) {
      console.error(error.stack);
      throw error;
    }
  }

  /**
   * This function checks if the error page heading is "Error 401".
   */
  async expectError401Unauthorized(): Promise<void> {
    try {
      await this.page.waitForSelector(errorPageHeadingSelector);
      const errorPageHeadingElement = await this.page.$(
        errorPageHeadingSelector
      );
      const errorPageHeadingText = await this.page.evaluate(
        element => element.textContent,
        errorPageHeadingElement
      );
      const trimmedErrorPageHeadingText = errorPageHeadingText.trim();

      if (trimmedErrorPageHeadingText !== 'Error 401') {
        throw new Error(
          `Expected error page heading to be "Error 401", but got "${trimmedErrorPageHeadingText}"`
        );
      }

      showMessage('Verified: Error 401 Unauthorized is displayed as expected.');
    } catch (error) {
      console.error(error.stack);
      throw error;
    }
  }

  /**
   * This function checks if "Create Topic" button is present or not.
   */
  async expectCreateTopicButtonNotPresent(): Promise<void> {
    const isMobileViewport = this.isViewportAtMobileWidth();
    const createTopicButton = isMobileViewport
      ? createNewTopicMobileButton
      : createNewTopicButton;
    try {
      await this.page.waitForSelector(createTopicButton, {timeout: 5000});
      throw new Error('Create topic button is present, which is not expected.');
    } catch (error) {
      if (error instanceof puppeteer.errors.TimeoutError) {
        showMessage('Create topic button is not present as expected.');
      } else {
        throw error;
      }
    }
  }

  /**
   * This function checks if "Create Skill" button is not present.
   */
  async expectCreateSkillButtonNotPresent(): Promise<void> {
    const isMobileViewport = this.isViewportAtMobileWidth();
    const createSkillButton = isMobileViewport
      ? createNewSkillMobileButton
      : createNewSkillButton;
    try {
      await this.page.waitForSelector(createSkillButton, {timeout: 5000});
      throw new Error('Create skill button is present, which is not expected.');
    } catch (error) {
      if (error instanceof puppeteer.errors.TimeoutError) {
        showMessage('Create skill button is not present as expected.');
      } else {
        throw error;
      }
    }
  }

  /**
   * This function verifies the absence of the delete topic button for a given topic.
   * @param {string} topicName - The name of the topic to check.
   */
  async verifyAbsenceOfDeleteTopicButtonInTopic(
    topicName: string
  ): Promise<void> {
    await this.goto(topicAndSkillsDashboardUrl);

    const isMobileWidth = this.isViewportAtMobileWidth();
    const topicListItemSelector = isMobileWidth
      ? mobileTopicListItemSelector
      : desktopTopicListItemSelector;
    const topicSelector = isMobileWidth
      ? mobileTopicSelector
      : desktopTopicSelector;
    const topicListItemOptions = isMobileWidth
      ? mobileTopicListItemOptions
      : desktopTopicListItemOptions;
    const deleteTopicButton = isMobileWidth
      ? mobileDeleteTopicButton
      : desktopDeleteTopicButton;

    await this.page.waitForSelector(topicListItemSelector);

    const topics = await this.page.$$(topicListItemSelector);
    for (let topic of topics) {
      const topicNameElement = await topic.$(topicSelector);
      if (topicNameElement) {
        const name: string = await (
          await topicNameElement.getProperty('textContent')
        ).jsonValue();

        if (name.trim() === topicName) {
          await this.page.waitForSelector(topicListItemOptions);
          const editBox = await topic.$(topicListItemOptions);
          if (editBox) {
            await this.waitForElementToBeClickable(editBox);
            await editBox.click();
          } else {
            throw new Error('Edit button not found');
          }

          const deleteButton = await topic.$(deleteTopicButton);
          if (deleteButton) {
            throw new Error('Delete button is available');
          }
        }
      }
    }
    showMessage('Delete button is not available in the topic');
  }

  /**
   * This function verifies the absence of the delete skill button for a given skill.
   * @param {string} skillName - The name of the skill to check.
   */
  async verifyAbsenceOfDeleteSkillButtonInSkill(
    skillName: string
  ): Promise<void> {
    await this.goto(topicAndSkillsDashboardUrl);

    const isMobileWidth = this.isViewportAtMobileWidth();
    const skillSelector = isMobileWidth
      ? mobileSkillSelector
      : desktopSkillSelector;
    const skillListItemSelector = isMobileWidth
      ? mobileSkillListItemSelector
      : desktopSkillListItemSelector;
    const skillListItemOptions = isMobileWidth
      ? mobileSkillListItemOptions
      : desktopSkillListItemOptions;
    const deleteSkillButton = isMobileWidth
      ? mobileDeleteSkillButton
      : desktopDeleteSkillButton;

    await this.page.waitForSelector(skillsTab, {visible: true});
    await this.navigateToSkillTab();
    await this.waitForPageToFullyLoad();
    await this.page.waitForSelector(skillListItemSelector, {visible: true});

    const skills = await this.page.$$(skillListItemSelector);
    for (let skill of skills) {
      const skillNameElement = await skill.$(skillSelector);
      if (skillNameElement) {
        const name: string = await (
          await skillNameElement.getProperty('textContent')
        ).jsonValue();

        if (name.trim() === `${skillName}`) {
          await this.page.waitForSelector(skillListItemOptions, {
            visible: true,
          });
          const editBox = await skill.$(skillListItemOptions);
          if (editBox) {
            await editBox.click();
          } else {
            throw new Error('Edit button not found');
          }

          const deleteButton = await skill.$(deleteSkillButton);
          if (deleteButton) {
            throw new Error('Delete skill button is available');
          }
        }
      }
    }
    showMessage('Delete button is not available in the skill');
  }

  /**
<<<<<<< HEAD
   * Changes the subtopic assignments.
   */
  async changeSubtopicAssignments(newSubtopicName: string): Promise<void> {
    try {
      await this.page.waitForSelector(reassignSkillButton);
      await this.page.click(reassignSkillButton);

      await this.page.waitForSelector(editIcon);
      await this.page.click(editIcon);

      await this.page.waitForSelector(renameSubtopicField);
      await this.page.type(renameSubtopicField, newSubtopicName);

      await this.page.waitForSelector(saveReassignments);
      await this.page.click(saveReassignments);

      await this.page.waitForSelector(saveRearrangeSkills);
      await this.page.click(saveRearrangeSkills);
    } catch (error) {
      const newError = new Error(
        `Failed to change subtopic assignments. Original error: ${error.message}`
      );
      newError.stack = error.stack;
      throw newError;
    }
  }

  /**
   * Opens the subtopic editor for a given subtopic and topic.
   * @param {string} subtopicName - The name of the subtopic to open.
   * @param {string} topicName - The name of the topic that contains the subtopic.
   */
  async openSubtopicEditor(
    subtopicName: string,
    topicName: string
  ): Promise<void> {
    await this.openTopicEditor(topicName);

    try {
      const subtopicElements = await this.page.$$(subtopicCardHeader);
      for (let i = 0; i < subtopicElements.length; i++) {
        const element = subtopicElements[i];
        const textContent = await this.page.evaluate(
          el => el.textContent,
          element
        );
        if (
          textContent.includes(testSubtopic) &&
          textContent.includes(subtopicName)
        ) {
          await element.click();
          break;
        }
      }
    } catch (error) {
      const newError = new Error(`Failed to open subtopic editor: ${error}`);
      newError.stack = error.stack;
      throw newError;
    }
  }

  async editSubTopicData(
    title: string,
    urlFragment: string,
    explanation: string,
    thumbnail: string
  ): Promise<void> {
    await this.type(subtopicTitleField, title);
    await this.type(subtopicUrlFragmentField, urlFragment);

    await this.clickOn(subtopicDescriptionEditorToggle);
    await this.page.waitForSelector(richTextAreaField, {visible: true});
    await this.type(richTextAreaField, explanation);

    await this.clickOn(subtopicPhotoBoxButton);
    await this.page.waitForSelector(photoUploadModal, {visible: true});
    await this.uploadFile(thumbnail);
    await this.page.waitForSelector(`${uploadPhotoButton}:not([disabled])`);
    await this.clickOn(uploadPhotoButton);

    await this.page.waitForSelector(photoUploadModal, {hidden: true});
  }

  /**
   * Navigates to the subtopic preview tab.
   */
  async navigateToSubtopicPreviewTab(): Promise<void> {
    await this.page.waitForSelector(navbarTabIcon);
    const previewTabButtons = await this.page.$$(navbarTabIcon);
    const previewTabButton = previewTabButtons[1];
    await this.waitForElementToBeClickable(previewTabButton[1]);
    await previewTabButton[1].click();
  }

  /**
   * Checks if the preview subtopic has the expected name and explanation.
   * @param {string} subtopicName - The expected name of the subtopic.
   * @param {string} explanation - The expected explanation of the subtopic.
   */
  async expectPreviewSubtopicToHave(
    subtopicName: string,
    explanation: string
  ): Promise<void> {
    await this.page.waitForSelector(contentTitle);
    const previewSubtopicName = await this.page.$eval(
      contentTitle,
      el => el.textContent
    );
    if (previewSubtopicName !== subtopicName) {
      throw new Error(
        `Expected subtopic name to be "${subtopicName}", but it was "${previewSubtopicName}"`
      );
    }

    await this.page.waitForSelector(htmlContent);
    const isExplanationPresent = await this.isTextPresentOnPage(explanation);
    if (!isExplanationPresent) {
      throw new Error(
        `Expected explanation "${explanation}" to be present on the page, but it was not`
      );
    }
  }

  /**
   * Edits the details of a topic.
   * @param {string} topicName - The name of the topic.
   * @param {string} urlFragment - The URL fragment of the topic.
   * @param {string} description - The description of the topic.
   * @param {string} titleFragments - The title fragments of the topic.
   * @param {string} metaTags - The meta tags of the topic.
   * @param {string} thumbnail - The thumbnail of the topic.
   */
  async editTopicData(
    topicName: string,
    urlFragment: string,
    description: string,
    titleFragments: string,
    metaTags: string,
    thumbnail: string
  ): Promise<void> {
    await this.type(topicNameField, topicName);
    await this.type(topicUrlFragmentField, urlFragment);
    await this.type(topicWebFragmentField, titleFragments);
    await this.type(topicDescriptionField, description);

    await this.clickOn(photoBoxButton);
    await this.page.waitForSelector(photoUploadModal, {visible: true});
    await this.uploadFile(thumbnail);
    await this.page.waitForSelector(`${uploadPhotoButton}:not([disabled])`);
    await this.clickOn(uploadPhotoButton);
    await this.page.waitForSelector(photoUploadModal, {hidden: true});

    await this.page.waitForSelector(topicTableSelector);
    await this.openTopicEditor(topicName);
    await this.page.waitForSelector(topicMetaTagInput);
    await this.page.focus(topicMetaTagInput);
    await this.page.type(topicMetaTagInput, metaTags);
    await this.page.keyboard.press('Tab');
  }

  /**
   * Verifies the status of the practice tab.
   * @param {string} expectedStatus - The expected status of the practice tab.
   */
  async verifyStatusOfPracticeTab(expectedStatus: string): Promise<void> {
    try {
      const practiceTab = await this.page.$(practiceTabToggle);
      if (practiceTab === null) {
        throw new Error('Practice tab not found.');
      }
      const actualStatus = await (
        await practiceTab.getProperty('disabled')
      ).jsonValue();

      if (expectedStatus === 'disabled' && actualStatus !== true) {
        throw new Error(
          'Expected practice tab to be disabled, but it was enabled.'
        );
      } else if (expectedStatus === 'enabled' && actualStatus !== false) {
        throw new Error(
          'Expected practice tab to be enabled, but it was disabled.'
        );
      }
    } catch (error) {
      console.error(`Failed to verify status of practice tab: ${error}`);
    }
  }

  /**
   * Opens the topic editor for a given topic and previews it by clicking on the third navbar-tab-icon.
   * @param {string} topicName - The name of the topic to be opened in the topic editor.
   */
  async previewTopic(topicName: string): Promise<void> {
    await this.openTopicEditor(topicName);
    await this.page.waitForSelector(navbarTabIcon);
    const navbarTabIcons = await this.page.$$(navbarTabIcon);
    if (navbarTabIcons.length < 3) {
      throw new Error('Less than 3 navbar options found.');
    }
    await this.waitForElementToBeClickable(navbarTabIcons[2]);
    await navbarTabIcons[2].click();
  }

  /**
   * Checks if the topic preview has the expected title and description.
   * @param {string} title - The expected title of the topic.
   * @param {string} description - The expected description of the topic.
   */
  async expectTopicPreviewToHaveTitleAndDescription(
    title: string,
    description: string
  ): Promise<void> {
    await this.page.waitForSelector(topicPreviewTitleSelector);
    const titleElement = await this.page.$(topicPreviewTitleSelector);
    const actualTitle = await this.page.evaluate(
      el => el.textContent,
      titleElement
    );
    if (actualTitle !== title) {
      throw new Error(
        `Expected topic title to be "${title}", but was "${actualTitle}".`
      );
    }

    await this.page.waitForSelector(topicPreviewDescriptionSelector);
    const descriptionElement = await this.page.$(
      topicPreviewDescriptionSelector
    );
    const actualDescription = await this.page.evaluate(
      el => el.textContent,
      descriptionElement
    );
    if (actualDescription !== description) {
      throw new Error(
        `Expected topic description to be "${description}", but was "${actualDescription}".`
      );
    }
  }
=======
   * Open the skill editor page for a skill.
   */
  async openSkillEditor(skillName: string): Promise<void> {
    const skillSelector = this.isViewportAtMobileWidth()
      ? mobileSkillSelector
      : desktopSkillSelector;
    await this.page.bringToFront();
    await this.navigateToTopicAndSkillsDashboardPage();
    await this.clickOn(skillsTab);
    await this.page.waitForSelector(skillSelector, {visible: true});

    await Promise.all([
      this.page.evaluate(
        (skillSelector, skillName) => {
          const skillDivs = Array.from(
            document.querySelectorAll(skillSelector)
          );
          const skillDivToSelect = skillDivs.find(
            element => element?.textContent.trim() === skillName
          ) as HTMLElement;
          if (skillDivToSelect) {
            skillDivToSelect.click();
          } else {
            throw new Error('Cannot open skill editor page.');
          }
        },
        skillSelector,
        skillName
      ),
      this.page.waitForNavigation(),
    ]);
  }

  /**
   * Adds a worked example to the topic.
   * @param {string} exampleQuestion - The question part of the worked example.
   * @param {string} exampleExplanation - The explanation part of the worked example.
   */
  async addWorkedExample(
    exampleQuestion: string,
    exampleExplanation: string
  ): Promise<void> {
    await this.openAllMobileDropdownsInSkillEditor();
    await this.waitForPageToFullyLoad();
    await this.clickOn(addWorkedExampleButton);
    await this.type(rteSelector, exampleQuestion);
    const rteElements = await this.page.$$(rteSelector);
    await this.waitForElementToBeClickable(rteElements[1]);
    await rteElements[1].type(exampleExplanation);
    await this.clickOn(saveWorkedExamplesButton);
  }

  /**
   * Deletes a worked example from the topic.
   * @param {string} exampleQuestion - The question part of the worked example to delete.
   */
  async deleteWorkedExample(exampleQuestion: string): Promise<void> {
    await this.waitForPageToFullyLoad();
    await this.page.waitForSelector(workedExampleListItem, {visible: true});
    const previewLists = await this.page.$$(workedExampleListItem);
    if (!previewLists) {
      throw new Error('No worked examples found');
    }
    let exampleFound = false;

    for (const previewList of previewLists) {
      await this.page.waitForSelector(workedExampleTitleElement, {
        visible: true,
      });
      const titleElement = await previewList.$(workedExampleTitleElement);
      if (titleElement) {
        const title = await this.page.evaluate(
          el => el.textContent,
          titleElement
        );
        if (title.trim() === exampleQuestion) {
          await this.page.waitForSelector(workedExampleDeleteButton, {
            visible: true,
          });
          const deleteButton = await previewList.$(workedExampleDeleteButton);
          if (deleteButton) {
            await this.waitForElementToBeClickable(deleteButton);
            await deleteButton.click();
            await this.waitForPageToFullyLoad();
            await this.clickOn(confirmDeleteWorkedExampleButton);
            exampleFound = true;
            break;
          }
        }
      }
    }
    if (!exampleFound) {
      throw new Error(
        `Worked example with question "${exampleQuestion}" not found.`
      );
    }
  }

  /**
   * Verifies if a worked example is present on the page.
   * @param {string} workedExample - The title of the worked example to verify.
   * @param {boolean} isPresent - Whether the worked example is expected to be present.
   */
  async verifyWorkedExamplePresent(
    workedExample: string,
    isPresent: boolean
  ): Promise<void> {
    await this.openAllMobileDropdownsInSkillEditor();

    try {
      await this.page.waitForSelector(workedExampleSelector, {
        timeout: 5000,
        visible: true,
      });
      const workedExamples = await this.page.$$(workedExampleSelector);

      for (const example of workedExamples) {
        const title = await this.page.evaluate(el => el.textContent, example);
        if (title.trim() === workedExample) {
          if (!isPresent) {
            throw new Error(
              `The worked example ${workedExample} is present, which was not expected`
            );
          }
          return;
        }
      }

      if (isPresent) {
        throw new Error(
          `The worked example ${workedExample} is not present, which was expected`
        );
      }
    } catch (error) {
      if (isPresent) {
        throw new Error(
          `The worked example ${workedExample} is not present, which was expected`
        );
      }
    }

    showMessage(
      `The worked example is ${isPresent ? '' : 'not'} present as expected.`
    );
  }

  /**
   * Adds a misconception to the topic.
   * @param {string} misconceptionName - The name of the misconception to add.
   * @param {string} notes - The notes for question creators to understand how handling this misconception is useful for the skill being tested.
   * @param {string} feedback - The feedback for the misconception to add.
   */
  async addMisconception(
    misconceptionName: string,
    notes: string,
    feedback: string
  ): Promise<void> {
    await this.clickOn(addButtonSelector);
    await this.waitForElementToBeClickable(nameFieldSelector);
    await this.type(nameFieldSelector, misconceptionName);
    await this.waitForElementToBeClickable(rteSelector);
    await this.type(rteSelector, notes);
    const rteElements = await this.page.$$(rteSelector);
    await rteElements[1].type(feedback);
    await this.clickOn(saveMisconceptionButton);
  }

  /**
   * Verifies if a misconception is present on the page.
   * @param {string} misconceptionName - The name of the misconception to verify.
   * @param {boolean} isPresent - Whether the misconception is expected to be present.
   */
  async verifyMisconceptionPresent(
    misconceptionName: string,
    isPresent: boolean
  ): Promise<void> {
    try {
      await this.page.waitForSelector(misconceptionTitleSelector, {
        timeout: 5000,
        visible: true,
      });
      const misconceptions = await this.page.$$(misconceptionTitleSelector);

      for (const misconception of misconceptions) {
        const title = await this.page.evaluate(
          el => el.textContent,
          misconception
        );
        if (title.trim() === misconceptionName) {
          if (!isPresent) {
            throw new Error(
              `The misconception ${misconceptionName} is present, which was not expected`
            );
          }
          return;
        }
      }

      if (isPresent) {
        throw new Error(
          `The misconception ${misconceptionName} is not present, which was expected`
        );
      }
    } catch (error) {
      if (isPresent) {
        throw new Error(
          `The misconception ${misconceptionName} is not present, which was expected`
        );
      }
    }

    showMessage(
      `The misconception is ${isPresent ? '' : 'not'} present as expected.`
    );
  }

  /**
   * Deletes a misconception.
   * @param {string} misconceptionName - The name of the misconception to delete.
   */
  async deleteMisconception(misconceptionName: string): Promise<void> {
    await this.waitForPageToFullyLoad();
    await this.page.waitForSelector(misconceptionListSelector, {visible: true});
    const misconceptionLists = await this.page.$$(misconceptionListSelector);
    let misconceptionFound = false;

    for (const misconceptionList of misconceptionLists) {
      await this.page.waitForSelector(misconceptionTitleElement, {
        visible: true,
      });
      const titleElement = await misconceptionList.$(misconceptionTitleElement);
      if (titleElement) {
        const title = await this.page.evaluate(
          el => el.textContent,
          titleElement
        );
        if (title.trim() === misconceptionName) {
          await this.page.waitForSelector(misconceptionDeleteButtonSelector, {
            visible: true,
          });
          const deleteButton = await misconceptionList.$(
            misconceptionDeleteButtonSelector
          );
          if (deleteButton) {
            await this.waitForElementToBeClickable(deleteButton);
            await deleteButton.click();
            await this.waitForPageToFullyLoad();
            await this.clickOn(confirmDeleteMisconceptionButton);
            misconceptionFound = true;
            break;
          } else {
            throw new Error('Misconception delete button not found.');
          }
        }
      }
    }

    if (!misconceptionFound) {
      throw new Error(`The misconception ${misconceptionName} was not found`);
    }
  }

  /**
   * Updates the review material.
   * @param {string} updatedMaterial - The updated review material.
   */
  async updateReviewMaterial(updatedMaterial: string): Promise<void> {
    try {
      await this.clickOn(editConceptCardSelector);
      await this.waitForElementToBeClickable(rteSelector);
      await this.clearAllTextFrom(rteSelector);
      await this.type(rteSelector, updatedMaterial);
      await this.clickOn(saveConceptCardSelector);
      showMessage('Updated review material');
    } catch (error) {
      console.error(error);
      throw error;
    }
  }

  /**
   * Adds a prerequisite skill.
   * @param {string} skillName - The name of the skill to add.
   */
  async addPrerequisiteSkill(skillName: string): Promise<void> {
    try {
      await this.clickOn('+ ADD PREREQUISITE SKILL');
      await this.waitForElementToBeClickable(skillNameInputSelector);
      await this.type(skillNameInputSelector, skillName);

      await this.page.waitForSelector(radioInnerCircleSelector);
      const radioInnerCircleSelectorElement = await this.page.$(
        radioInnerCircleSelector
      );
      if (!radioInnerCircleSelectorElement) {
        throw new Error('Radio inner circle selector not found');
      }
      await this.waitForPageToFullyLoad();
      await this.page.evaluate(selector => {
        document.querySelector(selector).click();
      }, radioInnerCircleSelector);

      await this.page.waitForSelector(confirmSkillSelectionButtonSelector);
      const confirmSkillSelectionButtonSelectorElement = await this.page.$(
        confirmSkillSelectionButtonSelector
      );
      if (!confirmSkillSelectionButtonSelectorElement) {
        throw new Error('Confirm skill selection button selector not found');
      }
      await this.clickOn(confirmSkillSelectionButtonSelector);
      showMessage(`Added prerequisite skill: ${skillName}`);
    } catch (error) {
      console.error(error);
      throw error;
    }
  }

  /**
   * Removes a prerequisite skill.
   * @param {string} skillName - The name of the skill to remove.
   */
  async removePrerequisiteSkill(skillName: string): Promise<void> {
    try {
      await this.page.waitForSelector(skillDescriptionCardSelector, {
        visible: true,
      });
      const skillCards = await this.page.$$(skillDescriptionCardSelector);

      for (const skillCard of skillCards) {
        const skillLink = await skillCard.$(skillPrerequisiteLinkSelector);
        const skillText = await this.page.evaluate(
          el => el.textContent,
          skillLink
        );

        if (skillText === skillName) {
          await this.page.waitForSelector(removeSkillIconSelector, {
            visible: true,
          });
          const removeIcon = await skillCard.$(removeSkillIconSelector);
          if (removeIcon) {
            await this.waitForElementToBeClickable(removeIcon);
            await removeIcon.click();
            showMessage(`Removed prerequisite skill: ${skillName}`);
            return;
          }
        }
      }

      throw new Error(`The skill ${skillName} was not found`);
    } catch (error) {
      console.error(error);
      throw error;
    }
  }

  /**
   * Verifies if a prerequisite skill is present on the page.
   * @param {string} skillName - The name of the skill to verify.
   * @param {boolean} isPresent - Whether the skill is expected to be present.
   */
  async verifyPrerequisiteSkillPresent(
    skillName: string,
    isPresent: boolean
  ): Promise<void> {
    try {
      await this.page.waitForSelector(skillPrerequisiteTitleSelector, {
        timeout: 5000,
      });
      const skillCards = await this.page.$$(skillPrerequisiteTitleSelector);

      for (const skillCard of skillCards) {
        const skillLink = await skillCard.$(skillPrerequisiteTitleSelector);
        const skillText = await this.page.evaluate(
          el => el.textContent,
          skillLink
        );

        if (skillText.trim() === skillName) {
          if (!isPresent) {
            throw new Error(
              `The skill ${skillName} is present, which was not expected`
            );
          }
          return;
        }
      }

      if (isPresent) {
        throw new Error(
          `The skill ${skillName} is not present, which was expected`
        );
      }
    } catch (error) {
      if (error instanceof puppeteer.errors.TimeoutError) {
        if (isPresent) {
          throw new Error(
            `The skill ${skillName} is not present, which was expected`
          );
        }
      } else {
        throw error;
      }
    }

    showMessage(
      `The prerequisite skill is ${isPresent ? '' : 'not'} present as expected.`
    );
  }

  /**
   * Updates a rubric.
   * @param {string} difficulty - The difficulty level to update.
   * @param {string} explanation - The explanation to update.
   */
  async updateRubric(difficulty: string, explanation: string): Promise<void> {
    await this.waitForPageToFullyLoad();
    let difficultyValue: string;
    switch (difficulty) {
      case 'Easy':
        difficultyValue = '0';
        break;
      case 'Medium':
        difficultyValue = '1';
        break;
      case 'Hard':
        difficultyValue = '2';
        break;
      default:
        throw new Error(`Unknown difficulty: ${difficulty}`);
    }
    await this.waitForElementToBeClickable(selectRubricDifficultySelector);
    await this.select(selectRubricDifficultySelector, difficultyValue);
    await this.waitForPageToFullyLoad();
    await this.clickOn(' + ADD EXPLANATION FOR DIFFICULTY ');
    await this.waitForElementToBeClickable(rteSelector);
    await this.type(rteSelector, explanation);
    await this.clickOn(saveRubricExplanationButton);
  }

  /**
   * Publishes an updated skill.
   * @param {string} updateMessage - The update message.
   */
  async publishUpdatedSkill(updateMessage: string): Promise<void> {
    if (this.isViewportAtMobileWidth()) {
      return;
    } else {
      await this.waitForPageToFullyLoad();
      await this.page.waitForSelector(saveOrPublishSkillSelector, {
        visible: true,
      });
      await this.clickOn(saveOrPublishSkillSelector);
    }

    await this.page.waitForSelector(commitMessageInputSelector, {
      visible: true,
    });
    await this.waitForElementToBeClickable(commitMessageInputSelector);
    await this.type(commitMessageInputSelector, updateMessage);
    await this.page.waitForSelector(closeSaveModalButtonSelector, {
      visible: true,
    });
    await this.clickOn(closeSaveModalButtonSelector);
    await this.expectToastMessageToBe('Changes Saved.');
    showMessage('Skill updated successful');
  }

  /**
   * Previews a concept card.
   */
  async previewConceptCard(): Promise<void> {
    await this.clickOn(' Preview Concept Card ');
  }

  /**
   * Verifies if a concept card preview has the expected skill name and review material.
   * @param {string} skillName - The expected skill name.
   * @param {string} reviewMaterial - The expected review material.
   */
  async expectConceptCardPreviewToHave(
    skillName: string,
    reviewMaterial: string
  ): Promise<void> {
    await this.page.waitForSelector(skillPreviewModalTitleSelector, {
      visible: true,
    });
    const titleElement = await this.page.$(skillPreviewModalTitleSelector);
    const title = await this.page.evaluate(el => el.textContent, titleElement);

    if (title.trim() !== skillName) {
      throw new Error(
        `Expected skill name to be ${skillName} but found ${title}`
      );
    }

    await this.page.waitForSelector(skillPreviewModalContentSelector, {
      visible: true,
    });
    const contentElement = await this.page.$(skillPreviewModalContentSelector);
    const content = await this.page.evaluate(
      el => el.textContent,
      contentElement
    );

    if (content.trim() !== reviewMaterial) {
      throw new Error(
        `Expected review material to be "${reviewMaterial}" but found "${content}"`
      );
    }
  }

  private async openAllMobileDropdownsInSkillEditor(): Promise<void> {
    await this.clickOn('Worked Examples');
    await this.clickOn('Misconceptions');
    await this.clickOn(' Prerequisite Skills ');
    await this.clickOn('Rubrics');
  }
>>>>>>> 6851b7fe
}

export let TopicManagerFactory = (): TopicManager => new TopicManager();<|MERGE_RESOLUTION|>--- conflicted
+++ resolved
@@ -143,27 +143,6 @@
 const desktopDeleteSkillButton = '.e2e-test-delete-skill-button';
 const mobileSkillListItemOptions = '.e2e-test-mobile-skills-option';
 const mobileDeleteSkillButton = '.e2e-test-mobile-delete-skill-button';
-<<<<<<< HEAD
-const topicMetaTagInput = '.e2e-test-topic-meta-tag-content-field';
-const topicUrlFragmentField = 'input.e2e-test-new-topic-url-fragment-field';
-const topicWebFragmentField = 'input.e2e-test-new-page-title-fragm-field';
-const topicDescriptionField = 'textarea.e2e-test-new-topic-description-field';
-const photoBoxButton = 'div.e2e-test-photo-button';
-const practiceTabToggle = '.e2e-test-toggle-practice-tab';
-const topicPreviewTitleSelector = '.e2e-test-preview-topic-title';
-const topicPreviewDescriptionSelector = '.e2e-test-preview-topic-description';
-const reassignSkillButton = '.e2e-test-reassign-skill-button';
-const editIcon = '.edit-icon-style';
-const renameSubtopicField = '.e2e-test-rename-subtopic-field';
-const saveReassignments = '.e2e-test-save-reassignments';
-const saveRearrangeSkills = '.e2e-test-save-rearrange-skills';
-const subtopicCardHeader = '.subtopic-name-card-header';
-const testSubtopic = '.e2e-test-subtopic';
-const navbarTabIcon = '.navbar-tab-icon';
-const contentTitle = '.content-title';
-const htmlContent = 'html-content';
-const topicTableSelector = '.e2e-test-topics-table';
-=======
 const workedExampleSelector =
   '.oppia-skill-concept-card-preview-list .e2e-test-worked-example-title';
 const misconceptionTitleSelector =
@@ -198,7 +177,25 @@
   '.e2e-test-confirm-delete-worked-example-button';
 const confirmDeleteMisconceptionButton =
   '.e2e-test-confirm-delete-misconception-button';
->>>>>>> 6851b7fe
+const topicMetaTagInput = '.e2e-test-topic-meta-tag-content-field';
+const topicUrlFragmentField = 'input.e2e-test-new-topic-url-fragment-field';
+const topicWebFragmentField = 'input.e2e-test-new-page-title-fragm-field';
+const topicDescriptionField = 'textarea.e2e-test-new-topic-description-field';
+const photoBoxButton = 'div.e2e-test-photo-button';
+const practiceTabToggle = '.e2e-test-toggle-practice-tab';
+const topicPreviewTitleSelector = '.e2e-test-preview-topic-title';
+const topicPreviewDescriptionSelector = '.e2e-test-preview-topic-description';
+const reassignSkillButton = '.e2e-test-reassign-skill-button';
+const editIcon = '.edit-icon-style';
+const renameSubtopicField = '.e2e-test-rename-subtopic-field';
+const saveReassignments = '.e2e-test-save-reassignments';
+const saveRearrangeSkills = '.e2e-test-save-rearrange-skills';
+const subtopicCardHeader = '.subtopic-name-card-header';
+const testSubtopic = '.e2e-test-subtopic';
+const navbarTabIcon = '.navbar-tab-icon';
+const contentTitle = '.content-title';
+const htmlContent = 'html-content';
+const topicTableSelector = '.e2e-test-topics-table';
 
 export class TopicManager extends BaseUser {
   /**
@@ -1504,246 +1501,6 @@
   }
 
   /**
-<<<<<<< HEAD
-   * Changes the subtopic assignments.
-   */
-  async changeSubtopicAssignments(newSubtopicName: string): Promise<void> {
-    try {
-      await this.page.waitForSelector(reassignSkillButton);
-      await this.page.click(reassignSkillButton);
-
-      await this.page.waitForSelector(editIcon);
-      await this.page.click(editIcon);
-
-      await this.page.waitForSelector(renameSubtopicField);
-      await this.page.type(renameSubtopicField, newSubtopicName);
-
-      await this.page.waitForSelector(saveReassignments);
-      await this.page.click(saveReassignments);
-
-      await this.page.waitForSelector(saveRearrangeSkills);
-      await this.page.click(saveRearrangeSkills);
-    } catch (error) {
-      const newError = new Error(
-        `Failed to change subtopic assignments. Original error: ${error.message}`
-      );
-      newError.stack = error.stack;
-      throw newError;
-    }
-  }
-
-  /**
-   * Opens the subtopic editor for a given subtopic and topic.
-   * @param {string} subtopicName - The name of the subtopic to open.
-   * @param {string} topicName - The name of the topic that contains the subtopic.
-   */
-  async openSubtopicEditor(
-    subtopicName: string,
-    topicName: string
-  ): Promise<void> {
-    await this.openTopicEditor(topicName);
-
-    try {
-      const subtopicElements = await this.page.$$(subtopicCardHeader);
-      for (let i = 0; i < subtopicElements.length; i++) {
-        const element = subtopicElements[i];
-        const textContent = await this.page.evaluate(
-          el => el.textContent,
-          element
-        );
-        if (
-          textContent.includes(testSubtopic) &&
-          textContent.includes(subtopicName)
-        ) {
-          await element.click();
-          break;
-        }
-      }
-    } catch (error) {
-      const newError = new Error(`Failed to open subtopic editor: ${error}`);
-      newError.stack = error.stack;
-      throw newError;
-    }
-  }
-
-  async editSubTopicData(
-    title: string,
-    urlFragment: string,
-    explanation: string,
-    thumbnail: string
-  ): Promise<void> {
-    await this.type(subtopicTitleField, title);
-    await this.type(subtopicUrlFragmentField, urlFragment);
-
-    await this.clickOn(subtopicDescriptionEditorToggle);
-    await this.page.waitForSelector(richTextAreaField, {visible: true});
-    await this.type(richTextAreaField, explanation);
-
-    await this.clickOn(subtopicPhotoBoxButton);
-    await this.page.waitForSelector(photoUploadModal, {visible: true});
-    await this.uploadFile(thumbnail);
-    await this.page.waitForSelector(`${uploadPhotoButton}:not([disabled])`);
-    await this.clickOn(uploadPhotoButton);
-
-    await this.page.waitForSelector(photoUploadModal, {hidden: true});
-  }
-
-  /**
-   * Navigates to the subtopic preview tab.
-   */
-  async navigateToSubtopicPreviewTab(): Promise<void> {
-    await this.page.waitForSelector(navbarTabIcon);
-    const previewTabButtons = await this.page.$$(navbarTabIcon);
-    const previewTabButton = previewTabButtons[1];
-    await this.waitForElementToBeClickable(previewTabButton[1]);
-    await previewTabButton[1].click();
-  }
-
-  /**
-   * Checks if the preview subtopic has the expected name and explanation.
-   * @param {string} subtopicName - The expected name of the subtopic.
-   * @param {string} explanation - The expected explanation of the subtopic.
-   */
-  async expectPreviewSubtopicToHave(
-    subtopicName: string,
-    explanation: string
-  ): Promise<void> {
-    await this.page.waitForSelector(contentTitle);
-    const previewSubtopicName = await this.page.$eval(
-      contentTitle,
-      el => el.textContent
-    );
-    if (previewSubtopicName !== subtopicName) {
-      throw new Error(
-        `Expected subtopic name to be "${subtopicName}", but it was "${previewSubtopicName}"`
-      );
-    }
-
-    await this.page.waitForSelector(htmlContent);
-    const isExplanationPresent = await this.isTextPresentOnPage(explanation);
-    if (!isExplanationPresent) {
-      throw new Error(
-        `Expected explanation "${explanation}" to be present on the page, but it was not`
-      );
-    }
-  }
-
-  /**
-   * Edits the details of a topic.
-   * @param {string} topicName - The name of the topic.
-   * @param {string} urlFragment - The URL fragment of the topic.
-   * @param {string} description - The description of the topic.
-   * @param {string} titleFragments - The title fragments of the topic.
-   * @param {string} metaTags - The meta tags of the topic.
-   * @param {string} thumbnail - The thumbnail of the topic.
-   */
-  async editTopicData(
-    topicName: string,
-    urlFragment: string,
-    description: string,
-    titleFragments: string,
-    metaTags: string,
-    thumbnail: string
-  ): Promise<void> {
-    await this.type(topicNameField, topicName);
-    await this.type(topicUrlFragmentField, urlFragment);
-    await this.type(topicWebFragmentField, titleFragments);
-    await this.type(topicDescriptionField, description);
-
-    await this.clickOn(photoBoxButton);
-    await this.page.waitForSelector(photoUploadModal, {visible: true});
-    await this.uploadFile(thumbnail);
-    await this.page.waitForSelector(`${uploadPhotoButton}:not([disabled])`);
-    await this.clickOn(uploadPhotoButton);
-    await this.page.waitForSelector(photoUploadModal, {hidden: true});
-
-    await this.page.waitForSelector(topicTableSelector);
-    await this.openTopicEditor(topicName);
-    await this.page.waitForSelector(topicMetaTagInput);
-    await this.page.focus(topicMetaTagInput);
-    await this.page.type(topicMetaTagInput, metaTags);
-    await this.page.keyboard.press('Tab');
-  }
-
-  /**
-   * Verifies the status of the practice tab.
-   * @param {string} expectedStatus - The expected status of the practice tab.
-   */
-  async verifyStatusOfPracticeTab(expectedStatus: string): Promise<void> {
-    try {
-      const practiceTab = await this.page.$(practiceTabToggle);
-      if (practiceTab === null) {
-        throw new Error('Practice tab not found.');
-      }
-      const actualStatus = await (
-        await practiceTab.getProperty('disabled')
-      ).jsonValue();
-
-      if (expectedStatus === 'disabled' && actualStatus !== true) {
-        throw new Error(
-          'Expected practice tab to be disabled, but it was enabled.'
-        );
-      } else if (expectedStatus === 'enabled' && actualStatus !== false) {
-        throw new Error(
-          'Expected practice tab to be enabled, but it was disabled.'
-        );
-      }
-    } catch (error) {
-      console.error(`Failed to verify status of practice tab: ${error}`);
-    }
-  }
-
-  /**
-   * Opens the topic editor for a given topic and previews it by clicking on the third navbar-tab-icon.
-   * @param {string} topicName - The name of the topic to be opened in the topic editor.
-   */
-  async previewTopic(topicName: string): Promise<void> {
-    await this.openTopicEditor(topicName);
-    await this.page.waitForSelector(navbarTabIcon);
-    const navbarTabIcons = await this.page.$$(navbarTabIcon);
-    if (navbarTabIcons.length < 3) {
-      throw new Error('Less than 3 navbar options found.');
-    }
-    await this.waitForElementToBeClickable(navbarTabIcons[2]);
-    await navbarTabIcons[2].click();
-  }
-
-  /**
-   * Checks if the topic preview has the expected title and description.
-   * @param {string} title - The expected title of the topic.
-   * @param {string} description - The expected description of the topic.
-   */
-  async expectTopicPreviewToHaveTitleAndDescription(
-    title: string,
-    description: string
-  ): Promise<void> {
-    await this.page.waitForSelector(topicPreviewTitleSelector);
-    const titleElement = await this.page.$(topicPreviewTitleSelector);
-    const actualTitle = await this.page.evaluate(
-      el => el.textContent,
-      titleElement
-    );
-    if (actualTitle !== title) {
-      throw new Error(
-        `Expected topic title to be "${title}", but was "${actualTitle}".`
-      );
-    }
-
-    await this.page.waitForSelector(topicPreviewDescriptionSelector);
-    const descriptionElement = await this.page.$(
-      topicPreviewDescriptionSelector
-    );
-    const actualDescription = await this.page.evaluate(
-      el => el.textContent,
-      descriptionElement
-    );
-    if (actualDescription !== description) {
-      throw new Error(
-        `Expected topic description to be "${description}", but was "${actualDescription}".`
-      );
-    }
-  }
-=======
    * Open the skill editor page for a skill.
    */
   async openSkillEditor(skillName: string): Promise<void> {
@@ -2262,7 +2019,246 @@
     await this.clickOn(' Prerequisite Skills ');
     await this.clickOn('Rubrics');
   }
->>>>>>> 6851b7fe
+
+  /**
+   * Changes the subtopic assignments.
+   */
+  async changeSubtopicAssignments(newSubtopicName: string): Promise<void> {
+    try {
+      await this.page.waitForSelector(reassignSkillButton);
+      await this.page.click(reassignSkillButton);
+
+      await this.page.waitForSelector(editIcon);
+      await this.page.click(editIcon);
+
+      await this.page.waitForSelector(renameSubtopicField);
+      await this.page.type(renameSubtopicField, newSubtopicName);
+
+      await this.page.waitForSelector(saveReassignments);
+      await this.page.click(saveReassignments);
+
+      await this.page.waitForSelector(saveRearrangeSkills);
+      await this.page.click(saveRearrangeSkills);
+    } catch (error) {
+      const newError = new Error(
+        `Failed to change subtopic assignments. Original error: ${error.message}`
+      );
+      newError.stack = error.stack;
+      throw newError;
+    }
+  }
+
+  /**
+   * Opens the subtopic editor for a given subtopic and topic.
+   * @param {string} subtopicName - The name of the subtopic to open.
+   * @param {string} topicName - The name of the topic that contains the subtopic.
+   */
+  async openSubtopicEditor(
+    subtopicName: string,
+    topicName: string
+  ): Promise<void> {
+    await this.openTopicEditor(topicName);
+
+    try {
+      const subtopicElements = await this.page.$$(subtopicCardHeader);
+      for (let i = 0; i < subtopicElements.length; i++) {
+        const element = subtopicElements[i];
+        const textContent = await this.page.evaluate(
+          el => el.textContent,
+          element
+        );
+        if (
+          textContent.includes(testSubtopic) &&
+          textContent.includes(subtopicName)
+        ) {
+          await element.click();
+          break;
+        }
+      }
+    } catch (error) {
+      const newError = new Error(`Failed to open subtopic editor: ${error}`);
+      newError.stack = error.stack;
+      throw newError;
+    }
+  }
+
+  async editSubTopicData(
+    title: string,
+    urlFragment: string,
+    explanation: string,
+    thumbnail: string
+  ): Promise<void> {
+    await this.type(subtopicTitleField, title);
+    await this.type(subtopicUrlFragmentField, urlFragment);
+
+    await this.clickOn(subtopicDescriptionEditorToggle);
+    await this.page.waitForSelector(richTextAreaField, {visible: true});
+    await this.type(richTextAreaField, explanation);
+
+    await this.clickOn(subtopicPhotoBoxButton);
+    await this.page.waitForSelector(photoUploadModal, {visible: true});
+    await this.uploadFile(thumbnail);
+    await this.page.waitForSelector(`${uploadPhotoButton}:not([disabled])`);
+    await this.clickOn(uploadPhotoButton);
+
+    await this.page.waitForSelector(photoUploadModal, {hidden: true});
+  }
+
+  /**
+   * Navigates to the subtopic preview tab.
+   */
+  async navigateToSubtopicPreviewTab(): Promise<void> {
+    await this.page.waitForSelector(navbarTabIcon);
+    const previewTabButtons = await this.page.$$(navbarTabIcon);
+    const previewTabButton = previewTabButtons[1];
+    await this.waitForElementToBeClickable(previewTabButton[1]);
+    await previewTabButton[1].click();
+  }
+
+  /**
+   * Checks if the preview subtopic has the expected name and explanation.
+   * @param {string} subtopicName - The expected name of the subtopic.
+   * @param {string} explanation - The expected explanation of the subtopic.
+   */
+  async expectPreviewSubtopicToHave(
+    subtopicName: string,
+    explanation: string
+  ): Promise<void> {
+    await this.page.waitForSelector(contentTitle);
+    const previewSubtopicName = await this.page.$eval(
+      contentTitle,
+      el => el.textContent
+    );
+    if (previewSubtopicName !== subtopicName) {
+      throw new Error(
+        `Expected subtopic name to be "${subtopicName}", but it was "${previewSubtopicName}"`
+      );
+    }
+
+    await this.page.waitForSelector(htmlContent);
+    const isExplanationPresent = await this.isTextPresentOnPage(explanation);
+    if (!isExplanationPresent) {
+      throw new Error(
+        `Expected explanation "${explanation}" to be present on the page, but it was not`
+      );
+    }
+  }
+
+  /**
+   * Edits the details of a topic.
+   * @param {string} topicName - The name of the topic.
+   * @param {string} urlFragment - The URL fragment of the topic.
+   * @param {string} description - The description of the topic.
+   * @param {string} titleFragments - The title fragments of the topic.
+   * @param {string} metaTags - The meta tags of the topic.
+   * @param {string} thumbnail - The thumbnail of the topic.
+   */
+  async editTopicData(
+    topicName: string,
+    urlFragment: string,
+    description: string,
+    titleFragments: string,
+    metaTags: string,
+    thumbnail: string
+  ): Promise<void> {
+    await this.type(topicNameField, topicName);
+    await this.type(topicUrlFragmentField, urlFragment);
+    await this.type(topicWebFragmentField, titleFragments);
+    await this.type(topicDescriptionField, description);
+
+    await this.clickOn(photoBoxButton);
+    await this.page.waitForSelector(photoUploadModal, {visible: true});
+    await this.uploadFile(thumbnail);
+    await this.page.waitForSelector(`${uploadPhotoButton}:not([disabled])`);
+    await this.clickOn(uploadPhotoButton);
+    await this.page.waitForSelector(photoUploadModal, {hidden: true});
+
+    await this.page.waitForSelector(topicTableSelector);
+    await this.openTopicEditor(topicName);
+    await this.page.waitForSelector(topicMetaTagInput);
+    await this.page.focus(topicMetaTagInput);
+    await this.page.type(topicMetaTagInput, metaTags);
+    await this.page.keyboard.press('Tab');
+  }
+
+  /**
+   * Verifies the status of the practice tab.
+   * @param {string} expectedStatus - The expected status of the practice tab.
+   */
+  async verifyStatusOfPracticeTab(expectedStatus: string): Promise<void> {
+    try {
+      const practiceTab = await this.page.$(practiceTabToggle);
+      if (practiceTab === null) {
+        throw new Error('Practice tab not found.');
+      }
+      const actualStatus = await (
+        await practiceTab.getProperty('disabled')
+      ).jsonValue();
+
+      if (expectedStatus === 'disabled' && actualStatus !== true) {
+        throw new Error(
+          'Expected practice tab to be disabled, but it was enabled.'
+        );
+      } else if (expectedStatus === 'enabled' && actualStatus !== false) {
+        throw new Error(
+          'Expected practice tab to be enabled, but it was disabled.'
+        );
+      }
+    } catch (error) {
+      console.error(`Failed to verify status of practice tab: ${error}`);
+    }
+  }
+
+  /**
+   * Opens the topic editor for a given topic and previews it by clicking on the third navbar-tab-icon.
+   * @param {string} topicName - The name of the topic to be opened in the topic editor.
+   */
+  async previewTopic(topicName: string): Promise<void> {
+    await this.openTopicEditor(topicName);
+    await this.page.waitForSelector(navbarTabIcon);
+    const navbarTabIcons = await this.page.$$(navbarTabIcon);
+    if (navbarTabIcons.length < 3) {
+      throw new Error('Less than 3 navbar options found.');
+    }
+    await this.waitForElementToBeClickable(navbarTabIcons[2]);
+    await navbarTabIcons[2].click();
+  }
+
+  /**
+   * Checks if the topic preview has the expected title and description.
+   * @param {string} title - The expected title of the topic.
+   * @param {string} description - The expected description of the topic.
+   */
+  async expectTopicPreviewToHaveTitleAndDescription(
+    title: string,
+    description: string
+  ): Promise<void> {
+    await this.page.waitForSelector(topicPreviewTitleSelector);
+    const titleElement = await this.page.$(topicPreviewTitleSelector);
+    const actualTitle = await this.page.evaluate(
+      el => el.textContent,
+      titleElement
+    );
+    if (actualTitle !== title) {
+      throw new Error(
+        `Expected topic title to be "${title}", but was "${actualTitle}".`
+      );
+    }
+
+    await this.page.waitForSelector(topicPreviewDescriptionSelector);
+    const descriptionElement = await this.page.$(
+      topicPreviewDescriptionSelector
+    );
+    const actualDescription = await this.page.evaluate(
+      el => el.textContent,
+      descriptionElement
+    );
+    if (actualDescription !== description) {
+      throw new Error(
+        `Expected topic description to be "${description}", but was "${actualDescription}".`
+      );
+    }
+  }
 }
 
 export let TopicManagerFactory = (): TopicManager => new TopicManager();