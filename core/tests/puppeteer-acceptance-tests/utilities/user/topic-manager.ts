// Copyright 2024 The Oppia Authors. All Rights Reserved.
//
// Licensed under the Apache License, Version 2.0 (the "License");
// you may not use this file except in compliance with the License.
// You may obtain a copy of the License at
//
//      http://www.apache.org/licenses/LICENSE-2.0
//
// Unless required by applicable law or agreed to in writing, software
// distributed under the License is distributed on an "AS-IS" BASIS,
// WITHOUT WARRANTIES OR CONDITIONS OF ANY KIND, either express or implied.
// See the License for the specific language governing permissions and
// limitations under the License.

/**
 * @fileoverview Topic manager utility file.
 */
import {BaseUser} from '../common/puppeteer-utils';
import {showMessage} from '../common/show-message';
import testConstants from '../common/test-constants';
import {ElementHandle} from 'puppeteer';
import puppeteer from 'puppeteer';

const curriculumAdminThumbnailImage =
  testConstants.data.curriculumAdminThumbnailImage;
const topicAndSkillsDashboardUrl = testConstants.URLs.TopicAndSkillsDashboard;

const modalDiv = 'div.modal-content';
const closeSaveModalButton = '.e2e-test-close-save-modal-button';
const saveChangesMessageInput = 'textarea.e2e-test-commit-message-input';

// Photo Upload Modal.
const chapterPhotoBoxButton =
  '.e2e-test-chapter-input-thumbnail .e2e-test-photo-button';
const uploadPhotoButton = 'button.e2e-test-photo-upload-submit';
const photoUploadModal = 'edit-thumbnail-modal';

// Topic and Skills Dashboard Page.
const topicsTab = 'a.e2e-test-topics-tab';
const desktopTopicSelector = 'a.e2e-test-topic-name';
const mobileOptionsSelector = '.e2e-test-mobile-options-base';
const mobileTopicSelector = 'div.e2e-test-mobile-topic-name a';
const skillTab = '.e2e-test-skills-tab';
const skillEditBox = '.e2e-test-skill-edit-box';
const mobileSkillsOption = '.e2e-test-mobile-skills-option';
const unassignSkillButtonDesktop = '.e2e-test-unassign-skill-button';
const unassignSkillButtonMobile = '.e2e-test-mobile-unassign-skill-button';
const confirmUnassignSkillButton = '.e2e-test-confirm-unassign-skill-button';
const unassignTopicLabel = '.e2e-test-unassign-topic-label';
const unassignTopicCheckbox = '.e2e-test-unassign-topic';
const topicNameSpan = '.topic-name';
const desktopSkillItemSelector = '.e2e-test-skill-item';
const mobileSkillItemSelector = '.e2e-test-mobile-skill-item';
const desktopSkillDescriptionSelector = '.e2e-test-skill-description';
const mobileSkillDescriptionSelector = '.e2e-test-mobile-skill-name';
const assignSkillButtonDesktop = '.e2e-test-assign-skill-to-topic-button';
const assignSkillButtonMobile = '.e2e-test-mobile-assign-skill-to-topic-button';
const topicNameSelector = '.e2e-test-topic-name-in-topic-select-modal';
const confirmMoveButton = '.e2e-test-confirm-move-button';
const mergeSkillsButtonMobile = '.e2e-test-mobile-merge-skills-button';
const mergeSkillsButtonDesktop = '.e2e-test-merge-skills-button';
const skillsTab = 'a.e2e-test-skills-tab';

// Story Creation Modal.
const saveStoryButton = 'button.e2e-test-save-story-button';
const mobileSaveStoryChangesButton =
  'div.navbar-mobile-options .e2e-test-mobile-save-changes';

// Chapter Creation Modal.
const addChapterButton = 'button.e2e-test-add-chapter-button';
const chapterTitleField = 'input.e2e-test-new-chapter-title-field';
const chapterExplorationIdField = 'input.e2e-test-chapter-exploration-input';
const createChapterButton = 'button.e2e-test-confirm-chapter-creation-button';
const mobileAddChapterDropdown = '.e2e-test-mobile-add-chapter';

// Question Editor.
const desktopSkillQuestionTab = '.e2e-test-questions-tab';
const toastMessageSelector = '.e2e-test-toast-message';
const editQuestionButtons = '.e2e-test-edit-question-button';
const linkOffIcon = '.link-off-icon';
const removeQuestionConfirmationButton =
  '.e2e-test-remove-question-confirmation-button';
const questionPreviewTab = '.e2e-test-question-preview-tab';
const questionTextInput = '.e2e-test-question-text-input';
const questionContentSelector = '.e2e-test-conversation-content';
const numericInputInteractionField = '.e2e-test-conversation-input';
const skillNameInputSelector = '.e2e-test-skill-name-input';
const radioInnerCircleSelector = '.mat-radio-inner-circle';
const confirmSkillSelectionButtonSelector =
  '.e2e-test-confirm-skill-selection-button';
const questionTextSelector = '.e2e-test-question-text';

<<<<<<< HEAD
const mobileStoryDropdown = '.e2e-test-story-dropdown';
const mobileSaveStoryChangesDropdown =
  'div.navbar-mobile-options .e2e-test-mobile-changes-dropdown';
const mobileSaveStoryChangesButton =
  'div.navbar-mobile-options .e2e-test-mobile-save-changes';
const mobilePublishStoryButton =
  'div.navbar-mobile-options .e2e-test-mobile-publish-button';
=======
const navigationDropdown = '.e2e-test-mobile-skill-nav-dropdown-icon';
const mobilePreviewTab = '.e2e-test-mobile-preview-tab';
const mobileSkillQuestionTab = '.e2e-test-mobile-questions-tab';
>>>>>>> 01ef7927

const subtopicReassignHeader = 'div.subtopic-reassign-header';
const addSubtopicButton = 'button.e2e-test-add-subtopic-button';
const subtopicTitleField = 'input.e2e-test-new-subtopic-title-field';
const subtopicUrlFragmentField =
  'input.e2e-test-new-subtopic-url-fragment-field';
const subtopicDescriptionEditorToggle = 'div.e2e-test-show-schema-editor';
const richTextAreaField = 'div.e2e-test-rte';
const subtopicPhotoBoxButton =
  '.e2e-test-subtopic-thumbnail .e2e-test-photo-button';
const createSubtopicButton = '.e2e-test-confirm-subtopic-creation-button';
<<<<<<< HEAD
const mobileSaveTopicButton =
  'div.navbar-mobile-options .e2e-test-mobile-save-topic-button';
const saveTopicButton = 'button.e2e-test-save-topic-button';
const mobileAddChapterDropdown = '.e2e-test-mobile-add-chapter';
=======

const mobileSaveTopicButton =
  'div.navbar-mobile-options .e2e-test-mobile-save-topic-button';
const saveTopicButton = 'button.e2e-test-save-topic-button';

const topicStatusDropdownSelector = '.e2e-test-select-topic-status-dropdown';
const classroomDropdownSelector = '.e2e-test-select-classroom-dropdown';
const keywordDropdownSelector = '.e2e-test-select-keyword-dropdown';
const multiSelectionInputSelector = '.e2e-test-multi-selection-input';
const sortDropdownSelector = '.e2e-test-select-sort-dropdown';
const displayMobileFiltersButton = '.e2e-test-mobile-toggle-filter';
const closeMobileFiltersButton = '.e2e-test-mobile-filter-close';
const skillStatusDropdownSelector = '.e2e-test-select-skill-status-dropdown';
const topicNextPageMobileButton = '.e2e-test-mobile-topics-next-page-button';
const topicNextPageDesktopButton = '.e2e-test-topics-next-page-button';
const skillsNextPageMobileButton = '.e2e-test-mobile-skills-next-page-button';
const skillsNextPageDesktopButton = '.e2e-test-skills-next-page-button';
const mobileSkillSelector = 'span.e2e-test-mobile-skill-name';
const desktopSkillSelector = '.e2e-test-skill-description';
const itemsPerPageDropdown = '.e2e-test-select-items-per-page-dropdown';
const filterOptionSelector = '.mat-option-text';
const topicNameField = '.e2e-test-topic-name-field';
const errorPageHeadingSelector = '.e2e-test-error-page-heading';
const createNewTopicMobileButton = '.e2e-test-create-topic-mobile-button';
const createNewTopicButton = '.e2e-test-create-topic-button';
const createNewSkillMobileButton =
  '.e2e-test-mobile-create-skill-button-secondary';
const createNewSkillButton = '.e2e-test-create-skill-button-circle';
const desktopTopicListItemSelector = '.list-item';
const mobileTopicListItemSelector = '.topic-item';
const desktopTopicListItemOptions = '.e2e-test-topic-edit-box';
const mobileTopicListItemOptions = '.e2e-test-mobile-topic-edit-box';
const desktopDeleteTopicButton = '.e2e-test-delete-topic-button';
const mobileDeleteTopicButton = '.e2e-test-mobile-delete-topic-button';
const desktopSkillListItemSelector = '.list-item';
const mobileSkillListItemSelector = '.skill-item';
const desktopSkillListItemOptions = '.e2e-test-skill-edit-box';
const desktopDeleteSkillButton = '.e2e-test-delete-skill-button';
const mobileSkillListItemOptions = '.e2e-test-mobile-skills-option';
const mobileDeleteSkillButton = '.e2e-test-mobile-delete-skill-button';
>>>>>>> 01ef7927

const addSkillButton = 'button.e2e-test-add-skill-button';
const skillDescriptionField = 'input.e2e-test-new-skill-description-field';
const skillReviewMaterialHeader = 'div.e2e-test-open-concept-card';
const confirmSkillCreationButton =
  'button.e2e-test-confirm-skill-creation-button';

const editSkillItemSelector = 'i.e2e-test-skill-item-edit-btn';
const assignSubtopicButton = '.e2e-test-assign-subtopic';
const subtopicNameSelector = '.e2e-test-subtopic-name';
const confirmSkillAssignationButton =
  'button.e2e-test-skill-assign-subtopic-confirm';

export class TopicManager extends BaseUser {
  /**
   * Navigate to the topic and skills dashboard page.
   */
  async navigateToTopicAndSkillsDashboardPage(): Promise<void> {
    await this.page.bringToFront();
    await this.page.waitForNetworkIdle();
    await this.goto(topicAndSkillsDashboardUrl);
  }

  /**
   * Navigate to the question editor tab.
   */
  async navigateToQuestionEditorTab(): Promise<void> {
    const isMobileWidth = this.isViewportAtMobileWidth();
    const skillQuestionTab = isMobileWidth
      ? mobileSkillQuestionTab
      : desktopSkillQuestionTab;

    if (isMobileWidth) {
      const currentUrl = new URL(this.page.url());
      const hashParts = currentUrl.hash.split('/');

      if (hashParts.length > 1) {
        hashParts[1] = 'questions';
      } else {
        hashParts.push('questions');
      }
      currentUrl.hash = hashParts.join('/');
      await this.goto(currentUrl.toString());
      await this.page.reload({waitUntil: 'networkidle0'});
    } else {
      await this.clickAndWaitForNavigation(skillQuestionTab);
    }
  }

  /**
   * Function to open the story editor page.
   * @param {string} storyID - The Id of the story to open.
   */
  async openStoryEditor(storyID: string): Promise<void> {
    await this.goto(`http://localhost:8181/story_editor/${storyID}`);
  }

  /**
   * Function to navigate to the question preview tab.
   */
  async navigateToQuestionPreviewTab(): Promise<void> {
    if (this.isViewportAtMobileWidth()) {
      await this.clickOn(mobileOptionsSelector);

      await this.page.waitForSelector(navigationDropdown);
      const navDropdownElements = await this.page.$$(navigationDropdown);
      await this.waitForElementToBeClickable(navDropdownElements[1]);
      await navDropdownElements[1].click();

      await this.page.waitForSelector(mobilePreviewTab);
      await this.clickOn(mobilePreviewTab);
    } else {
      await this.page.waitForSelector(questionPreviewTab);
      await this.clickAndWaitForNavigation(questionPreviewTab);
    }
  }

  /**
   * Function to navigate to classroom admin page.
   */
  async navigateToClassroomAdminPage(): Promise<void> {
    await this.goto(testConstants.URLs.ClassroomAdmin);
  }

  /**
   * Function to navigate the skills tab in topics and skills dashboard.
   */
  async navigateToSkillsTab(): Promise<void> {
    const skillSelector = this.isViewportAtMobileWidth()
      ? mobileSkillSelector
      : desktopSkillSelector;
    await this.page.waitForSelector(skillsTab, {visible: true});
    await this.clickOn(skillsTab);
    await this.page.waitForSelector(skillSelector, {visible: true});
  }

  /**
   * Open the topic editor page for a topic.
   */
  async openTopicEditor(topicName: string): Promise<void> {
    const topicNameSelector = this.isViewportAtMobileWidth()
      ? mobileTopicSelector
      : desktopTopicSelector;
    await this.navigateToTopicAndSkillsDashboardPage();
    await this.clickOn(topicsTab);
    await this.page.waitForSelector(topicNameSelector, {visible: true});

    await Promise.all([
      this.page.evaluate(
        (topicNameSelector, topicName) => {
          const topicDivs = Array.from(
            document.querySelectorAll(topicNameSelector)
          );
          const topicDivToSelect = topicDivs.find(
            element => element?.textContent.trim() === topicName
          ) as HTMLElement;
          if (topicDivToSelect) {
            topicDivToSelect.click();
          } else {
            throw new Error('Cannot open topic editor page.');
          }
        },
        topicNameSelector,
        topicName
      ),
      this.page.waitForNavigation(),
    ]);
  }

  /**   * Create a chapter for a certain story.
   */
  async createChapter(
    explorationId: string,
    chapterName: string
  ): Promise<void> {
    if (this.isViewportAtMobileWidth()) {
      await this.clickOn(mobileAddChapterDropdown);
    }
    await this.clickOn(addChapterButton);
    await this.type(chapterTitleField, chapterName);
    await this.type(chapterExplorationIdField, explorationId);

    await this.clickOn(chapterPhotoBoxButton);
    await this.uploadFile(curriculumAdminThumbnailImage);
    await this.page.waitForSelector(`${uploadPhotoButton}:not([disabled])`);
    await this.clickOn(uploadPhotoButton);

    await this.page.waitForSelector(photoUploadModal, {hidden: true});
    await this.clickOn(createChapterButton);
    await this.page.waitForSelector(modalDiv, {hidden: true});
  }

  /**
   * Save a story as a curriculum admin.
   */
  async saveStoryDraft(): Promise<void> {
    if (this.isViewportAtMobileWidth()) {
      await this.clickOn(mobileOptionsSelector);
      await this.clickOn(mobileSaveStoryChangesButton);
    } else {
      await this.clickOn(saveStoryButton);
    }
    await this.type(
      saveChangesMessageInput,
      'Test saving story as curriculum admin.'
    );
    await this.page.waitForSelector(`${closeSaveModalButton}:not([disabled])`);
    await this.clickOn(closeSaveModalButton);
    await this.page.waitForSelector(modalDiv, {hidden: true});
  }

  /**
<<<<<<< HEAD
=======
   * Navigate to the skill tab.
   */
  async navigateToSkillTab(): Promise<void> {
    await this.page.waitForSelector(skillTab);
    await this.clickOn(skillTab);
  }

  /**
   * Unassign a skill from a topic.
   * @param {string} skillName - The name of the skill to unassign.
   * @param {string} topicName - The name of the topic from which to unassign the skill.
   */
  async unassignSkillFromTopic(
    skillName: string,
    topicName: string
  ): Promise<void> {
    const isMobileWidth = this.isViewportAtMobileWidth();
    const unassignSkillSelector = isMobileWidth
      ? unassignSkillButtonMobile
      : unassignSkillButtonDesktop;
    const skillOptions = isMobileWidth ? mobileSkillsOption : skillEditBox;

    await this.navigateToTopicAndSkillsDashboardPage();
    await this.navigateToSkillTab();

    const skillItem = await this.selectSkill(skillName);
    if (!skillItem) {
      throw new Error(`Skill "${skillName}" not found`);
    }

    await skillItem.waitForSelector(skillOptions);
    const skillOptionsElement = await skillItem.$(skillOptions);
    if (!skillOptionsElement) {
      throw new Error(
        `Skill options element not found for skill "${skillName}"`
      );
    }
    await this.waitForElementToBeClickable(skillOptionsElement);
    await skillOptionsElement.click();

    await this.page.waitForSelector(unassignSkillSelector);
    const unassignSkillSelectorElement = await this.page.$(
      unassignSkillSelector
    );
    if (!unassignSkillSelectorElement) {
      throw new Error('Unassign skill selector not found');
    }
    await this.waitForElementToBeClickable(unassignSkillSelectorElement);
    await unassignSkillSelectorElement.click();

    // Select the topic to unassign from.
    await this.page.waitForSelector(unassignTopicLabel);
    const topicLabels = await this.page.$$(unassignTopicLabel);
    let topicFound = false;
    for (const topicLabel of topicLabels) {
      const labelTopicName = await topicLabel.$eval(
        topicNameSpan,
        el => el.textContent
      );
      if (labelTopicName === topicName) {
        const checkbox = await topicLabel.$(unassignTopicCheckbox);
        if (!checkbox) {
          throw new Error(`Checkbox not found for topic "${topicName}"`);
        }
        await checkbox.click();
        topicFound = true;
        break;
      }
    }
    if (!topicFound) {
      throw new Error(`Topic "${topicName}" not found`);
    }

    await this.page.waitForSelector(confirmUnassignSkillButton);
    const confirmSkillButtonElement = await this.page.$(
      confirmUnassignSkillButton
    );
    if (!confirmSkillButtonElement) {
      throw new Error('Confirm skill button not found');
    }
    await this.clickOn(confirmUnassignSkillButton);
  }

  /**
   * Select a skill from the list of skills.
   * @param {string} skillName - The name of the skill to select.
   */
  async selectSkill(skillName: string): Promise<ElementHandle> {
    const isMobileWidth = this.isViewportAtMobileWidth();
    const skillItemSelector = isMobileWidth
      ? mobileSkillItemSelector
      : desktopSkillItemSelector;
    const skillDescriptionSelector = isMobileWidth
      ? mobileSkillDescriptionSelector
      : desktopSkillDescriptionSelector;

    await this.page.waitForSelector(skillItemSelector);
    const skillItems = await this.page.$$(skillItemSelector);

    if (!skillItems || skillItems.length === 0) {
      throw new Error('No skill items found');
    }

    for (const skillItem of skillItems) {
      await skillItem.waitForSelector(skillDescriptionSelector);
      const descriptionElement = await skillItem.$(skillDescriptionSelector);
      if (!descriptionElement) {
        throw new Error(
          `Skill description element not found for skill "${skillName}"`
        );
      }

      const description = await this.page.evaluate(
        el => el.textContent,
        descriptionElement
      );

      if (description.trim() === skillName) {
        showMessage(`Found skill with name ${skillName}`);
        return skillItem;
      }
    }

    throw new Error(`Skill with name ${skillName} not found.`);
  }

  /**
   * Create questions for a skill.
   * @param {string} skillName - The name of the skill for which to create questions.
   */
  async expectToastMessageToBe(expectedMessage: string): Promise<void> {
    try {
      await this.page.waitForFunction(
        (selector: string, expectedText: string) => {
          const element = document.querySelector(selector);
          return element?.textContent?.trim() === expectedText.trim();
        },
        {timeout: 5000},
        toastMessageSelector,
        expectedMessage
      );
    } catch (error) {
      const actualMessage = await this.page.$eval(toastMessageSelector, el =>
        el.textContent?.trim()
      );

      throw new Error(
        `Text did not match within the specified time. Actual message: "${actualMessage}", expected message: "${expectedMessage}"`
      );
    }
  }

  /**
   * Assign a skill to a topic.
   *
   * @param {string} topicName - The name of the topic to assign the skill to.
   * @param {string} skillName - The name of the skill to assign.
   */
  async assignSkillToTopic(
    skillName: string,
    topicName: string
  ): Promise<void> {
    const isMobileWidth = this.isViewportAtMobileWidth();
    const skillOptions = isMobileWidth ? mobileSkillsOption : skillEditBox;
    const assignSkillButton = isMobileWidth
      ? assignSkillButtonMobile
      : assignSkillButtonDesktop;

    await this.navigateToTopicAndSkillsDashboardPage();
    await this.navigateToSkillTab();

    const skillItem = await this.selectSkill(skillName);
    if (!skillItem) {
      throw new Error(`Skill "${skillName}" not found`);
    }

    const skillOptionsElement = await skillItem.$(skillOptions);
    if (!skillOptionsElement) {
      throw new Error(
        `Skill options element not found for skill "${skillName}"`
      );
    }
    await this.waitForElementToBeClickable(skillOptionsElement);
    await skillOptionsElement.click();

    await this.page.waitForSelector(assignSkillButton);
    const assignSkillButtonElement = await this.page.$(assignSkillButton);
    if (!assignSkillButtonElement) {
      throw new Error('Assign skill button not found');
    }
    await this.page.evaluate(el => el.click(), assignSkillButtonElement);

    await this.page.waitForSelector(topicNameSelector);
    const topicNames = await this.page.$$(topicNameSelector);
    let topicFound = false;
    for (const topic of topicNames) {
      const name = await topic.evaluate(el => el.textContent);
      if (name === topicName) {
        await topic.click();
        topicFound = true;
        break;
      }
    }
    if (!topicFound) {
      throw new Error(`Topic "${topicName}" not found`);
    }

    await this.page.waitForSelector(confirmMoveButton);
    const confirmMoveButtonElement = await this.page.$(confirmMoveButton);
    if (!confirmMoveButtonElement) {
      throw new Error('Confirm move button not found');
    }
    await this.clickOn(confirmMoveButton);
  }

  /**
   * Function to merge two skills with the given names.
   * @param {string} skillName1 - The name of the first skill to merge.
   * @param {string} skillName2 - The name of the second skill to merge.
   */

  async mergeSkills(skillName1: string, skillName2: string): Promise<void> {
    const isMobileWidth = this.isViewportAtMobileWidth();
    const skillOptions = isMobileWidth ? mobileSkillsOption : skillEditBox;
    const mergeSkillsButton = isMobileWidth
      ? mergeSkillsButtonMobile
      : mergeSkillsButtonDesktop;

    await this.navigateToTopicAndSkillsDashboardPage();
    await this.navigateToSkillTab();

    const skillItem1 = await this.selectSkill(skillName1);
    if (!skillItem1) {
      throw new Error(`Skill "${skillName1}" not found`);
    }

    await this.page.waitForSelector(skillOptions);
    const skillOptionsElement1 = await skillItem1.$(skillOptions);
    if (!skillOptionsElement1) {
      throw new Error(
        `Skill options element not found for skill "${skillName1}"`
      );
    }
    await this.waitForElementToBeClickable(skillOptionsElement1);
    await skillOptionsElement1.click();

    await this.page.waitForSelector(mergeSkillsButton);
    const mergeSkillsButtonElement = await this.page.$(mergeSkillsButton);
    if (!mergeSkillsButtonElement) {
      throw new Error('Merge skills button not found');
    }
    await this.waitForElementToBeClickable(mergeSkillsButtonElement);
    await mergeSkillsButtonElement.click();

    await this.page.waitForSelector(skillNameInputSelector);
    const skillNameInputSelectorElement = await this.page.$(
      skillNameInputSelector
    );
    if (!skillNameInputSelectorElement) {
      throw new Error('Skill name input selector not found');
    }
    // Searching by skill name.
    await this.waitForElementToBeClickable(skillNameInputSelector);
    await this.type(skillNameInputSelector, skillName2);

    await this.page.waitForSelector(radioInnerCircleSelector);
    const radioInnerCircleSelectorElement = await this.page.$(
      radioInnerCircleSelector
    );
    if (!radioInnerCircleSelectorElement) {
      throw new Error('Radio inner circle selector not found');
    }
    await this.page.evaluate(selector => {
      document.querySelector(selector).click();
    }, radioInnerCircleSelector);

    await this.page.waitForSelector(confirmSkillSelectionButtonSelector);
    const confirmSkillSelectionButtonSelectorElement = await this.page.$(
      confirmSkillSelectionButtonSelector
    );
    if (!confirmSkillSelectionButtonSelectorElement) {
      throw new Error('Confirm skill selection button selector not found');
    }
    await this.clickOn(confirmSkillSelectionButtonSelector);
  }

  /**
   * Function to delete a question with the given text.
   * @param {string} questionText - The text of the question to delete.
   */
  async deleteQuestion(questionText: string): Promise<void> {
    try {
      await this.page.waitForSelector(editQuestionButtons);
      const buttons = await this.page.$$(editQuestionButtons);
      if (!editQuestionButtons) {
        throw new Error('Edit question buttons not found');
      }

      for (const button of buttons) {
        await button.waitForSelector(questionTextSelector);
        const text = await button.$eval(
          questionTextSelector,
          el => el.textContent
        );
        if (text !== questionText) {
          continue;
        }

        await button.waitForSelector(linkOffIcon);
        const deleteButton = await button.$(linkOffIcon);
        if (!deleteButton) {
          throw new Error(
            `Link off icon not found for question "${questionText}"`
          );
        }

        await this.waitForElementToBeClickable(deleteButton);
        await deleteButton.click();

        await this.page.waitForSelector(removeQuestionConfirmationButton);
        const removeQuestionConfirmationButtonElement = await this.page.$(
          removeQuestionConfirmationButton
        );
        if (!removeQuestionConfirmationButtonElement) {
          throw new Error('Remove question confirmation button not found');
        }

        await this.waitForElementToBeClickable(
          removeQuestionConfirmationButtonElement
        );
        await removeQuestionConfirmationButtonElement.click();
        return;
      }

      throw new Error(`Question "${questionText}" not found`);
    } catch (error) {
      console.error(`Error deleting question: ${error.message}`);
      throw error;
    }
  }

  /**
   * Function to preview a question.
   * @param {string} questionText - The text of the question to preview.
   */
  async previewQuestion(questionText: string): Promise<void> {
    try {
      await this.waitForElementToBeClickable(questionTextInput);
      await this.type(questionTextInput, questionText);
      await this.page.keyboard.press('Enter');
    } catch (error) {
      console.error(`Error previewing question: ${error.message}`);
      throw error;
    }
  }

  /**
   * Function to expect the preview question text.
   * @param {string} expectedText - The expected question text.
   */
  async expectPreviewQuestionText(expectedText: string): Promise<void> {
    try {
      await this.page.waitForSelector(questionContentSelector);
      const questionContentElement = await this.page.$(questionContentSelector);

      if (!questionContentElement) {
        throw new Error('Question content element not found');
      }

      const questionText = await this.page.evaluate(
        element => element.textContent,
        questionContentElement
      );

      if (questionText !== expectedText) {
        throw new Error(
          `Expected question text to be "${expectedText}", but it was "${questionText}"`
        );
      }
    } catch (error) {
      console.error(`Error in expectPreviewQuestionText: ${error.message}`);
      throw error;
    }
  }

  /**
   * Function to expect the preview interaction type.
   * @param {string} expectedType - The expected interaction type.
   */
  async expectPreviewInteractionType(expectedType: string): Promise<void> {
    try {
      let selector: string;

      // Add cases for different interaction types here.
      // For each case, set the selector to the corresponding element for that interaction type.
      switch (expectedType) {
        case 'Numeric Input':
          selector = numericInputInteractionField;
          break;
        // Add more cases as needed.
        default:
          throw new Error(`Unsupported interaction type: ${expectedType}`);
      }

      await this.page.waitForSelector(selector);
      const element = await this.page.$(selector);
      if (!element) {
        throw new Error(
          `Expected to find element for interaction type "${expectedType}", but it was not found`
        );
      }
    } catch (error) {
      console.error(`Error in expectPreviewInteractionType: ${error.message}`);
      throw error;
    }
  }

  /**
>>>>>>> 01ef7927
   * Create a subtopic as a topic manager
   */
  async createSubtopicForTopic(
    title: string,
    urlFragment: string,
    topicName: string
  ): Promise<void> {
    await this.openTopicEditor(topicName);
    if (this.isViewportAtMobileWidth()) {
      await this.clickOn(subtopicReassignHeader);
    }
    await this.clickOn(addSubtopicButton);
    await this.type(subtopicTitleField, title);
    await this.type(subtopicUrlFragmentField, urlFragment);

    await this.clickOn(subtopicDescriptionEditorToggle);
    await this.page.waitForSelector(richTextAreaField, {visible: true});
    await this.type(
      richTextAreaField,
      `Subtopic creation description text for ${title}`
    );

    await this.clickOn(subtopicPhotoBoxButton);
    await this.page.waitForSelector(photoUploadModal, {visible: true});
    await this.uploadFile(curriculumAdminThumbnailImage);
    await this.page.waitForSelector(`${uploadPhotoButton}:not([disabled])`);
    await this.clickOn(uploadPhotoButton);

    await this.page.waitForSelector(photoUploadModal, {hidden: true});
    await this.clickOn(createSubtopicButton);
    await this.saveTopicDraft(topicName);
  }

  /**
   * Save a topic as a curriculum admin.
   */
  async saveTopicDraft(topicName: string): Promise<void> {
    await this.page.waitForSelector(modalDiv, {hidden: true});
    if (this.isViewportAtMobileWidth()) {
      await this.clickOn(mobileOptionsSelector);
      await this.clickOn(mobileSaveTopicButton);
      await this.page.waitForSelector('oppia-topic-editor-save-modal', {
        visible: true,
      });
      await this.type(
        saveChangesMessageInput,
        'Test saving topic as curriculum admin.'
      );
      await this.page.waitForSelector(
        `${closeSaveModalButton}:not([disabled])`
      );
      await this.clickOn(closeSaveModalButton);
      await this.page.waitForSelector('oppia-topic-editor-save-modal', {
        hidden: true,
      });
      await this.openTopicEditor(topicName);
    } else {
      await this.clickOn(saveTopicButton);
      await this.page.waitForSelector(modalDiv, {visible: true});
      await this.clickOn(closeSaveModalButton);
      await this.page.waitForSelector(modalDiv, {hidden: true});
    }
  }

  /**
<<<<<<< HEAD
   * Create a skill for a particular topic.
   */
  async createSkillForTopic(
    description: string,
    topicName: string
  ): Promise<void> {
    await this.openTopicEditor(topicName);
    if (this.isViewportAtMobileWidth()) {
      await this.clickOn(subtopicReassignHeader);
    }
    await this.clickOn(addSkillButton);
    await this.type(skillDescriptionField, description);
    await this.page.waitForSelector(skillReviewMaterialHeader);
    await this.clickOn(skillReviewMaterialHeader);
    await this.clickOn(richTextAreaField);
    await this.type(
      richTextAreaField,
      `Review material text content for ${description}.`
    );
    await this.page.waitForSelector(
      `${confirmSkillCreationButton}:not([disabled])`
    );
    await this.clickOn(confirmSkillCreationButton);
    await this.page.bringToFront();
  }

  /**
   * Assign a skill to a subtopic in the topic editor page.
   */
  async assignSkillToSubtopicInTopicEditor(
    skillName: string,
    subtopicName: string,
    topicName: string
  ): Promise<void> {
    await this.openTopicEditor(topicName);
    if (this.isViewportAtMobileWidth()) {
      await this.clickOn(subtopicReassignHeader);
    }

    await this.page.waitForSelector('div.e2e-test-skill-item', {visible: true});
    await this.page.evaluate(
      (skillName, topicName, editSkillItemSelector) => {
        const skillItemDivs = Array.from(
          document.querySelectorAll('div.e2e-test-skill-item')
        );
        const element = skillItemDivs.find(
          element => element.textContent?.trim() === skillName
        ) as HTMLElement;
        if (element) {
          const assignSkillButton = element.querySelector(
            editSkillItemSelector
          ) as HTMLElement;
          assignSkillButton.click();
        } else {
          throw new Error(
            `Cannot find skill called "${skillName}" in ${topicName}.`
          );
        }
      },
      skillName,
      topicName,
      editSkillItemSelector
    );

    await this.page.waitForSelector(assignSubtopicButton, {
      visible: true,
    });
    await this.clickOn('Assign to Subtopic');

    await this.page.waitForSelector(subtopicNameSelector, {visible: true});
    await this.page.evaluate(
      (subtopicName, subtopicNameSelector) => {
        const subtopicDivs = Array.from(
          document.querySelectorAll(subtopicNameSelector)
        );
        const element = subtopicDivs.find(
          element => element.textContent?.trim() === subtopicName
        ) as HTMLElement;
        if (element) {
          element.click();
        } else {
          throw new Error(
            `Cannot find subtopic called "${subtopicName}" to assign to skill.`
          );
        }
      },
      subtopicName,
      subtopicNameSelector
    );

    await this.page.waitForSelector(
      `${confirmSkillAssignationButton}:not([disabled])`
    );
    await this.clickOn(confirmSkillAssignationButton);
    await this.page.waitForSelector(modalDiv, {hidden: true});
    await this.saveTopicDraft(topicName);
=======
   * Filters topics by status.
   * @param {string} status - The status to filter by.
   */
  async filterTopicsByStatus(status: string): Promise<void> {
    try {
      await this.navigateToTopicAndSkillsDashboardPage();
      if (this.isViewportAtMobileWidth()) {
        await this.clickOn(displayMobileFiltersButton);
      }
      await this.page.waitForSelector(topicStatusDropdownSelector);
      await this.selectOption(topicStatusDropdownSelector, status);
      if (this.isViewportAtMobileWidth()) {
        await this.clickOn(closeMobileFiltersButton);
      }
      showMessage(`Filtered topics by status: ${status}`);
    } catch (error) {
      console.error(error.stack);
      throw error;
    }
  }

  /**
   * Filters skills by status.
   * @param {string} status - The status to filter by.
   */
  async filterSkillsByStatus(status: string): Promise<void> {
    try {
      await this.navigateToTopicAndSkillsDashboardPage();
      await this.navigateToSkillTab();
      if (this.isViewportAtMobileWidth()) {
        await this.clickOn(displayMobileFiltersButton);
      }
      await this.page.waitForSelector(skillStatusDropdownSelector);
      await this.selectOption(skillStatusDropdownSelector, status);
      if (this.isViewportAtMobileWidth()) {
        await this.clickOn(closeMobileFiltersButton);
      }
      showMessage(`Filtered skill by status: ${status}`);
    } catch (error) {
      console.error(error.stack);
      throw error;
    }
  }

  /**
   * Filters topics by classroom.
   * @param {string} classroom - The classroom to filter by.
   */
  async filterTopicsByClassroom(classroom: string): Promise<void> {
    try {
      await this.navigateToTopicAndSkillsDashboardPage();
      if (this.isViewportAtMobileWidth()) {
        await this.clickOn(displayMobileFiltersButton);
      }
      await this.page.waitForSelector(classroomDropdownSelector);
      await this.selectOption(classroomDropdownSelector, classroom);
      if (this.isViewportAtMobileWidth()) {
        await this.clickOn(closeMobileFiltersButton);
      }
      showMessage(`Filtered topics by classroom: ${classroom}`);
    } catch (error) {
      console.error(error.stack);
      throw error;
    }
  }

  /**
   * Filters topics by keyword.
   * @param {string} keyword - The keyword to filter by.
   */
  async filterTopicsByKeyword(keyword: string): Promise<void> {
    try {
      await this.navigateToTopicAndSkillsDashboardPage();
      if (this.isViewportAtMobileWidth()) {
        await this.clickOn(displayMobileFiltersButton);
      }
      await this.page.waitForSelector(keywordDropdownSelector);
      await this.clickOn(keywordDropdownSelector);
      await this.page.waitForSelector(multiSelectionInputSelector);
      await this.type(multiSelectionInputSelector, keyword);
      await this.page.keyboard.press('Enter');
      if (this.isViewportAtMobileWidth()) {
        await this.clickOn(closeMobileFiltersButton);
      }
      showMessage(`Filtered topics by keyword: ${keyword}`);
    } catch (error) {
      console.error(error.stack);
      throw error;
    }
  }

  /**
   * Sorts topics by a given option.
   * @param {string} sortOption - The option to sort by.
   */
  async sortTopics(sortOption: string): Promise<void> {
    try {
      await this.navigateToTopicAndSkillsDashboardPage();
      if (this.isViewportAtMobileWidth()) {
        await this.clickOn(displayMobileFiltersButton);
      }
      await this.page.waitForSelector(sortDropdownSelector);
      await this.selectOption(sortDropdownSelector, sortOption);
      if (this.isViewportAtMobileWidth()) {
        await this.clickOn(closeMobileFiltersButton);
      }
      showMessage(`Sorted topics by: ${sortOption}`);
    } catch (error) {
      console.error(error.stack);
      throw error;
    }
  }

  /**
   * Filters skills by keyword.
   * @param {string} keyword - The keyword to filter by.
   */
  async filterSkillsByKeyword(keyword: string): Promise<void> {
    try {
      await this.navigateToTopicAndSkillsDashboardPage();
      await this.navigateToSkillTab();
      if (this.isViewportAtMobileWidth()) {
        await this.clickOn(displayMobileFiltersButton);
      }
      await this.page.waitForSelector(keywordDropdownSelector);
      await this.clickOn(keywordDropdownSelector);
      await this.page.waitForSelector(multiSelectionInputSelector);
      await this.type(multiSelectionInputSelector, keyword);
      await this.page.keyboard.press('Enter');
      if (this.isViewportAtMobileWidth()) {
        await this.clickOn(closeMobileFiltersButton);
      }
      showMessage(`Filtered skills by keyword: ${keyword}`);
    } catch (error) {
      console.error(error.stack);
      throw error;
    }
  }

  /**
   * Sorts skills by a given option.
   * @param {string} sortOption - The option to sort by.
   */
  async sortSkills(sortOption: string): Promise<void> {
    try {
      await this.navigateToTopicAndSkillsDashboardPage();
      await this.navigateToSkillTab();
      if (this.isViewportAtMobileWidth()) {
        await this.clickOn(displayMobileFiltersButton);
      }
      await this.page.waitForSelector(sortDropdownSelector);
      await this.selectOption(sortDropdownSelector, sortOption);
      if (this.isViewportAtMobileWidth()) {
        await this.clickOn(closeMobileFiltersButton);
      }
      showMessage(`Sorted skills by: ${sortOption}`);
    } catch (error) {
      console.error(error.stack);
      throw error;
    }
  }

  /**
   * Selects an option from a dropdown.
   * @param {string} selector - The CSS selector for the dropdown.
   * @param {string} optionText - The text of the option to select.
   */
  private async selectOption(
    selector: string,
    optionText: string
  ): Promise<void> {
    await this.clickOn(selector);
    await this.page.waitForSelector(filterOptionSelector);

    const optionElements = await this.page.$$(filterOptionSelector);

    for (const optionElement of optionElements) {
      const text = await this.page.evaluate(
        el => el.textContent.trim(),
        optionElement
      );

      if (text === optionText) {
        await this.waitForElementToBeClickable(optionElement);
        await optionElement.click();
        break;
      }
    }
  }

  /**
   * Checks if the filtered topics match the expected topics.
   * @param {string[]} expectedTopics - The expected topics.
   */
  async expectFilteredTopics(expectedTopics: string[]): Promise<void> {
    const isMobileViewport = this.isViewportAtMobileWidth();
    const topicNameSelector = isMobileViewport
      ? mobileTopicSelector
      : desktopTopicSelector;
    try {
      await this.waitForPageToFullyLoad();
      const topicElements = await this.page.$$(topicNameSelector);

      if (expectedTopics.length === 0) {
        if (topicElements.length !== 0) {
          throw new Error('Expected no topics, but some were found.');
        }
        showMessage('No topics found, as expected.');
        return;
      }

      if (!topicElements || topicElements.length === 0) {
        throw new Error(`No elements found for selector ${topicNameSelector}`);
      }

      const topicNames = await Promise.all(
        topicElements.map(element =>
          this.page.evaluate(el => el.textContent.trim(), element)
        )
      );

      const missingTopics = expectedTopics.filter(
        topic => !topicNames.includes(topic)
      );

      if (missingTopics.length > 0) {
        throw new Error(
          `Expected topics ${missingTopics.join(', ')} to be present, but they were not found.`
        );
      }

      showMessage('Filtered topics match the expected topics.');
    } catch (error) {
      console.error(error.stack);
      throw error;
    }
  }

  /**
   * Checks if the topics are in the expected order.
   * @param {string[]} expectedOrder - The expected order of topics.
   */
  async expectTopicsInOrder(expectedOrder: string[]): Promise<void> {
    const isMobileViewport = this.isViewportAtMobileWidth();
    const topicNameSelector = isMobileViewport
      ? mobileTopicSelector
      : desktopTopicSelector;

    try {
      await this.waitForPageToFullyLoad();
      await this.page.waitForSelector(topicNameSelector);
      const topicElements = await this.page.$$(topicNameSelector);
      const topicNames = await Promise.all(
        topicElements.map(element =>
          this.page.evaluate(el => el.textContent.trim(), element)
        )
      );
      if (!topicNames.every((name, index) => name === expectedOrder[index])) {
        throw new Error('Topics are not in the expected order.');
      }
      showMessage('Topics are in the expected order.');
    } catch (error) {
      console.error(error.stack);
      throw error;
    }
  }

  /**
   * Adjusts the paginator to show a certain number of items per page.
   * @param {number} itemsPerPage - The number of items to show per page.
   */
  async adjustPaginatorToShowItemsPerPage(itemsPerPage: number): Promise<void> {
    try {
      await this.page.waitForSelector(itemsPerPageDropdown);
      await this.select(itemsPerPageDropdown, itemsPerPage.toString());
      showMessage(`Paginator adjusted to show ${itemsPerPage} items per page.`);
    } catch (error) {
      console.error(error.stack);
      throw error;
    }
  }

  /**
   * Checks if the page changes after clicking the next button.
   * @param shouldChange - A boolean indicating whether the page should change.
   */
  async checkIfTopicPageChangesAfterClickingNext(
    shouldChange: boolean
  ): Promise<void> {
    const isMobileViewport = this.isViewportAtMobileWidth();
    const topicNameSelector = isMobileViewport
      ? mobileTopicSelector
      : desktopTopicSelector;
    const nextPageButtonSelector = isMobileViewport
      ? topicNextPageMobileButton
      : topicNextPageDesktopButton;
    try {
      await this.page.waitForSelector(topicNameSelector);
      const initialTopic = await this.page.$eval(
        topicNameSelector,
        topic => topic.textContent
      );

      await this.page.waitForSelector(nextPageButtonSelector);
      await this.clickOn(nextPageButtonSelector);

      await this.page.waitForSelector(topicNameSelector);
      const finalTopic = await this.page.$eval(
        topicNameSelector,
        topic => topic.textContent
      );

      if (shouldChange && initialTopic === finalTopic) {
        throw new Error(
          'Expected the page to change when clicking the next page button, but it did not.'
        );
      } else if (!shouldChange && initialTopic !== finalTopic) {
        throw new Error(
          'Expected the page not to change when clicking the next page button, but it did.'
        );
      }

      showMessage(
        'Page change status after clicking the next button is as expected.'
      );
    } catch (error) {
      console.error(error.stack);
      throw error;
    }
  }

  /**
   * Expects the filtered skills to match the provided list.
   * @param {string[]} expectedSkills - The expected list of skills.
   * @returns {Promise<void>}
   */
  async expectFilteredSkills(expectedSkills: string[]): Promise<void> {
    const isMobileViewport = this.isViewportAtMobileWidth();
    const skillNameSelector = isMobileViewport
      ? mobileSkillSelector
      : desktopSkillSelector;
    try {
      await this.waitForPageToFullyLoad();
      const topicElements = await this.page.$$(skillNameSelector);

      if (expectedSkills.length === 0) {
        if (topicElements.length !== 0) {
          throw new Error('Expected no skills, but some were found.');
        }
        showMessage('No skills found, as expected.');
        return;
      }

      if (!topicElements || topicElements.length === 0) {
        throw new Error(`No elements found for selector ${skillNameSelector}`);
      }

      const topicNames = await Promise.all(
        topicElements.map(element =>
          this.page.evaluate(el => el.textContent.trim(), element)
        )
      );

      const missingTopics = expectedSkills.filter(
        topic => !topicNames.includes(topic)
      );

      if (missingTopics.length > 0) {
        throw new Error(
          `Expected skill ${missingTopics.join(', ')} to be present, but they were not found.`
        );
      }

      showMessage('Filtered skills match the expected skills.');
    } catch (error) {
      console.error(error.stack);
      throw error;
    }
  }

  /**
   * Expects the skills to be in a certain order.
   * @param {string[]} expectedOrder - The expected order of skills.
   */
  async expectSkillsInOrder(expectedOrder: string[]): Promise<void> {
    const isMobileViewport = this.isViewportAtMobileWidth();
    const skillNameSelector = isMobileViewport
      ? mobileSkillSelector
      : desktopSkillSelector;

    try {
      await this.waitForPageToFullyLoad();
      await this.page.waitForSelector(skillNameSelector);
      const topicElements = await this.page.$$(skillNameSelector);
      const topicNames = await Promise.all(
        topicElements.map(element =>
          this.page.evaluate(el => el.textContent.trim(), element)
        )
      );
      if (!topicNames.every((name, index) => name === expectedOrder[index])) {
        throw new Error('Skills are not in the expected order.');
      }
      showMessage('Skills are in the expected order.');
    } catch (error) {
      console.error(error.stack);
      throw error;
    }
  }

  /**
   * Checks if the page changes after clicking the next button.
   * @param shouldChange - A boolean indicating whether the page should change.
   */
  async checkIfSkillPageChangesAfterClickingNext(
    shouldChange: boolean
  ): Promise<void> {
    const isMobileViewport = this.isViewportAtMobileWidth();
    const skillNameSelector = isMobileViewport
      ? mobileSkillSelector
      : desktopSkillSelector;
    const nextPageButtonSelector = isMobileViewport
      ? skillsNextPageMobileButton
      : skillsNextPageDesktopButton;
    try {
      await this.page.waitForSelector(skillNameSelector);
      const initialTopic = await this.page.$eval(
        skillNameSelector,
        topic => topic.textContent
      );

      await this.page.waitForSelector(nextPageButtonSelector);
      await this.clickOn(nextPageButtonSelector);

      await this.page.waitForSelector(skillNameSelector);
      const finalTopic = await this.page.$eval(
        skillNameSelector,
        topic => topic.textContent
      );

      if (shouldChange && initialTopic === finalTopic) {
        throw new Error(
          'Expected the page to change when clicking the next page button, but it did not.'
        );
      } else if (!shouldChange && initialTopic !== finalTopic) {
        throw new Error(
          'Expected the page not to change when clicking the next page button, but it did.'
        );
      }

      showMessage(
        'Page change status after clicking the next button is as expected.'
      );
    } catch (error) {
      console.error(error.stack);
      throw error;
    }
  }

  /**
   * This function checks if the topic name field is disabled.
   */
  async expectTopicNameFieldDisabled(): Promise<void> {
    try {
      await this.page.waitForSelector(topicNameField);
      const topicNameFieldElement = await this.page.$(topicNameField);
      const isDisabled = await this.page.evaluate(
        el => el.disabled,
        topicNameFieldElement
      );

      if (!isDisabled) {
        throw new Error(
          'Expected topic name field to be disabled, but it is not.'
        );
      }

      showMessage('Verified: Topic name field is disabled as expected.');
    } catch (error) {
      console.error(error.stack);
      throw error;
    }
  }

  /**
   * This function checks if the error page heading is "Error 401".
   */
  async expectError401Unauthorized(): Promise<void> {
    try {
      await this.page.waitForSelector(errorPageHeadingSelector);
      const errorPageHeadingElement = await this.page.$(
        errorPageHeadingSelector
      );
      const errorPageHeadingText = await this.page.evaluate(
        element => element.textContent,
        errorPageHeadingElement
      );
      const trimmedErrorPageHeadingText = errorPageHeadingText.trim();

      if (trimmedErrorPageHeadingText !== 'Error 401') {
        throw new Error(
          `Expected error page heading to be "Error 401", but got "${trimmedErrorPageHeadingText}"`
        );
      }

      showMessage('Verified: Error 401 Unauthorized is displayed as expected.');
    } catch (error) {
      console.error(error.stack);
      throw error;
    }
  }

  /**
   * This function checks if "Create Topic" button is present or not.
   */
  async expectCreateTopicButtonNotPresent(): Promise<void> {
    const isMobileViewport = this.isViewportAtMobileWidth();
    const createTopicButton = isMobileViewport
      ? createNewTopicMobileButton
      : createNewTopicButton;
    try {
      await this.page.waitForSelector(createTopicButton, {timeout: 5000});
      throw new Error('Create topic button is present, which is not expected.');
    } catch (error) {
      if (error instanceof puppeteer.errors.TimeoutError) {
        showMessage('Create topic button is not present as expected.');
      } else {
        throw error;
      }
    }
  }

  /**
   * This function checks if "Create Skill" button is not present.
   */
  async expectCreateSkillButtonNotPresent(): Promise<void> {
    const isMobileViewport = this.isViewportAtMobileWidth();
    const createSkillButton = isMobileViewport
      ? createNewSkillMobileButton
      : createNewSkillButton;
    try {
      await this.page.waitForSelector(createSkillButton, {timeout: 5000});
      throw new Error('Create skill button is present, which is not expected.');
    } catch (error) {
      if (error instanceof puppeteer.errors.TimeoutError) {
        showMessage('Create skill button is not present as expected.');
      } else {
        throw error;
      }
    }
  }

  /**
   * This function verifies the absence of the delete topic button for a given topic.
   * @param {string} topicName - The name of the topic to check.
   */
  async verifyAbsenceOfDeleteTopicButtonInTopic(
    topicName: string
  ): Promise<void> {
    await this.goto(topicAndSkillsDashboardUrl);

    const isMobileWidth = this.isViewportAtMobileWidth();
    const topicListItemSelector = isMobileWidth
      ? mobileTopicListItemSelector
      : desktopTopicListItemSelector;
    const topicSelector = isMobileWidth
      ? mobileTopicSelector
      : desktopTopicSelector;
    const topicListItemOptions = isMobileWidth
      ? mobileTopicListItemOptions
      : desktopTopicListItemOptions;
    const deleteTopicButton = isMobileWidth
      ? mobileDeleteTopicButton
      : desktopDeleteTopicButton;

    await this.page.waitForSelector(topicListItemSelector);

    const topics = await this.page.$$(topicListItemSelector);
    for (let topic of topics) {
      const topicNameElement = await topic.$(topicSelector);
      if (topicNameElement) {
        const name: string = await (
          await topicNameElement.getProperty('textContent')
        ).jsonValue();

        if (name.trim() === topicName) {
          await this.page.waitForSelector(topicListItemOptions);
          const editBox = await topic.$(topicListItemOptions);
          if (editBox) {
            await this.waitForElementToBeClickable(editBox);
            await editBox.click();
          } else {
            throw new Error('Edit button not found');
          }

          const deleteButton = await topic.$(deleteTopicButton);
          if (deleteButton) {
            throw new Error('Delete button is available');
          }
        }
      }
    }
    showMessage('Delete button is not available in the topic');
  }

  /**
   * This function verifies the absence of the delete skill button for a given skill.
   * @param {string} skillName - The name of the skill to check.
   */
  async verifyAbsenceOfDeleteSkillButtonInSkill(
    skillName: string
  ): Promise<void> {
    await this.goto(topicAndSkillsDashboardUrl);

    const isMobileWidth = this.isViewportAtMobileWidth();
    const skillSelector = isMobileWidth
      ? mobileSkillSelector
      : desktopSkillSelector;
    const skillListItemSelector = isMobileWidth
      ? mobileSkillListItemSelector
      : desktopSkillListItemSelector;
    const skillListItemOptions = isMobileWidth
      ? mobileSkillListItemOptions
      : desktopSkillListItemOptions;
    const deleteSkillButton = isMobileWidth
      ? mobileDeleteSkillButton
      : desktopDeleteSkillButton;

    await this.page.waitForSelector(skillsTab, {visible: true});
    await this.navigateToSkillTab();
    await this.waitForPageToFullyLoad();
    await this.page.waitForSelector(skillListItemSelector, {visible: true});

    const skills = await this.page.$$(skillListItemSelector);
    for (let skill of skills) {
      const skillNameElement = await skill.$(skillSelector);
      if (skillNameElement) {
        const name: string = await (
          await skillNameElement.getProperty('textContent')
        ).jsonValue();

        if (name.trim() === `${skillName}`) {
          await this.page.waitForSelector(skillListItemOptions, {
            visible: true,
          });
          const editBox = await skill.$(skillListItemOptions);
          if (editBox) {
            await editBox.click();
          } else {
            throw new Error('Edit button not found');
          }

          const deleteButton = await skill.$(deleteSkillButton);
          if (deleteButton) {
            throw new Error('Delete skill button is available');
          }
        }
      }
    }
    showMessage('Delete button is not available in the skill');
>>>>>>> 01ef7927
  }
}

export let TopicManagerFactory = (): TopicManager => new TopicManager();<|MERGE_RESOLUTION|>--- conflicted
+++ resolved
@@ -71,6 +71,20 @@
 const chapterTitleField = 'input.e2e-test-new-chapter-title-field';
 const chapterExplorationIdField = 'input.e2e-test-chapter-exploration-input';
 const createChapterButton = 'button.e2e-test-confirm-chapter-creation-button';
+
+const subtopicReassignHeader = 'div.subtopic-reassign-header';
+const addSubtopicButton = 'button.e2e-test-add-subtopic-button';
+const subtopicTitleField = 'input.e2e-test-new-subtopic-title-field';
+const subtopicUrlFragmentField =
+  'input.e2e-test-new-subtopic-url-fragment-field';
+const subtopicDescriptionEditorToggle = 'div.e2e-test-show-schema-editor';
+const richTextAreaField = 'div.e2e-test-rte';
+const subtopicPhotoBoxButton =
+  '.e2e-test-subtopic-thumbnail .e2e-test-photo-button';
+const createSubtopicButton = '.e2e-test-confirm-subtopic-creation-button';
+const mobileSaveTopicButton =
+  'div.navbar-mobile-options .e2e-test-mobile-save-topic-button';
+const saveTopicButton = 'button.e2e-test-save-topic-button';
 const mobileAddChapterDropdown = '.e2e-test-mobile-add-chapter';
 
 // Question Editor.
@@ -90,40 +104,9 @@
   '.e2e-test-confirm-skill-selection-button';
 const questionTextSelector = '.e2e-test-question-text';
 
-<<<<<<< HEAD
-const mobileStoryDropdown = '.e2e-test-story-dropdown';
-const mobileSaveStoryChangesDropdown =
-  'div.navbar-mobile-options .e2e-test-mobile-changes-dropdown';
-const mobileSaveStoryChangesButton =
-  'div.navbar-mobile-options .e2e-test-mobile-save-changes';
-const mobilePublishStoryButton =
-  'div.navbar-mobile-options .e2e-test-mobile-publish-button';
-=======
 const navigationDropdown = '.e2e-test-mobile-skill-nav-dropdown-icon';
 const mobilePreviewTab = '.e2e-test-mobile-preview-tab';
 const mobileSkillQuestionTab = '.e2e-test-mobile-questions-tab';
->>>>>>> 01ef7927
-
-const subtopicReassignHeader = 'div.subtopic-reassign-header';
-const addSubtopicButton = 'button.e2e-test-add-subtopic-button';
-const subtopicTitleField = 'input.e2e-test-new-subtopic-title-field';
-const subtopicUrlFragmentField =
-  'input.e2e-test-new-subtopic-url-fragment-field';
-const subtopicDescriptionEditorToggle = 'div.e2e-test-show-schema-editor';
-const richTextAreaField = 'div.e2e-test-rte';
-const subtopicPhotoBoxButton =
-  '.e2e-test-subtopic-thumbnail .e2e-test-photo-button';
-const createSubtopicButton = '.e2e-test-confirm-subtopic-creation-button';
-<<<<<<< HEAD
-const mobileSaveTopicButton =
-  'div.navbar-mobile-options .e2e-test-mobile-save-topic-button';
-const saveTopicButton = 'button.e2e-test-save-topic-button';
-const mobileAddChapterDropdown = '.e2e-test-mobile-add-chapter';
-=======
-
-const mobileSaveTopicButton =
-  'div.navbar-mobile-options .e2e-test-mobile-save-topic-button';
-const saveTopicButton = 'button.e2e-test-save-topic-button';
 
 const topicStatusDropdownSelector = '.e2e-test-select-topic-status-dropdown';
 const classroomDropdownSelector = '.e2e-test-select-classroom-dropdown';
@@ -160,19 +143,6 @@
 const desktopDeleteSkillButton = '.e2e-test-delete-skill-button';
 const mobileSkillListItemOptions = '.e2e-test-mobile-skills-option';
 const mobileDeleteSkillButton = '.e2e-test-mobile-delete-skill-button';
->>>>>>> 01ef7927
-
-const addSkillButton = 'button.e2e-test-add-skill-button';
-const skillDescriptionField = 'input.e2e-test-new-skill-description-field';
-const skillReviewMaterialHeader = 'div.e2e-test-open-concept-card';
-const confirmSkillCreationButton =
-  'button.e2e-test-confirm-skill-creation-button';
-
-const editSkillItemSelector = 'i.e2e-test-skill-item-edit-btn';
-const assignSubtopicButton = '.e2e-test-assign-subtopic';
-const subtopicNameSelector = '.e2e-test-subtopic-name';
-const confirmSkillAssignationButton =
-  'button.e2e-test-skill-assign-subtopic-confirm';
 
 export class TopicManager extends BaseUser {
   /**
@@ -333,8 +303,6 @@
   }
 
   /**
-<<<<<<< HEAD
-=======
    * Navigate to the skill tab.
    */
   async navigateToSkillTab(): Promise<void> {
@@ -753,7 +721,6 @@
   }
 
   /**
->>>>>>> 01ef7927
    * Create a subtopic as a topic manager
    */
   async createSubtopicForTopic(
@@ -819,104 +786,6 @@
   }
 
   /**
-<<<<<<< HEAD
-   * Create a skill for a particular topic.
-   */
-  async createSkillForTopic(
-    description: string,
-    topicName: string
-  ): Promise<void> {
-    await this.openTopicEditor(topicName);
-    if (this.isViewportAtMobileWidth()) {
-      await this.clickOn(subtopicReassignHeader);
-    }
-    await this.clickOn(addSkillButton);
-    await this.type(skillDescriptionField, description);
-    await this.page.waitForSelector(skillReviewMaterialHeader);
-    await this.clickOn(skillReviewMaterialHeader);
-    await this.clickOn(richTextAreaField);
-    await this.type(
-      richTextAreaField,
-      `Review material text content for ${description}.`
-    );
-    await this.page.waitForSelector(
-      `${confirmSkillCreationButton}:not([disabled])`
-    );
-    await this.clickOn(confirmSkillCreationButton);
-    await this.page.bringToFront();
-  }
-
-  /**
-   * Assign a skill to a subtopic in the topic editor page.
-   */
-  async assignSkillToSubtopicInTopicEditor(
-    skillName: string,
-    subtopicName: string,
-    topicName: string
-  ): Promise<void> {
-    await this.openTopicEditor(topicName);
-    if (this.isViewportAtMobileWidth()) {
-      await this.clickOn(subtopicReassignHeader);
-    }
-
-    await this.page.waitForSelector('div.e2e-test-skill-item', {visible: true});
-    await this.page.evaluate(
-      (skillName, topicName, editSkillItemSelector) => {
-        const skillItemDivs = Array.from(
-          document.querySelectorAll('div.e2e-test-skill-item')
-        );
-        const element = skillItemDivs.find(
-          element => element.textContent?.trim() === skillName
-        ) as HTMLElement;
-        if (element) {
-          const assignSkillButton = element.querySelector(
-            editSkillItemSelector
-          ) as HTMLElement;
-          assignSkillButton.click();
-        } else {
-          throw new Error(
-            `Cannot find skill called "${skillName}" in ${topicName}.`
-          );
-        }
-      },
-      skillName,
-      topicName,
-      editSkillItemSelector
-    );
-
-    await this.page.waitForSelector(assignSubtopicButton, {
-      visible: true,
-    });
-    await this.clickOn('Assign to Subtopic');
-
-    await this.page.waitForSelector(subtopicNameSelector, {visible: true});
-    await this.page.evaluate(
-      (subtopicName, subtopicNameSelector) => {
-        const subtopicDivs = Array.from(
-          document.querySelectorAll(subtopicNameSelector)
-        );
-        const element = subtopicDivs.find(
-          element => element.textContent?.trim() === subtopicName
-        ) as HTMLElement;
-        if (element) {
-          element.click();
-        } else {
-          throw new Error(
-            `Cannot find subtopic called "${subtopicName}" to assign to skill.`
-          );
-        }
-      },
-      subtopicName,
-      subtopicNameSelector
-    );
-
-    await this.page.waitForSelector(
-      `${confirmSkillAssignationButton}:not([disabled])`
-    );
-    await this.clickOn(confirmSkillAssignationButton);
-    await this.page.waitForSelector(modalDiv, {hidden: true});
-    await this.saveTopicDraft(topicName);
-=======
    * Filters topics by status.
    * @param {string} status - The status to filter by.
    */
@@ -1576,7 +1445,6 @@
       }
     }
     showMessage('Delete button is not available in the skill');
->>>>>>> 01ef7927
   }
 }
 
