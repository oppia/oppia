// Copyright 2024 The Oppia Authors. All Rights Reserved.
//
// Licensed under the Apache License, Version 2.0 (the "License");
// you may not use this file except in compliance with the License.
// You may obtain a copy of the License at
//
//      http://www.apache.org/licenses/LICENSE-2.0
//
// Unless required by applicable law or agreed to in writing, software
// distributed under the License is distributed on an "AS-IS" BASIS,
// WITHOUT WARRANTIES OR CONDITIONS OF ANY KIND, either express or implied.
// See the License for the specific language governing permissions and
// limitations under the License.

/**
 * @fileoverview Logged-out users utility file.
 */

import puppeteer from 'puppeteer';
import {BaseUser} from '../common/puppeteer-utils';
import testConstants from '../common/test-constants';
import {showMessage} from '../common/show-message';

const aboutUrl = testConstants.URLs.About;
const blogPostUrlinPartnershipsPage =
  testConstants.URLs.BlogPostUrlInPartnershipsPage;
const creatorDashboardCreateModeUrl =
  testConstants.URLs.CreatorDashboardCreateMode;
const blogUrl = testConstants.URLs.Blog;
const ccLicenseUrl = testConstants.URLs.CCLicense;
const communityLibraryUrl = testConstants.URLs.CommunityLibrary;
const recentlyPublishedExplorationsPageUrl =
  testConstants.URLs.recentlyPublishedExplorations;
const contactUrl = testConstants.URLs.Contact;
const creatingAnExplorationUrl = testConstants.URLs.CreatingAnExploration;
const classroomsPage = testConstants.URLs.ClassroomsPage;
const desktopWatchAVideoUrl = testConstants.URLs.DesktopExternalLinkWatchAVideo;
const donateUrl = testConstants.URLs.Donate;
const electromagnetismUrl = testConstants.URLs.Electromagnetism;
const embeddingAnExplorationUrl = testConstants.URLs.EmbeddingAnExploration;
const creatorGuidelinesUrl = testConstants.URLs.CreatorGuidelines;
const googleGroupsOppiaUrl = testConstants.URLs.GoogleGroups.Oppia;
const googleGroupsOppiaAnnouceUrl =
  testConstants.URLs.GoogleGroups.OppiaAnnounce;
const allAboutCookiesUrl = testConstants.URLs.ExternalLink.AboutCookies;
const googleAnalyticsPartnerPoliciesUrl =
  testConstants.URLs.GoogleAnalytics.PartnerPolicies;
const googleAnalyticsOptOutUrl = testConstants.URLs.GoogleAnalytics.OptOut;
const CreativeCommonsLegalCodeUrl =
  testConstants.URLs.ExternalLink.CreativeCommonsLegalCode;
const explorationDesignTipsUrl = testConstants.URLs.ExplorationDesignTips;
const googleSignUpUrl = testConstants.URLs.ExternalLink.GoogleSignUp;
const getStartedUrl = testConstants.URLs.GetStarted;
const homeUrl = testConstants.URLs.Home;
const mathClassroomUrl = testConstants.URLs.MathClassroom;
const mobileWatchAVideoUrl = testConstants.URLs.MobileExternalLinkWatchAVideo;
const OppiaAnnounceGoogleGroupUrl = testConstants.URLs.OppiaAnnounceGoogleGroup;
const partnershipsBrochureUrl = testConstants.URLs.PartnershipsBrochure;
const partnershipsFormInPortugueseUrl =
  testConstants.URLs.PartnershipsFormInPortuguese;
const partnershipsFormUrl = testConstants.URLs.PartnershipsForm;
const partnershipsUrl = testConstants.URLs.Partnerships;
const privacyPolicyUrl = testConstants.URLs.PrivacyPolicy;
const profilePageUrlPrefix = testConstants.URLs.ProfilePagePrefix;
const programmingWithCarlaUrl = testConstants.URLs.ProgrammingWithCarla;
const teachUrl = testConstants.URLs.Teach;
const termsUrl = testConstants.URLs.Terms;
const thanksForDonatingUrl = testConstants.URLs.DonateWithThanksModal;
const volunteerFormUrl = testConstants.URLs.VolunteerForm;
const volunteerUrl = testConstants.URLs.Volunteer;
const welcomeToOppiaUrl = testConstants.URLs.WelcomeToOppia;
const impactReportUrl = testConstants.URLs.ImpactReportUrl;

const navbarLearnTab = 'a.e2e-test-navbar-learn-menu';
const navbarLearnTabBasicMathematicsButton =
  'a.e2e-test-basic-mathematics-link';
const navbarAboutTab = 'a.e2e-test-navbar-about-menu';
const navbarAboutTabAboutButton = 'a.e2e-test-about-link';
const navbarAboutTabTeachButton = 'a.e2e-test-navbar-about-menu-teach-button';
const navbarAboutTabImpactReportButton =
  'a.e2e-test-navbar-impact-report-button';
const navbarGetInvolvedTab = 'a.e2e-test-navbar-get-involved-menu';
const navbarGetInvolvedTabSchoolAndOrganizationsButton =
  'a.e2e-test-navbar-get-involved-menu-school-and-organizations-button';
const navbarGetInvolvedTabVolunteerButton =
  'a.e2e-test-navbar-get-involved-menu-volunteer-button';
const navbarGetInvolvedTabDonateButton =
  'a.e2e-test-navbar-get-involved-menu-donate-button';
const navbarGetInvolvedTabContactUsButton =
  'a.e2e-test-navbar-get-involved-menu-contact-us-button';
const navbarDonateDesktopButton = 'a.e2e-test-navbar-donate-desktop-button';
const navbarDonateMobileButton = 'a.e2e-test-navbar-donate-mobile-button';

const footerAboutLink = 'a.e2e-test-footer-about-link';
const footerBlogLink = 'a.e2e-test-footer-blog-link';
const footerForumlink = 'a.e2e-test-footer-forum-link';
const footerGetStartedLink = 'a.e2e-test-get-started-link';
const footerTeachLink = 'a.e2e-test-teach-link';
const footerCreatorGuidelinesLink = 'a.e2e-test-creator-guidelines-link';
const footerTermsLink = 'a.e2e-test-terms-link';
const footerPrivacyPolicyLink = 'a.e2e-test-privacy-policy-link';
const footerCommunityLibraryLink = 'a.e2e-test-community-library-link';
const footerContactUsLink = 'a.e2e-test-contact-link';

const oppiaYouTubeLinkIcon = '.e2e-test-oppia-youtube-follow';
const oppiaFacebookLinkIcon = '.e2e-test-oppia-facebook-follow';
const oppiaInstagramLinkIcon = '.e2e-test-oppia-instagram-follow';
const oppiaTwitterLinkIcon = '.e2e-test-oppia-twitter-follow';
const oppiaGithubLinkIcon = '.e2e-test-oppia-github-follow';
const oppiaLinkedInLinkIcon = '.e2e-test-oppia-linkedin-follow';
const oppiaAndroidAppButton = '.e2e-test-oppia-android-app';

const watchAVideoButton =
  'a.e2e-test-thanks-for-donating-page-watch-a-video-button';
const readOurBlogButton =
  'a.e2e-test-thanks-for-donating-page-read-our-blog-button';
const dismissButton = 'i.e2e-test-thanks-for-donating-page-dismiss-button';
const thanksForDonatingClass = '.modal-open';
const donatePage = '.donate-content-container';

const mobileNavbarOpenSidebarButton = 'a.e2e-mobile-test-navbar-button';
const mobileSidebarBasicMathematicsButton =
  'a.e2e-mobile-test-mathematics-link';
const mobileSidebarAboutButton = 'a.e2e-mobile-test-sidebar-about-button';
const mobileSidebarTeachButton = 'a.e2e-mobile-test-sidebar-teach-button';
const mobileSidebarImpactReportButton =
  'a.e2e-mobile-test-sidebar-impact-report-button';
const mobileSidebarExpandAboutMenuButton =
  'div.e2e-mobile-test-sidebar-expand-about-menu';
const mobileSidebarExpandGetInvolvedMenuButton =
  'div.e2e-mobile-test-sidebar-expand-get-involved-menu';
const mobileSidebarGetInvolvedMenuPartnershipsButton =
  'a.e2e-mobile-test-sidebar-get-involved-menu-partnerships-button';
const carouselSlideSelector = '[data-test="mat-card-content"]';
const mobileSidebarGetInvolvedMenuVolunteerButton =
  'a.e2e-mobile-test-sidebar-get-involved-menu-volunteer-button';
const mobileSidevbarGetInvolvedMenuDonateButton =
  'a.e2e-mobile-test-sidebar-get-involved-menu-donate-button';
const mobileSidebarGetInvolvedMenuContactUsButton =
  'a.e2e-mobile-test-sidebar-get-involved-menu-contact-us-button';
const exploreLessonsButtonInTeachPage =
  '.e2e-test-teach-page-explore-lessons-button';
const partnerWithUsButtonAtTheTopOfPartnershipsPage =
  '.e2e-test-partnerships-page-partner-with-us-button-at-the-top';
const partnerWithUsButtonAtTheBottomOfPartnershipsPage =
  '.e2e-test-partnerships-page-partner-with-us-button-at-the-bottom';
const brochureButtonInPartnershipsPage =
  '.e2e-test-partnerships-page-brochure-button';
const readMoreStoriesButtonInPartnershipsPage =
  '.e2e-test-partnerships-page-partner-stories-button';
const readBlogPostDesktopButtonInPartnershipsPage =
  '.e2e-test-partnerships-page-blog-post-desktop-button';
const readBlogPostMobileButtonInPartnershipsPage =
  '.e2e-test-partnerships-page-blog-post-mobile-button';
const applyToVolunteerButtonAtTheTopOfVolunteerPage =
  '.e2e-test-volunteer-page-apply-to-volunteer-button-at-the-top';
const applyToVolunteerButtonAtTheBottomOfVolunteerPage =
  '.e2e-test-volunteer-page-apply-to-volunteer-button-at-the-bottom';
const donorBoxIframe = '.e2e-test-donate-page-iframe';
const languageDropdown = '.e2e-test-language-dropdown';
const volunteerWithOppiaDesktopButtonInAboutPage =
  '.e2e-test-about-page-desktop-volunteer-button';
const volunteerWithOppiaMobileButtonInAboutPage =
  '.e2e-test-about-page-mobile-volunteer-button';
const partnerWithUsDesktopButtonInAboutPage =
  '.e2e-test-about-page-desktop-partner-button';
const partnerWithUsMobileButtonInAboutPage =
  '.e2e-test-about-page-mobile-partner-button';
const donateDesktopButtonInAboutPage = '.e2e-test-donate-desktop-button';
const donateMobileButtonInAboutPage = '.e2e-test-donate-mobile-button';
const donorDesktopTabInAboutPage = '.e2e-test-about-page-donor-desktop-tab';
const donorMobileTabInAboutPage = '.e2e-test-about-page-donor-mobile-tab';
const partnerDesktopTabInAboutPage = '.e2e-test-about-page-partner-desktop-tab';
const partnerMobileTabInAboutPage = '.e2e-test-about-page-partner-mobile-tab';
const volunteerLearnMoreDesktopButtonInAboutPage =
  '.e2e-test-about-page-volunteer-learn-more-desktop-button';
const volunteerLearnMoreMobileButtonInAboutPage =
  '.e2e-test-about-page-volunteer-learn-more-mobile-button';
const partnerLearnMoreDesktopButtonInAboutPage =
  '.e2e-test-about-page-partner-learn-more-desktop-button';
const partnerLearnMoreMobileButtonInAboutPage =
  '.e2e-test-about-page-partner-learn-more-mobile-button';
const impactReportButtonInAboutPage =
  '.e2e-test-about-page-impact-report-button';

const subscribeButton = 'button.oppia-subscription-button';
const unsubscribeLabel = '.e2e-test-unsubscribe-label';
const explorationCard = '.e2e-test-exploration-dashboard-card';

const libraryExplorationsGroupSelector = '.oppia-library-group';

const privacyPolicyLinkInTermsPage = '.e2e-test-privacy-policy-link';
const ccLicenseLinkInTermsPage = '.e2e-test-cc-license-link';
const googleGroupSignUpLinkInTermsPage =
  '.e2e-test-oppia-announce-google-group-link';
const emailLinkSelector = '.oppia-contact-mail';
const mobileDonateButtonOnDonatePage = '.donate-modal-button';
const donateModalIframeSelector = '.e2e-test-donate-page-iframe';
const classroomNameHeading = '.e2e-test-classroom-name';
const errorPageHeading = '.e2e-test-error-page-heading';
const classroomTileContainer = '.oppia-classroom-tile-container';

const submitResponseToInteractionInput = 'oppia-interaction-display input';
const nextCardButton = '.e2e-test-next-card-button';
const nextCardArrowButton = '.e2e-test-next-button';
const submitAnswerButton = '.e2e-test-submit-answer-button';
const explorationCompletionToastMessage = '.e2e-test-lesson-completion-message';
const searchInputSelector = '.e2e-test-search-input';
const categoryFilterDropdownToggler = '.e2e-test-search-bar-dropdown-toggle';
const unselectedFilterOptionsSelector = '.e2e-test-deselected';
const selectedFilterOptionsSelector = '.e2e-test-selected';
const languageFilterDropdownToggler =
  '.oppia-search-bar-dropdown-toggle-button';
const lessonCardTitleSelector = '.e2e-test-exploration-tile-title';
const explorationTitleSelector = '.e2e-test-exp-summary-tile-title';
const explorationRatingSelector = '.e2e-test-exp-summary-tile-rating';
const desktopStoryTitleSelector = '.e2e-test-story-title-in-topic-page';
const mobileStoryTitleSelector = '.e2e-test-mobile-story-title';
const chapterTitleSelector = '.e2e-test-chapter-title';
const oppiaTopicTitleSelector = '.oppia-topic-title';
const topicPageLessonTabSelector = '.e2e-test-revision-tab-link';
const subTopicTitleInLessTabSelector = '.subtopic-title';
const reviewCardTitleSelector = '.oppia-subtopic-title';
const topicNameSelector = '.e2e-test-topic-name';
const loginPromptContainer = '.story-viewer-login-container';
const NavbarBackButton = '.oppia-navbar-back-button';
const lessonCardSelector = '.e2e-test-exploration-dashboard-card';
const nextLessonButton = '.e2e-test-next-lesson-button';
const feedbackPopupSelector = '.e2e-test-exploration-feedback-popup-link';
const feedbackTextarea = '.e2e-test-exploration-feedback-textarea';
const generateAttributionSelector = '.e2e-test-generate-attribution';
const attributionHtmlSectionSelector = '.attribution-html-section';
const attributionHtmlCodeSelector = '.attribution-html-code';
const attributionPrintTextSelector = '.attribution-print-text';
const shareExplorationButtonSelector = '.e2e-test-share-exploration-button';
const reportExplorationButtonSelector = '.e2e-test-report-exploration-button';
const rateOptionsSelector = '.conversation-skin-final-ratings';
const checkpointModalSelector = '.lesson-info-tooltip-add-ons';
const feedbackSelector = '.e2e-test-conversation-feedback-latest';
const previousCardButton = '.e2e-test-back-button';
const hintButtonSelector = '.e2e-test-view-hint';
const gotItButtonSelector = '.e2e-test-learner-got-it-button';
const responsesDropdownSelector = '.conversation-skin-responses-dropdown-text';
const responseSelector = 'oppia-interaction-display';
const closeLessonInfoTooltipSelector = '.e2e-test-close-lesson-info-tooltip';
const viewSolutionButton = '.e2e-test-view-solution';
const stateConversationContent = '.e2e-test-conversation-content';
const closeSolutionModalButton = '.e2e-test-learner-got-it-button';
const continueToSolutionButton = '.e2e-test-continue-to-solution-btn';
const closeAttributionModalButton = '.attribution-modal button';
const embedCodeSelector = '.oppia-embed-modal-code';
const embedLessonButton = '.e2e-test-embed-link';
const signUpButton = '.e2e-test-login-button';
const signInButton = '.conversation-skin-login-button-text';

export class LoggedOutUser extends BaseUser {
  /**
   * Function to navigate to the home page.
   */
  async navigateToHome(): Promise<void> {
    await this.goto(homeUrl);
  }

  /**
   * Function to navigate to the about page.
   */
  async navigateToAboutPage(): Promise<void> {
    await this.goto(aboutUrl);
  }

  /**
   * Function to navigate to the Thanks for Donating page.
   */
  async navigateToThanksForDonatingPage(): Promise<void> {
    await Promise.all([
      this.page.waitForNavigation(),
      this.page.goto(thanksForDonatingUrl),
    ]);
  }

  /**
   * Function to navigate to the Get Started page.
   */
  async navigateToGetStartedPage(): Promise<void> {
    await this.goto(getStartedUrl);
  }

  /**
   * Function to navigate to the Creator Guidelines page.
   */
  async navigateToCreatorGuidelinesPage(): Promise<void> {
    await this.goto(creatorGuidelinesUrl);
  }

  /**
   * Function to navigate to the Terms page.
   */
  async navigateToTermsPage(): Promise<void> {
    await this.goto(termsUrl);
  }

  /**
   * Function to navigate to the Privacy Policy page.
   */
  async navigateToPrivacyPolicyPage(): Promise<void> {
    await this.goto(privacyPolicyUrl);
  }

  /**
   * Navigates to the community library page.
   */
<<<<<<< HEAD
  async navigateToCommunityLibrary(): Promise<void> {
=======
  async navigateToCommunityLibraryPage(): Promise<void> {
>>>>>>> d28fdef5
    await this.goto(communityLibraryUrl);
  }

  /**
   * Function to navigate to the Parents and Teachers page.
   */
  async navigateToTeachPage(): Promise<void> {
    await this.goto(teachUrl);
  }

  /**
   * Function to navigate to the Partnerships page.
   */
  async navigateToPartnershipsPage(): Promise<void> {
    await this.goto(partnershipsUrl);
  }

  /**
   * Function to navigate to the Volunteer page.
   */
  async navigateToVolunteerPage(): Promise<void> {
    await this.goto(volunteerUrl);
  }

  /**
   * Function to navigate to the Donate page.
   */
  async navigateToDonatePage(): Promise<void> {
    await this.goto(donateUrl);
  }

  /**
   * Function to navigate to the Contact Us page.
   */
  async navigateToContactUsPage(): Promise<void> {
    await this.goto(contactUrl);
  }

  /**
   * Function to navigate to the classroom page.
   */
  async navigateToClassroomPage(urlFragment: string): Promise<void> {
    await this.goto(`${classroomsPage}/${urlFragment}`);
  }

  /**
   * Function to navigate to the classrooms page.
   */
  async navigateToClassroomsPage(): Promise<void> {
    if (this.page.url() === classroomsPage) {
      await this.page.reload();
    }
    await this.goto(classroomsPage);
  }

  /**
   * Function to click a button and check if it opens the expected destination.
   */
  private async clickButtonToNavigateToNewPage(
    button: string,
    buttonName: string,
    expectedDestinationPageUrl: string,
    expectedDestinationPageName: string
  ): Promise<void> {
    await Promise.all([
      this.page.waitForNavigation({waitUntil: ['load', 'networkidle0']}),
      this.clickOn(button),
    ]);

    expect(this.page.url())
      .withContext(
        `${buttonName} should open the ${expectedDestinationPageName} page`
      )
      .toBe(expectedDestinationPageUrl);
  }

  /**
   * Function to click an anchor tag and check if it opens the expected destination
   * in a new tab. Closes the tab afterwards.
   */
  private async clickLinkAnchorToNewTab(
    anchorInnerText: string,
    expectedDestinationPageUrl: string
  ): Promise<void> {
    await this.page.waitForXPath(`//a[contains(text(),"${anchorInnerText}")]`);
    const pageTarget = this.page.target();
    await this.clickOn(anchorInnerText);
    const newTarget = await this.browserObject.waitForTarget(
      target => target.opener() === pageTarget
    );
    const newTabPage = await newTarget.page();
    expect(newTabPage).toBeDefined();
    expect(newTabPage?.url()).toBe(expectedDestinationPageUrl);
    await newTabPage?.close();
  }

  /**
   * Function to click a button and check if it opens the expected destination
   * in a new tab. Closes the tab afterwards.
   */
  private async clickLinkButtonToNewTab(
    button: string,
    buttonName: string,
    expectedDestinationPageUrl: string,
    expectedDestinationPageName: string
  ): Promise<void> {
    const pageTarget = this.page.target();
    await this.clickOn(button);
    const newTarget = await this.browserObject.waitForTarget(
      target => target.opener() === pageTarget
    );
    const newTabPage = await newTarget.page();

    expect(newTabPage).toBeDefined();
    expect(newTabPage?.url())
      .withContext(
        `${buttonName} should open the ${expectedDestinationPageName} page`
      )
      .toBe(expectedDestinationPageUrl);
    await newTabPage?.close();
  }

  /**
   * Function to click the Basic Mathematics button in the Learn Menu on navbar
   * and check if it opens the Math Classroom page.
   */
  async clickBasicMathematicsButtonInLearnMenuOnNavbar(): Promise<void> {
    if (this.isViewportAtMobileWidth()) {
      await this.clickOn(mobileNavbarOpenSidebarButton);
      await this.clickButtonToNavigateToNewPage(
        mobileSidebarBasicMathematicsButton,
        'Basic Mathematics button in the Learn Menu on navbar',
        mathClassroomUrl,
        'Math Classroom'
      );
    } else {
      await this.clickOn(navbarLearnTab);
      await this.clickButtonToNavigateToNewPage(
        navbarLearnTabBasicMathematicsButton,
        'Basic Mathematics button in the Learn Menu on navbar',
        mathClassroomUrl,
        'Math Classroom'
      );
    }
  }

  /**
   * Function to click the About button in the About Menu on navbar
   * and check if it opens the About page.
   */
  async clickAboutButtonInAboutMenuOnNavbar(): Promise<void> {
    if (this.isViewportAtMobileWidth()) {
      await this.clickOn(mobileNavbarOpenSidebarButton);
      await this.clickOn(mobileSidebarExpandAboutMenuButton);
      await this.clickButtonToNavigateToNewPage(
        mobileSidebarAboutButton,
        'About Oppia button in the About Menu on mobile sidebar',
        aboutUrl,
        'About'
      );
    } else {
      await this.clickOn(navbarAboutTab);
      await this.clickButtonToNavigateToNewPage(
        navbarAboutTabAboutButton,
        'About Oppia button in the About Menu on navbar',
        aboutUrl,
        'About'
      );
    }
  }

  /**
   * Function to click the Teach button in the About Menu on navbar
   * and check if it opens the Teach page.
   */
  async clickTeachButtonInAboutMenuOnNavbar(): Promise<void> {
    if (this.isViewportAtMobileWidth()) {
      await this.clickOn(mobileNavbarOpenSidebarButton);
      await this.clickOn(mobileSidebarExpandAboutMenuButton);
      await this.clickButtonToNavigateToNewPage(
        mobileSidebarTeachButton,
        'Teach button in the About Menu on mobile sidebar',
        teachUrl,
        'Teach'
      );
    } else {
      await this.clickOn(navbarAboutTab);
      await this.clickButtonToNavigateToNewPage(
        navbarAboutTabTeachButton,
        'Teach button in the About Menu on navbar',
        teachUrl,
        'Teach'
      );
    }
  }

  /**
   * Function to click the Impact Report button in the About Menu on navbar
   * and check if it opens the Impact Report.
   */
  async clickImpactReportButtonInAboutMenuOnNavbar(): Promise<void> {
    if (this.isViewportAtMobileWidth()) {
      await this.clickOn(mobileNavbarOpenSidebarButton);
      await this.clickOn(mobileSidebarExpandAboutMenuButton);
      await this.openExternalPdfLink(
        mobileSidebarImpactReportButton,
        impactReportUrl
      );
    } else {
      await this.clickOn(navbarAboutTab);
      await this.openExternalPdfLink(
        navbarAboutTabImpactReportButton,
        impactReportUrl
      );
    }
  }

  /**
   * Function to click the School and Organizations button in the
   * Get Involved Menu on navbar and check if it opens the Partnerships page.
   */
  async clickPartnershipsButtonInGetInvolvedMenuOnNavbar(): Promise<void> {
    if (this.isViewportAtMobileWidth()) {
      await this.clickOn(mobileNavbarOpenSidebarButton);
      await this.clickOn(mobileSidebarExpandGetInvolvedMenuButton);
      await this.clickButtonToNavigateToNewPage(
        mobileSidebarGetInvolvedMenuPartnershipsButton,
        'School and Organizations in the Get Involved Menu on mobile sidebar',
        partnershipsUrl,
        'Partnerships'
      );
    } else {
      await this.clickOn(navbarGetInvolvedTab);
      await this.clickButtonToNavigateToNewPage(
        navbarGetInvolvedTabSchoolAndOrganizationsButton,
        'School and Organizations in the Get Involved Menu on navbar',
        partnershipsUrl,
        'Partnerships'
      );
    }
  }

  /**
   * Function to click the Volunteer button in the Get Involved Menu
   * on navbar and check if it opens the Volunteer page.
   */
  async clickVolunteerButtonInGetInvolvedMenuOnNavbar(): Promise<void> {
    if (this.isViewportAtMobileWidth()) {
      await this.clickOn(mobileNavbarOpenSidebarButton);
      await this.clickOn(mobileSidebarExpandGetInvolvedMenuButton);
      await this.clickButtonToNavigateToNewPage(
        mobileSidebarGetInvolvedMenuVolunteerButton,
        'Volunteer in the Get Involved Menu on mobile sidebar',
        volunteerUrl,
        'Volunteer'
      );
    } else {
      await this.clickOn(navbarGetInvolvedTab);
      await this.clickButtonToNavigateToNewPage(
        navbarGetInvolvedTabVolunteerButton,
        'Volunteer in the Get Involved Menu on navbar',
        volunteerUrl,
        'Volunteer'
      );
    }
  }

  /**
   * Function to click the Donate button in the Get Involved Menu
   * on navbar and check if it opens the Donate page.
   */
  async clickDonateButtonInGetInvolvedMenuOnNavbar(): Promise<void> {
    if (this.isViewportAtMobileWidth()) {
      await this.clickOn(mobileNavbarOpenSidebarButton);
      await this.clickOn(mobileSidebarExpandGetInvolvedMenuButton);
      await this.clickButtonToNavigateToNewPage(
        mobileSidevbarGetInvolvedMenuDonateButton,
        'Donate in the Get Involved Menu on mobile sidebar',
        donateUrl,
        'Donate'
      );
    } else {
      await this.clickOn(navbarGetInvolvedTab);
      await this.clickButtonToNavigateToNewPage(
        navbarGetInvolvedTabDonateButton,
        'Donate in the Get Involved Menu on navbar',
        donateUrl,
        'Donate'
      );
    }
  }

  /**
   * Function to click the Contact Us button in the Get Involved Menu
   * on navbar and check if it opens the Partnerships page.
   */
  async clickContactUsButtonInGetInvolvedMenuOnNavbar(): Promise<void> {
    if (this.isViewportAtMobileWidth()) {
      await this.clickOn(mobileNavbarOpenSidebarButton);
      await this.clickOn(mobileSidebarExpandGetInvolvedMenuButton);
      await this.clickButtonToNavigateToNewPage(
        mobileSidebarGetInvolvedMenuContactUsButton,
        'Contact Us in the Get Involved Menu on mobile sidebar',
        contactUrl,
        'Contact'
      );
    } else {
      await this.clickOn(navbarGetInvolvedTab);
      await this.clickButtonToNavigateToNewPage(
        navbarGetInvolvedTabContactUsButton,
        'Contact Us in the Get Involved Menu on navbar',
        contactUrl,
        'Contact'
      );
    }
  }

  /**
   * Function to click the Donate button on navbar
   * and check if it opens the Donate page.
   */
  async clickDonateButtonOnNavbar(): Promise<void> {
    const navbarDonateButton = this.isViewportAtMobileWidth()
      ? navbarDonateMobileButton
      : navbarDonateDesktopButton;
    if (this.isViewportAtMobileWidth()) {
      await this.clickOn(mobileNavbarOpenSidebarButton);
    }
    await this.clickButtonToNavigateToNewPage(
      navbarDonateButton,
      'Donate button on navbar',
      donateUrl,
      'Donate'
    );
  }

  /**
   * Function to click the Watch A Video button
   * in the Thanks for Donating page and check if it opens the right page.
   */
  async clickWatchAVideoButtonInThanksForDonatingPage(): Promise<void> {
    await this.page.waitForSelector(watchAVideoButton);
    const buttonText = await this.page.$eval(
      watchAVideoButton,
      element => (element as HTMLElement).innerText
    );
    if (buttonText !== 'Watch a video') {
      throw new Error('The Watch A Video button does not exist!');
    }
    await Promise.all([
      this.page.waitForNavigation(),
      this.clickOn(watchAVideoButton),
    ]);

    const url = this.getCurrentUrlWithoutParameters();
    const expectedWatchAVideoUrl = this.isViewportAtMobileWidth()
      ? mobileWatchAVideoUrl
      : desktopWatchAVideoUrl;
    if (url !== expectedWatchAVideoUrl) {
      throw new Error(
        `The Watch A Video button should open the right page,
          but it opens ${url} instead.`
      );
    }
    showMessage('The Watch A Video button opens the right page.');
  }

  /**
   * Function to click the Read Our Blog button
   * in the Thanks for Donating page and check if it opens the Blog page.
   */
  async clickReadOurBlogButtonInThanksForDonatingPage(): Promise<void> {
    await this.page.waitForSelector(readOurBlogButton);
    const buttonText = await this.page.$eval(
      readOurBlogButton,
      element => (element as HTMLElement).innerText
    );
    if (buttonText !== 'Read our blog') {
      throw new Error('The Read Our Blog button does not exist!');
    }
    await Promise.all([
      this.page.waitForNavigation(),
      this.clickOn(readOurBlogButton),
    ]);
    if (this.page.url() !== blogUrl) {
      throw new Error(
        `The Read Our Blog button should open the Blog page,
          but it opens ${this.page.url()} instead.`
      );
    } else {
      showMessage('The Read Our Blog button opens the Blog page.');
    }
  }

  /**
   * Function for navigating to the profile page for a given username.
   */
  async navigateToProfilePage(username: string): Promise<void> {
    const profilePageUrl = `${profilePageUrlPrefix}/${username}`;
    if (this.page.url() === profilePageUrl) {
      return;
    }
    await this.goto(profilePageUrl);
  }

  /**
   * Function to subscribe to a creator with the given username.
   */
  async subscribeToCreator(username: string): Promise<void> {
    const profilePageUrl = `${profilePageUrlPrefix}/${username}`;

    if (this.page.url() !== profilePageUrl) {
      await this.navigateToProfilePage(username);
    }

    await this.clickOn(subscribeButton);
    await this.page.waitForSelector(unsubscribeLabel);
    showMessage(`Subscribed to the creator with username ${username}.`);
  }

  /**
   * Checks whether the exploration with the given title is authored by the creator.
   */
  async expectExplorationToBePresentInProfilePageWithTitle(
    title: string
  ): Promise<void> {
    await this.page.waitForSelector(explorationCard);
    const explorations = await this.page.$$(explorationCard);

    if (explorations.length === 0) {
      throw new Error('There are no explorations authored by the creator.');
    }

    const explorationTitle = await explorations[0].$eval(
      '.e2e-test-exp-summary-tile-title span span',
      element => (element as HTMLElement).textContent
    );

    if (explorationTitle?.trim() === title) {
      showMessage(`Exploration with title ${title} is present.`);
    } else {
      throw new Error(`Exploration with title ${title} is not present.`);
    }
  }

  /**
   * Function to click the dismiss button in the Thanks for Donating page,
   * and check if the Thanks for Donating popup disappears
   * and if the Donate page is shown.
   */
  async clickDismissButtonInThanksForDonatingPage(): Promise<void> {
    await this.clickOn(dismissButton);
    await this.page.waitForSelector(thanksForDonatingClass, {hidden: true});
    const thanksForDonatingHeader = await this.page.$(thanksForDonatingClass);
    if (thanksForDonatingHeader !== null) {
      throw new Error(
        'The dismiss button does not close the Thanks for Donating popup!'
      );
    }
    await this.page.waitForSelector(donatePage);
    const donatePageShowed = await this.page.$(donatePage);
    if (donatePageShowed === null) {
      throw new Error(
        `The dismiss button should show the Donate page,
          but it opens ${this.page.url()} instead.`
      );
    } else {
      showMessage(
        'The dismiss button closes the Thanks for Donating popup ' +
          'and shows the Donate page.'
      );
    }
  }

  /**
   * Navigates to the About page using the oppia website footer.
   */
  async clickOnAboutLinkInFooter(): Promise<void> {
    await this.clickButtonToNavigateToNewPage(
      footerAboutLink,
      'About Oppia link in the About Oppia section in the footer',
      aboutUrl,
      'About'
    );
  }
  /**
   * Navigates to the Blog page using the oppia website footer.
   */
  async clickOnBlogLinkInFooter(): Promise<void> {
    await this.clickButtonToNavigateToNewPage(
      footerBlogLink,
      'Blog link in the About Oppia section in the footer',
      blogUrl,
      'Blog'
    );
  }

  /**
   * Navigates to the Forum page using the oppia website footer.
   */
  async clickOnForumLinkInFooter(): Promise<void> {
    await Promise.all([
      this.page.waitForNavigation(),
      await this.clickOn(footerForumlink),
    ]);

    expect(this.page.url()).toBe(googleGroupsOppiaUrl);
  }

  /**
   * Navigates to the Get Started page using the oppia website footer.
   */
  async clickOnGetStartedLinkInFooter(): Promise<void> {
    await this.page.waitForSelector(footerGetStartedLink);
    await this.clickButtonToNavigateToNewPage(
      footerGetStartedLink,
      'Get Started link in the footer',
      getStartedUrl,
      'Get Started'
    );
  }

  /**
   * Navigates to the Creator Guidelines page using the oppia website footer.
   */
  async clickOnCreatorGuidelinesLinkinFooter(): Promise<void> {
    await this.page.waitForSelector(footerCreatorGuidelinesLink);
    await this.clickButtonToNavigateToNewPage(
      footerCreatorGuidelinesLink,
      'Creator Guidelines link in the footer',
      creatorGuidelinesUrl,
      'Creator Guidelines'
    );
  }

  /**
   * Navigates to the Teach page using the oppia website footer.
   */
  async clickOnForParentsSlashTeachersLinkInFooter(): Promise<void> {
    await this.page.waitForSelector(footerCreatorGuidelinesLink);
    await this.clickButtonToNavigateToNewPage(
      footerTeachLink,
      'For Parents/Teachers link in footer',
      teachUrl,
      'Oppia for Parents, Teachers, and Guardians'
    );
  }

  /**
   * Navigates to the Terms page using the oppia website footer.
   */
  async clickOnTermsOfServiceLinkInFooter(): Promise<void> {
    await this.page.waitForSelector(footerCreatorGuidelinesLink);
    await this.clickButtonToNavigateToNewPage(
      footerTermsLink,
      'Terms of use link in footer',
      termsUrl,
      'Terms of Use'
    );
  }

  /**
   * Navigates to the Privacy Policy page using the oppia website footer.
   */
  async clickOnPrivacyPolicyLinkInFooter(): Promise<void> {
    await this.page.waitForSelector(footerCreatorGuidelinesLink);
    await this.clickButtonToNavigateToNewPage(
      footerPrivacyPolicyLink,
      'Privacy Policy link in the footer',
      privacyPolicyUrl,
      'Privacy Policy'
    );
  }

  /**
   * Navigates to the Community Library page using the oppia website footer.
   */
  async clickOnBrowseTheLibraryLinkInFooter(): Promise<void> {
    await this.page.waitForSelector(footerCreatorGuidelinesLink);
    await this.clickButtonToNavigateToNewPage(
      footerCommunityLibraryLink,
      'Browse the Library link in the footer',
      communityLibraryUrl,
      'Community Library'
    );
  }

  /**
   * Navigates to the Contact page using the oppia website footer.
   */
  async clickOnContactUsLinkInFooter(): Promise<void> {
    await this.page.waitForSelector(footerCreatorGuidelinesLink);
    await this.clickButtonToNavigateToNewPage(
      footerContactUsLink,
      'Contact Us link in the footer',
      contactUrl,
      'Contact'
    );
  }

  /**
   * Navigates to the Terms page using the oppia website footer.
   */
  async clickOnDonateLinkInFooter(): Promise<void> {
    await this.page.waitForXPath('(//a[contains(text(),"Donate")])');
    const [link] = await this.page.$x('(//a[contains(text(),"Donate")])');
    await Promise.all([this.page.waitForNavigation(), await link.click()]);

    expect(this.page.url()).toBe(donateUrl);
  }

  /**
   * Navigates to the Terms page using the oppia website footer.
   */
  async clickOnVolunteerLinkInFooter(): Promise<void> {
    await this.page.waitForXPath('(//a[contains(text(),"volunteer")])');
    const [link] = await this.page.$x('(//a[contains(text(),"volunteer")])');
    await Promise.all([this.page.waitForNavigation(), await link.click()]);

    expect(this.page.url()).toBe(volunteerUrl);
  }

  /**
   * Clicks the link with the text "create on here" on the Get Stated page.
   */
  async clickCreateOneHereLinkOnGetStartedPage(): Promise<void> {
    await this.page.waitForXPath('//a[contains(text(),"create one here")]');
    const pageTarget = this.page.target();
    await this.clickOn('create one here');
    const newTarget = await this.browserObject.waitForTarget(
      target => target.opener() === pageTarget
    );
    const newTabPage = await newTarget.page();
    await newTabPage?.waitForNetworkIdle();

    expect(newTabPage?.url()).toContain(googleSignUpUrl);
    await newTabPage?.close();
  }

  /**
   * Clicks the link with the text "Welcome to Oppia" on the Get Stated page.
   */
  async clickWelcomeToOppiaLinkOnGetStartedPage(): Promise<void> {
    await this.clickLinkAnchorToNewTab('Welcome to Oppia', welcomeToOppiaUrl);
  }

  /**
   * Clicks the link with the text "Get Electrified!" on the Get Stated page.
   */
  async clickGetElectrifiedLinkOnGetStartedPage(): Promise<void> {
    await this.clickLinkAnchorToNewTab('Get Electrified!', electromagnetismUrl);
  }

  /**
   * Clicks the link with the text "Programming with Carla" on the Get Stated page.
   */
  async clickProgrammingWithCarlaLinkOnGetStartedPage(): Promise<void> {
    await this.clickLinkAnchorToNewTab(
      'Programming with Carla',
      programmingWithCarlaUrl
    );
  }

  /**
   * Clicks the link with the text "in our user documentation" on the Get Stated page.
   */
  async clickInOurUserDocumentationLinkOnGetStartedPage(): Promise<void> {
    await this.clickLinkAnchorToNewTab(
      'in our user documentation',
      creatingAnExplorationUrl
    );
  }

  /**
   * Clicks the link with the text "embed it in your own web page" on the Get Stated page.
   */
  async clickEmbedItInYourOwnWebPageLinkOnGetStartedPage(): Promise<void> {
    await this.clickLinkAnchorToNewTab(
      'embed it in your own web page',
      embeddingAnExplorationUrl
    );
  }

  /**
   * Clicks the link with the text "discover more ways to get involved" on the Get Stated page.
   */
  async clickDiscoverMoreWaysToGetInvolvedLinkOnGetStartedPage(): Promise<void> {
    await this.page.waitForXPath(
      '//a[contains(text(),"discover more ways to get involved")]'
    );
    await Promise.all([
      this.page.waitForNavigation(),
      await this.clickOn('discover more ways to get involved'),
    ]);

    expect(this.page.url()).toBe(contactUrl);
  }

  /**
   * Clicks the link with the text "forum" on the Creator Guidelines page.
   */
  async clickForumLinkOnCreatorGuidelinesPage(): Promise<void> {
    await this.page.waitForXPath('//a[contains(text(),"forum")]');
    await Promise.all([this.page.waitForNavigation(), this.clickOn('forum')]);
    await this.page.waitForNetworkIdle();

    expect(this.page.url()).toBe(googleGroupsOppiaUrl);
  }

  /**
   * Clicks the link with the text "Design Tips" on the Creator Guidelines page.
   */
  async clickDesignTipsLinkOnCreatorGuidelinesPage(): Promise<void> {
    await this.page.waitForXPath('//a[contains(text(),"Design Tips")]');

    await Promise.all([
      this.page.waitForNavigation(),
      await this.clickOn('Design Tips'),
    ]);

    expect(this.page.url()).toBe(explorationDesignTipsUrl);
  }

  /**
   * Clicks the link with the text "Create an Exploration" on the Creator Guidelines page.
   */
  async clickCreateAnExplorationLinkOnCreatorGuidelinesPage(): Promise<void> {
    await this.page.waitForXPath(
      '//a[contains(text(),"Create an Exploration")]'
    );

    await Promise.all([
      this.page.waitForNavigation(),
      await this.clickOn('Create an Exploration'),
    ]);

    expect(this.page.url()).toBe(creatorDashboardCreateModeUrl);
  }

  /**
   * Clicks the link with the text "Browse our Expectations" on the Creator Guidelines page.
   */
  async clickBrowseOurExpectationsLinkOnCreatorGuidelinesPage(): Promise<void> {
    await this.page.waitForXPath(
      '//a[contains(text(),"Browse our Explorations")]'
    );

    await Promise.all([
      this.page.waitForNavigation(),
      await this.clickOn('Browse our Explorations'),
    ]);

    expect(this.page.url()).toBe(communityLibraryUrl);
  }

  /**
   * Clicks the link on the Terms page that leads to the Privacy Policy page.
   */
  async clickLinkToPrivacyPolicyOnTermsPage(): Promise<void> {
    await this.page.waitForXPath('//a[contains(text(),"Privacy Policy")]');
    const [link] = await this.page.$x('//a[contains(text(),"Privacy Policy")]');
    await Promise.all([this.page.waitForNavigation(), await link.click()]);

    expect(this.page.url()).toBe(privacyPolicyUrl);
  }

  /**
   * Clicks the link on the Terms page about the CC-BY-SA 4.0 license.
   */
  async clickLinkToLicenseOnTermsPage(): Promise<void> {
    await this.page.waitForXPath('(//a[contains(text(),"here")])[1]');
    const [link] = await this.page.$x('(//a[contains(text(),"here")])[1]');
    await Promise.all([this.page.waitForNavigation(), await link.click()]);

    expect(this.page.url()).toBe(CreativeCommonsLegalCodeUrl);
  }

  /**
   * Clicks the link on the Terms page that leads to the Oppia Announce google group.
   */
  async clickLinkToGoogleGroupOnTermsPage(): Promise<void> {
    await this.page.waitForXPath('(//a[contains(text(),"here")])[2]');
    const [link] = await this.page.$x('(//a[contains(text(),"here")])[2]');
    await Promise.all([this.page.waitForNavigation(), await link.click()]);

    expect(this.page.url()).toBe(googleGroupsOppiaAnnouceUrl);
  }

  /**
   * Clicks the link on the Privacy Policy page that goes to the home page.
   */
  async clickLinkToHomePageOnPrivacyPolicyPage(): Promise<void> {
    await this.page.waitForXPath(
      '//a[contains(text(),"https://www.oppia.org")]'
    );
    await Promise.all([
      this.page.waitForNavigation({waitUntil: 'networkidle0'}),
      this.clickOn('https://www.oppia.org'),
    ]);

    expect(this.page.url()).toBe(homeUrl);
  }

  /**
   * Clicks the link to learn about cookies on the Privacy Policy page.
   */
  async clickLinkAboutCookiesOnPrivacyPolicyPage(): Promise<void> {
    await this.clickButtonToNavigateToNewPage(
      'http://www.allaboutcookies.org/manage-cookies/index.html',
      'link to learn about cookies on the Privacy Policy page',
      allAboutCookiesUrl,
      'All About Cookies'
    );
  }

  /**
   * Clicks the link to learn about Google Analytivs on the Privacy Policy page.
   */
  async clickLinkAboutGoogleAnalyticsOnPrivacyPolicyPage(): Promise<void> {
    await this.clickButtonToNavigateToNewPage(
      'https://www.google.com/policies/privacy/partners/',
      'link to learn about Google Analytivs on the Privacy Policy page',
      googleAnalyticsPartnerPoliciesUrl,
      'Google Privacy & Terms'
    );
  }

  /**
   * Clicks the link to opt out of cookies on the Privacy Policy page.
   */
  async clickLinkAboutGoogleAnalyticsOptOutOnPrivacyPolicyPage(): Promise<void> {
    await this.clickButtonToNavigateToNewPage(
      googleAnalyticsOptOutUrl,
      'link to opt out of cookies on the Privacy Policy pager',
      googleAnalyticsOptOutUrl,
      'Google Analytics Opt-out Browser Add-on'
    );
  }

  /**
   * Click the specified social icon and checks it's destination.
   *
   * Due to the somewhat unpredictable behaviors of these external sites,
   * such as sometimes redirecting to log-in pages,
   * we don't match the full url.
   */
  private async openSocialLinkInNewTabViaIcon(
    socialIconSelector: string,
    expectedDestinationDomain: string,
    expectedAccountId: string
  ): Promise<void> {
    await this.page.waitForSelector(socialIconSelector);
    const pageTarget = this.page.target();
    await this.clickOn(socialIconSelector);
    await this.waitForStaticAssetsToLoad();
    const newTarget = await this.browserObject.waitForTarget(
      target => target.opener() === pageTarget
    );
    if (!newTarget) {
      throw new Error('No new tab opened.');
    }
    const newTabPage = await newTarget.page();

    expect(newTabPage).toBeDefined();
    expect(newTabPage?.url()).toContain(expectedDestinationDomain);
    expect(newTabPage?.url()).toContain(expectedAccountId);
    await newTabPage?.close();
  }

  /**
   * Clicks the YouTube social icon in the footer.
   */
  async clickYouTubeIconInFooter(): Promise<void> {
    await this.openSocialLinkInNewTabViaIcon(
      oppiaYouTubeLinkIcon,
      testConstants.OppiaSocials.YouTube.Domain,
      testConstants.OppiaSocials.YouTube.Id
    );
  }

  /**
   * Clicks the Facebooksocial icon in the footer.
   */
  async clickFacebookIconInFooter(): Promise<void> {
    await this.openSocialLinkInNewTabViaIcon(
      oppiaFacebookLinkIcon,
      testConstants.OppiaSocials.FaceBook.Domain,
      testConstants.OppiaSocials.FaceBook.Id
    );
  }

  /**
   * Clicks the Instagram social icon in the footer.
   */
  async clickInstagramIconInFooter(): Promise<void> {
    await this.openSocialLinkInNewTabViaIcon(
      oppiaInstagramLinkIcon,
      testConstants.OppiaSocials.Instagram.Domain,
      testConstants.OppiaSocials.Instagram.Id
    );
  }

  /**
   * Clicks the Twitter social icon in the footer.
   */
  async clickTwitterIconInFooter(): Promise<void> {
    await this.openSocialLinkInNewTabViaIcon(
      oppiaTwitterLinkIcon,
      testConstants.OppiaSocials.Twitter.Domain,
      testConstants.OppiaSocials.Twitter.Id
    );
  }

  /**
   * Clicks the Github social icon in the footer.
   */
  async clickGithubIconInFooter(): Promise<void> {
    await this.openSocialLinkInNewTabViaIcon(
      oppiaGithubLinkIcon,
      testConstants.OppiaSocials.Github.Domain,
      testConstants.OppiaSocials.Github.Id
    );
  }

  /**
   * Clicks the LinkedIn social icon in the footer.
   */
  async clickLinkedInIconInFooter(): Promise<void> {
    await this.openSocialLinkInNewTabViaIcon(
      oppiaLinkedInLinkIcon,
      testConstants.OppiaSocials.LinkedIn.Domain,
      testConstants.OppiaSocials.LinkedIn.Id
    );
  }

  /**
   * Clicks the Google Play banner in the footer.
   */
  async clickGooglePlayButtonInFooter(): Promise<void> {
    await this.openSocialLinkInNewTabViaIcon(
      oppiaAndroidAppButton,
      testConstants.OppiaSocials.GooglePlay.Domain,
      testConstants.OppiaSocials.GooglePlay.Id
    );
  }

  /**
   * Function to click the Browse Our Lessons button in the Teach page
   * and check if it opens the Math Classroom page.
   */
  async clickExploreLessonsButtonInTeachPage(): Promise<void> {
    await this.clickButtonToNavigateToNewPage(
      exploreLessonsButtonInTeachPage,
      'Explore Lessons button',
      mathClassroomUrl,
      'Math Classroom'
    );
  }

  /**
   * Function to change the site language to the given language code.
   * @param langCode - The language code to change the site language to. Example: 'pt-br', 'en'
   */
  private async changeSiteLanguage(langCode: string): Promise<void> {
    const languageOption = `.e2e-test-i18n-language-${langCode} a`;

    if (this.isViewportAtMobileWidth()) {
      // This reload is required to ensure the language dropdown is visible in mobile view,
      // if the earlier movements of the page have hidden it and since the inbuilt
      // scrollIntoView function call of the clickOn function didn't work as expected.
      await this.page.reload();
    }
    await this.clickOn(languageDropdown);
    await this.clickOn(languageOption);
    // Here we need to reload the page again to confirm the language change.
    await this.page.reload();
  }

  /**
   * Function to click the Partner With Us button in the Partnerships page
   * and check if it opens the Partnerships Google form.
   * The button is in the first section of the page.
   */
  async clickPartnerWithUsButtonInPartnershipsPage(): Promise<void> {
    await this.clickLinkButtonToNewTab(
      partnerWithUsButtonAtTheTopOfPartnershipsPage,
      'Partner With Us button at the bottom of the Partnerships page',
      partnershipsFormUrl,
      'Partnerships Google Form'
    );
  }

  /**
   * This function changes the site language based on the provided parameter,
   * then clicks the 'Partner With Us' button in the bottom section of the Partnerships page
   * and verifies if the Partnerships Google form opens in the specified language.
   * @param {string} langCode - The language code to change the site language to.
   */
  async clickPartnerWithUsButtonInPartnershipsPageInGivenLanguage(
    langCode: string
  ): Promise<void> {
    await this.changeSiteLanguage(langCode);

    await this.clickLinkButtonToNewTab(
      partnerWithUsButtonAtTheBottomOfPartnershipsPage,
      'Partner With Us button at the bottom of the Partnerships page',
      partnershipsFormInPortugueseUrl,
      'Partnerships Google Form'
    );
    await this.changeSiteLanguage('en');
  }

  /**
   * Function to click the Download Brochure button in the Partnerships page
   * and check if it opens the Partnerships Brochure.
   */
  async clickDownloadBrochureButtonInPartnershipsPage(): Promise<void> {
    const buttonText = (await this.page.$eval(
      brochureButtonInPartnershipsPage,
      element => element.textContent
    )) as string;
    if (buttonText.trim() !== 'Download Brochure') {
      throw new Error('The "Download Brochure" button does not exist!');
    }

    // Scroll into the view to make the button visible.
    await this.page.$eval(brochureButtonInPartnershipsPage, element =>
      element.scrollIntoView()
    );

    await this.openExternalPdfLink(
      brochureButtonInPartnershipsPage,
      partnershipsBrochureUrl
    );
  }

  /**
   * Function to click the first "Read blog post" link in the Partnerships page
   * and check if it opens the blog page.
   */
  async clickReadBlogPostLinkInPartnershipsPage(): Promise<void> {
    const readBlogPostButtonInPartnershipsPage = this.isViewportAtMobileWidth()
      ? readBlogPostMobileButtonInPartnershipsPage
      : readBlogPostDesktopButtonInPartnershipsPage;

    if (this.isViewportAtMobileWidth()) {
      // Waits for the visibility of the 'mat-card-content' that contains the button to be clicked
      // and clicks on it. This action halts the automatic scrolling of slides in the carousel.
      await this.page.waitForSelector(carouselSlideSelector, {visible: true});
      await this.page.click(carouselSlideSelector);
      await this.page.waitForSelector(readBlogPostButtonInPartnershipsPage, {
        visible: true,
      });
    }

    await this.clickLinkButtonToNewTab(
      readBlogPostButtonInPartnershipsPage,
      'Read blog post button',
      blogPostUrlinPartnershipsPage,
      'Blog Post'
    );
  }

  /**
   * Function to click the Read more stories button in the Partnerships page
   * and check if it opens the blog page.
   */
  async clickReadMoreStoriesButtonInPartnershipsPage(): Promise<void> {
    await this.clickButtonToNavigateToNewPage(
      readMoreStoriesButtonInPartnershipsPage,
      'Read more stories button',
      blogUrl,
      'Blog'
    );
  }

  /**
   * Function to click the Apply To Volunteer at the top of the Volunteer page
   * and check if it opens the Volunteer form.
   */
  async clickApplyToVolunteerAtTheTopOfVolunteerPage(): Promise<void> {
    await this.clickLinkButtonToNewTab(
      applyToVolunteerButtonAtTheTopOfVolunteerPage,
      'Apply To Volunteer at the top of the Volunteer page',
      volunteerFormUrl,
      'Volunteer Form'
    );
  }

  /**
   * Function to click the Apply To Volunteer at the bottom of the Volunteer page
   * and check if it opens the Volunteer form.
   */
  async clickApplyToVolunteerAtTheBottomOfVolunteerPage(): Promise<void> {
    await this.clickLinkButtonToNewTab(
      applyToVolunteerButtonAtTheBottomOfVolunteerPage,
      'Apply To Volunteer at the bottom of the Volunteer page',
      volunteerFormUrl,
      'Volunteer Form'
    );
  }

  /**
   * Function to check if the donor box is visible on the donate page.
   * Here we don't test the functionality of the donor box, just its visibility.
   * because the donor box is an iframe and a third-party service.
   */
  async isDonorBoxVisbleOnDonatePage(): Promise<void> {
    const donorBox = await this.page.waitForSelector(donorBoxIframe);
    if (!donorBox) {
      throw new Error('The donor box is not visible on the donate page.');
    } else {
      showMessage('The donor box is visible on the donate page.');
    }
  }

  /**
   * Clicks on the Privacy Policy link in the /terms page and
   * checks if it opens the correct URL.
   */
  async clickPrivacyPolicyLinkInTermsPage(): Promise<void> {
    await this.page.waitForSelector(privacyPolicyLinkInTermsPage, {
      visible: true,
    });
    await this.clickButtonToNavigateToNewPage(
      privacyPolicyLinkInTermsPage,
      'Privacy Policy link in the terms page',
      privacyPolicyUrl,
      'Privacy Policy'
    );
  }

  /**
   * Clicks on the License link in the /terms page and checks
   * if it opens the correct URL.
   */
  async clickLicenseLinkInTermsPage(): Promise<void> {
    await this.page.waitForSelector(ccLicenseLinkInTermsPage, {visible: true});
    await this.clickButtonToNavigateToNewPage(
      ccLicenseLinkInTermsPage,
      'License link in the terms page',
      ccLicenseUrl,
      'License'
    );
  }

  /**
   * Clicks on the Google Group Sign Up link in the /terms page and checks
   * if it opens the correct URL.
   */
  async clickGoogleGroupSignUpLinkInTermsPage(): Promise<void> {
    await this.page.waitForSelector(googleGroupSignUpLinkInTermsPage, {
      visible: true,
    });
    await this.clickButtonToNavigateToNewPage(
      googleGroupSignUpLinkInTermsPage,
      'Google Group Sign Up link in the terms page',
      OppiaAnnounceGoogleGroupUrl,
      'Oppia-announce Google Group page'
    );
  }

  /**
   * Clicks the "DONATE TODAY" button on the Contact Us page and checks that
   * it navigates to the correct URL.
   */
  async clickDonateTodayButtonInContactUsPage(): Promise<void> {
    await this.clickButtonToNavigateToNewPage(
      'DONATE TODAY',
      'DONATE TODAY button',
      donateUrl,
      'Donate'
    );
  }

  /**
   * Clicks the "BECOME A PARTNER" button on the Contact Us page and checks that
   * it navigates to the correct URL.
   */
  async clickBecomeAPartnerButtonInContactUsPage(): Promise<void> {
    await this.clickButtonToNavigateToNewPage(
      'BECOME A PARTNER',
      'BECOME A PARTNER button',
      partnershipsUrl,
      'Partnerships'
    );
  }

  /**
   * Clicks the "VOLUNTEER WITH US" button on the Contact Us page and checks that
   * it navigates to the correct URL.
   */
  async clickVolunteerButtonInContactUsPage(): Promise<void> {
    await this.clickButtonToNavigateToNewPage(
      'BECOME A VOLUNTEER',
      'BECOME A VOLUNTEER button',
      volunteerUrl,
      'Volunteer'
    );
  }

  /**
   * Checks the admin email link in the Contact Us page and verifies
   * that it navigates to the correct mailto URL.
   */
  async verifyAdminEmailLinkInContactUsPage(): Promise<void> {
    await this.page.waitForSelector(emailLinkSelector);
    const href = await this.page.$eval(emailLinkSelector, el =>
      el.getAttribute('href')
    );
    if (href !== 'mailto:admin@oppia.org') {
      throw new Error(
        `Email link has href "${href}" instead of "mailto:admin@oppia.org"`
      );
    }
  }

  /**
   * Checks the second press email link in the Contact Us page and verifies
   * that it navigates to the correct mailto URL.
   */
  async verifyPressEmailLinkInContactUsPage(): Promise<void> {
    await this.page.waitForSelector(emailLinkSelector);
    const emailLinks = await this.page.$$(emailLinkSelector);

    const href = await this.page.evaluate(
      el => el.getAttribute('href'),
      emailLinks[1]
    );
    if (href !== 'mailto:press@oppia.org') {
      throw new Error(
        `Email link has href ${href} instead of mailto:press@oppia.org`
      );
    }
  }

  /**
   * Clicks on a option of Terms of Use bookmark menu and waits for the page to scroll
   * to the corresponding section.
   */
  async clickBookmarkInTermsPage(bookmark: string): Promise<void> {
    try {
      await this.page.waitForXPath(`//a[text()="${bookmark}"]`, {
        visible: true,
      });
      const linkToClick = await this.page.$x(`//a[text()="${bookmark}"]`);
      if (linkToClick.length > 0) {
        await this.waitForElementToBeClickable(linkToClick[0]);
        await linkToClick[0].click();
      } else {
        throw new Error(`Link not found: ${bookmark}`);
      }

      // Update the bookmark if it's "Hosted Created Content and IP" to match the heading of the
      // corresponding section.
      if (bookmark === 'Hosted Created Content and IP') {
        bookmark = 'Hosted Created Content and Intellectual Property';
      }

      await this.page.waitForFunction(
        (bookmark: string) => {
          const element = document.evaluate(
            `//h2[text()="${bookmark}"]`,
            document,
            null,
            XPathResult.FIRST_ORDERED_NODE_TYPE,
            null
          ).singleNodeValue as HTMLElement;
          if (element) {
            const rect = element.getBoundingClientRect();
            return rect.top >= 0 && rect.bottom <= window.innerHeight;
          }
          return false;
        },
        {},
        bookmark
      );
    } catch (error) {
      error.message =
        `Failed to scroll to bookmark: ${bookmark}. ` + error.message;
      throw error;
    }
    showMessage(`Scrolled successfully to the bookmark: ${bookmark}`);
  }

  /**
   * Views all featured activities on the community library page.
   */
  private async viewAllFeaturedActivities(): Promise<object[]> {
    await this.page.waitForSelector(libraryExplorationsGroupSelector);

    const featuredActivities = await this.page.$$eval(
      libraryExplorationsGroupSelector,
      groups => {
        const featuredGroup = groups.find(group =>
          group
            .querySelector('h2')
            ?.textContent?.includes('Featured Activities')
        );

        const activities = Array.from(
          featuredGroup?.querySelectorAll(
            'oppia-collection-summary-tile, oppia-exploration-summary-tile'
          ) ?? []
        );

        return activities.map(activity => ({
          title: activity
            .querySelector('.e2e-test-exp-summary-tile-title')
            ?.textContent?.trim(),
        }));
      }
    );

    return featuredActivities;
  }

  /**
   * Expects to view the specified featured activities on the community library page.
   * @param {Array<string>} expectedActivityTitles - The titles of the expected featured activities.
   */
  async expectToViewFeaturedActivities(
    expectedActivityTitles: string[] = []
  ): Promise<void> {
    // Reloading to ensure the page is updated with the newly added/removed featured activities.
    await this.page.reload({waitUntil: 'networkidle0'});
    const featuredActivities: {title: string}[] =
      (await this.viewAllFeaturedActivities()) as {title: string}[];

    // If no expected activities were provided, check if the featured activities list is empty.
    if (expectedActivityTitles.length === 0) {
      if (featuredActivities.length === 0) {
        showMessage('No featured activities found as expected.');
        return;
      }
      throw new Error('Expected no featured activities, but found some');
    }

    // Check if each expected activity is in the list of featured activities.
    for (const expectedActivity of expectedActivityTitles) {
      const activity = featuredActivities.find(
        activity => activity.title === expectedActivity
      );

      if (!activity) {
        throw new Error(
          `Expected to find activity with title ${expectedActivity}, but didn't`
        );
      }
      showMessage(`Activity with title ${expectedActivity} found as expected.`);
    }
  }

  /**
   * Function to click the "View Report" button on the About Page
   * and check if it opens the Impact Report.
   */
  async clickViewReportButtonInAboutPage(): Promise<void> {
    await this.openExternalPdfLink(
      impactReportButtonInAboutPage,
      impactReportUrl
    );
  }

  /**
   * Function to click the Volunteer with Oppia on the about page
   * and check if it opens the Volunteer form.
   */
  async clickVolunteerWithOppiaButtonInAboutPage(): Promise<void> {
    const volunteerWithOppiaButtonInAboutPage = this.isViewportAtMobileWidth()
      ? volunteerWithOppiaMobileButtonInAboutPage
      : volunteerWithOppiaDesktopButtonInAboutPage;
    await this.clickLinkButtonToNewTab(
      volunteerWithOppiaButtonInAboutPage,
      'Apply To Volunteer at the top of the Volunteer page',
      volunteerFormUrl,
      'Volunteer Form'
    );
  }

  /**
   * Function to click the Learn More button of Volunteer tab on the about page
   * and check if it opens the Volunteer page.
   */
  async clickVolunteerLearnMoreButtonInAboutPage(): Promise<void> {
    const volunteerLearnMoreButtonInAboutPage = this.isViewportAtMobileWidth()
      ? volunteerLearnMoreMobileButtonInAboutPage
      : volunteerLearnMoreDesktopButtonInAboutPage;
    await this.clickButtonToNavigateToNewPage(
      volunteerLearnMoreButtonInAboutPage,
      'Learn More button of Volunteer tab',
      volunteerUrl,
      'Volunteer'
    );
  }

  /**
   * Function to click the Learn More button of Partner tab on the about page
   * and check if it opens the partnerships page.
   */
  async clickPartnerLearnMoreButtonInAboutPage(): Promise<void> {
    const partnerTab = this.isViewportAtMobileWidth()
      ? partnerMobileTabInAboutPage
      : partnerDesktopTabInAboutPage;
    const partnerLearnMoreButtonInAboutPage = this.isViewportAtMobileWidth()
      ? partnerLearnMoreMobileButtonInAboutPage
      : partnerLearnMoreDesktopButtonInAboutPage;

    await this.clickOn(partnerTab);
    await this.clickButtonToNavigateToNewPage(
      partnerLearnMoreButtonInAboutPage,
      'Learn More button of Partner tab',
      partnershipsUrl,
      'Partnerships'
    );
  }

  /**
   * Function to click the Partner With Us button in the About page
   * and check if it opens the Partnerships Google form.
   */
  async clickPartnerWithUsButtonInAboutPage(): Promise<void> {
    const partnerTab = this.isViewportAtMobileWidth()
      ? partnerMobileTabInAboutPage
      : partnerDesktopTabInAboutPage;

    await this.clickOn(partnerTab);
    await this.clickLinkAnchorToNewTab('Partner with us', partnershipsFormUrl);
  }

  /**
   * This function changes the site language based on the provided parameter,
   * then clicks the 'Partner With Us' button on the About page, and
   * verifies if the Partnerships Google form opens in the specified language.
   * @param {string} langCode - The language code to change the site language to.
   */
  async clickPartnerWithUsButtonInAboutPageInGivenLanguage(
    langCode: string
  ): Promise<void> {
    await this.changeSiteLanguage(langCode);

    const partnerTab = this.isViewportAtMobileWidth()
      ? partnerMobileTabInAboutPage
      : partnerDesktopTabInAboutPage;

    const partnerWithUsButtonInAboutPage = this.isViewportAtMobileWidth()
      ? partnerWithUsMobileButtonInAboutPage
      : partnerWithUsDesktopButtonInAboutPage;

    await this.clickOn(partnerTab);
    await this.clickLinkButtonToNewTab(
      partnerWithUsButtonInAboutPage,
      `Partner With Us button in About page, after changing the language to ${langCode},`,
      partnershipsFormInPortugueseUrl,
      'Partnerships Google Form'
    );
    await this.changeSiteLanguage('en');
  }

  /**
   * Function to check if the donor box is visible by clicking on the "Donate" button
   * on the about page. Here we don't test the functionality of the donor box, just
   * its visibility, because the donor box is an iframe and a third-party service.
   */
  async clickDonateButtonInAboutPage(): Promise<void> {
    const donorTab = this.isViewportAtMobileWidth()
      ? donorMobileTabInAboutPage
      : donorDesktopTabInAboutPage;

    const donateButtonInAboutPage = this.isViewportAtMobileWidth()
      ? donateMobileButtonInAboutPage
      : donateDesktopButtonInAboutPage;

    await this.clickOn(donorTab);
    await this.clickOn(donateButtonInAboutPage);

    const donorBox = await this.page.waitForSelector(donorBoxIframe);
    if (!donorBox) {
      throw new Error('The donor box is not visible on the about page.');
    } else {
      showMessage('The donor box is visible on the about page.');
    }
  }

  /**
   * Clicks on the donate button on the donate page in mobile mode and waits
   *  for the second iframe to appear(one used in the mobile viewport).
   * @returns {Promise<void>}
   */
  async clickDonateButtonOnDonatePageInMobileMode(): Promise<void> {
    if (this.isViewportAtMobileWidth()) {
      try {
        await this.page.waitForSelector(mobileDonateButtonOnDonatePage, {
          visible: true,
        });
        const donateButton = await this.page.$(mobileDonateButtonOnDonatePage);
        await donateButton?.click();

        await this.page.waitForFunction(
          `document.querySelectorAll("${donateModalIframeSelector}").length === 2`
        );
      } catch (error) {
        const newError = new Error(
          `Failed to find the donate modal after clicking the donate button.
          Original error: ${error.message}`
        );
        newError.stack = error.stack;
        throw newError;
      }
    } else {
      return;
    }
  }

  /**
   * This function verifies that the user is on the correct classroom page.
   */
  async expectToBeOnClassroomPage(classroomName: string): Promise<void> {
    await this.page.waitForSelector(classroomNameHeading);

    const buttonText = await this.page.$eval(
      classroomNameHeading,
      element => (element as HTMLHeadElement).innerText
    );

    if (buttonText !== classroomName) {
      throw new Error(
        `The ${classroomName} classroom name is not visible. URL: ${this.page.url()}`
      );
    } else {
      showMessage(`The ${classroomName} classroom name is visible.`);
    }
  }

  /**
   * This function verifies that the classroom cards in classrooms page.
   */
  async expectClassroomCountInClassroomsPageToBe(
    classroomsCount: number
  ): Promise<void> {
    await this.page.waitForSelector(classroomTileContainer);
    const classroomTiles = await this.page.$$(classroomTileContainer);

    if (classroomTiles.length === classroomsCount) {
      showMessage(
        `${classroomsCount} classrooms are present in classrooms page.`
      );
    } else {
      throw new Error(
        `Expect ${classroomsCount} classrooms to be present in classrooms page, found: ${classroomTiles.length} classrooms.`
      );
    }
  }

  /**
   * This function verifies that the user is on the correct classroom page.
   */
  async expectToBeOnErrorPage(statusCode: number): Promise<void> {
    await this.page.waitForSelector(errorPageHeading);

    const errorText = await this.page.$eval(
      errorPageHeading,
      element => (element as HTMLSpanElement).textContent
    );

    if (!errorText) {
      throw new Error(`Error text is not visible. URL: ${this.page.url()}`);
    }

    const currentStatusCode = Number(errorText.split(' ')[1]);

    if (currentStatusCode !== statusCode) {
      throw new Error(
        `Expected status code to be ${statusCode}, found: ${currentStatusCode}`
      );
    }

    showMessage(`User is on error page with status code ${statusCode}.`);
  }

  /**
   * Function to navigate to the next card in the preview tab.
   */
  async continueToNextCard(): Promise<void> {
    try {
      await this.page.waitForSelector(nextCardButton, {timeout: 7000});
      await this.clickOn(nextCardButton);
    } catch (error) {
      if (error instanceof puppeteer.errors.TimeoutError) {
        await this.clickOn(nextCardArrowButton);
      } else {
        throw error;
      }
    }
  }

  /**
   * Function to submit an answer to a form input field.
   * @param {string} answer - The answer to submit.
   */
  async submitAnswer(answer: string): Promise<void> {
    await this.waitForElementToBeClickable(submitResponseToInteractionInput);
    await this.type(submitResponseToInteractionInput, answer);
    await this.clickOn(submitAnswerButton);
  }

  /**
   * Function to verify if the exploration is completed via checking the toast message.
   * @param {string} message - The expected toast message.
   */
  async expectExplorationCompletionToastMessage(
    message: string
  ): Promise<void> {
    await this.page.waitForSelector(explorationCompletionToastMessage, {
      visible: true,
    });
    const element = await this.page.$(explorationCompletionToastMessage);
    const toastMessage = await this.page.evaluate(
      element => element.textContent,
      element
    );
    if (!toastMessage || !toastMessage.includes(message)) {
      throw new Error('Exploration did not complete successfully');
    }
    showMessage('Exploration has completed successfully');
    await this.page.waitForSelector(explorationCompletionToastMessage, {
      hidden: true,
    });
  }

  /**
   * Searches for a lesson in the search bar present in the community library.
   * @param {string} lessonName - The name of the lesson to search for.
   */
  async searchForLessonInSearchBar(lessonName: string): Promise<void> {
    await this.clickOn(searchInputSelector);
    await this.type(searchInputSelector, lessonName);

    await this.page.keyboard.press('Enter');
    await this.page.waitForNavigation({waitUntil: ['load', 'networkidle0']});
  }

  /**
   * Filters lessons by multiple categories.
   * @param {string[]} categoryNames - The names of the categories to filter by.
   */
  async filterLessonsByCategories(categoryNames: string[]): Promise<void> {
    await this.clickOn(categoryFilterDropdownToggler);
    await this.waitForStaticAssetsToLoad();

    await this.page.waitForSelector(unselectedFilterOptionsSelector);
    const filterOptions = await this.page.$$(unselectedFilterOptionsSelector);
    let foundMatch = false;

    for (const option of filterOptions) {
      const optionText = await this.page.evaluate(
        el => el.textContent.trim(),
        option
      );

      if (categoryNames.includes(optionText.trim())) {
        foundMatch = true;
        await this.waitForElementToBeClickable(option);
        await option.click();
      }
    }

    if (!foundMatch) {
      throw new Error(
        `No match found for categories: ${categoryNames.join(', ')}`
      );
    }

    await this.clickOn(searchInputSelector);
    await this.page.keyboard.press('Enter');
  }

  /**
   * Filters lessons by multiple languages and deselect the already selected English language.
   * @param {string[]} languageNames - The names of the languages to filter by.
   */
  async filterLessonsByLanguage(languageNames: string[]): Promise<void> {
    if (this.isViewportAtMobileWidth()) {
      await this.waitForPageToFullyLoad();
    }
    await this.page.waitForSelector(languageFilterDropdownToggler);
    const languageFilterDropdownTogglerElement = await this.page.$(
      languageFilterDropdownToggler
    );
    await languageFilterDropdownTogglerElement?.click();
    await this.waitForStaticAssetsToLoad();

    await this.page.waitForSelector(selectedFilterOptionsSelector);
    const selectedElements = await this.page.$$(selectedFilterOptionsSelector);
    for (const element of selectedElements) {
      const elementText = await this.page.evaluate(
        el => el.textContent.trim(),
        element
      );
      // Deselecting english language.
      if (elementText === 'English') {
        await element.click();
      }
    }

    await this.page.waitForSelector(unselectedFilterOptionsSelector);
    const deselectedLanguages = await this.page.$$(
      unselectedFilterOptionsSelector
    );
    let foundMatch = false;

    for (const language of deselectedLanguages) {
      const languageText = await this.page.evaluate(
        el => el.textContent,
        language
      );

      if (languageNames.includes(languageText.trim())) {
        foundMatch = true;
        await this.waitForElementToBeClickable(language);
        await language.click();
      }
    }

    if (!foundMatch) {
      throw new Error(
        `No match found for languages: ${languageNames.join(', ')}`
      );
    }

    await this.clickOn(searchInputSelector);
    await this.page.keyboard.press('Enter');
  }

  /**
   * Checks if the search results contain a specific result.
   * @param {string[]} searchResultsExpected - The search result to check for.
   */
  async expectSearchResultsToContain(
    searchResultsExpected: string[]
  ): Promise<void> {
    try {
      if (searchResultsExpected.length === 0) {
        await this.waitForPageToFullyLoad();
        const searchResultsElements = await this.page.$$(
          lessonCardTitleSelector
        );
        if (searchResultsElements.length !== 0) {
          throw new Error('No search results expected, but some were found.');
        }
      } else {
        await this.page.waitForSelector(lessonCardTitleSelector);
        const searchResultsElements = await this.page.$$(
          lessonCardTitleSelector
        );
        const searchResults = await Promise.all(
          searchResultsElements.map(result =>
            this.page.evaluate(el => el.textContent.trim(), result)
          )
        );

        for (const resultExpected of searchResultsExpected) {
          if (!searchResults.includes(resultExpected)) {
            throw new Error(
              `Search result "${resultExpected}" not found in search results.`
            );
          }
        }
        showMessage('All expected search results found in search results.');
      }
    } catch (error) {
      const newError = new Error(`Failed to check search results: ${error}`);
      newError.stack = error.stack;
      throw newError;
    }
  }

  /**
   * Navigates to the top rated explorations page from the community library.
   */
  async navigateToTopRatedLessonsPage(): Promise<void> {
    await this.navigateToCommunityLibraryPage();
    await this.clickAndWaitForNavigation('Top-Rated Explorations');
  }

  /**
   * Checks if the top rated explorations are in a specific order.
   * @param {string[]} expectedOrder - The expected order of the top rated explorations.
   */
  async expectLessonsInOrder(expectedOrder: string[]): Promise<void> {
    try {
      await this.page.waitForSelector(explorationTitleSelector);
      const explorationTitles = await this.page.$$(explorationTitleSelector);
      for (let i = 0; i < explorationTitles.length; i++) {
        const titleText = await this.page.evaluate(
          el => el.querySelector('span > span').textContent,
          explorationTitles[i]
        );
        if (titleText.trim() !== expectedOrder[i]) {
          throw new Error(
            `Exploration at position ${i} is "${titleText.trim()}", but expected "${expectedOrder[i]}".`
          );
        }
      }
    } catch (error) {
      const newError = new Error(
        `Failed to check order explorations: ${error}`
      );
      newError.stack = error.stack;
      throw newError;
    }
  }

  /**
   * Navigates to the page recently published explorations page.
   */
  async navigateToRecentlyPublishedLessonsPage(): Promise<void> {
    await this.goto(recentlyPublishedExplorationsPageUrl);
  }

  /**
   * Checks if an exploration has a specific rating.
   *
   * @param {number} expectedRating - The expected rating of the exploration.
   * @param {string} expectedExplorationName - The name of the exploration to check.
   */
  async expectLessonsToHaveRating(
    expectedRating: number,
    expectedExplorationName: string
  ): Promise<void> {
    try {
      await this.page.waitForSelector(lessonCardSelector);
      const cards = await this.page.$$(lessonCardSelector);
      for (const card of cards) {
        await card.waitForSelector(lessonCardTitleSelector);
        const titleElement = await card.$(lessonCardTitleSelector);
        const titleText = await this.page.evaluate(
          el => el.textContent.trim(),
          titleElement
        );
        if (titleText === expectedExplorationName) {
          await card.waitForSelector(explorationRatingSelector);
          const ratingElement = await card.$(explorationRatingSelector);
          if (ratingElement) {
            const ratingSpan = await ratingElement.$('span:nth-child(2)');
            const ratingText = await this.page.evaluate(
              el => el.textContent.trim(),
              ratingSpan
            );
            const rating = parseFloat(ratingText);
            if (rating !== expectedRating) {
              throw new Error(
                `Rating for exploration "${expectedExplorationName}" is ${rating}, but expected ${expectedRating}.`
              );
            }
            return;
          }
        }
      }
      throw new Error(
        `Exploration "${expectedExplorationName}" not found in exploration titles.`
      );
    } catch (error) {
      const newError = new Error(
        `Failed to check rating of exploration: ${error}`
      );
      newError.stack = error.stack;
      throw newError;
    }
  }

  /**
   * Checks if a list of topics are present.
   * @param {string[]} expectedTopicNames - The names of the topics to check for.
   */
  async expectTopicsToBePresent(expectedTopicNames: string[]): Promise<void> {
    try {
      await this.page.waitForSelector(topicNameSelector);
      const topicNames = await this.page.$$(topicNameSelector);
      const topicNameTexts = await Promise.all(
        topicNames.map(name =>
          this.page.evaluate(el => el.textContent.trim(), name)
        )
      );

      for (const expectedName of expectedTopicNames) {
        if (!topicNameTexts.includes(expectedName.trim())) {
          throw new Error(`Topic "${expectedName}" not found in topic names.`);
        }
      }
    } catch (error) {
      const newError = new Error(`Failed to check for topics: ${error}`);
      newError.stack = error.stack;
      throw newError;
    }
  }

  /**
   * Selects and opens a topic by its name.
   * @param {string} topicName - The name of the topic to select and open.
   */
  async selectAndOpenTopic(topicName: string): Promise<void> {
    try {
      await this.page.waitForSelector(topicNameSelector);
      const topicNames = await this.page.$$(topicNameSelector);
      for (const name of topicNames) {
        const nameText = await this.page.evaluate(
          el => el.textContent.trim(),
          name
        );
        if (nameText === topicName.trim()) {
          await Promise.all([
            this.page.waitForNavigation({waitUntil: ['networkidle2', 'load']}),
            this.waitForElementToBeClickable(name),
            name.click(),
          ]);
          return;
        }
      }

      throw new Error(`Topic "${topicName}" not found in topic names.`);
    } catch (error) {
      const newError = new Error(`Failed to select and open topic: ${error}`);
      newError.stack = error.stack;
      throw newError;
    }
  }

  /**
   * Selects and opens a chapter within a story to learn.
   * @param {string} chapterName - The name of the chapter to select and open.
   * @param {string} storyName - The name of the story containing the chapter.
   */
  async selectChapterWithinStoryToLearn(
    chapterName: string,
    storyName: string
  ): Promise<void> {
    const isMobileViewport = this.isViewportAtMobileWidth();
    const storyTitleSelector = isMobileViewport
      ? mobileStoryTitleSelector
      : desktopStoryTitleSelector;

    try {
      await this.page.waitForSelector(storyTitleSelector);
      const storyTitles = await this.page.$$(storyTitleSelector);
      for (const title of storyTitles) {
        const titleText = await this.page.evaluate(
          el => el.textContent.trim(),
          title
        );
        if (titleText.trim() === storyName.trim()) {
          await Promise.all([
            this.page.waitForNavigation({waitUntil: ['networkidle0', 'load']}),
            this.waitForElementToBeClickable(title),
            title.click(),
          ]);

          const isLoginPromptContainerPresent =
            await this.page.$(loginPromptContainer);
          if (isLoginPromptContainerPresent) {
            await this.clickOn('SKIP');
          }

          await this.page.waitForSelector(chapterTitleSelector);
          const chapterTitles = await this.page.$$(chapterTitleSelector);
          for (const chapter of chapterTitles) {
            const chapterText = await this.page.evaluate(
              el => el.textContent.trim(),
              chapter
            );
            if (chapterText.trim().includes(chapterName.trim())) {
              await Promise.all([
                this.page.waitForNavigation({
                  waitUntil: ['networkidle2', 'load'],
                }),
                this.waitForElementToBeClickable(chapter),
                chapter.click(),
              ]);
              return;
            }
          }

          throw new Error(
            `Chapter "${chapterName}" not found in story "${storyName}".`
          );
        }
      }

      throw new Error(`Story "${storyName}" not found in story titles.`);
    } catch (error) {
      const newError = new Error(
        `Failed to select and open chapter within story: ${error}`
      );
      newError.stack = error.stack;
      throw newError;
    }
  }

  /**
   * Selects and plays a chapter when in a story.
   * @param {string} chapterName - The name of the chapter to play.
   */
  async selectAndPlayChapter(chapterName: string): Promise<void> {
    await this.waitForStaticAssetsToLoad();
    try {
      const isLoginPromptContainerPresent =
        await this.page.$(loginPromptContainer);
      if (isLoginPromptContainerPresent) {
        await this.clickOn('SKIP');
      }
      await this.page.waitForSelector(chapterTitleSelector);
      const chapterTitles = await this.page.$$(chapterTitleSelector);
      for (const chapter of chapterTitles) {
        const chapterText = await this.page.evaluate(
          el => el.textContent.trim(),
          chapter
        );
        if (chapterText.trim().includes(chapterName.trim())) {
          await Promise.all([
            this.page.waitForNavigation({
              waitUntil: ['networkidle2', 'load'],
            }),
            this.waitForElementToBeClickable(chapter),
            chapter.click(),
          ]);
          return;
        }
      }

      throw new Error(`Chapter "${chapterName}" not found.`);
    } catch (error) {
      const newError = new Error(`Failed to play chapter: ${error}`);
      newError.stack = error.stack;
      throw newError;
    }
  }

  /**
   * Navigates back to the topic page after completing an exploration.
   */
  async returnToTopicPageAfterCompletingExploration(): Promise<void> {
    if (this.isViewportAtMobileWidth()) {
      await this.clickAndWaitForNavigation('Return to Story');
      await this.clickAndWaitForNavigation(NavbarBackButton);
    } else {
      await this.clickAndWaitForNavigation(oppiaTopicTitleSelector);
    }
  }

  /**
   * Navigates to the revision tab on the topic page.
   */
  async navigateToRevisionTab(): Promise<void> {
    await this.page.waitForSelector(topicPageLessonTabSelector);
    const topicPageRevisionTabSelectorElement = await this.page.$(
      topicPageLessonTabSelector
    );
    await topicPageRevisionTabSelectorElement?.click();
  }

  /**
   * Selects a review card based on the subtopic name.
   * @param {string} subtopicName - The name of the subtopic to select.
   */
  async selectReviewCardToLearn(subtopicName: string): Promise<void> {
    try {
      const subtopicElements = await this.page.$$(
        subTopicTitleInLessTabSelector
      );

      for (let i = 0; i < subtopicElements.length; i++) {
        const innerText = await this.page.evaluate(
          el => el.innerText,
          subtopicElements[i]
        );

        if (innerText.trim() === subtopicName) {
          await Promise.all([
            this.page.waitForNavigation({
              waitUntil: ['networkidle0', 'load'],
            }),
            this.waitForElementToBeClickable(subtopicElements[i]),
            subtopicElements[i].click(),
          ]);
          return;
        }
      }

      throw new Error(`No subtopic found with the name: ${subtopicName}`);
    } catch (error) {
      const newError = new Error(`Failed to select review card: ${error}`);
      newError.stack = error.stack;
      throw newError;
    }
  }

  /**
   * Verifies if the review card has the expected title and description.
   * @param {string} reviewCardTitle - The expected title of the review card.
   * @param {string} reviewCardDescription - The expected description of the review card.
   */
  async expectReviewCardToHaveContent(
    reviewCardTitle: string,
    reviewCardDescription: string
  ): Promise<void> {
    try {
      const titleElement = await this.page.$(reviewCardTitleSelector);

      // Get the innerText of the title element.
      const titleText = await this.page.evaluate(
        el => el.innerText,
        titleElement
      );

      if (titleText.trim() !== reviewCardTitle) {
        throw new Error(
          `Expected review card title to be ${reviewCardTitle}, but found ${titleText}`
        );
      }

      const isDescriptionPresent = await this.isTextPresentOnPage(
        reviewCardDescription
      );

      if (!isDescriptionPresent) {
        throw new Error(
          'Expected review card description to be present on the page, but it was not found'
        );
      }
    } catch (error) {
      const newError = new Error(
        `Failed to verify content of review card: ${error}`
      );
      newError.stack = error.stack;
      throw newError;
    }
  }

  /**
   * Loads the next chapter from the last state of an exploration.
   */
  async loadNextChapterFromLastState(): Promise<void> {
    // TODO(#12345): Currently, this test is skipped for mobile viewport due to an issue where
    // the button is not clickable because it's hidden by the footer.
    // Once the issue is fixed (see: https://github.com/oppia/oppia/issues/12345),
    // remove the skip part to enable this method for mobile viewport too.
    if (this.isViewportAtMobileWidth()) {
      return;
    }
    await this.page.waitForSelector(explorationCompletionToastMessage, {
      hidden: true,
    });

    await this.clickAndWaitForNavigation(nextLessonButton);
  }

  /**
   * Returns to the story from the last state of an exploration.
   */
  async returnToStoryFromLastState(): Promise<void> {
    await this.clickAndWaitForNavigation('Return to Story');
    showMessage('Returned to story from the last state.');
  }

  /**
   * Searches for a specific lesson in the search results and opens it.
   * @param {string} lessonTitle - The title of the lesson to search for.
   */
  async playLessonFromSearchResults(lessonTitle: string): Promise<void> {
    try {
      await this.page.waitForSelector(lessonCardTitleSelector);
      const searchResultsElements = await this.page.$$(lessonCardTitleSelector);
      const searchResults = await Promise.all(
        searchResultsElements.map(result =>
          this.page.evaluate(el => el.textContent.trim(), result)
        )
      );

      const lessonIndex = searchResults.indexOf(lessonTitle);
      if (lessonIndex === -1) {
        throw new Error(`Lesson "${lessonTitle}" not found in search results.`);
      }

      await this.waitForElementToBeClickable(
        searchResultsElements[lessonIndex]
      );
      await searchResultsElements[lessonIndex].click();
      await this.waitForStaticAssetsToLoad();
      showMessage(`Lesson "${lessonTitle}" opened from search results.`);
    } catch (error) {
      const newError = new Error(
        `Failed to open lesson from search results: ${error}`
      );
      newError.stack = error.stack;
      throw newError;
    }
  }

  /**
   * Gives feedback on the exploration.
   * @param {string} feedback - The feedback to give on the exploration.
   */
  async giveFeedback(feedback: string): Promise<void> {
    // TODO(19443): Once this issue is resolved (which was not allowing to make the feedback
    // in mobile viewport which is required for testing the feedback messages tab),
    // remove this part of skipping this function for Mobile viewport and make it run in mobile viewport
    // as well. see: https://github.com/oppia/oppia/issues/19443.
    if (process.env.MOBILE === 'true') {
      return;
    }
    await this.page.waitForSelector('nav-options', {visible: true});
    await this.clickOn(feedbackPopupSelector);
    await this.page.waitForSelector(feedbackTextarea, {visible: true});
    await this.type(feedbackTextarea, feedback);
    await this.clickOn('Submit');

    try {
      await this.page.waitForFunction(
        'document.querySelector(".oppia-feedback-popup-container") !== null',
        {timeout: 5000}
      );
      showMessage('Feedback submitted successfully');
    } catch (error) {
      throw new Error('Feedback was not successfully submitted');
    }
  }

  /**
   * Generates attribution
   */
  async generateAttribution(): Promise<void> {
    await this.page.waitForSelector(generateAttributionSelector, {
      visible: true,
    });
    await this.clickOn(generateAttributionSelector);

    await this.page.waitForSelector(attributionHtmlSectionSelector, {
      visible: true,
    });
  }

  /**
   * Checks if the HTML string is present in the HTML section.
   * @param {string} htmlString - The HTML string to check for.
   */
  async expectAttributionInHtmlSectionToBe(htmlString: string): Promise<void> {
    const attributionHtmlCodeElement = await this.page.$(
      attributionHtmlCodeSelector
    );
    const attributionHtmlCode = await this.page.evaluate(
      el => el.textContent,
      attributionHtmlCodeElement
    );

    if (!attributionHtmlCode.includes(htmlString)) {
      throw new Error(
        `Expected HTML string "${htmlString}" not found in the HTML section. Actual HTML: "${attributionHtmlCode}"`
      );
    }
  }

  /**
   * Checks if the text string is present in the print text.
   * @param {string} textString - The text string to check for.
   */
  async expectAttributionInPrintToBe(textString: string): Promise<void> {
    await this.page.waitForSelector(attributionPrintTextSelector, {
      visible: true,
    });

    const attributionPrintTextElement = await this.page.$(
      attributionPrintTextSelector
    );
    const attributionPrintText = await this.page.evaluate(
      el => el.textContent,
      attributionPrintTextElement
    );

    if (!attributionPrintText.includes(textString)) {
      throw new Error(
        `Expected text string "${textString}" not found in the print text. Actual text: "${attributionPrintText}"`
      );
    }
  }

  /**
   * Function to close the attribution modal.
   */
  async closeAttributionModal(): Promise<void> {
    await this.clickOn(closeAttributionModalButton);
    showMessage('Attribution modal closed successfully');
  }

  /**
   * Shares the exploration.
   * @param {string} platform - The platform to share the exploration on.
   */
  async shareExploration(platform: string, expectedUrl: string): Promise<void> {
    await this.clickOn(shareExplorationButtonSelector);

    await this.waitForStaticAssetsToLoad();
    await this.page.waitForSelector(
      `.e2e-test-share-link-${platform.toLowerCase()}`,
      {visible: true}
    );
    const aTag = await this.page.$(
      `.e2e-test-share-link-${platform.toLowerCase()}`
    );
    if (!aTag) {
      throw new Error(`No share link found for ${platform}.`);
    }
    const href = await this.page.evaluate(a => a.href, aTag);
    if (href !== expectedUrl) {
      throw new Error(
        `The ${platform} share link does not match the expected URL. Expected: ${expectedUrl}, Found: ${href}`
      );
    }
    await this.closeAttributionModal();
  }

  /**
   * Function to embed a lesson.
   */
  async embedThisLesson(expectedCode: string): Promise<void> {
    await this.clickOn(shareExplorationButtonSelector);

    await this.waitForStaticAssetsToLoad();
    await this.clickOn(embedLessonButton);
    await this.page.waitForSelector(embedCodeSelector);
    const embedCode = await this.page.$eval(
      embedCodeSelector,
      element => element.textContent
    );
    if (embedCode?.trim() !== expectedCode) {
      throw new Error(
        'Embed code does not match the expected code. Expected: ' +
          expectedCode +
          ', Found: ' +
          embedCode
      );
    }
    await this.clickOn('Close');
  }

  /**
   * Checks if the report exploration button is not available.
   */
  async expectReportOptionsNotAvailable(): Promise<void> {
    await this.waitForStaticAssetsToLoad();
    const reportExplorationButton = await this.page.$(
      reportExplorationButtonSelector
    );
    if (reportExplorationButton !== null) {
      throw new Error('Report exploration button found.');
    }
  }

  /**
   * Checks if the rate options are not available.
   */
  async expectRateOptionsNotAvailable(): Promise<void> {
    await this.waitForStaticAssetsToLoad();
    const rateOptions = await this.page.$(rateOptionsSelector);
    if (rateOptions !== null) {
      throw new Error('Rate options found.');
    }
  }

  /*
   * Function to verify if the checkpoint modal appears on the screen.
   */
  async verifyCheckpointModalAppears(): Promise<void> {
    try {
      await this.page.waitForSelector(checkpointModalSelector, {
        visible: true,
        timeout: 5000,
      });
      showMessage('Checkpoint modal found.');
      // Closing the checkpoint modal.
      await this.clickOn(closeLessonInfoTooltipSelector);
    } catch (error) {
      if (error instanceof puppeteer.errors.TimeoutError) {
        const newError = new Error('Checkpoint modal not found.');
        newError.stack = error.stack;
        throw newError;
      }
      throw error;
    }
  }

  /**
   * Function to verify if the latest Oppia feedback matches the expected feedback.
   * @param {string} expectedFeedback - The expected feedback.
   */
  async expectOppiaFeedbackToBe(expectedFeedback: string): Promise<void> {
    await this.page.waitForSelector(feedbackSelector);
    const feedbackText = await this.page.$eval(
      `${feedbackSelector} > p`,
      element => element.textContent
    );
    if (feedbackText !== expectedFeedback) {
      throw new Error(
        `Expected feedback to be '${expectedFeedback}', but got '${feedbackText}'.`
      );
    }
  }

  /**
   * Function to navigate to the previous card in an exploration.
   */
  async goBackToPreviousCard(): Promise<void> {
    await this.clickOn(previousCardButton);
  }

  /**
   * Function to verify if the page does not have any input fields.
   */
  async verifyCannotAnswerPreviouslyAnsweredQuestion(): Promise<void> {
    await this.waitForStaticAssetsToLoad();
    const hasInputFields = await this.page.$('input');
    if (hasInputFields) {
      throw new Error('The page should not have any input fields.');
    }
    showMessage('The page does not have any input fields, as expected.');
  }

  /**
   * Function to use a hint.
   */
  async viewHint(): Promise<void> {
    await this.page.waitForSelector(hintButtonSelector);
    await this.clickOn(hintButtonSelector);
  }

  /**
   * Function to close the hint modal.
   */
  async closeHintModal(): Promise<void> {
    await this.page.waitForSelector(gotItButtonSelector, {visible: true});
    await this.clickOn(gotItButtonSelector);
    await this.page.waitForSelector(gotItButtonSelector, {hidden: true});
  }
  /**
   * Simulates the action of viewing the solution by clicking on the view solution button and the continue to solution button.
   */
  async viewSolution(): Promise<void> {
    await this.clickOn(viewSolutionButton);
    await this.clickOn(continueToSolutionButton);
  }

  /**
   * Closes the solution modal by clicking on the close solution modal button.
   */
  async closeSolutionModal(): Promise<void> {
    await this.waitForPageToFullyLoad();
    await this.page.waitForSelector(closeSolutionModalButton, {visible: true});
    const closeSolutionModalButtonElement = await this.page.$(
      closeSolutionModalButton
    );
    await closeSolutionModalButtonElement?.click();
  }
  /**
   * Function to view previous responses in a state.
   * This function clicks on the responses dropdown selector to display previous responses.
   */
  async viewPreviousResponses(): Promise<void> {
    await this.clickOn(responsesDropdownSelector);
  }

  /**
   * Function to verify the number of previous responses displayed.
   * @param {number} expectedNumberOfResponses - The expected number of responses.
   */
  async verifyNumberOfPreviousResponsesDisplayed(
    expectedNumberOfResponses: number
  ): Promise<void> {
    await this.page.waitForSelector(responseSelector);

    const responseElements = await this.page.$$(responseSelector);
    if (responseElements.length !== expectedNumberOfResponses) {
      throw new Error(
        `Expected ${expectedNumberOfResponses} responses, but got ${responseElements.length}.`
      );
    }
  }

  /**
   * Checks if the current card's content matches the expected content.
   * @param {string} expectedCardContent - The expected content of the card.
   */
  async expectCardContentToBe(expectedCardContent: string): Promise<void> {
    await this.waitForPageToFullyLoad();
    await this.page.waitForSelector(`${stateConversationContent} p`, {
      visible: true,
    });
    const element = await this.page.$(`${stateConversationContent} p`);
    const cardContent = await this.page.evaluate(
      element => element.textContent,
      element
    );
    if (cardContent.trim() !== expectedCardContent) {
      throw new Error(
        `Card content is not same as expected. Actual: ${cardContent.trim()}, Expected: ${expectedCardContent}.`
      );
    }
    showMessage('Card content is as expected.');
  }

  /**
   * Simulates a delay to avoid triggering the fatigue detection service.
   * This is important because the fatigue detection service could be activated again after further submissions.
   * @returns {Promise<void>}
   */
  async simulateDelayToAvoidFatigueDetection(): Promise<void> {
    await this.page.waitForTimeout(10000);
  }

  /**
   * Checks if the sign-up button is present on the page.
   * @returns {Promise<void>}
   */
  async expectSignUpButtonToBePresent(): Promise<void> {
    await this.waitForStaticAssetsToLoad();
    await this.page.waitForSelector(signUpButton, {timeout: 5000});
    showMessage('Sign-up button present.');
  }

  /**
   * Checks if the sign-in button is present on the page.
   * @returns {Promise<void>}
   */
  async expectSignInButtonToBePresent(): Promise<void> {
    await this.waitForStaticAssetsToLoad();
    await this.page.waitForSelector(signInButton, {timeout: 5000});
    showMessage('Sign-in button present.');
  }
}

export let LoggedOutUserFactory = (): LoggedOutUser => new LoggedOutUser();<|MERGE_RESOLUTION|>--- conflicted
+++ resolved
@@ -309,11 +309,7 @@
   /**
    * Navigates to the community library page.
    */
-<<<<<<< HEAD
-  async navigateToCommunityLibrary(): Promise<void> {
-=======
   async navigateToCommunityLibraryPage(): Promise<void> {
->>>>>>> d28fdef5
     await this.goto(communityLibraryUrl);
   }
 
