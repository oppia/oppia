--- conflicted
+++ resolved
@@ -126,15 +126,6 @@
 const oppiaLinkedInLinkIcon = '.oppia-linkedin-follow';
 const oppiaAndroidAppButton = '.oppia-android-app-button';
 
-<<<<<<< HEAD
-const aboutFoundationClass = '.oppia-about-foundation-hero-content h1';
-=======
-const browseOurLessonsButton = '.e2e-test-about-page-browse-our-lessons-button';
-const accessAndroidAppButton = '.e2e-test-about-page-access-android-app-button';
-const visitClassroomButton = '.e2e-test-about-page-visit-classroom-button';
-const browseLibraryButton = '.e2e-test-about-page-browse-library-button';
-
->>>>>>> e04490b3
 const millionsOfContentId =
   '.e2e-test-about-foundation-page-millions-of-content';
 const weCannotContentId = '.e2e-test-about-foundation-page-we-cannot-content';
@@ -461,42 +452,6 @@
   }
 
   /**
-<<<<<<< HEAD
-   * Function to click the The Oppia Foundation button in the About Menu
-   * on navbar and check if it opens The About Foundation page.
-   */
-  async clickAboutFoundationButtonInAboutMenuOnNavbar(): Promise<void> {
-    if (this.isViewportAtMobileWidth()) {
-      await this.clickOn(mobileNavbarOpenSidebarButton);
-      await this.clickOn(mobileSidebarAboutFoundationButton);
-    } else {
-      await this.clickOn(navbarAboutTab);
-      await this.clickOn(navbarAboutTabAboutFoundationButton);
-    }
-    await this.page.waitForSelector(aboutFoundationClass);
-    const displayedH1 = await this.page.$eval(
-      aboutFoundationClass,
-      element => (element as HTMLElement).innerText
-    );
-    if (
-      this.page.url() !== aboutFoundationUrl &&
-      displayedH1 !== 'THE OPPIA FOUNDATION'
-    ) {
-      throw new Error(
-        `The Oppia Foundation button in About Menu on navbar
-          should open the About Foundation page,
-          but it opens ${this.page.url()} instead.`
-      );
-    } else {
-      showMessage(
-        'The Oppia Foundation button in About Menu on navbar ' +
-          'opens the About Foundation page.'
-      );
-    }
-  }
-
-  /**
-=======
    * Function to click the Teach button in the About Menu on navbar
    * and check if it opens the Teach page.
    */
@@ -543,59 +498,6 @@
   }
 
   /**
-   * Function to click the Browse Our Lessons button in the About page
-   * and check if it opens the Math Classroom page.
-   */
-  async clickBrowseOurLessonsButtonInAboutPage(): Promise<void> {
-    await this.clickButtonToNavigateToNewPage(
-      browseOurLessonsButton,
-      'Browse Our Lessons button',
-      mathClassroomUrl,
-      'Math Classroom'
-    );
-  }
-
-  /**
-   * Function to click the Access Android App button in the About page
-   * and check if it opens the Android page.
-   */
-  async clickAccessAndroidAppButtonInAboutPage(): Promise<void> {
-    await this.clickButtonToNavigateToNewPage(
-      accessAndroidAppButton,
-      'Access the Android App button',
-      androidUrl,
-      'Android'
-    );
-  }
-
-  /**
-   * Function to click the Visit Classroom button in the About page
-   * and check if it opens the Math Classroom page.
-   */
-  async clickVisitClassroomButtonInAboutPage(): Promise<void> {
-    await this.clickButtonToNavigateToNewPage(
-      visitClassroomButton,
-      'Visit Classroom button',
-      mathClassroomUrl,
-      'Math Classroom'
-    );
-  }
-
-  /**
-   * Function to click the Browse Library button in the About page
-   * and check if it opens the Community Library page.
-   */
-  async clickBrowseLibraryButtonInAboutPage(): Promise<void> {
-    await this.clickButtonToNavigateToNewPage(
-      browseLibraryButton,
-      'Browse Library button',
-      communityLibraryUrl,
-      'Community Library'
-    );
-  }
-
-  /**
->>>>>>> e04490b3
    * Function to click the 61 million children link
    * in the About Foundation page and check if it opens the right page.
    */
