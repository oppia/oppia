--- conflicted
+++ resolved
@@ -259,20 +259,6 @@
    */
   async clickCreateLessonsButtonInAboutPage(): Promise<void> {
     await this.clickOn(createLessonsButton);
-<<<<<<< HEAD
-=======
-    if (this.page.url() !== creatorDashboardCreateModeUrl) {
-      throw new Error(
-        `The Create Lessons button does not open the Creator Dashboard
-        in Create Mode! It opens ${this.page.url()} instead.`
-      );
-    } else {
-      showMessage(
-        'The Create Lessons button opens the Creator Dashboard ' +
-          'in Create Mode.'
-      );
-    }
->>>>>>> 1316b3f0
     await this.page.waitForNavigation();
 
     const expectedSignInPageUrl =
@@ -281,13 +267,8 @@
 
     if (this.page.url() !== expectedSignInPageUrl) {
       throw new Error(
-<<<<<<< HEAD
-        'The Create Lessons button does not open the Sign-in page ' +
-          'with a return URL to the Creator Dashboard in create mode!'
-=======
-        `The Create Lessons button does not display the Exploration Editor page!
+        `The Create Lessons button does not open the Sign-in page with a return URL to the Creator Dashboard in create mode!
          It opens ${this.page.url()} instead.`
->>>>>>> 1316b3f0
       );
     } else {
       showMessage(
