--- conflicted
+++ resolved
@@ -285,15 +285,12 @@
 const skipLinkSelector = '.e2e-test-skip-link';
 const openMobileNavbarMenuButton = '.oppia-navbar-menu-icon';
 const closeMobileNavbarMenuButton = '.oppia-navbar-close-icon';
-<<<<<<< HEAD
-const stayAnonymousCheckbox = '.e2e-test-stay-anonymous-checkbox';
-
-=======
 const lessonLanguageSelector = '.oppia-content-language-selector';
 const playVoiceoverButton = '.e2e-test-play-circle';
 const voiceoverDropdown = '.e2e-test-audio-bar';
 const pauseVoiceoverButton = '.e2e-test-pause-circle';
->>>>>>> 74d8f754
+const stayAnonymousCheckbox = '.e2e-test-stay-anonymous-checkbox';
+
 /**
  * The KeyInput type is based on the key names from the UI Events KeyboardEvent key Values specification.
  * According to this specification, the keys for the numbers 0 through 9 are named 'Digit0' through 'Digit9'.
