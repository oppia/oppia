--- conflicted
+++ resolved
@@ -1,1382 +1,3 @@
-<<<<<<< HEAD
-// Copyright 2024 The Oppia Authors. All Rights Reserved.
-//
-// Licensed under the Apache License, Version 2.0 (the "License");
-// you may not use this file except in compliance with the License.
-// You may obtain a copy of the License at
-//
-//      http://www.apache.org/licenses/LICENSE-2.0
-//
-// Unless required by applicable law or agreed to in writing, software
-// distributed under the License is distributed on an "AS-IS" BASIS,
-// WITHOUT WARRANTIES OR CONDITIONS OF ANY KIND, either express or implied.
-// See the License for the specific language governing permissions and
-// limitations under the License.
-
-/**
- * @fileoverview Logged-out users utility file.
- */
-
-import {BaseUser} from '../common/puppeteer-utils';
-import testConstants from '../common/test-constants';
-import {showMessage} from '../common/show-message';
-
-const profilePageUrlPrefix = testConstants.URLs.ProfilePagePrefix;
-const homeUrl = testConstants.URLs.Home;
-const aboutUrl = testConstants.URLs.About;
-const mathClassroomUrl = testConstants.URLs.MathClassroom;
-const androidUrl = testConstants.URLs.Android;
-const communityLibraryUrl = testConstants.URLs.CommunityLibrary;
-const aboutFoundationUrl = testConstants.URLs.AboutFoundation;
-const blogUrl = testConstants.URLs.Blog;
-const partnershipsUrl = testConstants.URLs.Partnerships;
-const volunteerUrl = testConstants.URLs.Volunteer;
-const donateUrl = testConstants.URLs.Donate;
-const contactUrl = testConstants.URLs.Contact;
-const _61MillionChildrenUrl = testConstants.URLs.ExternalLink61MillionChildren;
-const sourceUnescoUrl = testConstants.URLs.ExternalLinkSourceUnesco;
-const evenThoseWhoAreInSchoolUrl =
-  testConstants.URLs.ExternalLinkEvenThoseWhoAreInSchool;
-const _420MillionUrl = testConstants.URLs.ExternalLink61MillionChildren;
-const thanksForDonatingUrl = testConstants.URLs.DonateWithThanksModal;
-const desktopWatchAVideoUrl = testConstants.URLs.DesktopExternalLinkWatchAVideo;
-const mobileWatchAVideoUrl = testConstants.URLs.MobileExternalLinkWatchAVideo;
-const getStartedUrl = testConstants.URLs.GetStarted;
-const welcomeToOppiaUrl = testConstants.URLs.WelcomeToOppia;
-const electromagnetismUrl = testConstants.URLs.Electromagnetism;
-const programmingWithCarlaUrl = testConstants.URLs.ProgrammingWithCarla;
-const creatingAnExplorationUrl = testConstants.URLs.CreatingAnExploration;
-const embeddingAnExplorationUrl = testConstants.URLs.EmbeddingAnExploration;
-const teachUrl = testConstants.URLs.Teach;
-const blogPostUrlinPartnershipsPage =
-  testConstants.URLs.BlogPostUrlInPartnershipsPage;
-const partnershipsFormUrl = testConstants.URLs.PartnershipsForm;
-const partnershipsFormInPortugueseUrl =
-  testConstants.URLs.PartnershipsFormInPortuguese;
-const partnershipsFormShortUrl = testConstants.URLs.PartnershipsFormShortUrl;
-const partnershipsBrochureUrl = testConstants.URLs.PartnershipsBrochure;
-const volunteerFormUrl = testConstants.URLs.VolunteerForm;
-const volunteerFormShortUrl = testConstants.URLs.VolunteerFormShortUrl;
-const allowedVolunteerFormUrls = [
-  volunteerFormUrl,
-  `${volunteerFormUrl}?usp=send_form`,
-  volunteerFormShortUrl,
-];
-
-const navbarLearnTab = 'a.e2e-test-navbar-learn-menu';
-const navbarLearnTabBasicMathematicsButton =
-  'a.e2e-test-basic-mathematics-link';
-const navbarAboutTab = 'a.e2e-test-navbar-about-menu';
-const navbarAboutTabAboutButton = 'a.e2e-test-about-link';
-const navbarAboutTabAboutFoundationButton =
-  'a.e2e-test-navbar-about-menu-about-foundation-button';
-const navbarAboutTabBlogButton = 'a.e2e-test-blog-link';
-const navbarGetInvolvedTab = 'a.e2e-test-navbar-get-involved-menu';
-const navbarGetInvolvedTabSchoolAndOrganizationsButton =
-  'a.e2e-test-navbar-get-involved-menu-school-and-organizations-button';
-const navbarGetInvolvedTabVolunteerButton =
-  'a.e2e-test-navbar-get-involved-menu-volunteer-button';
-const navbarGetInvolvedTabDonateButton =
-  'a.e2e-test-navbar-get-involved-menu-donate-button';
-const navbarGetInvolvedTabContactUsButton =
-  'a.e2e-test-navbar-get-involved-menu-contact-us-button';
-const navbarDonateButton = 'a.e2e-test-navbar-donate-button';
-
-const footerAboutLink = 'a.e2e-test-footer-about-link';
-const footerAboutFoundationLink = 'a.e2e-test-footer-about-foundation-link';
-const footerBlogLink = 'a.e2e-test-footer-blog-link';
-const footerForumlink = 'a.e2e-test-footer-forum-link';
-const footerGetStartedLink = 'a.e2e-test-get-started-link';
-const footerTeachPageLink = 'a.e2e-test-teach-link';
-
-const browseOurLessonsButton = '.e2e-test-about-page-browse-our-lessons-button';
-const accessAndroidAppButton = '.e2e-test-about-page-access-android-app-button';
-const visitClassroomButton = '.e2e-test-about-page-visit-classroom-button';
-const browseLibraryButton = '.e2e-test-about-page-browse-library-button';
-const createLessonsButton = '.e2e-test-about-page-create-lessons-button';
-const exploreLessonsButton = '.e2e-test-about-page-explore-lessons-button';
-
-const aboutFoundationClass = '.oppia-about-foundation-hero-content h1';
-const millionsOfContentId =
-  '.e2e-test-about-foundation-page-millions-of-content';
-const weCannotContentId = '.e2e-test-about-foundation-page-we-cannot-content';
-const sourceUnescoButton =
-  'a.e2e-test-about-foundation-page-source-unesco-button';
-const learnMoreAboutOppiaButton =
-  '.e2e-test-about-foundation-page-learn-more-about-oppia-button';
-const becomeAVolunteerButton =
-  '.e2e-test-about-foundation-page-become-a-volunteer-button';
-const sectionSixPart1 = '.e2e-test-about-foundation-page-section-six-part-1';
-const sectionSixPart2 = '.e2e-test-about-foundation-page-section-six-part-2';
-const sectionSixPart3 = '.e2e-test-about-foundation-page-section-six-part-3';
-
-const watchAVideoButton =
-  'a.e2e-test-thanks-for-donating-page-watch-a-video-button';
-const readOurBlogButton =
-  'a.e2e-test-thanks-for-donating-page-read-our-blog-button';
-const dismissButton = 'i.e2e-test-thanks-for-donating-page-dismiss-button';
-const thanksForDonatingClass = '.modal-open';
-const donatePage = '.donate-content-container';
-
-const mobileNavbarOpenSidebarButton = 'a.e2e-mobile-test-navbar-button';
-const mobileSidebarBasicMathematicsButton =
-  'a.e2e-mobile-test-mathematics-link';
-const mobileSidebarAboutButton = 'a.e2e-mobile-test-sidebar-about-button';
-const mobileSidebarAboutFoundationButton =
-  'a.e2e-mobile-test-sidebar-about-foundation-button';
-const mobileSidebarExpandGetInvolvedMenuButton =
-  'div.e2e-mobile-test-sidebar-expand-get-involved-menu';
-const mobileSidebarGetInvolvedMenuPartnershipsButton =
-  'a.e2e-mobile-test-sidebar-get-involved-menu-partnerships-button';
-const mobileSidebarGetInvolvedMenuVolunteerButton =
-  'a.e2e-mobile-test-sidebar-get-involved-menu-volunteer-button';
-const mobileSidevbarGetInvolvedMenuDonateButton =
-  'a.e2e-mobile-test-sidebar-get-involved-menu-donate-button';
-const mobileSidebarGetInvolvedMenuContactUsButton =
-  'a.e2e-mobile-test-sidebar-get-involved-menu-contact-us-button';
-const browseOurLessonsDesktopButtonInTeachPage =
-  '.e2e-test-teach-page-browse-our-lessons-desktop-button';
-const browseOurLessonsMobileButtonInTeachPage =
-  '.e2e-test-teach-page-browse-our-lessons-mobile-button';
-const accessAndroidAppDesktopButtonInTeachPage =
-  '.e2e-test-teach-page-access-android-app-desktop-button';
-const accessAndroidAppMobileButtonInTeachPage =
-  '.e2e-test-teach-page-access-android-app-mobile-button';
-const visitClassroomDesktopButtonInTeachPage =
-  '.e2e-test-teach-page-visit-classroom-desktop-button';
-const visitClassroomMobileButtonInTeachPage =
-  '.e2e-test-teach-page-visit-classroom-mobile-button';
-const exploreLessonsDesktopButtonInTeachPage =
-  '.e2e-test-teach-page-explore-lessons-desktop-button';
-const exploreLessonsMobileButtonInTeachPage =
-  '.e2e-test-teach-page-explore-lessons-mobile-button';
-const browseLibraryDesktopButtonInTeachPage =
-  '.e2e-test-teach-page-browse-library-desktop-button';
-const browseLibraryMobileButtonInTeachPage =
-  '.e2e-test-teach-page-browse-library-mobile-button';
-const partnerWithUsButtonAtTheTopOfPartnershipsPage =
-  '.e2e-test-partnerships-page-partner-with-us-button-at-the-top';
-const partnerWithUsButtonAtTheBottomOfPartnershipsPage =
-  '.e2e-test-partnerships-page-partner-with-us-button-at-the-bottom';
-const brochureButtonInPartnershipsPage =
-  '.e2e-test-partnerships-page-brochure-button';
-const readMoreStoriesButtonInPartnershipsPage =
-  '.e2e-test-partnerships-page-partner-stories-button';
-const readBlogPostDesktopButtonInPartnershipsPage =
-  '.e2e-test-partnerships-page-blog-post-desktop-button';
-const readBlogPostMobileButtonInPartnershipsPage =
-  '.e2e-test-partnerships-page-blog-post-mobile-button';
-const applyToVolunteerButtonAtTheTopOfVolunteerPage =
-  '.e2e-test-volunteer-page-apply-to-volunteer-button-at-the-top';
-const applyToVolunteerButtonAtTheBottomOfVolunteerPage =
-  '.e2e-test-volunteer-page-apply-to-volunteer-button-at-the-bottom';
-const donorBoxIframe = '.e2e-test-donate-page-iframe';
-const languageDropdown = '.e2e-test-language-dropdown';
-
-const subscribeButton = 'button.oppia-subscription-button';
-const unsubscribeLabel = '.e2e-test-unsubscribe-label';
-const explorationCard = '.e2e-test-exploration-dashboard-card';
-
-export class LoggedOutUser extends BaseUser {
-  /**
-   * Function to navigate to the home page.
-   */
-  async navigateToHome(): Promise<void> {
-    await this.goto(homeUrl);
-  }
-
-  /**
-   * Function to navigate to the about page.
-   */
-  async navigateToAboutPage(): Promise<void> {
-    await this.goto(aboutUrl);
-  }
-
-  /**
-   * Function to navigate to the about foundation page.
-   */
-  async navigateToAboutFoundationPage(): Promise<void> {
-    await this.goto(aboutFoundationUrl);
-  }
-
-  /**
-   * Function to navigate to the Thanks for Donating page.
-   */
-  async navigateToThanksForDonatingPage(): Promise<void> {
-    await Promise.all([
-      this.page.waitForNavigation(),
-      this.page.goto(thanksForDonatingUrl),
-    ]);
-  }
-
-  /**
-   * Function to navigate to the Get Started page.
-   */
-  async navigateToGetStartedPage(): Promise<void> {
-    await this.goto(getStartedUrl);
-  }
-
-  /**
-   * Function to navigate to the Parents and Teachers page.
-   */
-  async navigateToTeachPage(): Promise<void> {
-    await this.goto(teachUrl);
-  }
-
-  /**
-   * Function to navigate to the Partnerships page.
-   */
-  async navigateToPartnershipsPage(): Promise<void> {
-    await this.goto(partnershipsUrl);
-  }
-
-  /**
-   * Function to navigate to the Volunteer page.
-   */
-  async navigateToVolunteerPage(): Promise<void> {
-    await this.goto(volunteerUrl);
-  }
-
-  /**
-   * Function to navigate to the Donate page.
-   */
-  async navigateToDonatePage(): Promise<void> {
-    await this.goto(donateUrl);
-  }
-
-  /**
-   * Function to click a button and check if it opens the expected destination.
-   */
-  async clickButtonToNavigateToNewPage(
-    button: string,
-    buttonName: string,
-    expectedDestinationPageUrl: string,
-    expectedDestinationPageName: string
-  ): Promise<void> {
-    await Promise.all([
-      this.page.waitForNavigation({waitUntil: ['load', 'networkidle2']}),
-      this.clickOn(button),
-    ]);
-
-    expect(this.page.url())
-      .withContext(
-        `${buttonName} should open the ${expectedDestinationPageName} page`
-      )
-      .toBe(expectedDestinationPageUrl);
-  }
-
-  /**
-   * Function to click the Basic Mathematics button in the Learn Menu on navbar
-   * and check if it opens the Math Classroom page.
-   */
-  async clickBasicMathematicsButtonInLearnMenuOnNavbar(): Promise<void> {
-    if (this.isViewportAtMobileWidth()) {
-      await this.clickOn(mobileNavbarOpenSidebarButton);
-      await this.clickButtonToNavigateToNewPage(
-        mobileSidebarBasicMathematicsButton,
-        'Basic Mathematics button in the Learn Menu on navbar',
-        mathClassroomUrl,
-        'Math Classroom'
-      );
-    } else {
-      await this.clickOn(navbarLearnTab);
-      await this.clickButtonToNavigateToNewPage(
-        navbarLearnTabBasicMathematicsButton,
-        'Basic Mathematics button in the Learn Menu on navbar',
-        mathClassroomUrl,
-        'Math Classroom'
-      );
-    }
-  }
-
-  /**
-   * Function to click the About button in the About Menu on navbar
-   * and check if it opens the About page.
-   */
-  async clickAboutButtonInAboutMenuOnNavbar(): Promise<void> {
-    if (this.isViewportAtMobileWidth()) {
-      await this.clickOn(mobileNavbarOpenSidebarButton);
-      await this.clickButtonToNavigateToNewPage(
-        mobileSidebarAboutButton,
-        'About Oppia button in the About Menu on mobile sidebar',
-        aboutUrl,
-        'About'
-      );
-    } else {
-      await this.clickOn(navbarAboutTab);
-      await this.clickButtonToNavigateToNewPage(
-        navbarAboutTabAboutButton,
-        'About Oppia button in the About Menu on navbar',
-        aboutUrl,
-        'About'
-      );
-    }
-  }
-
-  /**
-   * Function to click the Browse Our Lessons button in the About page
-   * and check if it opens the Math Classroom page.
-   */
-  async clickBrowseOurLessonsButtonInAboutPage(): Promise<void> {
-    await this.clickButtonToNavigateToNewPage(
-      browseOurLessonsButton,
-      'Browse Our Lessons button',
-      mathClassroomUrl,
-      'Math Classroom'
-    );
-  }
-
-  /**
-   * Function to click the Access Android App button in the About page
-   * and check if it opens the Android page.
-   */
-  async clickAccessAndroidAppButtonInAboutPage(): Promise<void> {
-    await this.clickButtonToNavigateToNewPage(
-      accessAndroidAppButton,
-      'Access the Android App button',
-      androidUrl,
-      'Android'
-    );
-  }
-
-  /**
-   * Function to click the Visit Classroom button in the About page
-   * and check if it opens the Math Classroom page.
-   */
-  async clickVisitClassroomButtonInAboutPage(): Promise<void> {
-    await this.clickButtonToNavigateToNewPage(
-      visitClassroomButton,
-      'Visit Classroom button',
-      mathClassroomUrl,
-      'Math Classroom'
-    );
-  }
-
-  /**
-   * Function to click the Browse Library button in the About page
-   * and check if it opens the Community Library page.
-   */
-  async clickBrowseLibraryButtonInAboutPage(): Promise<void> {
-    await this.clickButtonToNavigateToNewPage(
-      browseLibraryButton,
-      'Browse Library button',
-      communityLibraryUrl,
-      'Community Library'
-    );
-  }
-
-  /**
-   * Function to click the Create Lessons button in the About page
-   * and check if it opens the Sign-in page with a return URL to the Creator Dashboard in create mode.
-   */
-  async clickCreateLessonsButtonInAboutPage(): Promise<void> {
-    await this.clickOn(createLessonsButton);
-    await this.page.waitForNavigation();
-
-    const expectedSignInPageUrl =
-      testConstants.URLs.Login +
-      '?return_url=http:%2F%2Flocalhost:8181%2Fcreator-dashboard%3Fmode%3Dcreate';
-
-    if (this.page.url() !== expectedSignInPageUrl) {
-      throw new Error(
-        `The Create Lessons button does not open the Sign-in page with a return URL to the Creator Dashboard in create mode!
-         It opens ${this.page.url()} instead.`
-      );
-    } else {
-      showMessage(
-        'The Create Lessons button opens the Sign-in page ' +
-          'with a return URL to the Creator Dashboard in create mode.'
-      );
-    }
-  }
-
-  /**
-   * Function to click the Browse Our Lessons button in the About page
-   * and check if it opens the Math Classroom page.
-   */
-  async clickExploreLessonsButtonInAboutPage(): Promise<void> {
-    await this.clickButtonToNavigateToNewPage(
-      exploreLessonsButton,
-      'Explore Lessons button',
-      mathClassroomUrl,
-      'Math Classroom'
-    );
-  }
-
-  /**
-   * Function to click the The Oppia Foundation button in the About Menu
-   * on navbar and check if it opens The About Foundation page.
-   */
-  async clickAboutFoundationButtonInAboutMenuOnNavbar(): Promise<void> {
-    if (this.isViewportAtMobileWidth()) {
-      await this.clickOn(mobileNavbarOpenSidebarButton);
-      await this.clickOn(mobileSidebarAboutFoundationButton);
-    } else {
-      await this.clickOn(navbarAboutTab);
-      await this.clickOn(navbarAboutTabAboutFoundationButton);
-    }
-    await this.page.waitForSelector(aboutFoundationClass);
-    const displayedH1 = await this.page.$eval(
-      aboutFoundationClass,
-      element => (element as HTMLElement).innerText
-    );
-    if (
-      this.page.url() !== aboutFoundationUrl &&
-      displayedH1 !== 'THE OPPIA FOUNDATION'
-    ) {
-      throw new Error(
-        `The Oppia Foundation button in About Menu on navbar
-          should open the About Foundation page,
-          but it opens ${this.page.url()} instead.`
-      );
-    } else {
-      showMessage(
-        'The Oppia Foundation button in About Menu on navbar ' +
-          'opens the About Foundation page.'
-      );
-    }
-  }
-
-  /**
-   * Function to click the 61 million children link
-   * in the About Foundation page and check if it opens the right page.
-   */
-  async click61MillionChildrenLinkInAboutFoundation(): Promise<void> {
-    await this.page.waitForSelector(millionsOfContentId);
-    const buttonText = await this.page.$eval(
-      millionsOfContentId,
-      element => element.getElementsByTagName('a')[0].textContent
-    );
-
-    if (buttonText !== '61 million children') {
-      throw new Error('The 61 Million Children button does not exist!');
-    }
-    await this.page.$eval(millionsOfContentId, element =>
-      element.getElementsByTagName('a')[0].click()
-    );
-    if (this.page.url() !== _61MillionChildrenUrl) {
-      throw new Error(
-        `The 61 Million Children link should open the right page,
-          but it opens ${this.page.url()} instead.`
-      );
-    } else {
-      showMessage('The 61 Million Children link opens the right page.');
-    }
-  }
-  /**
-   * Function to click the even those who are in school link
-   * in the About Foundation page and check if it opens the right page.
-   */
-  async clickEvenThoseWhoAreInSchoolLinkInAboutFoundation(): Promise<void> {
-    await this.page.waitForSelector(millionsOfContentId);
-    const anchorElementSelector = `${millionsOfContentId} a:nth-child(2)`;
-    const buttonText = await this.page.$eval(
-      anchorElementSelector,
-      element => element.textContent
-    );
-    if (buttonText !== 'even those who are in school') {
-      throw new Error(
-        'The Even Those Who Are In School button does not exist!'
-      );
-    }
-    await this.openExternalPdfLink(
-      anchorElementSelector,
-      evenThoseWhoAreInSchoolUrl
-    );
-    showMessage('The Even Those Who Are In School link opens the right page.');
-  }
-
-  /**
-   * Function to click the Source: UNESCO link in the About Foundation page
-   * and check if it opens the right page.
-   */
-  async clickSourceUnescoLinkInAboutFoundation(): Promise<void> {
-    await this.clickButtonToNavigateToNewPage(
-      sourceUnescoButton,
-      'Source: UNESCO link',
-      sourceUnescoUrl,
-      'right'
-    );
-  }
-
-  /**
-   * Function to click the 420 million link
-   * in the About Foundation page and check if it opens the right page.
-   */
-  async click420MillionLinkInAboutFoundation(): Promise<void> {
-    await this.page.waitForSelector(weCannotContentId);
-    const buttonText = await this.page.$eval(
-      weCannotContentId,
-      element => element.getElementsByTagName('a')[0].textContent
-    );
-    if (buttonText !== '420 million') {
-      throw new Error('The 420 Million link does not exist!');
-    }
-
-    await Promise.all([
-      this.page.waitForNavigation({waitUntil: ['load', 'networkidle2']}),
-      this.page.$eval(weCannotContentId, element =>
-        element.getElementsByTagName('a')[0].click()
-      ),
-    ]);
-
-    if (this.page.url() !== _420MillionUrl) {
-      throw new Error(
-        `The 420 Million link does not open the right page!
-          It opens ${this.page.url()} instead.`
-      );
-    } else {
-      showMessage('The 420 Million link opens the right page.');
-    }
-  }
-
-  /**
-   * Function to click the Learn More About Oppia button
-   * in the About Foundation page and check if it opens the About page.
-   */
-  async clickLearnMoreAboutOppiaButtonInAboutFoundation(): Promise<void> {
-    await this.clickOn(learnMoreAboutOppiaButton);
-    const newTab = await this.browserObject.waitForTarget(
-      target => target.url() === aboutUrl
-    );
-    if (newTab.url() !== aboutUrl) {
-      throw new Error(
-        `The Learn More About Oppia button does not open the About page!
-           It opens ${newTab.url()} instead.`
-      );
-    } else {
-      showMessage('The Learn More About Oppia button opens the About page.');
-    }
-  }
-
-  /**
-   * Function to click the Become A Volunteer button
-   * in the About Foundation page and check if it opens the Volunteer page.
-   */
-  async clickBecomeAVolunteerButtonInAboutFoundation(): Promise<void> {
-    await this.clickOn(becomeAVolunteerButton);
-    const newTab = await this.browserObject.waitForTarget(
-      target => target.url() === volunteerUrl
-    );
-    if (newTab.url() !== volunteerUrl) {
-      throw new Error(
-        `The Become A Volunteer button does not open the Volunteer page!
-          It opens ${newTab.url()} instead.`
-      );
-    } else {
-      showMessage('The Become A Volunteer button opens the Volunteer page.');
-    }
-  }
-
-  /**
-   * Function to click the Consider Becoming A Partner Today! link
-   * in the About Foundation page and check if it opens the Partnerships page.
-   */
-  async clickConsiderBecomingAPartnerTodayLinkInAboutFoundation(): Promise<void> {
-    await this.page.waitForSelector(sectionSixPart1);
-    const buttonText = await this.page.$eval(
-      sectionSixPart1,
-      element => element.getElementsByTagName('a')[0].textContent
-    );
-    if (buttonText !== 'Consider becoming a partner today!') {
-      throw new Error(
-        'The Consider becoming a partner today! link does not exist!'
-      );
-    }
-    await this.page.$eval(sectionSixPart1, element =>
-      element.getElementsByTagName('a')[0].click()
-    );
-    if (this.page.url() !== partnershipsUrl) {
-      throw new Error(
-        `The Consider becoming a partner today! link does not open
-          the Partnerships page! It opens ${this.page.url()} instead.`
-      );
-    } else {
-      showMessage(
-        'The Consider becoming a partner today! link opens ' +
-          'the Partnerships page.'
-      );
-    }
-  }
-
-  /**
-   * Function to click the Join our large volunteer community! link
-   * in the About Foundation page and check if it opens the Volunteer page.
-   */
-  async clickJoinOurLargeVolunteerCommunityLinkInAboutFoundation(): Promise<void> {
-    await this.page.waitForSelector(sectionSixPart2);
-    const buttonText = await this.page.$eval(
-      sectionSixPart2,
-      element => element.getElementsByTagName('a')[0].textContent
-    );
-    if (buttonText !== 'Join our large volunteer community!') {
-      throw new Error(
-        'The Join our large volunteer community! link does not exist!'
-      );
-    }
-    await this.page.$eval(sectionSixPart2, element =>
-      element.getElementsByTagName('a')[0].click()
-    );
-    if (this.page.url() !== volunteerUrl) {
-      throw new Error(
-        `The Join our large volunteer community! link does not open
-          the Volunteer page! It opens ${this.page.url()} instead.`
-      );
-    } else {
-      showMessage(
-        'The Join our large volunteer community! link opens ' +
-          'the Volunteer page.'
-      );
-    }
-  }
-
-  /**
-   * Function to click the donations link
-   * in the About Foundation page and check if it opens the Donate page.
-   */
-  async clickDonationsLinkInAboutFoundation(): Promise<void> {
-    await this.page.waitForSelector(sectionSixPart3);
-    const buttonText = await this.page.$eval(
-      sectionSixPart3,
-      element => element.getElementsByTagName('a')[0].textContent
-    );
-    if (buttonText !== 'donations') {
-      throw new Error('The donations link does not exist!');
-    }
-    await this.page.$eval(sectionSixPart3, element =>
-      element.getElementsByTagName('a')[0].click()
-    );
-    if (this.page.url() !== donateUrl) {
-      throw new Error(
-        `The donations link does not open the Donate page!
-          It opens ${this.page.url()} instead.`
-      );
-    } else {
-      showMessage('The donations link opens the Donate page.');
-    }
-  }
-
-  /**
-   * Function to click the Blog button in the About Menu on navbar
-   * and check if it opens the Blog page.
-   */
-  async clickBlogButtonInAboutMenuOnNavbar(): Promise<void> {
-    if (!this.isViewportAtMobileWidth()) {
-      await this.clickOn(navbarAboutTab);
-      await this.clickButtonToNavigateToNewPage(
-        navbarAboutTabBlogButton,
-        'Blog button in the About Menu on navbar',
-        blogUrl,
-        'Blog'
-      );
-    }
-  }
-
-  /**
-   * Function to click the School and Organizations button in the
-   * Get Involved Menu on navbar and check if it opens the Partnerships page.
-   */
-  async clickPartnershipsButtonInGetInvolvedMenuOnNavbar(): Promise<void> {
-    if (this.isViewportAtMobileWidth()) {
-      await this.clickOn(mobileNavbarOpenSidebarButton);
-      await this.clickOn(mobileSidebarExpandGetInvolvedMenuButton);
-      await this.clickButtonToNavigateToNewPage(
-        mobileSidebarGetInvolvedMenuPartnershipsButton,
-        'School and Organizations in the Get Involved Menu on mobile sidebar',
-        partnershipsUrl,
-        'Partnerships'
-      );
-    } else {
-      await this.clickOn(navbarGetInvolvedTab);
-      await this.clickButtonToNavigateToNewPage(
-        navbarGetInvolvedTabSchoolAndOrganizationsButton,
-        'School and Organizations in the Get Involved Menu on navbar',
-        partnershipsUrl,
-        'Partnerships'
-      );
-    }
-  }
-
-  /**
-   * Function to click the Volunteer button in the Get Involved Menu
-   * on navbar and check if it opens the Volunteer page.
-   */
-  async clickVolunteerButtonInGetInvolvedMenuOnNavbar(): Promise<void> {
-    if (this.isViewportAtMobileWidth()) {
-      await this.clickOn(mobileNavbarOpenSidebarButton);
-      await this.clickOn(mobileSidebarExpandGetInvolvedMenuButton);
-      await this.clickButtonToNavigateToNewPage(
-        mobileSidebarGetInvolvedMenuVolunteerButton,
-        'Volunteer in the Get Involved Menu on mobile sidebar',
-        volunteerUrl,
-        'Volunteer'
-      );
-    } else {
-      await this.clickOn(navbarGetInvolvedTab);
-      await this.clickButtonToNavigateToNewPage(
-        navbarGetInvolvedTabVolunteerButton,
-        'Volunteer in the Get Involved Menu on navbar',
-        volunteerUrl,
-        'Volunteer'
-      );
-    }
-  }
-
-  /**
-   * Function to click the Donate button in the Get Involved Menu
-   * on navbar and check if it opens the Donate page.
-   */
-  async clickDonateButtonInGetInvolvedMenuOnNavbar(): Promise<void> {
-    if (this.isViewportAtMobileWidth()) {
-      await this.clickOn(mobileNavbarOpenSidebarButton);
-      await this.clickOn(mobileSidebarExpandGetInvolvedMenuButton);
-      await this.clickButtonToNavigateToNewPage(
-        mobileSidevbarGetInvolvedMenuDonateButton,
-        'Donate in the Get Involved Menu on mobile sidebar',
-        donateUrl,
-        'Donate'
-      );
-    } else {
-      await this.clickOn(navbarGetInvolvedTab);
-      await this.clickButtonToNavigateToNewPage(
-        navbarGetInvolvedTabDonateButton,
-        'Donate in the Get Involved Menu on navbar',
-        donateUrl,
-        'Donate'
-      );
-    }
-  }
-
-  /**
-   * Function to click the Contact Us button in the Get Involved Menu
-   * on navbar and check if it opens the Partnerships page.
-   */
-  async clickContactUsButtonInGetInvolvedMenuOnNavbar(): Promise<void> {
-    if (this.isViewportAtMobileWidth()) {
-      await this.clickOn(mobileNavbarOpenSidebarButton);
-      await this.clickOn(mobileSidebarExpandGetInvolvedMenuButton);
-      await this.clickButtonToNavigateToNewPage(
-        mobileSidebarGetInvolvedMenuContactUsButton,
-        'Contact Us in the Get Involved Menu on mobile sidebar',
-        contactUrl,
-        'Contact'
-      );
-    } else {
-      await this.clickOn(navbarGetInvolvedTab);
-      await this.clickButtonToNavigateToNewPage(
-        navbarGetInvolvedTabContactUsButton,
-        'Contact Us in the Get Involved Menu on navbar',
-        contactUrl,
-        'Contact'
-      );
-    }
-  }
-
-  /**
-   * Function to click the Donate button on navbar
-   * and check if it opens the Donate page.
-   */
-  async clickDonateButtonOnNavbar(): Promise<void> {
-    if (!this.isViewportAtMobileWidth()) {
-      await this.clickButtonToNavigateToNewPage(
-        navbarDonateButton,
-        'Donate button on navbar',
-        donateUrl,
-        'Donate'
-      );
-    }
-  }
-
-  /**
-   * Function to click the Watch A Video button
-   * in the Thanks for Donating page and check if it opens the right page.
-   */
-  async clickWatchAVideoButtonInThanksForDonatingPage(): Promise<void> {
-    await this.page.waitForSelector(watchAVideoButton);
-    const buttonText = await this.page.$eval(
-      watchAVideoButton,
-      element => (element as HTMLElement).innerText
-    );
-    if (buttonText !== 'Watch a video') {
-      throw new Error('The Watch A Video button does not exist!');
-    }
-    await Promise.all([
-      this.page.waitForNavigation(),
-      this.clickOn(watchAVideoButton),
-    ]);
-
-    const url = this.getCurrentUrlWithoutParameters();
-    const expectedWatchAVideoUrl = this.isViewportAtMobileWidth()
-      ? mobileWatchAVideoUrl
-      : desktopWatchAVideoUrl;
-    if (url !== expectedWatchAVideoUrl) {
-      throw new Error(
-        `The Watch A Video button should open the right page,
-          but it opens ${url} instead.`
-      );
-    }
-    showMessage('The Watch A Video button opens the right page.');
-  }
-
-  /**
-   * Function to click the Read Our Blog button
-   * in the Thanks for Donating page and check if it opens the Blog page.
-   */
-  async clickReadOurBlogButtonInThanksForDonatingPage(): Promise<void> {
-    await this.page.waitForSelector(readOurBlogButton);
-    const buttonText = await this.page.$eval(
-      readOurBlogButton,
-      element => (element as HTMLElement).innerText
-    );
-    if (buttonText !== 'Read our blog') {
-      throw new Error('The Read Our Blog button does not exist!');
-    }
-    await Promise.all([
-      this.page.waitForNavigation(),
-      this.clickOn(readOurBlogButton),
-    ]);
-    if (this.page.url() !== blogUrl) {
-      throw new Error(
-        `The Read Our Blog button should open the Blog page,
-          but it opens ${this.page.url()} instead.`
-      );
-    } else {
-      showMessage('The Read Our Blog button opens the Blog page.');
-    }
-  }
-
-  /**
-   * Function for navigating to the profile page for a given username.
-   */
-  async navigateToProfilePage(username: string): Promise<void> {
-    const profilePageUrl = `${profilePageUrlPrefix}/${username}`;
-    if (this.page.url() === profilePageUrl) {
-      return;
-    }
-    await this.goto(profilePageUrl);
-  }
-
-  /**
-   * Function to subscribe to a creator with the given username.
-   */
-  async subscribeToCreator(username: string): Promise<void> {
-    const profilePageUrl = `${profilePageUrlPrefix}/${username}`;
-
-    if (this.page.url() !== profilePageUrl) {
-      await this.navigateToProfilePage(username);
-    }
-
-    await this.clickOn(subscribeButton);
-    await this.page.waitForSelector(unsubscribeLabel);
-    showMessage(`Subscribed to the creator with username ${username}.`);
-  }
-
-  /**
-   * Checks whether the exploration with the given title is authored by the creator.
-   */
-  async expectExplorationToBePresentInProfilePageWithTitle(
-    title: string
-  ): Promise<void> {
-    await this.page.waitForSelector(explorationCard);
-    const explorations = await this.page.$$(explorationCard);
-
-    if (explorations.length === 0) {
-      throw new Error('There are no explorations authored by the creator.');
-    }
-
-    const explorationTitle = await explorations[0].$eval(
-      '.e2e-test-exp-summary-tile-title span span',
-      element => (element as HTMLElement).textContent
-    );
-
-    if (explorationTitle?.trim() === title) {
-      showMessage(`Exploration with title ${title} is present.`);
-    } else {
-      throw new Error(`Exploration with title ${title} is not present.`);
-    }
-  }
-
-  /**
-   * Function to click the dismiss button in the Thanks for Donating page,
-   * and check if the Thanks for Donating popup disappears
-   * and if the Donate page is shown
-   */
-  async clickDismissButtonInThanksForDonatingPage(): Promise<void> {
-    await this.clickOn(dismissButton);
-    await this.page.waitForSelector(thanksForDonatingClass, {hidden: true});
-    const thanksForDonatingHeader = await this.page.$(thanksForDonatingClass);
-    if (thanksForDonatingHeader !== null) {
-      throw new Error(
-        'The dismiss button does not close the Thanks for Donating popup!'
-      );
-    }
-    await this.page.waitForSelector(donatePage);
-    const donatePageShowed = await this.page.$(donatePage);
-    if (donatePageShowed === null) {
-      throw new Error(
-        `The dismiss button should show the Donate page,
-          but it opens ${this.page.url()} instead.`
-      );
-    } else {
-      showMessage(
-        'The dismiss button closes the Thanks for Donating popup ' +
-          'and shows the Donate page.'
-      );
-    }
-  }
-
-  /**
-   * Navigates to the About page using the oppia website footer.
-   */
-  async navigateToAboutPageViaFooter(): Promise<void> {
-    await this.clickButtonToNavigateToNewPage(
-      footerAboutLink,
-      'About Oppia link in the About Oppia section in the footer',
-      aboutUrl,
-      'About'
-    );
-  }
-  /**
-   * Navigates to the About Foundation page using the oppia website footer.
-   */
-  async navigateToAboutFoundationPageViaFooter(): Promise<void> {
-    await this.clickButtonToNavigateToNewPage(
-      footerAboutFoundationLink,
-      'About Foundation link in the About Oppia section in the footer',
-      aboutFoundationUrl,
-      'About Foundation'
-    );
-  }
-  /**
-   * Navigates to the Blog page using the oppia website footer.
-   */
-  async navigateToBlogPageViaFooter(): Promise<void> {
-    await this.clickButtonToNavigateToNewPage(
-      footerBlogLink,
-      'Blog link in the About Oppia section in the footer',
-      blogUrl,
-      'Blog'
-    );
-  }
-
-  /**
-   * Navigates to the Forum page using the oppia website footer.
-   */
-  async navigateToForumPageViaFooter(): Promise<void> {
-    await Promise.all([
-      this.page.waitForNavigation(),
-      await this.clickOn(footerForumlink),
-    ]);
-
-    expect(this.page.url()).toBe('https://groups.google.com/g/oppia');
-  }
-
-  /**
-   * Navigates to the GetStarted page using the oppia website footer.
-   */
-  async navigateToGetStartedPageViaFooter(): Promise<void> {
-    await this.page.waitForSelector(footerGetStartedLink);
-    await this.clickButtonToNavigateToNewPage(
-      footerGetStartedLink,
-      'Get Started link in the About Oppia section in the footer',
-      getStartedUrl,
-      'Get Started'
-    );
-  }
-
-  /**
-   * Navigates to the Teach page using the oppia website footer.
-   */
-  async navigateToTeachPageViaFooter(): Promise<void> {
-    await this.clickButtonToNavigateToNewPage(
-      footerTeachPageLink,
-      '"For Parents/Teachers" link in the Teach/Learn section in the footer',
-      teachUrl,
-      'For Parents/Teachers'
-    );
-  }
-
-  /**
-   * Function to click an anchor tag and check if it opens the expected destination
-   * in a new tab. Closes the tab afterwards.
-   */
-  private async clickLinkAnchorToNewTab(
-    anchorInnerText: string,
-    expectedDestinationPageUrl: string
-  ): Promise<void> {
-    await this.page.waitForXPath(`//a[contains(text(),"${anchorInnerText}")]`);
-    const pageTarget = this.page.target();
-    await this.clickOn(anchorInnerText);
-    const newTarget = await this.browserObject.waitForTarget(
-      target => target.opener() === pageTarget
-    );
-    const newTabPage = await newTarget.page();
-    expect(newTabPage).toBeDefined();
-    expect(newTabPage?.url()).toBe(expectedDestinationPageUrl);
-    await newTabPage?.close();
-  }
-
-  /**
-   * Clicks the link with the text "create on here" on the Get Stated page.
-   */
-  async clickCreateOneHereLinkInGetStartedPage(): Promise<void> {
-    await this.page.waitForXPath('//a[contains(text(),"create one here")]');
-    const pageTarget = this.page.target();
-    await this.clickOn('create one here');
-    const newTarget = await this.browserObject.waitForTarget(
-      target => target.opener() === pageTarget
-    );
-    const newTabPage = await newTarget.page();
-    await newTabPage?.waitForNetworkIdle();
-    expect(newTabPage?.url()).toContain(
-      'https://accounts.google.com/lifecycle/steps/signup/name'
-    );
-    await newTabPage?.close();
-  }
-
-  /**
-   * Clicks the link with the text "Welcome to Oppia" on the Get Stated page.
-   */
-  async clickWelcomeToOppiaLinkInGetStartedPage(): Promise<void> {
-    await this.clickLinkAnchorToNewTab('Welcome to Oppia', welcomeToOppiaUrl);
-  }
-
-  /**
-   * Clicks the link with the text "Get Electrified!" on the Get Stated page.
-   */
-  async clickGetElectrifiedLinkInGetStartedPage(): Promise<void> {
-    await this.clickLinkAnchorToNewTab('Get Electrified!', electromagnetismUrl);
-  }
-
-  /**
-   * Clicks the link with the text "Programming with Carla" on the Get Stated page.
-   */
-  async clickProgrammingWithCarlaLinkInGetStartedPage(): Promise<void> {
-    await this.clickLinkAnchorToNewTab(
-      'Programming with Carla',
-      programmingWithCarlaUrl
-    );
-  }
-
-  /**
-   * Clicks the link with the text "in our user documentation" on the Get Stated page.
-   */
-  async clickInOurUserDocumentationLinkInGetStartedPage(): Promise<void> {
-    await this.clickLinkAnchorToNewTab(
-      'in our user documentation',
-      creatingAnExplorationUrl
-    );
-  }
-
-  /**
-   * Clicks the link with the text "embed it in your own web page" on the Get Stated page.
-   */
-  async clickEmbedItInYourOwnWebPageLinkInGetStartedPage(): Promise<void> {
-    await this.clickLinkAnchorToNewTab(
-      'embed it in your own web page',
-      embeddingAnExplorationUrl
-    );
-  }
-
-  /**
-   * Clicks the link with the text "discover more ways to get involved" on the Get Stated page.
-   */
-  async clickDiscoverMoreWaysToGetInvolvedLinkInGetStartedPage(): Promise<void> {
-    await this.page.waitForXPath(
-      '//a[contains(text(),"discover more ways to get involved")]'
-    );
-
-    await Promise.all([
-      this.page.waitForNavigation(),
-      await this.clickOn('discover more ways to get involved'),
-    ]);
-
-    expect(this.page.url()).toBe(contactUrl);
-  }
-
-  /**
-   * Function to click the Browse Our Lessons button in the Teach page
-   * and check if it opens the Math Classroom page.
-   */
-  async clickBrowseOurLessonsButtonInTeachPage(): Promise<void> {
-    const browseOurLessonsButtonInTeachPage = this.isViewportAtMobileWidth()
-      ? browseOurLessonsMobileButtonInTeachPage
-      : browseOurLessonsDesktopButtonInTeachPage;
-    await this.clickButtonToNavigateToNewPage(
-      browseOurLessonsButtonInTeachPage,
-      'Browse Our Lessons button',
-      mathClassroomUrl,
-      'Math Classroom'
-    );
-  }
-
-  /**
-   * Function to click the Access Android App button in the Teach page
-   * and check if it opens the Android page.
-   */
-  async clickAccessAndroidAppButtonInTeachPage(): Promise<void> {
-    const accessAndroidAppButtonInTeachPage = this.isViewportAtMobileWidth()
-      ? accessAndroidAppMobileButtonInTeachPage
-      : accessAndroidAppDesktopButtonInTeachPage;
-    await this.clickButtonToNavigateToNewPage(
-      accessAndroidAppButtonInTeachPage,
-      'Access the Android App button',
-      androidUrl,
-      'Android'
-    );
-  }
-
-  /**
-   * Function to click the Visit Classroom button in the Teach page
-   * and check if it opens the Math Classroom page.
-   */
-  async clickVisitClassroomButtonInTeachPage(): Promise<void> {
-    const visitClassroomButtonInTeachPage = this.isViewportAtMobileWidth()
-      ? visitClassroomMobileButtonInTeachPage
-      : visitClassroomDesktopButtonInTeachPage;
-    await this.clickButtonToNavigateToNewPage(
-      visitClassroomButtonInTeachPage,
-      'Visit Classroom button',
-      mathClassroomUrl,
-      'Math Classroom'
-    );
-  }
-
-  /**
-   * Function to click the Browse Library button in the Teach page
-   * and check if it opens the Community Library page.
-   */
-  async clickBrowseLibraryButtonInTeachPage(): Promise<void> {
-    const browseLibraryButtonInTeachPage = this.isViewportAtMobileWidth()
-      ? browseLibraryMobileButtonInTeachPage
-      : browseLibraryDesktopButtonInTeachPage;
-    await this.clickButtonToNavigateToNewPage(
-      browseLibraryButtonInTeachPage,
-      'Browse Library button',
-      communityLibraryUrl,
-      'Community Library'
-    );
-  }
-
-  /**
-   * Function to click the Browse Our Lessons button in the Teach page
-   * and check if it opens the Math Classroom page.
-   */
-  async clickExploreLessonsButtonInTeachPage(): Promise<void> {
-    const exploreLessonsButtonInTeachPage = this.isViewportAtMobileWidth()
-      ? exploreLessonsMobileButtonInTeachPage
-      : exploreLessonsDesktopButtonInTeachPage;
-    await this.clickButtonToNavigateToNewPage(
-      exploreLessonsButtonInTeachPage,
-      'Explore Lessons button',
-      mathClassroomUrl,
-      'Math Classroom'
-    );
-  }
-
-  /**
-   * Function to click a button and check if it opens the expected destination
-   * in a new tab. Closes the tab afterwards.
-   */
-  private async clickLinkButtonToNewTab(
-    button: string,
-    buttonName: string,
-    expectedDestinationPageUrl: string,
-    expectedDestinationPageName: string
-  ): Promise<void> {
-    const pageTarget = this.page.target();
-    await this.clickOn(button);
-    const newTarget = await this.browserObject.waitForTarget(
-      target => target.opener() === pageTarget
-    );
-    const newTabPage = await newTarget.page();
-
-    expect(newTabPage).toBeDefined();
-    expect(newTabPage?.url())
-      .withContext(
-        `${buttonName} should open the ${expectedDestinationPageName} page`
-      )
-      .toBe(expectedDestinationPageUrl);
-    await newTabPage?.close();
-  }
-
-  /**
-   * Function to click a button and check if it opens any of the allowedUrls
-   * in a new tab. Closes the tab afterwards. This function is useful when we try to
-   * verify Google Form URLs which changes in a short span of time.
-   */
-  private async clickLinkButtonToNewTabAndVerifyAllowedUrls(
-    button: string,
-    buttonName: string,
-    allowedUrls: string[],
-    expectedDestinationPageName: string
-  ): Promise<void> {
-    const pageTarget = this.page.target();
-    await this.clickOn(button);
-    const newTarget = await this.browserObject.waitForTarget(
-      target => target.opener() === pageTarget
-    );
-    const newTabPage = await newTarget.page();
-
-    expect(newTabPage).toBeDefined();
-    const newTabPageUrl = newTabPage?.url() as string;
-    if (!allowedUrls.includes(newTabPageUrl)) {
-      throw new Error(
-        `${buttonName} should open ${expectedDestinationPageName} page` +
-          `but it opens ${newTabPageUrl} instead.`
-      );
-    }
-    await newTabPage?.close();
-  }
-
-  /**
-   * Function to click the Partner With Us button in the Partnerships page
-   * and check if it opens the Partnerships Google form.
-   * The button is in the first section of the page.
-   */
-  async clickPartnerWithUsButtonInPartnershipsPage(): Promise<void> {
-    const allowedUrls = [
-      partnershipsFormShortUrl,
-      partnershipsFormUrl,
-      `${partnershipsFormUrl}?usp=send_form`,
-    ];
-
-    // The Google Form URL changes from the 1st to the 2nd and from 2nd to the
-    // 3rd in a short span of 500-1000 ms for it's own reasons which we can't
-    // control.So we need to check for all the 3 URLs as all of them are valid.
-    await this.clickLinkButtonToNewTabAndVerifyAllowedUrls(
-      partnerWithUsButtonAtTheTopOfPartnershipsPage,
-      'Partner With Us button at the bottom of the Partnerships page',
-      allowedUrls,
-      'Partnerships Google Form'
-    );
-  }
-
-  /**
-   * Function to change the site language to the given language code.
-   * @param langCode - The language code to change the site language to. Example: 'pt-br', 'en'
-   */
-  private async changeSiteLanguage(langCode: string): Promise<void> {
-    const languageOption = `.e2e-test-i18n-language-${langCode} a`;
-    await this.clickOn(languageDropdown);
-    await this.clickOn(languageOption);
-  }
-
-  /**
-   * Function to click the Partner With Us button in the Partnerships page
-   * and check if it opens the Partnerships Google form in Portuguese.
-   * The button is in the bottom section of the page.
-   */
-  async clickPartnerWithUsButtonInPartnershipsPageInGivenLanguage(
-    langCode: string
-  ): Promise<void> {
-    await this.changeSiteLanguage(langCode);
-    // Here we need to reload the page again to confirm the language change.
-    await this.page.reload();
-
-    // Here we are not verifying the 3 URLs as we did in the English version
-    // because we have put the direct translated Google Form URL in the page itself.
-    // Refer core/templates/pages/partnerships-page/partnerships-page.component.ts to see how it's done.
-    await this.clickLinkButtonToNewTab(
-      partnerWithUsButtonAtTheBottomOfPartnershipsPage,
-      'Partner With Us button at the bottom of the Partnerships page',
-      partnershipsFormInPortugueseUrl,
-      'Partnerships Google Form'
-    );
-  }
-
-  /**
-   * Function to click the Download Brochure button in the Partnerships page
-   * and check if it opens the Partnerships Brochure.
-   */
-  async clickDownloadBrochureButtonInPartnershipsPage(): Promise<void> {
-    await this.openExternalPdfLink(
-      brochureButtonInPartnershipsPage,
-      partnershipsBrochureUrl
-    );
-  }
-
-  /**
-   * Function to click the first "Read blog post" link in the Partnerships page
-   * and check if it opens the blog page.
-   */
-  async clickReadBlogPostLinkInPartnershipsPage(): Promise<void> {
-    const readBlogPostButtonInPartnershipsPage = this.isViewportAtMobileWidth()
-      ? readBlogPostMobileButtonInPartnershipsPage
-      : readBlogPostDesktopButtonInPartnershipsPage;
-
-    await this.clickLinkButtonToNewTab(
-      readBlogPostButtonInPartnershipsPage,
-      'Read blog post button',
-      blogPostUrlinPartnershipsPage,
-      'Blog Post'
-    );
-  }
-
-  /**
-   * Function to click the Read more stories button in the Partnerships page
-   * and check if it opens the blog page.
-   */
-  async clickReadMoreStoriesButtonInPartnershipsPage(): Promise<void> {
-    await this.clickButtonToNavigateToNewPage(
-      readMoreStoriesButtonInPartnershipsPage,
-      'Read more stories button',
-      blogUrl,
-      'Blog'
-    );
-  }
-
-  /**
-   * Function to click the Apply To Volunteer at the top of the Volunteer page
-   * and check if it opens the Volunteer form.
-   */
-  async clickApplyToVolunteerAtTheTopOfVolunteerPage(): Promise<void> {
-    // The Google Form URL changes from the 1st to the 2nd and from 2nd to the
-    // 3rd in a short span of 500-1000 ms for it's own reasons which we can't
-    // control.So we need to check for all the 3 URLs in the 'allowedVolunteerFormUrls' array
-    // as all of them are valid.
-    await this.clickLinkButtonToNewTabAndVerifyAllowedUrls(
-      applyToVolunteerButtonAtTheTopOfVolunteerPage,
-      'Apply To Volunteer at the top of the Volunteer page',
-      allowedVolunteerFormUrls,
-      'Volunteer Form'
-    );
-  }
-
-  /**
-   * Function to click the Apply To Volunteer at the bottom of the Volunteer page
-   * and check if it opens the Volunteer form.
-   */
-  async clickApplyToVolunteerAtTheBottomOfVolunteerPage(): Promise<void> {
-    // The Google Form URL changes from the 1st to the 2nd and from 2nd to the
-    // 3rd in a short span of 500-1000 ms for it's own reasons which we can't
-    // control.So we need to check for all the 3 URLs in the 'allowedVolunteerFormUrls' array
-    // as all of them are valid.
-    await this.clickLinkButtonToNewTabAndVerifyAllowedUrls(
-      applyToVolunteerButtonAtTheBottomOfVolunteerPage,
-      'Apply To Volunteer at the bottom of the Volunteer page',
-      allowedVolunteerFormUrls,
-      'Volunteer Form'
-    );
-  }
-
-  /**
-   * Function to check if the donor box is visible on the donate page.
-   * Here we don't test the functionality of the donor box, just its visibility.
-   * because the donor box is an iframe and a third-party service.
-   */
-  async isDonorBoxVisbleOnDonatePage(): Promise<void> {
-    const donorBox = await this.page.waitForSelector(donorBoxIframe);
-    if (!donorBox) {
-      throw new Error('The donor box is not visible on the donate page.');
-    } else {
-      showMessage('The donor box is visible on the donate page.');
-    }
-  }
-}
-
-export let LoggedOutUserFactory = (): LoggedOutUser => new LoggedOutUser();
-=======
 // Copyright 2024 The Oppia Authors. All Rights Reserved.
 //
 // Licensed under the Apache License, Version 2.0 (the "License");
@@ -3305,5 +1926,4 @@
   }
 }
 
-export let LoggedOutUserFactory = (): LoggedOutUser => new LoggedOutUser();
->>>>>>> 917e5bf8
+export let LoggedOutUserFactory = (): LoggedOutUser => new LoggedOutUser();