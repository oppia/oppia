// Copyright 2024 The Oppia Authors. All Rights Reserved.
//
// Licensed under the Apache License, Version 2.0 (the "License");
// you may not use this file except in compliance with the License.
// You may obtain a copy of the License at
//
//      http://www.apache.org/licenses/LICENSE-2.0
//
// Unless required by applicable law or agreed to in writing, software
// distributed under the License is distributed on an "AS-IS" BASIS,
// WITHOUT WARRANTIES OR CONDITIONS OF ANY KIND, either express or implied.
// See the License for the specific language governing permissions and
// limitations under the License.

/**
 * @fileoverview Logged-out users utility file.
 */

import {BaseUser} from '../common/puppeteer-utils';
import testConstants from '../common/test-constants';
import {showMessage} from '../common/show-message';

const profilePageUrlPrefix = testConstants.URLs.ProfilePagePrefix;
const homeUrl = testConstants.URLs.Home;
const aboutUrl = testConstants.URLs.About;
const mathClassroomUrl = testConstants.URLs.MathClassroom;
const androidUrl = testConstants.URLs.Android;
const communityLibraryUrl = testConstants.URLs.CommunityLibrary;
const aboutFoundationUrl = testConstants.URLs.AboutFoundation;
const blogUrl = testConstants.URLs.Blog;
const partnershipsUrl = testConstants.URLs.Partnerships;
const volunteerUrl = testConstants.URLs.Volunteer;
const donateUrl = testConstants.URLs.Donate;
const contactUrl = testConstants.URLs.Contact;
const _61MillionChildrenUrl = testConstants.URLs.ExternalLink61MillionChildren;
const sourceUnescoUrl = testConstants.URLs.ExternalLinkSourceUnesco;
const evenThoseWhoAreInSchoolUrl =
  testConstants.URLs.ExternalLinkEvenThoseWhoAreInSchool;
const _420MillionUrl = testConstants.URLs.ExternalLink61MillionChildren;
const thanksForDonatingUrl = testConstants.URLs.DonateWithThanksModal;
const desktopWatchAVideoUrl = testConstants.URLs.DesktopExternalLinkWatchAVideo;
const mobileWatchAVideoUrl = testConstants.URLs.MobileExternalLinkWatchAVideo;
const getStartedUrl = testConstants.URLs.GetStarted;
const welcomeToOppiaUrl = testConstants.URLs.WelcomeToOppia;
const electromagnetismUrl = testConstants.URLs.Electromagnetism;
const programmingWithCarlaUrl = testConstants.URLs.ProgrammingWithCarla;
const creatingAnExplorationUrl = testConstants.URLs.CreatingAnExploration;
const embeddingAnExplorationUrl = testConstants.URLs.EmbeddingAnExploration;
const teachUrl = testConstants.URLs.Teach;
const blogPostUrlinPartnershipsPage =
  testConstants.URLs.BlogPostUrlInPartnershipsPage;
const partnershipsFormUrl = testConstants.URLs.PartnershipsForm;
const partnershipsFormInPortugueseUrl =
  testConstants.URLs.PartnershipsFormInPortuguese;
const partnershipsFormShortUrl = testConstants.URLs.PartnershipsFormShortUrl;
const partnershipsBrochureUrl = testConstants.URLs.PartnershipsBrochure;
const volunteerFormUrl = testConstants.URLs.VolunteerForm;
const volunteerFormShortUrl = testConstants.URLs.VolunteerFormShortUrl;
const allowedVolunteerFormUrls = [
  volunteerFormUrl,
  `${volunteerFormUrl}?usp=send_form`,
  volunteerFormShortUrl,
];

const navbarLearnTab = 'a.e2e-test-navbar-learn-menu';
const navbarLearnTabBasicMathematicsButton =
  'a.e2e-test-basic-mathematics-link';
const navbarAboutTab = 'a.e2e-test-navbar-about-menu';
const navbarAboutTabAboutButton = 'a.e2e-test-about-link';
const navbarAboutTabAboutFoundationButton =
  'a.e2e-test-navbar-about-menu-about-foundation-button';
const navbarAboutTabBlogButton = 'a.e2e-test-blog-link';
const navbarGetInvolvedTab = 'a.e2e-test-navbar-get-involved-menu';
const navbarGetInvolvedTabSchoolAndOrganizationsButton =
  'a.e2e-test-navbar-get-involved-menu-school-and-organizations-button';
const navbarGetInvolvedTabVolunteerButton =
  'a.e2e-test-navbar-get-involved-menu-volunteer-button';
const navbarGetInvolvedTabDonateButton =
  'a.e2e-test-navbar-get-involved-menu-donate-button';
const navbarGetInvolvedTabContactUsButton =
  'a.e2e-test-navbar-get-involved-menu-contact-us-button';
const navbarDonateButton = 'a.e2e-test-navbar-donate-button';

const footerAboutLink = 'a.e2e-test-footer-about-link';
const footerAboutFoundationLink = 'a.e2e-test-footer-about-foundation-link';
const footerBlogLink = 'a.e2e-test-footer-blog-link';
const footerForumlink = 'a.e2e-test-footer-forum-link';
const footerGetStartedLink = 'a.e2e-test-get-started-link';
const footerTeachPageLink = 'a.e2e-test-teach-link';

const browseOurLessonsButton = '.e2e-test-about-page-browse-our-lessons-button';
const accessAndroidAppButton = '.e2e-test-about-page-access-android-app-button';
const visitClassroomButton = '.e2e-test-about-page-visit-classroom-button';
const browseLibraryButton = '.e2e-test-about-page-browse-library-button';
const createLessonsButton = '.e2e-test-about-page-create-lessons-button';
const exploreLessonsButton = '.e2e-test-about-page-explore-lessons-button';

const aboutFoundationClass = '.oppia-about-foundation-hero-content h1';
const millionsOfContentId =
  '.e2e-test-about-foundation-page-millions-of-content';
const weCannotContentId = '.e2e-test-about-foundation-page-we-cannot-content';
const sourceUnescoButton =
  'a.e2e-test-about-foundation-page-source-unesco-button';
const learnMoreAboutOppiaButton =
  '.e2e-test-about-foundation-page-learn-more-about-oppia-button';
const becomeAVolunteerButton =
  '.e2e-test-about-foundation-page-become-a-volunteer-button';
const sectionSixPart1 = '.e2e-test-about-foundation-page-section-six-part-1';
const sectionSixPart2 = '.e2e-test-about-foundation-page-section-six-part-2';
const sectionSixPart3 = '.e2e-test-about-foundation-page-section-six-part-3';

const watchAVideoButton =
  'a.e2e-test-thanks-for-donating-page-watch-a-video-button';
const readOurBlogButton =
  'a.e2e-test-thanks-for-donating-page-read-our-blog-button';
const dismissButton = 'i.e2e-test-thanks-for-donating-page-dismiss-button';
const thanksForDonatingClass = '.modal-open';
const donatePage = '.donate-content-container';

const mobileNavbarOpenSidebarButton = 'a.e2e-mobile-test-navbar-button';
const mobileSidebarBasicMathematicsButton =
  'a.e2e-mobile-test-mathematics-link';
const mobileSidebarAboutButton = 'a.e2e-mobile-test-sidebar-about-button';
const mobileSidebarAboutFoundationButton =
  'a.e2e-mobile-test-sidebar-about-foundation-button';
const mobileSidebarExpandGetInvolvedMenuButton =
  'div.e2e-mobile-test-sidebar-expand-get-involved-menu';
const mobileSidebarGetInvolvedMenuPartnershipsButton =
  'a.e2e-mobile-test-sidebar-get-involved-menu-partnerships-button';
const mobileSidebarGetInvolvedMenuVolunteerButton =
  'a.e2e-mobile-test-sidebar-get-involved-menu-volunteer-button';
const mobileSidevbarGetInvolvedMenuDonateButton =
  'a.e2e-mobile-test-sidebar-get-involved-menu-donate-button';
const mobileSidebarGetInvolvedMenuContactUsButton =
  'a.e2e-mobile-test-sidebar-get-involved-menu-contact-us-button';
const browseOurLessonsDesktopButtonInTeachPage =
  '.e2e-test-teach-page-browse-our-lessons-desktop-button';
const browseOurLessonsMobileButtonInTeachPage =
  '.e2e-test-teach-page-browse-our-lessons-mobile-button';
const accessAndroidAppDesktopButtonInTeachPage =
  '.e2e-test-teach-page-access-android-app-desktop-button';
const accessAndroidAppMobileButtonInTeachPage =
  '.e2e-test-teach-page-access-android-app-mobile-button';
const visitClassroomDesktopButtonInTeachPage =
  '.e2e-test-teach-page-visit-classroom-desktop-button';
const visitClassroomMobileButtonInTeachPage =
  '.e2e-test-teach-page-visit-classroom-mobile-button';
const exploreLessonsDesktopButtonInTeachPage =
  '.e2e-test-teach-page-explore-lessons-desktop-button';
const exploreLessonsMobileButtonInTeachPage =
  '.e2e-test-teach-page-explore-lessons-mobile-button';
const browseLibraryDesktopButtonInTeachPage =
  '.e2e-test-teach-page-browse-library-desktop-button';
const browseLibraryMobileButtonInTeachPage =
  '.e2e-test-teach-page-browse-library-mobile-button';
const partnerWithUsButtonAtTheTopOfPartnershipsPage =
  '.e2e-test-partnerships-page-partner-with-us-button-at-the-top';
const partnerWithUsButtonAtTheBottomOfPartnershipsPage =
  '.e2e-test-partnerships-page-partner-with-us-button-at-the-bottom';
const brochureButtonInPartnershipsPage =
  '.e2e-test-partnerships-page-brochure-button';
const readMoreStoriesButtonInPartnershipsPage =
  '.e2e-test-partnerships-page-partner-stories-button';
const readBlogPostDesktopButtonInPartnershipsPage =
  '.e2e-test-partnerships-page-blog-post-desktop-button';
const readBlogPostMobileButtonInPartnershipsPage =
  '.e2e-test-partnerships-page-blog-post-mobile-button';
const applyToVolunteerButtonAtTheTopOfVolunteerPage =
  '.e2e-test-volunteer-page-apply-to-volunteer-button-at-the-top';
const applyToVolunteerButtonAtTheBottomOfVolunteerPage =
  '.e2e-test-volunteer-page-apply-to-volunteer-button-at-the-bottom';
const donorBoxIframe = '.e2e-test-donate-page-iframe';
const languageDropdown = '.e2e-test-language-dropdown';

const subscribeButton = 'button.oppia-subscription-button';
const unsubscribeLabel = '.e2e-test-unsubscribe-label';
const explorationCard = '.e2e-test-exploration-dashboard-card';

export class LoggedOutUser extends BaseUser {
  /**
   * Function to navigate to the home page.
   */
  async navigateToHome(): Promise<void> {
    await this.goto(homeUrl);
  }

  /**
   * Function to navigate to the about page.
   */
  async navigateToAboutPage(): Promise<void> {
    await this.goto(aboutUrl);
  }

  /**
   * Function to navigate to the about foundation page.
   */
  async navigateToAboutFoundationPage(): Promise<void> {
    await this.goto(aboutFoundationUrl);
  }

  /**
   * Function to navigate to the Thanks for Donating page.
   */
  async navigateToThanksForDonatingPage(): Promise<void> {
    await Promise.all([
      this.page.waitForNavigation(),
      this.page.goto(thanksForDonatingUrl),
    ]);
  }

  /**
   * Function to navigate to the Get Started page.
   */
  async navigateToGetStartedPage(): Promise<void> {
    await this.goto(getStartedUrl);
  }

  /**
<<<<<<< HEAD
   * Navigates to the community library page.
   */
  async navigateToCommunitylibrary(): Promise<void> {
    await this.page.goto(testConstants.URLs.CommunityLibrary, {
      waitUntil: 'load',
    });
=======
   * Function to navigate to the Parents and Teachers page.
   */
  async navigateToTeachPage(): Promise<void> {
    await this.goto(teachUrl);
  }

  /**
   * Function to navigate to the Partnerships page.
   */
  async navigateToPartnershipsPage(): Promise<void> {
    await this.goto(partnershipsUrl);
  }

  /**
   * Function to navigate to the Volunteer page.
   */
  async navigateToVolunteerPage(): Promise<void> {
    await this.goto(volunteerUrl);
  }

  /**
   * Function to navigate to the Donate page.
   */
  async navigateToDonatePage(): Promise<void> {
    await this.goto(donateUrl);
>>>>>>> efd8370b
  }

  /**
   * Function to click a button and check if it opens the expected destination.
   */
  async clickButtonToNavigateToNewPage(
    button: string,
    buttonName: string,
    expectedDestinationPageUrl: string,
    expectedDestinationPageName: string
  ): Promise<void> {
    await Promise.all([
      this.page.waitForNavigation({waitUntil: ['load', 'networkidle2']}),
      this.clickOn(button),
    ]);

    expect(this.page.url())
      .withContext(
        `${buttonName} should open the ${expectedDestinationPageName} page`
      )
      .toBe(expectedDestinationPageUrl);
  }

  /**
   * Function to click the Basic Mathematics button in the Learn Menu on navbar
   * and check if it opens the Math Classroom page.
   */
  async clickBasicMathematicsButtonInLearnMenuOnNavbar(): Promise<void> {
    if (this.isViewportAtMobileWidth()) {
      await this.clickOn(mobileNavbarOpenSidebarButton);
      await this.clickButtonToNavigateToNewPage(
        mobileSidebarBasicMathematicsButton,
        'Basic Mathematics button in the Learn Menu on navbar',
        mathClassroomUrl,
        'Math Classroom'
      );
    } else {
      await this.clickOn(navbarLearnTab);
      await this.clickButtonToNavigateToNewPage(
        navbarLearnTabBasicMathematicsButton,
        'Basic Mathematics button in the Learn Menu on navbar',
        mathClassroomUrl,
        'Math Classroom'
      );
    }
  }

  /**
   * Function to click the About button in the About Menu on navbar
   * and check if it opens the About page.
   */
  async clickAboutButtonInAboutMenuOnNavbar(): Promise<void> {
    if (this.isViewportAtMobileWidth()) {
      await this.clickOn(mobileNavbarOpenSidebarButton);
      await this.clickButtonToNavigateToNewPage(
        mobileSidebarAboutButton,
        'About Oppia button in the About Menu on mobile sidebar',
        aboutUrl,
        'About'
      );
    } else {
      await this.clickOn(navbarAboutTab);
      await this.clickButtonToNavigateToNewPage(
        navbarAboutTabAboutButton,
        'About Oppia button in the About Menu on navbar',
        aboutUrl,
        'About'
      );
    }
  }

  /**
   * Function to click the Browse Our Lessons button in the About page
   * and check if it opens the Math Classroom page.
   */
  async clickBrowseOurLessonsButtonInAboutPage(): Promise<void> {
    await this.clickButtonToNavigateToNewPage(
      browseOurLessonsButton,
      'Browse Our Lessons button',
      mathClassroomUrl,
      'Math Classroom'
    );
  }

  /**
   * Function to click the Access Android App button in the About page
   * and check if it opens the Android page.
   */
  async clickAccessAndroidAppButtonInAboutPage(): Promise<void> {
    await this.clickButtonToNavigateToNewPage(
      accessAndroidAppButton,
      'Access the Android App button',
      androidUrl,
      'Android'
    );
  }

  /**
   * Function to click the Visit Classroom button in the About page
   * and check if it opens the Math Classroom page.
   */
  async clickVisitClassroomButtonInAboutPage(): Promise<void> {
    await this.clickButtonToNavigateToNewPage(
      visitClassroomButton,
      'Visit Classroom button',
      mathClassroomUrl,
      'Math Classroom'
    );
  }

  /**
   * Function to click the Browse Library button in the About page
   * and check if it opens the Community Library page.
   */
  async clickBrowseLibraryButtonInAboutPage(): Promise<void> {
    await this.clickButtonToNavigateToNewPage(
      browseLibraryButton,
      'Browse Library button',
      communityLibraryUrl,
      'Community Library'
    );
  }

  /**
   * Function to click the Create Lessons button in the About page
   * and check if it opens the Sign-in page with a return URL to the Creator Dashboard in create mode.
   */
  async clickCreateLessonsButtonInAboutPage(): Promise<void> {
    await this.clickOn(createLessonsButton);
    await this.page.waitForNavigation();

    const expectedSignInPageUrl =
      testConstants.URLs.Login +
      '?return_url=http:%2F%2Flocalhost:8181%2Fcreator-dashboard%3Fmode%3Dcreate';

    if (this.page.url() !== expectedSignInPageUrl) {
      throw new Error(
        `The Create Lessons button does not open the Sign-in page with a return URL to the Creator Dashboard in create mode!
         It opens ${this.page.url()} instead.`
      );
    } else {
      showMessage(
        'The Create Lessons button opens the Sign-in page ' +
          'with a return URL to the Creator Dashboard in create mode.'
      );
    }
  }

  /**
   * Function to click the Browse Our Lessons button in the About page
   * and check if it opens the Math Classroom page.
   */
  async clickExploreLessonsButtonInAboutPage(): Promise<void> {
    await this.clickButtonToNavigateToNewPage(
      exploreLessonsButton,
      'Explore Lessons button',
      mathClassroomUrl,
      'Math Classroom'
    );
  }

  /**
   * Function to click the The Oppia Foundation button in the About Menu
   * on navbar and check if it opens The About Foundation page.
   */
  async clickAboutFoundationButtonInAboutMenuOnNavbar(): Promise<void> {
    if (this.isViewportAtMobileWidth()) {
      await this.clickOn(mobileNavbarOpenSidebarButton);
      await this.clickOn(mobileSidebarAboutFoundationButton);
    } else {
      await this.clickOn(navbarAboutTab);
      await this.clickOn(navbarAboutTabAboutFoundationButton);
    }
    await this.page.waitForSelector(aboutFoundationClass);
    const displayedH1 = await this.page.$eval(
      aboutFoundationClass,
      element => (element as HTMLElement).innerText
    );
    if (
      this.page.url() !== aboutFoundationUrl &&
      displayedH1 !== 'THE OPPIA FOUNDATION'
    ) {
      throw new Error(
        `The Oppia Foundation button in About Menu on navbar
          should open the About Foundation page,
          but it opens ${this.page.url()} instead.`
      );
    } else {
      showMessage(
        'The Oppia Foundation button in About Menu on navbar ' +
          'opens the About Foundation page.'
      );
    }
  }

  /**
   * Function to click the 61 million children link
   * in the About Foundation page and check if it opens the right page.
   */
  async click61MillionChildrenLinkInAboutFoundation(): Promise<void> {
    await this.page.waitForSelector(millionsOfContentId);
    const buttonText = await this.page.$eval(
      millionsOfContentId,
      element => element.getElementsByTagName('a')[0].textContent
    );

    if (buttonText !== '61 million children') {
      throw new Error('The 61 Million Children button does not exist!');
    }
    await this.page.$eval(millionsOfContentId, element =>
      element.getElementsByTagName('a')[0].click()
    );
    if (this.page.url() !== _61MillionChildrenUrl) {
      throw new Error(
        `The 61 Million Children link should open the right page,
          but it opens ${this.page.url()} instead.`
      );
    } else {
      showMessage('The 61 Million Children link opens the right page.');
    }
  }
  /**
   * Function to click the even those who are in school link
   * in the About Foundation page and check if it opens the right page.
   */
  async clickEvenThoseWhoAreInSchoolLinkInAboutFoundation(): Promise<void> {
    await this.page.waitForSelector(millionsOfContentId);
    const anchorElementSelector = `${millionsOfContentId} a:nth-child(2)`;
    const buttonText = await this.page.$eval(
      anchorElementSelector,
      element => element.textContent
    );
    if (buttonText !== 'even those who are in school') {
      throw new Error(
        'The Even Those Who Are In School button does not exist!'
      );
    }
    await this.openExternalPdfLink(
      anchorElementSelector,
      evenThoseWhoAreInSchoolUrl
    );
    showMessage('The Even Those Who Are In School link opens the right page.');
  }

  /**
   * Function to click the Source: UNESCO link in the About Foundation page
   * and check if it opens the right page.
   */
  async clickSourceUnescoLinkInAboutFoundation(): Promise<void> {
    await this.clickButtonToNavigateToNewPage(
      sourceUnescoButton,
      'Source: UNESCO link',
      sourceUnescoUrl,
      'right'
    );
  }

  /**
   * Function to click the 420 million link
   * in the About Foundation page and check if it opens the right page.
   */
  async click420MillionLinkInAboutFoundation(): Promise<void> {
    await this.page.waitForSelector(weCannotContentId);
    const buttonText = await this.page.$eval(
      weCannotContentId,
      element => element.getElementsByTagName('a')[0].textContent
    );
    if (buttonText !== '420 million') {
      throw new Error('The 420 Million link does not exist!');
    }

    await Promise.all([
      this.page.waitForNavigation({waitUntil: ['load', 'networkidle2']}),
      this.page.$eval(weCannotContentId, element =>
        element.getElementsByTagName('a')[0].click()
      ),
    ]);

    if (this.page.url() !== _420MillionUrl) {
      throw new Error(
        `The 420 Million link does not open the right page!
          It opens ${this.page.url()} instead.`
      );
    } else {
      showMessage('The 420 Million link opens the right page.');
    }
  }

  /**
   * Function to click the Learn More About Oppia button
   * in the About Foundation page and check if it opens the About page.
   */
  async clickLearnMoreAboutOppiaButtonInAboutFoundation(): Promise<void> {
    await this.clickOn(learnMoreAboutOppiaButton);
    const newTab = await this.browserObject.waitForTarget(
      target => target.url() === aboutUrl
    );
    if (newTab.url() !== aboutUrl) {
      throw new Error(
        `The Learn More About Oppia button does not open the About page!
           It opens ${newTab.url()} instead.`
      );
    } else {
      showMessage('The Learn More About Oppia button opens the About page.');
    }
  }

  /**
   * Function to click the Become A Volunteer button
   * in the About Foundation page and check if it opens the Volunteer page.
   */
  async clickBecomeAVolunteerButtonInAboutFoundation(): Promise<void> {
    await this.clickOn(becomeAVolunteerButton);
    const newTab = await this.browserObject.waitForTarget(
      target => target.url() === volunteerUrl
    );
    if (newTab.url() !== volunteerUrl) {
      throw new Error(
        `The Become A Volunteer button does not open the Volunteer page!
          It opens ${newTab.url()} instead.`
      );
    } else {
      showMessage('The Become A Volunteer button opens the Volunteer page.');
    }
  }

  /**
   * Function to click the Consider Becoming A Partner Today! link
   * in the About Foundation page and check if it opens the Partnerships page.
   */
  async clickConsiderBecomingAPartnerTodayLinkInAboutFoundation(): Promise<void> {
    await this.page.waitForSelector(sectionSixPart1);
    const buttonText = await this.page.$eval(
      sectionSixPart1,
      element => element.getElementsByTagName('a')[0].textContent
    );
    if (buttonText !== 'Consider becoming a partner today!') {
      throw new Error(
        'The Consider becoming a partner today! link does not exist!'
      );
    }
    await this.page.$eval(sectionSixPart1, element =>
      element.getElementsByTagName('a')[0].click()
    );
    if (this.page.url() !== partnershipsUrl) {
      throw new Error(
        `The Consider becoming a partner today! link does not open
          the Partnerships page! It opens ${this.page.url()} instead.`
      );
    } else {
      showMessage(
        'The Consider becoming a partner today! link opens ' +
          'the Partnerships page.'
      );
    }
  }

  /**
   * Function to click the Join our large volunteer community! link
   * in the About Foundation page and check if it opens the Volunteer page.
   */
  async clickJoinOurLargeVolunteerCommunityLinkInAboutFoundation(): Promise<void> {
    await this.page.waitForSelector(sectionSixPart2);
    const buttonText = await this.page.$eval(
      sectionSixPart2,
      element => element.getElementsByTagName('a')[0].textContent
    );
    if (buttonText !== 'Join our large volunteer community!') {
      throw new Error(
        'The Join our large volunteer community! link does not exist!'
      );
    }
    await this.page.$eval(sectionSixPart2, element =>
      element.getElementsByTagName('a')[0].click()
    );
    if (this.page.url() !== volunteerUrl) {
      throw new Error(
        `The Join our large volunteer community! link does not open
          the Volunteer page! It opens ${this.page.url()} instead.`
      );
    } else {
      showMessage(
        'The Join our large volunteer community! link opens ' +
          'the Volunteer page.'
      );
    }
  }

  /**
   * Function to click the donations link
   * in the About Foundation page and check if it opens the Donate page.
   */
  async clickDonationsLinkInAboutFoundation(): Promise<void> {
    await this.page.waitForSelector(sectionSixPart3);
    const buttonText = await this.page.$eval(
      sectionSixPart3,
      element => element.getElementsByTagName('a')[0].textContent
    );
    if (buttonText !== 'donations') {
      throw new Error('The donations link does not exist!');
    }
    await this.page.$eval(sectionSixPart3, element =>
      element.getElementsByTagName('a')[0].click()
    );
    if (this.page.url() !== donateUrl) {
      throw new Error(
        `The donations link does not open the Donate page!
          It opens ${this.page.url()} instead.`
      );
    } else {
      showMessage('The donations link opens the Donate page.');
    }
  }

  /**
   * Function to click the Blog button in the About Menu on navbar
   * and check if it opens the Blog page.
   */
  async clickBlogButtonInAboutMenuOnNavbar(): Promise<void> {
    if (!this.isViewportAtMobileWidth()) {
      await this.clickOn(navbarAboutTab);
      await this.clickButtonToNavigateToNewPage(
        navbarAboutTabBlogButton,
        'Blog button in the About Menu on navbar',
        blogUrl,
        'Blog'
      );
    }
  }

  /**
   * Function to click the School and Organizations button in the
   * Get Involved Menu on navbar and check if it opens the Partnerships page.
   */
  async clickPartnershipsButtonInGetInvolvedMenuOnNavbar(): Promise<void> {
    if (this.isViewportAtMobileWidth()) {
      await this.clickOn(mobileNavbarOpenSidebarButton);
      await this.clickOn(mobileSidebarExpandGetInvolvedMenuButton);
      await this.clickButtonToNavigateToNewPage(
        mobileSidebarGetInvolvedMenuPartnershipsButton,
        'School and Organizations in the Get Involved Menu on mobile sidebar',
        partnershipsUrl,
        'Partnerships'
      );
    } else {
      await this.clickOn(navbarGetInvolvedTab);
      await this.clickButtonToNavigateToNewPage(
        navbarGetInvolvedTabSchoolAndOrganizationsButton,
        'School and Organizations in the Get Involved Menu on navbar',
        partnershipsUrl,
        'Partnerships'
      );
    }
  }

  /**
   * Function to click the Volunteer button in the Get Involved Menu
   * on navbar and check if it opens the Volunteer page.
   */
  async clickVolunteerButtonInGetInvolvedMenuOnNavbar(): Promise<void> {
    if (this.isViewportAtMobileWidth()) {
      await this.clickOn(mobileNavbarOpenSidebarButton);
      await this.clickOn(mobileSidebarExpandGetInvolvedMenuButton);
      await this.clickButtonToNavigateToNewPage(
        mobileSidebarGetInvolvedMenuVolunteerButton,
        'Volunteer in the Get Involved Menu on mobile sidebar',
        volunteerUrl,
        'Volunteer'
      );
    } else {
      await this.clickOn(navbarGetInvolvedTab);
      await this.clickButtonToNavigateToNewPage(
        navbarGetInvolvedTabVolunteerButton,
        'Volunteer in the Get Involved Menu on navbar',
        volunteerUrl,
        'Volunteer'
      );
    }
  }

  /**
   * Function to click the Donate button in the Get Involved Menu
   * on navbar and check if it opens the Donate page.
   */
  async clickDonateButtonInGetInvolvedMenuOnNavbar(): Promise<void> {
    if (this.isViewportAtMobileWidth()) {
      await this.clickOn(mobileNavbarOpenSidebarButton);
      await this.clickOn(mobileSidebarExpandGetInvolvedMenuButton);
      await this.clickButtonToNavigateToNewPage(
        mobileSidevbarGetInvolvedMenuDonateButton,
        'Donate in the Get Involved Menu on mobile sidebar',
        donateUrl,
        'Donate'
      );
    } else {
      await this.clickOn(navbarGetInvolvedTab);
      await this.clickButtonToNavigateToNewPage(
        navbarGetInvolvedTabDonateButton,
        'Donate in the Get Involved Menu on navbar',
        donateUrl,
        'Donate'
      );
    }
  }

  /**
   * Function to click the Contact Us button in the Get Involved Menu
   * on navbar and check if it opens the Partnerships page.
   */
  async clickContactUsButtonInGetInvolvedMenuOnNavbar(): Promise<void> {
    if (this.isViewportAtMobileWidth()) {
      await this.clickOn(mobileNavbarOpenSidebarButton);
      await this.clickOn(mobileSidebarExpandGetInvolvedMenuButton);
      await this.clickButtonToNavigateToNewPage(
        mobileSidebarGetInvolvedMenuContactUsButton,
        'Contact Us in the Get Involved Menu on mobile sidebar',
        contactUrl,
        'Contact'
      );
    } else {
      await this.clickOn(navbarGetInvolvedTab);
      await this.clickButtonToNavigateToNewPage(
        navbarGetInvolvedTabContactUsButton,
        'Contact Us in the Get Involved Menu on navbar',
        contactUrl,
        'Contact'
      );
    }
  }

  /**
   * Function to click the Donate button on navbar
   * and check if it opens the Donate page.
   */
  async clickDonateButtonOnNavbar(): Promise<void> {
    if (!this.isViewportAtMobileWidth()) {
      await this.clickButtonToNavigateToNewPage(
        navbarDonateButton,
        'Donate button on navbar',
        donateUrl,
        'Donate'
      );
    }
  }

  /**
   * Function to click the Watch A Video button
   * in the Thanks for Donating page and check if it opens the right page.
   */
  async clickWatchAVideoButtonInThanksForDonatingPage(): Promise<void> {
    await this.page.waitForSelector(watchAVideoButton);
    const buttonText = await this.page.$eval(
      watchAVideoButton,
      element => (element as HTMLElement).innerText
    );
    if (buttonText !== 'Watch a video') {
      throw new Error('The Watch A Video button does not exist!');
    }
    await Promise.all([
      this.page.waitForNavigation(),
      this.clickOn(watchAVideoButton),
    ]);

    const url = this.getCurrentUrlWithoutParameters();
    const expectedWatchAVideoUrl = this.isViewportAtMobileWidth()
      ? mobileWatchAVideoUrl
      : desktopWatchAVideoUrl;
    if (url !== expectedWatchAVideoUrl) {
      throw new Error(
        `The Watch A Video button should open the right page,
          but it opens ${url} instead.`
      );
    }
    showMessage('The Watch A Video button opens the right page.');
  }

  /**
   * Function to click the Read Our Blog button
   * in the Thanks for Donating page and check if it opens the Blog page.
   */
  async clickReadOurBlogButtonInThanksForDonatingPage(): Promise<void> {
    await this.page.waitForSelector(readOurBlogButton);
    const buttonText = await this.page.$eval(
      readOurBlogButton,
      element => (element as HTMLElement).innerText
    );
    if (buttonText !== 'Read our blog') {
      throw new Error('The Read Our Blog button does not exist!');
    }
    await Promise.all([
      this.page.waitForNavigation(),
      this.clickOn(readOurBlogButton),
    ]);
    if (this.page.url() !== blogUrl) {
      throw new Error(
        `The Read Our Blog button should open the Blog page,
          but it opens ${this.page.url()} instead.`
      );
    } else {
      showMessage('The Read Our Blog button opens the Blog page.');
    }
  }

  /**
   * Function for navigating to the profile page for a given username.
   */
  async navigateToProfilePage(username: string): Promise<void> {
    const profilePageUrl = `${profilePageUrlPrefix}/${username}`;
    if (this.page.url() === profilePageUrl) {
      return;
    }
    await this.goto(profilePageUrl);
  }

  /**
   * Function to subscribe to a creator with the given username.
   */
  async subscribeToCreator(username: string): Promise<void> {
    const profilePageUrl = `${profilePageUrlPrefix}/${username}`;

    if (this.page.url() !== profilePageUrl) {
      await this.navigateToProfilePage(username);
    }

    await this.clickOn(subscribeButton);
    await this.page.waitForSelector(unsubscribeLabel);
    showMessage(`Subscribed to the creator with username ${username}.`);
  }

  /**
   * Checks whether the exploration with the given title is authored by the creator.
   */
  async expectExplorationToBePresentInProfilePageWithTitle(
    title: string
  ): Promise<void> {
    await this.page.waitForSelector(explorationCard);
    const explorations = await this.page.$$(explorationCard);

    if (explorations.length === 0) {
      throw new Error('There are no explorations authored by the creator.');
    }

    const explorationTitle = await explorations[0].$eval(
      '.e2e-test-exp-summary-tile-title span span',
      element => (element as HTMLElement).textContent
    );

    if (explorationTitle?.trim() === title) {
      showMessage(`Exploration with title ${title} is present.`);
    } else {
      throw new Error(`Exploration with title ${title} is not present.`);
    }
  }

  /**
   * Function to click the dismiss button in the Thanks for Donating page,
   * and check if the Thanks for Donating popup disappears
   * and if the Donate page is shown
   */
  async clickDismissButtonInThanksForDonatingPage(): Promise<void> {
    await this.clickOn(dismissButton);
    await this.page.waitForSelector(thanksForDonatingClass, {hidden: true});
    const thanksForDonatingHeader = await this.page.$(thanksForDonatingClass);
    if (thanksForDonatingHeader !== null) {
      throw new Error(
        'The dismiss button does not close the Thanks for Donating popup!'
      );
    }
    await this.page.waitForSelector(donatePage);
    const donatePageShowed = await this.page.$(donatePage);
    if (donatePageShowed === null) {
      throw new Error(
        `The dismiss button should show the Donate page,
          but it opens ${this.page.url()} instead.`
      );
    } else {
      showMessage(
        'The dismiss button closes the Thanks for Donating popup ' +
          'and shows the Donate page.'
      );
    }
  }

  /**
   * Navigates to the About page using the oppia website footer.
   */
  async navigateToAboutPageViaFooter(): Promise<void> {
    await this.clickButtonToNavigateToNewPage(
      footerAboutLink,
      'About Oppia link in the About Oppia section in the footer',
      aboutUrl,
      'About'
    );
  }
  /**
   * Navigates to the About Foundation page using the oppia website footer.
   */
  async navigateToAboutFoundationPageViaFooter(): Promise<void> {
    await this.clickButtonToNavigateToNewPage(
      footerAboutFoundationLink,
      'About Foundation link in the About Oppia section in the footer',
      aboutFoundationUrl,
      'About Foundation'
    );
  }
  /**
   * Navigates to the Blog page using the oppia website footer.
   */
  async navigateToBlogPageViaFooter(): Promise<void> {
    await this.clickButtonToNavigateToNewPage(
      footerBlogLink,
      'Blog link in the About Oppia section in the footer',
      blogUrl,
      'Blog'
    );
  }

  /**
   * Navigates to the Forum page using the oppia website footer.
   */
  async navigateToForumPageViaFooter(): Promise<void> {
    await Promise.all([
      this.page.waitForNavigation(),
      await this.clickOn(footerForumlink),
    ]);

    expect(this.page.url()).toBe('https://groups.google.com/g/oppia');
  }

  /**
   * Navigates to the GetStarted page using the oppia website footer.
   */
  async navigateToGetStartedPageViaFooter(): Promise<void> {
    await this.page.waitForSelector(footerGetStartedLink);
    await this.clickButtonToNavigateToNewPage(
      footerGetStartedLink,
      'Get Started link in the About Oppia section in the footer',
      getStartedUrl,
      'Get Started'
    );
  }

  /**
   * Navigates to the Teach page using the oppia website footer.
   */
  async navigateToTeachPageViaFooter(): Promise<void> {
    await this.clickButtonToNavigateToNewPage(
      footerTeachPageLink,
      '"For Parents/Teachers" link in the Teach/Learn section in the footer',
      teachUrl,
      'For Parents/Teachers'
    );
  }

  /**
   * Function to click an anchor tag and check if it opens the expected destination
   * in a new tab. Closes the tab afterwards.
   */
  private async clickLinkAnchorToNewTab(
    anchorInnerText: string,
    expectedDestinationPageUrl: string
  ): Promise<void> {
    await this.page.waitForXPath(`//a[contains(text(),"${anchorInnerText}")]`);
    const pageTarget = this.page.target();
    await this.clickOn(anchorInnerText);
    const newTarget = await this.browserObject.waitForTarget(
      target => target.opener() === pageTarget
    );
    const newTabPage = await newTarget.page();
    expect(newTabPage).toBeDefined();
    expect(newTabPage?.url()).toBe(expectedDestinationPageUrl);
    await newTabPage?.close();
  }

  /**
   * Clicks the link with the text "create on here" on the Get Stated page.
   */
  async clickCreateOneHereLinkInGetStartedPage(): Promise<void> {
    await this.page.waitForXPath('//a[contains(text(),"create one here")]');
    const pageTarget = this.page.target();
    await this.clickOn('create one here');
    const newTarget = await this.browserObject.waitForTarget(
      target => target.opener() === pageTarget
    );
    const newTabPage = await newTarget.page();
    await newTabPage?.waitForNetworkIdle();
    expect(newTabPage?.url()).toContain(
      'https://accounts.google.com/lifecycle/steps/signup/name'
    );
    await newTabPage?.close();
  }

  /**
   * Clicks the link with the text "Welcome to Oppia" on the Get Stated page.
   */
  async clickWelcomeToOppiaLinkInGetStartedPage(): Promise<void> {
    await this.clickLinkAnchorToNewTab('Welcome to Oppia', welcomeToOppiaUrl);
  }

  /**
   * Clicks the link with the text "Get Electrified!" on the Get Stated page.
   */
  async clickGetElectrifiedLinkInGetStartedPage(): Promise<void> {
    await this.clickLinkAnchorToNewTab('Get Electrified!', electromagnetismUrl);
  }

  /**
   * Clicks the link with the text "Programming with Carla" on the Get Stated page.
   */
  async clickProgrammingWithCarlaLinkInGetStartedPage(): Promise<void> {
    await this.clickLinkAnchorToNewTab(
      'Programming with Carla',
      programmingWithCarlaUrl
    );
  }

  /**
   * Clicks the link with the text "in our user documentation" on the Get Stated page.
   */
  async clickInOurUserDocumentationLinkInGetStartedPage(): Promise<void> {
    await this.clickLinkAnchorToNewTab(
      'in our user documentation',
      creatingAnExplorationUrl
    );
  }

  /**
   * Clicks the link with the text "embed it in your own web page" on the Get Stated page.
   */
  async clickEmbedItInYourOwnWebPageLinkInGetStartedPage(): Promise<void> {
    await this.clickLinkAnchorToNewTab(
      'embed it in your own web page',
      embeddingAnExplorationUrl
    );
  }

  /**
   * Clicks the link with the text "discover more ways to get involved" on the Get Stated page.
   */
  async clickDiscoverMoreWaysToGetInvolvedLinkInGetStartedPage(): Promise<void> {
    await this.page.waitForXPath(
      '//a[contains(text(),"discover more ways to get involved")]'
    );

    await Promise.all([
      this.page.waitForNavigation(),
      await this.clickOn('discover more ways to get involved'),
    ]);

    expect(this.page.url()).toBe(contactUrl);
  }

  /**
<<<<<<< HEAD
   * Views all featured activities on the community library page.
   */
  private async viewAllFeaturedActivities(): Promise<object[]> {
    await this.page.waitForSelector('.oppia-library-group');

    const featuredActivities = await this.page.$$eval(
      '.oppia-library-group',
      groups => {
        const featuredGroup = groups.find(group =>
          group
            .querySelector('h2')
            ?.textContent?.includes('Featured Activities')
        );

        const activities = Array.from(
          featuredGroup?.querySelectorAll(
            'oppia-collection-summary-tile, oppia-exploration-summary-tile'
          ) ?? []
        );

        return activities.map(activity => ({
          title: activity
            .querySelector('.e2e-test-exp-summary-tile-title')
            ?.textContent?.trim(),
        }));
      }
    );

    return featuredActivities;
  }

  /**
   * Expects to view the specified featured activities on the community library page.
   * @param {Array<string>} expectedActivityTitles - The titles of the expected featured activities.
   */
  async expectToViewFeaturedActivities(
    expectedActivityTitles: string[] = []
  ): Promise<void> {
    // Reloading to ensure the page is updated with the newly added/removed featured activities.
    await this.page.reload({waitUntil: 'networkidle0'});
    const featuredActivities: {title: string}[] =
      (await this.viewAllFeaturedActivities()) as {title: string}[];

    // If no expected activities were provided, check if the featured activities list is empty.
    if (expectedActivityTitles.length === 0) {
      if (featuredActivities.length === 0) {
        showMessage('No featured activities found as expected.');
        return;
      }
      throw new Error('Expected no featured activities, but found some');
    }

    // Check if each expected activity is in the list of featured activities.
    for (const expectedActivity of expectedActivityTitles) {
      const activity = featuredActivities.find(
        activity => activity.title === expectedActivity
      );

      if (!activity) {
        throw new Error(
          `Expected to find activity with title ${expectedActivity}, but didn't`
        );
      }
      showMessage(`Activity with title ${expectedActivity} found as expected.`);
=======
   * Function to click the Browse Our Lessons button in the Teach page
   * and check if it opens the Math Classroom page.
   */
  async clickBrowseOurLessonsButtonInTeachPage(): Promise<void> {
    const browseOurLessonsButtonInTeachPage = this.isViewportAtMobileWidth()
      ? browseOurLessonsMobileButtonInTeachPage
      : browseOurLessonsDesktopButtonInTeachPage;
    await this.clickButtonToNavigateToNewPage(
      browseOurLessonsButtonInTeachPage,
      'Browse Our Lessons button',
      mathClassroomUrl,
      'Math Classroom'
    );
  }

  /**
   * Function to click the Access Android App button in the Teach page
   * and check if it opens the Android page.
   */
  async clickAccessAndroidAppButtonInTeachPage(): Promise<void> {
    const accessAndroidAppButtonInTeachPage = this.isViewportAtMobileWidth()
      ? accessAndroidAppMobileButtonInTeachPage
      : accessAndroidAppDesktopButtonInTeachPage;
    await this.clickButtonToNavigateToNewPage(
      accessAndroidAppButtonInTeachPage,
      'Access the Android App button',
      androidUrl,
      'Android'
    );
  }

  /**
   * Function to click the Visit Classroom button in the Teach page
   * and check if it opens the Math Classroom page.
   */
  async clickVisitClassroomButtonInTeachPage(): Promise<void> {
    const visitClassroomButtonInTeachPage = this.isViewportAtMobileWidth()
      ? visitClassroomMobileButtonInTeachPage
      : visitClassroomDesktopButtonInTeachPage;
    await this.clickButtonToNavigateToNewPage(
      visitClassroomButtonInTeachPage,
      'Visit Classroom button',
      mathClassroomUrl,
      'Math Classroom'
    );
  }

  /**
   * Function to click the Browse Library button in the Teach page
   * and check if it opens the Community Library page.
   */
  async clickBrowseLibraryButtonInTeachPage(): Promise<void> {
    const browseLibraryButtonInTeachPage = this.isViewportAtMobileWidth()
      ? browseLibraryMobileButtonInTeachPage
      : browseLibraryDesktopButtonInTeachPage;
    await this.clickButtonToNavigateToNewPage(
      browseLibraryButtonInTeachPage,
      'Browse Library button',
      communityLibraryUrl,
      'Community Library'
    );
  }

  /**
   * Function to click the Browse Our Lessons button in the Teach page
   * and check if it opens the Math Classroom page.
   */
  async clickExploreLessonsButtonInTeachPage(): Promise<void> {
    const exploreLessonsButtonInTeachPage = this.isViewportAtMobileWidth()
      ? exploreLessonsMobileButtonInTeachPage
      : exploreLessonsDesktopButtonInTeachPage;
    await this.clickButtonToNavigateToNewPage(
      exploreLessonsButtonInTeachPage,
      'Explore Lessons button',
      mathClassroomUrl,
      'Math Classroom'
    );
  }

  /**
   * Function to click a button and check if it opens the expected destination
   * in a new tab. Closes the tab afterwards.
   */
  private async clickLinkButtonToNewTab(
    button: string,
    buttonName: string,
    expectedDestinationPageUrl: string,
    expectedDestinationPageName: string
  ): Promise<void> {
    const pageTarget = this.page.target();
    await this.clickOn(button);
    const newTarget = await this.browserObject.waitForTarget(
      target => target.opener() === pageTarget
    );
    const newTabPage = await newTarget.page();

    expect(newTabPage).toBeDefined();
    expect(newTabPage?.url())
      .withContext(
        `${buttonName} should open the ${expectedDestinationPageName} page`
      )
      .toBe(expectedDestinationPageUrl);
    await newTabPage?.close();
  }

  /**
   * Function to click a button and check if it opens any of the allowedUrls
   * in a new tab. Closes the tab afterwards. This function is useful when we try to
   * verify Google Form URLs which changes in a short span of time.
   */
  private async clickLinkButtonToNewTabAndVerifyAllowedUrls(
    button: string,
    buttonName: string,
    allowedUrls: string[],
    expectedDestinationPageName: string
  ): Promise<void> {
    const pageTarget = this.page.target();
    await this.clickOn(button);
    const newTarget = await this.browserObject.waitForTarget(
      target => target.opener() === pageTarget
    );
    const newTabPage = await newTarget.page();

    expect(newTabPage).toBeDefined();
    const newTabPageUrl = newTabPage?.url() as string;
    if (!allowedUrls.includes(newTabPageUrl)) {
      throw new Error(
        `${buttonName} should open ${expectedDestinationPageName} page` +
          `but it opens ${newTabPageUrl} instead.`
      );
    }
    await newTabPage?.close();
  }

  /**
   * Function to click the Partner With Us button in the Partnerships page
   * and check if it opens the Partnerships Google form.
   * The button is in the first section of the page.
   */
  async clickPartnerWithUsButtonInPartnershipsPage(): Promise<void> {
    const allowedUrls = [
      partnershipsFormShortUrl,
      partnershipsFormUrl,
      `${partnershipsFormUrl}?usp=send_form`,
    ];

    // The Google Form URL changes from the 1st to the 2nd and from 2nd to the
    // 3rd in a short span of 500-1000 ms for it's own reasons which we can't
    // control.So we need to check for all the 3 URLs as all of them are valid.
    await this.clickLinkButtonToNewTabAndVerifyAllowedUrls(
      partnerWithUsButtonAtTheTopOfPartnershipsPage,
      'Partner With Us button at the bottom of the Partnerships page',
      allowedUrls,
      'Partnerships Google Form'
    );
  }

  /**
   * Function to change the site language to the given language code.
   * @param langCode - The language code to change the site language to. Example: 'pt-br', 'en'
   */
  private async changeSiteLanguage(langCode: string): Promise<void> {
    const languageOption = `.e2e-test-i18n-language-${langCode} a`;
    await this.clickOn(languageDropdown);
    await this.clickOn(languageOption);
  }

  /**
   * Function to click the Partner With Us button in the Partnerships page
   * and check if it opens the Partnerships Google form in Portuguese.
   * The button is in the bottom section of the page.
   */
  async clickPartnerWithUsButtonInPartnershipsPageInGivenLanguage(
    langCode: string
  ): Promise<void> {
    await this.changeSiteLanguage(langCode);
    // Here we need to reload the page again to confirm the language change.
    await this.page.reload();

    // Here we are not verifying the 3 URLs as we did in the English version
    // because we have put the direct translated Google Form URL in the page itself.
    // Refer core/templates/pages/partnerships-page/partnerships-page.component.ts to see how it's done.
    await this.clickLinkButtonToNewTab(
      partnerWithUsButtonAtTheBottomOfPartnershipsPage,
      'Partner With Us button at the bottom of the Partnerships page',
      partnershipsFormInPortugueseUrl,
      'Partnerships Google Form'
    );
  }

  /**
   * Function to click the Download Brochure button in the Partnerships page
   * and check if it opens the Partnerships Brochure.
   */
  async clickDownloadBrochureButtonInPartnershipsPage(): Promise<void> {
    await this.openExternalPdfLink(
      brochureButtonInPartnershipsPage,
      partnershipsBrochureUrl
    );
  }

  /**
   * Function to click the first "Read blog post" link in the Partnerships page
   * and check if it opens the blog page.
   */
  async clickReadBlogPostLinkInPartnershipsPage(): Promise<void> {
    const readBlogPostButtonInPartnershipsPage = this.isViewportAtMobileWidth()
      ? readBlogPostMobileButtonInPartnershipsPage
      : readBlogPostDesktopButtonInPartnershipsPage;

    await this.clickLinkButtonToNewTab(
      readBlogPostButtonInPartnershipsPage,
      'Read blog post button',
      blogPostUrlinPartnershipsPage,
      'Blog Post'
    );
  }

  /**
   * Function to click the Read more stories button in the Partnerships page
   * and check if it opens the blog page.
   */
  async clickReadMoreStoriesButtonInPartnershipsPage(): Promise<void> {
    await this.clickButtonToNavigateToNewPage(
      readMoreStoriesButtonInPartnershipsPage,
      'Read more stories button',
      blogUrl,
      'Blog'
    );
  }

  /**
   * Function to click the Apply To Volunteer at the top of the Volunteer page
   * and check if it opens the Volunteer form.
   */
  async clickApplyToVolunteerAtTheTopOfVolunteerPage(): Promise<void> {
    // The Google Form URL changes from the 1st to the 2nd and from 2nd to the
    // 3rd in a short span of 500-1000 ms for it's own reasons which we can't
    // control.So we need to check for all the 3 URLs in the 'allowedVolunteerFormUrls' array
    // as all of them are valid.
    await this.clickLinkButtonToNewTabAndVerifyAllowedUrls(
      applyToVolunteerButtonAtTheTopOfVolunteerPage,
      'Apply To Volunteer at the top of the Volunteer page',
      allowedVolunteerFormUrls,
      'Volunteer Form'
    );
  }

  /**
   * Function to click the Apply To Volunteer at the bottom of the Volunteer page
   * and check if it opens the Volunteer form.
   */
  async clickApplyToVolunteerAtTheBottomOfVolunteerPage(): Promise<void> {
    // The Google Form URL changes from the 1st to the 2nd and from 2nd to the
    // 3rd in a short span of 500-1000 ms for it's own reasons which we can't
    // control.So we need to check for all the 3 URLs in the 'allowedVolunteerFormUrls' array
    // as all of them are valid.
    await this.clickLinkButtonToNewTabAndVerifyAllowedUrls(
      applyToVolunteerButtonAtTheBottomOfVolunteerPage,
      'Apply To Volunteer at the bottom of the Volunteer page',
      allowedVolunteerFormUrls,
      'Volunteer Form'
    );
  }

  /**
   * Function to check if the donor box is visible on the donate page.
   * Here we don't test the functionality of the donor box, just its visibility.
   * because the donor box is an iframe and a third-party service.
   */
  async isDonorBoxVisbleOnDonatePage(): Promise<void> {
    const donorBox = await this.page.waitForSelector(donorBoxIframe);
    if (!donorBox) {
      throw new Error('The donor box is not visible on the donate page.');
    } else {
      showMessage('The donor box is visible on the donate page.');
>>>>>>> efd8370b
    }
  }
}

export let LoggedOutUserFactory = (): LoggedOutUser => new LoggedOutUser();<|MERGE_RESOLUTION|>--- conflicted
+++ resolved
@@ -216,14 +216,15 @@
   }
 
   /**
-<<<<<<< HEAD
    * Navigates to the community library page.
    */
   async navigateToCommunitylibrary(): Promise<void> {
     await this.page.goto(testConstants.URLs.CommunityLibrary, {
       waitUntil: 'load',
     });
-=======
+  }
+
+  /**
    * Function to navigate to the Parents and Teachers page.
    */
   async navigateToTeachPage(): Promise<void> {
@@ -249,7 +250,6 @@
    */
   async navigateToDonatePage(): Promise<void> {
     await this.goto(donateUrl);
->>>>>>> efd8370b
   }
 
   /**
@@ -1103,72 +1103,6 @@
   }
 
   /**
-<<<<<<< HEAD
-   * Views all featured activities on the community library page.
-   */
-  private async viewAllFeaturedActivities(): Promise<object[]> {
-    await this.page.waitForSelector('.oppia-library-group');
-
-    const featuredActivities = await this.page.$$eval(
-      '.oppia-library-group',
-      groups => {
-        const featuredGroup = groups.find(group =>
-          group
-            .querySelector('h2')
-            ?.textContent?.includes('Featured Activities')
-        );
-
-        const activities = Array.from(
-          featuredGroup?.querySelectorAll(
-            'oppia-collection-summary-tile, oppia-exploration-summary-tile'
-          ) ?? []
-        );
-
-        return activities.map(activity => ({
-          title: activity
-            .querySelector('.e2e-test-exp-summary-tile-title')
-            ?.textContent?.trim(),
-        }));
-      }
-    );
-
-    return featuredActivities;
-  }
-
-  /**
-   * Expects to view the specified featured activities on the community library page.
-   * @param {Array<string>} expectedActivityTitles - The titles of the expected featured activities.
-   */
-  async expectToViewFeaturedActivities(
-    expectedActivityTitles: string[] = []
-  ): Promise<void> {
-    // Reloading to ensure the page is updated with the newly added/removed featured activities.
-    await this.page.reload({waitUntil: 'networkidle0'});
-    const featuredActivities: {title: string}[] =
-      (await this.viewAllFeaturedActivities()) as {title: string}[];
-
-    // If no expected activities were provided, check if the featured activities list is empty.
-    if (expectedActivityTitles.length === 0) {
-      if (featuredActivities.length === 0) {
-        showMessage('No featured activities found as expected.');
-        return;
-      }
-      throw new Error('Expected no featured activities, but found some');
-    }
-
-    // Check if each expected activity is in the list of featured activities.
-    for (const expectedActivity of expectedActivityTitles) {
-      const activity = featuredActivities.find(
-        activity => activity.title === expectedActivity
-      );
-
-      if (!activity) {
-        throw new Error(
-          `Expected to find activity with title ${expectedActivity}, but didn't`
-        );
-      }
-      showMessage(`Activity with title ${expectedActivity} found as expected.`);
-=======
    * Function to click the Browse Our Lessons button in the Teach page
    * and check if it opens the Math Classroom page.
    */
@@ -1445,7 +1379,74 @@
       throw new Error('The donor box is not visible on the donate page.');
     } else {
       showMessage('The donor box is visible on the donate page.');
->>>>>>> efd8370b
+    }
+  }
+
+  /**
+   * Views all featured activities on the community library page.
+   */
+  private async viewAllFeaturedActivities(): Promise<object[]> {
+    await this.page.waitForSelector('.oppia-library-group');
+
+    const featuredActivities = await this.page.$$eval(
+      '.oppia-library-group',
+      groups => {
+        const featuredGroup = groups.find(group =>
+          group
+            .querySelector('h2')
+            ?.textContent?.includes('Featured Activities')
+        );
+
+        const activities = Array.from(
+          featuredGroup?.querySelectorAll(
+            'oppia-collection-summary-tile, oppia-exploration-summary-tile'
+          ) ?? []
+        );
+
+        return activities.map(activity => ({
+          title: activity
+            .querySelector('.e2e-test-exp-summary-tile-title')
+            ?.textContent?.trim(),
+        }));
+      }
+    );
+
+    return featuredActivities;
+  }
+
+  /**
+   * Expects to view the specified featured activities on the community library page.
+   * @param {Array<string>} expectedActivityTitles - The titles of the expected featured activities.
+   */
+  async expectToViewFeaturedActivities(
+    expectedActivityTitles: string[] = []
+  ): Promise<void> {
+    // Reloading to ensure the page is updated with the newly added/removed featured activities.
+    await this.page.reload({waitUntil: 'networkidle0'});
+    const featuredActivities: {title: string}[] =
+      (await this.viewAllFeaturedActivities()) as {title: string}[];
+
+    // If no expected activities were provided, check if the featured activities list is empty.
+    if (expectedActivityTitles.length === 0) {
+      if (featuredActivities.length === 0) {
+        showMessage('No featured activities found as expected.');
+        return;
+      }
+      throw new Error('Expected no featured activities, but found some');
+    }
+
+    // Check if each expected activity is in the list of featured activities.
+    for (const expectedActivity of expectedActivityTitles) {
+      const activity = featuredActivities.find(
+        activity => activity.title === expectedActivity
+      );
+
+      if (!activity) {
+        throw new Error(
+          `Expected to find activity with title ${expectedActivity}, but didn't`
+        );
+      }
+      showMessage(`Activity with title ${expectedActivity} found as expected.`);
     }
   }
 }
