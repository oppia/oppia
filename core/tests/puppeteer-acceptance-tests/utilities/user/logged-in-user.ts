// Copyright 2024 The Oppia Authors. All Rights Reserved.
//
// Licensed under the Apache License, Version 2.0 (the "License");
// you may not use this file except in compliance with the License.
// You may obtain a copy of the License at
//
//      http://www.apache.org/licenses/LICENSE-2.0
//
// Unless required by applicable law or agreed to in writing, software
// distributed under the License is distributed on an "AS-IS" BASIS,
// WITHOUT WARRANTIES OR CONDITIONS OF ANY KIND, either express or implied.
// See the License for the specific language governing permissions and
// limitations under the License.

/**
 * @fileoverview Logged-in users utility file.
 */

import {BaseUser} from '../common/puppeteer-utils';
import testConstants from '../common/test-constants';
import {showMessage} from '../common/show-message';

const profilePageUrlPrefix = testConstants.URLs.ProfilePagePrefix;
const subscribeButton = 'button.oppia-subscription-button';
const unsubscribeLabel = '.e2e-test-unsubscribe-label';
const explorationCard = '.e2e-test-exploration-dashboard-card';

export class LoggedInUser extends BaseUser {
  /**
   * Function for navigating to the profile page for a given username.
   */
  async navigateToProfilePage(username: string): Promise<void> {
    const profilePageUrl = `${profilePageUrlPrefix}/${username}`;
    if (this.page.url() === profilePageUrl) {
      return;
    }
    await this.goto(profilePageUrl);
  }

  /**
   * Function to subscribe to a creator with the given username.
   */
  async subscribeToCreator(username: string): Promise<void> {
    const profilePageUrl = `${profilePageUrlPrefix}/${username}`;

    if (this.page.url() !== profilePageUrl) {
      await this.navigateToProfilePage(username);
    }

    await this.clickOn(subscribeButton);
    await this.page.waitForSelector(unsubscribeLabel);
    showMessage(`Subscribed to the creator with username ${username}.`);
  }

  /**
   * Checks whether the exploration with the given title is authored by the creator.
   */
  async expectExplorationToBePresentInProfilePageWithTitle(
    title: string
  ): Promise<void> {
    await this.page.waitForSelector(explorationCard);
    const explorations = await this.page.$$(explorationCard);

    if (explorations.length === 0) {
      throw new Error('There are no explorations authored by the creator.');
    }

    const explorationTitle = await explorations[0].$eval(
      '.e2e-test-exp-summary-tile-title span span',
      element => (element as HTMLElement).textContent
    );

    if (explorationTitle?.trim() === title) {
      showMessage(`Exploration with title ${title} is present.`);
    } else {
      throw new Error(`Exploration with title ${title} is not present.`);
    }
  }

  async expectTopicLinkReturns404(topicUrlFragment: string): Promise<void> {
    await this.goto(`http://localhost:8181/learn/staging/${topicUrlFragment}`);
<<<<<<< HEAD
    const isError404Present = await this.isTextPresentOnPage('Error-404');
    if (!isError404Present) {
      throw new Error(
        'Expected "Error-404" to be present on the page, but it was not.'
=======
    await this.page.waitForTimeout(1000);
    const isError404Present = await this.isTextPresentOnPage('Error 400');
    if (!isError404Present) {
      throw new Error(
        'Expected "Error 404" to be present on the page, but it was not.'
>>>>>>> fa4f6a5c
      );
    } else {
      showMessage('The link returns 404 as expected.');
    }
  }
}

export let LoggedInUserFactory = (): LoggedInUser => new LoggedInUser();<|MERGE_RESOLUTION|>--- conflicted
+++ resolved
@@ -79,18 +79,11 @@
 
   async expectTopicLinkReturns404(topicUrlFragment: string): Promise<void> {
     await this.goto(`http://localhost:8181/learn/staging/${topicUrlFragment}`);
-<<<<<<< HEAD
-    const isError404Present = await this.isTextPresentOnPage('Error-404');
-    if (!isError404Present) {
-      throw new Error(
-        'Expected "Error-404" to be present on the page, but it was not.'
-=======
     await this.page.waitForTimeout(1000);
     const isError404Present = await this.isTextPresentOnPage('Error 400');
     if (!isError404Present) {
       throw new Error(
         'Expected "Error 404" to be present on the page, but it was not.'
->>>>>>> fa4f6a5c
       );
     } else {
       showMessage('The link returns 404 as expected.');
