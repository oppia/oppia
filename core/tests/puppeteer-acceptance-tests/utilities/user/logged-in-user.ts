// Copyright 2024 The Oppia Authors. All Rights Reserved.
//
// Licensed under the Apache License, Version 2.0 (the "License");
// you may not use this file except in compliance with the License.
// You may obtain a copy of the License at
//
//      http://www.apache.org/licenses/LICENSE-2.0
//
// Unless required by applicable law or agreed to in writing, software
// distributed under the License is distributed on an "AS-IS" BASIS,
// WITHOUT WARRANTIES OR CONDITIONS OF ANY KIND, either express or implied.
// See the License for the specific language governing permissions and
// limitations under the License.

/**
 * @fileoverview Logged-in users utility file.
 */

import {BaseUser} from '../common/puppeteer-utils';
import testConstants from '../common/test-constants';
import {showMessage} from '../common/show-message';
import puppeteer from 'puppeteer';

const profilePageUrlPrefix = testConstants.URLs.ProfilePagePrefix;
const WikiPrivilegesToFirebaseAccount =
  testConstants.URLs.WikiPrivilegesToFirebaseAccount;
const baseUrl = testConstants.URLs.BaseURL;
const homePageUrl = testConstants.URLs.Home;
const signUpEmailField = testConstants.SignInDetails.inputField;
<<<<<<< HEAD
const learnerDashboardUrl = testConstants.URLs.LearnerDashboard;
=======
const LearnerDashboardUrl = testConstants.URLs.LearnerDashboard;
>>>>>>> f0306f75

const subscribeButton = 'button.oppia-subscription-button';
const unsubscribeLabel = '.e2e-test-unsubscribe-label';
const explorationCard = '.e2e-test-exploration-dashboard-card';
const ratingsHeaderSelector = '.conversation-skin-final-ratings-header';
const ratingStarSelector = '.e2e-test-rating-star';
const feedbackTextareaSelector = '.e2e-test-exploration-feedback-textarea';
const anonymousCheckboxSelector = '.e2e-test-stay-anonymous-checkbox';
const submitButtonSelector = '.e2e-test-exploration-feedback-submit-btn';
const submittedMessageSelector = '.e2e-test-rating-submitted-message';
const PreferencesPageUrl = testConstants.URLs.Preferences;
const deleteAccountButton = '.e2e-test-delete-account-button';
const accountDeletionButtonInDeleteAccountPage =
  '.e2e-test-delete-my-account-button';
const signUpUsernameField = 'input.e2e-test-username-input';
const invalidEmailErrorContainer = '#mat-error-1';
const invalidUsernameErrorContainer = '.oppia-warning-text';
const optionText = '.mat-option-text';
const confirmUsernameField = '.e2e-test-confirm-username-field';
const confirmAccountDeletionButton = '.e2e-test-confirm-deletion-button';
const agreeToTermsCheckbox = 'input.e2e-test-agree-to-terms-checkbox';
const registerNewUserButton = 'button.e2e-test-register-user:not([disabled])';
<<<<<<< HEAD
const addProfilePictureButton = '.e2e-test-photo-upload-submit';
const editProfilePictureButton = '.oppia-editor-profile-edit-icon';
const bioTextareaSelector = '.bio-textarea-selector';
const saveChangesButtonSelector = '.e2e-test-save-changes-button';
const subjectInterestsInputSelector = '.e2e-test-subject-interests-input';
const explorationLanguageInputSelector =
  '.e2e-test-preferred-exploration-language-input';
const siteLanguageInputSelector = '.e2e-test-site-language-selector';
const audioLanguageInputSelector = '.e2e-test-audio-language-selector';
const goToProfilePageButton = '.e2e-test-go-to-profile-page';
const profilePictureSelector = '.e2e-test-profile-user-photo';
const bioSelector = '.oppia-user-bio-text';
const subjectInterestSelector = '.e2e-test-profile-interest';
const exportButtonSelector = '.e2e-test-export-account-button';
const angularRootElementSelector = 'oppia-angular-root';
const ACCOUNT_EXPORT_CONFIRMATION_MESSAGE =
  'Your data is currently being loaded and will be downloaded as a JSON formatted text file upon completion.';
=======
const desktopLessonCardTitleSelector = '.e2e-test-exploration-tile-title';
const lessonCardTitleSelector = '.e2e-test-exploration-tile-title';
const desktopAddToPlayLaterButton = '.e2e-test-add-to-playlist-btn';
const mobileAddToPlayLaterButton = '.e2e-test-mobile-add-to-playlist-btn';
const toastMessageSelector = '.e2e-test-toast-message';
const mobileLessonCardTitleSelector = '.e2e-test-exp-summary-tile-title';
const mobileCommunityLessonSectionButton = '.e2e-test-mobile-lessons-section';
const communityLessonsSectionButton = '.e2e-test-community-lessons-section';
const removeFromPlayLaterButtonSelector = '.e2e-test-remove-from-playlist-btn';
const confirmRemovalFromPlayLaterButton =
  '.e2e-test-confirm-delete-interaction';
const playLaterSectionSelector = '.e2e-test-play-later-section';
const lessonCardTitleInPlayLaterSelector = `${playLaterSectionSelector} .e2e-test-exploration-tile-title`;
const mobileLessonCardOptionsDropdownButton =
  '.e2e-test-mobile-lesson-card-dropdown';
const mobileProgressSectionButton = '.e2e-test-mobile-progress-section';
>>>>>>> f0306f75
const LABEL_FOR_SUBMIT_BUTTON = 'Submit and start contributing';

export class LoggedInUser extends BaseUser {
  /**
   * Function for navigating to the profile page for a given username.
   */
  async navigateToProfilePage(username: string): Promise<void> {
    const profilePageUrl = `${profilePageUrlPrefix}/${username}`;
    if (this.page.url() === profilePageUrl) {
      return;
    }
    await this.goto(profilePageUrl);
  }

  /**
<<<<<<< HEAD
   * Navigates to the learner dashboard.
   */
  async navigateToLearnerDashboard(): Promise<void> {
    await this.goto(learnerDashboardUrl);
=======
   * Function for navigating to the Learner dashboard page.
   */
  async navigateToLearnerDashboardPage(): Promise<void> {
    await this.goto(LearnerDashboardUrl);
  }

  /**
   * Navigates to the community library tab of the learner dashboard.
   */
  async navigateToCommunityLessonsSection(): Promise<void> {
    await this.waitForPageToFullyLoad();
    if (this.isViewportAtMobileWidth()) {
      await this.page.waitForSelector(mobileProgressSectionButton);
      await this.clickOn(mobileProgressSectionButton);

      try {
        await this.page.waitForSelector(mobileCommunityLessonSectionButton, {
          timeout: 5000,
        });
      } catch (error) {
        if (error instanceof puppeteer.errors.TimeoutError) {
          // Try clicking again if does not opens the expected page.
          await this.clickOn(mobileProgressSectionButton);
        } else {
          throw error;
        }
      }
      await this.clickOn(mobileCommunityLessonSectionButton);
    } else {
      await this.page.click(communityLessonsSectionButton);
    }
>>>>>>> f0306f75
  }

  /**
   * Function to subscribe to a creator with the given username.
   */
  async subscribeToCreator(username: string): Promise<void> {
    const profilePageUrl = `${profilePageUrlPrefix}/${username}`;

    if (this.page.url() !== profilePageUrl) {
      await this.navigateToProfilePage(username);
    }

    await this.clickOn(subscribeButton);
    await this.page.waitForSelector(unsubscribeLabel);
    showMessage(`Subscribed to the creator with username ${username}.`);
  }

  /**
   * Checks whether the exploration with the given title is authored by the creator.
   */
  async expectExplorationToBePresentInProfilePageWithTitle(
    title: string
  ): Promise<void> {
    await this.page.waitForSelector(explorationCard);
    const explorations = await this.page.$$(explorationCard);

    if (explorations.length === 0) {
      throw new Error('There are no explorations authored by the creator.');
    }

    const explorationTitle = await explorations[0].$eval(
      '.e2e-test-exp-summary-tile-title span span',
      element => (element as HTMLElement).textContent
    );

    if (explorationTitle?.trim() === title) {
      showMessage(`Exploration with title ${title} is present.`);
    } else {
      throw new Error(`Exploration with title ${title} is not present.`);
    }
  }

  /**
   * Navigates to preference page.
   */
  async navigateToPreferencesPage(): Promise<void> {
    await this.goto(PreferencesPageUrl);
  }

  /**
   * This function navigates to the given topic URL and checks if the page displays
   * an 'Error 404' message.
   * @param {string} topicUrlFragment - The URL fragment of the topic to check.
   */
  async expectTopicLinkReturns404(topicUrlFragment: string): Promise<void> {
    // Reloading the page to ensure the latest state is reflected,
    // particularly useful if a topic was recently unpublished.
    await this.page.reload();
    await this.goto(`http://localhost:8181/learn/staging/${topicUrlFragment}`);
    const isError404Present = await this.isTextPresentOnPage('Error 404');
    if (!isError404Present) {
      throw new Error(
        'Expected "Error 404" to be present on the page, but it was not.'
      );
    } else {
      showMessage('The link returns 404 as expected.');
    }
  }

  /**
   * Navigates to the exploration page and starts playing the exploration.
   * @param {string} explorationId - The ID of the exploration to play.
   */
  async playExploration(explorationId: string | null): Promise<void> {
    await this.goto(`${baseUrl}/explore/${explorationId as string}`);
  }

  /**
   * Rates an exploration by clicking on the rating stars, providing feedback, and optionally staying anonymous.
   *
   * @param {number} rating - The rating to give to the exploration.
   * @param {string} feedback - The feedback to provide for the exploration.
   * @param {boolean} stayAnonymous - Whether to stay anonymous or not.
   */
  async rateExploration(
    rating: number,
    feedback: string,
    stayAnonymous: boolean
  ): Promise<void> {
    try {
      await this.page.waitForSelector(ratingsHeaderSelector);
      const ratingStars = await this.page.$$(ratingStarSelector);
      await this.waitForElementToBeClickable(ratingStars[rating - 1]);
      await ratingStars[rating - 1].click();

      await this.type(feedbackTextareaSelector, feedback);
      if (stayAnonymous) {
        await this.clickOn(anonymousCheckboxSelector);
      }

      await this.clickOn(submitButtonSelector);

      // Wait for the submitted message to appear and check its text.
      await this.page.waitForSelector(submittedMessageSelector);
      const submittedMessageElement = await this.page.$(
        submittedMessageSelector
      );
      const submittedMessageText = await this.page.evaluate(
        el => el.innerText,
        submittedMessageElement
      );
      if (submittedMessageText !== 'Thank you for the feedback!') {
        throw new Error(
          `Unexpected submitted message text: ${submittedMessageText}`
        );
      }
    } catch (error) {
      const newError = new Error(`Failed to rate exploration: ${error}`);
      newError.stack = error.stack;
      throw newError;
    }
  }

  /**
   * Clicks the delete account button and waits for navigation.
   */
  async deleteAccount(): Promise<void> {
    await this.clickAndWaitForNavigation(deleteAccountButton);
  }

  /**
   * Clicks on the delete button in the page /delete-account to confirm account deletion, also, for confirmation username needs to be entered.
   * @param {string} username - The username of the account.
   */
  async confirmAccountDeletion(username: string): Promise<void> {
    await this.clickOn(accountDeletionButtonInDeleteAccountPage);
    await this.type(confirmUsernameField, username);
    await this.clickAndWaitForNavigation(confirmAccountDeletionButton);
  }

  /**
   * Navigates to the sign up page. If the user hasn't accepted cookies, it clicks 'OK' to accept them.
   * Then, it clicks on the 'Sign in' button.
   */
  async navigateToSignUpPage(): Promise<void> {
    await this.goto(homePageUrl);
    if (!this.userHasAcceptedCookies) {
      await this.clickOn('OK');
      this.userHasAcceptedCookies = true;
    }
    await this.clickOn('Sign in');
  }

  /**
   * Clicks on the link to the Oppia Wiki, which opens in a new tab.
   */
  async clickAdminAccessInfoLink(): Promise<void> {
    await this.clickLinkAnchorToNewTab(
      'Oppia Wiki',
      WikiPrivilegesToFirebaseAccount
    );
  }

  /**
   * Enters the provided username into the sign up username field and sign in if the username is correct.
   * @param {string} username - The username to enter.
   */
  async signInWithUsername(username: string): Promise<void> {
    await this.clearAllTextFrom(signUpUsernameField);
    await this.type(signUpUsernameField, username);
    // Using blur() to remove focus from signUpUsernameField.
    await this.page.evaluate(selector => {
      document.querySelector(selector).blur();
    }, signUpUsernameField);

    await this.waitForPageToFullyLoad();
    const invalidUsernameErrorContainerElement = await this.page.$(
      invalidUsernameErrorContainer
    );
    if (!invalidUsernameErrorContainerElement) {
      await this.clickOn(agreeToTermsCheckbox);
      await this.page.waitForSelector(registerNewUserButton);
      await this.clickOn(LABEL_FOR_SUBMIT_BUTTON);
      await this.page.waitForNavigation({waitUntil: 'networkidle0'});
    }
  }

  /**
   * Function to sign in the user with the given email to the Oppia website only when the email is valid.
   */
  async enterEmail(email: string): Promise<void> {
    await this.clearAllTextFrom(signUpEmailField);
    await this.type(signUpEmailField, email);

    await this.waitForPageToFullyLoad();
    const invalidEmailErrorContainerElement = await this.page.$(
      invalidEmailErrorContainer
    );
    if (!invalidEmailErrorContainerElement) {
      await this.clickOn('Sign In');
      await this.page.waitForNavigation({waitUntil: 'networkidle0'});
    }
  }

  /**
   * Waits for the invalid email error container to appear, then checks if the error message matches the expected error.
   * @param {string} expectedError - The expected error message.
   */
  async expectValidationError(expectedError: string): Promise<void> {
    await this.page.waitForSelector(invalidEmailErrorContainer);
    const errorMessage = await this.page.$eval(
      invalidEmailErrorContainer,
      el => el.textContent
    );
    const trimmedErrorMessage = errorMessage?.trim();

    if (trimmedErrorMessage !== expectedError) {
      throw new Error(
        `Validation error does not match. Expected: ${expectedError}, but got: ${trimmedErrorMessage}`
      );
    }
  }

  /**
   * Waits for the duplicate username error container to appear, then checks if the error message matches the expected error.
   * @param {string} expectedError - The expected error message.
   */
  async expectUsernameError(expectedError: string): Promise<void> {
    await this.page.waitForSelector(invalidUsernameErrorContainer);
    const errorMessage = await this.page.$eval(
      invalidUsernameErrorContainer,
      el => el.textContent
    );
    if (errorMessage?.trim() !== expectedError) {
      throw new Error(
        `D error does not match. Expected: ${expectedError}, but got: ${errorMessage}`
      );
    }
  }

  /**
   * Clicks on the sign up email field, waits for the suggestion to appear, then checks if the
   * suggestion matches the expected suggestion.
   * @param {string} expectedSuggestion - The expected suggestion.
   */
  async expectAdminEmailSuggestion(expectedSuggestion: string): Promise<void> {
    await this.clickOn(signUpEmailField);
    await this.page.waitForSelector(optionText);
    const suggestion = await this.page.$eval(optionText, el => el.textContent);

    if (suggestion?.trim() !== expectedSuggestion) {
      throw new Error(
        `Suggestion does not match. Expected: ${expectedSuggestion}, but got: ${suggestion}`
      );
    }

    // Click anywhere on the page to remove focus from the email field.
    await this.page.click('body');
  }

  /**
   * Verifies that the current page URL includes the expected page pathname.
   */
  async expectToBeOnPage(expectedPage: string): Promise<void> {
    await this.waitForStaticAssetsToLoad();
    const url = await this.page.url();

    // Replace spaces in the expectedPage with hyphens.
    const expectedPageInUrl = expectedPage.replace(/\s+/g, '-');

    if (!url.includes(expectedPageInUrl.toLowerCase())) {
      throw new Error(
        `Expected to be on page ${expectedPage}, but found ${url}`
      );
    }
  }

  /**
<<<<<<< HEAD
   * Updates the profile picture.
   * @param {string} picturePath - The path of the picture to upload.
   */
  async updateProfilePicture(picturePath: string): Promise<void> {
    await this.clickOn(editProfilePictureButton);
    await this.uploadFile(picturePath);
    await this.clickOn(addProfilePictureButton);
  }

  /**
   * Updates the user's bio.
   * @param {string} bio - The new bio to set for the user.
   */
  async updateBio(bio: string): Promise<void> {
    await this.clickOn(bioTextareaSelector);
    await this.type(bioTextareaSelector, bio);
    await this.clickOn(saveChangesButtonSelector);
  }

  /**
   * Updates the user's preferred dashboard.
   *
   * @param {string} dashboard - The new dashboard to set for the user. Can be one of 'Learner Dashboard', 'Creator Dashboard', or 'Contributor Dashboard'.
   */
  async updatePreferredDashboard(dashboard: string): Promise<void> {
    const allowedDashboards = [
      'Learner Dashboard',
      'Creator Dashboard',
      'Contributor Dashboard',
    ];

    if (!allowedDashboards.includes(dashboard)) {
      throw new Error(
        `Invalid dashboard: ${dashboard}. Must be one of ${allowedDashboards.join(', ')}.`
      );
    }

    // Converting the dashboard to lowercase and replace spaces with hyphens to match the selector.
    const dashboardInSelector = dashboard.toLowerCase().replace(/\s+/g, '-');
    const dashboardSelector = `.e2e-test-${dashboardInSelector}-radio`;

    await this.clickOn(dashboardSelector);
  }

  /**
   * Updates the user's subject interests.
   * @param {string[]} interests - The new interests to set for the user.
   */
  async updateSubjectInterests(interests: string[]): Promise<void> {
    for (const interest of interests) {
      await this.clickOn(subjectInterestsInputSelector);
      await this.type(subjectInterestsInputSelector, interest);
      await this.page.keyboard.press('Enter');
    }
  }

  /**
   * Updates the user's preferred exploration language.
   * @param {string} language - The new language to set for the user.
   */
  async updatePreferredExplorationLanguage(language: string): Promise<void> {
    await this.clickOn(explorationLanguageInputSelector);
    await this.type(explorationLanguageInputSelector, language);
    await this.page.keyboard.press('Enter');
  }

  /**
   * Updates the user's preferred site language.
   * @param {string} language - The new language to set for the user.
   */
  async updatePreferredSiteLanguage(language: string): Promise<void> {
    await this.clickOn(siteLanguageInputSelector);
    await this.type(siteLanguageInputSelector, language);
    await this.page.keyboard.press('Enter');
  }

  /**
   * Updates the user's preferred audio language.
   * @param {string} language - The new language to set for the user.
   */
  async updatePreferredAudioLanguage(language: string): Promise<void> {
    await this.clickOn(audioLanguageInputSelector);
    await this.type(audioLanguageInputSelector, language);
    await this.page.keyboard.press('Enter');
  }

  /**
   * Updates the user's email preferences.
   * @param {string[]} preferences - The new email preferences to set for the user.
   */
  async updateEmailPreferences(preferences: string[]): Promise<void> {
    try {
      const checkboxes = await this.page.$$('input[type="checkbox"]');

      for (const preference of preferences) {
        let found = false;

        for (const checkbox of checkboxes) {
          // Get the adjacent child which is a span tag and get its text content.
          const label = await checkbox.$eval(
            '+ span',
            span => span.textContent
          );
          if (label?.trim() === preference) {
            await checkbox.click();
            found = true;
            break;
          }
        }

        if (!found) {
          throw new Error(`Preference not found: ${preference}`);
        }
      }
    } catch (error) {
      const newError = new Error(
        `Failed to update email preferences: ${error}`
      );
      newError.stack = error.stack;
      throw newError;
    }
  }

  /**
   * Navigates to the Profile tab from the Preferences page.
   */
  async navigateToProfilePageFromPreferencePage(): Promise<void> {
    try {
      await this.page.waitForSelector(goToProfilePageButton);
      const profileTab = await this.page.$(goToProfilePageButton);

      if (!profileTab) {
        throw new Error('Profile tab not found');
      }

      await this.waitForElementToBeClickable(profileTab);
      await profileTab.click();
    } catch (error) {
      const newError = new Error(
        `Failed to navigate to Profile tab from Preferences page: ${error}`
=======
  /**
   * Adds a lesson to the 'Play Later' list from community library page.
   * @param {string} lessonTitle - The title of the lesson to add to the 'Play Later' list.
   */
  async addLessonToPlayLater(lessonTitle: string): Promise<void> {
    try {
      await this.waitForPageToFullyLoad();
      const isMobileViewport = await this.isViewportAtMobileWidth();
      const lessonCardTitleSelector = isMobileViewport
        ? mobileLessonCardTitleSelector
        : desktopLessonCardTitleSelector;

      await this.page.waitForSelector(lessonCardTitleSelector);
      const lessonTitles = await this.page.$$eval(
        lessonCardTitleSelector,
        elements => elements.map(el => el.textContent?.trim())
      );

      const lessonIndex = lessonTitles.indexOf(lessonTitle);

      if (lessonIndex === -1) {
        throw new Error(`Lesson "${lessonTitle}" not found in search results.`);
      }

      if (isMobileViewport) {
        await this.page.waitForSelector(mobileLessonCardOptionsDropdownButton);
        const optionsDropdownButtons = await this.page.$$(
          mobileLessonCardOptionsDropdownButton
        );
        await optionsDropdownButtons[lessonIndex].click();
        await this.page.waitForSelector(mobileAddToPlayLaterButton);
        const mobileAddToPlayLaterButtons = await this.page.$$(
          mobileAddToPlayLaterButton
        );
        await mobileAddToPlayLaterButtons[lessonIndex].click();
      } else {
        await this.page.waitForSelector(desktopAddToPlayLaterButton);
        const addToPlayLaterButtons = await this.page.$$(
          desktopAddToPlayLaterButton
        );
        await addToPlayLaterButtons[lessonIndex].click();
      }

      showMessage(`Lesson "${lessonTitle}" added to 'Play Later' list.`);
    } catch (error) {
      const newError = new Error(
        `Failed to add lesson to 'Play Later' list: ${error}`
>>>>>>> f0306f75
      );
      newError.stack = error.stack;
      throw newError;
    }
  }

  /**
<<<<<<< HEAD
   * Expects the profile picture to match a certain image.
   * @param {string} expectedImageUrl - The URL of the expected image.
   */
  async expectProfilePictureToBe(expectedImageUrl: string): Promise<void> {
    try {
      await this.page.waitForSelector(profilePictureSelector);
      const profilePicture = await this.page.$(profilePictureSelector);

      if (!profilePicture) {
        throw new Error('Profile picture not found');
      }
      const actualImageUrl = await this.page.evaluate(
        img => img.src,
        profilePicture
      );
      if (actualImageUrl !== expectedImageUrl) {
        throw new Error(
          `Profile picture does not match. Expected: ${expectedImageUrl}, but got: ${actualImageUrl}`
        );
      }
    } catch (error) {
      const newError = new Error(`Failed to check profile picture: ${error}`);
=======
   * Expects the text content of the toast message to match the given expected message.
   * @param {string} expectedMessage - The expected message to match the toast message against.
   */
  async expectToolTipMessage(expectedMessage: string): Promise<void> {
    try {
      await this.page.waitForSelector(toastMessageSelector);
      const toastMessageElement = await this.page.$(toastMessageSelector);
      const toastMessage = await this.page.evaluate(
        el => el.textContent.trim(),
        toastMessageElement
      );

      if (toastMessage !== expectedMessage) {
        throw new Error(
          `Expected toast message to be "${expectedMessage}", but it was "${toastMessage}".`
        );
      }
      await this.page.waitForSelector(toastMessageSelector, {hidden: true});
    } catch (error) {
      const newError = new Error(`Failed to match toast message: ${error}`);
>>>>>>> f0306f75
      newError.stack = error.stack;
      throw newError;
    }
  }

  /**
<<<<<<< HEAD
   * Expects the user's bio to match a certain text.
   * @param {string} expectedBio - The expected bio text.
   */
  async expectBioToBe(expectedBio: string): Promise<void> {
    try {
      await this.page.waitForSelector(bioSelector);
      const bioElement = await this.page.$(bioSelector);

      if (!bioElement) {
        throw new Error('Bio not found');
      }

      const actualBio = await this.page.evaluate(
        el => el.textContent,
        bioElement
      );
      if (actualBio.trim() !== expectedBio) {
        throw new Error(
          `Bio does not match. Expected: ${expectedBio}, but got: ${actualBio}`
        );
      }
    } catch (error) {
      const newError = new Error(`Failed to check bio: ${error}`);
=======
   * Function to play a specific lesson from the community library tab in learner dashboard.
   * @param {string} lessonName - The name of the lesson to be played.
   */
  async playLessonFromDashboard(lessonName: string): Promise<void> {
    try {
      await this.page.waitForSelector(lessonCardTitleSelector);
      const searchResultsElements = await this.page.$$(lessonCardTitleSelector);
      const searchResults = await Promise.all(
        searchResultsElements.map(result =>
          this.page.evaluate(el => el.textContent.trim(), result)
        )
      );

      const lessonIndex = searchResults.indexOf(lessonName);
      if (lessonIndex === -1) {
        throw new Error(`Lesson "${lessonName}" not found in search results.`);
      }

      await this.waitForElementToBeClickable(
        searchResultsElements[lessonIndex]
      );
      await searchResultsElements[lessonIndex].click();
    } catch (error) {
      const newError = new Error(
        `Failed to play lesson from dashboard: ${error}`
      );
>>>>>>> f0306f75
      newError.stack = error.stack;
      throw newError;
    }
  }

  /**
<<<<<<< HEAD
   * Expects the user's subject interests to match a certain list.
   * @param {string[]} expectedInterests - The expected list of interests.
   */
  async expectSubjectInterestsToBe(expectedInterests: string[]): Promise<void> {
    try {
      await this.page.waitForSelector(subjectInterestSelector);
      const interestElements = await this.page.$$(subjectInterestSelector);
      const actualInterests = await Promise.all(
        interestElements.map(el =>
          this.page.evaluate(el => el.textContent.trim(), el)
        )
      );

      // Check if the actual interests match the expected interests.
      for (const interest of expectedInterests) {
        if (!actualInterests.includes(interest)) {
          throw new Error(`Interest not found: ${interest}`);
        }
      }
    } catch (error) {
      const newError = new Error(`Failed to check interests: ${error}`);
=======
   * Removes a lesson from the 'Play Later' list in the learner dashboard.
   * @param {string} lessonName - The name of the lesson to remove from the 'Play Later' list.
   */
  async removeLessonFromPlayLater(lessonName: string): Promise<void> {
    try {
      await this.page.waitForSelector(lessonCardTitleInPlayLaterSelector);
      const lessonCards = await this.page.$$(
        lessonCardTitleInPlayLaterSelector
      );
      const lessonNames = await Promise.all(
        lessonCards.map(card =>
          this.page.evaluate(el => el.textContent.trim(), card)
        )
      );

      const lessonIndex = lessonNames.indexOf(lessonName);
      if (lessonIndex === -1) {
        throw new Error(
          `Lesson "${lessonName}" not found in 'Play Later' list.`
        );
      }

      // Scroll to the element before hovering so the remove button could be visible.
      await this.page.evaluate(
        el => el.scrollIntoView(),
        lessonCards[lessonIndex]
      );
      await this.page.hover(lessonCardTitleInPlayLaterSelector);

      await this.page.waitForSelector(removeFromPlayLaterButtonSelector);
      const removeFromPlayLaterButton = await this.page.$(
        removeFromPlayLaterButtonSelector
      );
      await removeFromPlayLaterButton?.click();

      // Confirm removal.
      await this.clickOn(confirmRemovalFromPlayLaterButton);

      showMessage(`Lesson "${lessonName}" removed from 'Play Later' list.`);
    } catch (error) {
      const newError = new Error(
        `Failed to remove lesson from 'Play Later' list: ${error}`
      );
>>>>>>> f0306f75
      newError.stack = error.stack;
      throw newError;
    }
  }

  /**
<<<<<<< HEAD
   * Exports the user's account data.
   */
  async exportAccount(): Promise<void> {
    try {
      await this.page.waitForSelector(exportButtonSelector);
      const exportButton = await this.page.$(exportButtonSelector);

      if (!exportButton) {
        throw new Error('Export button not found');
      }

      await exportButton.click();

      const isTextPresent = await this.isTextPresentOnPage(
        ACCOUNT_EXPORT_CONFIRMATION_MESSAGE
      );

      if (!isTextPresent) {
        throw new Error(
          `Expected text not found on page: ${ACCOUNT_EXPORT_CONFIRMATION_MESSAGE}`
        );
      }
    } catch (error) {
      const newError = new Error(`Failed to export account: ${error}`);
=======
   * Verifies whether a lesson is in the 'Play Later' list.
   * @param {string} lessonName - The name of the lesson to check.
   * @param {boolean} shouldBePresent - Whether the lesson should be present in the 'Play Later' list.
   */
  async verifyLessonPresenceInPlayLater(
    lessonName: string,
    shouldBePresent: boolean
  ): Promise<void> {
    try {
      await this.waitForStaticAssetsToLoad();
      await this.page.waitForSelector(playLaterSectionSelector);
      const lessonCards = await this.page.$$(
        lessonCardTitleInPlayLaterSelector
      );
      const lessonNames = await Promise.all(
        lessonCards.map(card =>
          this.page.evaluate(el => el.textContent.trim(), card)
        )
      );

      const lessonIndex = lessonNames.indexOf(lessonName);
      if (lessonIndex !== -1 && !shouldBePresent) {
        throw new Error(
          `Lesson "${lessonName}" was found in 'Play Later' list, but it should not be.`
        );
      }

      if (lessonIndex === -1 && shouldBePresent) {
        throw new Error(
          `Lesson "${lessonName}" was not found in 'Play Later' list, but it should be.`
        );
      }
      showMessage('Lesson is present in "Play Later" list.');
    } catch (error) {
      const newError = new Error(
        `Failed to verify presence of lesson in 'Play Later' list: ${error}`
      );
>>>>>>> f0306f75
      newError.stack = error.stack;
      throw newError;
    }
  }
<<<<<<< HEAD

  /**
   * Verifies if the page is displayed in Right-to-Left (RTL) mode.
   */
  async verifyPageIsRTL(): Promise<void> {
    const pageDirection = await this.page.evaluate(() => {
      const oppiaRoot = document.querySelector(angularRootElementSelector);
      if (!oppiaRoot) {
        throw new Error(`${angularRootElementSelector} not found`);
      }

      const childDiv = oppiaRoot.querySelector('div');
      if (!childDiv) {
        throw new Error('Child div not found');
      }

      return childDiv.getAttribute('dir');
    });

    if (pageDirection !== 'rtl') {
      throw new Error('Page is not in RTL mode');
    }
  }
=======
>>>>>>> f0306f75
}

export let LoggedInUserFactory = (): LoggedInUser => new LoggedInUser();<|MERGE_RESOLUTION|>--- conflicted
+++ resolved
@@ -27,11 +27,7 @@
 const baseUrl = testConstants.URLs.BaseURL;
 const homePageUrl = testConstants.URLs.Home;
 const signUpEmailField = testConstants.SignInDetails.inputField;
-<<<<<<< HEAD
 const learnerDashboardUrl = testConstants.URLs.LearnerDashboard;
-=======
-const LearnerDashboardUrl = testConstants.URLs.LearnerDashboard;
->>>>>>> f0306f75
 
 const subscribeButton = 'button.oppia-subscription-button';
 const unsubscribeLabel = '.e2e-test-unsubscribe-label';
@@ -54,25 +50,6 @@
 const confirmAccountDeletionButton = '.e2e-test-confirm-deletion-button';
 const agreeToTermsCheckbox = 'input.e2e-test-agree-to-terms-checkbox';
 const registerNewUserButton = 'button.e2e-test-register-user:not([disabled])';
-<<<<<<< HEAD
-const addProfilePictureButton = '.e2e-test-photo-upload-submit';
-const editProfilePictureButton = '.oppia-editor-profile-edit-icon';
-const bioTextareaSelector = '.bio-textarea-selector';
-const saveChangesButtonSelector = '.e2e-test-save-changes-button';
-const subjectInterestsInputSelector = '.e2e-test-subject-interests-input';
-const explorationLanguageInputSelector =
-  '.e2e-test-preferred-exploration-language-input';
-const siteLanguageInputSelector = '.e2e-test-site-language-selector';
-const audioLanguageInputSelector = '.e2e-test-audio-language-selector';
-const goToProfilePageButton = '.e2e-test-go-to-profile-page';
-const profilePictureSelector = '.e2e-test-profile-user-photo';
-const bioSelector = '.oppia-user-bio-text';
-const subjectInterestSelector = '.e2e-test-profile-interest';
-const exportButtonSelector = '.e2e-test-export-account-button';
-const angularRootElementSelector = 'oppia-angular-root';
-const ACCOUNT_EXPORT_CONFIRMATION_MESSAGE =
-  'Your data is currently being loaded and will be downloaded as a JSON formatted text file upon completion.';
-=======
 const desktopLessonCardTitleSelector = '.e2e-test-exploration-tile-title';
 const lessonCardTitleSelector = '.e2e-test-exploration-tile-title';
 const desktopAddToPlayLaterButton = '.e2e-test-add-to-playlist-btn';
@@ -89,7 +66,24 @@
 const mobileLessonCardOptionsDropdownButton =
   '.e2e-test-mobile-lesson-card-dropdown';
 const mobileProgressSectionButton = '.e2e-test-mobile-progress-section';
->>>>>>> f0306f75
+const addProfilePictureButton = '.e2e-test-photo-upload-submit';
+const editProfilePictureButton = '.oppia-editor-profile-edit-icon';
+const bioTextareaSelector = '.bio-textarea-selector';
+const saveChangesButtonSelector = '.e2e-test-save-changes-button';
+const subjectInterestsInputSelector = '.e2e-test-subject-interests-input';
+const explorationLanguageInputSelector =
+  '.e2e-test-preferred-exploration-language-input';
+const siteLanguageInputSelector = '.e2e-test-site-language-selector';
+const audioLanguageInputSelector = '.e2e-test-audio-language-selector';
+const goToProfilePageButton = '.e2e-test-go-to-profile-page';
+const profilePictureSelector = '.e2e-test-profile-user-photo';
+const bioSelector = '.oppia-user-bio-text';
+const subjectInterestSelector = '.e2e-test-profile-interest';
+const exportButtonSelector = '.e2e-test-export-account-button';
+const angularRootElementSelector = 'oppia-angular-root';
+
+const ACCOUNT_EXPORT_CONFIRMATION_MESSAGE =
+  'Your data is currently being loaded and will be downloaded as a JSON formatted text file upon completion.';
 const LABEL_FOR_SUBMIT_BUTTON = 'Submit and start contributing';
 
 export class LoggedInUser extends BaseUser {
@@ -102,19 +96,6 @@
       return;
     }
     await this.goto(profilePageUrl);
-  }
-
-  /**
-<<<<<<< HEAD
-   * Navigates to the learner dashboard.
-   */
-  async navigateToLearnerDashboard(): Promise<void> {
-    await this.goto(learnerDashboardUrl);
-=======
-   * Function for navigating to the Learner dashboard page.
-   */
-  async navigateToLearnerDashboardPage(): Promise<void> {
-    await this.goto(LearnerDashboardUrl);
   }
 
   /**
@@ -142,7 +123,13 @@
     } else {
       await this.page.click(communityLessonsSectionButton);
     }
->>>>>>> f0306f75
+  }
+
+  /**
+   * Navigates to the learner dashboard.
+   */
+  async navigateToLearnerDashboard(): Promise<void> {
+    await this.goto(learnerDashboardUrl);
   }
 
   /**
@@ -421,7 +408,210 @@
   }
 
   /**
-<<<<<<< HEAD
+  /**
+   * Adds a lesson to the 'Play Later' list from community library page.
+   * @param {string} lessonTitle - The title of the lesson to add to the 'Play Later' list.
+   */
+  async addLessonToPlayLater(lessonTitle: string): Promise<void> {
+    try {
+      await this.waitForPageToFullyLoad();
+      const isMobileViewport = await this.isViewportAtMobileWidth();
+      const lessonCardTitleSelector = isMobileViewport
+        ? mobileLessonCardTitleSelector
+        : desktopLessonCardTitleSelector;
+
+      await this.page.waitForSelector(lessonCardTitleSelector);
+      const lessonTitles = await this.page.$$eval(
+        lessonCardTitleSelector,
+        elements => elements.map(el => el.textContent?.trim())
+      );
+
+      const lessonIndex = lessonTitles.indexOf(lessonTitle);
+
+      if (lessonIndex === -1) {
+        throw new Error(`Lesson "${lessonTitle}" not found in search results.`);
+      }
+
+      if (isMobileViewport) {
+        await this.page.waitForSelector(mobileLessonCardOptionsDropdownButton);
+        const optionsDropdownButtons = await this.page.$$(
+          mobileLessonCardOptionsDropdownButton
+        );
+        await optionsDropdownButtons[lessonIndex].click();
+        await this.page.waitForSelector(mobileAddToPlayLaterButton);
+        const mobileAddToPlayLaterButtons = await this.page.$$(
+          mobileAddToPlayLaterButton
+        );
+        await mobileAddToPlayLaterButtons[lessonIndex].click();
+      } else {
+        await this.page.waitForSelector(desktopAddToPlayLaterButton);
+        const addToPlayLaterButtons = await this.page.$$(
+          desktopAddToPlayLaterButton
+        );
+        await addToPlayLaterButtons[lessonIndex].click();
+      }
+
+      showMessage(`Lesson "${lessonTitle}" added to 'Play Later' list.`);
+    } catch (error) {
+      const newError = new Error(
+        `Failed to add lesson to 'Play Later' list: ${error}`
+      );
+      newError.stack = error.stack;
+      throw newError;
+    }
+  }
+
+  /**
+   * Expects the text content of the toast message to match the given expected message.
+   * @param {string} expectedMessage - The expected message to match the toast message against.
+   */
+  async expectToolTipMessage(expectedMessage: string): Promise<void> {
+    try {
+      await this.page.waitForSelector(toastMessageSelector);
+      const toastMessageElement = await this.page.$(toastMessageSelector);
+      const toastMessage = await this.page.evaluate(
+        el => el.textContent.trim(),
+        toastMessageElement
+      );
+
+      if (toastMessage !== expectedMessage) {
+        throw new Error(
+          `Expected toast message to be "${expectedMessage}", but it was "${toastMessage}".`
+        );
+      }
+      await this.page.waitForSelector(toastMessageSelector, {hidden: true});
+    } catch (error) {
+      const newError = new Error(`Failed to match toast message: ${error}`);
+      newError.stack = error.stack;
+      throw newError;
+    }
+  }
+
+  /**
+   * Function to play a specific lesson from the community library tab in learner dashboard.
+   * @param {string} lessonName - The name of the lesson to be played.
+   */
+  async playLessonFromDashboard(lessonName: string): Promise<void> {
+    try {
+      await this.page.waitForSelector(lessonCardTitleSelector);
+      const searchResultsElements = await this.page.$$(lessonCardTitleSelector);
+      const searchResults = await Promise.all(
+        searchResultsElements.map(result =>
+          this.page.evaluate(el => el.textContent.trim(), result)
+        )
+      );
+
+      const lessonIndex = searchResults.indexOf(lessonName);
+      if (lessonIndex === -1) {
+        throw new Error(`Lesson "${lessonName}" not found in search results.`);
+      }
+
+      await this.waitForElementToBeClickable(
+        searchResultsElements[lessonIndex]
+      );
+      await searchResultsElements[lessonIndex].click();
+    } catch (error) {
+      const newError = new Error(
+        `Failed to play lesson from dashboard: ${error}`
+      );
+      newError.stack = error.stack;
+      throw newError;
+    }
+  }
+
+  /**
+   * Removes a lesson from the 'Play Later' list in the learner dashboard.
+   * @param {string} lessonName - The name of the lesson to remove from the 'Play Later' list.
+   */
+  async removeLessonFromPlayLater(lessonName: string): Promise<void> {
+    try {
+      await this.page.waitForSelector(lessonCardTitleInPlayLaterSelector);
+      const lessonCards = await this.page.$$(
+        lessonCardTitleInPlayLaterSelector
+      );
+      const lessonNames = await Promise.all(
+        lessonCards.map(card =>
+          this.page.evaluate(el => el.textContent.trim(), card)
+        )
+      );
+
+      const lessonIndex = lessonNames.indexOf(lessonName);
+      if (lessonIndex === -1) {
+        throw new Error(
+          `Lesson "${lessonName}" not found in 'Play Later' list.`
+        );
+      }
+
+      // Scroll to the element before hovering so the remove button could be visible.
+      await this.page.evaluate(
+        el => el.scrollIntoView(),
+        lessonCards[lessonIndex]
+      );
+      await this.page.hover(lessonCardTitleInPlayLaterSelector);
+
+      await this.page.waitForSelector(removeFromPlayLaterButtonSelector);
+      const removeFromPlayLaterButton = await this.page.$(
+        removeFromPlayLaterButtonSelector
+      );
+      await removeFromPlayLaterButton?.click();
+
+      // Confirm removal.
+      await this.clickOn(confirmRemovalFromPlayLaterButton);
+
+      showMessage(`Lesson "${lessonName}" removed from 'Play Later' list.`);
+    } catch (error) {
+      const newError = new Error(
+        `Failed to remove lesson from 'Play Later' list: ${error}`
+      );
+      newError.stack = error.stack;
+      throw newError;
+    }
+  }
+
+  /**
+   * Verifies whether a lesson is in the 'Play Later' list.
+   * @param {string} lessonName - The name of the lesson to check.
+   * @param {boolean} shouldBePresent - Whether the lesson should be present in the 'Play Later' list.
+   */
+  async verifyLessonPresenceInPlayLater(
+    lessonName: string,
+    shouldBePresent: boolean
+  ): Promise<void> {
+    try {
+      await this.waitForStaticAssetsToLoad();
+      await this.page.waitForSelector(playLaterSectionSelector);
+      const lessonCards = await this.page.$$(
+        lessonCardTitleInPlayLaterSelector
+      );
+      const lessonNames = await Promise.all(
+        lessonCards.map(card =>
+          this.page.evaluate(el => el.textContent.trim(), card)
+        )
+      );
+
+      const lessonIndex = lessonNames.indexOf(lessonName);
+      if (lessonIndex !== -1 && !shouldBePresent) {
+        throw new Error(
+          `Lesson "${lessonName}" was found in 'Play Later' list, but it should not be.`
+        );
+      }
+
+      if (lessonIndex === -1 && shouldBePresent) {
+        throw new Error(
+          `Lesson "${lessonName}" was not found in 'Play Later' list, but it should be.`
+        );
+      }
+      showMessage('Lesson is present in "Play Later" list.');
+    } catch (error) {
+      const newError = new Error(
+        `Failed to verify presence of lesson in 'Play Later' list: ${error}`
+      );
+      newError.stack = error.stack;
+      throw newError;
+    }
+  }
+
+  /**
    * Updates the profile picture.
    * @param {string} picturePath - The path of the picture to upload.
    */
@@ -562,63 +752,13 @@
     } catch (error) {
       const newError = new Error(
         `Failed to navigate to Profile tab from Preferences page: ${error}`
-=======
-  /**
-   * Adds a lesson to the 'Play Later' list from community library page.
-   * @param {string} lessonTitle - The title of the lesson to add to the 'Play Later' list.
-   */
-  async addLessonToPlayLater(lessonTitle: string): Promise<void> {
-    try {
-      await this.waitForPageToFullyLoad();
-      const isMobileViewport = await this.isViewportAtMobileWidth();
-      const lessonCardTitleSelector = isMobileViewport
-        ? mobileLessonCardTitleSelector
-        : desktopLessonCardTitleSelector;
-
-      await this.page.waitForSelector(lessonCardTitleSelector);
-      const lessonTitles = await this.page.$$eval(
-        lessonCardTitleSelector,
-        elements => elements.map(el => el.textContent?.trim())
-      );
-
-      const lessonIndex = lessonTitles.indexOf(lessonTitle);
-
-      if (lessonIndex === -1) {
-        throw new Error(`Lesson "${lessonTitle}" not found in search results.`);
-      }
-
-      if (isMobileViewport) {
-        await this.page.waitForSelector(mobileLessonCardOptionsDropdownButton);
-        const optionsDropdownButtons = await this.page.$$(
-          mobileLessonCardOptionsDropdownButton
-        );
-        await optionsDropdownButtons[lessonIndex].click();
-        await this.page.waitForSelector(mobileAddToPlayLaterButton);
-        const mobileAddToPlayLaterButtons = await this.page.$$(
-          mobileAddToPlayLaterButton
-        );
-        await mobileAddToPlayLaterButtons[lessonIndex].click();
-      } else {
-        await this.page.waitForSelector(desktopAddToPlayLaterButton);
-        const addToPlayLaterButtons = await this.page.$$(
-          desktopAddToPlayLaterButton
-        );
-        await addToPlayLaterButtons[lessonIndex].click();
-      }
-
-      showMessage(`Lesson "${lessonTitle}" added to 'Play Later' list.`);
-    } catch (error) {
-      const newError = new Error(
-        `Failed to add lesson to 'Play Later' list: ${error}`
->>>>>>> f0306f75
-      );
-      newError.stack = error.stack;
-      throw newError;
-    }
-  }
-
-  /**
-<<<<<<< HEAD
+      );
+      newError.stack = error.stack;
+      throw newError;
+    }
+  }
+
+  /**
    * Expects the profile picture to match a certain image.
    * @param {string} expectedImageUrl - The URL of the expected image.
    */
@@ -641,35 +781,12 @@
       }
     } catch (error) {
       const newError = new Error(`Failed to check profile picture: ${error}`);
-=======
-   * Expects the text content of the toast message to match the given expected message.
-   * @param {string} expectedMessage - The expected message to match the toast message against.
-   */
-  async expectToolTipMessage(expectedMessage: string): Promise<void> {
-    try {
-      await this.page.waitForSelector(toastMessageSelector);
-      const toastMessageElement = await this.page.$(toastMessageSelector);
-      const toastMessage = await this.page.evaluate(
-        el => el.textContent.trim(),
-        toastMessageElement
-      );
-
-      if (toastMessage !== expectedMessage) {
-        throw new Error(
-          `Expected toast message to be "${expectedMessage}", but it was "${toastMessage}".`
-        );
-      }
-      await this.page.waitForSelector(toastMessageSelector, {hidden: true});
-    } catch (error) {
-      const newError = new Error(`Failed to match toast message: ${error}`);
->>>>>>> f0306f75
-      newError.stack = error.stack;
-      throw newError;
-    }
-  }
-
-  /**
-<<<<<<< HEAD
+      newError.stack = error.stack;
+      throw newError;
+    }
+  }
+
+  /**
    * Expects the user's bio to match a certain text.
    * @param {string} expectedBio - The expected bio text.
    */
@@ -693,41 +810,12 @@
       }
     } catch (error) {
       const newError = new Error(`Failed to check bio: ${error}`);
-=======
-   * Function to play a specific lesson from the community library tab in learner dashboard.
-   * @param {string} lessonName - The name of the lesson to be played.
-   */
-  async playLessonFromDashboard(lessonName: string): Promise<void> {
-    try {
-      await this.page.waitForSelector(lessonCardTitleSelector);
-      const searchResultsElements = await this.page.$$(lessonCardTitleSelector);
-      const searchResults = await Promise.all(
-        searchResultsElements.map(result =>
-          this.page.evaluate(el => el.textContent.trim(), result)
-        )
-      );
-
-      const lessonIndex = searchResults.indexOf(lessonName);
-      if (lessonIndex === -1) {
-        throw new Error(`Lesson "${lessonName}" not found in search results.`);
-      }
-
-      await this.waitForElementToBeClickable(
-        searchResultsElements[lessonIndex]
-      );
-      await searchResultsElements[lessonIndex].click();
-    } catch (error) {
-      const newError = new Error(
-        `Failed to play lesson from dashboard: ${error}`
-      );
->>>>>>> f0306f75
-      newError.stack = error.stack;
-      throw newError;
-    }
-  }
-
-  /**
-<<<<<<< HEAD
+      newError.stack = error.stack;
+      throw newError;
+    }
+  }
+
+  /**
    * Expects the user's subject interests to match a certain list.
    * @param {string[]} expectedInterests - The expected list of interests.
    */
@@ -749,58 +837,12 @@
       }
     } catch (error) {
       const newError = new Error(`Failed to check interests: ${error}`);
-=======
-   * Removes a lesson from the 'Play Later' list in the learner dashboard.
-   * @param {string} lessonName - The name of the lesson to remove from the 'Play Later' list.
-   */
-  async removeLessonFromPlayLater(lessonName: string): Promise<void> {
-    try {
-      await this.page.waitForSelector(lessonCardTitleInPlayLaterSelector);
-      const lessonCards = await this.page.$$(
-        lessonCardTitleInPlayLaterSelector
-      );
-      const lessonNames = await Promise.all(
-        lessonCards.map(card =>
-          this.page.evaluate(el => el.textContent.trim(), card)
-        )
-      );
-
-      const lessonIndex = lessonNames.indexOf(lessonName);
-      if (lessonIndex === -1) {
-        throw new Error(
-          `Lesson "${lessonName}" not found in 'Play Later' list.`
-        );
-      }
-
-      // Scroll to the element before hovering so the remove button could be visible.
-      await this.page.evaluate(
-        el => el.scrollIntoView(),
-        lessonCards[lessonIndex]
-      );
-      await this.page.hover(lessonCardTitleInPlayLaterSelector);
-
-      await this.page.waitForSelector(removeFromPlayLaterButtonSelector);
-      const removeFromPlayLaterButton = await this.page.$(
-        removeFromPlayLaterButtonSelector
-      );
-      await removeFromPlayLaterButton?.click();
-
-      // Confirm removal.
-      await this.clickOn(confirmRemovalFromPlayLaterButton);
-
-      showMessage(`Lesson "${lessonName}" removed from 'Play Later' list.`);
-    } catch (error) {
-      const newError = new Error(
-        `Failed to remove lesson from 'Play Later' list: ${error}`
-      );
->>>>>>> f0306f75
-      newError.stack = error.stack;
-      throw newError;
-    }
-  }
-
-  /**
-<<<<<<< HEAD
+      newError.stack = error.stack;
+      throw newError;
+    }
+  }
+
+  /**
    * Exports the user's account data.
    */
   async exportAccount(): Promise<void> {
@@ -825,50 +867,10 @@
       }
     } catch (error) {
       const newError = new Error(`Failed to export account: ${error}`);
-=======
-   * Verifies whether a lesson is in the 'Play Later' list.
-   * @param {string} lessonName - The name of the lesson to check.
-   * @param {boolean} shouldBePresent - Whether the lesson should be present in the 'Play Later' list.
-   */
-  async verifyLessonPresenceInPlayLater(
-    lessonName: string,
-    shouldBePresent: boolean
-  ): Promise<void> {
-    try {
-      await this.waitForStaticAssetsToLoad();
-      await this.page.waitForSelector(playLaterSectionSelector);
-      const lessonCards = await this.page.$$(
-        lessonCardTitleInPlayLaterSelector
-      );
-      const lessonNames = await Promise.all(
-        lessonCards.map(card =>
-          this.page.evaluate(el => el.textContent.trim(), card)
-        )
-      );
-
-      const lessonIndex = lessonNames.indexOf(lessonName);
-      if (lessonIndex !== -1 && !shouldBePresent) {
-        throw new Error(
-          `Lesson "${lessonName}" was found in 'Play Later' list, but it should not be.`
-        );
-      }
-
-      if (lessonIndex === -1 && shouldBePresent) {
-        throw new Error(
-          `Lesson "${lessonName}" was not found in 'Play Later' list, but it should be.`
-        );
-      }
-      showMessage('Lesson is present in "Play Later" list.');
-    } catch (error) {
-      const newError = new Error(
-        `Failed to verify presence of lesson in 'Play Later' list: ${error}`
-      );
->>>>>>> f0306f75
-      newError.stack = error.stack;
-      throw newError;
-    }
-  }
-<<<<<<< HEAD
+      newError.stack = error.stack;
+      throw newError;
+    }
+  }
 
   /**
    * Verifies if the page is displayed in Right-to-Left (RTL) mode.
@@ -892,8 +894,6 @@
       throw new Error('Page is not in RTL mode');
     }
   }
-=======
->>>>>>> f0306f75
 }
 
 export let LoggedInUserFactory = (): LoggedInUser => new LoggedInUser();