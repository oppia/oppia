// Copyright 2024 The Oppia Authors. All Rights Reserved.
//
// Licensed under the Apache License, Version 2.0 (the "License");
// you may not use this file except in compliance with the License.
// You may obtain a copy of the License at
//
//      http://www.apache.org/licenses/LICENSE-2.0
//
// Unless required by applicable law or agreed to in writing, software
// distributed under the License is distributed on an "AS-IS" BASIS,
// WITHOUT WARRANTIES OR CONDITIONS OF ANY KIND, either express or implied.
// See the License for the specific language governing permissions and
// limitations under the License.

/**
 * @fileoverview Curriculum Admin users utility file.
 */

import {BaseUser} from '../common/puppeteer-utils';
import testConstants from '../common/test-constants';
import {showMessage} from '../common/show-message';

const curriculumAdminThumbnailImage =
  testConstants.data.curriculumAdminThumbnailImage;
const classroomBannerImage = testConstants.data.classroomBannerImage;
const classroomAdminUrl = testConstants.URLs.ClassroomAdmin;
const topicAndSkillsDashboardUrl = testConstants.URLs.TopicAndSkillsDashboard;
const baseURL = testConstants.URLs.BaseURL;

const richTextAreaField = 'div.e2e-test-rte';
const floatTextField = '.e2e-test-rule-details .e2e-test-float-form-input';
const solutionFloatTextField =
  'oppia-add-or-update-solution-modal .e2e-test-float-form-input';
const textStateEditSelector = 'div.e2e-test-state-edit-content';
const saveContentButton = 'button.e2e-test-save-state-content';

const modalDiv = 'div.modal-content';
const closeSaveModalButton = '.e2e-test-close-save-modal-button';

const photoBoxButton = 'div.e2e-test-photo-button';
const subtopicPhotoBoxButton =
  '.e2e-test-subtopic-thumbnail .e2e-test-photo-button';
const uploadPhotoButton = 'button.e2e-test-photo-upload-submit';
const photoUploadModal = 'edit-thumbnail-modal';

const createQuestionButton = '.e2e-test-create-question-button ';
const removeQuestionConfirmationButton =
  '.e2e-test-remove-question-confirmation-button';
const addInteractionButton = 'button.e2e-test-open-add-interaction-modal';
const interactionNumberInputButton =
  'div.e2e-test-interaction-tile-NumericInput';
const interactionNameDiv = 'div.oppia-interaction-tile-name';
const saveInteractionButton = 'button.e2e-test-save-interaction';
const responseRuleDropdown =
  'oppia-rule-type-selector.e2e-test-answer-description';
const equalsRuleButtonText = 'is equal to ... ';
const answersInGroupAreCorrectToggle =
  'input.e2e-test-editor-correctness-toggle';
const saveResponseButton = 'button.e2e-test-add-new-response';
const defaultFeedbackTab = 'a.e2e-test-default-response-tab';
const openOutcomeFeedBackEditor = 'div.e2e-test-open-outcome-feedback-editor';
const saveOutcomeFeedbackButton = 'button.e2e-test-save-outcome-feedback';
const addHintButton = 'button.e2e-test-oppia-add-hint-button';
const saveHintButton = 'button.e2e-test-save-hint';
const addSolutionButton = 'button.e2e-test-oppia-add-solution-button';
const answerTypeDropdown = 'select.e2e-test-answer-is-exclusive-select';
const submitAnswerButton = 'button.e2e-test-submit-answer-button';
const submitSolutionButton = 'button.e2e-test-submit-solution-button';
const saveQuestionButton = 'button.e2e-test-save-question-button';

const dismissWelcomeModalSelector = 'button.e2e-test-dismiss-welcome-modal';

const topicsTab = 'a.e2e-test-topics-tab';
const desktopTopicSelector = 'a.e2e-test-topic-name';
const topicNameField = 'input.e2e-test-new-topic-name-field';
const topicUrlFragmentField = 'input.e2e-test-new-topic-url-fragment-field';
const topicWebFragmentField = 'input.e2e-test-new-page-title-fragm-field';
const topicDescriptionField = 'textarea.e2e-test-new-topic-description-field';
const createTopicButton = 'button.e2e-test-confirm-topic-creation-button';
const saveTopicButton = 'button.e2e-test-save-topic-button';
const topicMetaTagInput = '.e2e-test-topic-meta-tag-content-field';
const publishTopicButton = 'button.e2e-test-publish-topic-button';
const unpublishTopicButton = 'button.e2e-test-unpublish-topic-button';
const mobileUnpublishTopicButton = '.e2e-test-mobile-unpublish-topic-button';
const mobileNavbarDropdownOptions =
  '.oppia-topic-nav-topic-nav-dropdown-options';
const desktopTopicListItemSelector = '.list-item';
const mobileTopicListItemSelector = '.topic-item';
const desktopTopicListItemOptions = '.e2e-test-topic-edit-box';
const mobileTopicListItemOptions = '.e2e-test-mobile-topic-edit-box';
const desktopDeleteTopicButton = '.e2e-test-delete-topic-button';
const mobileDeleteTopicButton = '.e2e-test-mobile-delete-topic-button';
const confirmTopicDeletionButton = '.e2e-test-confirm-topic-deletion-button';

const addSubtopicButton = 'button.e2e-test-add-subtopic-button';
const subtopicTitleField = 'input.e2e-test-new-subtopic-title-field';
const subtopicUrlFragmentField =
  'input.e2e-test-new-subtopic-url-fragment-field';
const subtopicDescriptionEditorToggle = 'div.e2e-test-show-schema-editor';
const createSubtopicButton = '.e2e-test-confirm-subtopic-creation-button';
const subtopicNameSelector = '.e2e-test-subtopic-name';
const subtopicReassignHeader = 'div.subtopic-reassign-header';
const assignSubtopicButton = '.e2e-test-assign-subtopic';

const skillsTab = 'a.e2e-test-skills-tab';
const desktopSkillSelector = '.e2e-test-skill-description';
const skillDescriptionField = 'input.e2e-test-new-skill-description-field';
const skillReviewMaterialHeader = 'div.e2e-test-open-concept-card';
const addSkillButton = 'button.e2e-test-add-skill-button';
const confirmSkillCreationButton =
  'button.e2e-test-confirm-skill-creation-button';
const desktopSkillListItemOptions = '.e2e-test-skill-edit-box';
const desktopDeleteSkillButton = '.e2e-test-delete-skill-button';
const confirmSkillDeletionButton = '.e2e-test-confirm-skill-deletion-button';
const desktopSkillQuestionTab = '.e2e-test-questions-tab';
const mobileSkillQuestionTab = '.e2e-test-mobile-questions-tab';
const removeQuestion = '.link-off-icon';

const editSkillItemSelector = 'i.e2e-test-skill-item-edit-btn';
const confirmSkillAssignationButton =
  'button.e2e-test-skill-assign-subtopic-confirm';
const desktopSkillListItemSelector = '.list-item';
const mobileSkillListItemSelector = '.skill-item';
const mobileSkillListItemOptions = '.e2e-test-mobile-skills-option';
const mobileDeleteSkillButton = '.e2e-test-mobile-delete-skill-button';

const addDiagnosticTestSkillButton =
  'button.e2e-test-add-diagnostic-test-skill';
const diagnosticTestSkillSelector =
  'select.e2e-test-diagnostic-test-skill-selector';
const saveChangesMessageInput = 'textarea.e2e-test-commit-message-input';

const explorationSettingsTab = '.e2e-test-settings-tab';
const deleteExplorationButton = 'button.e2e-test-delete-exploration-button';
const confirmDeletionButton =
  'button.e2e-test-really-delete-exploration-button';

const mobileOptionsSelector = '.e2e-test-mobile-options-base';
const mobileTopicSelector = 'div.e2e-test-mobile-topic-name a';
const mobileSkillSelector = 'span.e2e-test-mobile-skill-name';

const mobileSaveTopicDropdown =
  'div.navbar-mobile-options .e2e-test-mobile-save-topic-dropdown';
const mobileSaveTopicButton =
  'div.navbar-mobile-options .e2e-test-mobile-save-topic-button';
const mobilePublishTopicButton =
  'div.navbar-mobile-options .e2e-test-mobile-publish-topic-button';

const mobileNavToggleButton = '.e2e-test-mobile-options';
const mobileOptionsDropdown = '.e2e-test-mobile-options-dropdown';
const mobileSettingsButton = 'li.e2e-test-mobile-settings-button';
const explorationControlsSettingsDropdown =
  'h3.e2e-test-controls-bar-settings-container';

const createNewClassroomModal = '.e2e-test-create-new-classroom-modal';
const createNewClassroomButton = '.e2e-test-add-new-classroom-config';
const newClassroomNameInputField = '.e2e-test-new-classroom-name';
const newClassroomUrlFragmentInputField =
  '.e2e-test-new-classroom-url-fragment';
const saveNewClassroomButton = '.e2e-test-create-new-classroom';
const classroomTileSelector = '.e2e-test-classroom-tile';

const editClassroomConfigButton = '.e2e-test-edit-classroom-config-button';
const closeClassroomConfigButton = '.e2e-cancel-classroom-changes';
const editClassroomCourseDetailsInputField =
  '.e2e-test-update-classroom-course-details';
const editClassroomTeaserTextInputField =
  '.e2e-test-update-classroom-teaser-text';
const editClassroomTopicListIntroInputField =
  '.e2e-test-update-classroom-topic-list-intro';
const classroomThumbnailContainer = '.e2e-test-classroom-thumbnail-container';
const classroomBannerContainer = '.e2e-test-classroom-banner-container';
const uploadClassroomImageButton = '.e2e-test-photo-upload-submit';
const imageUploaderModal = '.e2e-test-thumbnail-editor';
const openTopicDropdownButton = '.e2e-test-add-topic-to-classroom-button';
const topicDropDownFormField = '.e2e-test-classroom-category-dropdown';
const topicSelector = '.e2e-test-classroom-topic-selector-choice';
const publishClassroomButton =
  '.e2e-test-toggle-classroom-publication-status-btn';
const saveClassroomButton = '.e2e-test-save-classroom-config-button';
const classroomTileNameSpan = '.e2e-test-classroom-tile-name';
const deleteClassroomButton = '.e2e-test-delete-classroom-button';
const deleteClassroomModal = '.e2e-test-delete-classroom-modal';
const confirmDeleteClassroomButton = '.e2e-test-confirm-delete-classroom';
const viewTopicGraphButton = 'button.view-graph-button';
const topicDependencyGraphDiv = '.e2e-test-topic-dependency-graph-container';
const topicNode = '.e2e-test-topic-node';
const closeTopicDependencyButton = '.e2e-test-close-topic-dependency-modal';
const addTopicFormFieldInput = '.mat-input-element';
const createNewTopicButton = '.e2e-test-create-topic-button';
const createNewTopicMobileButton = '.e2e-test-create-topic-mobile-button';

const addStoryButton = 'button.e2e-test-create-story-button';
const storyTitleField = 'input.e2e-test-new-story-title-field';
const storyDescriptionField = 'textarea.e2e-test-new-story-description-field';
const storyUrlFragmentField = 'input.e2e-test-new-story-url-fragment-field';
const createStoryButton = 'button.e2e-test-confirm-story-creation-button';
const storyPhotoBoxButton =
  'oppia-create-new-story-modal .e2e-test-photo-button';
const storyMetaTagInput = '.e2e-test-story-meta-tag-content-field';
const publishStoryButton = 'button.e2e-test-publish-story-button';
const unpublishStoryButton = 'button.e2e-test-unpublish-story-button';

const mobileStoryDropdown = '.e2e-test-story-dropdown';
const mobileSaveStoryChangesDropdown =
  'div.navbar-mobile-options .e2e-test-mobile-changes-dropdown';
const mobilePublishStoryButton =
  'div.navbar-mobile-options .e2e-test-mobile-publish-button';

const addChapterButton = 'button.e2e-test-add-chapter-button';
const chapterTitleField = 'input.e2e-test-new-chapter-title-field';
const chapterExplorationIdField = 'input.e2e-test-chapter-exploration-input';
const createChapterButton = 'button.e2e-test-confirm-chapter-creation-button';
const chapterPhotoBoxButton =
  '.e2e-test-chapter-input-thumbnail .e2e-test-photo-button';

const mobileAddChapterDropdown = '.e2e-test-mobile-add-chapter';

const saveStoryButton = 'button.e2e-test-save-story-button';
const mobileSaveStoryChangesButton =
  'div.navbar-mobile-options .e2e-test-mobile-save-changes';
const enablePracticeTabToLearnersButton = '.e2e-test-toggle-practice-tab';
export class CurriculumAdmin extends BaseUser {
  /**
   * Navigate to the topic and skills dashboard page.
   */
  async navigateToTopicAndSkillsDashboardPage(): Promise<void> {
    await this.page.bringToFront();
    await this.page.waitForNetworkIdle();
    await this.goto(topicAndSkillsDashboardUrl);
  }

  /**
   * Create a skill for a particular topic.
   */
  async createSkillForTopic(
    description: string,
    topicName: string
  ): Promise<void> {
    await this.openTopicEditor(topicName);
    if (this.isViewportAtMobileWidth()) {
      await this.clickOn(subtopicReassignHeader);
    }
    await this.clickOn(addSkillButton);
    await this.type(skillDescriptionField, description);
    await this.page.waitForSelector(skillReviewMaterialHeader);
    await this.clickOn(skillReviewMaterialHeader);
    await this.clickOn(richTextAreaField);
    await this.type(
      richTextAreaField,
      `Review material text content for ${description}.`
    );
    await this.page.waitForSelector(
      `${confirmSkillCreationButton}:not([disabled])`
    );
    await this.clickOn(confirmSkillCreationButton);
    await this.page.bringToFront();
  }

  /**
   * Navigate to the question editor tab present in the skills tab.
   */
  async navigateToSkillQuestionEditorTab(): Promise<void> {
    const isMobileWidth = this.isViewportAtMobileWidth();
    const skillQuestionTab = isMobileWidth
      ? mobileSkillQuestionTab
      : desktopSkillQuestionTab;

    if (isMobileWidth) {
      const currentUrl = new URL(this.page.url());
      const hashParts = currentUrl.hash.split('/');

      if (hashParts.length > 1) {
        hashParts[1] = 'questions';
      } else {
        hashParts.push('questions');
      }
      currentUrl.hash = hashParts.join('/');
      await this.goto(currentUrl.toString());
      await this.page.reload({waitUntil: 'networkidle0'});
    } else {
      await this.clickAndWaitForNavigation(skillQuestionTab);
    }
  }

  /**
   * Add any number of questions to a particular skill.
   */
  async createQuestionsForSkill(
    skillName: string,
    questionCount: number
  ): Promise<void> {
    await this.openSkillEditor(skillName);
    await this.navigateToSkillQuestionEditorTab();
    for (let i = 0; i < questionCount; i++) {
      await this.addBasicAlgebraQuestionToSkill();
    }
  }

  /**
   * Create a basic algebra question in the skill editor page.
   */
  async addBasicAlgebraQuestionToSkill(): Promise<void> {
    await this.clickOn(createQuestionButton);
    await this.clickOn(textStateEditSelector);
    await this.page.waitForSelector(richTextAreaField, {visible: true});
    await this.type(richTextAreaField, 'Add 1+2');
    await this.page.waitForSelector(`${saveContentButton}:not([disabled])`);
    await this.clickOn(saveContentButton);

    await this.clickOn(addInteractionButton);
    await this.page.waitForSelector(interactionNumberInputButton, {
      visible: true,
    });
    await this.page.evaluate(interactionNameDiv => {
      const interactionDivs = Array.from(
        document.querySelectorAll(interactionNameDiv)
      );
      const element = interactionDivs.find(
        element => element.textContent?.trim() === 'Number Input'
      ) as HTMLElement;
      if (element) {
        element.click();
      } else {
        throw new Error('Cannot find number input interaction option.');
      }
    }, interactionNameDiv);

    await this.clickOn(saveInteractionButton);
    await this.page.waitForSelector('oppia-add-answer-group-modal-component', {
      visible: true,
    });
    await this.clickOn(responseRuleDropdown);
    await this.clickOn(equalsRuleButtonText);
    await this.type(floatTextField, '3');
    await this.clickOn(answersInGroupAreCorrectToggle);
    await this.clickOn(saveResponseButton);
    await this.page.waitForSelector(modalDiv, {hidden: true});

    await this.clickOn(defaultFeedbackTab);
    await this.clickOn(openOutcomeFeedBackEditor);
    await this.clickOn(richTextAreaField);
    await this.type(richTextAreaField, 'The answer is 3');
    await this.clickOn(saveOutcomeFeedbackButton);

    await this.clickOn(addHintButton);
    await this.page.waitForSelector(modalDiv, {visible: true});
    await this.type(richTextAreaField, '3');
    await this.clickOn(saveHintButton);
    await this.page.waitForSelector(modalDiv, {hidden: true});

    await this.clickOn(addSolutionButton);
    await this.page.waitForSelector(modalDiv, {visible: true});
    await this.page.waitForSelector(answerTypeDropdown);
    await this.page.select(answerTypeDropdown, 'The only');
    await this.page.waitForSelector(solutionFloatTextField);
    await this.type(solutionFloatTextField, '3');
    await this.page.waitForSelector(`${submitAnswerButton}:not([disabled])`);
    await this.clickOn(submitAnswerButton);
    await this.type(richTextAreaField, '1+2 is 3');
    await this.page.waitForSelector(`${submitSolutionButton}:not([disabled])`);
    await this.clickOn(submitSolutionButton);
    await this.page.waitForSelector(modalDiv, {hidden: true});

    await this.clickOn(saveQuestionButton);
  }

  /**
   * Create a topic in the topics-and-skills dashboard.
   */
  async createTopic(name: string, urlFragment: string): Promise<string> {
    await this.navigateToTopicAndSkillsDashboardPage();
    const TopicSelectorElement = await this.page.$(desktopTopicSelector);

    if (!TopicSelectorElement || !this.isViewportAtMobileWidth()) {
      await this.clickOn(createNewTopicButton);
    } else {
      await this.clickOn(createNewTopicMobileButton);
    }

    await this.type(topicNameField, name);
    await this.type(topicUrlFragmentField, urlFragment);
    await this.type(topicWebFragmentField, name);
    await this.type(
      topicDescriptionField,
      `Topic creation description test for ${name}.`
    );

    await this.clickOn(photoBoxButton);
    await this.page.waitForSelector(photoUploadModal, {visible: true});
    await this.uploadFile(curriculumAdminThumbnailImage);
    await this.page.waitForSelector(`${uploadPhotoButton}:not([disabled])`);
    await this.clickOn(uploadPhotoButton);
    await this.page.waitForSelector(photoUploadModal, {hidden: true});
    await this.clickOn(createTopicButton);

    await this.page.waitForSelector('.e2e-test-topics-table');
    await this.openTopicEditor(name);
    await this.page.waitForSelector(topicMetaTagInput);
    await this.page.focus(topicMetaTagInput);
    await this.page.type(topicMetaTagInput, 'meta');
    await this.page.keyboard.press('Tab');
    await this.saveTopicDraft(name);
    const topicUrl = this.page.url();
    let topicId = topicUrl
      .replace(/^.*\/topic_editor\//, '')
      .replace(/#\/.*/, '');

    return topicId;
  }

  /**
   * Open the topic editor page for a topic.
   */
  async openTopicEditor(topicName: string): Promise<void> {
    const topicNameSelector = this.isViewportAtMobileWidth()
      ? mobileTopicSelector
      : desktopTopicSelector;
    await this.navigateToTopicAndSkillsDashboardPage();
    await this.clickOn(topicsTab);
    await this.page.waitForSelector(topicNameSelector, {visible: true});

    await Promise.all([
      this.page.evaluate(
        (topicNameSelector, topicName) => {
          const topicDivs = Array.from(
            document.querySelectorAll(topicNameSelector)
          );
          const topicDivToSelect = topicDivs.find(
            element => element?.textContent.trim() === topicName
          ) as HTMLElement;
          if (topicDivToSelect) {
            topicDivToSelect.click();
          } else {
            throw new Error('Cannot open topic editor page.');
          }
        },
        topicNameSelector,
        topicName
      ),
      this.page.waitForNavigation(),
    ]);
  }

  /**
   * Open the skill editor page for a skill.
   */
  async openSkillEditor(skillName: string): Promise<void> {
    const skillSelector = this.isViewportAtMobileWidth()
      ? mobileSkillSelector
      : desktopSkillSelector;
    await this.page.bringToFront();
    await this.navigateToTopicAndSkillsDashboardPage();
    await this.clickOn(skillsTab);
    await this.page.waitForSelector(skillSelector, {visible: true});

    await Promise.all([
      this.page.evaluate(
        (skillSelector, skillName) => {
          const skillDivs = Array.from(
            document.querySelectorAll(skillSelector)
          );
          const skillDivToSelect = skillDivs.find(
            element => element?.textContent.trim() === skillName
          ) as HTMLElement;
          if (skillDivToSelect) {
            skillDivToSelect.click();
          } else {
            throw new Error('Cannot open skill editor page.');
          }
        },
        skillSelector,
        skillName
      ),
      this.page.waitForNavigation(),
    ]);
  }

  /**
   * Save a topic as a curriculum admin.
   */
  async saveTopicDraft(topicName: string): Promise<void> {
    await this.page.waitForSelector(modalDiv, {hidden: true});
    if (this.isViewportAtMobileWidth()) {
      await this.clickOn(mobileOptionsSelector);
      await this.clickOn(mobileSaveTopicButton);
      await this.page.waitForSelector('oppia-topic-editor-save-modal', {
        visible: true,
      });
      await this.type(
        saveChangesMessageInput,
        'Test saving topic as curriculum admin.'
      );
      await this.page.waitForSelector(
        `${closeSaveModalButton}:not([disabled])`
      );
      await this.clickOn(closeSaveModalButton);
      await this.page.waitForSelector('oppia-topic-editor-save-modal', {
        hidden: true,
      });
      await this.openTopicEditor(topicName);
    } else {
      await this.clickOn(saveTopicButton);
      await this.page.waitForSelector(modalDiv, {visible: true});
      await this.clickOn(closeSaveModalButton);
      await this.page.waitForSelector(modalDiv, {hidden: true});
    }
  }

  /**
   * Create a subtopic as a curriculum admin.
   */
  async createSubtopicForTopic(
    title: string,
    urlFragment: string,
    topicName: string
  ): Promise<void> {
    await this.openTopicEditor(topicName);
    if (this.isViewportAtMobileWidth()) {
      await this.clickOn(subtopicReassignHeader);
    }
    await this.clickOn(addSubtopicButton);
    await this.type(subtopicTitleField, title);
    await this.type(subtopicUrlFragmentField, urlFragment);

    await this.clickOn(subtopicDescriptionEditorToggle);
    await this.page.waitForSelector(richTextAreaField, {visible: true});
    await this.type(
      richTextAreaField,
      `Subtopic creation description text for ${title}`
    );

    await this.clickOn(subtopicPhotoBoxButton);
    await this.page.waitForSelector(photoUploadModal, {visible: true});
    await this.uploadFile(curriculumAdminThumbnailImage);
    await this.page.waitForSelector(`${uploadPhotoButton}:not([disabled])`);
    await this.clickOn(uploadPhotoButton);

    await this.page.waitForSelector(photoUploadModal, {hidden: true});
    await this.clickOn(createSubtopicButton);
    await this.saveTopicDraft(topicName);
  }

  /**
   * Assign a skill to a subtopic in the topic editor page.
   */
  async assignSkillToSubtopicInTopicEditor(
    skillName: string,
    subtopicName: string,
    topicName: string
  ): Promise<void> {
    await this.openTopicEditor(topicName);
    if (this.isViewportAtMobileWidth()) {
      await this.clickOn(subtopicReassignHeader);
    }

    await this.page.waitForSelector('div.e2e-test-skill-item', {visible: true});
    await this.page.evaluate(
      (skillName, topicName, editSkillItemSelector) => {
        const skillItemDivs = Array.from(
          document.querySelectorAll('div.e2e-test-skill-item')
        );
        const element = skillItemDivs.find(
          element => element.textContent?.trim() === skillName
        ) as HTMLElement;
        if (element) {
          const assignSkillButton = element.querySelector(
            editSkillItemSelector
          ) as HTMLElement;
          assignSkillButton.click();
        } else {
          throw new Error(
            `Cannot find skill called "${skillName}" in ${topicName}.`
          );
        }
      },
      skillName,
      topicName,
      editSkillItemSelector
    );

    await this.page.waitForSelector(assignSubtopicButton, {
      visible: true,
    });
    await this.clickOn('Assign to Subtopic');

    await this.page.waitForSelector(subtopicNameSelector, {visible: true});
    await this.page.evaluate(
      (subtopicName, subtopicNameSelector) => {
        const subtopicDivs = Array.from(
          document.querySelectorAll(subtopicNameSelector)
        );
        const element = subtopicDivs.find(
          element => element.textContent?.trim() === subtopicName
        ) as HTMLElement;
        if (element) {
          element.click();
        } else {
          throw new Error(
            `Cannot find subtopic called "${subtopicName}" to assign to skill.`
          );
        }
      },
      subtopicName,
      subtopicNameSelector
    );

    await this.page.waitForSelector(
      `${confirmSkillAssignationButton}:not([disabled])`
    );
    await this.clickOn(confirmSkillAssignationButton);
    await this.page.waitForSelector(modalDiv, {hidden: true});
    await this.saveTopicDraft(topicName);
  }

  /**
   * Add a skill for diagnostic test and then publish the topic.
   * Adding a skill to diagnostic test is necessary for publishing the topic.
   */
  async addSkillToDiagnosticTest(
    skillName: string,
    topicName: string
  ): Promise<void> {
    await this.openTopicEditor(topicName);
    await this.clickOn(addDiagnosticTestSkillButton);
    await this.page.waitForSelector(diagnosticTestSkillSelector, {
      visible: true,
    });
    await this.clickOn(diagnosticTestSkillSelector);

    /**
     * We select the skill in the dropdown with this method because the event doesn't propagate
     * otherwise and no further changes are made to the DOM, even though the option is selected.
     */
    await this.page.evaluate(
      (optionValue, selectElemSelector) => {
        const selectElem = document.querySelector(
          selectElemSelector
        ) as HTMLSelectElement | null;
        if (!selectElem) {
          console.error('Select element not found');
          return;
        }

        const option = Array.from(selectElem.options).find(
          opt => opt.textContent?.trim() === optionValue
        ) as HTMLOptionElement | undefined;
        if (!option) {
          console.error('Option not found');
          return;
        }

        option.selected = true;
        const event = new Event('change', {bubbles: true});
        selectElem.dispatchEvent(event);
      },
      skillName,
      diagnosticTestSkillSelector
    );
    await this.saveTopicDraft(topicName);
  }

  async publishDraftTopic(topicName: string): Promise<void> {
    await this.openTopicEditor(topicName);
    if (this.isViewportAtMobileWidth()) {
      await this.clickOn(mobileOptionsSelector);
      await this.clickOn(mobileSaveTopicDropdown);
      await this.page.waitForSelector(mobilePublishTopicButton);
      await this.clickOn(mobilePublishTopicButton);
    } else {
      await this.clickOn(publishTopicButton);
    }
  }

  /**
   * Check if the topic has been published successfully, by verifying
   * the status and the counts in the topics and skills dashboard.
   */
  /**
   * Check if the topic has been published successfully, by verifying
   * the status and the counts in the topics and skills dashboard.
   */
  async expectTopicToBePublishedInTopicsAndSkillsDashboard(
    topicName: string,
    expectedPublishedStoryCount: number,
    expectedSubtopicCount: number,
    expectedSkillsCount: number
  ): Promise<void> {
    let topicDetails: {
      publishedStoryCount: string | null;
      subtopicCount: string | null;
      skillsCount: string | null;
      topicStatus: string | null;
    };

    const newPage = await this.browserObject.newPage();
    if (this.isViewportAtMobileWidth()) {
      // This is the default viewport and user agent settings for iPhone 6.
      await newPage.setViewport({
        width: 375,
        height: 667,
        deviceScaleFactor: 2,
        isMobile: true,
        hasTouch: true,
        isLandscape: false,
      });
      await newPage.setUserAgent(
        'Mozilla/5.0 (iPhone; CPU iPhone OS 11_0 like Mac OS X) ' +
          'AppleWebKit/604.1.38 (KHTML, like Gecko) Version/11.0 ' +
          'Mobile/15A372 Safari/604.1'
      );
    } else {
      await newPage.setViewport({width: 1920, height: 1080});
    }
    await newPage.bringToFront();
    await newPage.goto(topicAndSkillsDashboardUrl);

    if (this.isViewportAtMobileWidth()) {
      await newPage.waitForSelector('.e2e-test-mobile-topic-table', {
        visible: true,
      });
      topicDetails = await newPage.evaluate(topicName => {
        let items = Array.from(document.querySelectorAll('div.topic-item'));
        let expectedTopicItem = items.find(item => {
          return (
            item
              .querySelector('div.e2e-test-mobile-topic-name a')
              ?.textContent?.trim() === topicName
          );
        }) as HTMLElement;

        let tds = Array.from(
          expectedTopicItem.querySelectorAll('div.topic-item-value')
        ) as HTMLElement[];
        if (!tds || tds.length < 4) {
          throw new Error('Cannot fetch mobile topic details.');
        }

        return {
          publishedStoryCount: tds[0].innerText,
          subtopicCount: tds[1].innerText,
          skillsCount: tds[2].innerText,
          topicStatus: tds[3].innerText,
        };
      }, topicName);
    } else {
      await newPage.waitForSelector('.e2e-test-topics-table', {visible: true});
      topicDetails = await newPage.evaluate(topicName => {
        let items = Array.from(document.querySelectorAll('.list-item'));
        let expectedTopicItem = items.find(item => {
          return (
            item.querySelector('.e2e-test-topic-name')?.textContent?.trim() ===
            topicName
          );
        }) as HTMLElement;

        let tds = Array.from(expectedTopicItem.querySelectorAll('td'));
        if (!tds || tds.length < 5) {
          throw new Error('Cannot fetch topic details.');
        }

        return {
          publishedStoryCount: tds[2].innerText,
          subtopicCount: tds[3].innerText,
          skillsCount: tds[4].innerText,
          topicStatus: tds[5].innerText,
        };
      }, topicName);
    }

    expect(topicDetails.topicStatus).toEqual('Published');
    expect(topicDetails.publishedStoryCount).toEqual(
      expectedPublishedStoryCount.toString()
    );
    expect(topicDetails.subtopicCount).toEqual(
      expectedSubtopicCount.toString()
    );
    expect(topicDetails.skillsCount).toEqual(expectedSkillsCount.toString());
    showMessage('Topic has been published successfully!');
  }

  /**
   * Function to navigate to exploration editor
   * @param explorationUrl - url of the exploration
   */
  async navigateToExplorationEditor(
    explorationId: string | null
  ): Promise<void> {
    if (!explorationId) {
      throw new Error('Cannot navigate to editor: explorationId is null');
    }
    const editorUrl = `${baseURL}/create/${explorationId}`;
    await this.page.goto(editorUrl);
    showMessage('Navigation to exploration editor is successful.');
  }

  /**
   * Function to navigate to exploration settings tab
   */
  async navigateToExplorationSettingsTab(): Promise<void> {
    await this.waitForStaticAssetsToLoad();
    if (this.isViewportAtMobileWidth()) {
      await this.clickOn(mobileNavToggleButton);
      await this.clickOn(mobileOptionsDropdown);
      await this.clickOn(mobileSettingsButton);
    } else {
      await this.clickOn(explorationSettingsTab);
    }
    showMessage('Navigation to settings tab is successful.');
  }

  /**
   * Deletes the exploration permanently.
   * Note: This action requires Curriculum Admin role.
   */
  async deleteExplorationPermanently(): Promise<void> {
    await this.waitForStaticAssetsToLoad();
    await this.clickOn(deleteExplorationButton);
    await this.clickOn(confirmDeletionButton);
  }

  /**
   * Function to dismiss welcome modal
   */
  async dismissWelcomeModal(): Promise<void> {
    try {
      await this.page.waitForSelector(dismissWelcomeModalSelector, {
        visible: true,
<<<<<<< HEAD
=======
        timeout: 5000,
>>>>>>> feef6e7a
      });
      await this.clickOn(dismissWelcomeModalSelector);
      await this.page.waitForSelector(dismissWelcomeModalSelector, {
        hidden: true,
      });
      showMessage('Tutorial pop-up closed successfully.');
    } catch (error) {
      showMessage(`welcome modal not found: ${error.message}`);
    }
  }

  /**
   * Function to open control dropdown so that delete exploration button is visible
   * in mobile view.
   */
  async openExplorationControlDropdown(): Promise<void> {
    await this.clickOn(explorationControlsSettingsDropdown);
  }

  /**
   * Create a story, execute chapter creation for
   * the story, and then publish the story.
   */
  async createAndPublishStoryWithChapter(
    storyTitle: string,
    storyUrlFragment: string,
    chapterTitle: string,
    explorationId: string,
    topicName: string
  ): Promise<void> {
    await this.openTopicEditor(topicName);
    if (this.isViewportAtMobileWidth()) {
      await this.clickOn(mobileStoryDropdown);
    }
    await this.clickOn(addStoryButton);
    await this.type(storyTitleField, storyTitle);
    await this.type(storyUrlFragmentField, storyUrlFragment);
    await this.type(
      storyDescriptionField,
      `Story creation description for ${storyTitle}.`
    );

    await this.clickOn(storyPhotoBoxButton);
    await this.uploadFile(curriculumAdminThumbnailImage);
    await this.page.waitForSelector(`${uploadPhotoButton}:not([disabled])`);
    await this.clickOn(uploadPhotoButton);

    await this.page.waitForSelector(photoUploadModal, {hidden: true});
    await this.clickAndWaitForNavigation(createStoryButton);

    await this.page.waitForSelector(storyMetaTagInput);
    await this.page.focus(storyMetaTagInput);
    await this.page.type(storyMetaTagInput, 'meta');
    await this.page.keyboard.press('Tab');

    await this.createChapter(chapterTitle, explorationId);
    await this.saveStoryDraft();
    if (this.isViewportAtMobileWidth()) {
      await this.clickOn(mobileSaveStoryChangesDropdown);
      await this.page.waitForSelector(mobilePublishStoryButton);
      await this.clickOn(mobilePublishStoryButton);
    } else {
      await this.page.waitForSelector(`${publishStoryButton}:not([disabled])`);
      await this.clickOn(publishStoryButton);
      await this.page.waitForSelector(unpublishStoryButton, {visible: true});
    }
  }

  /**
   * Function to open the story editor page.
   * @param {string} storyID - The Id of the story to open.
   */
  async openStoryEditor(storyID: string): Promise<void> {
    await this.goto(`http://localhost:8181/story_editor/${storyID}`);
  }

  /**
   * Function to publish a story.
   * @param {string} storyId - The Id of the story to publish.
   */
  async publishDraftStory(storyId: string): Promise<void> {
    await this.openStoryEditor(storyId);
    if (this.isViewportAtMobileWidth()) {
      await this.clickOn(mobileSaveStoryChangesDropdown);
      await this.page.waitForSelector(mobilePublishStoryButton);
      await this.clickOn(mobilePublishStoryButton);
    } else {
      await this.page.waitForSelector(`${publishStoryButton}:not([disabled])`);
      await this.clickOn(publishStoryButton);
      await this.page.waitForSelector(unpublishStoryButton, {visible: true});
    }
  }

  /**
   * Creates a new story with the given title, URL fragment, and topic name.
   * Note: This function only creates a story and does not add any chapters to it.
   * @param {string} storyTitle - The title of the story.
   * @param {string} storyUrlFragment - The URL fragment of the story.
   * @param {string} topicName - The name of the topic.
   */
  async createStory(
    storyTitle: string,
    storyUrlFragment: string,
    topicName: string
  ): Promise<string> {
    await this.openTopicEditor(topicName);
    if (this.isViewportAtMobileWidth()) {
      await this.clickOn(mobileStoryDropdown);
    }
    await this.clickOn(addStoryButton);
    await this.type(storyTitleField, storyTitle);
    await this.type(storyUrlFragmentField, storyUrlFragment);
    await this.type(
      storyDescriptionField,
      `Story creation description for ${storyTitle}.`
    );

    await this.clickOn(storyPhotoBoxButton);
    await this.uploadFile(curriculumAdminThumbnailImage);
    await this.page.waitForSelector(`${uploadPhotoButton}:not([disabled])`);
    await this.clickOn(uploadPhotoButton);

    await this.page.waitForSelector(photoUploadModal, {hidden: true});
    await this.clickAndWaitForNavigation(createStoryButton);

    const url = new URL(this.page.url());
    const pathSegments = url.pathname.split('/');
    const storyId = pathSegments[pathSegments.length - 1];

    return storyId;
  }

  /**
   * Create a chapter for a certain story.
   */
  async createChapter(
    chapterTitle: string,
    explorationId: string
  ): Promise<void> {
    if (this.isViewportAtMobileWidth()) {
      await this.clickOn(mobileAddChapterDropdown);
    }
    await this.clickOn(addChapterButton);
    await this.type(chapterTitleField, chapterTitle);
    await this.type(chapterExplorationIdField, explorationId);

    await this.clickOn(chapterPhotoBoxButton);
    await this.uploadFile(curriculumAdminThumbnailImage);
    await this.page.waitForSelector(`${uploadPhotoButton}:not([disabled])`);
    await this.clickOn(uploadPhotoButton);

    await this.page.waitForSelector(photoUploadModal, {hidden: true});
    await this.clickOn(createChapterButton);
    await this.page.waitForSelector(modalDiv, {hidden: true});
  }

  /**
   * Save a story curriculum admin.
   */
  async saveStoryDraft(): Promise<void> {
    if (this.isViewportAtMobileWidth()) {
      await this.clickOn(mobileOptionsSelector);
      await this.clickOn(mobileSaveStoryChangesButton);
    } else {
      await this.clickOn(saveStoryButton);
    }
    await this.type(
      saveChangesMessageInput,
      'Test saving story as curriculum admin.'
    );
    await this.page.waitForSelector(`${closeSaveModalButton}:not([disabled])`);
    await this.clickOn(closeSaveModalButton);
    await this.page.waitForSelector(modalDiv, {hidden: true});
  }

  /**
   * Function to unpublish a topic.
   * @param {string} topicName - The name of the topic to unpublish.
   */
  async unpublishTopic(topicName: string): Promise<void> {
    await this.openTopicEditor(topicName);

    const isMobileWidth = this.isViewportAtMobileWidth();
    if (isMobileWidth) {
      await this.clickOn(mobileOptionsSelector);
      await this.clickOn(mobileSaveTopicDropdown);
      await this.page.waitForSelector(mobileNavbarDropdownOptions);
      await this.clickOn(mobileUnpublishTopicButton);
      await this.page.reload({waitUntil: 'networkidle0'});
      await this.clickOn(mobileOptionsSelector);
      await this.clickOn(mobileSaveTopicDropdown);
      await this.page.waitForSelector(mobileNavbarDropdownOptions);
    } else {
      await this.clickOn(unpublishTopicButton);
      await this.page.reload({waitUntil: 'networkidle0'});
    }

    const isTextPresent = await this.isTextPresentOnPage('Unpublish Topic');
    if (isTextPresent) {
      throw new Error('Topic is not unpublished successfully.');
    }
  }

  /**
   * Function to delete a topic.
   * @param {string} topicName - The name of the topic to delete.
   */
  async deleteTopic(topicName: string): Promise<void> {
    await this.goto(topicAndSkillsDashboardUrl);

    const isMobileWidth = this.isViewportAtMobileWidth();
    const topicListItemSelector = isMobileWidth
      ? mobileTopicListItemSelector
      : desktopTopicListItemSelector;
    const topicSelector = isMobileWidth
      ? mobileTopicSelector
      : desktopTopicSelector;
    const topicListItemOptions = isMobileWidth
      ? mobileTopicListItemOptions
      : desktopTopicListItemOptions;
    const deleteTopicButton = isMobileWidth
      ? mobileDeleteTopicButton
      : desktopDeleteTopicButton;

    await this.page.waitForSelector(topicListItemSelector);

    const topics = await this.page.$$(topicListItemSelector);
    for (let topic of topics) {
      const topicNameElement = await topic.$(topicSelector);
      if (topicNameElement) {
        const name = await (
          await topicNameElement.getProperty('textContent')
        ).jsonValue();

        if (name === ` ${topicName} `) {
          await this.page.waitForSelector(topicListItemOptions);
          const editBox = await topic.$(topicListItemOptions);
          if (editBox) {
            await this.waitForElementToBeClickable(editBox);
            await editBox.click();
            await this.page.waitForSelector(deleteTopicButton);
          } else {
            throw new Error('Edit button not found');
          }

          const deleteButton = await topic.$(deleteTopicButton);
          if (deleteButton) {
            await this.waitForElementToBeClickable(deleteButton);
            await deleteButton.click();
            await this.page.waitForSelector(confirmTopicDeletionButton);
          } else {
            throw new Error('Delete button not found');
          }

          const confirmButton = await this.page.$(confirmTopicDeletionButton);
          if (confirmButton) {
            await this.waitForElementToBeClickable(confirmButton);
            await confirmButton.click();
            await this.page.waitForSelector(modalDiv, {hidden: true});
          } else {
            throw new Error('Confirm button not found');
          }
          break;
        }
      }
    }
    showMessage(`Topic "${topicName}" has been successfully deleted.`);
  }

  /**
   * Function to check if a topic is not present in the Topics and Skills Dashboard.
   * @param {string} topicName - The name of the topic to check.
   */
  async expectTopicNotInTopicsAndSkillDashboard(
    topicName: string
  ): Promise<void> {
    await this.goto(topicAndSkillsDashboardUrl);
    const isTextPresent = await this.isTextPresentOnPage(
      'No topics or skills have been created yet.'
    );
    if (isTextPresent) {
      showMessage(`The skill "${topicName}" is not present on the Topics and Skills
      Dashboard as expected.`);
    }

    await this.clickOn(topicsTab);
    const isTopicPresent = await this.isTextPresentOnPage(topicName);
    if (isTopicPresent) {
      throw new Error(
        `Topic "${topicName}" was found.
          It was expected to be absent from Topics and Skills Dashboard.`
      );
    } else {
      showMessage(
        `The topic "${topicName}" is not present on the Topics and Skills
         Dashboard as expected.`
      );
    }
  }

  /**
   * Function to delete a skill.
   * @param {string} skillName - The name of the skill to delete.
   */
  async deleteSkill(skillName: string): Promise<void> {
    await this.goto(topicAndSkillsDashboardUrl);

    const isMobileWidth = this.isViewportAtMobileWidth();
    const skillSelector = isMobileWidth
      ? mobileSkillSelector
      : desktopSkillSelector;
    const skillListItemSelector = isMobileWidth
      ? mobileSkillListItemSelector
      : desktopSkillListItemSelector;
    const skillListItemOptions = isMobileWidth
      ? mobileSkillListItemOptions
      : desktopSkillListItemOptions;
    const deleteSkillButton = isMobileWidth
      ? mobileDeleteSkillButton
      : desktopDeleteSkillButton;

    await this.page.waitForSelector(skillsTab, {visible: true});
    await this.clickOn(skillsTab);
    await this.page.waitForSelector(skillSelector, {visible: true});
    await this.waitForPageToFullyLoad();
    await this.page.waitForSelector(skillListItemSelector, {visible: true});

    const skills = await this.page.$$(skillListItemSelector);
    for (let skill of skills) {
      const skillNameElement = await skill.$(skillSelector);
      if (skillNameElement) {
        const name: string = await (
          await skillNameElement.getProperty('textContent')
        ).jsonValue();

        if (name.trim() === `${skillName}`) {
          await this.page.waitForSelector(skillListItemOptions, {
            visible: true,
          });
          const editBox = await skill.$(skillListItemOptions);
          if (editBox) {
            await editBox.click();
            await this.page.waitForSelector(deleteSkillButton);
          } else {
            throw new Error('Edit button not found');
          }

          const deleteButton = await skill.$(deleteSkillButton);
          if (deleteButton) {
            await this.waitForElementToBeClickable(deleteButton);
            await deleteButton.click();
            await this.page.waitForSelector(confirmSkillDeletionButton);
          } else {
            throw new Error('Delete button not found');
          }

          const confirmButton = await this.page.$(confirmSkillDeletionButton);
          if (confirmButton) {
            await this.waitForElementToBeClickable(confirmButton);
            await confirmButton.click();
            await this.page.waitForSelector(modalDiv, {hidden: true});
          } else {
            throw new Error('Confirm button not found');
          }
          break;
        }
      }
    }

    showMessage(`Skill "${skillName}" has been successfully deleted.`);
  }

  /**
   * Function to check if a skill is not present in the Topics and Skills Dashboard.
   * @param {string} skillName - The name of the skill to check.
   */
  async expectSkillNotInTopicsAndSkillsDashboard(
    skillName: string
  ): Promise<void> {
    await this.goto(topicAndSkillsDashboardUrl);
    const isTextPresent = await this.isTextPresentOnPage(
      'No topics or skills have been created yet.'
    );
    if (isTextPresent) {
      showMessage(`The skill "${skillName}" is not present on the Topics and Skills
      Dashboard as expected.`);
      return;
    }
    await this.clickOn(skillsTab);
    const isSkillPresent = await this.isTextPresentOnPage(skillName);
    if (isSkillPresent) {
      throw new Error(
        `Skill "${skillName}" was found.
          It was expected to be absent from Topics and Skills Dashboard.`
      );
    }
    showMessage(
      `The skill "${skillName}" is not present on the Topics and Skills
      Dashboard as expected.`
    );
  }

  /**
   * Function to delete all questions in a skill.
   * @param {string} skillName - The name of the skill to delete questions from.
   */
  async removeAllQuestionsFromTheSkill(skillName: string): Promise<void> {
    try {
      await this.openSkillEditor(skillName);

      const isMobileWidth = this.isViewportAtMobileWidth();
      const skillQuestionTab = isMobileWidth
        ? mobileSkillQuestionTab
        : desktopSkillQuestionTab;

      if (isMobileWidth) {
        const currentUrl = this.page.url();
        const questionsTabUrl = `${currentUrl}questions`;
        await this.goto(questionsTabUrl);
        await this.page.reload({waitUntil: 'networkidle0'});
      } else {
        await this.clickAndWaitForNavigation(skillQuestionTab);
      }

      while (true) {
        try {
          await this.page.waitForSelector(removeQuestion, {visible: true});
        } catch (error) {
          break;
        }

        let button = await this.page.$(removeQuestion);
        if (!button) {
          break;
        }

        await this.waitForElementToBeClickable(button);
        await button.click();

        try {
          await this.page.waitForSelector(modalDiv, {visible: true});
          await this.clickOn(removeQuestionConfirmationButton);
          await this.page.waitForSelector(modalDiv, {hidden: true});
        } catch (error) {
          console.error('Failed to remove question', error.stack);
          throw error;
        }

        await this.page.reload({waitUntil: 'networkidle0'});
      }

      showMessage(
        `All questions have been successfully removed from the skill "${skillName}".`
      );
    } catch (error) {
      console.error(
        `Failed to remove all questions from the skill "${skillName}"`,
        error.stack
      );
    }
  }

  async showPracticeTabToLearner(topicName: string): Promise<void> {
    await this.openTopicEditor(topicName);
    await this.clickOn(enablePracticeTabToLearnersButton);
    await this.saveTopicDraft(topicName);
  }

  /**
   * Function for navigating to the classroom admin page.
   */
  async navigateToClassroomAdminPage(): Promise<void> {
    await this.page.bringToFront();
    await this.page.waitForNetworkIdle();
    await this.goto(classroomAdminUrl);
  }

  /**
   * Function for opening the classroom tile in edit mode.
   */
  async editClassroom(classroomName: string): Promise<void> {
    await this.navigateToClassroomAdminPage();
    await this.page.waitForSelector(classroomTileSelector);
    const classroomTiles = await this.page.$$(classroomTileSelector);

    if (classroomTiles.length === 0) {
      throw new Error('No classrooms are present.');
    }
    let foundClassroom = false;

    for (let i = 0; i < classroomTiles.length; i++) {
      const currentClassroomName = await classroomTiles[i].$eval(
        classroomTileNameSpan,
        element => (element as HTMLSpanElement).innerText.trim()
      );

      if (currentClassroomName === classroomName) {
        await this.clickOn(classroomTileSelector);
        await this.page.waitForSelector(editClassroomConfigButton);
        await this.clickOn(editClassroomConfigButton);
        await this.page.waitForSelector(closeClassroomConfigButton);

        foundClassroom = true;
        break;
      }
    }

    if (!foundClassroom) {
      throw new Error(`${classroomName} classroom do not exists.`);
    }
  }

  /**
   * Function for creating a new classroom.
   */
  async createNewClassroom(
    classroomName: string,
    urlFragment: string
  ): Promise<void> {
    await this.navigateToClassroomAdminPage();
    await this.clickOn(createNewClassroomButton);
    await this.page.waitForSelector(createNewClassroomModal);
    await this.page.type(newClassroomNameInputField, classroomName);
    await this.page.type(newClassroomUrlFragmentInputField, urlFragment);
    await this.clickOn(saveNewClassroomButton);
    await this.page.waitForSelector(createNewClassroomModal, {visible: false});
    showMessage(`Created ${classroomName} classroom.`);
  }

  /**
   * Function for updating a classroom.
   */
  async updateClassroom(
    classroomName: string,
    teaserText: string,
    courseDetails: string,
    topicListIntro: string
  ): Promise<void> {
    await this.navigateToClassroomAdminPage();
    await this.editClassroom(classroomName);

    await this.page.type(editClassroomTeaserTextInputField, teaserText);
    await this.page.type(editClassroomTopicListIntroInputField, topicListIntro);
    await this.page.type(editClassroomCourseDetailsInputField, courseDetails);
    await this.clickOn(classroomThumbnailContainer);
    await this.page.waitForSelector(imageUploaderModal, {visible: true});
    await this.uploadFile(curriculumAdminThumbnailImage);
    await this.page.waitForSelector(`${uploadPhotoButton}:not([disabled])`);
    await this.clickOn(uploadClassroomImageButton);
    await this.page.waitForSelector(imageUploaderModal, {visible: false});

    await this.page.waitForTimeout(2000);

    await this.clickOn(classroomBannerContainer);
    await this.page.waitForSelector(imageUploaderModal, {visible: true});
    await this.uploadFile(classroomBannerImage);
    await this.page.waitForSelector(`${uploadPhotoButton}:not([disabled])`);
    await this.clickOn(uploadClassroomImageButton);
    await this.clickOn(saveClassroomButton);

    showMessage(`Updated ${classroomName} classroom.`);
  }

  /**
   * Function for adding a topic to a classroom
   */
  async addTopicToClassroom(
    classroomName: string,
    topicName: string
  ): Promise<void> {
    await this.navigateToClassroomAdminPage();
    await this.editClassroom(classroomName);

    await this.clickOn(openTopicDropdownButton);
    await this.clickOn(topicDropDownFormField);
    await this.page.waitForSelector(addTopicFormFieldInput);
    await this.page.type(addTopicFormFieldInput, topicName);
    await this.clickOn(topicSelector);
    await this.page.waitForSelector(openTopicDropdownButton);
    await this.clickOn(saveClassroomButton);

    showMessage(`Added ${topicName} topic to the ${classroomName} classroom.`);
  }

  /**
   * Function to check number of classrooms present in classroom-admin page.
   */
  async expectNumberOfClassroomsToBe(classroomsCount: number): Promise<void> {
    await this.navigateToClassroomAdminPage();
    const classroomTiles = await this.page.$$(classroomTileSelector);

    if (classroomTiles.length === classroomsCount) {
      showMessage(`There are ${classroomsCount} classrooms present.`);
    } else {
      throw new Error(
        `Expected ${classroomTiles.length} classrooms found ${classroomsCount} classrooms.`
      );
    }
  }

  /**
   * Function for publishing a classroom.
   */
  async publishClassroom(classroomName: string): Promise<void> {
    await this.navigateToClassroomAdminPage();
    await this.editClassroom(classroomName);
    await this.clickOn(publishClassroomButton);
    await this.clickOn(saveClassroomButton);
    showMessage(`Published ${classroomName} classroom.`);
  }

  /**
   * Function for deleting a classroom.
   */
  async deleteClassroom(classroomName: string): Promise<void> {
    await this.navigateToClassroomAdminPage();
    const classroomTiles = await this.page.$$(classroomTileSelector);

    if (classroomTiles.length === 0) {
      throw new Error('No classrooms are present.');
    }

    let foundClassroom = false;

    for (let i = 0; i < classroomTiles.length; i++) {
      const currentClassroomName = await classroomTiles[i].$eval(
        classroomTileNameSpan,
        element => (element as HTMLSpanElement).innerText.trim()
      );

      if (currentClassroomName === classroomName) {
        const classroomTile = classroomTiles[i];
        await classroomTile.$eval(deleteClassroomButton, element =>
          (element as HTMLButtonElement).click()
        );
        await this.page.waitForSelector(deleteClassroomModal, {visible: true});
        await this.clickOn(confirmDeleteClassroomButton);
        await this.page.waitForSelector(deleteClassroomModal, {visible: false});

        showMessage(`Deleted ${classroomName} classroom.`);
        foundClassroom = true;
        break;
      }
    }

    if (!foundClassroom) {
      throw new Error(`${classroomName} classroom does not exists.`);
    }
  }

  /**
   * Function for opening topic dependency graph modal.
   * And checking the number of topics in a classroom.
   */
  async expectNumberOfTopicsInTopicDependencyGraphToBe(
    classroomName: string,
    numberOfTopics: number
  ): Promise<void> {
    await this.navigateToClassroomAdminPage();
    await this.editClassroom(classroomName);

    await this.clickOn(viewTopicGraphButton);
    await this.page.waitForSelector(topicDependencyGraphDiv);

    const topicNodes = await this.page.$$(topicNode);

    if (topicNodes.length === numberOfTopics) {
      showMessage(
        `The ${classroomName} classroom has ${numberOfTopics} topics.`
      );
    } else {
      throw new Error(
        `${classroomName} classroom has ${topicNodes.length} topics, expected ${numberOfTopics} topics.`
      );
    }

    await this.clickOn(closeTopicDependencyButton);
    await this.page.waitForSelector(topicDependencyGraphDiv, {visible: false});
  }

  /**
   * Creates, updates, and publishes a new classroom with a topic.
   * @param {string} classroomName - The name of the classroom.
   * @param {string} urlFragment - The URL fragment for the classroom.
   * @param {string} topicToBeAssigned - The name of the topic to be assigned to the classroom.
   */
  async createAndPublishClassroom(
    classroomName: string,
    urlFragment: string,
    topicToBeAssigned: string
  ): Promise<void> {
    await this.createNewClassroom(classroomName, urlFragment);
    await this.updateClassroom(
      classroomName,
      'Teaser text',
      'Course details',
      'Topic list intro'
    );
    await this.addTopicToClassroom(classroomName, topicToBeAssigned);
    await this.publishClassroom(classroomName);
  }
}

export let CurriculumAdminFactory = (): CurriculumAdmin =>
  new CurriculumAdmin();<|MERGE_RESOLUTION|>--- conflicted
+++ resolved
@@ -826,10 +826,7 @@
     try {
       await this.page.waitForSelector(dismissWelcomeModalSelector, {
         visible: true,
-<<<<<<< HEAD
-=======
         timeout: 5000,
->>>>>>> feef6e7a
       });
       await this.clickOn(dismissWelcomeModalSelector);
       await this.page.waitForSelector(dismissWelcomeModalSelector, {
