--- conflicted
+++ resolved
@@ -22,6 +22,8 @@
 
 const curriculumAdminThumbnailImage =
   testConstants.data.curriculumAdminThumbnailImage;
+const classroomBannerImage = testConstants.data.classroomBannerImage;
+const classroomAdminUrl = testConstants.URLs.ClassroomAdmin;
 const topicAndSkillsDashboardUrl = testConstants.URLs.TopicAndSkillsDashboard;
 const baseURL = testConstants.URLs.BaseURL;
 
@@ -150,37 +152,6 @@
 const explorationControlsSettingsDropdown =
   'h3.e2e-test-controls-bar-settings-container';
 
-const addStoryButton = 'button.e2e-test-create-story-button';
-const storyTitleField = 'input.e2e-test-new-story-title-field';
-const storyDescriptionField = 'textarea.e2e-test-new-story-description-field';
-const storyUrlFragmentField = 'input.e2e-test-new-story-url-fragment-field';
-const createStoryButton = 'button.e2e-test-confirm-story-creation-button';
-const storyPhotoBoxButton =
-  'oppia-create-new-story-modal .e2e-test-photo-button';
-const storyMetaTagInput = '.e2e-test-story-meta-tag-content-field';
-const publishStoryButton = 'button.e2e-test-publish-story-button';
-const unpublishStoryButton = 'button.e2e-test-unpublish-story-button';
-
-const mobileStoryDropdown = '.e2e-test-story-dropdown';
-const mobileSaveStoryChangesDropdown =
-  'div.navbar-mobile-options .e2e-test-mobile-changes-dropdown';
-const mobilePublishStoryButton =
-  'div.navbar-mobile-options .e2e-test-mobile-publish-button';
-
-const addChapterButton = 'button.e2e-test-add-chapter-button';
-const chapterTitleField = 'input.e2e-test-new-chapter-title-field';
-const chapterExplorationIdField = 'input.e2e-test-chapter-exploration-input';
-const createChapterButton = 'button.e2e-test-confirm-chapter-creation-button';
-const chapterPhotoBoxButton =
-  '.e2e-test-chapter-input-thumbnail .e2e-test-photo-button';
-
-const mobileAddChapterDropdown = '.e2e-test-mobile-add-chapter';
-
-const saveStoryButton = 'button.e2e-test-save-story-button';
-const mobileSaveStoryChangesButton =
-  'div.navbar-mobile-options .e2e-test-mobile-save-changes';
-<<<<<<< HEAD
-=======
 const createNewClassroomModal = '.e2e-test-create-new-classroom-modal';
 const createNewClassroomButton = '.e2e-test-add-new-classroom-config';
 const newClassroomNameInputFeild = '.e2e-test-new-classroom-name';
@@ -217,7 +188,36 @@
 const addTopicFormFieldInput = '.mat-input-element';
 const createNewTopicButton = '.e2e-test-create-topic-button';
 
->>>>>>> 3e3dd578
+const addStoryButton = 'button.e2e-test-create-story-button';
+const storyTitleField = 'input.e2e-test-new-story-title-field';
+const storyDescriptionField = 'textarea.e2e-test-new-story-description-field';
+const storyUrlFragmentField = 'input.e2e-test-new-story-url-fragment-field';
+const createStoryButton = 'button.e2e-test-confirm-story-creation-button';
+const storyPhotoBoxButton =
+  'oppia-create-new-story-modal .e2e-test-photo-button';
+const storyMetaTagInput = '.e2e-test-story-meta-tag-content-field';
+const publishStoryButton = 'button.e2e-test-publish-story-button';
+const unpublishStoryButton = 'button.e2e-test-unpublish-story-button';
+
+const mobileStoryDropdown = '.e2e-test-story-dropdown';
+const mobileSaveStoryChangesDropdown =
+  'div.navbar-mobile-options .e2e-test-mobile-changes-dropdown';
+const mobilePublishStoryButton =
+  'div.navbar-mobile-options .e2e-test-mobile-publish-button';
+
+const addChapterButton = 'button.e2e-test-add-chapter-button';
+const chapterTitleField = 'input.e2e-test-new-chapter-title-field';
+const chapterExplorationIdField = 'input.e2e-test-chapter-exploration-input';
+const createChapterButton = 'button.e2e-test-confirm-chapter-creation-button';
+const chapterPhotoBoxButton =
+  '.e2e-test-chapter-input-thumbnail .e2e-test-photo-button';
+
+const mobileAddChapterDropdown = '.e2e-test-mobile-add-chapter';
+
+const saveStoryButton = 'button.e2e-test-save-story-button';
+const mobileSaveStoryChangesButton =
+  'div.navbar-mobile-options .e2e-test-mobile-save-changes';
+
 export class CurriculumAdmin extends BaseUser {
   /**
    * Navigate to the topic and skills dashboard page.
@@ -340,7 +340,7 @@
    * Create a topic in the topics-and-skills dashboard.
    */
   async createTopic(name: string, urlFragment: string): Promise<string> {
-    await this.clickOn('Create Topic');
+    await this.clickOn(createNewTopicButton);
     await this.type(topicNameField, name);
     await this.type(topicUrlFragmentField, urlFragment);
     await this.type(topicWebFragmentField, name);
@@ -639,10 +639,6 @@
    * Check if the topic has been published successfully, by verifying
    * the status and the counts in the topics and skills dashboard.
    */
-  /**
-   * Check if the topic has been published successfully, by verifying
-   * the status and the counts in the topics and skills dashboard.
-   */
   async expectTopicToBePublishedInTopicsAndSkillsDashboard(
     topicName: string,
     expectedPublishedStoryCount: number,
@@ -1055,6 +1051,7 @@
           await skill.waitForSelector(skillListItemOptions, {visible: true});
           const editBox = await skill.$(skillListItemOptions);
           if (editBox) {
+            await this.waitForElementToBeClickable(editBox);
             await editBox.click();
             await this.page.waitForSelector(deleteSkillButton);
           } else {
@@ -1175,22 +1172,6 @@
       );
     }
   }
-
-  async createSkill(skillName: string, reviewMaterial: string): Promise<void> {
-    await this.navigateToTopicAndSkillsDashboardPage();
-    await this.clickOn(skillsTab);
-    await this.clickOn('.e2e-test-create-skill-button-circle');
-    await this.type(skillDescriptionField, skillName);
-    await this.clickOn(skillReviewMaterialHeader);
-    await this.clickOn(richTextAreaField);
-    await this.type(
-      richTextAreaField,
-      `Review material text content for ${reviewMaterial}.`
-    );
-    await this.clickOn(confirmSkillCreationButton);
-    await this.page.waitForSelector(modalDiv, {hidden: true});
-<<<<<<< HEAD
-=======
 
   /**
    * Function for navigating to the classroom admin page.
@@ -1400,7 +1381,24 @@
 
     await this.clickOn(closeTopicDependencyButton);
     await this.page.waitForSelector(topicDependencyGraphDiv, {visible: false});
->>>>>>> 3e3dd578
+  }
+
+  /**
+   * Function for creating a new skill.
+   */
+  async createSkill(skillName: string, reviewMaterial: string): Promise<void> {
+    await this.navigateToTopicAndSkillsDashboardPage();
+    await this.clickOn(skillsTab);
+    await this.clickOn('.e2e-test-create-skill-button-circle');
+    await this.type(skillDescriptionField, skillName);
+    await this.clickOn(skillReviewMaterialHeader);
+    await this.clickOn(richTextAreaField);
+    await this.type(
+      richTextAreaField,
+      `Review material text content for ${reviewMaterial}.`
+    );
+    await this.clickOn(confirmSkillCreationButton);
+    await this.page.waitForSelector(modalDiv, {hidden: true});
   }
 }
 
