// Copyright 2024 The Oppia Authors. All Rights Reserved.
//
// Licensed under the Apache License, Version 2.0 (the "License");
// you may not use this file except in compliance with the License.
// You may obtain a copy of the License at
//
//      http://www.apache.org/licenses/LICENSE-2.0
//
// Unless required by applicable law or agreed to in writing, software
// distributed under the License is distributed on an "AS-IS" BASIS,
// WITHOUT WARRANTIES OR CONDITIONS OF ANY KIND, either express or implied.
// See the License for the specific language governing permissions and
// limitations under the License.

/**
 * @fileoverview Curriculum Admin users utility file.
 */

import { BaseUser } from '../common/puppeteer-utils';
import testConstants from '../common/test-constants';
import { showMessage } from '../common/show-message';

const curriculumAdminThumbnailImage =
  testConstants.data.curriculumAdminThumbnailImage;
const topicAndSkillsDashboardUrl = testConstants.URLs.TopicAndSkillsDashboard;
const baseURL = testConstants.URLs.BaseURL;

const richTextAreaField = 'div.e2e-test-rte';
const floatTextField = '.e2e-test-rule-details .e2e-test-float-form-input';
const solutionFloatTextField =
  'oppia-add-or-update-solution-modal .e2e-test-float-form-input';
const textStateEditSelector = 'div.e2e-test-state-edit-content';
const saveContentButton = 'button.e2e-test-save-state-content';

const modalDiv = 'div.modal-content';
const closeSaveModalButton = '.e2e-test-close-save-modal-button';

const photoBoxButton = 'div.e2e-test-photo-button';
const subtopicPhotoBoxButton =
  '.e2e-test-subtopic-thumbnail .e2e-test-photo-button';
const uploadPhotoButton = 'button.e2e-test-photo-upload-submit';
const photoUploadModal = 'edit-thumbnail-modal';

const createQuestionButton = 'div.e2e-test-create-question';
const addInteractionButton = 'button.e2e-test-open-add-interaction-modal';
const interactionNumberInputButton =
  'div.e2e-test-interaction-tile-NumericInput';
const saveInteractionButton = 'button.e2e-test-save-interaction';
const responseRuleDropdown =
  'oppia-rule-type-selector.e2e-test-answer-description';
const equalsRuleButtonText = 'is equal to ... ';
const answersInGroupAreCorrectToggle =
  'input.e2e-test-editor-correctness-toggle';
const saveResponseButton = 'button.e2e-test-add-new-response';
const defaultFeedbackTab = 'a.e2e-test-default-response-tab';
const openOutcomeFeedBackEditor = 'div.e2e-test-open-outcome-feedback-editor';
const saveOutcomeFeedbackButton = 'button.e2e-test-save-outcome-feedback';
const addHintButton = 'button.e2e-test-oppia-add-hint-button';
const saveHintButton = 'button.e2e-test-save-hint';
const addSolutionButton = 'button.e2e-test-oppia-add-solution-button';
const answerTypeDropdown = 'select.e2e-test-answer-is-exclusive-select';
const submitAnswerButton = 'button.e2e-test-submit-answer-button';
const submitSolutionButton = 'button.e2e-test-submit-solution-button';
const saveQuestionButton = 'button.e2e-test-save-question-button';

const dismissWelcomeModalSelector = 'button.e2e-test-dismiss-welcome-modal';

const topicsTab = 'a.e2e-test-topics-tab';
const desktopTopicSelector = 'a.e2e-test-topic-name';
const topicNameField = 'input.e2e-test-new-topic-name-field';
const topicUrlFragmentField = 'input.e2e-test-new-topic-url-fragment-field';
const topicWebFragmentField = 'input.e2e-test-new-page-title-fragm-field';
const topicDescriptionField = 'textarea.e2e-test-new-topic-description-field';
const createTopicButton = 'button.e2e-test-confirm-topic-creation-button';
const saveTopicButton = 'button.e2e-test-save-topic-button';
const topicMetaTagInput = '.e2e-test-topic-meta-tag-content-field';
const publishTopicButton = 'button.e2e-test-publish-topic-button';

const addSubtopicButton = 'button.e2e-test-add-subtopic-button';
const subtopicTitleField = 'input.e2e-test-new-subtopic-title-field';
const subtopicUrlFragmentField =
  'input.e2e-test-new-subtopic-url-fragment-field';
const subtopicDescriptionEditorToggle = 'div.e2e-test-show-schema-editor';
const createSubtopicButton = '.e2e-test-confirm-subtopic-creation-button';
const subtopicNameSelector = '.e2e-test-subtopic-name';
const subtopicReassignHeader = 'div.subtopic-reassign-header';
const assignSubtopicButton = '.e2e-test-assign-subtopic';

const skillsTab = 'a.e2e-test-skills-tab';
const desktopSkillSelector = '.e2e-test-skill-description';
const skillDescriptionField = 'input.e2e-test-new-skill-description-field';
const skillReviewMaterialHeader = 'div.e2e-test-open-concept-card';
const addSkillButton = 'button.e2e-test-add-skill-button';
const confirmSkillCreationButton =
  'button.e2e-test-confirm-skill-creation-button';

const editSkillItemSelector = 'i.e2e-test-skill-item-edit-btn';
const confirmSkillAssignationButton =
  'button.e2e-test-skill-assign-subtopic-confirm';

const addDiagnosticTestSkillButton =
  'button.e2e-test-add-diagnostic-test-skill';
const diagnosticTestSkillSelector =
  'select.e2e-test-diagnostic-test-skill-selector';
const saveChangesMessageInput = 'textarea.e2e-test-commit-message-input';

const explorationSettingsTab = '.e2e-test-settings-tab';
const deleteExplorationButton = 'button.e2e-test-delete-exploration-button';
const confirmDeletionButton =
  'button.e2e-test-really-delete-exploration-button';

const mobileOptionsSelector = '.e2e-test-mobile-options-base';
const mobileTopicSelector = 'div.e2e-test-mobile-topic-name a';
const mobileSkillSelector = 'span.e2e-test-mobile-skill-name';

const mobileSaveTopicDropdown =
  'div.navbar-mobile-options .e2e-test-mobile-save-topic-dropdown';
const mobileSaveTopicButton =
  'div.navbar-mobile-options .e2e-test-mobile-save-topic-button';
const mobilePublishTopicButton =
  'div.navbar-mobile-options .e2e-test-mobile-publish-topic-button';

const mobileNavToggelbutton = '.e2e-test-mobile-options';
const mobileOptionsDropdown = '.e2e-test-mobile-options-dropdown';
const mobileSettingsButton = 'li.e2e-test-mobile-settings-button';
const explorationControlsSettingsDropdown =
  'h3.e2e-test-controls-bar-settings-container';

export class CurriculumAdmin extends BaseUser {
  /**
   * Navigate to the topic and skills dashboard page.
   */
  async navigateToTopicAndSkillsDashboardPage(): Promise<void> {
    await this.page.bringToFront();
    await this.page.waitForNetworkIdle();
    await this.goto(topicAndSkillsDashboardUrl);
  }

  /**
   * Create a skill for a particular topic.
   */
  async createSkillForTopic(
    description: string,
    topicName: string
  ): Promise<void> {
    await this.openTopicEditor(topicName);
    if (this.isViewportAtMobileWidth()) {
      await this.clickOn(subtopicReassignHeader);
    }
    await this.clickOn(addSkillButton);
    await this.type(skillDescriptionField, description);
    await this.page.waitForSelector(skillReviewMaterialHeader);
    await this.clickOn(skillReviewMaterialHeader);
    await this.clickOn(richTextAreaField);
    await this.type(
      richTextAreaField,
      `Review material text content for ${description}.`
    );
    await this.page.waitForSelector(
      `${confirmSkillCreationButton}:not([disabled])`
    );
    await this.clickOn(confirmSkillCreationButton);
    await this.page.bringToFront();
  }

  /**
   * Add any number of questions to a particular skill.
   */
  async createQuestionsForSkill(
    skillName: string,
    questionCount: number
  ): Promise<void> {
    for (let i = 0; i < questionCount; i++) {
      await this.addBasicAlgebraQuestionToSkill(skillName);
    }
  }

  /**
   * Create a basic algebra question in the skill editor page.
   */
  async addBasicAlgebraQuestionToSkill(skillName: string): Promise<void> {
    await this.openSkillEditor(skillName);
    await this.clickOn(createQuestionButton);
    await this.clickOn(textStateEditSelector);
    await this.page.waitForSelector(richTextAreaField, { visible: true });
    await this.type(richTextAreaField, 'Add 1+2');
    await this.page.waitForSelector(`${saveContentButton}:not([disabled])`);
    await this.clickOn(saveContentButton);

    await this.clickOn(addInteractionButton);
    await this.page.waitForSelector(interactionNumberInputButton, {
      visible: true,
    });
    await this.clickOn(interactionNumberInputButton);
    await this.clickOn(saveInteractionButton);
    await this.page.waitForSelector('oppia-add-answer-group-modal-component', {
      visible: true,
    });
    await this.clickOn(responseRuleDropdown);
    await this.clickOn(equalsRuleButtonText);
    await this.type(floatTextField, '3');
    await this.clickOn(answersInGroupAreCorrectToggle);
    await this.clickOn(saveResponseButton);
    await this.page.waitForSelector(modalDiv, { hidden: true });

    await this.clickOn(defaultFeedbackTab);
    await this.clickOn(openOutcomeFeedBackEditor);
    await this.clickOn(richTextAreaField);
    await this.type(richTextAreaField, 'The answer is 3');
    await this.clickOn(saveOutcomeFeedbackButton);

    await this.clickOn(addHintButton);
    await this.page.waitForSelector(modalDiv, { visible: true });
    await this.type(richTextAreaField, '3');
    await this.clickOn(saveHintButton);
    await this.page.waitForSelector(modalDiv, { hidden: true });

    await this.clickOn(addSolutionButton);
    await this.page.waitForSelector(modalDiv, { visible: true });
    await this.page.waitForSelector(answerTypeDropdown);
    await this.page.select(answerTypeDropdown, 'The only');
    await this.page.waitForSelector(solutionFloatTextField);
    await this.type(solutionFloatTextField, '3');
    await this.page.waitForSelector(`${submitAnswerButton}:not([disabled])`);
    await this.clickOn(submitAnswerButton);
    await this.type(richTextAreaField, '1+2 is 3');
    await this.page.waitForSelector(`${submitSolutionButton}:not([disabled])`);
    await this.clickOn(submitSolutionButton);
    await this.page.waitForSelector(modalDiv, { hidden: true });

    await this.clickOn(saveQuestionButton);
  }

  /**
   * Create a topic in the topics-and-skills dashboard.
   */
  async createTopic(name: string, urlFragment: string): Promise<void> {
    await this.clickOn('Create Topic');
    await this.type(topicNameField, name);
    await this.type(topicUrlFragmentField, urlFragment);
    await this.type(topicWebFragmentField, name);
    await this.type(
      topicDescriptionField,
      `Topic creation description test for ${name}.`
    );

    await this.clickOn(photoBoxButton);
    await this.page.waitForSelector(photoUploadModal, { visible: true });
    await this.uploadFile(curriculumAdminThumbnailImage);
    await this.page.waitForSelector(`${uploadPhotoButton}:not([disabled])`);
    await this.clickOn(uploadPhotoButton);
    await this.page.waitForSelector(photoUploadModal, { hidden: true });
    await this.clickOn(createTopicButton);

    await this.page.waitForSelector('.e2e-test-topics-table');
    await this.openTopicEditor(name);
    await this.page.waitForSelector(topicMetaTagInput);
    await this.page.focus(topicMetaTagInput);
    await this.page.type(topicMetaTagInput, 'meta');
    await this.page.keyboard.press('Tab');
    await this.saveTopicDraft(name);
  }

  /**
   * Open the topic editor page for a topic.
   */
  async openTopicEditor(topicName: string): Promise<void> {
    const topicNameSelector = this.isViewportAtMobileWidth()
      ? mobileTopicSelector
      : desktopTopicSelector;
    await this.navigateToTopicAndSkillsDashboardPage();
    await this.clickOn(topicsTab);
    await this.page.waitForSelector(topicNameSelector, { visible: true });

    await Promise.all([
      this.page.evaluate(
        (topicNameSelector, topicName) => {
          const topicDivs = Array.from(
            document.querySelectorAll(topicNameSelector)
          );
          const topicDivToSelect = topicDivs.find(
            element => element?.textContent.trim() === topicName
          ) as HTMLElement;
          if (topicDivToSelect) {
            topicDivToSelect.click();
          } else {
            throw new Error('Cannot open topic editor page.');
          }
        },
        topicNameSelector,
        topicName
      ),
      this.page.waitForNavigation(),
    ]);
  }

  /**
   * Open the skill editor page for a skill.
   */
  async openSkillEditor(skillName: string): Promise<void> {
    const skillSelector = this.isViewportAtMobileWidth()
      ? mobileSkillSelector
      : desktopSkillSelector;
    await this.page.bringToFront();
    await this.navigateToTopicAndSkillsDashboardPage();
    await this.clickOn(skillsTab);
    await this.page.waitForSelector(skillSelector, { visible: true });

    await Promise.all([
      this.page.evaluate(
        (skillSelector, skillName) => {
          const skillDivs = Array.from(
            document.querySelectorAll(skillSelector)
          );
          const skillDivToSelect = skillDivs.find(
            element => element?.textContent.trim() === skillName
          ) as HTMLElement;
          if (skillDivToSelect) {
            skillDivToSelect.click();
          } else {
            throw new Error('Cannot open skill editor page.');
          }
        },
        skillSelector,
        skillName
      ),
      this.page.waitForNavigation(),
    ]);
  }

  /**
   * Save a topic as a curriculum admin.
   */
  async saveTopicDraft(topicName: string): Promise<void> {
    await this.page.waitForSelector(modalDiv, { hidden: true });
    if (this.isViewportAtMobileWidth()) {
      await this.clickOn(mobileOptionsSelector);
      await this.clickOn(mobileSaveTopicButton);
      await this.page.waitForSelector('oppia-topic-editor-save-modal', {
        visible: true,
      });
      await this.type(
        saveChangesMessageInput,
        'Test saving topic as curriculum admin.'
      );
      await this.page.waitForSelector(
        `${closeSaveModalButton}:not([disabled])`
      );
      await this.clickOn(closeSaveModalButton);
      await this.page.waitForSelector('oppia-topic-editor-save-modal', {
        hidden: true,
      });
      await this.openTopicEditor(topicName);
    } else {
      await this.clickOn(saveTopicButton);
      await this.page.waitForSelector(modalDiv, { visible: true });
      await this.clickOn(closeSaveModalButton);
      await this.page.waitForSelector(modalDiv, { hidden: true });
    }
  }

  /**
   * Create a subtopic as a curriculum admin.
   */
  async createSubtopicForTopic(
    title: string,
    urlFragment: string,
    topicName: string
  ): Promise<void> {
    await this.openTopicEditor(topicName);
    if (this.isViewportAtMobileWidth()) {
      await this.clickOn(subtopicReassignHeader);
    }
    await this.clickOn(addSubtopicButton);
    await this.type(subtopicTitleField, title);
    await this.type(subtopicUrlFragmentField, urlFragment);

    await this.clickOn(subtopicDescriptionEditorToggle);
    await this.page.waitForSelector(richTextAreaField, { visible: true });
    await this.type(
      richTextAreaField,
      `Subtopic creation description text for ${title}`
    );

    await this.clickOn(subtopicPhotoBoxButton);
    await this.page.waitForSelector(photoUploadModal, { visible: true });
    await this.uploadFile(curriculumAdminThumbnailImage);
    await this.page.waitForSelector(`${uploadPhotoButton}:not([disabled])`);
    await this.clickOn(uploadPhotoButton);

    await this.page.waitForSelector(photoUploadModal, { hidden: true });
    await this.clickOn(createSubtopicButton);
    await this.saveTopicDraft(topicName);
  }

  /**
   * Assign a skill to a subtopic in the topic editor page.
   */
  async assignSkillToSubtopicInTopicEditor(
    skillName: string,
    subtopicName: string,
    topicName: string
  ): Promise<void> {
    await this.openTopicEditor(topicName);
    if (this.isViewportAtMobileWidth()) {
      await this.clickOn(subtopicReassignHeader);
    }

    await this.page.waitForSelector('div.e2e-test-skill-item', { visible: true });
    await this.page.evaluate(
      (skillName, topicName, editSkillItemSelector) => {
        const skillItemDivs = Array.from(
          document.querySelectorAll('div.e2e-test-skill-item')
        );
        const element = skillItemDivs.find(
          element => element.textContent?.trim() === skillName
        ) as HTMLElement;
        if (element) {
          const assignSkillButton = element.querySelector(
            editSkillItemSelector
          ) as HTMLElement;
          assignSkillButton.click();
        } else {
          throw new Error(
            `Cannot find skill called "${skillName}" in ${topicName}.`
          );
        }
      },
      skillName,
      topicName,
      editSkillItemSelector
    );

    await this.page.waitForSelector(assignSubtopicButton, {
      visible: true,
    });
    await this.clickOn('Assign to Subtopic');

    await this.page.waitForSelector(subtopicNameSelector, { visible: true });
    await this.page.evaluate(
      (subtopicName, subtopicNameSelector) => {
        const subtopicDivs = Array.from(
          document.querySelectorAll(subtopicNameSelector)
        );
        const element = subtopicDivs.find(
          element => element.textContent?.trim() === subtopicName
        ) as HTMLElement;
        if (element) {
          element.click();
        } else {
          throw new Error(
            `Cannot find subtopic called "${subtopicName}" to assign to skill.`
          );
        }
      },
      subtopicName,
      subtopicNameSelector
    );

    await this.page.waitForSelector(
      `${confirmSkillAssignationButton}:not([disabled])`
    );
    await this.clickOn(confirmSkillAssignationButton);
    await this.page.waitForSelector(modalDiv, { hidden: true });
    await this.saveTopicDraft(topicName);
  }

  /**
   * Add a skill for diagnostic test and then publish the topic.
   * Adding a skill to diagnostic test is necessary for publishing the topic.
   */
  async addSkillToDiagnosticTest(
    skillName: string,
    topicName: string
  ): Promise<void> {
    await this.openTopicEditor(topicName);
    await this.clickOn(addDiagnosticTestSkillButton);
    await this.page.waitForSelector(diagnosticTestSkillSelector, {
      visible: true,
    });
    await this.clickOn(diagnosticTestSkillSelector);

    /**
     * We select the skill in the dropdown with this method because the event doesn't propagate
     * otherwise and no further changes are made to the DOM, even though the option is selected.
     */
    await this.page.evaluate(
      (optionValue, selectElemSelector) => {
        const selectElem = document.querySelector(
          selectElemSelector
        ) as HTMLSelectElement | null;
        if (!selectElem) {
          console.error('Select element not found');
          return;
        }

        const option = Array.from(selectElem.options).find(
          opt => opt.textContent?.trim() === optionValue
        ) as HTMLOptionElement | undefined;
        if (!option) {
          console.error('Option not found');
          return;
        }

        option.selected = true;
        const event = new Event('change', { bubbles: true });
        selectElem.dispatchEvent(event);
      },
      skillName,
      diagnosticTestSkillSelector
    );
    await this.saveTopicDraft(topicName);
  }

  async publishDraftTopic(topicName: string): Promise<void> {
    await this.openTopicEditor(topicName);
    if (this.isViewportAtMobileWidth()) {
      await this.clickOn(mobileOptionsSelector);
      await this.clickOn(mobileSaveTopicDropdown);
      await this.page.waitForSelector(mobilePublishTopicButton);
      await this.clickOn(mobilePublishTopicButton);
    } else {
      await this.clickOn(publishTopicButton);
    }
  }

  /**
   * Check if the topic has been published successfully, by verifying
   * the status and the counts in the topics and skills dashboard.
   */
  async expectTopicToBePublishedInTopicsAndSkillsDashboard(
    topicName: string,
    expectedSubtopicCount: number,
    expectedSkillsCount: number
  ): Promise<void> {
    let topicDetails: {
      subtopicCount: string | null;
      skillsCount: string | null;
      topicStatus: string | null;
    };

    const newPage = await this.browserObject.newPage();
    if (this.isViewportAtMobileWidth()) {
      // This is the default viewport and user agent settings for iPhone 6.
      await newPage.setViewport({
        width: 375,
        height: 667,
        deviceScaleFactor: 2,
        isMobile: true,
        hasTouch: true,
        isLandscape: false,
      });
      await newPage.setUserAgent(
        'Mozilla/5.0 (iPhone; CPU iPhone OS 11_0 like Mac OS X) ' +
        'AppleWebKit/604.1.38 (KHTML, like Gecko) Version/11.0 ' +
        'Mobile/15A372 Safari/604.1'
      );
    } else {
      await newPage.setViewport({ width: 1920, height: 1080 });
    }
    await newPage.bringToFront();
    await newPage.goto(topicAndSkillsDashboardUrl);

    if (this.isViewportAtMobileWidth()) {
      await newPage.waitForSelector('.e2e-test-mobile-topic-table', {
        visible: true,
      });
      topicDetails = await newPage.evaluate(topicName => {
        let items = Array.from(document.querySelectorAll('div.topic-item'));
        let expectedTopicItem = items.find(item => {
          return (
            item
              .querySelector('div.e2e-test-mobile-topic-name a')
              ?.textContent?.trim() === topicName
          );
        }) as HTMLElement;

        let tds = Array.from(
          expectedTopicItem.querySelectorAll('div.topic-item-value')
        ) as HTMLElement[];
        if (!tds || tds.length < 4) {
          throw new Error('Cannot fetch mobile topic details.');
        }

        return {
          subtopicCount: tds[1].innerText,
          skillsCount: tds[2].innerText,
          topicStatus: tds[3].innerText,
        };
      }, topicName);
    } else {
      await newPage.waitForSelector('.e2e-test-topics-table', { visible: true });
      topicDetails = await newPage.evaluate(topicName => {
        let items = Array.from(document.querySelectorAll('.list-item'));
        let expectedTopicItem = items.find(item => {
          return (
            item.querySelector('.e2e-test-topic-name')?.textContent?.trim() ===
            topicName
          );
        }) as HTMLElement;

        let tds = Array.from(expectedTopicItem.querySelectorAll('td'));
        if (!tds || tds.length < 5) {
          throw new Error('Cannot fetch topic details.');
        }

        return {
          subtopicCount: tds[3].innerText,
          skillsCount: tds[4].innerText,
          topicStatus: tds[5].innerText,
        };
      }, topicName);
    }

    expect(topicDetails.topicStatus).toEqual('Published');
    expect(topicDetails.subtopicCount).toEqual(
      expectedSubtopicCount.toString()
    );
    expect(topicDetails.skillsCount).toEqual(expectedSkillsCount.toString());
    showMessage('Topic has been published successfully!');
  }

  /**
   * Function to navigate to exploration editor
   * @param explorationUrl - url of the exploration
   */
  async navigateToExplorationEditor(
    explorationId: string | null
  ): Promise<void> {
    if (!explorationId) {
      throw new Error('Cannot navigate to editor: explorationId is null');
    }
    const editorUrl = `${baseURL}/create/${explorationId}`;
    await this.page.goto(editorUrl);
    showMessage('Navigation to exploration editor is successfull.');
  }

  /**
   * Function to navigate to exploration settings tab
   */
  async navigateToExplorationSettingsTab(): Promise<void> {
    await this.page.waitForFunction('document.readyState === "complete"');
    if (this.isViewportAtMobileWidth()) {
      await this.clickOn(mobileNavToggelbutton);
      await this.clickOn(mobileOptionsDropdown);
      await this.clickOn(mobileSettingsButton);
    } else {
      await this.clickOn(explorationSettingsTab);
    }
    showMessage('Navigation to settings tab is successfull.');
  }

  /**
   * Deletes the exploration permanently.
   * Note: This action requires Curriculum Admin role.
   */
  async deleteExplorationPermanently(): Promise<void> {
    await this.page.waitForFunction('document.readyState === "complete"');
    await this.clickOn(deleteExplorationButton);
    await this.clickOn(confirmDeletionButton);
  }

  /**
   * Function to dismiss welcome modal
   */
  async dismissWelcomeModal(): Promise<void> {
    await this.page.waitForSelector(dismissWelcomeModalSelector, {
      visible: true,
    });
    await this.clickOn(dismissWelcomeModalSelector);
    await this.page.waitForSelector(dismissWelcomeModalSelector, {
      hidden: true,
    });

    showMessage('Tutorial pop is closed.');
  }

  /**
   * Function to open control dropdown so that delete exploration button is visible
   * in mobile view.
   */
  async openExplorationControlDropdown(): Promise<void> {
    await this.clickOn(explorationControlsSettingsDropdown);
  }

  /**
   * Function to unpublish a topic.
   * @param {string} topicName - The name of the topic to unpublish.
   */
  async unpublishTopic(topicName: string): Promise<void> {
    await this.openTopicEditor(topicName);
    await this.clickOn(' Unpublish Topic ');
  }

  /**
   * Function to delete a topic.
   * @param {string} topicName - The name of the topic to delete.
   */
  async deleteTopic(topicName: string): Promise<void> {
    await this.goto(testConstants.URLs.TopicAndSkillsDashboard);
    await this.clickOn('.e2e-test-topic-edit-box');
<<<<<<< HEAD
    await this.clickOn('Delete');
  }

  /**
   * Function to delete a skill.
   * @param {string} skillName - The name of the skill to delete.
   */
  async deleteSkill(skillName: string): Promise<void> {
    await this.goto(testConstants.URLs.TopicAndSkillsDashboard);
    await this.clickOn('.e2e-test-skills-tab');
    await this.clickOn('.e2e-test-skill-edit-box');
    await this.clickOn('Delete');
=======
    await this.clickOn('.e2e-test-delete-topic-button');
    await this.clickOn('.e2e-test-confirm-topic-deletion-button');
>>>>>>> a930891d
  }

  /**
   * Function to check if a topic is not present in the Topics and Skills Dashboard.
   * @param {string} topicName - The name of the topic to check.
   */
  async expectTopicNotInTopicsAndSkillDashboard(
    topicName: string
  ): Promise<void> {
    await this.goto(testConstants.URLs.TopicAndSkillsDashboard);
    const isTopicPresent = await this.isTextPresentOnPage(topicName);
    if (isTopicPresent) {
      throw new Error(
        `Topic "${topicName}" was found.
          It was expected to be absent from Topics and Skills Dashboard.`
      );
    } else {
      showMessage(
        `The topic "${topicName}" is not present on the Topics and Skills
         Dashboard as expected.`
      );
    }
  }

  /**
<<<<<<< HEAD
=======
   * Function to delete a skill.
   * @param {string} skillName - The name of the skill to delete.
   */
  async deleteSkill(skillName: string): Promise<void> {
    await this.goto(testConstants.URLs.TopicAndSkillsDashboard);
    await this.clickOn('.e2e-test-skills-tab');
    await this.clickOn('.e2e-test-skill-edit-box');
    await this.clickOn('.e2e-test-delete-skill-button');
    await this.clickOn('.e2e-test-confirm-skill-deletion-button');
  }

  /**
>>>>>>> a930891d
   * Function to check if a skill is not present in the Topics and Skills Dashboard.
   * @param {string} skillName - The name of the skill to check.
   */
  async expectSkillNotInTopicsAndSkillsDashboard(
    skillName: string
  ): Promise<void> {
    await this.goto(testConstants.URLs.TopicAndSkillsDashboard);
    await this.clickOn('.e2e-test-skills-tab');
    const isSkillPresent = await this.isTextPresentOnPage(skillName);
    if (isSkillPresent) {
<<<<<<< HEAD
      throw new Error(
        `Skill "${skillName}" was found.
          It was expected to be absent from Topics and Skills Dashboard.`
      );
    } else {
      showMessage(
        `The skill "${skillName}" is not present on the Topics and Skills
         Dashboard as expected.`
=======
      throw new Error(
        `Skill "${skillName}" was found.
          It was expected to be absent from Topics and Skills Dashboard.`
      );
    } else {
      showMessage(
        `The skill "${skillName}" is not present on the Topics and Skills
         Dashboard as expected.`
      );
    }
  }

  /**
   * Function to delete all questions in a skill.
   * @param {string} skillName - The name of the skill to delete questions from.
   */
  async removeAllQuestionsFromTheSkill(skillName: string): Promise<void> {
    await this.openSkillEditor(skillName);
    await this.clickAndWaitForNavigation('.e2e-test-questions-tab');

    // Get all delete buttons.
    const deleteQuestionButtons = await this.page.$$('.link-off-icon');

    for (const button of deleteQuestionButtons) {
      await this.waitForElementToBeClickable(button);
      await button.click();
      await this.clickOn('Remove Question');
    }

    const isTextPresent = await this.isTextPresentOnPage(
      'There are no questions in this skill.'
    );
    if (!isTextPresent) {
      throw new Error(
        `Not all questions are removed from the skill "${skillName}".`
      );
    } else {
      showMessage(
        `All questions have been successfully removed from the skill "${skillName}".`
>>>>>>> a930891d
      );
    }
  }
}

export let CurriculumAdminFactory = (): CurriculumAdmin =>
  new CurriculumAdmin();<|MERGE_RESOLUTION|>--- conflicted
+++ resolved
@@ -699,23 +699,8 @@
   async deleteTopic(topicName: string): Promise<void> {
     await this.goto(testConstants.URLs.TopicAndSkillsDashboard);
     await this.clickOn('.e2e-test-topic-edit-box');
-<<<<<<< HEAD
-    await this.clickOn('Delete');
-  }
-
-  /**
-   * Function to delete a skill.
-   * @param {string} skillName - The name of the skill to delete.
-   */
-  async deleteSkill(skillName: string): Promise<void> {
-    await this.goto(testConstants.URLs.TopicAndSkillsDashboard);
-    await this.clickOn('.e2e-test-skills-tab');
-    await this.clickOn('.e2e-test-skill-edit-box');
-    await this.clickOn('Delete');
-=======
     await this.clickOn('.e2e-test-delete-topic-button');
     await this.clickOn('.e2e-test-confirm-topic-deletion-button');
->>>>>>> a930891d
   }
 
   /**
@@ -741,8 +726,6 @@
   }
 
   /**
-<<<<<<< HEAD
-=======
    * Function to delete a skill.
    * @param {string} skillName - The name of the skill to delete.
    */
@@ -755,7 +738,6 @@
   }
 
   /**
->>>>>>> a930891d
    * Function to check if a skill is not present in the Topics and Skills Dashboard.
    * @param {string} skillName - The name of the skill to check.
    */
@@ -766,7 +748,6 @@
     await this.clickOn('.e2e-test-skills-tab');
     const isSkillPresent = await this.isTextPresentOnPage(skillName);
     if (isSkillPresent) {
-<<<<<<< HEAD
       throw new Error(
         `Skill "${skillName}" was found.
           It was expected to be absent from Topics and Skills Dashboard.`
@@ -775,15 +756,6 @@
       showMessage(
         `The skill "${skillName}" is not present on the Topics and Skills
          Dashboard as expected.`
-=======
-      throw new Error(
-        `Skill "${skillName}" was found.
-          It was expected to be absent from Topics and Skills Dashboard.`
-      );
-    } else {
-      showMessage(
-        `The skill "${skillName}" is not present on the Topics and Skills
-         Dashboard as expected.`
       );
     }
   }
@@ -815,7 +787,6 @@
     } else {
       showMessage(
         `All questions have been successfully removed from the skill "${skillName}".`
->>>>>>> a930891d
       );
     }
   }
