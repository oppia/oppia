--- conflicted
+++ resolved
@@ -23,7 +23,6 @@
 
 // URLs.
 const releaseCoordinatorUrl = testConstants.URLs.ReleaseCoordinator;
-<<<<<<< HEAD
 
 // Selectors for buttons.
 const copyOutputButton = '.e2e-test-copy-output-button';
@@ -32,17 +31,13 @@
 const saveFeatureFlagButtonSelector = '.e2e-test-save-button';
 
 // Selectors for tabs.
+const splashUrl = testConstants.URLs.splash;
+
 const featuresTab = '.e2e-test-features-tab';
 const mobileFeaturesTab = '.e2e-test-features-tab-mobile';
 
 // Selectors for mobile navigation.
-=======
-const splashUrl = testConstants.URLs.splash;
-
-const featuresTab = '.e2e-test-features-tab';
-const mobileFeaturesTab = '.e2e-test-features-tab-mobile';
 const mobileMiscTab = '.e2e-test-misc-tab-mobile';
->>>>>>> eed47ed6
 const mobileNavBar = '.e2e-test-navbar-dropdown-toggle';
 
 // Selectors for feature flags.
@@ -56,9 +51,15 @@
 const jobOutputRowSelector = '.mat-row';
 const beamJobRunOutputSelector = '.beam-job-run-output';
 
-<<<<<<< HEAD
 const e2eTestAngularDummyHandlerIndicator =
   '.e2e-test-angular-dummy-handler-indicator';
+
+const navbarElementSelector = '.oppia-clickable-navbar-element';
+const promoBarToggleSelector = '#mat-slide-toggle-1';
+const promoMessageInputSelector = '.mat-input-element';
+const actionStatusMessageSelector = '.e2e-test-status-message';
+const toastMessageSelector = '.toast-message';
+const memoryCacheProfileTableSelector = '.view-results-table';
 export class ReleaseCoordinator extends BaseUser {
   /**
    * Navigate to the release coordinator page.
@@ -146,16 +147,6 @@
   }
 
   /**
-=======
-const navbarElementSelector = '.oppia-clickable-navbar-element';
-const promoBarToggleSelector = '#mat-slide-toggle-1';
-const promoMessageInputSelector = '.mat-input-element';
-const actionStatusMessageSelector = '.e2e-test-status-message';
-const toastMessageSelector = '.toast-message';
-const memoryCacheProfileTableSelector = '.view-results-table';
-
-export class ReleaseCoordinator extends BaseUser {
-  /**
    * Navigates to the release coordinator page.
    */
   async navigateToReleaseCoordinatorPage(): Promise<void> {
@@ -179,7 +170,6 @@
   }
 
   /**
->>>>>>> eed47ed6
    * Enable specified feature flag from the release coordinator page.
    */
   async enableFeatureFlag(featureName: string): Promise<void> {
@@ -252,7 +242,167 @@
   }
 
   /**
-<<<<<<< HEAD
+   * Enables the promo bar.
+   */
+  async enablePromoBar(): Promise<void> {
+    await this.page.waitForSelector(promoBarToggleSelector);
+    await this.clickOn(promoBarToggleSelector);
+  }
+
+  /**
+   * Enters a message into the promo bar.
+   * @param {string} promoMessage - The message to enter into the promo bar.
+   */
+  async enterPromoBarMessage(promoMessage: string): Promise<void> {
+    await this.page.waitForSelector(promoMessageInputSelector);
+    await this.page.type(promoMessageInputSelector, promoMessage);
+  }
+
+  /**
+   * Saves the promo bar message.
+   */
+  async savePromoBarMessage(): Promise<void> {
+    await this.clickOn(' Save changes ');
+    await this.page.waitForSelector(actionStatusMessageSelector, {
+      visible: true,
+    });
+    const statusMessage = await this.page.$eval(
+      actionStatusMessageSelector,
+      el => el.textContent
+    );
+    if (statusMessage === ' Success! ') {
+      showMessage('Promo bar message saved successfully.');
+    }
+  }
+
+  /**
+   * Navigates to the splash page.
+   */
+  async navigateToSplash(): Promise<void> {
+    await this.page.goto(splashUrl);
+  }
+
+  /**
+   * Expects the promo message to be a certain value.
+   * @param {string} expectedMessage - The expected promo message.
+   */
+  async expectPromoMessageToBe(expectedMessage: string): Promise<void> {
+    await this.page.waitForSelector(toastMessageSelector, {visible: true});
+    const actualMessage = await this.page.$eval(
+      toastMessageSelector,
+      el => el.textContent
+    );
+    expect(actualMessage).toEqual(expectedMessage);
+    showMessage('Promo message is as expected.');
+    return;
+  }
+
+  /**
+   * Clicks on the 'Flush Cache' button.
+   */
+  async flushCache(): Promise<void> {
+    await this.clickOn('Flush Cache');
+  }
+
+  /**
+   * Waits for a success message to appear and checks if it matches the expected message.
+   * @param {string} expectedMessage - The expected success message.
+   */
+  async expectSuccessMessage(expectedMessage: string): Promise<void> {
+    await this.page.waitForSelector(actionStatusMessageSelector, {
+      visible: true,
+    });
+    const actualMessage = await this.page.$eval(
+      actionStatusMessageSelector,
+      el => el.textContent?.trim()
+    );
+    if (actualMessage === expectedMessage.trim()) {
+      showMessage('Action was successful.');
+      return;
+    }
+    throw new Error(
+      `Action failed. Actual message: "${actualMessage}", expected message: "${expectedMessage}"`
+    );
+  }
+
+  /**
+   * Clicks on the 'Get Memory Cache Profile' button and waits for the results table to appear.
+   */
+  async getMemoryCacheProfile(): Promise<void> {
+    await this.clickOn('Get Memory Cache Profile');
+    await this.page.waitForSelector(memoryCacheProfileTableSelector);
+  }
+
+  /**
+   * Checks if the memory cache profile has the expected properties.
+   * @param {string[]} expectedProperties - The properties that the memory cache profile is expected to have.
+   */
+  async expectCacheProfileToHaveProperties(
+    expectedProperties: string[]
+  ): Promise<void> {
+    await this.page.waitForSelector(memoryCacheProfileTableSelector, {
+      visible: true,
+    });
+
+    const memoryCacheProfile = await this.page.evaluate(() => {
+      const cells = Array.from(
+        document.querySelectorAll('.view-results-table tbody tr td')
+      );
+      const totalAllocatedInBytes = cells[0]?.textContent;
+      const peakAllocatedInBytes = cells[1]?.textContent;
+      const totalKeysStored = cells[2]?.textContent;
+
+      return {totalAllocatedInBytes, peakAllocatedInBytes, totalKeysStored};
+    });
+
+    for (const prop of expectedProperties) {
+      if (!memoryCacheProfile.hasOwnProperty(prop)) {
+        throw new Error(
+          `Expected memory cache profile to have property ${prop}`
+        );
+      }
+    }
+
+    if (
+      Object.values(memoryCacheProfile).some(
+        value => value === null || value === undefined
+      )
+    ) {
+      throw new Error(
+        'One or more properties of the memory cache profile are null or undefined'
+      );
+    }
+
+    showMessage('Memory cache profile has all expected properties.');
+  }
+
+  /**
+   * Checks if the 'totalKeysStored' property of the memory cache profile is less than a specified value.
+   * @param {number} maxValue - The value that 'totalKeysStored' is expected to be less than.
+   */
+  async expectTotalKeysStoredToBeLessThan(maxValue: number): Promise<void> {
+    await this.page.waitForSelector(memoryCacheProfileTableSelector, {
+      visible: true,
+    });
+
+    const totalKeysStored = await this.page.evaluate(() => {
+      const cells = Array.from(
+        document.querySelectorAll('.view-results-table tbody tr td')
+      );
+      const totalKeysStoredText = cells[2]?.textContent;
+      return totalKeysStoredText ? parseInt(totalKeysStoredText, 10) : null;
+    });
+
+    if (totalKeysStored === null) {
+      throw new Error('totalKeysStored is null');
+    } else if (totalKeysStored >= maxValue) {
+      throw new Error(
+        `Expected totalKeysStored to be less than ${maxValue}, but it was ${totalKeysStored}`
+      );
+    }
+  }
+
+  /**
    * Selects and runs a job.
    * @param {string} jobName - The name of the job to run.
    */
@@ -412,165 +562,6 @@
     } catch (error) {
       console.error('An error occurred:', error);
       throw error;
-=======
-   * Enables the promo bar.
-   */
-  async enablePromoBar(): Promise<void> {
-    await this.page.waitForSelector(promoBarToggleSelector);
-    await this.clickOn(promoBarToggleSelector);
-  }
-
-  /**
-   * Enters a message into the promo bar.
-   * @param {string} promoMessage - The message to enter into the promo bar.
-   */
-  async enterPromoBarMessage(promoMessage: string): Promise<void> {
-    await this.page.waitForSelector(promoMessageInputSelector);
-    await this.page.type(promoMessageInputSelector, promoMessage);
-  }
-
-  /**
-   * Saves the promo bar message.
-   */
-  async savePromoBarMessage(): Promise<void> {
-    await this.clickOn(' Save changes ');
-    await this.page.waitForSelector(actionStatusMessageSelector, {
-      visible: true,
-    });
-    const statusMessage = await this.page.$eval(
-      actionStatusMessageSelector,
-      el => el.textContent
-    );
-    if (statusMessage === ' Success! ') {
-      showMessage('Promo bar message saved successfully.');
-    }
-  }
-
-  /**
-   * Navigates to the splash page.
-   */
-  async navigateToSplash(): Promise<void> {
-    await this.page.goto(splashUrl);
-  }
-
-  /**
-   * Expects the promo message to be a certain value.
-   * @param {string} expectedMessage - The expected promo message.
-   */
-  async expectPromoMessageToBe(expectedMessage: string): Promise<void> {
-    await this.page.waitForSelector(toastMessageSelector, {visible: true});
-    const actualMessage = await this.page.$eval(
-      toastMessageSelector,
-      el => el.textContent
-    );
-    expect(actualMessage).toEqual(expectedMessage);
-    showMessage('Promo message is as expected.');
-    return;
-  }
-
-  /**
-   * Clicks on the 'Flush Cache' button.
-   */
-  async flushCache(): Promise<void> {
-    await this.clickOn('Flush Cache');
-  }
-
-  /**
-   * Waits for a success message to appear and checks if it matches the expected message.
-   * @param {string} expectedMessage - The expected success message.
-   */
-  async expectSuccessMessage(expectedMessage: string): Promise<void> {
-    await this.page.waitForSelector(actionStatusMessageSelector, {
-      visible: true,
-    });
-    const actualMessage = await this.page.$eval(
-      actionStatusMessageSelector,
-      el => el.textContent?.trim()
-    );
-    if (actualMessage === expectedMessage.trim()) {
-      showMessage('Action was successful.');
-      return;
-    }
-    throw new Error(
-      `Action failed. Actual message: "${actualMessage}", expected message: "${expectedMessage}"`
-    );
-  }
-
-  /**
-   * Clicks on the 'Get Memory Cache Profile' button and waits for the results table to appear.
-   */
-  async getMemoryCacheProfile(): Promise<void> {
-    await this.clickOn('Get Memory Cache Profile');
-    await this.page.waitForSelector(memoryCacheProfileTableSelector);
-  }
-
-  /**
-   * Checks if the memory cache profile has the expected properties.
-   * @param {string[]} expectedProperties - The properties that the memory cache profile is expected to have.
-   */
-  async expectCacheProfileToHaveProperties(
-    expectedProperties: string[]
-  ): Promise<void> {
-    await this.page.waitForSelector(memoryCacheProfileTableSelector, {
-      visible: true,
-    });
-
-    const memoryCacheProfile = await this.page.evaluate(() => {
-      const cells = Array.from(
-        document.querySelectorAll('.view-results-table tbody tr td')
-      );
-      const totalAllocatedInBytes = cells[0]?.textContent;
-      const peakAllocatedInBytes = cells[1]?.textContent;
-      const totalKeysStored = cells[2]?.textContent;
-
-      return {totalAllocatedInBytes, peakAllocatedInBytes, totalKeysStored};
-    });
-
-    for (const prop of expectedProperties) {
-      if (!memoryCacheProfile.hasOwnProperty(prop)) {
-        throw new Error(
-          `Expected memory cache profile to have property ${prop}`
-        );
-      }
-    }
-
-    if (
-      Object.values(memoryCacheProfile).some(
-        value => value === null || value === undefined
-      )
-    ) {
-      throw new Error(
-        'One or more properties of the memory cache profile are null or undefined'
-      );
-    }
-
-    showMessage('Memory cache profile has all expected properties.');
-  }
-
-  /**
-   * Checks if the 'totalKeysStored' property of the memory cache profile is less than a specified value.
-   * @param {number} maxValue - The value that 'totalKeysStored' is expected to be less than.
-   */
-  async expectTotalKeysStoredToBeLessThan(maxValue: number): Promise<void> {
-    await this.page.waitForSelector(memoryCacheProfileTableSelector, {
-      visible: true,
-    });
-
-    const totalKeysStored = await this.page.evaluate(() => {
-      const cells = Array.from(
-        document.querySelectorAll('.view-results-table tbody tr td')
-      );
-      const totalKeysStoredText = cells[2]?.textContent;
-      return totalKeysStoredText ? parseInt(totalKeysStoredText, 10) : null;
-    });
-
-    if (totalKeysStored === null) {
-      throw new Error('totalKeysStored is null');
-    } else if (totalKeysStored >= maxValue) {
-      throw new Error(
-        `Expected totalKeysStored to be less than ${maxValue}, but it was ${totalKeysStored}`
-      );
->>>>>>> eed47ed6
     }
   }
 }
