--- conflicted
+++ resolved
@@ -67,7 +67,7 @@
     Terms: 'http://localhost:8181/terms',
     Volunteer: 'http://localhost:8181/volunteer',
     WelcomeToOppia: 'https://www.oppia.org/explore/0',
-<<<<<<< HEAD
+    ProfilePagePrefix: 'http://localhost:8181/profile',
     GoogleGroups: {
       Oppia: 'https://groups.google.com/g/oppia',
       OppiaAnnounce: 'https://groups.google.com/g/oppia-announce',
@@ -79,9 +79,6 @@
     ExternalLink: {
       AboutCookies: 'https://allaboutcookies.org/how-to-manage-cookies',
     },
-=======
-    ProfilePagePrefix: 'http://localhost:8181/profile',
->>>>>>> e364c9b5
   },
   Dashboard: {
     MainDashboard: '.e2e-test-splash-page',
