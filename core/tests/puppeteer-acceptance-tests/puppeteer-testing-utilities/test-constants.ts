// Copyright 2024 The Oppia Authors. All Rights Reserved.
//
// Licensed under the Apache License, Version 2.0 (the "License");
// you may not use this file except in compliance with the License.
// You may obtain a copy of the License at
//
//      http://www.apache.org/licenses/LICENSE-2.0
//
// Unless required by applicable law or agreed to in writing, software
// distributed under the License is distributed on an "AS-IS" BASIS,
// WITHOUT WARRANTIES OR CONDITIONS OF ANY KIND, either express or implied.
// See the License for the specific language governing permissions and
// limitations under the License.

/**
 * @fileoverview Constants that can be re-used in the accpetance tests.
 */

import path from 'path';

export default {
  URLs: {
    About: 'http://localhost:8181/about',
    AboutFoundation: 'http://localhost:8181/about-foundation',
    AdminPage: 'http://localhost:8181/admin',
    AdminPageRolesTab: 'http://localhost:8181/admin#/roles',
    Android: 'http://localhost:8181/android',
    Blog: 'http://localhost:8181/blog',
    BlogAdmin: 'http://localhost:8181/blog-admin',
    BlogDashboard: 'http://localhost:8181/blog-dashboard',
    CommunityLibrary: 'http://localhost:8181/community-library',
    Contact: 'http://localhost:8181/contact',
    ContributorDashboardAdmin:
      'http://localhost:8181/contributor-admin-dashboard',
    CreatorDashboard: 'http://localhost:8181/creator-dashboard',
    CreatorDashboardCreateMode:
      'http://localhost:8181/creator-dashboard?mode=create',
    Donate: 'http://localhost:8181/donate',
    DonateWithThanksModal: 'http://localhost:8181/donate?thanks=',
    ExternalLink61MillionChildren:
      'https://uis.unesco.org/en/news/world-poverty-could-be-cut-half-if-all-adults-completed-secondary-education',
    ExternalLinkEvenThoseWhoAreInSchool:
      'https://uis.unesco.org/sites/default/files/documents/fs46-more-than-half-children-not-learning-en-2017.pdf',
    ExternalLinkSourceUnesco:
      'https://uis.unesco.org/en/news/new-report-how-measure-equity-education',
    ExternalLinkWatchAVideo:
      'https://www.facebook.com/oppiaorg/videos/189487953721583/',
    Home: 'http://localhost:8181/',
    Logout: 'http://localhost:8181/logout',
    MathClassroom: 'http://localhost:8181/learn/math',
    Partnerships: 'http://localhost:8181/partnerships',
<<<<<<< HEAD
    TopicAndSkillsDashboard: 'http://localhost:8181/topics-and-skills-dashboard',
    Volunteer: 'http://localhost:8181/volunteer'
=======
    Volunteer: 'http://localhost:8181/volunteer',
>>>>>>> e3a4b239
  },
  Dashboard: {
    MainDashboard: '.e2e-test-splash-page',
    LearnerDashboard: '.oppia-learner-dashboard-main-content',
  },
  SignInDetails: {
    inputField: 'input.e2e-test-sign-in-email-input',
  },
  Roles: {
    TRANSLATION_ADMIN: 'translation admin',
    BLOG_ADMIN: 'blog admin',
    BLOG_POST_EDITOR: 'blog post editor',
<<<<<<< HEAD
    CURRICULUM_ADMIN: 'curriculum admin',
    QUESTION_ADMIN: 'question admin'
=======
    QUESTION_ADMIN: 'question admin',
>>>>>>> e3a4b239
  } as const,
  BlogRights: {
    BLOG_ADMIN: 'BLOG_ADMIN',
    BLOG_POST_EDITOR: 'BLOG_POST_EDITOR',
  } as const,
  images: {
    blogPostThumbnailImage: path.resolve(
<<<<<<< HEAD
      __dirname, '../images/blog-post-thumbnail.svg'),
    curriculumAdminThumbnailImage: path.resolve(
      __dirname, '../images/curriculum-admin-thumbnail.svg')
=======
      __dirname,
      '../images/blog-post-thumbnail.svg'
    ),
>>>>>>> e3a4b239
  },
  DEFAULT_SPEC_TIMEOUT: 300000,
};<|MERGE_RESOLUTION|>--- conflicted
+++ resolved
@@ -49,12 +49,9 @@
     Logout: 'http://localhost:8181/logout',
     MathClassroom: 'http://localhost:8181/learn/math',
     Partnerships: 'http://localhost:8181/partnerships',
-<<<<<<< HEAD
-    TopicAndSkillsDashboard: 'http://localhost:8181/topics-and-skills-dashboard',
-    Volunteer: 'http://localhost:8181/volunteer'
-=======
+    TopicAndSkillsDashboard:
+      'http://localhost:8181/topics-and-skills-dashboard',
     Volunteer: 'http://localhost:8181/volunteer',
->>>>>>> e3a4b239
   },
   Dashboard: {
     MainDashboard: '.e2e-test-splash-page',
@@ -67,12 +64,8 @@
     TRANSLATION_ADMIN: 'translation admin',
     BLOG_ADMIN: 'blog admin',
     BLOG_POST_EDITOR: 'blog post editor',
-<<<<<<< HEAD
     CURRICULUM_ADMIN: 'curriculum admin',
-    QUESTION_ADMIN: 'question admin'
-=======
     QUESTION_ADMIN: 'question admin',
->>>>>>> e3a4b239
   } as const,
   BlogRights: {
     BLOG_ADMIN: 'BLOG_ADMIN',
@@ -80,15 +73,13 @@
   } as const,
   images: {
     blogPostThumbnailImage: path.resolve(
-<<<<<<< HEAD
-      __dirname, '../images/blog-post-thumbnail.svg'),
-    curriculumAdminThumbnailImage: path.resolve(
-      __dirname, '../images/curriculum-admin-thumbnail.svg')
-=======
       __dirname,
       '../images/blog-post-thumbnail.svg'
     ),
->>>>>>> e3a4b239
+    curriculumAdminThumbnailImage: path.resolve(
+      __dirname,
+      '../images/curriculum-admin-thumbnail.svg'
+    ),
   },
   DEFAULT_SPEC_TIMEOUT: 300000,
 };