// Copyright 2024 The Oppia Authors. All Rights Reserved.
//
// Licensed under the Apache License, Version 2.0 (the "License");
// you may not use this file except in compliance with the License.
// You may obtain a copy of the License at
//
//      http://www.apache.org/licenses/LICENSE-2.0
//
// Unless required by applicable law or agreed to in writing, software
// distributed under the License is distributed on an "AS-IS" BASIS,
// WITHOUT WARRANTIES OR CONDITIONS OF ANY KIND, either express or implied.
// See the License for the specific language governing permissions and
// limitations under the License.

/**
 * @fileoverview Constants that can be re-used in the accpetance tests.
 */

import path from 'path';

export default {
  URLs: {
    About: 'http://localhost:8181/about',
    AboutFoundation: 'http://localhost:8181/about-foundation',
    AdminPage: 'http://localhost:8181/admin',
    AdminPageRolesTab: 'http://localhost:8181/admin#/roles',
    Android: 'http://localhost:8181/android',
    Blog: 'http://localhost:8181/blog',
    BlogAdmin: 'http://localhost:8181/blog-admin',
    BlogDashboard: 'http://localhost:8181/blog-dashboard',
    CommunityLibrary: 'http://localhost:8181/community-library',
    Contact: 'http://localhost:8181/contact',
    ContributorDashboardAdmin:
      'http://localhost:8181/contributor-admin-dashboard',
    CreatorDashboard: 'http://localhost:8181/creator-dashboard',
    CreatorDashboardCreateMode:
      'http://localhost:8181/creator-dashboard?mode=create',
    CreatingAnExploration: 'https://oppia.github.io/#/CreatingAnExploration',
    Donate: 'http://localhost:8181/donate',
    DonateWithThanksModal: 'http://localhost:8181/donate?thanks=',
    EmbeddingAnExploration: 'https://oppia.github.io/#/EmbeddingAnExploration',
    ExternalLink61MillionChildren:
      'https://uis.unesco.org/en/news/world-poverty-could-be-cut-half-if-all-adults-completed-secondary-education',
    ExternalLinkEvenThoseWhoAreInSchool:
      'https://uis.unesco.org/sites/default/files/documents/fs46-more-than-half-children-not-learning-en-2017.pdf',
    ExternalLinkSourceUnesco:
      'https://uis.unesco.org/en/news/new-report-how-measure-equity-education',
    DesktopExternalLinkWatchAVideo:
      'https://www.facebook.com/oppiaorg/videos/189487953721583/',
    Electromagnetism: 'https://www.oppia.org/collection/wqCTKpKA0LBe',
    GetStarted: 'http://localhost:8181/get-started',
    Home: 'http://localhost:8181/',
    Logout: 'http://localhost:8181/logout',
    MathClassroom: 'http://localhost:8181/learn/math',
    MobileExternalLinkWatchAVideo:
      'https://m.facebook.com/oppiaorg/videos/189487953721583/',
    Partnerships: 'http://localhost:8181/partnerships',
<<<<<<< HEAD
    TopicAndSkillsDashboard:
      'http://localhost:8181/topics-and-skills-dashboard',
=======
    ProgrammingWithCarla: 'https://www.oppia.org/collection/inDXV0w8-p1C',
>>>>>>> 6b3f94d4
    Volunteer: 'http://localhost:8181/volunteer',
    WelcomeToOppia: 'https://www.oppia.org/explore/0',
  },
  Dashboard: {
    MainDashboard: '.e2e-test-splash-page',
    LearnerDashboard: '.oppia-learner-dashboard-main-content',
  },
  SignInDetails: {
    inputField: 'input.e2e-test-sign-in-email-input',
  },
  Roles: {
    TRANSLATION_ADMIN: 'translation admin',
    BLOG_ADMIN: 'blog admin',
    BLOG_POST_EDITOR: 'blog post editor',
    CURRICULUM_ADMIN: 'curriculum admin',
    QUESTION_ADMIN: 'question admin',
  } as const,
  BlogRights: {
    BLOG_ADMIN: 'BLOG_ADMIN',
    BLOG_POST_EDITOR: 'BLOG_POST_EDITOR',
  } as const,
  ViewportWidthBreakpoints: {
    MOBILE_PX: 768,
  },
  images: {
    blogPostThumbnailImage: path.resolve(
      __dirname,
      '../images/blog-post-thumbnail.svg'
    ),
    curriculumAdminThumbnailImage: path.resolve(
      __dirname,
      '../images/curriculum-admin-thumbnail.svg'
    ),
  },
  DEFAULT_SPEC_TIMEOUT: 300000,
};<|MERGE_RESOLUTION|>--- conflicted
+++ resolved
@@ -55,12 +55,9 @@
     MobileExternalLinkWatchAVideo:
       'https://m.facebook.com/oppiaorg/videos/189487953721583/',
     Partnerships: 'http://localhost:8181/partnerships',
-<<<<<<< HEAD
     TopicAndSkillsDashboard:
       'http://localhost:8181/topics-and-skills-dashboard',
-=======
     ProgrammingWithCarla: 'https://www.oppia.org/collection/inDXV0w8-p1C',
->>>>>>> 6b3f94d4
     Volunteer: 'http://localhost:8181/volunteer',
     WelcomeToOppia: 'https://www.oppia.org/explore/0',
   },
