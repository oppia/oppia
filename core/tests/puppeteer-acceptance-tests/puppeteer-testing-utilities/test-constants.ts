--- conflicted
+++ resolved
@@ -104,7 +104,6 @@
       '../images/blog-post-thumbnail.svg'
     ),
   },
-<<<<<<< HEAD
   OppiaSocials: {
     YouTube: {
       Domain: 'youtube.com',
@@ -131,8 +130,5 @@
       Id: 'oppia-org',
     },
   },
-  DEFAULT_SPEC_TIMEOUT: 300000,
-=======
   DEFAULT_SPEC_TIMEOUT_MSECS: 300000,
->>>>>>> 5abffd3a
 };