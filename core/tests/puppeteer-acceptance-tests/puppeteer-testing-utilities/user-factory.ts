--- conflicted
+++ resolved
@@ -16,16 +16,6 @@
  * @fileoverview Utility File for declaring and initializing users.
  */
 
-<<<<<<< HEAD
-import { SuperAdminFactory, SuperAdmin } from '../user-utilities/super-admin-utils';
-import { BaseUserFactory, BaseUser } from './puppeteer-utils';
-import { TranslationAdminFactory } from '../user-utilities/translation-admin-utils';
-import { LoggedInUserFactory, LoggedInUser } from '../user-utilities/logged-in-users-utils';
-import { BlogAdminFactory, BlogAdmin } from '../user-utilities/blog-admin-utils';
-import { QuestionAdminFactory } from '../user-utilities/question-admin-utils';
-import { BlogPostEditorFactory } from '../user-utilities/blog-post-editor-utils';
-import { ExplorationCreatorFactory, ExplorationCreator } from '../user-utilities/exploration-creator-utils';
-=======
 import {
   SuperAdminFactory,
   SuperAdmin,
@@ -39,7 +29,10 @@
 import {BlogAdminFactory, BlogAdmin} from '../user-utilities/blog-admin-utils';
 import {QuestionAdminFactory} from '../user-utilities/question-admin-utils';
 import {BlogPostEditorFactory} from '../user-utilities/blog-post-editor-utils';
->>>>>>> 2ae9b98c
+import {
+  ExplorationCreatorFactory,
+  ExplorationCreator,
+} from '../user-utilities/exploration-creator-utils';
 import testConstants from './test-constants';
 
 const ROLES = testConstants.Roles;
@@ -146,25 +139,18 @@
   static createNewUser = async function <
     TRoles extends (keyof typeof USER_ROLE_MAPPING)[] = never[],
   >(
-<<<<<<< HEAD
-      username: string, email: string,
-      roles: OptionalRoles<TRoles> = [] as OptionalRoles<TRoles>
-  ): Promise<LoggedInUser & ExplorationCreator &
-     MultipleRoleIntersection<TRoles>> {
-    let user = UserFactory.composeUserWithRoles(
-      UserFactory.composeUserWithRoles(
-        BaseUserFactory(), [LoggedInUserFactory()]),
-      [ExplorationCreatorFactory()]
-    );
-=======
     username: string,
     email: string,
     roles: OptionalRoles<TRoles> = [] as OptionalRoles<TRoles>
-  ): Promise<LoggedInUser & MultipleRoleIntersection<TRoles>> {
-    let user = UserFactory.composeUserWithRoles(BaseUserFactory(), [
-      LoggedInUserFactory(),
-    ]);
->>>>>>> 2ae9b98c
+  ): Promise<
+    LoggedInUser & ExplorationCreator & MultipleRoleIntersection<TRoles>
+  > {
+    let user = UserFactory.composeUserWithRoles(
+      UserFactory.composeUserWithRoles(BaseUserFactory(), [
+        LoggedInUserFactory(),
+      ]),
+      [ExplorationCreatorFactory()]
+    );
     await user.openBrowser();
     await user.signUpNewUser(username, email);
     activeUsers.push(user);
