// Copyright 2024 The Oppia Authors. All Rights Reserved.
//
// Licensed under the Apache License, Version 2.0 (the "License");
// you may not use this file except in compliance with the License.
// You may obtain a copy of the License at
//
//      http://www.apache.org/licenses/LICENSE-2.0
//
// Unless required by applicable law or agreed to in writing, software
// distributed under the License is distributed on an "AS-IS" BASIS,
// WITHOUT WARRANTIES OR CONDITIONS OF ANY KIND, either express or implied.
// See the License for the specific language governing permissions and
// limitations under the License.

/**
 * @fileoverview Utility File for declaring and initializing users.
 */

import { SuperAdminFactory, SuperAdmin } from '../user-utilities/super-admin-utils';
import { BaseUserFactory, BaseUser } from './puppeteer-utils';
import { TranslationAdminFactory } from '../user-utilities/translation-admin-utils';
import { LoggedInUserFactory, LoggedInUser } from '../user-utilities/logged-in-users-utils';
import { BlogAdminFactory, BlogAdmin } from '../user-utilities/blog-admin-utils';
import { QuestionAdminFactory } from '../user-utilities/question-admin-utils';
import { BlogPostEditorFactory } from '../user-utilities/blog-post-editor-utils';
import { ExplorationEditorFactory, IExplorationEditor } from '../user-utilities/exploration-editor-utils';
import testConstants from './test-constants';

const ROLES = testConstants.Roles;
const BLOG_RIGHTS = testConstants.BlogRights;

/**
 * Mapping of user roles to their respective function class.
 */
const USER_ROLE_MAPPING = {
  [ROLES.TRANSLATION_ADMIN]: TranslationAdminFactory,
  [ROLES.BLOG_ADMIN]: BlogAdminFactory,
  [ROLES.BLOG_POST_EDITOR]: BlogPostEditorFactory,
  [ROLES.QUESTION_ADMIN]: QuestionAdminFactory
} as const;

/**
 * These types are used to create a union of all the roles and then
 * create an intersection of all the roles. This is used to create a
 * composition of the user and the role for type inference.
 */
type UnionToIntersection<U> =
  (U extends BaseUser ? (k: U) => void : never) extends
    ((k: infer I) => void) ? I : never;

type MultipleRoleIntersection<T extends (keyof typeof USER_ROLE_MAPPING)[]> =
  UnionToIntersection<ReturnType<typeof USER_ROLE_MAPPING[T[number]]>>;

type OptionalRoles<TRoles extends (keyof typeof USER_ROLE_MAPPING)[]> =
  TRoles extends never[] ? [] : TRoles | [];

/**
 * Global user instances that are created and can be reused again.
 */
let superAdminInstance: SuperAdmin & BlogAdmin | null = null;
let activeUsers: BaseUser[] = [];

export class UserFactory {
  /**
   * This function creates a composition of the user and the role
   * through object prototypes and returns the instance of that user.
   */
  private static composeUserWithRoles = function<
    TUser extends BaseUser,
    TRoles extends BaseUser[]
  >(
      user: TUser,
      roles: TRoles
  ): TUser & UnionToIntersection<TRoles[number]> {
    for (const role of roles) {
      const userPrototype = Object.getPrototypeOf(user);
      const rolePrototype = Object.getPrototypeOf(role);

      Object.getOwnPropertyNames(rolePrototype).forEach((name: string) => {
        Object.defineProperty(
          userPrototype,
          name,
          Object.getOwnPropertyDescriptor(rolePrototype, name) ||
            Object.create(null)
        );
      });
    }

    return user as TUser & UnionToIntersection<TRoles[number]>;
  };

  /**
   * This function assigns roles to a user and returns the instance of
   * that user.
   */
  static assignRolesToUser = async function<
    TUser extends BaseUser,
    TRoles extends (keyof typeof USER_ROLE_MAPPING)[]
  >(
      user: TUser,
      roles: TRoles
  ): Promise<TUser & MultipleRoleIntersection<TRoles>> {
    for (const role of roles) {
      if (superAdminInstance === null) {
        superAdminInstance = await UserFactory.createNewSuperAdmin('superAdm');
      }

      switch (role) {
        case ROLES.BLOG_POST_EDITOR:
          await superAdminInstance.assignUserToRoleFromBlogAdminPage(
            user.username, BLOG_RIGHTS.BLOG_POST_EDITOR);
          break;
        default:
          await superAdminInstance.assignRoleToUser(user.username, role);
          break;
      }

      await superAdminInstance.expectUserToHaveRole(user.username, role);

      UserFactory.composeUserWithRoles(user, [USER_ROLE_MAPPING[role]()]);
    }

    return user as TUser & MultipleRoleIntersection<typeof roles>;
  };

  /**
   * This function creates a new user and returns the instance of that user.
   */
  static createNewUser = async function<
    TRoles extends (keyof typeof USER_ROLE_MAPPING)[] = never[]
  >(
      username: string, email: string,
      roles: OptionalRoles<TRoles> = [] as OptionalRoles<TRoles>
<<<<<<< HEAD
  ): Promise<ILoggedInUser & IExplorationEditor &  MultipleRoleIntersection<TRoles>> {
    let user = UserFactory.composeUserWithRole(
      UserFactory.composeUserWithRole(BaseUserFactory(), LoggedInUserFactory()), 
      ExplorationEditorFactory())
=======
  ): Promise<LoggedInUser & MultipleRoleIntersection<TRoles>> {
    let user = UserFactory.composeUserWithRoles(
      BaseUserFactory(), [LoggedInUserFactory()]);
>>>>>>> d3e06ca8
    await user.openBrowser();
    await user.signUpNewUser(username, email);
    activeUsers.push(user);

    return await UserFactory.assignRolesToUser(user, roles);
  };

  /**
   * The function creates a new super admin user and returns the instance
   * of that user.
   */
  static createNewSuperAdmin = async function(
      username: string
  ): Promise<SuperAdmin & BlogAdmin> {
    if (superAdminInstance !== null) {
      return superAdminInstance;
    }

    const user = await UserFactory.createNewUser(
      username, 'testadmin@example.com');
    const superAdmin = UserFactory.composeUserWithRoles(
      user, [SuperAdminFactory()]);
    await superAdmin.assignRoleToUser(username, ROLES.BLOG_ADMIN);
    await superAdmin.expectUserToHaveRole(username, ROLES.BLOG_ADMIN);
    superAdminInstance = UserFactory.composeUserWithRoles(
      superAdmin, [BlogAdminFactory()]);

    return superAdminInstance;
  };

  /**
   * This function closes all the browsers opened by different users.
   */
  static closeAllBrowsers = async function(): Promise<void> {
    for (let i = 0; i < activeUsers.length; i++) {
      await activeUsers[i].closeBrowser();
    }
  };

  /**
   * This function closes the browser for the provided user.
   */
  static closeBrowserForUser = async function(
      user: BaseUser
  ): Promise<void> {
    const index = activeUsers.indexOf(user);
    activeUsers.splice(index, 1);
    await user.closeBrowser();
  };
}<|MERGE_RESOLUTION|>--- conflicted
+++ resolved
@@ -131,16 +131,9 @@
   >(
       username: string, email: string,
       roles: OptionalRoles<TRoles> = [] as OptionalRoles<TRoles>
-<<<<<<< HEAD
-  ): Promise<ILoggedInUser & IExplorationEditor &  MultipleRoleIntersection<TRoles>> {
-    let user = UserFactory.composeUserWithRole(
-      UserFactory.composeUserWithRole(BaseUserFactory(), LoggedInUserFactory()), 
-      ExplorationEditorFactory())
-=======
   ): Promise<LoggedInUser & MultipleRoleIntersection<TRoles>> {
     let user = UserFactory.composeUserWithRoles(
       BaseUserFactory(), [LoggedInUserFactory()]);
->>>>>>> d3e06ca8
     await user.openBrowser();
     await user.signUpNewUser(username, email);
     activeUsers.push(user);
