--- conflicted
+++ resolved
@@ -29,34 +29,7 @@
   'This action is irreversible. Are you sure?',
 ];
 
-<<<<<<< HEAD
-interface IUserProperties {
-  page: Page;
-  browserObject: Browser;
-  userHasAcceptedCookies: boolean;
-  username: string;
-  email: string;
-}
-
-export interface IBaseUser extends IUserProperties {
-  openBrowser: () => Promise<Page>;
-  signInWithEmail: (email: string) => Promise<void>;
-  signUpNewUser: (userName: string, signInEmail: string) => Promise<void>;
-  reloadPage: () => Promise<void>;
-  clickOn: (selector: string) => Promise<void>;
-  type: (selector: string, text: string) => Promise<void>;
-  select: (selector: string, option: string) => Promise<void>;
-  goto: (url: string) => Promise<void>;
-  uploadFile: (filePath: string) => Promise<void>;
-  openExternalPdfLink: (selector: string, expectedUrl: string) => Promise<void>;
-  logout: () => Promise<void>;
-  closeBrowser: () => Promise<void>;
-}
-
-export class BaseUser implements IBaseUser {
-=======
 export class BaseUser {
->>>>>>> 2ae9b98c
   page!: Page;
   browserObject!: Browser;
   userHasAcceptedCookies: boolean = false;
