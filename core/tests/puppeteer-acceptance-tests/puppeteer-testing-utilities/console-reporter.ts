// Copyright 2024 The Oppia Authors. All Rights Reserved.
//
// Licensed under the Apache License, Version 2.0 (the "License");
// you may not use this file except in compliance with the License.
// You may obtain a copy of the License at
//
//      http://www.apache.org/licenses/LICENSE-2.0
//
// Unless required by applicable law or agreed to in writing, software
// distributed under the License is distributed on an "AS-IS" BASIS,
// WITHOUT WARRANTIES OR CONDITIONS OF ANY KIND, either express or implied.
// See the License for the specific language governing permissions and
// limitations under the License.

/**
 * @fileoverview Utility File for detecting, filtering and reporting
 * certain console logs while running puppeteer tests.
 */

import {
  ConsoleMessage as PuppeteerConsoleMessage,
  Browser,
  Target,
  ConsoleMessageType,
  JSHandle,
} from 'puppeteer';

import escapeRegExp from 'lodash/escapeRegExp';

const HOST_URL = 'http://localhost:8181';

interface ConsoleMessage {
  type: ConsoleMessageType;
  text: string;
  url: string;
}

const CONSOLE_ERRORS_TO_IGNORE = [
  // These "localhost:9099" are errors related to communicating with the
  // Firebase emulator, which would never occur in production, so we just ignore
  // them.
  escapeRegExp(
    'http://localhost:9099/www.googleapis.com/identitytoolkit/v3/' +
      'relyingparty/getAccountInfo?key=fake-api-key'
  ),
  escapeRegExp(
    'http://localhost:9099/www.googleapis.com/identitytoolkit/v3/' +
      'relyingparty/verifyPassword?key=fake-api-key'
  ),
  // This error covers the case when the PencilCode site uses an
  // invalid SSL certificate (which can happen when it expires).
  // In such cases, we ignore the error since it is out of our control.
  escapeRegExp(
    'https://pencilcode.net/lib/pencilcodeembed.js - Failed to ' +
      'load resource: net::ERR_CERT_DATE_INVALID'
  ),
  // These errors are related to the gtag script that is used to track events.
  // They are of the form "Failed to load resource: the server responded
  // with a status of 405", this happens when the HTTP method used for a
  // network call is refused by the server. The network call is triggered
  // automatically by the gtag script, so we have no control over it. The 405
  // error was observed on other websites (e.g. https://edu.google.com/) that
  // use gtag and it does not affect the user experience in any way.
  // Considering these reasons, the error may be ignored.
  new RegExp(
    'https://www.googletagmanager.com/a.* Failed to load resource: ' +
      'the server responded with a status of 405 ()',
    'g'
  ),
  // Error occurs due to ExpressionChangedAfterItHasBeenCheckedError.
  // This can be removed after solving the issue #20189.
  new RegExp('ERROR CONTEXT JSHandle@object.*'),
];

const CONSOLE_ERRORS_TO_FIX = [
  // TODO(#19746): Development console error "Uncaught in Promise" on signup.
  new RegExp(
    'Uncaught \\(in promise\\).*learner_groups_feature_status_handler'
  ),
  // TODO(#19733): 404 (Not Found) for resources used in midi-js.
  escapeRegExp(
    'http://localhost:8181/dist/oppia-angular/midi/examples/soundfont/acoustic' +
      '_grand_piano-ogg.js Failed to load resource: the server responded with a ' +
      'status of 404 (Not Found)'
  ),
<<<<<<< HEAD
  // TODO(#20189): ExpressionChangedAfterItHasBeenCheckedError console error In creator dashboard's Subscribers tab.
  new RegExp(
    'ExpressionChangedAfterItHasBeenCheckedError: Expression has changed after it was ' +
      "checked. Previous value: 'srcset: .*'\\. Current value: 'srcset: .*'\\."
=======
  // TODO(#18372): KeyError: <state name> when the version history handler is hit.
  escapeRegExp(
    'Failed to load resource: the server responded with a status of 500'
>>>>>>> 5abffd3a
  ),
];

export class ConsoleReporter {
  private static consoleMessages: ConsoleMessage[] = [];
  private static consoleErrorsToIgnore: (RegExp | string)[] = [];

  /**
   * This function initializes tracking for the browser's console messages.
   */
  public static trackConsoleMessagesInBrowser(browser: Browser): void {
    browser.on('targetcreated', async (target: Target) => {
      if (target.type() !== 'page') {
        return;
      }
      const page = await target.page();
      if (!page) {
        return;
      }
      page.on('console', async (message: PuppeteerConsoleMessage) => {
        // Here we exclude urls that are opened that are not part of the
        // application.
        if (!page.url().includes(HOST_URL)) {
          return;
        }

        let messageText = message.text();
        // Sometimes puppeteer returns a JSHandle error so we have to parse
        // it to get the message in this case.
        if (messageText.includes('JSHandle@error')) {
          const messages = await Promise.all(
            message.args().map((arg: JSHandle) =>
              arg.executionContext().evaluate((arg: unknown) => {
                if (arg instanceof Error) {
                  return arg.message;
                }
                return null;
              }, arg)
            )
          );
          messageText = messages.join(' ');
        }

        // Here we concat the message text with the message's source if it is present.
        const messageSource = message.location().url;
        messageText = messageSource
          ? `${messageSource} ${messageText}`
          : messageText;

        ConsoleReporter.consoleMessages.push({
          type: message.type(),
          text: messageText,
          url: page.url(),
        });
      });
    });
  }

  /**
   * This function reports any console errors that were detected.
   */
  public static reportConsoleErrors(): void {
    const errors = ConsoleReporter.getConsoleErrors();
    if (errors.length > 0) {
      const errorMessages = errors
        .map(
          (error: ConsoleMessage, index: number) =>
            `${index + 1}. Occurred at ${error.url}\n${error.text}`
        )
        .join('\n');
      ConsoleReporter.consoleMessages = [];
      throw new Error(
        `The following errors were detected in the console:\n${errorMessages}`
      );
    }
  }

  /**
   * This function sets the console errors to ignore.
   */
  public static setConsoleErrorsToIgnore(
    errorsToIgnore: (RegExp | string)[]
  ): void {
    ConsoleReporter.consoleErrorsToIgnore = errorsToIgnore;
  }

  /**
   * This function gets the console messages that are considered errors.
   */
  private static getConsoleErrors(): ConsoleMessage[] {
    let errorsToIgnore = ConsoleReporter.consoleErrorsToIgnore.concat(
      CONSOLE_ERRORS_TO_IGNORE,
      CONSOLE_ERRORS_TO_FIX
    );

    return ConsoleReporter.consoleMessages.filter(
      (message, index, self) =>
        message.type === 'error' &&
        // Here we filter out duplicate messages by their text.
        self.findIndex(m => m.text === message.text) === index &&
        errorsToIgnore.every(
          (error: RegExp | string) => message.text.match(error) === null
        )
    );
  }
}<|MERGE_RESOLUTION|>--- conflicted
+++ resolved
@@ -83,16 +83,14 @@
       '_grand_piano-ogg.js Failed to load resource: the server responded with a ' +
       'status of 404 (Not Found)'
   ),
-<<<<<<< HEAD
+  // TODO(#18372): KeyError: <state name> when the version history handler is hit.
+  escapeRegExp(
+    'Failed to load resource: the server responded with a status of 500'
+  ),
   // TODO(#20189): ExpressionChangedAfterItHasBeenCheckedError console error In creator dashboard's Subscribers tab.
   new RegExp(
     'ExpressionChangedAfterItHasBeenCheckedError: Expression has changed after it was ' +
       "checked. Previous value: 'srcset: .*'\\. Current value: 'srcset: .*'\\."
-=======
-  // TODO(#18372): KeyError: <state name> when the version history handler is hit.
-  escapeRegExp(
-    'Failed to load resource: the server responded with a status of 500'
->>>>>>> 5abffd3a
   ),
 ];
 
