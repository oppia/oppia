--- conflicted
+++ resolved
@@ -47,59 +47,7 @@
   }, DEFAULT_SPEC_TIMEOUT_MSECS);
 
   it(
-<<<<<<< HEAD
-    'should open the Math Classroom page when "Browse Our Lessons" button is clicked',
-    async function () {
-      await loggedOutUser.clickBrowseOurLessonsButtonInTeachPage();
-      await loggedOutUser.expectScreenshotToMatch(
-        'clickBrowseOurLessonsButtonInTeachPage',
-        __dirname
-      );
-    },
-    DEFAULT_SPEC_TIMEOUT_MSECS
-  );
-
-  it(
-    'should open the Android page when "Access Android App" button is clicked',
-    async function () {
-      await loggedOutUser.clickAccessAndroidAppButtonInTeachPage();
-      await loggedOutUser.expectScreenshotToMatch(
-        'clickAccessAndroidAppButtonInTeachPage',
-        __dirname
-      );
-    },
-    DEFAULT_SPEC_TIMEOUT_MSECS
-  );
-
-  it(
-    'should open the Math Classroom page when "Visit Classroom" button is clicked',
-    async function () {
-      await loggedOutUser.clickVisitClassroomButtonInTeachPage();
-      await loggedOutUser.expectScreenshotToMatch(
-        'clickVisitClassroomButtonInTeachPage',
-        __dirname
-      );
-    },
-    DEFAULT_SPEC_TIMEOUT_MSECS
-  );
-
-  it(
-    'should open the Community Library page when "Browse Library" button is clicked',
-    async function () {
-      await loggedOutUser.clickBrowseLibraryButtonInTeachPage();
-      await loggedOutUser.expectScreenshotToMatch(
-        'clickBrowseLibraryButtonInTeachPage',
-        __dirname
-      );
-    },
-    DEFAULT_SPEC_TIMEOUT_MSECS
-  );
-
-  it(
-    'should open the Math Classroom page when "Explore Lessons" button is clicked',
-=======
     'should open the classrooms page when "Explore Lessons" button is clicked',
->>>>>>> 6bd6eb76
     async function () {
       await loggedOutUser.clickExploreLessonsButtonInTeachPage();
       await loggedOutUser.expectScreenshotToMatch(
