// Copyright 2024 The Oppia Authors. All Rights Reserved.
//
// Licensed under the Apache License, Version 2.0 (the "License");
// you may not use this file except in compliance with the License.
// You may obtain a copy of the License at
//
//      http://www.apache.org/licenses/LICENSE-2.0
//
// Unless required by applicable law or agreed to in writing, software
// distributed under the License is distributed on an "AS-IS" BASIS,
// WITHOUT WARRANTIES OR CONDITIONS OF ANY KIND, either express or implied.
// See the License for the specific language governing permissions and
// limitations under the License.

/**
 * @fileoverview Acceptance Test for checking if logged-out users
 * can open links by clicking all buttons in about foundation page
 */

import {UserFactory} from '../../utilities/common/user-factory';
import testConstants from '../../utilities/common/test-constants';
import {LoggedOutUser} from '../../utilities/user/logged-out-user';
import {ConsoleReporter} from '../../utilities/common/console-reporter';

const DEFAULT_SPEC_TIMEOUT_MSECS = testConstants.DEFAULT_SPEC_TIMEOUT_MSECS;

<<<<<<< HEAD
describe('Logged-out User in About page', function () {
  let testUser: LoggedOutUser;
=======
ConsoleReporter.setConsoleErrorsToIgnore([
  /http:\/\/localhost:8181\/access_validation_handler\/can_access_classroom_page\?/,
  /classroom_url_fragment=math Failed to load resource: the server responded with a status of 404 \(Not Found\)/,
  /webpack:\/\/\/\.\/core\/templates\/services\/contextual\/logger\.service\.ts\?/,
  /The requested path \/learn\/math is not found\./,
]);

describe('Logged-out User in About page', function () {
  let loggedOutUser: LoggedOutUser;
>>>>>>> 220b0195

  beforeAll(async function () {
    loggedOutUser = await UserFactory.createLoggedOutUser();
  }, DEFAULT_SPEC_TIMEOUT_MSECS);

  beforeEach(async function () {
    await loggedOutUser.navigateToAboutPage();
  }, DEFAULT_SPEC_TIMEOUT_MSECS);

  it(
    'should open Math Classroom page with the Browse Our Lessons button.',
    async function () {
      await loggedOutUser.clickBrowseOurLessonsButtonInAboutPage();
    },
    DEFAULT_SPEC_TIMEOUT_MSECS
  );

  it(
    'should open Android page with the Access Android App button.',
    async function () {
      await loggedOutUser.clickAccessAndroidAppButtonInAboutPage();
    },
    DEFAULT_SPEC_TIMEOUT_MSECS
  );

  it(
    'should open Math Classroom page with the Visit Classroom button.',
    async function () {
      await loggedOutUser.clickVisitClassroomButtonInAboutPage();
    },
    DEFAULT_SPEC_TIMEOUT_MSECS
  );

  it(
    'should open Community Library page with the Browse Library button.',
    async function () {
      await loggedOutUser.clickBrowseLibraryButtonInAboutPage();
    },
    DEFAULT_SPEC_TIMEOUT_MSECS
  );

  it(
    'should open the Sign-in page when the Create Lessons button is clicked by a logged-out user',
    async function () {
      // The Contributor Dashboard is not accessible to logged-out users.
      // Therefore, clicking the Create Lessons button will redirect the user to the Sign-in page.
      await loggedOutUser.clickCreateLessonsButtonInAboutPage();
    },
    DEFAULT_SPEC_TIMEOUT_MSECS
  );

  it(
    'should open Math Classroom page with the Explore Lessons button.',
    async function () {
      await loggedOutUser.clickExploreLessonsButtonInAboutPage();
    },
    DEFAULT_SPEC_TIMEOUT_MSECS
  );

  afterAll(async function () {
    await UserFactory.closeAllBrowsers();
  });
});<|MERGE_RESOLUTION|>--- conflicted
+++ resolved
@@ -24,10 +24,6 @@
 
 const DEFAULT_SPEC_TIMEOUT_MSECS = testConstants.DEFAULT_SPEC_TIMEOUT_MSECS;
 
-<<<<<<< HEAD
-describe('Logged-out User in About page', function () {
-  let testUser: LoggedOutUser;
-=======
 ConsoleReporter.setConsoleErrorsToIgnore([
   /http:\/\/localhost:8181\/access_validation_handler\/can_access_classroom_page\?/,
   /classroom_url_fragment=math Failed to load resource: the server responded with a status of 404 \(Not Found\)/,
@@ -37,7 +33,6 @@
 
 describe('Logged-out User in About page', function () {
   let loggedOutUser: LoggedOutUser;
->>>>>>> 220b0195
 
   beforeAll(async function () {
     loggedOutUser = await UserFactory.createLoggedOutUser();
