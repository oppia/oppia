// Copyright 2024 The Oppia Authors. All Rights Reserved.
//
// Licensed under the Apache License, Version 2.0 (the "License");
// you may not use this file except in compliance with the License.
// You may obtain a copy of the License at
//
//      http://www.apache.org/licenses/LICENSE-2.0
//
// Unless required by applicable law or agreed to in writing, software
// distributed under the License is distributed on an "AS-IS" BASIS,
// WITHOUT WARRANTIES OR CONDITIONS OF ANY KIND, either express or implied.
// See the License for the specific language governing permissions and
// limitations under the License.

/**
 * @fileoverview Acceptance Test for checking if logged-out users
 * can open links by clicking all buttons in about foundation page
 */

import {UserFactory} from '../../utilities/common/user-factory';
import testConstants from '../../utilities/common/test-constants';
import {LoggedOutUser} from '../../utilities/user/logged-out-user';
import {ConsoleReporter} from '../../utilities/common/console-reporter';

const DEFAULT_SPEC_TIMEOUT_MSECS = testConstants.DEFAULT_SPEC_TIMEOUT_MSECS;

ConsoleReporter.setConsoleErrorsToIgnore([
  /http:\/\/localhost:8181\/access_validation_handler\/can_access_classroom_page\?/,
  /classroom_url_fragment=math Failed to load resource: the server responded with a status of 404 \(Not Found\)/,
  /webpack:\/\/\/\.\/core\/templates\/services\/contextual\/logger\.service\.ts\?/,
  /The requested path \/learn\/math is not found\./,
]);

describe('Logged-out User in About page', function () {
  let loggedOutUser: LoggedOutUser;

  beforeAll(async function () {
    loggedOutUser = await UserFactory.createLoggedOutUser();
  }, DEFAULT_SPEC_TIMEOUT_MSECS);

  beforeEach(async function () {
    await loggedOutUser.navigateToAboutPage();
  }, DEFAULT_SPEC_TIMEOUT_MSECS);

  it(
    'should open Math Classroom page with the Browse Our Lessons button.',
    async function () {
      await loggedOutUser.clickBrowseOurLessonsButtonInAboutPage();
    },
    DEFAULT_SPEC_TIMEOUT_MSECS
  );

  it(
    'should open Android page with the Access Android App button.',
    async function () {
      await loggedOutUser.clickAccessAndroidAppButtonInAboutPage();
    },
    DEFAULT_SPEC_TIMEOUT_MSECS
  );

  it(
    'should open Math Classroom page with the Visit Classroom button.',
    async function () {
      await loggedOutUser.clickVisitClassroomButtonInAboutPage();
    },
    DEFAULT_SPEC_TIMEOUT_MSECS
  );

  it(
    'should open Community Library page with the Browse Library button.',
    async function () {
      await loggedOutUser.clickBrowseLibraryButtonInAboutPage();
    },
    DEFAULT_SPEC_TIMEOUT_MSECS
  );

<<<<<<< HEAD
=======
  it(
    'should open the Sign-in page when the Create Lessons button is clicked by a logged-out user',
    async function () {
      // The Contributor Dashboard is not accessible to logged-out users.
      // Therefore, clicking the Create Lessons button will redirect the user to the Sign-in page.
      await loggedOutUser.clickCreateLessonsButtonInAboutPage();
    },
    DEFAULT_SPEC_TIMEOUT_MSECS
  );

  it(
    'should open Math Classroom page with the Explore Lessons button.',
    async function () {
      await loggedOutUser.clickExploreLessonsButtonInAboutPage();
    },
    DEFAULT_SPEC_TIMEOUT_MSECS
  );

>>>>>>> 86e3763f
  afterAll(async function () {
    await UserFactory.closeAllBrowsers();
  });
});<|MERGE_RESOLUTION|>--- conflicted
+++ resolved
@@ -74,27 +74,6 @@
     DEFAULT_SPEC_TIMEOUT_MSECS
   );
 
-<<<<<<< HEAD
-=======
-  it(
-    'should open the Sign-in page when the Create Lessons button is clicked by a logged-out user',
-    async function () {
-      // The Contributor Dashboard is not accessible to logged-out users.
-      // Therefore, clicking the Create Lessons button will redirect the user to the Sign-in page.
-      await loggedOutUser.clickCreateLessonsButtonInAboutPage();
-    },
-    DEFAULT_SPEC_TIMEOUT_MSECS
-  );
-
-  it(
-    'should open Math Classroom page with the Explore Lessons button.',
-    async function () {
-      await loggedOutUser.clickExploreLessonsButtonInAboutPage();
-    },
-    DEFAULT_SPEC_TIMEOUT_MSECS
-  );
-
->>>>>>> 86e3763f
   afterAll(async function () {
     await UserFactory.closeAllBrowsers();
   });
