// Copyright 2024 The Oppia Authors. All Rights Reserved.
//
// Licensed under the Apache License, Version 2.0 (the "License");
// you may not use this file except in compliance with the License.
// You may obtain a copy of the License at
//
//      http://www.apache.org/licenses/LICENSE-2.0
//
// Unless required by applicable law or agreed to in writing, software
// distributed under the License is distributed on an "AS-IS" BASIS,
// WITHOUT WARRANTIES OR CONDITIONS OF ANY KIND, either express or implied.
// See the License for the specific language governing permissions and
// limitations under the License.

/**
 * @fileoverview Acceptance Test for checking if logged-out users
 * can open link by clicking all buttons on navbar
 */

import {UserFactory} from '../../utilities/common/user-factory';
import testConstants from '../../utilities/common/test-constants';
import {LoggedOutUser} from '../../utilities/user/logged-out-user';
import {ConsoleReporter} from '../../utilities/common/console-reporter';

const DEFAULT_SPEC_TIMEOUT_MSECS = testConstants.DEFAULT_SPEC_TIMEOUT_MSECS;

// Exclude the error related to Google Docs Viewer since it's from an external service
// and cannot be controlled by us. (https://stackoverflow.com/q/50909239)
ConsoleReporter.setConsoleErrorsToIgnore([
  /https:\/\/content\.googleapis\.com\/drive\/v2internal\/viewerimpressions\?key=[^&]+&alt=json/,
]);

describe('Logged-out User', function () {
  let loggedOutUser: LoggedOutUser;

  beforeAll(async function () {
    loggedOutUser = await UserFactory.createLoggedOutUser();
  }, DEFAULT_SPEC_TIMEOUT_MSECS);

  it(
    'should open About Url with About Oppia button in About Menu on navbar',
    async function () {
      await loggedOutUser.clickAboutButtonInAboutMenuOnNavbar();
    },
    DEFAULT_SPEC_TIMEOUT_MSECS
  );

  it(
<<<<<<< HEAD
    'should open About Foundation Url with The Oppia Foundation button ' +
      'in About Menu on navbar',
    async function () {
      await loggedOutUser.clickAboutButtonInAboutMenuOnNavbar();
    },
    DEFAULT_SPEC_TIMEOUT_MSECS
  );

  it(
    'should open Blog Url with Blog button in About Menu on navbar',
    async function () {
      await loggedOutUser.clickBlogButtonInAboutMenuOnNavbar();
    },
    DEFAULT_SPEC_TIMEOUT_MSECS
  );

  it(
=======
>>>>>>> e04490b3
    'should open Partnerships Url with School and Organizations button ' +
      'in Get Involved menu on navbar',
    async function () {
      await loggedOutUser.clickPartnershipsButtonInGetInvolvedMenuOnNavbar();
    },
    DEFAULT_SPEC_TIMEOUT_MSECS
  );

  it(
    'should open Volunteer Url with Volunteer button in Get Involved menu ' +
      'on navbar',
    async function () {
      await loggedOutUser.clickVolunteerButtonInGetInvolvedMenuOnNavbar();
    },
    DEFAULT_SPEC_TIMEOUT_MSECS
  );

  it(
    'should open Donate Url with Donate button in Get Involved menu on navbar',
    async function () {
      await loggedOutUser.clickDonateButtonInGetInvolvedMenuOnNavbar();
    },
    DEFAULT_SPEC_TIMEOUT_MSECS
  );

  it(
    'should open Contact Url with Contact Us button in Get Involved menu ' +
      'on navbar',
    async function () {
      await loggedOutUser.clickContactUsButtonInGetInvolvedMenuOnNavbar();
    },
    DEFAULT_SPEC_TIMEOUT_MSECS
  );

  it(
    'should open Donate Url with Donate button on navbar',
    async function () {
      await loggedOutUser.clickDonateButtonOnNavbar();
    },
    DEFAULT_SPEC_TIMEOUT_MSECS
  );

  it(
    'should open teach page when the "For Parents/Teachers" button is clicked' +
      'in About Menu on navbar',
    async function () {
      await loggedOutUser.clickTeachButtonInAboutMenuOnNavbar();
    },
    DEFAULT_SPEC_TIMEOUT_MSECS
  );

  it(
    'should open Impact Report when the "Impact Report" button is clicked' +
      'in About Menu on navbar',
    async function () {
      await loggedOutUser.clickImpactReportButtonInAboutMenuOnNavbar();
    },
    DEFAULT_SPEC_TIMEOUT_MSECS
  );

  afterAll(async function () {
    await UserFactory.closeAllBrowsers();
  });
});<|MERGE_RESOLUTION|>--- conflicted
+++ resolved
@@ -46,26 +46,6 @@
   );
 
   it(
-<<<<<<< HEAD
-    'should open About Foundation Url with The Oppia Foundation button ' +
-      'in About Menu on navbar',
-    async function () {
-      await loggedOutUser.clickAboutButtonInAboutMenuOnNavbar();
-    },
-    DEFAULT_SPEC_TIMEOUT_MSECS
-  );
-
-  it(
-    'should open Blog Url with Blog button in About Menu on navbar',
-    async function () {
-      await loggedOutUser.clickBlogButtonInAboutMenuOnNavbar();
-    },
-    DEFAULT_SPEC_TIMEOUT_MSECS
-  );
-
-  it(
-=======
->>>>>>> e04490b3
     'should open Partnerships Url with School and Organizations button ' +
       'in Get Involved menu on navbar',
     async function () {
