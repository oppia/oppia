--- conflicted
+++ resolved
@@ -32,25 +32,17 @@
 
   beforeEach(async function () {
     // Navigate to a page that has the oppia footer.
-<<<<<<< HEAD
-    await testUser.goto(testConstants.URLs.Volunteer);
-=======
     await loggedOutUser.goto(testConstants.URLs.Volunteer);
->>>>>>> 8ba2a09d
   }, DEFAULT_SPEC_TIMEOUT_MSECS);
 
   it(
     'should open About page via the footer',
     async function () {
-<<<<<<< HEAD
-      await testUser.navigateToAboutPageViaFooter();
-      await testUser.expectScreenshotToMatch(
+      await loggedOutUser.navigateToAboutPageViaFooter();
+      await loggedOutUser.expectScreenshotToMatch(
         'navigateToAboutPageViaFooter',
         __dirname
       );
-=======
-      await loggedOutUser.navigateToAboutPageViaFooter();
->>>>>>> 8ba2a09d
     },
     DEFAULT_SPEC_TIMEOUT_MSECS
   );
@@ -58,15 +50,11 @@
   it(
     'should open "About Foundation" page via the footer',
     async function () {
-<<<<<<< HEAD
-      await testUser.navigateToAboutFoundationPageViaFooter();
-      await testUser.expectScreenshotToMatch(
+      await loggedOutUser.navigateToAboutFoundationPageViaFooter();
+      await loggedOutUser.expectScreenshotToMatch(
         'navigateToAboutFoundationPageViaFooter',
         __dirname
       );
-=======
-      await loggedOutUser.navigateToAboutFoundationPageViaFooter();
->>>>>>> 8ba2a09d
     },
     DEFAULT_SPEC_TIMEOUT_MSECS
   );
@@ -74,15 +62,11 @@
   it(
     'should open "Blog" page via the footer',
     async function () {
-<<<<<<< HEAD
-      await testUser.navigateToBlogPageViaFooter();
-      await testUser.expectScreenshotToMatch(
+      await loggedOutUser.navigateToBlogPageViaFooter();
+      await loggedOutUser.expectScreenshotToMatch(
         'navigateToBlogPageViaFooter',
         __dirname
       );
-=======
-      await loggedOutUser.navigateToBlogPageViaFooter();
->>>>>>> 8ba2a09d
     },
     DEFAULT_SPEC_TIMEOUT_MSECS
   );
