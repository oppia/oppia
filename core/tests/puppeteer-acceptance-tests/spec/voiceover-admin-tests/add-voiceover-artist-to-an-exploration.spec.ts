// Copyright 2024 The Oppia Authors. All Rights Reserved.
//
// Licensed under the Apache License, Version 2.0 (the "License");
// you may not use this file except in compliance with the License.
// You may obtain a copy of the License at
//
//      http://www.apache.org/licenses/LICENSE-2.0
//
// Unless required by applicable law or agreed to in writing, software
// distributed under the License is distributed on an "AS-IS" BASIS,
// WITHOUT WARRANTIES OR CONDITIONS OF ANY KIND, either express or implied.
// See the License for the specific language governing permissions and
// limitations under the License.

/**
 * @fileoverview Utility functions for voiceover admin page if voiceover admin
 * can add voiceover artist to an exploration
 */

import {UserFactory} from '../../puppeteer-testing-utilities/user-factory';
import {VoiceoverAdmin} from '../../user-utilities/voiceover-admin-utils';
<<<<<<< HEAD
import {ExplorationCreator} from '../../user-utilities/exploration-creator-utils';
=======
import {ExplorationEditor} from '../../user-utilities/exploration-editor-utils';
>>>>>>> ddf43046
import testConstants from '../../puppeteer-testing-utilities/test-constants';
import {ConsoleReporter} from '../../puppeteer-testing-utilities/console-reporter';

const DEFAULT_SPEC_TIMEOUT_MSECS = testConstants.DEFAULT_SPEC_TIMEOUT_MSECS;
const ROLES = testConstants.Roles;
const invalidIdErrorToastMessage =
  'Sorry, we could not find the specified user.';
enum INTERACTION_TYPES {
  END_EXPLORATION = 'End Exploration',
}

// The backend 400 error is a known consequence of adding an invalid user ID.
// By ignoring it, we prevent noise in the test output and focus on other unexpected errors.
//
// The frontend toast message is directly asserted by test case, ensuring it is displayed correctly.

ConsoleReporter.setConsoleErrorsToIgnore([
  new RegExp(
    'http://localhost:8181/voice_artist_management_handler/exploration/.*Failed to load resource: the server responded with a status of 400'
  ),
  new RegExp('Sorry, we could not find the specified user.'),
]);

describe('Voiceover Admin', function () {
  let voiceoverAdmin: VoiceoverAdmin;
  let explorationCreator: ExplorationCreator;
  let explorationId: string | null;

  beforeAll(async function () {
    voiceoverAdmin = await UserFactory.createNewUser(
      'voiceoverAdm',
      'voiceover_admin@example.com',
      [ROLES.VOICEOVER_ADMIN]
    );

<<<<<<< HEAD
    explorationCreator = await UserFactory.createNewUser(
      'explorationCreator',
      'exploration_creator@example.com'
=======
    explorationEditor = await UserFactory.createNewUser(
      'explorationEditor',
      'exploration_editor@example.com'
>>>>>>> ddf43046
    );
  }, DEFAULT_SPEC_TIMEOUT_MSECS);

  it(
    'should be able to see error while adding an invalid user as a voiceover artist to an exploration',
    async function () {
      await explorationCreator.navigateToCreatorDashboardPage();

<<<<<<< HEAD
      await explorationCreator.createNewExploration();
      await explorationCreator.dismissWelcomeModal();
      await explorationCreator.updateExplorationIntroText('Exploration one');
      await explorationCreator.updateCardName('Test');
      await explorationCreator.addEndInteraction();

      await explorationCreator.navigateToSettingsTab();

      await explorationCreator.updateTitleTo('Exploration one');
      await explorationCreator.updateGoalTo('Exploration one');
      await explorationCreator.selectCategory('Algebra');
      await explorationCreator.selectLanguage('Arabic');
      await explorationCreator.addTags(['TagA', 'TagB', 'TagC']);
      await explorationCreator.saveDraftExploration();

      explorationId = await explorationCreator.publishExploration();
=======
      await explorationEditor.createExplorationWithContentAndInteraction(
        'Exploration one',
        INTERACTION_TYPES.END_EXPLORATION
      );
      explorationId = await explorationEditor.publishExploration(
        'Exploration one',
        'Exploration one',
        'Algebra'
      );
>>>>>>> ddf43046

      await voiceoverAdmin.navigateToExplorationEditor(explorationId);
      await voiceoverAdmin.dismissWelcomeModal();

      await voiceoverAdmin.navigateToExplorationSettingsTab();

      await voiceoverAdmin.expectVoiceoverArtistsListDoesNotContain(
        'invalidUserId'
      );
      await voiceoverAdmin.addVoiceoverArtistsToExploration(['invalidUserId']);

      await voiceoverAdmin.expectToSeeErrorToastMessage(
        invalidIdErrorToastMessage
      );
      await voiceoverAdmin.closeToastMessage();
      await voiceoverAdmin.verifyVoiceoverArtistStillOmitted('invalidUserId');
    },
    DEFAULT_SPEC_TIMEOUT_MSECS
  );

  it(
    'should be able to add regular user as voiceover artist to an exploration',
    async function () {
      await UserFactory.createNewUser(
        'voiceoverartist',
        'voiceoverartist@example.com'
      );
      await explorationCreator.navigateToCreatorDashboardPage();

      await explorationCreator.createNewExploration();
      await explorationCreator.updateExplorationIntroText('Exploration two');
      await explorationCreator.updateCardName('Test');
      await explorationCreator.addEndInteraction();

<<<<<<< HEAD
      await explorationCreator.navigateToSettingsTab();

      await explorationCreator.updateTitleTo('Exploration two');
      await explorationCreator.updateGoalTo('Exploration two');
      await explorationCreator.selectCategory('Algebra');
      await explorationCreator.selectLanguage('Arabic');
      await explorationCreator.addTags(['TagA', 'TagB', 'TagC']);
      await explorationCreator.saveDraftExploration();

      explorationId = await explorationCreator.publishExploration();

=======
      await explorationEditor.createExplorationWithContentAndInteraction(
        'Exploration two',
        INTERACTION_TYPES.END_EXPLORATION
      );
      explorationId = await explorationEditor.publishExploration(
        'Exploration one',
        'Exploration one',
        'Algebra'
      );
>>>>>>> ddf43046
      await voiceoverAdmin.navigateToExplorationEditor(explorationId);
      await voiceoverAdmin.navigateToExplorationSettingsTab();

      await voiceoverAdmin.expectVoiceoverArtistsListDoesNotContain(
        'voiceoverartist'
      );
      await voiceoverAdmin.addVoiceoverArtistsToExploration([
        'voiceoverartist',
      ]);

      await voiceoverAdmin.expectVoiceoverArtistsListContains(
        'voiceoverartist'
      );
    },
    DEFAULT_SPEC_TIMEOUT_MSECS
  );

  afterAll(async function () {
    await UserFactory.closeAllBrowsers();
  });
});<|MERGE_RESOLUTION|>--- conflicted
+++ resolved
@@ -19,11 +19,7 @@
 
 import {UserFactory} from '../../puppeteer-testing-utilities/user-factory';
 import {VoiceoverAdmin} from '../../user-utilities/voiceover-admin-utils';
-<<<<<<< HEAD
-import {ExplorationCreator} from '../../user-utilities/exploration-creator-utils';
-=======
 import {ExplorationEditor} from '../../user-utilities/exploration-editor-utils';
->>>>>>> ddf43046
 import testConstants from '../../puppeteer-testing-utilities/test-constants';
 import {ConsoleReporter} from '../../puppeteer-testing-utilities/console-reporter';
 
@@ -37,7 +33,6 @@
 
 // The backend 400 error is a known consequence of adding an invalid user ID.
 // By ignoring it, we prevent noise in the test output and focus on other unexpected errors.
-//
 // The frontend toast message is directly asserted by test case, ensuring it is displayed correctly.
 
 ConsoleReporter.setConsoleErrorsToIgnore([
@@ -49,7 +44,7 @@
 
 describe('Voiceover Admin', function () {
   let voiceoverAdmin: VoiceoverAdmin;
-  let explorationCreator: ExplorationCreator;
+  let explorationEditor: ExplorationEditor;
   let explorationId: string | null;
 
   beforeAll(async function () {
@@ -59,51 +54,29 @@
       [ROLES.VOICEOVER_ADMIN]
     );
 
-<<<<<<< HEAD
-    explorationCreator = await UserFactory.createNewUser(
-      'explorationCreator',
-      'exploration_creator@example.com'
-=======
     explorationEditor = await UserFactory.createNewUser(
       'explorationEditor',
       'exploration_editor@example.com'
->>>>>>> ddf43046
     );
   }, DEFAULT_SPEC_TIMEOUT_MSECS);
 
   it(
     'should be able to see error while adding an invalid user as a voiceover artist to an exploration',
     async function () {
-      await explorationCreator.navigateToCreatorDashboardPage();
+      await explorationEditor.navigateToCreatorDashboardPage();
+      await explorationEditor.navigateToExplorationEditorPage();
+      await explorationEditor.dismissWelcomeModal();
 
-<<<<<<< HEAD
-      await explorationCreator.createNewExploration();
-      await explorationCreator.dismissWelcomeModal();
-      await explorationCreator.updateExplorationIntroText('Exploration one');
-      await explorationCreator.updateCardName('Test');
-      await explorationCreator.addEndInteraction();
-
-      await explorationCreator.navigateToSettingsTab();
-
-      await explorationCreator.updateTitleTo('Exploration one');
-      await explorationCreator.updateGoalTo('Exploration one');
-      await explorationCreator.selectCategory('Algebra');
-      await explorationCreator.selectLanguage('Arabic');
-      await explorationCreator.addTags(['TagA', 'TagB', 'TagC']);
-      await explorationCreator.saveDraftExploration();
-
-      explorationId = await explorationCreator.publishExploration();
-=======
-      await explorationEditor.createExplorationWithContentAndInteraction(
+      await explorationEditor.createExplorationWithMinimumContent(
         'Exploration one',
         INTERACTION_TYPES.END_EXPLORATION
       );
-      explorationId = await explorationEditor.publishExploration(
+      await explorationEditor.saveExplorationDraft();
+      explorationId = await explorationEditor.publishExplorationWithContent(
         'Exploration one',
         'Exploration one',
         'Algebra'
       );
->>>>>>> ddf43046
 
       await voiceoverAdmin.navigateToExplorationEditor(explorationId);
       await voiceoverAdmin.dismissWelcomeModal();
@@ -131,36 +104,19 @@
         'voiceoverartist',
         'voiceoverartist@example.com'
       );
-      await explorationCreator.navigateToCreatorDashboardPage();
+      await explorationEditor.navigateToCreatorDashboardPage();
+      await explorationEditor.navigateToExplorationEditorPage();
 
-      await explorationCreator.createNewExploration();
-      await explorationCreator.updateExplorationIntroText('Exploration two');
-      await explorationCreator.updateCardName('Test');
-      await explorationCreator.addEndInteraction();
-
-<<<<<<< HEAD
-      await explorationCreator.navigateToSettingsTab();
-
-      await explorationCreator.updateTitleTo('Exploration two');
-      await explorationCreator.updateGoalTo('Exploration two');
-      await explorationCreator.selectCategory('Algebra');
-      await explorationCreator.selectLanguage('Arabic');
-      await explorationCreator.addTags(['TagA', 'TagB', 'TagC']);
-      await explorationCreator.saveDraftExploration();
-
-      explorationId = await explorationCreator.publishExploration();
-
-=======
-      await explorationEditor.createExplorationWithContentAndInteraction(
+      await explorationEditor.createExplorationWithMinimumContent(
         'Exploration two',
         INTERACTION_TYPES.END_EXPLORATION
       );
-      explorationId = await explorationEditor.publishExploration(
+      await explorationEditor.saveExplorationDraft();
+      explorationId = await explorationEditor.publishExplorationWithContent(
         'Exploration one',
         'Exploration one',
         'Algebra'
       );
->>>>>>> ddf43046
       await voiceoverAdmin.navigateToExplorationEditor(explorationId);
       await voiceoverAdmin.navigateToExplorationSettingsTab();
 
