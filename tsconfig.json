--- conflicted
+++ resolved
@@ -27,11 +27,7 @@
   "files_explanation": "These files are included separately since we still do not have webpack in extensions folder and these files are still included through scripts tags, so they need to be compiled separately.",
   "files": [
     "core/templates/dev/head/mathjaxConfig.ts",
-<<<<<<< HEAD
-    "core/templates/dev/head/expressions/ExpressionParserService.js",
-=======
     "core/templates/dev/head/expressions/expression-parser.service.js",
->>>>>>> 3c258a5b
     "core/tests/karma-globals.ts"
   ],
   "include_explanation": "The files in extensions/ckeditor_plugins are yet to be integrated into webpack (#6732).",
