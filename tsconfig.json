{
  "compilerOptions": {
    "allowJs": true,
    "lib": ["es2017", "dom", "webworker"],
    "noImplicitUseStrict": true,
    "outDir": "local_compiled_js",
    "rootDir": ".",
    "skipLibCheck": true,
    "target": "es5",
    "typeRoots": ["./node_modules/@types"]
  },
  "files": [
    "assets/constants.js",
    "assets/rich_text_components_definitions.js",
    "core/tests/karma-globals.ts",
    "core/tests/karma.conf.ts",
    "core/templates/dev/head/AppInit.ts",
    "core/templates/dev/head/mathjaxConfig.ts",
    "core/templates/dev/head/domain/classifier/PredictionResultObjectFactory.ts",
    "core/templates/dev/head/expressions/ExpressionParserService.js",
    "core/templates/dev/head/filters/string-utility-filters/convert-to-plain-text.filter.ts",
    "core/templates/dev/head/filters/string-utility-filters/truncate-at-first-line.filter.ts"
  ],
  "include": [
    "extensions/ckeditor_plugins",
    "extensions/classifiers",
    "extensions/interactions",
<<<<<<< HEAD
    "extensions/value_generators",
=======
    "extensions/objects",
>>>>>>> bd959147
    "extensions/visualizations",
    "typings"
  ]
}<|MERGE_RESOLUTION|>--- conflicted
+++ resolved
@@ -25,11 +25,6 @@
     "extensions/ckeditor_plugins",
     "extensions/classifiers",
     "extensions/interactions",
-<<<<<<< HEAD
-    "extensions/value_generators",
-=======
-    "extensions/objects",
->>>>>>> bd959147
     "extensions/visualizations",
     "typings"
   ]
