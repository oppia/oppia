--- conflicted
+++ resolved
@@ -26,13 +26,7 @@
     "extensions/classifiers",
     "extensions/interactions",
     "extensions/objects",
-<<<<<<< HEAD
-    "rich_text_components",
     "extensions/value_generators",
-=======
-    "extensions/value_generators",
-    "extensions/visualizations",
->>>>>>> 46c0969d
     "typings"
   ]
 }