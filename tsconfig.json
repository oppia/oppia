{
  "compilerOptions": {
    "target": "es5",
    "typeRoots": ["./node_modules/@types"],
<<<<<<< HEAD
    "types": ["angular", "ckeditor", "d3", "googlemaps", "google.visualization", "jasmine", "jquery", "mathjax", "mathjs", "mousetrap", "node", "q", "selenium-webdriver"]
=======
    "types": ["angular", "jasmine", "jquery", "leaflet", "node", "q", "selenium-webdriver"]
>>>>>>> 3a24158f
  }
}<|MERGE_RESOLUTION|>--- conflicted
+++ resolved
@@ -2,10 +2,6 @@
   "compilerOptions": {
     "target": "es5",
     "typeRoots": ["./node_modules/@types"],
-<<<<<<< HEAD
-    "types": ["angular", "ckeditor", "d3", "googlemaps", "google.visualization", "jasmine", "jquery", "mathjax", "mathjs", "mousetrap", "node", "q", "selenium-webdriver"]
-=======
-    "types": ["angular", "jasmine", "jquery", "leaflet", "node", "q", "selenium-webdriver"]
->>>>>>> 3a24158f
+    "types": ["angular", "ckeditor", "d3", "google.visualization", "jasmine", "jquery", "leaflet", "mathjax", "mathjs", "mousetrap", "node", "q", "selenium-webdriver"]
   }
 }