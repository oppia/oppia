{
  "compilerOptions": {
  	"allowJs": true,
  	"outDir": "compiled_js",
    "target": "es5",
<<<<<<< HEAD
    "typeRoots": ["./node_modules/@types", "typings"],
    "types": ["angular", "angular-animate", "angular-mocks", "ckeditor", "d3", "googlemaps", "google.visualization", "jasmine", "jasmine-jquery", "jasminewd2", "jquery", "jqueryui", "mathjax", "mathjs", "mousetrap", "node", "select2", "selenium-webdriver"]
=======
    "typeRoots": ["./node_modules/@types"],
    "types": ["angular", "ckeditor", "d3", "google.visualization", "jasmine", "jquery", "leaflet", "mathjax", "mathjs", "mousetrap", "node", "q", "selenium-webdriver"]
>>>>>>> 23b31507
  }
}<|MERGE_RESOLUTION|>--- conflicted
+++ resolved
@@ -1,14 +1,8 @@
 {
   "compilerOptions": {
-  	"allowJs": true,
   	"outDir": "compiled_js",
     "target": "es5",
-<<<<<<< HEAD
     "typeRoots": ["./node_modules/@types", "typings"],
-    "types": ["angular", "angular-animate", "angular-mocks", "ckeditor", "d3", "googlemaps", "google.visualization", "jasmine", "jasmine-jquery", "jasminewd2", "jquery", "jqueryui", "mathjax", "mathjs", "mousetrap", "node", "select2", "selenium-webdriver"]
-=======
-    "typeRoots": ["./node_modules/@types"],
-    "types": ["angular", "ckeditor", "d3", "google.visualization", "jasmine", "jquery", "leaflet", "mathjax", "mathjs", "mousetrap", "node", "q", "selenium-webdriver"]
->>>>>>> 23b31507
+    "types": ["angular", "angular-animate", "angular-mocks", "ckeditor", "d3", "google.visualization", "jasmine", "jasmine-jquery", "jasminewd2", "jquery", "jqueryui", "leaflet", "mathjax", "mathjs", "mousetrap", "select2", "selenium-webdriver"]
   }
 }