{
  "compilerOptions": {
    "allowJs": true,
    "lib": ["es2017", "dom", "webworker"],
    "noImplicitUseStrict": true,
    "outDir": "local_compiled_js",
    "rootDir": ".",
    "skipLibCheck": true,
    "target": "es5",
    "typeRoots": ["./node_modules/@types"]
  },
  "files": [
    "assets/constants.js",
    "assets/rich_text_components_definitions.js",
    "core/tests/karma-globals.ts",
    "core/tests/karma.conf.ts",
    "core/templates/dev/head/AppInit.ts",
    "core/templates/dev/head/mathjaxConfig.ts",
    "core/templates/dev/head/domain/classifier/PredictionResultObjectFactory.ts",
    "core/templates/dev/head/expressions/ExpressionParserService.js",
    "core/templates/dev/head/filters/string-utility-filters/convert-to-plain-text.filter.ts",
    "core/templates/dev/head/filters/string-utility-filters/truncate-at-first-line.filter.ts"
  ],
  "include": [
<<<<<<< HEAD
    "extensions/ckeditor_plugins",
    "extensions/classifiers",
    "extensions/interactions",
    "extensions/objects",
    "rich_text_components",
    "extensions/value_generators",
=======
    "extensions/ckeditor_plugins", 
    "extensions/classifiers",
    "extensions/interactions",
    "extensions/objects",
    "extensions/value_generators",
    "extensions/visualizations",
>>>>>>> a4efcdbf
    "typings"
  ]
}<|MERGE_RESOLUTION|>--- conflicted
+++ resolved
@@ -22,21 +22,12 @@
     "core/templates/dev/head/filters/string-utility-filters/truncate-at-first-line.filter.ts"
   ],
   "include": [
-<<<<<<< HEAD
     "extensions/ckeditor_plugins",
-    "extensions/classifiers",
-    "extensions/interactions",
-    "extensions/objects",
-    "rich_text_components",
-    "extensions/value_generators",
-=======
-    "extensions/ckeditor_plugins", 
     "extensions/classifiers",
     "extensions/interactions",
     "extensions/objects",
     "extensions/value_generators",
     "extensions/visualizations",
->>>>>>> a4efcdbf
     "typings"
   ]
 }