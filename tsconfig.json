--- conflicted
+++ resolved
@@ -7,12 +7,7 @@
     "rootDir": ".",
     "skipLibCheck": true,
     "target": "es5",
-<<<<<<< HEAD
-    "typeRoots": ["./node_modules/@types", "typings"],
-    "types": ["angular", "angular-animate", "angular-mocks", "ckeditor", "d3", "google.visualization", "jasmine", "jasminewd2", "jquery", "jqueryui", "leaflet", "mathjax", "mathjs", "mousetrap", "node", "select2", "selenium-webdriver"]
-=======
     "typeRoots": ["../node_modules/@types"],
->>>>>>> 0c9c01a8
   },
   "files": ["assets/constants.js", "assets/rich_text_components_definitions.js", "core/tests/karma-globals.ts", "core/tests/karma.conf.ts"],
   "include": ["core", "extensions", "typings"],
