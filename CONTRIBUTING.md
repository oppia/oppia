# Contributing code to Oppia

*These instructions are for developers and designers who would like to contribute code to Oppia. If you'd prefer to help out with other things, please see our [general contribution guidelines](https://github.com/oppia/oppia/wiki/Contributing-to-Oppia).*

Thanks for your interest in contributing code or design help to the Oppia project! This page explains how to get set up, how to find something to work on, and how to make a code change. If you run into any problems along the way, please file an issue on our [issue tracker](https://github.com/oppia/oppia/issues), or get help by posting to the [developers' mailing list](https://groups.google.com/forum/#!forum/oppia-dev). You might also want to look at the resources on the [developer wiki](https://github.com/oppia/oppia/wiki).

## Setting things up

  1. Create a new, empty folder called `opensource/` in your computer's home folder. Navigate to it (`cd opensource`), then [fork and clone](https://help.github.com/articles/fork-a-repo/) the Oppia repo so that it gets downloaded into `opensource/oppia`. Then follow the appropriate installation instructions ([Linux](https://github.com/oppia/oppia/wiki/Installing-Oppia-%28Linux%29), [Mac OS](https://github.com/oppia/oppia/wiki/Installing-Oppia-%28Mac-OS%29), [Windows](https://github.com/oppia/oppia/wiki/Installing-Oppia-%28Windows%29)).
  2. Update your GitHub notification settings:
    * Go to your settings page (click the Settings option under the profile menu in the top right), then go to 'Notification center' and ensure that everything's as you want it.
    * Go to the [Oppia repo](https://github.com/oppia/oppia), and click 'Watch' at the top right. Ensure that you're not 'ignoring' the repo, so that you'll be notified when someone replies to a conversation you're part of.
  3. Please sign the CLA so that we can accept your contributions. If you're contributing as an individual, use the [individual CLA](https://goo.gl/forms/AttNH80OV0). If your company owns the copyright to your contributions, a company representative should sign the [corporate CLA](https://goo.gl/forms/xDq9gK3Zcv).
<<<<<<< HEAD
  4. Fill in [this form](http://goo.gl/forms/kXILyztnfS) to indicate which parts of the codebase you're interested in. (You can always change this later.)
  5. (Optional) You may also want to set up [automatic auth](https://help.github.com/articles/set-up-git/#next-steps-authenticating-with-github-from-git) so you don't have to type in a username and password each time you commit a change.
=======
  4. Fill in the [Oppia contributor survey](http://goo.gl/forms/wz1x3bFfpF) to let us know what your interests are. (You can always change your responses later.)
  5. Join the [oppia-dev@](https://groups.google.com/forum/#!forum/oppia-dev) mailing list, and say hi on the [gitter](https://gitter.im/oppia/oppia-chat) chat channel!
  6. (Optional) You may also want to set up [automatic auth](https://help.github.com/articles/set-up-git/#next-steps-authenticating-with-github-from-git) so you don't have to type in a username and password each time you commit a change.
>>>>>>> faee4d8a

## Finding something to do

If you have an idea for something to do, first check if it's already on the [issue tracker](https://github.com/oppia/oppia/issues). If so, add a comment to the issue saying you'd like to work on it, and we'll help you get started! Otherwise, please file a new issue, and say you'd like to work on it.

If you don't have an idea for something to do, try searching the issue tracker for something that looks interesting! High-priority issues are tracked by [milestones](https://github.com/oppia/oppia/milestones), so we recommend starting there, but feel free to take on any of the others as well. Each issue is tagged based on which part of the site it affects, and also categorized based on the type of help needed. If this is your first contribution, we recommend picking one of the following types of issues:

  * **[TODO: code](https://github.com/oppia/oppia/labels/TODO%3A%20code)** means that the issue is suitable for new developers: the overall solution is known and is described in the issue, and the only thing left to do is code it.
  * **[TODO: design (UI/Interaction)](https://github.com/oppia/oppia/labels/TODO%3A%20design%20%28UI%2Finteraction%29)** means that the issue is suitable for new UI designers, interaction designers, artists and writers. In general, it means that UI design help is needed, and the deliverable would usually be a mockup, drawing, prototype or text that conveys what the feature should look like. 
  * **[TODO: design (usability)](https://github.com/oppia/oppia/labels/TODO%3A%20design%20%28usability%29)** means that the  issue is suitable for new usability testers. In general, it means that we have one (or more) ideas or designs for a project, and usability testing/research is needed to find out which one to go with. 

These issues, also tagged as 'starter projects', are usually local to a small part of the codebase. They tend to be easier, so they give you a chance to get your feet wet without having to understand the entire codebase. If you'd like some help finding an issue to work on, please don't hesitate to reach out to us at the [developers' mailing list](https://groups.google.com/forum/#!forum/oppia-dev) or the [Gitter chat room](https://gitter.im/oppia/oppia-chat).

For reference, here are descriptions of what the other 'TODO' tags mean:
  * **[TODO: tech (instructions)](https://github.com/oppia/oppia/labels/TODO%3A%20tech%20%28instructions%29)** means that the overall solution is generally known, but newcomers to the codebase may need additional instructions to be able to implement them. Adding instructions, such as where to make the necessary changes, will help move these issues to the `TODO: code` stage.
  * **[TODO: tech (breakdown)](https://github.com/oppia/oppia/labels/TODO%3A%20tech%20%28breakdown%29)** means that the approach is known, but needs to be broken down into single-person projects.
  * **[TODO: tech (design doc)](https://github.com/oppia/oppia/labels/TODO%3A%20tech%20%28design%20doc%29)** means that the problem is known, but the solution needs fleshing out. In that case, the best thing to do is to prepare a short doc outlining the solution approach and implementation plan, add a link to it on the issue thread, then discuss it before starting implementation.
  * **[TODO: design (breakdown)](https://github.com/oppia/oppia/labels/TODO%3A%20design%20%28breakdown%29)** means the UX design is completed, but the issue needs to be broken down into single-person projects.
  * **[TODO: design (UX)](https://github.com/oppia/oppia/labels/TODO%3A%20design%20%28UX%29)** means the way that the user interacts with this feature needs to be planned. The best way to approach this is to outline the core user journeys (probably using slides), and discuss them on the issue thread, so that the feature can move forward.
  * **[TODO: triage](https://github.com/oppia/oppia/labels/TODO%3A%20triage)** means we aren't sure whether to work on this issue or not. It would be helpful to give comments on this issue in support of or against implementing that feature, or mention if you encountered something similar.

## Instructions for making a code change

*If your change isn't trivial, please [talk to us](https://gitter.im/oppia/oppia-chat) before you start working on it -- this helps avoid duplication of effort, and allows us to offer advice and suggestions. For larger changes, it may be better to first create a short doc outlining a suggested implementation plan, and send it to the dev team for feedback.*

Our central development branch is `develop`, which should be clean and ready for release at any time. In general, all changes should be done as feature branches based off of `develop`. (In case you're interested, we mainly use the [Gitflow workflow](https://www.atlassian.com/git/tutorials/comparing-workflows/gitflow-workflow), which also incorporates `master`, `hotfix-` and `release-` branches -- but you don't need to worry about these.)

Here's how to make a one-off code change. (If you're working on a larger feature, see the instructions at the end.)

1. **Choose a descriptive branch name.** It should be lowercase, hyphen-separated, and a noun describing the change (so, `fuzzy-rules`, but not `implement-fuzzy-rules`). Also, it shouldn't start with `hotfix` or `release`.
2. **Create a new branch with this name, starting from 'develop'.** In other words, run:

  ```
    git fetch upstream
    git checkout develop
    git merge upstream/develop
    git checkout -b your-branch-name
  ```

3. **Make a commit to your feature branch.** Each commit should be self-contained and have a descriptive commit message that helps other developers understand why the changes were made.
  * You can refer to relevant issues in the commit message by writing, e.g., "Fixes #105".
  * In general, code should be formatted consistently with other code around it; we use Google's [Python](http://google-styleguide.googlecode.com/svn/trunk/pyguide.html) and [JavaScript](https://google-styleguide.googlecode.com/svn/trunk/javascriptguide.xml) style guides as a reference. If you use [Sublime Text](http://www.sublimetext.com/), consider installing the SublimeLinter, [SublimeLinter-jscs](https://github.com/SublimeLinter/SublimeLinter-jscs) and [SublimeLinter-pylint](https://github.com/SublimeLinter/SublimeLinter-pylint) plugins, following the instructions on their respective pages.
  * Please ensure that the code you write is well-tested.
  * Before making the commit, start up a local instance of Oppia and do some manual testing in order to check that you haven't broken anything! After that, ensure that the added code has no lint errors and passes all automated tests by running the presubmit script:

    ```
      bash scripts/run_presubmit_checks.sh
    ```

  * To actually make the commit and push it to your GitHub fork, run:

    ```
      git commit -a -m "{{YOUR COMMIT MESSAGE HERE}}"
      git push origin {{YOUR BRANCH NAME}}
    ```

    

    Before your code gets uploaded to GitHub, a script is automatically executed that checks the styling of all changed JavaScript and Python files and runs the front-end tests. Run the push command in command line, and not GitHub's Desktop client, as the script needs access to other tools like pip.
    
     **If any of the tests fail, the push will be interrupted**. If this happens, fix the issues that the tests tell you about and **repeat the instructions above** ('commit' and then 'push').
     
    If you need some help with your code and therefore want to put non functioning code into your GitHub fork to show it to other developers, you  can force a push with `git push origin {{YOUR BRANCH NAME}} --no-verify`.

4. **When your feature is ready to merge, create a pull request.**
  * Go to your fork on GitHub, select your branch from the dropdown menu, and click "pull request". Ensure that the 'base' repository is the main oppia repo and that the 'base' branch is 'develop'.
  * Add a descriptive comment explaining the purpose of the branch (e.g. "Add a warning when the user leaves a page in the middle of an exploration."). This will tell the reviewer what the purpose of the branch is.
  * Click "Create pull request". An admin will assign a reviewer to your commit.
5. **Address review comments until all reviewers give LGTM ('looks good to me').**
  * When your reviewer has reviewed the code, you'll get an email. You'll need to respond in two ways:
     * Make a new commit addressing the comments you agree with, and push it to the same branch. Ideally, the commit message would explain what the commit does (e.g. "Fix lint error"), but if there are lots of disparate review comments, it's fine to refer to the original commit message and add something like "(address review comments)".
     * In addition, please reply to each comment. Each reply should be either "Done" or a response explaining why the corresponding suggestion wasn't implemented. All comments must be resolved before LGTM can be given.
  * Resolve any merge conflicts that arise. To resolve conflicts between 'new-branch-name' (in your fork) and 'develop' (in the oppia repository), run:

  ```
    git checkout new-branch-name
    git fetch upstream
    git merge upstream/develop
    ...[fix the conflicts]...
    ...[make sure the tests pass before committing]...
    git commit -a
    git push origin new-branch-name
  ```
  * Once you've finished addressing everything, and would like the reviewer to take another look, please write a top-level comment explicitly asking them to do so.
  * At the end, the reviewer will merge the pull request.
6. **Tidy up!** Delete the feature branch from your both your local clone and the GitHub repository:

  ```
    git branch -D new-branch-name
    git push origin --delete new-branch-name
  ```

7. **Celebrate.** Congratulations, you have contributed to Oppia!

## Communication channels

### Mailing lists

We have several mailing lists in the form of Google Groups that you can join:
  * [oppia-announce](https://groups.google.com/forum/#!forum/oppia-announce) is for announcements of new releases or blog posts.
  * [oppia-dev](https://groups.google.com/forum/#!forum/oppia-dev) is the main mailing list for communication between developers, and for technical questions.

We also have a developer chat room [here](https://gitter.im/oppia/oppia-chat). Feel free to drop in and say hi!

### GitHub teams

GitHub teams allow contributors working on similar areas of the Oppia codebase to to find and contact each other easily. These teams will be accessible via the GitHub alias @oppia/{{team-name}}. Mentioning a team in a issue or comment will notify all members in the team. During the issue triage process, issues will be assigned to a team, and members of the team are encouraged to comment on or take up the issue. If a contributor who is not part of the team is working on an issue, they will also be able to ask the team for guidance.

You can indicate which team(s) you want to join by filling in the form [here](http://goo.gl/forms/kXILyztnfS), or requesting to join/leave teams on the [teams page](https://github.com/orgs/oppia/teams). You can join or leave a team at any time.

### Design docs and planning

Design documents and meeting minutes are in our [Google Drive folder](https://drive.google.com/open?id=0B8ADASwHtwE9UFlLSFdlMkt2Y2c). <|MERGE_RESOLUTION|>--- conflicted
+++ resolved
@@ -11,14 +11,9 @@
     * Go to your settings page (click the Settings option under the profile menu in the top right), then go to 'Notification center' and ensure that everything's as you want it.
     * Go to the [Oppia repo](https://github.com/oppia/oppia), and click 'Watch' at the top right. Ensure that you're not 'ignoring' the repo, so that you'll be notified when someone replies to a conversation you're part of.
   3. Please sign the CLA so that we can accept your contributions. If you're contributing as an individual, use the [individual CLA](https://goo.gl/forms/AttNH80OV0). If your company owns the copyright to your contributions, a company representative should sign the [corporate CLA](https://goo.gl/forms/xDq9gK3Zcv).
-<<<<<<< HEAD
-  4. Fill in [this form](http://goo.gl/forms/kXILyztnfS) to indicate which parts of the codebase you're interested in. (You can always change this later.)
-  5. (Optional) You may also want to set up [automatic auth](https://help.github.com/articles/set-up-git/#next-steps-authenticating-with-github-from-git) so you don't have to type in a username and password each time you commit a change.
-=======
   4. Fill in the [Oppia contributor survey](http://goo.gl/forms/wz1x3bFfpF) to let us know what your interests are. (You can always change your responses later.)
   5. Join the [oppia-dev@](https://groups.google.com/forum/#!forum/oppia-dev) mailing list, and say hi on the [gitter](https://gitter.im/oppia/oppia-chat) chat channel!
   6. (Optional) You may also want to set up [automatic auth](https://help.github.com/articles/set-up-git/#next-steps-authenticating-with-github-from-git) so you don't have to type in a username and password each time you commit a change.
->>>>>>> faee4d8a
 
 ## Finding something to do
 
