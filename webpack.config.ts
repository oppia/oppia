--- conflicted
+++ resolved
@@ -232,18 +232,13 @@
       inject: false
     }),
     new HtmlWebpackPlugin({
-<<<<<<< HEAD
-      chunks: ['app', 'learner_dashboard'],
-      filename: 'learner_dashboard.html',
+      chunks: ['learner_dashboard'],
+      filename: 'learner-dashboard-page.mainpage.html',
       meta: {
         name: 'Personalized Online Learning from Oppia',
         description: 'Oppia is a free, open-source learning platform. Join the ' +
           'community to create or try an exploration today!'
       },
-=======
-      chunks: ['learner_dashboard'],
-      filename: 'learner-dashboard-page.mainpage.html',
->>>>>>> 419a0f25
       template:
         commonPrefix + '/pages/learner-dashboard-page/' +
         'learner-dashboard-page.mainpage.html',
