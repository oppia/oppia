--- conflicted
+++ resolved
@@ -629,7 +629,6 @@
         return utils.is_valid_language_code(obj)
 
     @staticmethod
-<<<<<<< HEAD
     def is_regex_matched(obj, regex_pattern):
         # type: (Text, Text) -> bool
         """Checks if a given string is matched with the provided regular
@@ -643,7 +642,8 @@
             bool. Whether the given object matched with the regex pattern.
         """
         return bool(re.match(regex_pattern, obj))
-=======
+
+    @staticmethod
     def is_string_contained_within_parenthesis(obj):
         # type: (Text) -> bool
         """Checks if the given obj (a string) is contained within double quotes
@@ -657,5 +657,4 @@
         """
         if obj and (not obj.startswith('("') or not obj.endswith('")')):
             return False
-        return True
->>>>>>> 5aa4ec57
+        return True