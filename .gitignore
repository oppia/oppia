*~
*.pyc
*.swp
*.swo
*.bak
gae_runtime/*
# We have added .git over here such that "git check-ignore" command should
# ignore the files and dirs inside the .git dir.
.git/*
third_party/*
assets/hashes.json
backend_prod_files/*
local_compiled_js/*
local_compiled_js_for_test/*
core/templates/prod/*
webpack_bundles/*
core/tests/.browserstack.env
node_modules/*
.coverage*
!.coveragerc
coverage.xml
.viminfo
.vscode/*
libpeerconnection.log
tsc_output_log.txt
dev_output.txt
tmpcompiledjs*
uploads/*
env/
venv/
*.db
.DS_Store
.idea
.vagrant/*
.lock
yarn-error.log
<<<<<<< HEAD
oppia-release-credentials.json
sheets.googleapis.com-python.json
.env
=======
.protractor-fail-fast
>>>>>>> 6b5647d1

# Oppia uses cache slugs for various resources and we need separate resource
# directories for dev and prod. Resource directories for prod are generated
# via build.py and should not be committed to the repo.
build/*

# app.yaml is generated dynamically so needs to be ignored
app.yaml<|MERGE_RESOLUTION|>--- conflicted
+++ resolved
@@ -34,13 +34,10 @@
 .vagrant/*
 .lock
 yarn-error.log
-<<<<<<< HEAD
 oppia-release-credentials.json
 sheets.googleapis.com-python.json
 .env
-=======
 .protractor-fail-fast
->>>>>>> 6b5647d1
 
 # Oppia uses cache slugs for various resources and we need separate resource
 # directories for dev and prod. Resource directories for prod are generated
