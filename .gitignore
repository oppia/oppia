*~
*.pyc
*.swp
*.swo
*.bak
gae_runtime/*
# We have added .git over here such that "git check-ignore" command should
# ignore the files and dirs inside the .git dir.
.git/*
third_party/*
assets/hashes.json
backend_prod_files/*
local_compiled_js/*
local_compiled_js_for_test/*
core/templates/prod/*
webpack_bundles/*
core/tests/.browserstack.env
node_modules/*
.coverage*
!.coveragerc
coverage.xml
.viminfo
.vscode/*
libpeerconnection.log
tsc_output_log.txt
dev_output.txt
tmpcompiledjs*
uploads/*
env/
venv/
*.db
.DS_Store
.idea
.vagrant/*
.lock
yarn-error.log
<<<<<<< HEAD
oppia-release-credentials.json
sheets.googleapis.com-python.json
.env
.protractor-fail-fast
=======
>>>>>>> 1f4b118c

# Oppia uses cache slugs for various resources and we need separate resource
# directories for dev and prod. Resource directories for prod are generated
# via build.py and should not be committed to the repo.
build/*

# app.yaml is generated dynamically so needs to be ignored
app.yaml<|MERGE_RESOLUTION|>--- conflicted
+++ resolved
@@ -34,13 +34,7 @@
 .vagrant/*
 .lock
 yarn-error.log
-<<<<<<< HEAD
-oppia-release-credentials.json
-sheets.googleapis.com-python.json
 .env
-.protractor-fail-fast
-=======
->>>>>>> 1f4b118c
 
 # Oppia uses cache slugs for various resources and we need separate resource
 # directories for dev and prod. Resource directories for prod are generated
