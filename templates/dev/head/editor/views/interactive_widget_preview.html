<div ng-controller="InteractiveWidgetPreview">
  <span class="pull-right">
    <span ng-hide="isEmpty(interactiveWidget.params)">
      <a href="#" data-toggle="modal" data-target="#customizeWidgetModal">
        Customize
      </a> |
    </span>
    <a href="#" data-toggle="modal" data-target="#interactiveWidgetModal">
      Choose a different interaction
    </a>
  </span>

  <h4>
    Interactivity Preview
    <img class="oppia-help" src="/images/help.png"
         ui-jq="tooltip"
         title="This allows the reader to answer questions and learn by doing. The reader's input can then be evaluated using the rules below.">
  </h4>
  <iframe id="interactiveWidgetPreview" frameborder="1" width="100%" height="300px">
  </iframe>

  <hr>

  <h4>
    Answer classification rules
    <img class="oppia-help" src="/images/help.png"
         ui-jq="tooltip"
         title="The reader's answer is evaluated against each of these rules. If one matches, the reader is sent to the corresponding destination state, and the corresponding piece of feedback will be shown.">
  </h4>
  <div ng-repeat="(action, properties) in interactiveWidget.actions">
    <h5>On user <[action]>:</h5>
    <ul>
      <li ng-repeat="rule in interactiveRulesets[action]">
        <[rule | parameterizeRule: interactiveWidget.params.choices]>:
        (<[getStateName(rule.dest)]><span ng-show="rule.feedback">, <[rule.feedback|truncate]></span>)
        <span class="pull-right">
          <a href="#" data-toggle="modal" data-target="#addRuleModal" ng-click="openEditRuleModal(action, $index)">
            Edit
          </a>
          <span ng-show="$index != 0 && $index != interactiveRulesets[action].length - 1">
            | <a ng-click="swapRules(action, $index, $index - 1)"> ⇑ </a>
          </span>
          <span ng-show="$index < interactiveRulesets[action].length - 2">
            | <a ng-click="swapRules(action, $index, $index + 1)"> ⇓ </a>
          </span>
          <span ng-show="$index != interactiveRulesets[action].length - 1">
            | <a ng-click="deleteRule(action, $index)"> Delete </a>
          </span>
        </span>
      </li>
    </ul>
    <button ng-show="properties.rules"
            type="button" class="btn btn-primary" data-toggle="modal"
            data-target="#addRuleModal" ng-click="openAddRuleModal(action)">
      Add rule
    </button>
  </div>

  <div class="modal hide fade" id="customizeWidgetModal">
    <div class="modal-header">
      <button type="button" class="close" data-dismiss="modal" aria-hidden="true">
        &times;
      </button>
      <h3 id="customizeWidgetModalLabel">Customize This Widget</h3>
    </div>
    <div class="modal-body">
      <div ng-repeat="(key, val) in interactiveParams">
        <span ng-show="isArray(val)">
          <[key]>: <list items="val"></list>
        </span>
        <span ng-hide="isArray(val)">
          <[key]>: <input type="text" ng-model="interactiveParams[key]">
        </span>
      </div>
    </div>
    <div class="modal-footer">
      <button type="button" class="btn" data-dismiss="modal" ng-click="saveWidgetParams()">Save</button>
    </div>
  </div>

  <div class="modal hide fade" id="interactiveWidgetModal" style="width: 900px; margin-left: -390px;">
    <div class="modal-header">
      <button type="button" class="close" data-dismiss="modal" aria-hidden="true">
        &times;
      </button>
      <h3 id="interactiveWidgetModalLabel">
        Choose an Interactive Widget
      </h3>
    </div>
    <div class="modal-body">
      <iframe src="/widgetrepository?iframed=true&interactive=true"
              width="100%" height="400px" frameborder="0"
              id="interactiveWidgetRepository">
      </iframe>
    </div>
    <div class="modal-footer">
      <button type="button" class="btn" data-dismiss="modal">
        Cancel
      </button>
    </div>
  </div>

  <form novalidate name="addRuleForm" class="oppia-form"
        ng-submit="saveRule(addRuleActionRule, addRuleActionAttrs, addRuleActionInputs,
                            addRuleActionDest, addRuleActionDestNew, addRuleActionFeedback)">
    <div class="modal hide fade" id="addRuleModal" ng-model="addRuleModalShown">
      <div class="modal-header">
        <span ng-show="addRuleActionIndex">
          <button type="button" class="close" data-dismiss="modal" aria-hidden="true">
            &times;
          </button>
        </span>
        <h3><[addRuleModalTitle]></h3>
      </div>
  
      <div class="modal-body">
        <h4><[addRuleAction.type]></h4>

        <div ng-hide="addRuleActionRule">
          <div ng-repeat="(rule, attrs) in interactiveWidget.actions[addRuleAction].rules"
               class="oppia-rule">
            <span ng-bind-html="rule | bracesToText"></span>
            <button type="button" class="pull-right"
                    ng-click="selectRule(rule, attrs)">
              Select
            </button>
          </div>
        </div>
  
        <div ng-show="addRuleActionRule">
          <span angular-html-bind="addRuleActionRule | bracesToInput: interactiveWidget.params.choices"></span>
  
          <hr>
          <div>
            Destination:
            <select ng-model="addRuleActionDest" required
                    ng-options="getDestName(id) for id in getAllDests()">
            </select>
  
            <input ng-model="addRuleActionDestNew"
                   ng-show="addRuleActionDest == '?'" type="text" ng-required="addRuleActionDest == '?'">
          </div>
          <div>
            <p>In response to the reader's answer, display the text:</p>
            <textarea rows="10" cols="50" ng-model="addRuleActionFeedback"></textarea>
          </div>
          <!-- TODO(yanamal): Add a section for parameter changes here. -->
        </div>
<<<<<<< HEAD
        <!-- TODO(yanamal): Add a section for parameter changes here. -->
        {% include 'parameter_change.html' %}
=======
>>>>>>> 3d85fa1a
      </div>
  
      <div class="modal-footer">
        <span ng-show="addRuleActionRule">
          <input type="submit" class="btn" value="Save" ng-disabled="addRuleForm.$invalid">
        </span>

        <!-- The 'addRuleActionIndex == null' clause is to ensure that the 'Cancel' action
        returns to the 'previous' screen only when a new rule is being added. Otherwise, the modal
        should just be dismissed. -->
        <span ng-show="addRuleActionRule && addRuleActionIndex == null">
          <button type="button" class="btn" ng-click="deselectAllRules()">
            Cancel
          </button>
        </span>
  
        <span ng-show="!addRuleActionRule && addRuleActionIndex == null">
          <button type="button" class="btn" data-dismiss="modal">
            Cancel
          </button>
        </span>
      </div>
    </div>
  </form>

</div>

<|MERGE_RESOLUTION|>--- conflicted
+++ resolved
@@ -146,11 +146,6 @@
           </div>
           <!-- TODO(yanamal): Add a section for parameter changes here. -->
         </div>
-<<<<<<< HEAD
-        <!-- TODO(yanamal): Add a section for parameter changes here. -->
-        {% include 'parameter_change.html' %}
-=======
->>>>>>> 3d85fa1a
       </div>
   
       <div class="modal-footer">
