--- conflicted
+++ resolved
@@ -19,11 +19,8 @@
     "block-opening-brace-newline-after": "always-multi-line",
     "block-opening-brace-space-after": "always-single-line",
     "block-opening-brace-space-before": "always",
-<<<<<<< HEAD
     "color-hex-case": "lower",
-=======
     "color-hex-length": "short",
->>>>>>> 9ca25b9b
     "declaration-colon-space-after": "always",
     "declaration-colon-space-before": "never",
     "order/properties-alphabetical-order": true,
