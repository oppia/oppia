name: End-to-End, Lighthouse CI performance and Acceptance tests
on:
  merge_group:
    types: [checks_requested]
  push:
    branches:
      - develop
      - release-*
  pull_request:
    branches:
      - develop
      - release-*

jobs:
  build:
    runs-on:  ${{ matrix.os }}
    strategy:
      matrix:
        os: [ubuntu-22.04]
    steps:
      - uses: actions/checkout@v3
      - uses: actions/setup-python@v4
        with:
          python-version: '3.8.15'
          architecture: 'x64'
          cache: 'pip'
          cache-dependency-path: |
            requirements.in
            requirements.txt
            requirements_dev.in
            requirements_dev.txt
      - uses: ./.github/actions/merge
      - name: Cache node modules and third_party/static
        uses: actions/cache@v3
        env:
          cache-name: cache-node-modules
        with:
          path: |
            /home/runner/work/oppia/yarn_cache
            /home/runner/work/oppia/oppia/third_party/static
          key: ${{ runner.os }}-build-${{ env.cache-name }}-${{ hashFiles('yarn.lock', 'dependencies.json') }}
          restore-keys: |
            ${{ runner.os }}-build-${{ env.cache-name }}-
            ${{ runner.os }}-build-
            ${{ runner.os }}-
      - uses: ./.github/actions/install-oppia-dependencies
      - name: Install chrome
        run: python -m scripts.install_chrome_for_ci
      - name: Install ffmpeg
        run: sudo apt install ffmpeg
      - name: Build Webpack
        run: python -m scripts.build --prod_env
      - name: Zip build files
        # We avoid using ../ or absolute paths because unzip treats these as
        # security issues and will refuse to follow them.
        run: |
          zip -rqy build_files.zip oppia/third_party oppia_tools oppia/build oppia/webpack_bundles oppia/proto_files oppia/app.yaml oppia/assets/hashes.json oppia/proto_files oppia/extensions/classifiers/proto/* oppia/backend_prod_files oppia/dist
        working-directory: /home/runner/work/oppia
      - name: Upload build files artifact
        uses: actions/upload-artifact@v3
        with:
          name: build_files
          path: /home/runner/work/oppia/build_files.zip
          retention-days: 1
  e2e_test:
    needs: build
    runs-on:  ${{ matrix.os }}
    strategy:
      matrix:
        os: [ubuntu-22.04]
        suite:
          - name: accessibility
          - name: additionalEditorFeatures
          - name: additionalEditorFeaturesModals
          - name: additionalPlayerFeatures
          - name: adminPage
          - name: blogDashboard
          - name: blog
          - name: checkpointFeatures
          - name: classroomPage
          - name: classroomPageFileUploadFeatures
          - name: collections
          - name: contributorDashboard
          - name: contributorAdminDashboard
          - name: coreEditorAndPlayerFeatures
          - name: creatorDashboard
          - name: embedding
          - name: explorationFeedbackTab
          - name: explorationImprovementsTab
          - name: explorationHistoryTab
          - name: explorationStatisticsTab
          - name: explorationTranslationTab
          - name: extensions
          - name: featureGating
          - name: feedbackUpdates
          - name: fileUploadExtensions
          - name: fileUploadFeatures
            flaky_indicators: |
              Play record button is not clickable
              Translation tab button is not clickable
          - name: learner
          - name: learnerDashboard
          - name: library
          - name: navigation
          - name: playVoiceovers
          - name: preferences
          - name: profileFeatures
          - name: profileMenu
          - name: publication
          - name: skillEditor
          - name: subscriptions
          - name: topicsAndSkillsDashboard
          - name: topicAndStoryEditor
          - name: topicAndStoryEditorFileUploadFeatures
          - name: topicAndStoryViewer
          - name: users
          - name: wipeout
    name: e2e_test (${{ matrix.os }}, ${{ matrix.suite.name }})
    steps:
      - uses: actions/checkout@v3
      - uses: actions/setup-python@v4
        with:
          python-version: '3.8.15'
          architecture: 'x64'
          cache: 'pip'
          cache-dependency-path: |
            requirements.in
            requirements.txt
            requirements_dev.in
            requirements_dev.txt
      - uses: ./.github/actions/merge
      - name: Cache node modules
        uses: actions/cache@v3
        env:
          cache-name: cache-node-modules
        with:
          path: /home/runner/work/oppia/yarn_cache
          key: ${{ runner.os }}-build-${{ env.cache-name }}-${{ hashFiles('yarn.lock') }}
          restore-keys: |
            ${{ runner.os }}-build-${{ env.cache-name }}-
            ${{ runner.os }}-build-
            ${{ runner.os }}-
      - name: Attempt to download build files artifact
        id: download_artifact_1
        uses: actions/download-artifact@v3
        continue-on-error: true
        with:
          name: build_files
          path: /home/runner/work/oppia/
      - name: Unzip build files
        if: steps.download_artifact_1.outcome != 'failure'
        run: |
          ls -la
          unzip build_files.zip
          rm build_files.zip
          echo "Files in ./:"
          ls -la .
          echo "Files in oppia_tools:"
          ls -la oppia_tools
          echo "Files in oppia:"
          ls -la oppia
          echo "Files in build:"
          ls -la oppia/build
          echo "Files in third_party:"
          ls -la oppia/third_party
        working-directory: /home/runner/work/oppia
        shell: bash
      - uses: ./.github/actions/install-oppia-dependencies
      - name: Install chrome
        run: python -m scripts.install_chrome_for_ci
      - name: Install ffmpeg
        run: sudo apt install ffmpeg
      - name: (Artifact re-build) Cache third_party/static
        if: steps.download_artifact_1.outcome == 'failure'
        uses: actions/cache@v3
        env:
          cache-name: cache-node-modules
        with:
          path: /home/runner/work/oppia/oppia/third_party/static
          key: ${{ runner.os }}-build-${{ env.cache-name }}-${{ hashFiles('dependencies.json') }}
          restore-keys: |
            ${{ runner.os }}-build-${{ env.cache-name }}-
            ${{ runner.os }}-build-
            ${{ runner.os }}-
      - name: (Artifact re-build) Build Webpack
        if: steps.download_artifact_1.outcome == 'failure'
        run: python -m scripts.build --prod_env
      - name: Run E2E Test ${{ matrix.suite.name }}
        uses: oppia/retry@a9fb265410e634c84ee90f3e87f323fde0541037
        with:
          max_attempts: 2
          substrings_indicating_flaky_execution: ${{ matrix.suite.flaky_indicators || '' }}
          command: >
            VIDEO_RECORDING_IS_ENABLED=0;
            xvfb-run -a --server-args="-screen 0, 1285x1000x24"
            python -m scripts.run_e2e_tests --skip-install
            --skip-build --suite=${{ matrix.suite.name }} --prod_env
      - name: Uploading webdriverio-video as Artifacts
        if: ${{ failure() }}
        uses: actions/upload-artifact@v3
        with:
          name: webdriverio-video
          path: /home/runner/work/oppia/webdriverio-video
      - name: Uploading webdriverio screenshots as Artifacts
        if: ${{ failure() }}
        uses: actions/upload-artifact@v3
        with:
          name: webdriverio-screenshots
          path: /home/runner/work/oppia/webdriverio-screenshots
      - name: Uploading webpack bundles as an artifact
        if: ${{ failure() }}
        uses: actions/upload-artifact@v3
        with:
          name: webpack-bundles
          path: /home/runner/work/oppia/oppia/build
      - name: Report failure if failed on oppia/oppia develop branch
        if: ${{ failure() && github.event_name == 'push' && github.repository == 'oppia/oppia' && github.ref == 'refs/heads/develop'}}
        uses: ./.github/actions/send-webhook-notification
        with:
          message: "An E2E test failed on the upstream develop branch."
          webhook-url: ${{ secrets.BUILD_FAILURE_ROOM_WEBHOOK_URL }}
  lighthouse:
    needs: build
    runs-on: ${{ matrix.os }}
    strategy:
      matrix:
        os: [ubuntu-22.04]
        shard: [1, 2]
    steps:
      - uses: actions/checkout@v3
      - uses: actions/setup-python@v4
        with:
          python-version: '3.8.15'
          architecture: 'x64'
      - uses: ./.github/actions/merge
      - name: Cache node modules
        uses: actions/cache@v3
        env:
          cache-name: cache-node-modules
        with:
          path: /home/runner/work/oppia/yarn_cache
          key: ${{ runner.os }}-build-${{ env.cache-name }}-${{ hashFiles('yarn.lock') }}
          restore-keys: |
            ${{ runner.os }}-build-${{ env.cache-name }}-
            ${{ runner.os }}-build-
            ${{ runner.os }}-
      - name: Attempt to download build files artifact
        id: download_artifact_1
        uses: actions/download-artifact@v3
        continue-on-error: true
        with:
          name: build_files
          path: /home/runner/work/oppia/
      - name: Unzip build files
        if: steps.download_artifact_1.outcome != 'failure'
        run: |
          ls -la
          unzip build_files.zip
          rm build_files.zip
          echo "Files in ./:"
          ls -la .
          echo "Files in oppia_tools:"
          ls -la oppia_tools
          echo "Files in oppia:"
          ls -la oppia
          echo "Files in build:"
          ls -la oppia/build
          echo "Files in third_party:"
          ls -la oppia/third_party
        working-directory: /home/runner/work/oppia
        shell: bash
      - name: (Artifact re-build) Cache third_party/static
        if: steps.download_artifact_1.outcome == 'failure'
        uses: actions/cache@v3
        env:
          cache-name: cache-node-modules
        with:
          path: /home/runner/work/oppia/oppia/third_party/static
          key: ${{ runner.os }}-build-${{ env.cache-name }}-${{ hashFiles('dependencies.json') }}
          restore-keys: |
            ${{ runner.os }}-build-${{ env.cache-name }}-
            ${{ runner.os }}-build-
            ${{ runner.os }}-
      - name: (Artifact re-build) Build Webpack
        if: steps.download_artifact_1.outcome == 'failure'
        run: python -m scripts.build --prod_env
      - uses: ./.github/actions/install-oppia-dependencies
      - name: Install chrome
        if: startsWith(github.head_ref, 'update-changelog-for-release') == false
        run: python -m scripts.install_chrome_for_ci
      - name: Run Lighthouse performance checks shard
        if: startsWith(github.head_ref, 'update-changelog-for-release') == false
        run: python -m scripts.run_lighthouse_tests --mode performance --shard ${{ matrix.shard }} --skip_build --record_screen
      - name: Uploading puppeteer video as Artifacts
        if: ${{ failure() }}
        uses: actions/upload-artifact@v3
        with: 
          name: lhci-puppeteer-video
          path: /home/runner/work/oppia/lhci-puppeteer-video/video.mp4
      - name: Report failure if failed on oppia/oppia develop branch
        if: ${{ failure() && github.event_name == 'push' && github.repository == 'oppia/oppia' && github.ref == 'refs/heads/develop'}}
        uses: ./.github/actions/send-webhook-notification
        with:
          message: "A Lighthouse test failed on the upstream develop branch."
          webhook-url: ${{ secrets.BUILD_FAILURE_ROOM_WEBHOOK_URL }}
  acceptance_test:
      needs: build
      runs-on:  ${{ matrix.os }}
      strategy:
        matrix:
          os: [ubuntu-22.04]
          suite:
            - blog-admin-tests/assign-roles-to-users-and-change-tag-properties
            - blog-editor-tests/try-to-publish-a-duplicate-blog-post-and-get-blocked
            - exploration-editor-tests/load-complete-and-restart-exploration-preview
<<<<<<< HEAD
            - exploration-editor-tests/view-compare-download-and-revert-revisions
=======
            - exploration-editor-tests/create-exploration-and-change-basic-settings
>>>>>>> 5abffd3a
            - logged-in-user-tests/click-all-buttons-on-about-page
            - logged-in-user-tests/click-all-buttons-on-about-foundation-page
            - logged-in-user-tests/click-all-buttons-on-thanks-for-donating-page
            - logged-in-user-tests/click-all-buttons-on-navbar
            - logged-in-user-tests/click-all-links-in-about-oppia-footer
            - logged-in-user-tests/click-all-links-on-get-started-page
            - practice-question-admin-tests/add-and-remove-contribution-rights
            - translation-admin-tests/add-translation-rights
            - translation-admin-tests/remove-translation-rights
            - voiceover-admin-tests/add-voiceover-artist-to-an-exploration
      steps:
        - uses: actions/checkout@v3
        - uses: actions/setup-python@v3
          with:
            python-version: '3.8.15'
            architecture: 'x64'
            cache: 'pip'
            cache-dependency-path: |
              requirements.in
              requirements.txt
              requirements_dev.in
              requirements_dev.txt
        - uses: ./.github/actions/merge
        - name: Cache node modules
          uses: actions/cache@v3
          env:
            cache-name: cache-node-modules
          with:
            path: /home/runner/work/oppia/yarn_cache
            key: ${{ runner.os }}-build-${{ env.cache-name }}-${{ hashFiles('yarn.lock') }}
            restore-keys: |
              ${{ runner.os }}-build-${{ env.cache-name }}-
              ${{ runner.os }}-build-
              ${{ runner.os }}-
        - name: Attempt to download build files artifact
          id: download_artifact_1
          uses: actions/download-artifact@v3
          continue-on-error: true
          with:
            name: build_files
            path: /home/runner/work/oppia/
        - name: Unzip build files
          if: steps.download_artifact_1.outcome != 'failure'
          run: |
            ls -la
            unzip build_files.zip
            rm build_files.zip
            echo "Files in ./:"
            ls -la .
            echo "Files in oppia_tools:"
            ls -la oppia_tools
            echo "Files in oppia:"
            ls -la oppia
            echo "Files in build:"
            ls -la oppia/build
            echo "Files in third_party:"
            ls -la oppia/third_party
          working-directory: /home/runner/work/oppia
          shell: bash
        - uses: ./.github/actions/install-oppia-dependencies
        - name: (Artifact re-build) Cache third_party/static
          if: steps.download_artifact_1.outcome == 'failure'
          uses: actions/cache@v3
          env:
            cache-name: cache-node-modules
          with:
            path: /home/runner/work/oppia/oppia/third_party/static
            key: ${{ runner.os }}-build-${{ env.cache-name }}-${{ hashFiles('dependencies.json') }}
            restore-keys: |
              ${{ runner.os }}-build-${{ env.cache-name }}-
              ${{ runner.os }}-build-
              ${{ runner.os }}-
        - name: (Artifact re-build) Build Webpack
          if: steps.download_artifact_1.outcome == 'failure'
          run: python -m scripts.build --prod_env
        - name: Run Desktop Acceptance Test ${{ matrix.suite }}
          run: xvfb-run -a --server-args="-screen 0, 1285x1000x24" python -m scripts.run_acceptance_tests --skip-build --suite=${{ matrix.suite }} --prod_env
        - name: Run Mobile Acceptance Test ${{ matrix.suite }}
          run: xvfb-run -a --server-args="-screen 0, 1285x1000x24" python -m scripts.run_acceptance_tests --skip-build --suite=${{ matrix.suite }} --prod_env --mobile
        - name: Uploading webpack bundles as an artifact
          if: ${{ failure() }}
          uses: actions/upload-artifact@v3
          with:
            name: webpack-bundles
            path: /home/runner/work/oppia/oppia/build
        - name: Report failure if failed on oppia/oppia develop branch
          if: ${{
            failure() &&
            github.event_name == 'push' &&
            github.repository == 'oppia/oppia' &&
            github.ref == 'refs/heads/develop'
            }}
          uses: ./.github/actions/send-webhook-notification
          with:
            message: "An acceptance test failed on the upstream develop branch."
            webhook-url: ${{ secrets.BUILD_FAILURE_ROOM_WEBHOOK_URL }}<|MERGE_RESOLUTION|>--- conflicted
+++ resolved
@@ -313,11 +313,8 @@
             - blog-admin-tests/assign-roles-to-users-and-change-tag-properties
             - blog-editor-tests/try-to-publish-a-duplicate-blog-post-and-get-blocked
             - exploration-editor-tests/load-complete-and-restart-exploration-preview
-<<<<<<< HEAD
             - exploration-editor-tests/view-compare-download-and-revert-revisions
-=======
             - exploration-editor-tests/create-exploration-and-change-basic-settings
->>>>>>> 5abffd3a
             - logged-in-user-tests/click-all-buttons-on-about-page
             - logged-in-user-tests/click-all-buttons-on-about-foundation-page
             - logged-in-user-tests/click-all-buttons-on-thanks-for-donating-page
