--- conflicted
+++ resolved
@@ -187,56 +187,14 @@
         - uses: ./.github/actions/install-chrome
         - name: Initializing Containers
           run: |
-<<<<<<< HEAD
             make build
             docker compose up angular-build -d
             # This is required as lighthouse tests are run on the host machine and not in the docker container.
             sudo docker cp oppia-angular-build:/app/oppia/node_modules .
         - name: Run Acceptance Test ${{ matrix.suite }}
           run: xvfb-run -a --server-args="-screen 0, 1285x1000x24" make run_tests.acceptance suite=${{ matrix.suite }}
-=======
-            ls -la
-            unzip build_files.zip
-            rm build_files.zip
-            echo "Files in ./:"
-            ls -la .
-            echo "Files in oppia_tools:"
-            ls -la oppia_tools
-            echo "Files in oppia:"
-            ls -la oppia
-            echo "Files in build:"
-            ls -la oppia/build
-            echo "Files in third_party:"
-            ls -la oppia/third_party
-          working-directory: /home/runner/work/oppia
-          shell: bash
-        - uses: ./.github/actions/install-oppia-dependencies
-        - name: (Artifact re-build) Cache third_party/static
-          if: steps.download_artifact_1.outcome == 'failure'
-          uses: actions/cache@v3
-          env:
-            cache-name: cache-node-modules
-          with:
-            path: /home/runner/work/oppia/oppia/third_party/static
-            key: ${{ runner.os }}-build-${{ env.cache-name }}-${{ hashFiles('dependencies.json') }}
-            restore-keys: |
-              ${{ runner.os }}-build-${{ env.cache-name }}-
-              ${{ runner.os }}-build-
-              ${{ runner.os }}-
-        - name: (Artifact re-build) Build Webpack
-          if: steps.download_artifact_1.outcome == 'failure'
-          run: python -m scripts.build --prod_env
-        - name: Run Desktop Acceptance Test ${{ matrix.suite }}
-          run: xvfb-run -a --server-args="-screen 0, 1285x1000x24" python -m scripts.run_acceptance_tests --skip-build --suite=${{ matrix.suite }} --prod_env
         - name: Run Mobile Acceptance Test ${{ matrix.suite }}
-          run: xvfb-run -a --server-args="-screen 0, 1285x1000x24" python -m scripts.run_acceptance_tests --skip-build --suite=${{ matrix.suite }} --prod_env --mobile
-        - name: Uploading webpack bundles as an artifact
-          if: ${{ failure() }}
-          uses: actions/upload-artifact@v3
-          with:
-            name: webpack-bundles
-            path: /home/runner/work/oppia/oppia/build
->>>>>>> 9a4370d9
+          run: xvfb-run -a --server-args="-screen 0, 1285x1000x24" make run_tests.acceptance suite=${{ matrix.suite }} MOBILE=true
         - name: Report failure if failed on oppia/oppia develop branch
           if: ${{
             failure() &&
