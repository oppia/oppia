--- conflicted
+++ resolved
@@ -310,19 +310,6 @@
         matrix:
           os: [ubuntu-22.04]
           suite:
-<<<<<<< HEAD
-            - blog-admin-tests/assign-roles-to-users-and-change-tag-properties.spec.js
-            - blog-editor-tests/try-to-publish-a-duplicate-blog-post-and-get-blocked.spec.js
-            - exploration-editor-tests/load-complete-and-restart-exploration.spec.js
-            - exploration-editor-tests/view-compare-and-revert-explorations.spec.js 
-            - logged-in-user-tests/click-all-buttons-on-navbar.spec.js
-            - logged-in-user-tests/click-all-buttons-in-about-page.spec.js
-            - logged-in-user-tests/click-all-buttons-in-about-foundation-page.spec.js
-            - logged-in-user-tests/click-all-buttons-in-thanks-for-donating-page.spec.js
-            - practice-question-admin-tests/add-and-remove-contribution-rights.spec.js
-            - translation-admin-tests/add-translation-rights.spec.js
-            - translation-admin-tests/remove-translation-rights.spec.js
-=======
             - blog-admin-tests/assign-roles-to-users-and-change-tag-properties
             - blog-editor-tests/try-to-publish-a-duplicate-blog-post-and-get-blocked
             - logged-in-user-tests/click-all-buttons-on-navbar
@@ -332,7 +319,6 @@
             - practice-question-admin-tests/add-and-remove-contribution-rights
             - translation-admin-tests/add-translation-rights
             - translation-admin-tests/remove-translation-rights
->>>>>>> 345b7d35
       steps:
         - uses: actions/checkout@v3
         - uses: actions/setup-python@v3
