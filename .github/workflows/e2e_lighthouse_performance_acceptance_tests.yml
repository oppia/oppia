name: End-to-End, Lighthouse CI performance and Acceptance tests
on:
  merge_group:
    types: [checks_requested]
  push:
    branches:
      - develop
      - release-*
  pull_request:
    branches:
      - develop
      - release-*

jobs:
  check_test_suites_to_run:
    uses: ./.github/workflows/check_test_suites_to_run.yml
  build:
    needs: check_test_suites_to_run
    if: ${{ fromJson(needs.check_test_suites_to_run.outputs.test_suites_to_run).e2e.count > 0 ||
            fromJson(needs.check_test_suites_to_run.outputs.test_suites_to_run).lighthouse_performance.count > 0 ||
            fromJson(needs.check_test_suites_to_run.outputs.test_suites_to_run).acceptance.count > 0 }}
    runs-on:  ${{ matrix.os }}
    strategy:
      matrix:
        os: [ubuntu-22.04]
    steps:
      - uses: actions/checkout@v3
      - uses: actions/setup-python@v4
        with:
          python-version: '3.8.15'
          architecture: 'x64'
          cache: 'pip'
          cache-dependency-path: |
            requirements.in
            requirements.txt
            requirements_dev.in
            requirements_dev.txt
      - uses: ./.github/actions/merge
      - name: Cache node modules and third_party/static
        uses: actions/cache@v3
        env:
          cache-name: cache-node-modules
        with:
          path: |
            /home/runner/work/oppia/yarn_cache
            /home/runner/work/oppia/oppia/third_party/static
          key: ${{ runner.os }}-build-${{ env.cache-name }}-${{ hashFiles('yarn.lock', 'dependencies.json') }}
          restore-keys: |
            ${{ runner.os }}-build-${{ env.cache-name }}-
            ${{ runner.os }}-build-
            ${{ runner.os }}-
      - uses: ./.github/actions/install-oppia-dependencies
      - name: Install chrome
        run: python -m scripts.install_chrome_for_ci
      - name: Install ffmpeg
        run: sudo apt install ffmpeg
      - name: Build Webpack
        run: python -m scripts.build --prod_env
      - name: Zip build files
        # We avoid using ../ or absolute paths because unzip treats these as
        # security issues and will refuse to follow them.
        run: |
          zip -rqy build_files.zip oppia/third_party oppia_tools oppia/build oppia/webpack_bundles oppia/proto_files oppia/app.yaml oppia/assets/hashes.json oppia/proto_files oppia/extensions/classifiers/proto/* oppia/backend_prod_files oppia/dist
        working-directory: /home/runner/work/oppia
      - name: Upload build files artifact
        uses: actions/upload-artifact@v3
        with:
          name: build_files
          path: /home/runner/work/oppia/build_files.zip
          retention-days: 1
  e2e_test:
    needs: [check_test_suites_to_run, build]
    if: ${{ fromJson(needs.check_test_suites_to_run.outputs.test_suites_to_run).e2e.count > 0 }}
    runs-on:  ${{ matrix.os }}
    strategy:
      matrix:
        os: [ubuntu-22.04]
        suite: ${{ fromJson(needs.check_test_suites_to_run.outputs.test_suites_to_run).e2e.suites }}
    name: e2e_test (${{ matrix.os }}, ${{ matrix.suite.name }})
    steps:
      - uses: actions/checkout@v3
      - uses: actions/setup-python@v4
        with:
          python-version: '3.8.15'
          architecture: 'x64'
          cache: 'pip'
          cache-dependency-path: |
            requirements.in
            requirements.txt
            requirements_dev.in
            requirements_dev.txt
      - uses: ./.github/actions/merge
      - name: Cache node modules
        uses: actions/cache@v3
        env:
          cache-name: cache-node-modules
        with:
          path: /home/runner/work/oppia/yarn_cache
          key: ${{ runner.os }}-build-${{ env.cache-name }}-${{ hashFiles('yarn.lock') }}
          restore-keys: |
            ${{ runner.os }}-build-${{ env.cache-name }}-
            ${{ runner.os }}-build-
            ${{ runner.os }}-
      - name: Attempt to download build files artifact
        id: download_artifact_1
        uses: actions/download-artifact@v3
        continue-on-error: true
        with:
          name: build_files
          path: /home/runner/work/oppia/
      - name: Unzip build files
        if: steps.download_artifact_1.outcome != 'failure'
        run: |
          ls -la
          unzip build_files.zip
          rm build_files.zip
          echo "Files in ./:"
          ls -la .
          echo "Files in oppia_tools:"
          ls -la oppia_tools
          echo "Files in oppia:"
          ls -la oppia
          echo "Files in build:"
          ls -la oppia/build
          echo "Files in third_party:"
          ls -la oppia/third_party
        working-directory: /home/runner/work/oppia
        shell: bash
      - uses: ./.github/actions/install-oppia-dependencies
      - name: Install chrome
        run: python -m scripts.install_chrome_for_ci
      - name: Install ffmpeg
        run: sudo apt install ffmpeg
      - name: (Artifact re-build) Cache third_party/static
        if: steps.download_artifact_1.outcome == 'failure'
        uses: actions/cache@v3
        env:
          cache-name: cache-node-modules
        with:
          path: /home/runner/work/oppia/oppia/third_party/static
          key: ${{ runner.os }}-build-${{ env.cache-name }}-${{ hashFiles('dependencies.json') }}
          restore-keys: |
            ${{ runner.os }}-build-${{ env.cache-name }}-
            ${{ runner.os }}-build-
            ${{ runner.os }}-
      - name: (Artifact re-build) Build Webpack
        if: steps.download_artifact_1.outcome == 'failure'
        run: python -m scripts.build --prod_env
      - name: Run E2E Test ${{ matrix.suite.name }}
        uses: oppia/retry@a9fb265410e634c84ee90f3e87f323fde0541037
        with:
          max_attempts: 2
          substrings_indicating_flaky_execution: ${{ matrix.suite.flaky_indicators || '' }}
          command: >
            VIDEO_RECORDING_IS_ENABLED=0;
            xvfb-run -a --server-args="-screen 0, 1285x1000x24"
            python -m scripts.run_e2e_tests --skip-install
            --skip-build --suite=${{ matrix.suite.name }} --prod_env
      - name: Uploading webdriverio-video as Artifacts
        if: ${{ failure() }}
        uses: actions/upload-artifact@v3
        with:
          name: webdriverio-video
          path: /home/runner/work/oppia/webdriverio-video
      - name: Uploading webdriverio screenshots as Artifacts
        if: ${{ failure() }}
        uses: actions/upload-artifact@v3
        with:
          name: webdriverio-screenshots
          path: /home/runner/work/oppia/webdriverio-screenshots
      - name: Uploading webpack bundles as an artifact
        if: ${{ failure() }}
        uses: actions/upload-artifact@v3
        with:
          name: webpack-bundles
          path: /home/runner/work/oppia/oppia/build
      - name: Report failure if failed on oppia/oppia develop branch
        if: ${{ failure() && github.event_name == 'push' && github.repository == 'oppia/oppia' && github.ref == 'refs/heads/develop'}}
        uses: ./.github/actions/send-webhook-notification
        with:
          message: "An E2E test failed on the upstream develop branch."
          webhook-url: ${{ secrets.BUILD_FAILURE_ROOM_WEBHOOK_URL }}
  lighthouse_performance:
    needs: [check_test_suites_to_run, build]
    if: ${{ fromJson(needs.check_test_suites_to_run.outputs.test_suites_to_run).lighthouse_performance.count > 0 }}
    runs-on: ${{ matrix.os }}
    strategy:
      matrix:
        os: [ubuntu-22.04]
        suite: ${{ fromJson(needs.check_test_suites_to_run.outputs.test_suites_to_run).lighthouse_performance.suites }}
    name: lighthouse (${{ matrix.os }}, ${{ matrix.suite.name }})
    steps:
      - uses: actions/checkout@v3
      - uses: actions/setup-python@v4
        with:
          python-version: '3.8.15'
          architecture: 'x64'
      - uses: ./.github/actions/merge
      - name: Cache node modules
        uses: actions/cache@v3
        env:
          cache-name: cache-node-modules
        with:
          path: /home/runner/work/oppia/yarn_cache
          key: ${{ runner.os }}-build-${{ env.cache-name }}-${{ hashFiles('yarn.lock') }}
          restore-keys: |
            ${{ runner.os }}-build-${{ env.cache-name }}-
            ${{ runner.os }}-build-
            ${{ runner.os }}-
      - name: Attempt to download build files artifact
        id: download_artifact_1
        uses: actions/download-artifact@v3
        continue-on-error: true
        with:
          name: build_files
          path: /home/runner/work/oppia/
      - name: Unzip build files
        if: steps.download_artifact_1.outcome != 'failure'
        run: |
          ls -la
          unzip build_files.zip
          rm build_files.zip
          echo "Files in ./:"
          ls -la .
          echo "Files in oppia_tools:"
          ls -la oppia_tools
          echo "Files in oppia:"
          ls -la oppia
          echo "Files in build:"
          ls -la oppia/build
          echo "Files in third_party:"
          ls -la oppia/third_party
        working-directory: /home/runner/work/oppia
        shell: bash
      - name: (Artifact re-build) Cache third_party/static
        if: steps.download_artifact_1.outcome == 'failure'
        uses: actions/cache@v3
        env:
          cache-name: cache-node-modules
        with:
          path: /home/runner/work/oppia/oppia/third_party/static
          key: ${{ runner.os }}-build-${{ env.cache-name }}-${{ hashFiles('dependencies.json') }}
          restore-keys: |
            ${{ runner.os }}-build-${{ env.cache-name }}-
            ${{ runner.os }}-build-
            ${{ runner.os }}-
      - name: (Artifact re-build) Build Webpack
        if: steps.download_artifact_1.outcome == 'failure'
        run: python -m scripts.build --prod_env
      - uses: ./.github/actions/install-oppia-dependencies
      - name: Install chrome
        if: startsWith(github.head_ref, 'update-changelog-for-release') == false
        run: python -m scripts.install_chrome_for_ci
      - name: Run Lighthouse performance checks shard ${{ matrix.suite.name }}
        if: startsWith(github.head_ref, 'update-changelog-for-release') == false
        run: python -m scripts.run_lighthouse_tests --mode performance --skip_build --record_screen --pages ${{ join(matrix.suite.pages_to_run, ',') }}
      - name: Uploading puppeteer video as Artifacts
        if: ${{ failure() }}
        uses: actions/upload-artifact@v3
        with: 
          name: lhci-puppeteer-video
          path: /home/runner/work/oppia/lhci-puppeteer-video/video.mp4
      - name: Report failure if failed on oppia/oppia develop branch
        if: ${{ failure() && github.event_name == 'push' && github.repository == 'oppia/oppia' && github.ref == 'refs/heads/develop'}}
        uses: ./.github/actions/send-webhook-notification
        with:
          message: "A Lighthouse test failed on the upstream develop branch."
          webhook-url: ${{ secrets.BUILD_FAILURE_ROOM_WEBHOOK_URL }}
  acceptance_test:
      needs: [check_test_suites_to_run, build]
      if: ${{ fromJson(needs.check_test_suites_to_run.outputs.test_suites_to_run).acceptance.count > 0 }}
      runs-on:  ${{ matrix.os }}
      strategy:
        matrix:
          os: [ubuntu-22.04]
          suite: ${{ fromJson(needs.check_test_suites_to_run.outputs.test_suites_to_run).acceptance.suites }}
      name: acceptance_test (${{ matrix.os }}, ${{ matrix.suite.name }})
      steps:
        - uses: actions/checkout@v3
        - uses: actions/setup-python@v3
          with:
            python-version: '3.8.15'
            architecture: 'x64'
            cache: 'pip'
            cache-dependency-path: |
              requirements.in
              requirements.txt
              requirements_dev.in
              requirements_dev.txt
        - uses: ./.github/actions/merge
        - name: Cache node modules
          uses: actions/cache@v3
          env:
            cache-name: cache-node-modules
          with:
            path: /home/runner/work/oppia/yarn_cache
            key: ${{ runner.os }}-build-${{ env.cache-name }}-${{ hashFiles('yarn.lock') }}
            restore-keys: |
              ${{ runner.os }}-build-${{ env.cache-name }}-
              ${{ runner.os }}-build-
              ${{ runner.os }}-
        - name: Attempt to download build files artifact
          id: download_artifact_1
          uses: actions/download-artifact@v3
          continue-on-error: true
          with:
            name: build_files
            path: /home/runner/work/oppia/
        - name: Unzip build files
          if: steps.download_artifact_1.outcome != 'failure'
          run: |
            ls -la
            unzip build_files.zip
            rm build_files.zip
            echo "Files in ./:"
            ls -la .
            echo "Files in oppia_tools:"
            ls -la oppia_tools
            echo "Files in oppia:"
            ls -la oppia
            echo "Files in build:"
            ls -la oppia/build
            echo "Files in third_party:"
            ls -la oppia/third_party
          working-directory: /home/runner/work/oppia
          shell: bash
        - uses: ./.github/actions/install-oppia-dependencies
        - name: (Artifact re-build) Cache third_party/static
          if: steps.download_artifact_1.outcome == 'failure'
          uses: actions/cache@v3
          env:
            cache-name: cache-node-modules
          with:
            path: /home/runner/work/oppia/oppia/third_party/static
            key: ${{ runner.os }}-build-${{ env.cache-name }}-${{ hashFiles('dependencies.json') }}
            restore-keys: |
              ${{ runner.os }}-build-${{ env.cache-name }}-
              ${{ runner.os }}-build-
              ${{ runner.os }}-
        - name: (Artifact re-build) Build Webpack
          if: steps.download_artifact_1.outcome == 'failure'
          run: python -m scripts.build --prod_env
<<<<<<< HEAD
        - name: Run Desktop Acceptance Test ${{ matrix.suite }}
          run: xvfb-run -a --server-args="-screen 0, 1285x1000x24" python -m scripts.run_acceptance_tests --skip-build --suite=${{ matrix.suite }} --prod_env
        - name: Display Desktop Acceptance Test Output
          run: cat test_output.log
        - name: Run Mobile Acceptance Test ${{ matrix.suite }}
          run: xvfb-run -a --server-args="-screen 0, 1285x1000x24" python -m scripts.run_acceptance_tests --skip-build --suite=${{ matrix.suite }} --prod_env --mobile
        - name: Display Mobile Acceptance Test Output
          run: cat test_output.log
=======
        - name: Run Desktop Acceptance Test ${{ matrix.suite.name }}
          run: xvfb-run -a --server-args="-screen 0, 1285x1000x24" python -m scripts.run_acceptance_tests --skip-build --suite=${{ matrix.suite.name }} --prod_env
        - name: Uploading generated test to angular module mapping as an artifact
          if: ${{ failure() }}
          uses: actions/upload-artifact@v3
          with:
            name: generated-test-to-angular-module-mapping
            path: /home/runner/work/oppia/oppia/core/tests/test-modules-mappings/acceptance/${{ matrix.suite.name }}.txt
        - name: Run Mobile Acceptance Test ${{ matrix.suite.name }}
          run: xvfb-run -a --server-args="-screen 0, 1285x1000x24" python -m scripts.run_acceptance_tests --skip-build --suite=${{ matrix.suite.name }} --prod_env --mobile
>>>>>>> feef6e7a
        - name: Uploading webpack bundles as an artifact
          if: ${{ failure() }}
          uses: actions/upload-artifact@v3
          with:
            name: webpack-bundles
            path: /home/runner/work/oppia/oppia/build
        - name: Report failure if failed on oppia/oppia develop branch
          if: ${{
            failure() &&
            github.event_name == 'push' &&
            github.repository == 'oppia/oppia' &&
            github.ref == 'refs/heads/develop'
            }}
          uses: ./.github/actions/send-webhook-notification
          with:
            message: "An acceptance test failed on the upstream develop branch."
            webhook-url: ${{ secrets.BUILD_FAILURE_ROOM_WEBHOOK_URL }}
  check_e2e_lighthouse_performance_acceptance_workflow_status:
    needs: [check_test_suites_to_run, build, e2e_test, lighthouse_performance, acceptance_test]
    if: always()
    runs-on: ${{ matrix.os }}
    strategy:
      matrix:
        os: [ubuntu-22.04]
    steps:
      - uses: actions/checkout@v3
      - uses: actions/setup-python@v4
        with:
          python-version: '3.8.15'
          architecture: 'x64'
      - uses: ./.github/actions/merge
      - uses: ./.github/actions/check-workflow-status
        id: check_workflow_status
        with:
          jobs: ${{ toJson(needs) }}
      - name: Fail if workflow status is failure
        if: ${{ steps.check_workflow_status.outputs.WORKFLOW_STATUS == 'failure' }}
        run: exit 1<|MERGE_RESOLUTION|>--- conflicted
+++ resolved
@@ -340,18 +340,10 @@
         - name: (Artifact re-build) Build Webpack
           if: steps.download_artifact_1.outcome == 'failure'
           run: python -m scripts.build --prod_env
-<<<<<<< HEAD
-        - name: Run Desktop Acceptance Test ${{ matrix.suite }}
-          run: xvfb-run -a --server-args="-screen 0, 1285x1000x24" python -m scripts.run_acceptance_tests --skip-build --suite=${{ matrix.suite }} --prod_env
+        - name: Run Desktop Acceptance Test ${{ matrix.suite.name }}
+          run: xvfb-run -a --server-args="-screen 0, 1285x1000x24" python -m scripts.run_acceptance_tests --skip-build --suite=${{ matrix.suite.name }} --prod_env
         - name: Display Desktop Acceptance Test Output
           run: cat test_output.log
-        - name: Run Mobile Acceptance Test ${{ matrix.suite }}
-          run: xvfb-run -a --server-args="-screen 0, 1285x1000x24" python -m scripts.run_acceptance_tests --skip-build --suite=${{ matrix.suite }} --prod_env --mobile
-        - name: Display Mobile Acceptance Test Output
-          run: cat test_output.log
-=======
-        - name: Run Desktop Acceptance Test ${{ matrix.suite.name }}
-          run: xvfb-run -a --server-args="-screen 0, 1285x1000x24" python -m scripts.run_acceptance_tests --skip-build --suite=${{ matrix.suite.name }} --prod_env
         - name: Uploading generated test to angular module mapping as an artifact
           if: ${{ failure() }}
           uses: actions/upload-artifact@v3
@@ -360,7 +352,8 @@
             path: /home/runner/work/oppia/oppia/core/tests/test-modules-mappings/acceptance/${{ matrix.suite.name }}.txt
         - name: Run Mobile Acceptance Test ${{ matrix.suite.name }}
           run: xvfb-run -a --server-args="-screen 0, 1285x1000x24" python -m scripts.run_acceptance_tests --skip-build --suite=${{ matrix.suite.name }} --prod_env --mobile
->>>>>>> feef6e7a
+        - name: Display Mobile Acceptance Test Output
+          run: cat test_output.log
         - name: Uploading webpack bundles as an artifact
           if: ${{ failure() }}
           uses: actions/upload-artifact@v3
