--- conflicted
+++ resolved
@@ -339,15 +339,9 @@
               ${{ runner.os }}-
         - name: (Artifact re-build) Build Webpack
           if: steps.download_artifact_1.outcome == 'failure'
-<<<<<<< HEAD
-          run: python -m scripts.build --prod_
-        - name: Run Desktop Acceptance Test ${{ matrix.suite }}
-          run: xvfb-run -a --server-args="-screen 0, 1285x1000x24" python -m scripts.run_acceptance_tests --skip-build --suite=${{ matrix.suite }}
-=======
           run: python -m scripts.build --prod_env
         - name: Run Desktop Acceptance Test ${{ matrix.suite.name }}
           run: xvfb-run -a --server-args="-screen 0, 1285x1000x24" python -m scripts.run_acceptance_tests --skip-build --suite=${{ matrix.suite.name }} --prod_env
->>>>>>> 0b560858
         - name: Uploading generated test to angular module mapping as an artifact
           if: ${{ failure() }}
           uses: actions/upload-artifact@v3
