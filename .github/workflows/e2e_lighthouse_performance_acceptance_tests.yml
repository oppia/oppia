--- conflicted
+++ resolved
@@ -317,18 +317,11 @@
             - exploration-editor/create-exploration-and-change-basic-settings
             - exploration-editor/load-complete-and-restart-exploration-preview
             - exploration-editor/save-draft-publish-and-discard-the-changes
-<<<<<<< HEAD
-=======
             - logged-in-user/subscribe-to-creator-and-view-all-explorations-by-that-creator
->>>>>>> 8f89b0e4
             - logged-out-user/check-all-user-flow-of-donor
             - logged-out-user/check-all-user-flow-of-parent-teacher
             - logged-out-user/check-all-user-flow-of-partner
             - logged-out-user/check-all-user-flow-of-volunteer
-<<<<<<< HEAD
-            - logged-out-user/click-all-buttons-on-about-page
-=======
->>>>>>> 8f89b0e4
             - logged-out-user/click-all-buttons-on-about-foundation-page
             - logged-out-user/click-all-buttons-on-about-page
             - logged-out-user/click-all-buttons-on-donation-thanks-page
@@ -339,14 +332,10 @@
             - logged-out-user/click-all-links-in-oppia-footer
             - logged-out-user/click-all-links-on-creator-guidelines-page
             - logged-out-user/click-all-links-on-get-started-page
-<<<<<<< HEAD
             - logged-out-user/click-all-links-on-privacy-policy-page
             - logged-out-user/click-all-links-on-terms-page
-            - logged-in-user/subscribe-to-creator-and-view-all-explorations-by-that-creator
-=======
             - moderator/edit-featured-activities-list
             - moderator/view-recent-commits-and-feedback-messages
->>>>>>> 8f89b0e4
             - practice-question-admin/add-and-remove-contribution-rights
             - super-admin/edit-user-roles
             - super-admin/load-dummy-data-in-dev-mode
