--- conflicted
+++ resolved
@@ -85,44 +85,19 @@
       - uses: ./.github/actions/install-chrome
       - name: Install ffmpeg
         run: sudo apt install ffmpeg
-<<<<<<< HEAD
       - name: Initializing Containers
         run: |
           sudo make build
           # This is required as E2E tests are run on the host machine and not in the docker container.
           sudo docker compose up angular-build -d
           sudo docker cp oppia-angular-build:/app/oppia/node_modules .
-      - name: Run E2E Test ${{ matrix.suite }}
-        run: sudo xvfb-run -a --server-args="-screen 0, 1285x1000x24" make run_tests.e2e suite=${{ matrix.suite }} VIDEO_RECORDING_IS_ENABLED=${{ env.VIDEO_RECORDING_IS_ENABLED }}
-        env:
-          VIDEO_RECORDING_IS_ENABLED: 1
-=======
-      - name: (Artifact re-build) Cache third_party/static
-        if: steps.download_artifact_1.outcome == 'failure'
-        uses: actions/cache@v3
-        env:
-          cache-name: cache-node-modules
-        with:
-          path: /home/runner/work/oppia/oppia/third_party/static
-          key: ${{ runner.os }}-build-${{ env.cache-name }}-${{ hashFiles('dependencies.json') }}
-          restore-keys: |
-            ${{ runner.os }}-build-${{ env.cache-name }}-
-            ${{ runner.os }}-build-
-            ${{ runner.os }}-
-      - name: (Artifact re-build) Build Webpack
-        if: steps.download_artifact_1.outcome == 'failure'
-        run: python -m scripts.build --prod_env
       - name: Run E2E Test ${{ matrix.suite.name }}
         uses: oppia/retry@a9fb265410e634c84ee90f3e87f323fde0541037
         with:
           max_attempts: 2
           substrings_indicating_flaky_execution: ${{ matrix.suite.flaky_indicators || '' }}
           command: >
-            VIDEO_RECORDING_IS_ENABLED=0;
-            xvfb-run -a --server-args="-screen 0, 1285x1000x24"
-            python -m scripts.run_e2e_tests --skip-install
-            --skip-build --suite=${{ matrix.suite.name }} --prod_env
->>>>>>> 56b20347
+            sudo xvfb-run -a --server-args="-screen 0, 1285x1000x24" make run_tests.e2e suite=${{ matrix.suite }} VIDEO_RECORDING_IS_ENABLED=1
       - name: Uploading webdriverio-video as Artifacts
         if: ${{ failure() }}
         uses: actions/upload-artifact@v3
