name: Python type checks
on:
  merge_group:
    types: [checks_requested]
  push:
    branches:
      - develop
      - release-*
  pull_request:
    branches:
      - develop
      - release-*

jobs:
  run_tests:
    name: Run Mypy Type Checks
    runs-on:  ${{ matrix.os }}
    strategy:
      matrix:
        os: [ubuntu-22.04]
    steps:
      - name: Checkout repository
        uses: actions/checkout@v3
      - name: Setup Python 3.8
        uses: actions/setup-python@v4
        with:
          python-version: '3.8.15'
          architecture: 'x64'
<<<<<<< HEAD
      - uses: ./.github/actions/merge
      - name: Initialize Containers
        run: |
          make build
          make stop
=======
      - name: Install python 2 for GAE
        run: |
          sudo apt update
          sudo apt install python2 -y
      - name: Merge develop branch into the current branch
        uses: ./.github/actions/merge
      - name: Install Third Party Dependencies
        if: startsWith(github.head_ref, 'update-changelog-for-release') == false
        run: python -m scripts.install_third_party_libs
>>>>>>> b83bd804
      - name: Run Mypy type checks
        if: startsWith(github.head_ref, 'update-changelog-for-release') == false
        run: make run_tests.mypy
      - name: Report failure if failed on oppia/oppia develop branch
        if: ${{ failure() && github.event_name == 'push' && github.repository == 'oppia/oppia' && github.ref == 'refs/heads/develop'}}
        uses: ./.github/actions/send-webhook-notification
        with:
          message: "Python type checks failed on the upstream develop branch."
          webhook-url: ${{ secrets.BUILD_FAILURE_ROOM_WEBHOOK_URL }}<|MERGE_RESOLUTION|>--- conflicted
+++ resolved
@@ -26,23 +26,12 @@
         with:
           python-version: '3.8.15'
           architecture: 'x64'
-<<<<<<< HEAD
-      - uses: ./.github/actions/merge
+      - name: Merge develop branch into the current branch
+        uses: ./.github/actions/merge
       - name: Initialize Containers
         run: |
           make build
           make stop
-=======
-      - name: Install python 2 for GAE
-        run: |
-          sudo apt update
-          sudo apt install python2 -y
-      - name: Merge develop branch into the current branch
-        uses: ./.github/actions/merge
-      - name: Install Third Party Dependencies
-        if: startsWith(github.head_ref, 'update-changelog-for-release') == false
-        run: python -m scripts.install_third_party_libs
->>>>>>> b83bd804
       - name: Run Mypy type checks
         if: startsWith(github.head_ref, 'update-changelog-for-release') == false
         run: make run_tests.mypy
