--- conflicted
+++ resolved
@@ -37,14 +37,10 @@
       - name: Suppress ENOSPC error from chokidar file watcher. See https://stackoverflow.com/a/32600959.
         run: echo fs.inotify.max_user_watches=524288 | sudo tee -a /etc/sysctl.conf && sudo sysctl -p
       - name: Run frontend tests
-<<<<<<< HEAD
         run: for run in {1..100}; do PYTHONIOENCODING=utf-8 python -m scripts.run_frontend_tests --run_minified_tests --skip_install --check_coverage; done
-=======
-        run: PYTHONIOENCODING=utf-8 python -m scripts.run_frontend_tests --run_minified_tests --skip_install --check_coverage
       - name: Report failure if failed on oppia/oppia develop branch
         if: ${{ failure() && github.event_name == 'push' && github.repository == 'oppia/oppia' && github.ref == 'refs/heads/develop'}}
         uses: ./.github/actions/send-webhook-notification
         with:
           message: "A frontend test failed on the upstream develop branch."
-          webhook-url: ${{ secrets.BUILD_FAILURE_ROOM_WEBHOOK_URL }}
->>>>>>> ba55bb58
+          webhook-url: ${{ secrets.BUILD_FAILURE_ROOM_WEBHOOK_URL }}