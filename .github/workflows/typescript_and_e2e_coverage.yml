--- conflicted
+++ resolved
@@ -38,15 +38,9 @@
       - name: Check that all e2e test files are captured in wdio.conf.js
         run: make run_tests.check_e2e_tests_are_captured_in_ci
       - name: Run typescript tests
-<<<<<<< HEAD
-        run: make run_tests.typescript_tests
-      - name: Run typescript tests in strict mode
-        run: make run_tests.typescript_tests PYTHON_ARGS="--strict_checks"
-=======
         run: make run_tests.typescript
       - name: Run typescript tests in strict mode
         run: make run_tests.typescript PYTHON_ARGS="--strict_checks"
->>>>>>> 603f4201
       - name: Report failure if failed on oppia/oppia develop branch
         if: ${{ failure() && github.event_name == 'push' && github.repository == 'oppia/oppia' && github.ref == 'refs/heads/develop'}}
         uses: ./.github/actions/send-webhook-notification
