name: End-to-End tests
on:
  push:
    branches:
      - develop
      - release-*
  pull_request:
    branches:
      - develop
      - release-*

jobs:
  e2e_other_tests:
    runs-on:  ${{ matrix.os }}
    strategy:
      matrix:
        os: [ubuntu-18.04]
    steps:
      - uses: actions/checkout@v2
      - uses: actions/setup-python@v2
        with:
          python-version: '3.7'
          architecture: 'x64'
      - uses: ./.github/actions/merge
<<<<<<< HEAD
      - name: Cache node modules
        uses: actions/cache@v2
        env:
          cache-name: cache-node-modules
        with:
          path: /home/runner/work/oppia/yarn_cache
          key: ${{ runner.os }}-build-${{ env.cache-name }}-${{ hashFiles('yarn.lock') }}
          restore-keys: |
            ${{ runner.os }}-build-${{ env.cache-name }}-
            ${{ runner.os }}-build-
            ${{ runner.os }}-
      - uses: ./.github/actions/install-oppia-dependencies
=======
      - name: Install third party
        run: python -m scripts.install_third_party_libs
>>>>>>> 4c4b4ba8
      - id: check-risk
        name: Check if PR is low-risk
        uses: ./.github/actions/check-if-pr-is-low-risk
      - name: Install chrome
        if: ${{ steps.check-risk.outputs.is-low-risk != 0 }}
        run: python -m scripts.install_chrome_for_ci
      - name: Install ffmpeg
        if: ${{ steps.check-risk.outputs.is-low-risk != 0 }}
        run: sudo apt install ffmpeg
      - name: Run e2e Collections Test
        if: ${{ steps.check-risk.outputs.is-low-risk != 0 }}
        run: xvfb-run -a --server-args="-screen 0, 1285x1000x24" python -m scripts.run_e2e_tests --suite="collections" --prod_env
        env: 
          VIDEO_RECORDING_IS_ENABLED: 0
      - name: Run e2e Accessibility Test
        if: ${{ steps.check-risk.outputs.is-low-risk != 0 }}
        run: xvfb-run -a --server-args="-screen 0, 1285x1000x24" python -m scripts.run_e2e_tests --skip-install --skip-build --suite="accessibility" --prod_env
        env: 
          VIDEO_RECORDING_IS_ENABLED: 0
      - name: Run e2e Classroom Page Test
        if: ${{ steps.check-risk.outputs.is-low-risk != 0 }}
        run: xvfb-run -a --server-args="-screen 0, 1285x1000x24" python -m scripts.run_e2e_tests --skip-install --skip-build --suite="classroomPageFileUploadFeatures" --prod_env
        env: 
          VIDEO_RECORDING_IS_ENABLED: 0
      - name: Run e2e Navigation Test
        if: ${{ steps.check-risk.outputs.is-low-risk != 0 }}
        run: xvfb-run -a --server-args="-screen 0, 1285x1000x24" python -m scripts.run_e2e_tests --prod_env --skip-install --skip-build --suite="navigation"
        env: 
          VIDEO_RECORDING_IS_ENABLED: 0
      - name: Run e2e Admin Page Test
        if: ${{ steps.check-risk.outputs.is-low-risk != 0 }}
        run: xvfb-run -a --server-args="-screen 0, 1285x1000x24" python -m scripts.run_e2e_tests --prod_env --skip-install --skip-build --suite="adminPage"
        env: 
          VIDEO_RECORDING_IS_ENABLED: 0
      - name: Uploading protractor-video as Artifacts
        if: ${{ steps.check-risk.outputs.is-low-risk != 0 && always() }}
        uses: actions/upload-artifact@v2
        with:
          name: protractor-video
          path: /home/runner/work/oppia/protractor-video
      - name: Checking Memory Usage
        run: cat /sys/fs/cgroup/memory/memory.max_usage_in_bytes<|MERGE_RESOLUTION|>--- conflicted
+++ resolved
@@ -22,7 +22,6 @@
           python-version: '3.7'
           architecture: 'x64'
       - uses: ./.github/actions/merge
-<<<<<<< HEAD
       - name: Cache node modules
         uses: actions/cache@v2
         env:
@@ -35,10 +34,6 @@
             ${{ runner.os }}-build-
             ${{ runner.os }}-
       - uses: ./.github/actions/install-oppia-dependencies
-=======
-      - name: Install third party
-        run: python -m scripts.install_third_party_libs
->>>>>>> 4c4b4ba8
       - id: check-risk
         name: Check if PR is low-risk
         uses: ./.github/actions/check-if-pr-is-low-risk
