// Copyright 2019 The Oppia Authors. All Rights Reserved.
//
// Licensed under the Apache License, Version 2.0 (the "License");
// you may not use this file except in compliance with the License.
// You may obtain a copy of the License at
//
//      http://www.apache.org/licenses/LICENSE-2.0
//
// Unless required by applicable law or agreed to in writing, software
// distributed under the License is distributed on an "AS-IS" BASIS,
// WITHOUT WARRANTIES OR CONDITIONS OF ANY KIND, either express or implied.
// See the License for the specific language governing permissions and
// limitations under the License.

/**
 * @fileoverview General config file for Webpack.
 */

const {CleanWebpackPlugin} = require('clean-webpack-plugin');
const HtmlWebpackPlugin = require('html-webpack-plugin');
const MiniCssExtractPlugin = require('mini-css-extract-plugin');
const WebpackRTLPlugin = require('webpack-rtl-plugin');
var path = require('path');
var webpack = require('webpack');
const macros = require('./webpack.common.macros.ts');
var analyticsConstants = require('./assets/analytics-constants.json');

var htmlMinifyConfig = {
  ignoreCustomFragments: [/<\[[\s\S]*?\]>/],
  removeAttributeQuotes: false,
  caseSensitive: true,
  customAttrSurround: [
    [/#/, /(?:)/],
    [/\*/, /(?:)/],
    [/\[?\(?/, /(?:)/],
  ],
  customAttrAssign: [/\)?\]?=/],
};
var commonPrefix = './core/templates';
var defaultMeta = {
  name: 'Personalized Online Learning from Oppia',
  description:
    'Oppia is a free, open-source learning platform. Join ' +
    'the community to create or try an exploration today!',
};

module.exports = {
  resolve: {
    modules: [
      path.resolve(__dirname, 'assets'),
      path.resolve(__dirname, 'core/templates'),
      path.resolve(__dirname, 'extensions'),
      path.resolve(__dirname, 'node_modules'),
      path.resolve(__dirname, 'third_party'),
    ],
    extensions: ['.ts', '.js', '.json', '.html', '.svg', '.png'],
    alias: {
      '@angular/upgrade/static':
        '@angular/upgrade/bundles/upgrade-static.umd.js',
      // These both are used so that we can refer to them in imports using their
      // full path: 'assets/{{filename}}'.
      'assets/constants': 'constants.ts',
      'assets/rich_text_components_definitions':
        'rich_text_components_definitions.ts',
    },
  },
  entry: {
    collection_editor:
      commonPrefix +
      '/pages/collection-editor-page/' +
      'collection-editor-page.import.ts',
    collection_player:
      commonPrefix +
      '/pages/collection-player-page/' +
      'collection-player-page.import.ts',
    console_errors: commonPrefix + '/tests/console_errors.import.ts',
    creator_dashboard:
      commonPrefix +
      '/pages/creator-dashboard-page/' +
      'creator-dashboard-page.import.ts',
    contributor_dashboard:
      commonPrefix +
      '/pages/contributor-dashboard-page/' +
      'contributor-dashboard-page.import.ts',
    diagnostic_test_player_page:
      commonPrefix +
      '/pages/diagnostic-test-player-page/' +
      'diagnostic-test-player-page.import.ts',
    email_dashboard_result:
      commonPrefix +
      '/pages/email-dashboard-pages/email-dashboard-result.import.ts',
    error: commonPrefix + '/pages/error-pages/error-page.import.ts',
    error_iframed:
      commonPrefix +
      '/pages/error-pages/error-iframed-page/' +
      'error-iframed-page.import.ts',
    exploration_editor:
      commonPrefix +
      '/pages/exploration-editor-page/' +
      'exploration-editor-page.import.ts',
    facilitator_dashboard:
      commonPrefix +
      '/pages/facilitator-dashboard-page/' +
      'facilitator-dashboard-page.import.ts',
    maintenance:
      commonPrefix + '/pages/maintenance-page/maintenance-page.import.ts',
    oppia_root: commonPrefix + '/pages/oppia-root/index.ts',
    lightweight_oppia_root:
      commonPrefix + '/pages/lightweight-oppia-root/index.ts',
    practice_session:
      commonPrefix +
      '/pages/practice-session-page/practice-session-page.import.ts',
    review_test:
      commonPrefix + '/pages/review-test-page/review-test-page.import.ts',
    skill_editor:
      commonPrefix + '/pages/skill-editor-page/skill-editor-page.import.ts',
    story_editor:
      commonPrefix + '/pages/story-editor-page/story-editor-page.import.ts',
    subtopic_viewer:
      commonPrefix +
      '/pages/subtopic-viewer-page/subtopic-viewer-page.import.ts',
    topic_editor:
      commonPrefix + '/pages/topic-editor-page/topic-editor-page.import.ts',
    topics_and_skills_dashboard:
      commonPrefix +
      '/pages/topics-and-skills-dashboard-page/' +
      'topics-and-skills-dashboard-page.import.ts',
    topic_viewer:
      commonPrefix + '/pages/topic-viewer-page/topic-viewer-page.import.ts',
<<<<<<< HEAD
=======
    voiceover_admin:
      commonPrefix +
      '/pages/voiceover-admin-page/' +
      'voiceover-admin-page.import.ts',
>>>>>>> 8a4fa12a
  },

  /**
   * TODO(#13079): Remove the hybrid field from the html webpack plugin options
   * once angularjs is removed from corresponding pages.
   */
  plugins: [
    new webpack.DefinePlugin({
      CAN_SEND_ANALYTICS_EVENTS: analyticsConstants.CAN_SEND_ANALYTICS_EVENTS,
    }),
    new webpack.ProvidePlugin({
      diff_match_patch: [
        'diff_match_patch/lib/diff_match_patch',
        'diff_match_patch',
      ],
      DIFF_EQUAL: ['diff_match_patch/lib/diff_match_patch', 'DIFF_EQUAL'],
      DIFF_INSERT: ['diff_match_patch/lib/diff_match_patch', 'DIFF_INSERT'],
      DIFF_DELETE: ['diff_match_patch/lib/diff_match_patch', 'DIFF_DELETE'],
    }),
    new HtmlWebpackPlugin({
      chunks: ['diagnostic_test_player_page'],
      filename: 'diagnostic-test-player-page.mainpage.html',
      hybrid: true,
      meta: {
        name: defaultMeta.name,
        description:
          'With Oppia, you can access free lessons on math, ' +
          'physics, statistics, chemistry, music, history, and more from ' +
          'anywhere in the world. Oppia is a nonprofit with the mission of ' +
          'providing high-quality education to those who lack access to it. ' +
          'The Learner Diagnostic test page will allow the learner to ' +
          'test their knowledge and get a set of recommendations for where ' +
          'they should begin learning.',
      },
      template:
        commonPrefix +
        '/pages/diagnostic-test-player-page/' +
        'diagnostic-test-player-page.mainpage.html',
      minify: htmlMinifyConfig,
      inject: false,
    }),
    new HtmlWebpackPlugin({
      chunks: ['collection_editor'],
      filename: 'collection-editor-page.mainpage.html',
      hybrid: true,
      meta: {
        name: defaultMeta.name,
        description:
          'Contact the Oppia team, submit feedback, and learn ' +
          'how to get involved with the Oppia project.',
      },
      template:
        commonPrefix +
        '/pages/collection-editor-page/' +
        'collection-editor-page.mainpage.html',
      minify: htmlMinifyConfig,
      inject: false,
    }),
    new HtmlWebpackPlugin({
      chunks: ['collection_player'],
      filename: 'collection-player-page.mainpage.html',
      hybrid: true,
      meta: {
        name: defaultMeta.name,
        description:
          'Contact the Oppia team, submit feedback, and learn ' +
          'how to get involved with the Oppia project.',
      },
      template:
        commonPrefix +
        '/pages/collection-player-page/' +
        'collection-player-page.mainpage.html',
      minify: htmlMinifyConfig,
      inject: false,
    }),
    new HtmlWebpackPlugin({
      chunks: ['console_errors'],
      filename: 'console_errors.html',
      hybrid: true,
      meta: {
        name: defaultMeta.name,
        description:
          'Contact the Oppia team, submit feedback, and learn ' +
          'how to get involved with the Oppia project.',
      },
      template: commonPrefix + '/tests/console_errors.html',
      minify: htmlMinifyConfig,
      inject: false,
    }),
    new HtmlWebpackPlugin({
      chunks: ['creator_dashboard'],
      filename: 'creator-dashboard-page.mainpage.html',
      hybrid: true,
      meta: defaultMeta,
      template:
        commonPrefix +
        '/pages/creator-dashboard-page/' +
        'creator-dashboard-page.mainpage.html',
      minify: htmlMinifyConfig,
      inject: false,
    }),
    new HtmlWebpackPlugin({
      chunks: ['contributor_dashboard'],
      filename: 'contributor-dashboard-page.mainpage.html',
      hybrid: true,
      meta: defaultMeta,
      template:
        commonPrefix +
        '/pages/contributor-dashboard-page/' +
        'contributor-dashboard-page.mainpage.html',
      minify: htmlMinifyConfig,
      inject: false,
    }),
    new HtmlWebpackPlugin({
      chunks: ['email_dashboard_result'],
      filename: 'email-dashboard-result.mainpage.html',
      meta: defaultMeta,
      template:
        commonPrefix +
        '/pages/email-dashboard-pages/email-dashboard-result.mainpage.html',
      minify: htmlMinifyConfig,
      inject: false,
    }),
    new HtmlWebpackPlugin({
      chunks: ['error_iframed'],
      filename: 'error-iframed.mainpage.html',
      meta: defaultMeta,
      template:
        commonPrefix +
        '/pages/error-pages/error-iframed-page/' +
        'error-iframed.mainpage.html',
      minify: htmlMinifyConfig,
      inject: false,
    }),
    new HtmlWebpackPlugin({
      chunks: ['error'],
      filename: 'error-page-400.mainpage.html',
      meta: defaultMeta,
      template: commonPrefix + '/pages/error-pages/error-page.mainpage.html',
      minify: htmlMinifyConfig,
      inject: false,
      statusCode: 400,
    }),
    new HtmlWebpackPlugin({
      chunks: ['error'],
      filename: 'error-page-401.mainpage.html',
      meta: defaultMeta,
      template: commonPrefix + '/pages/error-pages/error-page.mainpage.html',
      minify: htmlMinifyConfig,
      inject: false,
      statusCode: 401,
    }),
    new HtmlWebpackPlugin({
      chunks: ['error'],
      filename: 'error-page-500.mainpage.html',
      meta: defaultMeta,
      template: commonPrefix + '/pages/error-pages/error-page.mainpage.html',
      minify: htmlMinifyConfig,
      inject: false,
      statusCode: 500,
    }),
    new HtmlWebpackPlugin({
      chunks: ['exploration_editor'],
      filename: 'exploration-editor-page.mainpage.html',
      hybrid: true,
      meta: {
        name: defaultMeta.name,
        description:
          'Help others learn new things. Create lessons through ' +
          'explorations and share your knowledge with the community.',
      },
      template:
        commonPrefix +
        '/pages/exploration-editor-page/' +
        'exploration-editor-page.mainpage.html',
      minify: htmlMinifyConfig,
      inject: false,
    }),
    new HtmlWebpackPlugin({
      chunks: ['maintenance'],
      filename: 'maintenance-page.mainpage.html',
      meta: defaultMeta,
      template:
        commonPrefix + '/pages/maintenance-page/maintenance-page.mainpage.html',
      minify: htmlMinifyConfig,
      inject: false,
    }),
    new HtmlWebpackPlugin({
      chunks: ['oppia_root'],
      filename: 'oppia-root.mainpage.html',
      meta: defaultMeta,
      template: commonPrefix + '/pages/oppia-root/oppia-root.mainpage.html',
      minify: htmlMinifyConfig,
      inject: false,
    }),
    new HtmlWebpackPlugin({
      chunks: ['lightweight_oppia_root'],
      filename: 'lightweight-oppia-root.mainpage.html',
      meta: defaultMeta,
      template:
        commonPrefix +
        '/pages/lightweight-oppia-root/lightweight-oppia-root.mainpage.html',
      minify: htmlMinifyConfig,
      inject: false,
      lightweight: true,
    }),
    new HtmlWebpackPlugin({
      chunks: ['practice_session'],
      filename: 'practice-session-page.mainpage.html',
      hybrid: true,
      meta: defaultMeta,
      template:
        commonPrefix +
        '/pages/practice-session-page/' +
        'practice-session-page.mainpage.html',
      minify: htmlMinifyConfig,
      inject: false,
    }),
    new HtmlWebpackPlugin({
      chunks: ['review_test'],
      filename: 'review-test-page.mainpage.html',
      hybrid: true,
      meta: defaultMeta,
      template:
        commonPrefix + '/pages/review-test-page/review-test-page.mainpage.html',
      minify: htmlMinifyConfig,
      inject: false,
    }),
    new HtmlWebpackPlugin({
      chunks: ['skill_editor'],
      filename: 'skill-editor-page.mainpage.html',
      hybrid: true,
      meta: defaultMeta,
      template:
        commonPrefix +
        '/pages/skill-editor-page/' +
        'skill-editor-page.mainpage.html',
      minify: htmlMinifyConfig,
      inject: false,
    }),
    new HtmlWebpackPlugin({
      chunks: ['story_editor'],
      filename: 'story-editor-page.mainpage.html',
      hybrid: true,
      meta: defaultMeta,
      template:
        commonPrefix +
        '/pages/story-editor-page/' +
        'story-editor-page.mainpage.html',
      minify: htmlMinifyConfig,
      inject: false,
    }),
    new HtmlWebpackPlugin({
      chunks: ['subtopic_viewer'],
      filename: 'subtopic-viewer-page.mainpage.html',
      hybrid: true,
      meta: defaultMeta,
      template:
        commonPrefix +
        '/pages/subtopic-viewer-page/' +
        'subtopic-viewer-page.mainpage.html',
      minify: htmlMinifyConfig,
      inject: false,
    }),
    new HtmlWebpackPlugin({
      chunks: ['topic_editor'],
      filename: 'topic-editor-page.mainpage.html',
      hybrid: true,
      meta: defaultMeta,
      template:
        commonPrefix +
        '/pages/topic-editor-page/' +
        'topic-editor-page.mainpage.html',
      minify: htmlMinifyConfig,
      inject: false,
    }),
    new HtmlWebpackPlugin({
      chunks: ['topics_and_skills_dashboard'],
      filename: 'topics-and-skills-dashboard-page.mainpage.html',
      hybrid: true,
      meta: defaultMeta,
      template:
        commonPrefix +
        '/pages/topics-and-skills-dashboard-page/' +
        'topics-and-skills-dashboard-page.mainpage.html',
      minify: htmlMinifyConfig,
      inject: false,
    }),
    new HtmlWebpackPlugin({
      chunks: ['topic_viewer'],
      filename: 'topic-viewer-page.mainpage.html',
      hybrid: true,
      meta: defaultMeta,
      template:
        commonPrefix +
        '/pages/topic-viewer-page/' +
        'topic-viewer-page.mainpage.html',
      minify: htmlMinifyConfig,
      inject: false,
    }),
    new HtmlWebpackPlugin({
      chunks: ['facilitator_dashboard'],
      filename: 'facilitator-dashboard-page.mainpage.html',
      hybrid: true,
      meta: defaultMeta,
      template:
        commonPrefix +
        '/pages/facilitator-dashboard-page/' +
        'facilitator-dashboard-page.mainpage.html',
      minify: htmlMinifyConfig,
      inject: false,
    }),
<<<<<<< HEAD
=======
    new HtmlWebpackPlugin({
      chunks: ['voiceover_admin'],
      filename: 'voiceover-admin-page.mainpage.html',
      hybrid: true,
      meta: {
        name: defaultMeta.name,
        description:
          'The voiceover admin page provides functionalities ' +
          'for the voiceover admin, allowing them to manage language accent' +
          " support for Oppia's voiceovers. The Voiceover Admin can use " +
          'this page to add new language accent support, remove existing ' +
          'language accent support, and generate automatic voiceovers ' +
          'for exploration.',
      },
      template:
        commonPrefix +
        '/pages/voiceover-admin-page/' +
        'voiceover-admin-page.mainpage.html',
      minify: htmlMinifyConfig,
      inject: false,
    }),
>>>>>>> 8a4fa12a
    new CleanWebpackPlugin({
      cleanAfterEveryBuildPatterns: ['**/*', '!*.html'],
    }),
    new webpack.LoaderOptionsPlugin({
      options: {
        macros: {
          load: macros.load,
          loadExtensions: macros.loadExtensions,
        },
      },
    }),
    // Here we insert the CSS files depending on key-value stored on
    // the local storage. This only works for dynamically inserted bundles.
    // For statically inserted bundles we handle this logic in
    // core/templates/pages/footer_js_libs.html.
    new MiniCssExtractPlugin({
      filename: '[name].[contenthash].css',
      chunkFilename: '[id].[contenthash].css',
      ignoreOrder: false,
      insert: function (linkTag) {
        if (localStorage.getItem('direction') === 'rtl') {
          linkTag.href = linkTag.href.replace('.css', '.rtl.css');
        }
        document.head.appendChild(linkTag);
      },
    }),
    // This generates the RTL version for all CSS bundles.
    new WebpackRTLPlugin({
      minify: {
        zindex: false,
      },
    }),
  ],
  module: {
    rules: [
      {
        test: /\.ts$/,
        include: [
          path.resolve(__dirname, 'assets'),
          path.resolve(__dirname, 'core/templates'),
          path.resolve(__dirname, 'extensions'),
          path.resolve(__dirname, 'typings'),
        ],
        use: [
          'cache-loader',
          {
            loader: 'ts-loader',
            options: {
              // Typescript checks do the type checking.
              transpileOnly: true,
            },
          },
          {
            loader: path.resolve(
              'angular-template-style-url-replacer.webpack-loader'
            ),
          },
        ],
      },
      {
        test: {
          include: /.html$/,
          exclude: /(directive|component)\.html$/,
        },
        loader: ['cache-loader', 'underscore-template-loader'],
      },
      {
        test: /(directive|component)\.html$/,
        use: [
          'cache-loader',
          {
            loader: 'html-loader',
            options: {
              attributes: false,
              minimize: htmlMinifyConfig,
            },
          },
        ],
      },
      {
        test: /\.css$/,
        include: [
          path.resolve(__dirname, 'core/templates'),
          path.resolve(__dirname, 'extensions'),
          path.resolve(__dirname, 'node_modules'),
        ],
        use: [
          MiniCssExtractPlugin.loader,
          {
            loader: 'css-loader',
            options: {
              url: false,
            },
          },
        ],
      },
    ],
  },
  externals: {
    jquery: 'jQuery',
  },
  optimization: {
    runtimeChunk: 'single',
    sideEffects: true,
    usedExports: true,
    splitChunks: {
      chunks: 'all',
    },
  },
};<|MERGE_RESOLUTION|>--- conflicted
+++ resolved
@@ -127,13 +127,6 @@
       'topics-and-skills-dashboard-page.import.ts',
     topic_viewer:
       commonPrefix + '/pages/topic-viewer-page/topic-viewer-page.import.ts',
-<<<<<<< HEAD
-=======
-    voiceover_admin:
-      commonPrefix +
-      '/pages/voiceover-admin-page/' +
-      'voiceover-admin-page.import.ts',
->>>>>>> 8a4fa12a
   },
 
   /**
@@ -446,30 +439,6 @@
       minify: htmlMinifyConfig,
       inject: false,
     }),
-<<<<<<< HEAD
-=======
-    new HtmlWebpackPlugin({
-      chunks: ['voiceover_admin'],
-      filename: 'voiceover-admin-page.mainpage.html',
-      hybrid: true,
-      meta: {
-        name: defaultMeta.name,
-        description:
-          'The voiceover admin page provides functionalities ' +
-          'for the voiceover admin, allowing them to manage language accent' +
-          " support for Oppia's voiceovers. The Voiceover Admin can use " +
-          'this page to add new language accent support, remove existing ' +
-          'language accent support, and generate automatic voiceovers ' +
-          'for exploration.',
-      },
-      template:
-        commonPrefix +
-        '/pages/voiceover-admin-page/' +
-        'voiceover-admin-page.mainpage.html',
-      minify: htmlMinifyConfig,
-      inject: false,
-    }),
->>>>>>> 8a4fa12a
     new CleanWebpackPlugin({
       cleanAfterEveryBuildPatterns: ['**/*', '!*.html'],
     }),
