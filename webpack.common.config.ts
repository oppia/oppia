--- conflicted
+++ resolved
@@ -92,13 +92,6 @@
       '/pages/practice-session-page/practice-session-page.import.ts',
     skill_editor:
       commonPrefix + '/pages/skill-editor-page/skill-editor-page.import.ts',
-<<<<<<< HEAD
-    story_editor:
-      commonPrefix + '/pages/story-editor-page/story-editor-page.import.ts',
-=======
-    topic_editor:
-      commonPrefix + '/pages/topic-editor-page/topic-editor-page.import.ts',
->>>>>>> 1ea0fe6c
     topics_and_skills_dashboard:
       commonPrefix +
       '/pages/topics-and-skills-dashboard-page/' +
@@ -266,28 +259,6 @@
       inject: false,
     }),
     new HtmlWebpackPlugin({
-<<<<<<< HEAD
-      chunks: ['story_editor'],
-      filename: 'story-editor-page.mainpage.html',
-=======
-      chunks: ['topic_editor'],
-      filename: 'topic-editor-page.mainpage.html',
->>>>>>> 1ea0fe6c
-      hybrid: true,
-      meta: defaultMeta,
-      template:
-        commonPrefix +
-<<<<<<< HEAD
-        '/pages/story-editor-page/' +
-        'story-editor-page.mainpage.html',
-=======
-        '/pages/topic-editor-page/' +
-        'topic-editor-page.mainpage.html',
->>>>>>> 1ea0fe6c
-      minify: htmlMinifyConfig,
-      inject: false,
-    }),
-    new HtmlWebpackPlugin({
       chunks: ['topics_and_skills_dashboard'],
       filename: 'topics-and-skills-dashboard-page.mainpage.html',
       hybrid: true,
