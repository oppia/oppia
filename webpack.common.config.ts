// Copyright 2019 The Oppia Authors. All Rights Reserved.
//
// Licensed under the Apache License, Version 2.0 (the "License");
// you may not use this file except in compliance with the License.
// You may obtain a copy of the License at
//
//      http://www.apache.org/licenses/LICENSE-2.0
//
// Unless required by applicable law or agreed to in writing, software
// distributed under the License is distributed on an "AS-IS" BASIS,
// WITHOUT WARRANTIES OR CONDITIONS OF ANY KIND, either express or implied.
// See the License for the specific language governing permissions and
// limitations under the License.

/**
 * @fileoverview General config file for Webpack.
 */

const { CleanWebpackPlugin } = require('clean-webpack-plugin');
const HtmlWebpackPlugin = require('html-webpack-plugin');
const path = require('path');
const webpack = require('webpack');
const macros = require('./webpack.common.macros.ts');

var htmlMinifyConfig = {ignoreCustomFragments: [/<\[[\s\S]*?\]>/]};
var commonPrefix = './core/templates';
var defaultMeta = {
  name: 'Personalized Online Learning from Oppia',
  description: 'Oppia is a free, open-source learning platform. Join ' +
    'the community to create or try an exploration today!'
};

module.exports = {
  resolve: {
    modules: [
      path.resolve(__dirname, 'assets'),
      path.resolve(__dirname, 'core/templates'),
      path.resolve(__dirname, 'extensions'),
      path.resolve(__dirname, 'node_modules'),
      path.resolve(__dirname, 'third_party')
    ],
    extensions: ['.ts', '.js', '.json', '.html', '.svg', '.png'],
    alias: {
      '@angular/upgrade/static': (
        '@angular/upgrade/bundles/upgrade-static.umd.js')
    }
  },
  entry: {
    about: commonPrefix + '/pages/about-page/about-page.scripts.ts',
    admin: commonPrefix + '/pages/admin-page/admin-page.scripts.ts',
    classroom:
      commonPrefix + '/pages/classroom-page/classroom-page.scripts.ts',
    collection_editor:
      commonPrefix + '/pages/collection-editor-page/' +
      'collection-editor-page.scripts.ts',
    collection_player:
      commonPrefix + '/pages/collection-player-page/' +
      'collection-player-page.scripts.ts',
    contact: commonPrefix + '/pages/contact-page/contact-page.scripts.ts',
    console_errors: commonPrefix + '/tests/console_errors.scripts.ts',
    creator_dashboard:
      commonPrefix + '/pages/creator-dashboard-page/' +
      'creator-dashboard-page.scripts.ts',
    community_dashboard:
      commonPrefix + '/pages/community-dashboard-page/' +
      'community-dashboard-page.scripts.ts',
    delete_account:
      commonPrefix + '/pages/delete-account-page/' +
        'delete-account-page.scripts.ts',
    donate: commonPrefix + '/pages/donate-page/donate-page.scripts.ts',
    email_dashboard:
      commonPrefix +
      '/pages/email-dashboard-pages/email-dashboard-page.scripts.ts',
    email_dashboard_result:
      commonPrefix +
      '/pages/email-dashboard-pages/email-dashboard-result.scripts.ts',
    error: commonPrefix + '/pages/error-pages/error-page.scripts.ts',
    exploration_editor:
      commonPrefix + '/pages/exploration-editor-page/' +
      'exploration-editor-page.scripts.ts',
    exploration_player:
      commonPrefix + '/pages/exploration-player-page/' +
      'exploration-player-page.scripts.ts',
    get_started:
      commonPrefix + '/pages/get-started-page/get-started-page.scripts.ts',
    landing:
      commonPrefix + '/pages/landing-pages/topic-landing-page/' +
      'topic-landing-page.scripts.ts',
    learner_dashboard:
      commonPrefix + '/pages/learner-dashboard-page/' +
      'learner-dashboard-page.scripts.ts',
    library: commonPrefix + '/pages/library-page/library-page.scripts.ts',
    maintenance:
      commonPrefix + '/pages/maintenance-page/maintenance-page.scripts.ts',
    moderator:
      commonPrefix + '/pages/moderator-page/moderator-page.scripts.ts',
    notifications_dashboard:
      commonPrefix + '/pages/notifications-dashboard-page/' +
      'notifications-dashboard-page.scripts.ts',
    pending_account_deletion:
      commonPrefix + '/pages/pending-account-deletion-page/' +
      'pending-account-deletion-page.scripts.ts',
    practice_session:
      commonPrefix + '/pages/practice-session-page/' +
        'practice-session-page.scripts.ts',
    privacy: commonPrefix + '/pages/privacy-page/privacy-page.scripts.ts',
    preferences:
      commonPrefix + '/pages/preferences-page/preferences-page.scripts.ts',
    profile: commonPrefix + '/pages/profile-page/profile-page.scripts.ts',
    review_test:
      commonPrefix + '/pages/review-test-page/review-test-page.scripts.ts',
    signup: commonPrefix + '/pages/signup-page/signup-page.scripts.ts',
    skill_editor:
      commonPrefix + '/pages/skill-editor-page/skill-editor-page.scripts.ts',
    splash: commonPrefix + '/pages/splash-page/splash-page.scripts.ts',
    stewards:
      commonPrefix + '/pages/landing-pages/stewards-landing-page/' +
      'stewards-landing-page.scripts.ts',
    story_editor:
      commonPrefix + '/pages/story-editor-page/story-editor-page.scripts.ts',
    story_viewer:
      commonPrefix + '/pages/story-viewer-page/story-viewer-page.scripts.ts',
    subtopic_viewer:
      commonPrefix +
      '/pages/subtopic-viewer-page/subtopic-viewer-page.scripts.ts',
    teach: commonPrefix + '/pages/teach-page/teach-page.scripts.ts',
    terms: commonPrefix + '/pages/terms-page/terms-page.scripts.ts',
    thanks: commonPrefix + '/pages/thanks-page/thanks-page.scripts.ts',
    topic_editor:
      commonPrefix + '/pages/topic-editor-page/topic-editor-page.scripts.ts',
    topics_and_skills_dashboard: (
      commonPrefix +
      '/pages/topics-and-skills-dashboard-page/' +
      'topics-and-skills-dashboard-page.scripts.ts'
    ),
    topic_viewer:
      commonPrefix + '/pages/topic-viewer-page/topic-viewer-page.scripts.ts',
  },
  plugins: [
    new HtmlWebpackPlugin({
      chunks: ['about'],
      filename: 'about-page.mainpage.html',
      meta: {
        name: defaultMeta.name,
        description: 'With Oppia, you can access free lessons on ' +
          'math, physics, statistics, chemistry, music, history and ' +
          'more from anywhere in the world. Oppia is a nonprofit ' +
          'with the mission of providing high-quality ' +
          'education to those who lack access to it.'
      },
      template: commonPrefix + '/pages/about-page/about-page.mainpage.html',
      minify: htmlMinifyConfig,
      inject: false
    }),
    new HtmlWebpackPlugin({
      chunks: ['admin'],
      filename: 'admin-page.mainpage.html',
      meta: {
        name: defaultMeta.name,
        description: 'With Oppia, you can access free lessons on math, ' +
          'physics, statistics, chemistry, music, history and more from ' +
          'anywhere in the world. Learn from our pre-existing ' +
          'explorations, or teach and create your own.'
      },
      template: commonPrefix + '/pages/admin-page/admin-page.mainpage.html',
      minify: htmlMinifyConfig,
      inject: false
    }),
    new HtmlWebpackPlugin({
      chunks: ['classroom'],
      filename: 'classroom-page.mainpage.html',
      meta: {
        name: defaultMeta.name,
        description: 'Learn and practice all major math topics, functions, ' +
        'equations, and formulas through problems, stories, and examples.'
      },
      template:
        commonPrefix + '/pages/classroom-page/' +
        'classroom-page.mainpage.html',
      minify: htmlMinifyConfig,
      inject: false
    }),
    new HtmlWebpackPlugin({
      chunks: ['collection_editor'],
      filename: 'collection-editor-page.mainpage.html',
      meta: {
        name: defaultMeta.name,
        description: 'Contact the Oppia team, submit feedback, and learn ' +
          'how to get involved with the Oppia project.'
      },
      template:
        commonPrefix + '/pages/collection-editor-page/' +
        'collection-editor-page.mainpage.html',
      minify: htmlMinifyConfig,
      inject: false
    }),
    new HtmlWebpackPlugin({
      chunks: ['collection_player'],
      filename: 'collection-player-page.mainpage.html',
      meta: {
        name: defaultMeta.name,
        description: 'Contact the Oppia team, submit feedback, and learn ' +
          'how to get involved with the Oppia project.'
      },
      template:
        commonPrefix + '/pages/collection-player-page/' +
        'collection-player-page.mainpage.html',
      minify: htmlMinifyConfig,
      inject: false
    }),
    new HtmlWebpackPlugin({
      chunks: ['console_errors'],
      filename: 'console_errors.html',
      template: commonPrefix + '/tests/console_errors.html',
      minify: htmlMinifyConfig,
      inject: false
    }),
    new HtmlWebpackPlugin({
      chunks: ['contact'],
      filename: 'contact-page.mainpage.html',
      meta: {
        name: defaultMeta.name,
        description: 'Contact the Oppia team, submit feedback, and learn ' +
          'how to get involved with the Oppia project.'
      },
      template: commonPrefix + '/pages/contact-page/contact-page.mainpage.html',
      minify: htmlMinifyConfig,
      inject: false
    }),
    new HtmlWebpackPlugin({
      chunks: ['creator_dashboard'],
      filename: 'creator-dashboard-page.mainpage.html',
      meta: defaultMeta,
      template:
        commonPrefix + '/pages/creator-dashboard-page/' +
        'creator-dashboard-page.mainpage.html',
      minify: htmlMinifyConfig,
      inject: false
    }),
    new HtmlWebpackPlugin({
      chunks: ['community_dashboard'],
      filename: 'community-dashboard-page.mainpage.html',
      meta: defaultMeta,
      template:
        commonPrefix + '/pages/community-dashboard-page/' +
        'community-dashboard-page.mainpage.html',
      minify: htmlMinifyConfig,
      inject: false
    }),
    new HtmlWebpackPlugin({
      chunks: ['delete_account'],
      filename: 'delete-account-page.mainpage.html',
      meta: defaultMeta,
      template:
        commonPrefix + '/pages/delete-account-page/' +
          'delete-account-page.mainpage.html',
      minify: htmlMinifyConfig,
      inject: false
    }),
    new HtmlWebpackPlugin({
      chunks: ['donate'],
      filename: 'donate-page.mainpage.html',
      meta: {
        name: defaultMeta.name,
        description: 'Donate to The Oppia Foundation to enable more ' +
        'students to receive the quality education they deserve.'
      },
      template: commonPrefix + '/pages/donate-page/donate-page.mainpage.html',
      minify: htmlMinifyConfig,
      inject: false
    }),
    new HtmlWebpackPlugin({
      chunks: ['email_dashboard'],
      filename: 'email-dashboard-page.mainpage.html',
      meta: defaultMeta,
      template: (
        commonPrefix +
        '/pages/email-dashboard-pages/email-dashboard-page.mainpage.html'),
      minify: htmlMinifyConfig,
      inject: false
    }),
    new HtmlWebpackPlugin({
      chunks: ['email_dashboard_result'],
      filename: 'email-dashboard-result.mainpage.html',
      meta: defaultMeta,
      template:
        commonPrefix +
        '/pages/email-dashboard-pages/email-dashboard-result.mainpage.html',
      minify: htmlMinifyConfig,
      inject: false
    }),
    new HtmlWebpackPlugin({
      chunks: ['error'],
      filename: 'error-iframed.mainpage.html',
      template: commonPrefix + '/pages/error-pages/error-iframed.mainpage.html',
      minify: htmlMinifyConfig,
      inject: false
    }),
    new HtmlWebpackPlugin({
      chunks: ['error'],
      filename: 'error-page-400.mainpage.html',
      meta: defaultMeta,
      template: commonPrefix + '/pages/error-pages/error-page.mainpage.html',
      minify: htmlMinifyConfig,
      inject: false,
      statusCode: 400
    }),
    new HtmlWebpackPlugin({
      chunks: ['error'],
      filename: 'error-page-401.mainpage.html',
      meta: defaultMeta,
      template: commonPrefix + '/pages/error-pages/error-page.mainpage.html',
      minify: htmlMinifyConfig,
      inject: false,
      statusCode: 401
    }),
    new HtmlWebpackPlugin({
      chunks: ['error'],
      filename: 'error-page-404.mainpage.html',
      meta: defaultMeta,
      template: commonPrefix + '/pages/error-pages/error-page.mainpage.html',
      minify: htmlMinifyConfig,
      inject: false,
      statusCode: 404
    }),
    new HtmlWebpackPlugin({
      chunks: ['error'],
      filename: 'error-page-500.mainpage.html',
      meta: defaultMeta,
      template: commonPrefix + '/pages/error-pages/error-page.mainpage.html',
      minify: htmlMinifyConfig,
      inject: false,
      statusCode: 500
    }),
    new HtmlWebpackPlugin({
      chunks: ['error'],
      filename: 'error-iframed.mainpage.html',
      meta: defaultMeta,
      template: commonPrefix + '/pages/error-pages/error-iframed.mainpage.html',
      minify: htmlMinifyConfig,
      inject: false
    }),
    new HtmlWebpackPlugin({
      chunks: ['exploration_editor'],
      filename: 'exploration-editor-page.mainpage.html',
      meta: {
        name: defaultMeta.name,
        description: 'Help others learn new things. Create lessons through ' +
          'explorations and share your knowledge with the community.'
      },
      template:
        commonPrefix + '/pages/exploration-editor-page/' +
        'exploration-editor-page.mainpage.html',
      minify: htmlMinifyConfig,
      inject: false
    }),
    new HtmlWebpackPlugin({
      chunks: ['exploration_player'],
      filename: 'exploration-player-page.mainpage.html',
      meta: defaultMeta,
      template:
        commonPrefix + '/pages/exploration-player-page/' +
        'exploration-player-page.mainpage.html',
      minify: htmlMinifyConfig,
      inject: false
    }),
    new HtmlWebpackPlugin({
      chunks: ['get_started'],
      filename: 'get-started-page.mainpage.html',
      meta: {
        name: defaultMeta.name,
        description: 'Learn how to get started using Oppia.'
      },
      template:
        commonPrefix + '/pages/get-started-page/get-started-page.mainpage.html',
      minify: htmlMinifyConfig,
      inject: false
    }),
    new HtmlWebpackPlugin({
      chunks: ['landing'],
      filename: 'topic-landing-page.mainpage.html',
      meta: defaultMeta,
      template:
        commonPrefix + '/pages/landing-pages/topic-landing-page/' +
        'topic-landing-page.mainpage.html',
      minify: htmlMinifyConfig,
      inject: false
    }),
    new HtmlWebpackPlugin({
      chunks: ['learner_dashboard'],
      filename: 'learner-dashboard-page.mainpage.html',
      meta: defaultMeta,
      template:
        commonPrefix + '/pages/learner-dashboard-page/' +
        'learner-dashboard-page.mainpage.html',
      minify: htmlMinifyConfig,
      inject: false
    }),
    new HtmlWebpackPlugin({
      chunks: ['library'],
      filename: 'library-page.mainpage.html',
      meta: {
        name: defaultMeta.name,
        description: 'Looking to learn something new? Learn any subject ' +
          'of your choice created by professors, teachers and Oppia ' +
          'users! Free lessons are always available for any topic and ' +
          'level you want.'
      },
      template: commonPrefix + '/pages/library-page/library-page.mainpage.html',
      minify: htmlMinifyConfig,
      inject: false
    }),
    new HtmlWebpackPlugin({
      chunks: ['maintenance'],
      filename: 'maintenance-page.mainpage.html',
      template:
        commonPrefix + '/pages/maintenance-page/maintenance-page.mainpage.html',
      minify: htmlMinifyConfig,
      inject: false
    }),
    new HtmlWebpackPlugin({
      chunks: ['moderator'],
      filename: 'moderator-page.mainpage.html',
      meta: defaultMeta,
      template:
        commonPrefix + '/pages/moderator-page/moderator-page.mainpage.html',
      minify: htmlMinifyConfig,
      inject: false
    }),
    new HtmlWebpackPlugin({
      chunks: ['notifications_dashboard'],
      filename: 'notifications-dashboard-page.mainpage.html',
      meta: {
        name: defaultMeta.name,
        description: 'Keep track of the lessons you have created, as well ' +
          'as feedback from learners.'
      },
      template: (
        commonPrefix +
        '/pages/notifications-dashboard-page/' +
        'notifications-dashboard-page.mainpage.html'
      ),
      minify: htmlMinifyConfig,
      inject: false
    }),
    new HtmlWebpackPlugin({
      chunks: ['pending_account_deletion'],
      filename: 'pending-account-deletion-page.mainpage.html',
      meta: defaultMeta,
      template:
          commonPrefix + '/pages/pending-account-deletion-page/' +
          'pending-account-deletion-page.mainpage.html',
      minify: htmlMinifyConfig,
      inject: false
    }),
    new HtmlWebpackPlugin({
      chunks: ['practice_session'],
      filename: 'practice-session-page.mainpage.html',
      template:
        commonPrefix + '/pages/practice-session-page/' +
        'practice-session-page.mainpage.html',
      minify: htmlMinifyConfig,
      inject: false
    }),
    new HtmlWebpackPlugin({
      chunks: ['preferences'],
      filename: 'preferences-page.mainpage.html',
      meta: {
        name: defaultMeta.name,
        description: 'Change your Oppia profile settings and preferences'
      },
      template:
        commonPrefix + '/pages/preferences-page/preferences-page.mainpage.html',
      minify: htmlMinifyConfig,
      inject: false
    }),
    new HtmlWebpackPlugin({
      chunks: ['privacy'],
      filename: 'privacy-page.mainpage.html',
      meta: defaultMeta,
      template: commonPrefix + '/pages/privacy-page/privacy-page.mainpage.html',
      minify: htmlMinifyConfig,
      inject: false
    }),
    new HtmlWebpackPlugin({
      chunks: ['profile'],
      filename: 'profile-page.mainpage.html',
      meta: defaultMeta,
      template: commonPrefix + '/pages/profile-page/profile-page.mainpage.html',
      minify: htmlMinifyConfig,
      inject: false
    }),
    new HtmlWebpackPlugin({
      chunks: ['review_test'],
      filename: 'review-test-page.mainpage.html',
      meta: defaultMeta,
      template:
        commonPrefix + '/pages/review-test-page/review-test-page.mainpage.html',
      minify: htmlMinifyConfig,
      inject: false
    }),
    new HtmlWebpackPlugin({
      chunks: ['signup'],
      filename: 'signup-page.mainpage.html',
      meta: {
        name: defaultMeta.name,
        description: 'Sign up for Oppia and begin exploring a new subject.'
      },
      template: commonPrefix + '/pages/signup-page/signup-page.mainpage.html',
      minify: htmlMinifyConfig,
      inject: false
    }),
    new HtmlWebpackPlugin({
      chunks: ['skill_editor'],
      filename: 'skill-editor-page.mainpage.html',
      meta: defaultMeta,
      template:
        commonPrefix + '/pages/skill-editor-page/' +
        'skill-editor-page.mainpage.html',
      minify: htmlMinifyConfig,
      inject: false
    }),
    new HtmlWebpackPlugin({
      chunks: ['splash'],
      filename: 'splash-page.mainpage.html',
      meta: {
        name: defaultMeta.name,
        description: 'With Oppia, you can access free lessons on math, ' +
        'physics, statistics, chemistry, music, history and more from ' +
        'anywhere in the world. Oppia is a nonprofit with the mission ' +
        'of providing high-quality education to those who lack access to it.'
      },
      template: commonPrefix + '/pages/splash-page/splash-page.mainpage.html',
      minify: htmlMinifyConfig,
      inject: false
    }),
    new HtmlWebpackPlugin({
      chunks: ['stewards'],
      filename: 'stewards-landing-page.mainpage.html',
      meta: defaultMeta,
      template:
        commonPrefix +
        '/pages/landing-pages/stewards-landing-page/' +
        'stewards-landing-page.mainpage.html',
      minify: htmlMinifyConfig,
      inject: false
    }),
    new HtmlWebpackPlugin({
      chunks: ['story_editor'],
      filename: 'story-editor-page.mainpage.html',
      meta: defaultMeta,
      template:
        commonPrefix + '/pages/story-editor-page/' +
        'story-editor-page.mainpage.html',
      minify: htmlMinifyConfig,
      inject: false
    }),
    new HtmlWebpackPlugin({
      chunks: ['story_viewer'],
      filename: 'story-viewer-page.mainpage.html',
      meta: defaultMeta,
      template:
        commonPrefix + '/pages/story-viewer-page/' +
        'story-viewer-page.mainpage.html',
      minify: htmlMinifyConfig,
      inject: false
    }),
    new HtmlWebpackPlugin({
      chunks: ['subtopic_viewer'],
      filename: 'subtopic-viewer-page.mainpage.html',
      meta: defaultMeta,
      template:
        commonPrefix + '/pages/subtopic-viewer-page/' +
        'subtopic-viewer-page.mainpage.html',
      minify: htmlMinifyConfig,
      inject: false
    }),
    new HtmlWebpackPlugin({
      chunks: ['teach'],
      filename: 'teach-page.mainpage.html',
      meta: {
        name: defaultMeta.name,
        description: 'The Oppia library is full of user-created lessons ' +
        'called \'explorations\'. Read about how to participate in the ' +
        'community and begin creating explorations.'
      },
      template: commonPrefix + '/pages/teach-page/teach-page.mainpage.html',
      minify: htmlMinifyConfig,
      inject: false
    }),
    new HtmlWebpackPlugin({
      chunks: ['terms'],
      filename: 'terms-page.mainpage.html',
      meta: {
        name: defaultMeta.name,
        description: 'Oppia is a 501(c)(3) registered non-profit open-source' +
        ' e-learning platform. Learn about our terms and conditions for ' +
        'creating and distributing learning material.'
      },
      template: commonPrefix + '/pages/terms-page/terms-page.mainpage.html',
      minify: htmlMinifyConfig,
      inject: false
    }),
    new HtmlWebpackPlugin({
      chunks: ['thanks'],
      filename: 'thanks-page.mainpage.html',
      meta: {
        name: defaultMeta.name,
        description: 'Thank you for donating to The Oppia Foundation!'
      },
      template: commonPrefix + '/pages/thanks-page/thanks-page.mainpage.html',
      minify: htmlMinifyConfig,
      inject: false
    }),
    new HtmlWebpackPlugin({
      chunks: ['topic_editor'],
      filename: 'topic-editor-page.mainpage.html',
      meta: defaultMeta,
      template:
        commonPrefix + '/pages/topic-editor-page/' +
        'topic-editor-page.mainpage.html',
      minify: htmlMinifyConfig,
      inject: false
    }),
    new HtmlWebpackPlugin({
      chunks: ['topics_and_skills_dashboard'],
      filename: 'topics-and-skills-dashboard-page.mainpage.html',
      meta: defaultMeta,
      template: (
        commonPrefix +
        '/pages/topics-and-skills-dashboard-page/' +
        'topics-and-skills-dashboard-page.mainpage.html'
      ),
      minify: htmlMinifyConfig,
      inject: false
    }),
    new HtmlWebpackPlugin({
      chunks: ['topic_viewer'],
      filename: 'topic-viewer-page.mainpage.html',
      meta: defaultMeta,
      template:
        commonPrefix + '/pages/topic-viewer-page/' +
        'topic-viewer-page.mainpage.html',
      minify: htmlMinifyConfig,
      inject: false
    }),
    new CleanWebpackPlugin({
      cleanAfterEveryBuildPatterns: ['**/*', '!*.html'],
    }),
    new webpack.LoaderOptionsPlugin({
      options: {
        macros: {
          load: macros.load,
          loadExtensions: macros.loadExtensions
        },
      },
    }),
  ],
  module: {
    rules: [{
      test: /\.ts$/,
      include: [
        path.resolve(__dirname, 'assets'),
        path.resolve(__dirname, 'core/templates'),
        path.resolve(__dirname, 'extensions'),
        path.resolve(__dirname, 'typings')
      ],
      use: [
        {
          loader: 'ts-loader',
          options: {
            // Typescript checks do the type checking.
            transpileOnly: true
          }
        }
      ]
    },
    {
      test: {
        include: /.html$/,
        exclude: /(directive|component)\.html$/
      },
      loader: 'underscore-template-loader'
    },
    {
<<<<<<< HEAD
      test: /(directive|component)\.html$/,
      loader: 'html-loader'
=======
      test: /directive\.html$/,
      loader: 'html-loader',
      options: {
        attributes: false,
        minimize: htmlMinifyConfig,
      },
>>>>>>> cd6dc28b
    },
    {
      test: /\.css$/,
      include: [
        path.resolve(__dirname, 'extensions'),
        path.resolve(__dirname, 'node_modules'),
      ],
      use: ['style-loader', 'css-loader']
    }]
  },
  optimization: {
    runtimeChunk: 'single',
    splitChunks: {
      chunks: 'all'
    },
  }
};<|MERGE_RESOLUTION|>--- conflicted
+++ resolved
@@ -683,17 +683,12 @@
       loader: 'underscore-template-loader'
     },
     {
-<<<<<<< HEAD
       test: /(directive|component)\.html$/,
-      loader: 'html-loader'
-=======
-      test: /directive\.html$/,
       loader: 'html-loader',
       options: {
         attributes: false,
         minimize: htmlMinifyConfig,
       },
->>>>>>> cd6dc28b
     },
     {
       test: /\.css$/,
