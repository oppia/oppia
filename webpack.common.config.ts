// Copyright 2019 The Oppia Authors. All Rights Reserved.
//
// Licensed under the Apache License, Version 2.0 (the "License");
// you may not use this file except in compliance with the License.
// You may obtain a copy of the License at
//
//      http://www.apache.org/licenses/LICENSE-2.0
//
// Unless required by applicable law or agreed to in writing, software
// distributed under the License is distributed on an "AS-IS" BASIS,
// WITHOUT WARRANTIES OR CONDITIONS OF ANY KIND, either express or implied.
// See the License for the specific language governing permissions and
// limitations under the License.

/**
 * @fileoverview General config file for Webpack.
 */

const {CleanWebpackPlugin} = require('clean-webpack-plugin');
const HtmlWebpackPlugin = require('html-webpack-plugin');
const MiniCssExtractPlugin = require('mini-css-extract-plugin');
const WebpackRTLPlugin = require('webpack-rtl-plugin');
var path = require('path');
var webpack = require('webpack');
const macros = require('./webpack.common.macros.ts');
var analyticsConstants = require('./assets/analytics-constants.json');

var htmlMinifyConfig = {
  ignoreCustomFragments: [/<\[[\s\S]*?\]>/],
  removeAttributeQuotes: false,
  caseSensitive: true,
  customAttrSurround: [
    [/#/, /(?:)/],
    [/\*/, /(?:)/],
    [/\[?\(?/, /(?:)/],
  ],
  customAttrAssign: [/\)?\]?=/],
};
var commonPrefix = './core/templates';
var defaultMeta = {
  name: 'Personalized Online Learning from Oppia',
  description:
    'Oppia is a free, open-source learning platform. Join ' +
    'the community to create or try an exploration today!',
};

module.exports = {
  resolve: {
    modules: [
      path.resolve(__dirname, 'assets'),
      path.resolve(__dirname, 'core/templates'),
      path.resolve(__dirname, 'extensions'),
      path.resolve(__dirname, 'node_modules'),
      path.resolve(__dirname, 'third_party'),
    ],
    extensions: ['.ts', '.js', '.json', '.html', '.svg', '.png'],
    alias: {
      '@angular/upgrade/static':
        '@angular/upgrade/bundles/upgrade-static.umd.js',
      // These both are used so that we can refer to them in imports using their
      // full path: 'assets/{{filename}}'.
      'assets/constants': 'constants.ts',
      'assets/rich_text_components_definitions':
        'rich_text_components_definitions.ts',
    },
  },
  entry: {
    collection_player:
      commonPrefix +
      '/pages/collection-player-page/' +
      'collection-player-page.import.ts',
    console_errors: commonPrefix + '/tests/console_errors.import.ts',
    creator_dashboard:
      commonPrefix +
      '/pages/creator-dashboard-page/' +
      'creator-dashboard-page.import.ts',
    contributor_dashboard:
      commonPrefix +
      '/pages/contributor-dashboard-page/' +
      'contributor-dashboard-page.import.ts',
    email_dashboard_result:
      commonPrefix +
      '/pages/email-dashboard-pages/email-dashboard-result.import.ts',
    error: commonPrefix + '/pages/error-pages/error-page.import.ts',
    error_iframed:
      commonPrefix +
      '/pages/error-pages/error-iframed-page/' +
      'error-iframed-page.import.ts',
    exploration_editor:
      commonPrefix +
      '/pages/exploration-editor-page/' +
      'exploration-editor-page.import.ts',
    facilitator_dashboard:
      commonPrefix +
      '/pages/facilitator-dashboard-page/' +
      'facilitator-dashboard-page.import.ts',
    maintenance:
      commonPrefix + '/pages/maintenance-page/maintenance-page.import.ts',
    oppia_root: commonPrefix + '/pages/oppia-root/index.ts',
    lightweight_oppia_root:
      commonPrefix + '/pages/lightweight-oppia-root/index.ts',
    practice_session:
      commonPrefix +
      '/pages/practice-session-page/practice-session-page.import.ts',
    review_test:
      commonPrefix + '/pages/review-test-page/review-test-page.import.ts',
    skill_editor:
      commonPrefix + '/pages/skill-editor-page/skill-editor-page.import.ts',
    story_editor:
      commonPrefix + '/pages/story-editor-page/story-editor-page.import.ts',
    subtopic_viewer:
      commonPrefix +
      '/pages/subtopic-viewer-page/subtopic-viewer-page.import.ts',
    topic_editor:
      commonPrefix + '/pages/topic-editor-page/topic-editor-page.import.ts',
    topics_and_skills_dashboard:
      commonPrefix +
      '/pages/topics-and-skills-dashboard-page/' +
      'topics-and-skills-dashboard-page.import.ts',
    topic_viewer:
      commonPrefix + '/pages/topic-viewer-page/topic-viewer-page.import.ts',
  },

  /**
   * TODO(#13079): Remove the hybrid field from the html webpack plugin options
   * once angularjs is removed from corresponding pages.
   */
  plugins: [
    new webpack.DefinePlugin({
      CAN_SEND_ANALYTICS_EVENTS: analyticsConstants.CAN_SEND_ANALYTICS_EVENTS,
    }),
    new webpack.ProvidePlugin({
      diff_match_patch: [
        'diff_match_patch/lib/diff_match_patch',
        'diff_match_patch',
      ],
      DIFF_EQUAL: ['diff_match_patch/lib/diff_match_patch', 'DIFF_EQUAL'],
      DIFF_INSERT: ['diff_match_patch/lib/diff_match_patch', 'DIFF_INSERT'],
      DIFF_DELETE: ['diff_match_patch/lib/diff_match_patch', 'DIFF_DELETE'],
    }),
    new HtmlWebpackPlugin({
<<<<<<< HEAD
      chunks: ['diagnostic_test_player_page'],
      filename: 'diagnostic-test-player-page.mainpage.html',
=======
      chunks: ['collection_editor'],
      filename: 'collection-editor-page.mainpage.html',
>>>>>>> d5ed9ddd
      hybrid: true,
      meta: {
        name: defaultMeta.name,
        description:
<<<<<<< HEAD
          'With Oppia, you can access free lessons on math, ' +
          'physics, statistics, chemistry, music, history, and more from ' +
          'anywhere in the world. Oppia is a nonprofit with the mission of ' +
          'providing high-quality education to those who lack access to it. ' +
          'The Learner Diagnostic test page will allow the learner to ' +
          'test their knowledge and get a set of recommendations for where ' +
          'they should begin learning.',
      },
      template:
        commonPrefix +
        '/pages/diagnostic-test-player-page/' +
        'diagnostic-test-player-page.mainpage.html',
      minify: htmlMinifyConfig,
      inject: false,
    }),

=======
          'Contact the Oppia team, submit feedback, and learn ' +
          'how to get involved with the Oppia project.',
      },
      template:
        commonPrefix +
        '/pages/collection-editor-page/' +
        'collection-editor-page.mainpage.html',
      minify: htmlMinifyConfig,
      inject: false,
    }),
>>>>>>> d5ed9ddd
    new HtmlWebpackPlugin({
      chunks: ['console_errors'],
      filename: 'console_errors.html',
      hybrid: true,
      meta: {
        name: defaultMeta.name,
        description:
          'Contact the Oppia team, submit feedback, and learn ' +
          'how to get involved with the Oppia project.',
      },
      template: commonPrefix + '/tests/console_errors.html',
      minify: htmlMinifyConfig,
      inject: false,
    }),
    new HtmlWebpackPlugin({
      chunks: ['creator_dashboard'],
      filename: 'creator-dashboard-page.mainpage.html',
      hybrid: true,
      meta: defaultMeta,
      template:
        commonPrefix +
        '/pages/creator-dashboard-page/' +
        'creator-dashboard-page.mainpage.html',
      minify: htmlMinifyConfig,
      inject: false,
    }),
    new HtmlWebpackPlugin({
      chunks: ['contributor_dashboard'],
      filename: 'contributor-dashboard-page.mainpage.html',
      hybrid: true,
      meta: defaultMeta,
      template:
        commonPrefix +
        '/pages/contributor-dashboard-page/' +
        'contributor-dashboard-page.mainpage.html',
      minify: htmlMinifyConfig,
      inject: false,
    }),
    new HtmlWebpackPlugin({
      chunks: ['email_dashboard_result'],
      filename: 'email-dashboard-result.mainpage.html',
      meta: defaultMeta,
      template:
        commonPrefix +
        '/pages/email-dashboard-pages/email-dashboard-result.mainpage.html',
      minify: htmlMinifyConfig,
      inject: false,
    }),
    new HtmlWebpackPlugin({
      chunks: ['error_iframed'],
      filename: 'error-iframed.mainpage.html',
      meta: defaultMeta,
      template:
        commonPrefix +
        '/pages/error-pages/error-iframed-page/' +
        'error-iframed.mainpage.html',
      minify: htmlMinifyConfig,
      inject: false,
    }),
    new HtmlWebpackPlugin({
      chunks: ['error'],
      filename: 'error-page-400.mainpage.html',
      meta: defaultMeta,
      template: commonPrefix + '/pages/error-pages/error-page.mainpage.html',
      minify: htmlMinifyConfig,
      inject: false,
      statusCode: 400,
    }),
    new HtmlWebpackPlugin({
      chunks: ['error'],
      filename: 'error-page-401.mainpage.html',
      meta: defaultMeta,
      template: commonPrefix + '/pages/error-pages/error-page.mainpage.html',
      minify: htmlMinifyConfig,
      inject: false,
      statusCode: 401,
    }),
    new HtmlWebpackPlugin({
      chunks: ['error'],
      filename: 'error-page-500.mainpage.html',
      meta: defaultMeta,
      template: commonPrefix + '/pages/error-pages/error-page.mainpage.html',
      minify: htmlMinifyConfig,
      inject: false,
      statusCode: 500,
    }),
    new HtmlWebpackPlugin({
      chunks: ['exploration_editor'],
      filename: 'exploration-editor-page.mainpage.html',
      hybrid: true,
      meta: {
        name: defaultMeta.name,
        description:
          'Help others learn new things. Create lessons through ' +
          'explorations and share your knowledge with the community.',
      },
      template:
        commonPrefix +
        '/pages/exploration-editor-page/' +
        'exploration-editor-page.mainpage.html',
      minify: htmlMinifyConfig,
      inject: false,
    }),
    new HtmlWebpackPlugin({
      chunks: ['maintenance'],
      filename: 'maintenance-page.mainpage.html',
      meta: defaultMeta,
      template:
        commonPrefix + '/pages/maintenance-page/maintenance-page.mainpage.html',
      minify: htmlMinifyConfig,
      inject: false,
    }),
    new HtmlWebpackPlugin({
      chunks: ['oppia_root'],
      filename: 'oppia-root.mainpage.html',
      meta: defaultMeta,
      template: commonPrefix + '/pages/oppia-root/oppia-root.mainpage.html',
      minify: htmlMinifyConfig,
      inject: false,
    }),
    new HtmlWebpackPlugin({
      chunks: ['lightweight_oppia_root'],
      filename: 'lightweight-oppia-root.mainpage.html',
      meta: defaultMeta,
      template:
        commonPrefix +
        '/pages/lightweight-oppia-root/lightweight-oppia-root.mainpage.html',
      minify: htmlMinifyConfig,
      inject: false,
      lightweight: true,
    }),
    new HtmlWebpackPlugin({
      chunks: ['practice_session'],
      filename: 'practice-session-page.mainpage.html',
      hybrid: true,
      meta: defaultMeta,
      template:
        commonPrefix +
        '/pages/practice-session-page/' +
        'practice-session-page.mainpage.html',
      minify: htmlMinifyConfig,
      inject: false,
    }),
    new HtmlWebpackPlugin({
      chunks: ['review_test'],
      filename: 'review-test-page.mainpage.html',
      hybrid: true,
      meta: defaultMeta,
      template:
        commonPrefix + '/pages/review-test-page/review-test-page.mainpage.html',
      minify: htmlMinifyConfig,
      inject: false,
    }),
    new HtmlWebpackPlugin({
      chunks: ['skill_editor'],
      filename: 'skill-editor-page.mainpage.html',
      hybrid: true,
      meta: defaultMeta,
      template:
        commonPrefix +
        '/pages/skill-editor-page/' +
        'skill-editor-page.mainpage.html',
      minify: htmlMinifyConfig,
      inject: false,
    }),
    new HtmlWebpackPlugin({
      chunks: ['story_editor'],
      filename: 'story-editor-page.mainpage.html',
      hybrid: true,
      meta: defaultMeta,
      template:
        commonPrefix +
        '/pages/story-editor-page/' +
        'story-editor-page.mainpage.html',
      minify: htmlMinifyConfig,
      inject: false,
    }),
    new HtmlWebpackPlugin({
      chunks: ['subtopic_viewer'],
      filename: 'subtopic-viewer-page.mainpage.html',
      hybrid: true,
      meta: defaultMeta,
      template:
        commonPrefix +
        '/pages/subtopic-viewer-page/' +
        'subtopic-viewer-page.mainpage.html',
      minify: htmlMinifyConfig,
      inject: false,
    }),
    new HtmlWebpackPlugin({
      chunks: ['topic_editor'],
      filename: 'topic-editor-page.mainpage.html',
      hybrid: true,
      meta: defaultMeta,
      template:
        commonPrefix +
        '/pages/topic-editor-page/' +
        'topic-editor-page.mainpage.html',
      minify: htmlMinifyConfig,
      inject: false,
    }),
    new HtmlWebpackPlugin({
      chunks: ['topics_and_skills_dashboard'],
      filename: 'topics-and-skills-dashboard-page.mainpage.html',
      hybrid: true,
      meta: defaultMeta,
      template:
        commonPrefix +
        '/pages/topics-and-skills-dashboard-page/' +
        'topics-and-skills-dashboard-page.mainpage.html',
      minify: htmlMinifyConfig,
      inject: false,
    }),
    new HtmlWebpackPlugin({
      chunks: ['topic_viewer'],
      filename: 'topic-viewer-page.mainpage.html',
      hybrid: true,
      meta: defaultMeta,
      template:
        commonPrefix +
        '/pages/topic-viewer-page/' +
        'topic-viewer-page.mainpage.html',
      minify: htmlMinifyConfig,
      inject: false,
    }),
    new HtmlWebpackPlugin({
      chunks: ['facilitator_dashboard'],
      filename: 'facilitator-dashboard-page.mainpage.html',
      hybrid: true,
      meta: defaultMeta,
      template:
        commonPrefix +
        '/pages/facilitator-dashboard-page/' +
        'facilitator-dashboard-page.mainpage.html',
      minify: htmlMinifyConfig,
      inject: false,
    }),
    new CleanWebpackPlugin({
      cleanAfterEveryBuildPatterns: ['**/*', '!*.html'],
    }),
    new webpack.LoaderOptionsPlugin({
      options: {
        macros: {
          load: macros.load,
          loadExtensions: macros.loadExtensions,
        },
      },
    }),
    // Here we insert the CSS files depending on key-value stored on
    // the local storage. This only works for dynamically inserted bundles.
    // For statically inserted bundles we handle this logic in
    // core/templates/pages/footer_js_libs.html.
    new MiniCssExtractPlugin({
      filename: '[name].[contenthash].css',
      chunkFilename: '[id].[contenthash].css',
      ignoreOrder: false,
      insert: function (linkTag) {
        if (localStorage.getItem('direction') === 'rtl') {
          linkTag.href = linkTag.href.replace('.css', '.rtl.css');
        }
        document.head.appendChild(linkTag);
      },
    }),
    // This generates the RTL version for all CSS bundles.
    new WebpackRTLPlugin({
      minify: {
        zindex: false,
      },
    }),
  ],
  module: {
    rules: [
      {
        test: /\.ts$/,
        include: [
          path.resolve(__dirname, 'assets'),
          path.resolve(__dirname, 'core/templates'),
          path.resolve(__dirname, 'extensions'),
          path.resolve(__dirname, 'typings'),
        ],
        use: [
          'cache-loader',
          {
            loader: 'ts-loader',
            options: {
              // Typescript checks do the type checking.
              transpileOnly: true,
            },
          },
          {
            loader: path.resolve(
              'angular-template-style-url-replacer.webpack-loader'
            ),
          },
        ],
      },
      {
        test: {
          include: /.html$/,
          exclude: /(directive|component)\.html$/,
        },
        loader: ['cache-loader', 'underscore-template-loader'],
      },
      {
        test: /(directive|component)\.html$/,
        use: [
          'cache-loader',
          {
            loader: 'html-loader',
            options: {
              attributes: false,
              minimize: htmlMinifyConfig,
            },
          },
        ],
      },
      {
        test: /\.css$/,
        include: [
          path.resolve(__dirname, 'core/templates'),
          path.resolve(__dirname, 'extensions'),
          path.resolve(__dirname, 'node_modules'),
        ],
        use: [
          MiniCssExtractPlugin.loader,
          {
            loader: 'css-loader',
            options: {
              url: false,
            },
          },
        ],
      },
    ],
  },
  externals: {
    jquery: 'jQuery',
  },
  optimization: {
    runtimeChunk: 'single',
    sideEffects: true,
    usedExports: true,
    splitChunks: {
      chunks: 'all',
    },
  },
};<|MERGE_RESOLUTION|>--- conflicted
+++ resolved
@@ -139,18 +139,12 @@
       DIFF_DELETE: ['diff_match_patch/lib/diff_match_patch', 'DIFF_DELETE'],
     }),
     new HtmlWebpackPlugin({
-<<<<<<< HEAD
       chunks: ['diagnostic_test_player_page'],
       filename: 'diagnostic-test-player-page.mainpage.html',
-=======
-      chunks: ['collection_editor'],
-      filename: 'collection-editor-page.mainpage.html',
->>>>>>> d5ed9ddd
       hybrid: true,
       meta: {
         name: defaultMeta.name,
         description:
-<<<<<<< HEAD
           'With Oppia, you can access free lessons on math, ' +
           'physics, statistics, chemistry, music, history, and more from ' +
           'anywhere in the world. Oppia is a nonprofit with the mission of ' +
@@ -167,18 +161,6 @@
       inject: false,
     }),
 
-=======
-          'Contact the Oppia team, submit feedback, and learn ' +
-          'how to get involved with the Oppia project.',
-      },
-      template:
-        commonPrefix +
-        '/pages/collection-editor-page/' +
-        'collection-editor-page.mainpage.html',
-      minify: htmlMinifyConfig,
-      inject: false,
-    }),
->>>>>>> d5ed9ddd
     new HtmlWebpackPlugin({
       chunks: ['console_errors'],
       filename: 'console_errors.html',
