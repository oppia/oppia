--- conflicted
+++ resolved
@@ -512,26 +512,6 @@
       inject: false
     }),
     new HtmlWebpackPlugin({
-<<<<<<< HEAD
-=======
-      chunks: ['notifications_dashboard'],
-      filename: 'notifications-dashboard-page.mainpage.html',
-      hybrid: true,
-      meta: {
-        name: defaultMeta.name,
-        description: 'Keep track of the lessons you have created, as well ' +
-          'as feedback from learners.'
-      },
-      template: (
-        commonPrefix +
-        '/pages/notifications-dashboard-page/' +
-        'notifications-dashboard-page.mainpage.html'
-      ),
-      minify: htmlMinifyConfig,
-      inject: false
-    }),
-    new HtmlWebpackPlugin({
->>>>>>> 78626a99
       chunks: ['pending_account_deletion'],
       filename: 'pending-account-deletion-page.mainpage.html',
       hybrid: true,
