// Copyright 2019 The Oppia Authors. All Rights Reserved.
//
// Licensed under the Apache License, Version 2.0 (the "License");
// you may not use this file except in compliance with the License.
// You may obtain a copy of the License at
//
//      http://www.apache.org/licenses/LICENSE-2.0
//
// Unless required by applicable law or agreed to in writing, software
// distributed under the License is distributed on an "AS-IS" BASIS,
// WITHOUT WARRANTIES OR CONDITIONS OF ANY KIND, either express or implied.
// See the License for the specific language governing permissions and
// limitations under the License.

/**
 * @fileoverview General config file for Webpack.
 */

const { CleanWebpackPlugin } = require('clean-webpack-plugin');
const HtmlWebpackPlugin = require('html-webpack-plugin');
const path = require('path');
const webpack = require('webpack');
const macros = require('./webpack.common.macros.ts');

var htmlMinifyConfig = {
  ignoreCustomFragments: [/<\[[\s\S]*?\]>/],
  removeAttributeQuotes: false,
  caseSensitive: true,
  customAttrSurround: [[/#/, /(?:)/], [/\*/, /(?:)/], [/\[?\(?/, /(?:)/]],
  customAttrAssign: [/\)?\]?=/]
};
var commonPrefix = './core/templates';
var defaultMeta = {
  name: 'Personalized Online Learning from Oppia',
  description: 'Oppia is a free, open-source learning platform. Join ' +
    'the community to create or try an exploration today!'
};

module.exports = {
  resolve: {
    modules: [
      path.resolve(__dirname, 'assets'),
      path.resolve(__dirname, 'core/templates'),
      path.resolve(__dirname, 'extensions'),
      path.resolve(__dirname, 'node_modules'),
      path.resolve(__dirname, 'third_party')
    ],
    extensions: ['.ts', '.js', '.json', '.html', '.svg', '.png'],
    alias: {
      '@angular/upgrade/static': (
        '@angular/upgrade/bundles/upgrade-static.umd.js'),
      // These both are used so that we can refer to them in imports using their
      // full path: 'assets/{{filename}}'.
      'assets/constants': 'constants.ts',
      'assets/rich_text_components_definitions':
        'rich_text_components_definitions.ts'
    }
  },
  entry: {
    admin: commonPrefix + '/pages/admin-page/admin-page.import.ts',
    blog_admin:
      commonPrefix + '/pages/blog-admin-page/blog-admin-page.import.ts',
    blog_dashboard:
      commonPrefix + '/pages/blog-dashboard-page/blog-dashboard-page.import.ts',
    classroom:
      commonPrefix + '/pages/classroom-page/classroom-page.import.ts',
    collection_editor:
      commonPrefix + '/pages/collection-editor-page/' +
      'collection-editor-page.import.ts',
    collection_player:
      commonPrefix + '/pages/collection-player-page/' +
      'collection-player-page.import.ts',
    console_errors: commonPrefix + '/tests/console_errors.import.ts',
    creator_dashboard:
      commonPrefix + '/pages/creator-dashboard-page/' +
      'creator-dashboard-page.import.ts',
    contributor_dashboard:
      commonPrefix + '/pages/contributor-dashboard-page/' +
      'contributor-dashboard-page.import.ts',
    contributor_dashboard_admin:
      commonPrefix + '/pages/contributor-dashboard-admin-page/' +
      'contributor-dashboard-admin-page.import.ts',
    delete_account:
      commonPrefix + '/pages/delete-account-page/' +
        'delete-account-page.import.ts',
    email_dashboard:
      commonPrefix +
      '/pages/email-dashboard-pages/email-dashboard-page.import.ts',
    email_dashboard_result:
      commonPrefix +
      '/pages/email-dashboard-pages/email-dashboard-result.import.ts',
    error: commonPrefix + '/pages/error-pages/error-page.import.ts',
    error_iframed: commonPrefix + '/pages/error-pages/error-iframed-page/' +
                   'error-iframed-page.import.ts',
    exploration_editor:
      commonPrefix + '/pages/exploration-editor-page/' +
      'exploration-editor-page.import.ts',
    exploration_player:
      commonPrefix + '/pages/exploration-player-page/' +
      'exploration-player-page.import.ts',
<<<<<<< HEAD
    landing:
      commonPrefix + '/pages/landing-pages/topic-landing-page/' +
      'topic-landing-page.import.ts',
=======
    get_started:
      commonPrefix + '/pages/get-started-page/get-started-page.import.ts',
>>>>>>> b793aee9
    learner_dashboard:
      commonPrefix + '/pages/learner-dashboard-page/' +
      'learner-dashboard-page.import.ts',
    library: commonPrefix + '/pages/library-page/library-page.import.ts',
    maintenance:
      commonPrefix + '/pages/maintenance-page/maintenance-page.import.ts',
    moderator:
      commonPrefix + '/pages/moderator-page/moderator-page.import.ts',
    oppia_root:
      commonPrefix + '/pages/oppia-root/index.ts',
    pending_account_deletion:
      commonPrefix + '/pages/pending-account-deletion-page/' +
      'pending-account-deletion-page.import.ts',
    practice_session:
      commonPrefix + '/pages/practice-session-page/' +
        'practice-session-page.import.ts',
    preferences:
      commonPrefix + '/pages/preferences-page/preferences-page.import.ts',
    profile: commonPrefix + '/pages/profile-page/profile-page.import.ts',
    release_coordinator: commonPrefix + (
      '/pages/release-coordinator-page/release-coordinator-page.import.ts'),
    review_test:
      commonPrefix + '/pages/review-test-page/review-test-page.import.ts',
    signup: commonPrefix + '/pages/signup-page/signup-page.import.ts',
    skill_editor:
      commonPrefix + '/pages/skill-editor-page/skill-editor-page.import.ts',
    splash: commonPrefix + '/pages/splash-page/splash-page.import.ts',
    stewards:
      commonPrefix + '/pages/landing-pages/stewards-landing-page/' +
      'stewards-landing-page.import.ts',
    story_editor:
      commonPrefix + '/pages/story-editor-page/story-editor-page.import.ts',
    story_viewer:
      commonPrefix + '/pages/story-viewer-page/story-viewer-page.import.ts',
    subtopic_viewer:
      commonPrefix +
      '/pages/subtopic-viewer-page/subtopic-viewer-page.import.ts',
    topic_editor:
      commonPrefix + '/pages/topic-editor-page/topic-editor-page.import.ts',
    topics_and_skills_dashboard: (
      commonPrefix +
      '/pages/topics-and-skills-dashboard-page/' +
      'topics-and-skills-dashboard-page.import.ts'
    ),
    topic_viewer:
      commonPrefix + '/pages/topic-viewer-page/topic-viewer-page.import.ts',
  },

  /**
  * TODO(#13079): Remove the hybrid field from the html webpack plugin options
  * once angularjs is removed from corresponding pages.
  */
  plugins: [
    new HtmlWebpackPlugin({
      chunks: ['admin'],
      filename: 'admin-page.mainpage.html',
      hybrid: true,
      meta: {
        name: defaultMeta.name,
        description: 'With Oppia, you can access free lessons on ' +
          'math, physics, statistics, chemistry, music, history and ' +
          'more from anywhere in the world. Oppia is a nonprofit ' +
          'with the mission of providing high-quality ' +
          'education to those who lack access to it.'
      },
      template: commonPrefix + '/pages/admin-page/admin-page.mainpage.html',
      minify: htmlMinifyConfig,
      inject: false
    }),
    new HtmlWebpackPlugin({
      chunks: ['blog_admin'],
      filename: 'blog-admin-page.mainpage.html',
      hybrid: true,
      meta: {
        name: defaultMeta.name,
        description: 'With Oppia, you can access free lessons on ' +
          'math, physics, statistics, chemistry, music, history and ' +
          'more from anywhere in the world. Oppia is a nonprofit ' +
          'with the mission of providing high-quality ' +
          'education to those who lack access to it.'
      },
      template:
        commonPrefix + '/pages/blog-admin-page/blog-admin-page.mainpage.html',
      minify: htmlMinifyConfig,
      inject: false
    }),
    new HtmlWebpackPlugin({
      chunks: ['blog_dashboard'],
      filename: 'blog-dashboard-page.mainpage.html',
      hybrid: true,
      meta: defaultMeta,
      template:
        commonPrefix + '/pages/blog-dashboard-page/' +
        'blog-dashboard-page.mainpage.html',
      minify: htmlMinifyConfig,
      inject: false
    }),
    new HtmlWebpackPlugin({
      chunks: ['classroom'],
      filename: 'classroom-page.mainpage.html',
      meta: {
        name: defaultMeta.name,
        description: 'Learn and practice all major math topics, functions, ' +
        'equations, and formulas through problems, stories, and examples.'
      },
      template:
        commonPrefix + '/pages/classroom-page/' +
        'classroom-page.mainpage.html',
      minify: htmlMinifyConfig,
      inject: false
    }),
    new HtmlWebpackPlugin({
      chunks: ['collection_editor'],
      filename: 'collection-editor-page.mainpage.html',
      hybrid: true,
      meta: {
        name: defaultMeta.name,
        description: 'Contact the Oppia team, submit feedback, and learn ' +
          'how to get involved with the Oppia project.'
      },
      template:
        commonPrefix + '/pages/collection-editor-page/' +
        'collection-editor-page.mainpage.html',
      minify: htmlMinifyConfig,
      inject: false
    }),
    new HtmlWebpackPlugin({
      chunks: ['collection_player'],
      filename: 'collection-player-page.mainpage.html',
      hybrid: true,
      meta: {
        name: defaultMeta.name,
        description: 'Contact the Oppia team, submit feedback, and learn ' +
          'how to get involved with the Oppia project.'
      },
      template:
        commonPrefix + '/pages/collection-player-page/' +
        'collection-player-page.mainpage.html',
      minify: htmlMinifyConfig,
      inject: false
    }),
    new HtmlWebpackPlugin({
      chunks: ['console_errors'],
      filename: 'console_errors.html',
      hybrid: true,
      meta: {
        name: defaultMeta.name,
        description: 'Contact the Oppia team, submit feedback, and learn ' +
          'how to get involved with the Oppia project.'
      },
      template: commonPrefix + '/tests/console_errors.html',
      minify: htmlMinifyConfig,
      inject: false
    }),
    new HtmlWebpackPlugin({
      chunks: ['creator_dashboard'],
      filename: 'creator-dashboard-page.mainpage.html',
      hybrid: true,
      meta: defaultMeta,
      template:
        commonPrefix + '/pages/creator-dashboard-page/' +
        'creator-dashboard-page.mainpage.html',
      minify: htmlMinifyConfig,
      inject: false
    }),
    new HtmlWebpackPlugin({
      chunks: ['contributor_dashboard_admin'],
      filename: 'contributor-dashboard-admin-page.mainpage.html',
      hybrid: true,
      meta: defaultMeta,
      template:
        commonPrefix + '/pages/contributor-dashboard-admin-page/' +
        'contributor-dashboard-admin-page.mainpage.html',
      minify: htmlMinifyConfig,
      inject: false
    }),
    new HtmlWebpackPlugin({
      chunks: ['contributor_dashboard'],
      filename: 'contributor-dashboard-page.mainpage.html',
      hybrid: true,
      meta: defaultMeta,
      template:
        commonPrefix + '/pages/contributor-dashboard-page/' +
        'contributor-dashboard-page.mainpage.html',
      minify: htmlMinifyConfig,
      inject: false
    }),
    new HtmlWebpackPlugin({
      chunks: ['delete_account'],
      filename: 'delete-account-page.mainpage.html',
      meta: defaultMeta,
      template:
        commonPrefix + '/pages/delete-account-page/' +
          'delete-account-page.mainpage.html',
      minify: htmlMinifyConfig,
      inject: false
    }),
    new HtmlWebpackPlugin({
      chunks: ['email_dashboard'],
      filename: 'email-dashboard-page.mainpage.html',
      hybrid: true,
      meta: defaultMeta,
      template: (
        commonPrefix +
        '/pages/email-dashboard-pages/email-dashboard-page.mainpage.html'),
      minify: htmlMinifyConfig,
      inject: false
    }),
    new HtmlWebpackPlugin({
      chunks: ['email_dashboard_result'],
      filename: 'email-dashboard-result.mainpage.html',
      hybrid: true,
      meta: defaultMeta,
      template:
        commonPrefix +
        '/pages/email-dashboard-pages/email-dashboard-result.mainpage.html',
      minify: htmlMinifyConfig,
      inject: false
    }),
    new HtmlWebpackPlugin({
      chunks: ['error_iframed'],
      filename: 'error-iframed.mainpage.html',
      meta: defaultMeta,
      template: commonPrefix + '/pages/error-pages/error-iframed-page/' +
                'error-iframed.mainpage.html',
      minify: htmlMinifyConfig,
      inject: false
    }),
    new HtmlWebpackPlugin({
      chunks: ['error'],
      filename: 'error-page-400.mainpage.html',
      meta: defaultMeta,
      template: commonPrefix + '/pages/error-pages/error-page.mainpage.html',
      minify: htmlMinifyConfig,
      inject: false,
      statusCode: 400
    }),
    new HtmlWebpackPlugin({
      chunks: ['error'],
      filename: 'error-page-401.mainpage.html',
      meta: defaultMeta,
      template: commonPrefix + '/pages/error-pages/error-page.mainpage.html',
      minify: htmlMinifyConfig,
      inject: false,
      statusCode: 401
    }),
    new HtmlWebpackPlugin({
      chunks: ['error'],
      filename: 'error-page-500.mainpage.html',
      meta: defaultMeta,
      template: commonPrefix + '/pages/error-pages/error-page.mainpage.html',
      minify: htmlMinifyConfig,
      inject: false,
      statusCode: 500
    }),
    new HtmlWebpackPlugin({
      chunks: ['exploration_editor'],
      filename: 'exploration-editor-page.mainpage.html',
      hybrid: true,
      meta: {
        name: defaultMeta.name,
        description: 'Help others learn new things. Create lessons through ' +
          'explorations and share your knowledge with the community.'
      },
      template:
        commonPrefix + '/pages/exploration-editor-page/' +
        'exploration-editor-page.mainpage.html',
      minify: htmlMinifyConfig,
      inject: false
    }),
    new HtmlWebpackPlugin({
      chunks: ['exploration_player'],
      filename: 'exploration-player-page.mainpage.html',
      hybrid: true,
      meta: defaultMeta,
      template:
        commonPrefix + '/pages/exploration-player-page/' +
        'exploration-player-page.mainpage.html',
      minify: htmlMinifyConfig,
      inject: false
    }),
    new HtmlWebpackPlugin({
<<<<<<< HEAD
      chunks: ['landing'],
      filename: 'topic-landing-page.mainpage.html',
      meta: defaultMeta,
      template:
        commonPrefix + '/pages/landing-pages/topic-landing-page/' +
        'topic-landing-page.mainpage.html',
=======
      chunks: ['get_started'],
      filename: 'get-started-page.mainpage.html',
      meta: {
        name: defaultMeta.name,
        description: 'Learn how to get started using Oppia.'
      },
      template:
        commonPrefix + '/pages/get-started-page/get-started-page.mainpage.html',
>>>>>>> b793aee9
      minify: htmlMinifyConfig,
      inject: false
    }),
    new HtmlWebpackPlugin({
      chunks: ['learner_dashboard'],
      filename: 'learner-dashboard-page.mainpage.html',
      hybrid: true,
      meta: defaultMeta,
      template:
        commonPrefix + '/pages/learner-dashboard-page/' +
        'learner-dashboard-page.mainpage.html',
      minify: htmlMinifyConfig,
      inject: false
    }),
    new HtmlWebpackPlugin({
      chunks: ['library'],
      filename: 'library-page.mainpage.html',
      meta: {
        name: defaultMeta.name,
        description: 'Looking to learn something new? Learn any subject ' +
          'of your choice created by professors, teachers and Oppia ' +
          'users! Free lessons are always available for any topic and ' +
          'level you want.'
      },
      template: commonPrefix + '/pages/library-page/library-page.mainpage.html',
      minify: htmlMinifyConfig,
      inject: false
    }),
    new HtmlWebpackPlugin({
      chunks: ['maintenance'],
      filename: 'maintenance-page.mainpage.html',
      meta: defaultMeta,
      template:
        commonPrefix + '/pages/maintenance-page/maintenance-page.mainpage.html',
      minify: htmlMinifyConfig,
      inject: false
    }),
    new HtmlWebpackPlugin({
      chunks: ['moderator'],
      filename: 'moderator-page.mainpage.html',
      hybrid: true,
      meta: defaultMeta,
      template:
        commonPrefix + '/pages/moderator-page/moderator-page.mainpage.html',
      minify: htmlMinifyConfig,
      inject: false
    }),
    new HtmlWebpackPlugin({
      chunks: ['oppia_root'],
      filename: 'oppia-root.mainpage.html',
      meta: defaultMeta,
      template:
          commonPrefix + '/pages/oppia-root/oppia-root.mainpage.html',
      minify: htmlMinifyConfig,
      inject: false
    }),
    new HtmlWebpackPlugin({
      chunks: ['pending_account_deletion'],
      filename: 'pending-account-deletion-page.mainpage.html',
      meta: defaultMeta,
      template:
          commonPrefix + '/pages/pending-account-deletion-page/' +
          'pending-account-deletion-page.mainpage.html',
      minify: htmlMinifyConfig,
      inject: false
    }),
    new HtmlWebpackPlugin({
      chunks: ['practice_session'],
      filename: 'practice-session-page.mainpage.html',
      hybrid: true,
      meta: defaultMeta,
      template:
        commonPrefix + '/pages/practice-session-page/' +
        'practice-session-page.mainpage.html',
      minify: htmlMinifyConfig,
      inject: false
    }),
    new HtmlWebpackPlugin({
      chunks: ['preferences'],
      filename: 'preferences-page.mainpage.html',
      meta: {
        name: defaultMeta.name,
        description: 'Change your Oppia profile settings and preferences'
      },
      template:
        commonPrefix + '/pages/preferences-page/preferences-page.mainpage.html',
      minify: htmlMinifyConfig,
      inject: false
    }),
    new HtmlWebpackPlugin({
      chunks: ['profile'],
      filename: 'profile-page.mainpage.html',
      meta: defaultMeta,
      template: commonPrefix + '/pages/profile-page/profile-page.mainpage.html',
      minify: htmlMinifyConfig,
      inject: false
    }),
    new HtmlWebpackPlugin({
      chunks: ['release_coordinator'],
      filename: 'release-coordinator-page.mainpage.html',
      meta: {
        name: defaultMeta.name,
        description: 'With Oppia, you can access free lessons on ' +
          'math, physics, statistics, chemistry, music, history and ' +
          'more from anywhere in the world. Oppia is a nonprofit ' +
          'with the mission of providing high-quality ' +
          'education to those who lack access to it.'
      },
      template: (
        commonPrefix +
        '/pages/release-coordinator-page/release-coordinator-page.mainpage.html'
      ),
      minify: htmlMinifyConfig,
      inject: false
    }),
    new HtmlWebpackPlugin({
      chunks: ['review_test'],
      filename: 'review-test-page.mainpage.html',
      hybrid: true,
      meta: defaultMeta,
      template:
        commonPrefix + '/pages/review-test-page/review-test-page.mainpage.html',
      minify: htmlMinifyConfig,
      inject: false
    }),
    new HtmlWebpackPlugin({
      chunks: ['signup'],
      filename: 'signup-page.mainpage.html',
      meta: {
        name: defaultMeta.name,
        description: 'Sign up for Oppia and begin exploring a new subject.'
      },
      template: commonPrefix + '/pages/signup-page/signup-page.mainpage.html',
      minify: htmlMinifyConfig,
      inject: false
    }),
    new HtmlWebpackPlugin({
      chunks: ['skill_editor'],
      filename: 'skill-editor-page.mainpage.html',
      hybrid: true,
      meta: defaultMeta,
      template:
        commonPrefix + '/pages/skill-editor-page/' +
        'skill-editor-page.mainpage.html',
      minify: htmlMinifyConfig,
      inject: false
    }),
    new HtmlWebpackPlugin({
      chunks: ['splash'],
      filename: 'splash-page.mainpage.html',
      meta: {
        name: defaultMeta.name,
        description: 'With Oppia, you can access free lessons on math, ' +
        'physics, statistics, chemistry, music, history and more from ' +
        'anywhere in the world. Oppia is a nonprofit with the mission ' +
        'of providing high-quality education to those who lack access to it.'
      },
      template: commonPrefix + '/pages/splash-page/splash-page.mainpage.html',
      minify: htmlMinifyConfig,
      inject: false
    }),
    new HtmlWebpackPlugin({
      chunks: ['stewards'],
      filename: 'stewards-landing-page.mainpage.html',
      meta: defaultMeta,
      template:
        commonPrefix +
        '/pages/landing-pages/stewards-landing-page/' +
        'stewards-landing-page.mainpage.html',
      minify: htmlMinifyConfig,
      inject: false
    }),
    new HtmlWebpackPlugin({
      chunks: ['story_editor'],
      filename: 'story-editor-page.mainpage.html',
      hybrid: true,
      meta: defaultMeta,
      template:
        commonPrefix + '/pages/story-editor-page/' +
        'story-editor-page.mainpage.html',
      minify: htmlMinifyConfig,
      inject: false
    }),
    new HtmlWebpackPlugin({
      chunks: ['story_viewer'],
      filename: 'story-viewer-page.mainpage.html',
      meta: defaultMeta,
      template:
        commonPrefix + '/pages/story-viewer-page/' +
        'story-viewer-page.mainpage.html',
      minify: htmlMinifyConfig,
      inject: false
    }),
    new HtmlWebpackPlugin({
      chunks: ['subtopic_viewer'],
      filename: 'subtopic-viewer-page.mainpage.html',
      hybrid: true,
      meta: defaultMeta,
      template:
        commonPrefix + '/pages/subtopic-viewer-page/' +
        'subtopic-viewer-page.mainpage.html',
      minify: htmlMinifyConfig,
      inject: false
    }),
    new HtmlWebpackPlugin({
      chunks: ['topic_editor'],
      filename: 'topic-editor-page.mainpage.html',
      hybrid: true,
      meta: defaultMeta,
      template:
        commonPrefix + '/pages/topic-editor-page/' +
        'topic-editor-page.mainpage.html',
      minify: htmlMinifyConfig,
      inject: false
    }),
    new HtmlWebpackPlugin({
      chunks: ['topics_and_skills_dashboard'],
      filename: 'topics-and-skills-dashboard-page.mainpage.html',
      hybrid: true,
      meta: defaultMeta,
      template: (
        commonPrefix +
        '/pages/topics-and-skills-dashboard-page/' +
        'topics-and-skills-dashboard-page.mainpage.html'
      ),
      minify: htmlMinifyConfig,
      inject: false
    }),
    new HtmlWebpackPlugin({
      chunks: ['topic_viewer'],
      filename: 'topic-viewer-page.mainpage.html',
      hybrid: true,
      meta: defaultMeta,
      template:
        commonPrefix + '/pages/topic-viewer-page/' +
        'topic-viewer-page.mainpage.html',
      minify: htmlMinifyConfig,
      inject: false
    }),
    new CleanWebpackPlugin({
      cleanAfterEveryBuildPatterns: ['**/*', '!*.html'],
    }),
    new webpack.LoaderOptionsPlugin({
      options: {
        macros: {
          load: macros.load,
          loadExtensions: macros.loadExtensions
        },
      },
    }),
  ],
  module: {
    rules: [{
      test: /\.ts$/,
      include: [
        path.resolve(__dirname, 'assets'),
        path.resolve(__dirname, 'core/templates'),
        path.resolve(__dirname, 'extensions'),
        path.resolve(__dirname, 'typings')
      ],
      use: [
        'cache-loader',
        {
          loader: 'ts-loader',
          options: {
            // Typescript checks do the type checking.
            transpileOnly: true
          }
        },
        {
          loader: 'angular2-template-loader'
        }
      ]
    },
    {
      test: {
        include: /.html$/,
        exclude: /(directive|component)\.html$/
      },
      loader: ['cache-loader', 'underscore-template-loader']
    },
    {
      test: /(directive|component)\.html$/,
      use: [
        'cache-loader',
        {
          loader: 'html-loader',
          options: {
            attributes: false,
            minimize: htmlMinifyConfig,
          }
        }
      ]
    },
    {
      test: /\.css$/,
      include: [
        path.resolve(__dirname, 'extensions'),
        path.resolve(__dirname, 'node_modules'),
      ],
      use: [
        'cache-loader',
        {
          loader: 'style-loader',
          options: {
            esModule: false
          }
        },
        {
          loader: 'css-loader',
          options: {
            url: false,
          }
        }
      ]
    }]
  },
  externals: {
    jquery: 'jQuery'
  },
  optimization: {
    runtimeChunk: 'single',
    splitChunks: {
      chunks: 'all'
    },
  }
};<|MERGE_RESOLUTION|>--- conflicted
+++ resolved
@@ -98,14 +98,6 @@
     exploration_player:
       commonPrefix + '/pages/exploration-player-page/' +
       'exploration-player-page.import.ts',
-<<<<<<< HEAD
-    landing:
-      commonPrefix + '/pages/landing-pages/topic-landing-page/' +
-      'topic-landing-page.import.ts',
-=======
-    get_started:
-      commonPrefix + '/pages/get-started-page/get-started-page.import.ts',
->>>>>>> b793aee9
     learner_dashboard:
       commonPrefix + '/pages/learner-dashboard-page/' +
       'learner-dashboard-page.import.ts',
@@ -388,27 +380,6 @@
       inject: false
     }),
     new HtmlWebpackPlugin({
-<<<<<<< HEAD
-      chunks: ['landing'],
-      filename: 'topic-landing-page.mainpage.html',
-      meta: defaultMeta,
-      template:
-        commonPrefix + '/pages/landing-pages/topic-landing-page/' +
-        'topic-landing-page.mainpage.html',
-=======
-      chunks: ['get_started'],
-      filename: 'get-started-page.mainpage.html',
-      meta: {
-        name: defaultMeta.name,
-        description: 'Learn how to get started using Oppia.'
-      },
-      template:
-        commonPrefix + '/pages/get-started-page/get-started-page.mainpage.html',
->>>>>>> b793aee9
-      minify: htmlMinifyConfig,
-      inject: false
-    }),
-    new HtmlWebpackPlugin({
       chunks: ['learner_dashboard'],
       filename: 'learner-dashboard-page.mainpage.html',
       hybrid: true,
