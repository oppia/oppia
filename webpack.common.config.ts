// Copyright 2019 The Oppia Authors. All Rights Reserved.
//
// Licensed under the Apache License, Version 2.0 (the "License");
// you may not use this file except in compliance with the License.
// You may obtain a copy of the License at
//
//      http://www.apache.org/licenses/LICENSE-2.0
//
// Unless required by applicable law or agreed to in writing, software
// distributed under the License is distributed on an "AS-IS" BASIS,
// WITHOUT WARRANTIES OR CONDITIONS OF ANY KIND, either express or implied.
// See the License for the specific language governing permissions and
// limitations under the License.

/**
 * @fileoverview General config file for Webpack.
 */

const { CleanWebpackPlugin } = require('clean-webpack-plugin');
const HtmlWebpackPlugin = require('html-webpack-plugin');
const MiniCssExtractPlugin = require('mini-css-extract-plugin');
const WebpackRTLPlugin = require('webpack-rtl-plugin');
var path = require('path');
var webpack = require('webpack');
const macros = require('./webpack.common.macros.ts');
var analyticsConstants = require('./assets/analytics-constants.json');

var htmlMinifyConfig = {
  ignoreCustomFragments: [/<\[[\s\S]*?\]>/],
  removeAttributeQuotes: false,
  caseSensitive: true,
  customAttrSurround: [[/#/, /(?:)/], [/\*/, /(?:)/], [/\[?\(?/, /(?:)/]],
  customAttrAssign: [/\)?\]?=/]
};
var commonPrefix = './core/templates';
var defaultMeta = {
  name: 'Personalized Online Learning from Oppia',
  description: 'Oppia is a free, open-source learning platform. Join ' +
    'the community to create or try an exploration today!'
};

module.exports = {
  resolve: {
    modules: [
      path.resolve(__dirname, 'assets'),
      path.resolve(__dirname, 'core/templates'),
      path.resolve(__dirname, 'extensions'),
      path.resolve(__dirname, 'node_modules'),
      path.resolve(__dirname, 'third_party')
    ],
    extensions: ['.ts', '.js', '.json', '.html', '.svg', '.png'],
    alias: {
      '@angular/upgrade/static': (
        '@angular/upgrade/bundles/upgrade-static.umd.js'),
      // These both are used so that we can refer to them in imports using their
      // full path: 'assets/{{filename}}'.
      'assets/constants': 'constants.ts',
      'assets/rich_text_components_definitions':
        'rich_text_components_definitions.ts'
    }
  },
  entry: {
    collection_editor:
      commonPrefix + '/pages/collection-editor-page/' +
      'collection-editor-page.import.ts',
    collection_player:
      commonPrefix + '/pages/collection-player-page/' +
      'collection-player-page.import.ts',
    console_errors: commonPrefix + '/tests/console_errors.import.ts',
    creator_dashboard:
      commonPrefix + '/pages/creator-dashboard-page/' +
      'creator-dashboard-page.import.ts',
    contributor_dashboard_admin:
      commonPrefix + '/pages/contributor-dashboard-admin-page/' +
      'contributor-dashboard-admin-page.import.ts',
    email_dashboard_result:
      commonPrefix +
      '/pages/email-dashboard-pages/email-dashboard-result.import.ts',
    error: commonPrefix + '/pages/error-pages/error-page.import.ts',
    error_iframed: commonPrefix + '/pages/error-pages/error-iframed-page/' +
                   'error-iframed-page.import.ts',
    exploration_editor:
      commonPrefix + '/pages/exploration-editor-page/' +
      'exploration-editor-page.import.ts',
    facilitator_dashboard:
      commonPrefix + '/pages/facilitator-dashboard-page/' +
      'facilitator-dashboard-page.import.ts',
    learner_group_creator:
      commonPrefix + '/pages/learner-group-pages/create-group/' +
      'create-learner-group-page.import.ts',
    maintenance:
      commonPrefix + '/pages/maintenance-page/maintenance-page.import.ts',
    oppia_root:
      commonPrefix + '/pages/oppia-root/index.ts',
    lightweight_oppia_root:
      commonPrefix + '/pages/lightweight-oppia-root/index.ts',
    practice_session:
      commonPrefix +
      '/pages/practice-session-page/practice-session-page.import.ts',
    review_test:
      commonPrefix + '/pages/review-test-page/review-test-page.import.ts',
    skill_editor:
      commonPrefix + '/pages/skill-editor-page/skill-editor-page.import.ts',
    story_editor:
      commonPrefix + '/pages/story-editor-page/story-editor-page.import.ts',
    subtopic_viewer:
      commonPrefix +
      '/pages/subtopic-viewer-page/subtopic-viewer-page.import.ts',
    topic_editor:
      commonPrefix + '/pages/topic-editor-page/topic-editor-page.import.ts',
    topics_and_skills_dashboard: (
      commonPrefix +
      '/pages/topics-and-skills-dashboard-page/' +
      'topics-and-skills-dashboard-page.import.ts'
    ),
    topic_viewer:
      commonPrefix + '/pages/topic-viewer-page/topic-viewer-page.import.ts',
    voiceover_admin:
      commonPrefix + '/pages/voiceover-admin-page/' +
      'voiceover-admin-page.import.ts',
  },

  /**
  * TODO(#13079): Remove the hybrid field from the html webpack plugin options
  * once angularjs is removed from corresponding pages.
  */
  plugins: [
    new webpack.DefinePlugin({
      CAN_SEND_ANALYTICS_EVENTS: (
        analyticsConstants.CAN_SEND_ANALYTICS_EVENTS
      )
    }),
    new webpack.ProvidePlugin({
      diff_match_patch: [
        'diff_match_patch/lib/diff_match_patch', 'diff_match_patch'],
      DIFF_EQUAL: ['diff_match_patch/lib/diff_match_patch', 'DIFF_EQUAL'],
      DIFF_INSERT: ['diff_match_patch/lib/diff_match_patch', 'DIFF_INSERT'],
      DIFF_DELETE: ['diff_match_patch/lib/diff_match_patch', 'DIFF_DELETE'],
    }),
    new HtmlWebpackPlugin({
<<<<<<< HEAD
      chunks: ['blog_dashboard'],
      filename: 'blog-dashboard-page.mainpage.html',
      hybrid: true,
      meta: defaultMeta,
      template:
        commonPrefix + '/pages/blog-dashboard-page/' +
        'blog-dashboard-page.mainpage.html',
=======
      chunks: ['diagnostic_test_player_page'],
      filename: 'diagnostic-test-player-page.mainpage.html',
      hybrid: true,
      meta: {
        name: defaultMeta.name,
        description: 'With Oppia, you can access free lessons on math, ' +
        'physics, statistics, chemistry, music, history, and more from ' +
        'anywhere in the world. Oppia is a nonprofit with the mission of ' +
        'providing high-quality education to those who lack access to it. ' +
        'The Learner Diagnostic test page will allow the learner to ' +
        'test their knowledge and get a set of recommendations for where ' +
        'they should begin learning.'
      },
      template:
        commonPrefix + '/pages/diagnostic-test-player-page/' +
        'diagnostic-test-player-page.mainpage.html',
>>>>>>> 07e8491e
      minify: htmlMinifyConfig,
      inject: false
    }),
    new HtmlWebpackPlugin({
      chunks: ['collection_editor'],
      filename: 'collection-editor-page.mainpage.html',
      hybrid: true,
      meta: {
        name: defaultMeta.name,
        description: 'Contact the Oppia team, submit feedback, and learn ' +
          'how to get involved with the Oppia project.'
      },
      template:
        commonPrefix + '/pages/collection-editor-page/' +
        'collection-editor-page.mainpage.html',
      minify: htmlMinifyConfig,
      inject: false
    }),
    new HtmlWebpackPlugin({
      chunks: ['collection_player'],
      filename: 'collection-player-page.mainpage.html',
      hybrid: true,
      meta: {
        name: defaultMeta.name,
        description: 'Contact the Oppia team, submit feedback, and learn ' +
          'how to get involved with the Oppia project.'
      },
      template:
        commonPrefix + '/pages/collection-player-page/' +
        'collection-player-page.mainpage.html',
      minify: htmlMinifyConfig,
      inject: false
    }),
    new HtmlWebpackPlugin({
      chunks: ['console_errors'],
      filename: 'console_errors.html',
      hybrid: true,
      meta: {
        name: defaultMeta.name,
        description: 'Contact the Oppia team, submit feedback, and learn ' +
          'how to get involved with the Oppia project.'
      },
      template: commonPrefix + '/tests/console_errors.html',
      minify: htmlMinifyConfig,
      inject: false
    }),
    new HtmlWebpackPlugin({
      chunks: ['creator_dashboard'],
      filename: 'creator-dashboard-page.mainpage.html',
      hybrid: true,
      meta: defaultMeta,
      template:
        commonPrefix + '/pages/creator-dashboard-page/' +
        'creator-dashboard-page.mainpage.html',
      minify: htmlMinifyConfig,
      inject: false
    }),
    new HtmlWebpackPlugin({
      chunks: ['contributor_dashboard_admin'],
      filename: 'contributor-dashboard-admin-page.mainpage.html',
      hybrid: true,
      meta: defaultMeta,
      template:
        commonPrefix + '/pages/contributor-dashboard-admin-page/' +
        'contributor-dashboard-admin-page.mainpage.html',
      minify: htmlMinifyConfig,
      inject: false
    }),
    new HtmlWebpackPlugin({
      chunks: ['email_dashboard_result'],
      filename: 'email-dashboard-result.mainpage.html',
      meta: defaultMeta,
      template:
        commonPrefix +
        '/pages/email-dashboard-pages/email-dashboard-result.mainpage.html',
      minify: htmlMinifyConfig,
      inject: false
    }),
    new HtmlWebpackPlugin({
      chunks: ['error_iframed'],
      filename: 'error-iframed.mainpage.html',
      meta: defaultMeta,
      template: commonPrefix + '/pages/error-pages/error-iframed-page/' +
                'error-iframed.mainpage.html',
      minify: htmlMinifyConfig,
      inject: false
    }),
    new HtmlWebpackPlugin({
      chunks: ['error'],
      filename: 'error-page-400.mainpage.html',
      meta: defaultMeta,
      template: commonPrefix + '/pages/error-pages/error-page.mainpage.html',
      minify: htmlMinifyConfig,
      inject: false,
      statusCode: 400
    }),
    new HtmlWebpackPlugin({
      chunks: ['error'],
      filename: 'error-page-401.mainpage.html',
      meta: defaultMeta,
      template: commonPrefix + '/pages/error-pages/error-page.mainpage.html',
      minify: htmlMinifyConfig,
      inject: false,
      statusCode: 401
    }),
    new HtmlWebpackPlugin({
      chunks: ['error'],
      filename: 'error-page-500.mainpage.html',
      meta: defaultMeta,
      template: commonPrefix + '/pages/error-pages/error-page.mainpage.html',
      minify: htmlMinifyConfig,
      inject: false,
      statusCode: 500
    }),
    new HtmlWebpackPlugin({
      chunks: ['exploration_editor'],
      filename: 'exploration-editor-page.mainpage.html',
      hybrid: true,
      meta: {
        name: defaultMeta.name,
        description: 'Help others learn new things. Create lessons through ' +
          'explorations and share your knowledge with the community.'
      },
      template:
        commonPrefix + '/pages/exploration-editor-page/' +
        'exploration-editor-page.mainpage.html',
      minify: htmlMinifyConfig,
      inject: false
    }),
    new HtmlWebpackPlugin({
      chunks: ['maintenance'],
      filename: 'maintenance-page.mainpage.html',
      meta: defaultMeta,
      template:
        commonPrefix + '/pages/maintenance-page/maintenance-page.mainpage.html',
      minify: htmlMinifyConfig,
      inject: false
    }),
    new HtmlWebpackPlugin({
      chunks: ['oppia_root'],
      filename: 'oppia-root.mainpage.html',
      meta: defaultMeta,
      template:
          commonPrefix + '/pages/oppia-root/oppia-root.mainpage.html',
      minify: htmlMinifyConfig,
      inject: false
    }),
    new HtmlWebpackPlugin({
      chunks: ['lightweight_oppia_root'],
      filename: 'lightweight-oppia-root.mainpage.html',
      meta: defaultMeta,
      template:
        commonPrefix +
        '/pages/lightweight-oppia-root/lightweight-oppia-root.mainpage.html',
      minify: htmlMinifyConfig,
      inject: false,
      lightweight: true
    }),
    new HtmlWebpackPlugin({
      chunks: ['practice_session'],
      filename: 'practice-session-page.mainpage.html',
      hybrid: true,
      meta: defaultMeta,
      template:
        commonPrefix + '/pages/practice-session-page/' +
        'practice-session-page.mainpage.html',
      minify: htmlMinifyConfig,
      inject: false
    }),
    new HtmlWebpackPlugin({
      chunks: ['review_test'],
      filename: 'review-test-page.mainpage.html',
      hybrid: true,
      meta: defaultMeta,
      template:
        commonPrefix + '/pages/review-test-page/review-test-page.mainpage.html',
      minify: htmlMinifyConfig,
      inject: false
    }),
    new HtmlWebpackPlugin({
      chunks: ['skill_editor'],
      filename: 'skill-editor-page.mainpage.html',
      hybrid: true,
      meta: defaultMeta,
      template:
        commonPrefix + '/pages/skill-editor-page/' +
        'skill-editor-page.mainpage.html',
      minify: htmlMinifyConfig,
      inject: false
    }),
    new HtmlWebpackPlugin({
      chunks: ['story_editor'],
      filename: 'story-editor-page.mainpage.html',
      hybrid: true,
      meta: defaultMeta,
      template:
        commonPrefix + '/pages/story-editor-page/' +
        'story-editor-page.mainpage.html',
      minify: htmlMinifyConfig,
      inject: false
    }),
    new HtmlWebpackPlugin({
      chunks: ['subtopic_viewer'],
      filename: 'subtopic-viewer-page.mainpage.html',
      hybrid: true,
      meta: defaultMeta,
      template:
        commonPrefix + '/pages/subtopic-viewer-page/' +
        'subtopic-viewer-page.mainpage.html',
      minify: htmlMinifyConfig,
      inject: false
    }),
    new HtmlWebpackPlugin({
      chunks: ['topic_editor'],
      filename: 'topic-editor-page.mainpage.html',
      hybrid: true,
      meta: defaultMeta,
      template:
        commonPrefix + '/pages/topic-editor-page/' +
        'topic-editor-page.mainpage.html',
      minify: htmlMinifyConfig,
      inject: false
    }),
    new HtmlWebpackPlugin({
      chunks: ['topics_and_skills_dashboard'],
      filename: 'topics-and-skills-dashboard-page.mainpage.html',
      hybrid: true,
      meta: defaultMeta,
      template: (
        commonPrefix +
        '/pages/topics-and-skills-dashboard-page/' +
        'topics-and-skills-dashboard-page.mainpage.html'
      ),
      minify: htmlMinifyConfig,
      inject: false
    }),
    new HtmlWebpackPlugin({
      chunks: ['topic_viewer'],
      filename: 'topic-viewer-page.mainpage.html',
      hybrid: true,
      meta: defaultMeta,
      template:
        commonPrefix + '/pages/topic-viewer-page/' +
        'topic-viewer-page.mainpage.html',
      minify: htmlMinifyConfig,
      inject: false
    }),
    new HtmlWebpackPlugin({
      chunks: ['facilitator_dashboard'],
      filename: 'facilitator-dashboard-page.mainpage.html',
      hybrid: true,
      meta: defaultMeta,
      template:
        commonPrefix + '/pages/facilitator-dashboard-page/' +
        'facilitator-dashboard-page.mainpage.html',
      minify: htmlMinifyConfig,
      inject: false
    }),
    new HtmlWebpackPlugin({
      chunks: ['learner_group_creator'],
      filename: 'create-learner-group-page.mainpage.html',
      hybrid: true,
      meta: defaultMeta,
      template:
        commonPrefix + '/pages/learner-group-pages/create-group/' +
        'create-learner-group-page.mainpage.html',
      minify: htmlMinifyConfig,
      inject: false
    }),
    new HtmlWebpackPlugin({
      chunks: ['voiceover_admin'],
      filename: 'voiceover-admin-page.mainpage.html',
      hybrid: true,
      meta: {
        name: defaultMeta.name,
        description: 'The voiceover admin page provides functionalities ' +
        'for the voiceover admin, allowing them to manage language accent' +
        ' support for Oppia\'s voiceovers. The Voiceover Admin can use ' +
        'this page to add new language accent support, remove existing ' +
        'language accent support, and generate automatic voiceovers ' +
        'for exploration.'
      },
      template:
        commonPrefix + '/pages/voiceover-admin-page/' +
        'voiceover-admin-page.mainpage.html',
      minify: htmlMinifyConfig,
      inject: false
    }),
    new CleanWebpackPlugin({
      cleanAfterEveryBuildPatterns: ['**/*', '!*.html'],
    }),
    new webpack.LoaderOptionsPlugin({
      options: {
        macros: {
          load: macros.load,
          loadExtensions: macros.loadExtensions
        },
      },
    }),
    // Here we insert the CSS files depending on key-value stored on
    // the local storage. This only works for dynamically inserted bundles.
    // For statically inserted bundles we handle this logic in
    // core/templates/pages/footer_js_libs.html.
    new MiniCssExtractPlugin({
      filename: '[name].[contenthash].css',
      chunkFilename: '[id].[contenthash].css',
      ignoreOrder: false,
      insert: function(linkTag) {
        if (localStorage.getItem('direction') === 'rtl') {
          linkTag.href = linkTag.href.replace('.css', '.rtl.css');
        }
        document.head.appendChild(linkTag);
      }
    }),
    // This generates the RTL version for all CSS bundles.
    new WebpackRTLPlugin({
      minify: {
        zindex: false
      }
    })
  ],
  module: {
    rules: [{
      test: /\.ts$/,
      include: [
        path.resolve(__dirname, 'assets'),
        path.resolve(__dirname, 'core/templates'),
        path.resolve(__dirname, 'extensions'),
        path.resolve(__dirname, 'typings')
      ],
      use: [
        'cache-loader',
        {
          loader: 'ts-loader',
          options: {
            // Typescript checks do the type checking.
            transpileOnly: true
          }
        },
        {
          loader: path.resolve(
            'angular-template-style-url-replacer.webpack-loader')
        }
      ]
    },
    {
      test: {
        include: /.html$/,
        exclude: /(directive|component)\.html$/
      },
      loader: ['cache-loader', 'underscore-template-loader']
    },
    {
      test: /(directive|component)\.html$/,
      use: [
        'cache-loader',
        {
          loader: 'html-loader',
          options: {
            attributes: false,
            minimize: htmlMinifyConfig,
          }
        }
      ]
    },
    {
      test: /\.css$/,
      include: [
        path.resolve(__dirname, 'core/templates'),
        path.resolve(__dirname, 'extensions'),
        path.resolve(__dirname, 'node_modules'),
      ],
      use: [
        MiniCssExtractPlugin.loader,
        {
          loader: 'css-loader',
          options: {
            url: false,
          }
        },
      ],
    }]
  },
  externals: {
    jquery: 'jQuery'
  },
  optimization: {
    runtimeChunk: 'single',
    sideEffects: true,
    usedExports: true,
    splitChunks: {
      chunks: 'all'
    },
  }
};<|MERGE_RESOLUTION|>--- conflicted
+++ resolved
@@ -138,36 +138,6 @@
       DIFF_DELETE: ['diff_match_patch/lib/diff_match_patch', 'DIFF_DELETE'],
     }),
     new HtmlWebpackPlugin({
-<<<<<<< HEAD
-      chunks: ['blog_dashboard'],
-      filename: 'blog-dashboard-page.mainpage.html',
-      hybrid: true,
-      meta: defaultMeta,
-      template:
-        commonPrefix + '/pages/blog-dashboard-page/' +
-        'blog-dashboard-page.mainpage.html',
-=======
-      chunks: ['diagnostic_test_player_page'],
-      filename: 'diagnostic-test-player-page.mainpage.html',
-      hybrid: true,
-      meta: {
-        name: defaultMeta.name,
-        description: 'With Oppia, you can access free lessons on math, ' +
-        'physics, statistics, chemistry, music, history, and more from ' +
-        'anywhere in the world. Oppia is a nonprofit with the mission of ' +
-        'providing high-quality education to those who lack access to it. ' +
-        'The Learner Diagnostic test page will allow the learner to ' +
-        'test their knowledge and get a set of recommendations for where ' +
-        'they should begin learning.'
-      },
-      template:
-        commonPrefix + '/pages/diagnostic-test-player-page/' +
-        'diagnostic-test-player-page.mainpage.html',
->>>>>>> 07e8491e
-      minify: htmlMinifyConfig,
-      inject: false
-    }),
-    new HtmlWebpackPlugin({
       chunks: ['collection_editor'],
       filename: 'collection-editor-page.mainpage.html',
       hybrid: true,
