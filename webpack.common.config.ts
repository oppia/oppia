--- conflicted
+++ resolved
@@ -65,13 +65,10 @@
     },
   },
   entry: {
-<<<<<<< HEAD
-=======
     collection_editor:
       commonPrefix +
       '/pages/collection-editor-page/' +
       'collection-editor-page.import.ts',
->>>>>>> 3c3e5faf
     collection_player:
       commonPrefix +
       '/pages/collection-player-page/' +
@@ -171,39 +168,7 @@
       minify: htmlMinifyConfig,
       inject: false,
     }),
-    new HtmlWebpackPlugin({
-<<<<<<< HEAD
-      chunks: ['collection_player'],
-      filename: 'collection-player-page.mainpage.html',
-      hybrid: true,
-      meta: {
-        name: defaultMeta.name,
-        description: 'Contact the Oppia team, submit feedback, and learn ' +
-          'how to get involved with the Oppia project.'
-      },
-      template:
-        commonPrefix + '/pages/collection-player-page/' +
-        'collection-player-page.mainpage.html',
-      minify: htmlMinifyConfig,
-      inject: false
-=======
-      chunks: ['collection_editor'],
-      filename: 'collection-editor-page.mainpage.html',
-      hybrid: true,
-      meta: {
-        name: defaultMeta.name,
-        description:
-          'Contact the Oppia team, submit feedback, and learn ' +
-          'how to get involved with the Oppia project.',
-      },
-      template:
-        commonPrefix +
-        '/pages/collection-editor-page/' +
-        'collection-editor-page.mainpage.html',
-      minify: htmlMinifyConfig,
-      inject: false,
->>>>>>> 3c3e5faf
-    }),
+
     new HtmlWebpackPlugin({
       chunks: ['console_errors'],
       filename: 'console_errors.html',
