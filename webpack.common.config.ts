--- conflicted
+++ resolved
@@ -149,13 +149,8 @@
       DIFF_DELETE: ['diff_match_patch/lib/diff_match_patch', 'DIFF_DELETE'],
     }),
     new HtmlWebpackPlugin({
-<<<<<<< HEAD
       chunks: ['blog_admin'],
       filename: 'blog-admin-page.mainpage.html',
-=======
-      chunks: ['classroom_admin'],
-      filename: 'classroom-admin-page.mainpage.html',
->>>>>>> 3559abcb
       hybrid: true,
       meta: {
         name: defaultMeta.name,
@@ -166,12 +161,25 @@
           'education to those who lack access to it.'
       },
       template:
-<<<<<<< HEAD
         commonPrefix + '/pages/blog-admin-page/blog-admin-page.mainpage.html',
-=======
+      minify: htmlMinifyConfig,
+      inject: false
+    }),
+    new HtmlWebpackPlugin({
+      chunks: ['classroom_admin'],
+      filename: 'classroom-admin-page.mainpage.html',
+      hybrid: true,
+      meta: {
+        name: defaultMeta.name,
+        description: 'With Oppia, you can access free lessons on ' +
+          'math, physics, statistics, chemistry, music, history and ' +
+          'more from anywhere in the world. Oppia is a nonprofit ' +
+          'with the mission of providing high-quality ' +
+          'education to those who lack access to it.'
+      },
+      template:
         commonPrefix + '/pages/classroom-admin-page/' +
         'classroom-admin-page.mainpage.html',
->>>>>>> 3559abcb
       minify: htmlMinifyConfig,
       inject: false
     }),
