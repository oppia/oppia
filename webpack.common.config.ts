// Copyright 2019 The Oppia Authors. All Rights Reserved.
//
// Licensed under the Apache License, Version 2.0 (the "License");
// you may not use this file except in compliance with the License.
// You may obtain a copy of the License at
//
//      http://www.apache.org/licenses/LICENSE-2.0
//
// Unless required by applicable law or agreed to in writing, software
// distributed under the License is distributed on an "AS-IS" BASIS,
// WITHOUT WARRANTIES OR CONDITIONS OF ANY KIND, either express or implied.
// See the License for the specific language governing permissions and
// limitations under the License.

/**
 * @fileoverview General config file for Webpack.
 */

const { CleanWebpackPlugin } = require('clean-webpack-plugin');
const HtmlWebpackPlugin = require('html-webpack-plugin');
const MiniCssExtractPlugin = require('mini-css-extract-plugin');
const WebpackRTLPlugin = require('webpack-rtl-plugin');
var path = require('path');
var webpack = require('webpack');
const macros = require('./webpack.common.macros.ts');
var analyticsConstants = require('./assets/analytics-constants.json');

var htmlMinifyConfig = {
  ignoreCustomFragments: [/<\[[\s\S]*?\]>/],
  removeAttributeQuotes: false,
  caseSensitive: true,
  customAttrSurround: [[/#/, /(?:)/], [/\*/, /(?:)/], [/\[?\(?/, /(?:)/]],
  customAttrAssign: [/\)?\]?=/]
};
var commonPrefix = './core/templates';
var defaultMeta = {
  name: 'Personalized Online Learning from Oppia',
  description: 'Oppia is a free, open-source learning platform. Join ' +
    'the community to create or try an exploration today!'
};

module.exports = {
  resolve: {
    modules: [
      path.resolve(__dirname, 'assets'),
      path.resolve(__dirname, 'core/templates'),
      path.resolve(__dirname, 'extensions'),
      path.resolve(__dirname, 'node_modules'),
      path.resolve(__dirname, 'third_party')
    ],
    extensions: ['.ts', '.js', '.json', '.html', '.svg', '.png'],
    alias: {
      '@angular/upgrade/static': (
        '@angular/upgrade/bundles/upgrade-static.umd.js'),
      // These both are used so that we can refer to them in imports using their
      // full path: 'assets/{{filename}}'.
      'assets/constants': 'constants.ts',
      'assets/rich_text_components_definitions':
        'rich_text_components_definitions.ts'
    }
  },
  entry: {
    blog_dashboard:
      commonPrefix + '/pages/blog-dashboard-page/blog-dashboard-page.import.ts',
    collection_editor:
      commonPrefix + '/pages/collection-editor-page/' +
      'collection-editor-page.import.ts',
    collection_player:
      commonPrefix + '/pages/collection-player-page/' +
      'collection-player-page.import.ts',
    console_errors: commonPrefix + '/tests/console_errors.import.ts',
    creator_dashboard:
      commonPrefix + '/pages/creator-dashboard-page/' +
      'creator-dashboard-page.import.ts',
    contributor_dashboard_admin:
      commonPrefix + '/pages/contributor-dashboard-admin-page/' +
      'contributor-dashboard-admin-page.import.ts',
    diagnostic_test_player_page:
      commonPrefix + '/pages/diagnostic-test-player-page/' +
      'diagnostic-test-player-page.import.ts',
    email_dashboard_result:
      commonPrefix +
      '/pages/email-dashboard-pages/email-dashboard-result.import.ts',
    error: commonPrefix + '/pages/error-pages/error-page.import.ts',
    error_iframed: commonPrefix + '/pages/error-pages/error-iframed-page/' +
                   'error-iframed-page.import.ts',
    exploration_editor:
      commonPrefix + '/pages/exploration-editor-page/' +
      'exploration-editor-page.import.ts',
    facilitator_dashboard:
      commonPrefix + '/pages/facilitator-dashboard-page/' +
      'facilitator-dashboard-page.import.ts',
    learner_group_creator:
      commonPrefix + '/pages/learner-group-pages/create-group/' +
      'create-learner-group-page.import.ts',
    learner_group_editor:
      commonPrefix + '/pages/learner-group-pages/edit-group/' +
      'edit-learner-group-page.import.ts',
    maintenance:
      commonPrefix + '/pages/maintenance-page/maintenance-page.import.ts',
    oppia_root:
      commonPrefix + '/pages/oppia-root/index.ts',
    lightweight_oppia_root:
      commonPrefix + '/pages/lightweight-oppia-root/index.ts',
    practice_session:
      commonPrefix +
      '/pages/practice-session-page/practice-session-page.import.ts',
    review_test:
      commonPrefix + '/pages/review-test-page/review-test-page.import.ts',
    skill_editor:
      commonPrefix + '/pages/skill-editor-page/skill-editor-page.import.ts',
    story_editor:
      commonPrefix + '/pages/story-editor-page/story-editor-page.import.ts',
    subtopic_viewer:
      commonPrefix +
      '/pages/subtopic-viewer-page/subtopic-viewer-page.import.ts',
    topic_editor:
      commonPrefix + '/pages/topic-editor-page/topic-editor-page.import.ts',
    topics_and_skills_dashboard: (
      commonPrefix +
      '/pages/topics-and-skills-dashboard-page/' +
      'topics-and-skills-dashboard-page.import.ts'
    ),
    topic_viewer:
      commonPrefix + '/pages/topic-viewer-page/topic-viewer-page.import.ts',
    voiceover_admin:
      commonPrefix + '/pages/voiceover-admin-page/' +
      'voiceover-admin-page.import.ts',
  },

  /**
  * TODO(#13079): Remove the hybrid field from the html webpack plugin options
  * once angularjs is removed from corresponding pages.
  */
  plugins: [
    new webpack.DefinePlugin({
      CAN_SEND_ANALYTICS_EVENTS: (
        analyticsConstants.CAN_SEND_ANALYTICS_EVENTS
      )
    }),
    new webpack.ProvidePlugin({
      diff_match_patch: [
        'diff_match_patch/lib/diff_match_patch', 'diff_match_patch'],
      DIFF_EQUAL: ['diff_match_patch/lib/diff_match_patch', 'DIFF_EQUAL'],
      DIFF_INSERT: ['diff_match_patch/lib/diff_match_patch', 'DIFF_INSERT'],
      DIFF_DELETE: ['diff_match_patch/lib/diff_match_patch', 'DIFF_DELETE'],
    }),
    new HtmlWebpackPlugin({
      chunks: ['diagnostic_test_player_page'],
      filename: 'diagnostic-test-player-page.mainpage.html',
      hybrid: true,
      meta: {
        name: defaultMeta.name,
        description: 'With Oppia, you can access free lessons on math, ' +
        'physics, statistics, chemistry, music, history, and more from ' +
        'anywhere in the world. Oppia is a nonprofit with the mission of ' +
        'providing high-quality education to those who lack access to it. ' +
        'The Learner Diagnostic test page will allow the learner to ' +
        'test their knowledge and get a set of recommendations for where ' +
        'they should begin learning.'
      },
      template:
        commonPrefix + '/pages/diagnostic-test-player-page/' +
        'diagnostic-test-player-page.mainpage.html',
      minify: htmlMinifyConfig,
      inject: false
    }),
    new HtmlWebpackPlugin({
      chunks: ['blog_dashboard'],
      filename: 'blog-dashboard-page.mainpage.html',
      hybrid: true,
      meta: defaultMeta,
      template:
        commonPrefix + '/pages/blog-dashboard-page/' +
        'blog-dashboard-page.mainpage.html',
      minify: htmlMinifyConfig,
      inject: false
    }),
    new HtmlWebpackPlugin({
      chunks: ['collection_editor'],
      filename: 'collection-editor-page.mainpage.html',
      hybrid: true,
      meta: {
        name: defaultMeta.name,
        description: 'Contact the Oppia team, submit feedback, and learn ' +
          'how to get involved with the Oppia project.'
      },
      template:
        commonPrefix + '/pages/collection-editor-page/' +
        'collection-editor-page.mainpage.html',
      minify: htmlMinifyConfig,
      inject: false
    }),
    new HtmlWebpackPlugin({
      chunks: ['collection_player'],
      filename: 'collection-player-page.mainpage.html',
      hybrid: true,
      meta: {
        name: defaultMeta.name,
        description: 'Contact the Oppia team, submit feedback, and learn ' +
          'how to get involved with the Oppia project.'
      },
      template:
        commonPrefix + '/pages/collection-player-page/' +
        'collection-player-page.mainpage.html',
      minify: htmlMinifyConfig,
      inject: false
    }),
    new HtmlWebpackPlugin({
      chunks: ['console_errors'],
      filename: 'console_errors.html',
      hybrid: true,
      meta: {
        name: defaultMeta.name,
        description: 'Contact the Oppia team, submit feedback, and learn ' +
          'how to get involved with the Oppia project.'
      },
      template: commonPrefix + '/tests/console_errors.html',
      minify: htmlMinifyConfig,
      inject: false
    }),
    new HtmlWebpackPlugin({
      chunks: ['creator_dashboard'],
      filename: 'creator-dashboard-page.mainpage.html',
      hybrid: true,
      meta: defaultMeta,
      template:
        commonPrefix + '/pages/creator-dashboard-page/' +
        'creator-dashboard-page.mainpage.html',
      minify: htmlMinifyConfig,
      inject: false
    }),
    new HtmlWebpackPlugin({
      chunks: ['contributor_dashboard_admin'],
      filename: 'contributor-dashboard-admin-page.mainpage.html',
      hybrid: true,
      meta: defaultMeta,
      template:
        commonPrefix + '/pages/contributor-dashboard-admin-page/' +
        'contributor-dashboard-admin-page.mainpage.html',
      minify: htmlMinifyConfig,
      inject: false
    }),
    new HtmlWebpackPlugin({
<<<<<<< HEAD
      chunks: ['email_dashboard'],
      filename: 'email-dashboard-page.mainpage.html',
      hybrid: true,
      meta: defaultMeta,
      template: (
        commonPrefix +
        '/pages/email-dashboard-pages/email-dashboard-page.mainpage.html'),
=======
      chunks: ['contributor_dashboard'],
      filename: 'contributor-dashboard-page.mainpage.html',
      hybrid: true,
      meta: defaultMeta,
      template:
        commonPrefix + '/pages/contributor-dashboard-page/' +
        'contributor-dashboard-page.mainpage.html',
>>>>>>> fe15ab8f
      minify: htmlMinifyConfig,
      inject: false
    }),
    new HtmlWebpackPlugin({
      chunks: ['email_dashboard_result'],
      filename: 'email-dashboard-result.mainpage.html',
      meta: defaultMeta,
      template:
        commonPrefix +
        '/pages/email-dashboard-pages/email-dashboard-result.mainpage.html',
      minify: htmlMinifyConfig,
      inject: false
    }),
    new HtmlWebpackPlugin({
      chunks: ['error_iframed'],
      filename: 'error-iframed.mainpage.html',
      meta: defaultMeta,
      template: commonPrefix + '/pages/error-pages/error-iframed-page/' +
                'error-iframed.mainpage.html',
      minify: htmlMinifyConfig,
      inject: false
    }),
    new HtmlWebpackPlugin({
      chunks: ['error'],
      filename: 'error-page-400.mainpage.html',
      meta: defaultMeta,
      template: commonPrefix + '/pages/error-pages/error-page.mainpage.html',
      minify: htmlMinifyConfig,
      inject: false,
      statusCode: 400
    }),
    new HtmlWebpackPlugin({
      chunks: ['error'],
      filename: 'error-page-401.mainpage.html',
      meta: defaultMeta,
      template: commonPrefix + '/pages/error-pages/error-page.mainpage.html',
      minify: htmlMinifyConfig,
      inject: false,
      statusCode: 401
    }),
    new HtmlWebpackPlugin({
      chunks: ['error'],
      filename: 'error-page-500.mainpage.html',
      meta: defaultMeta,
      template: commonPrefix + '/pages/error-pages/error-page.mainpage.html',
      minify: htmlMinifyConfig,
      inject: false,
      statusCode: 500
    }),
    new HtmlWebpackPlugin({
      chunks: ['exploration_editor'],
      filename: 'exploration-editor-page.mainpage.html',
      hybrid: true,
      meta: {
        name: defaultMeta.name,
        description: 'Help others learn new things. Create lessons through ' +
          'explorations and share your knowledge with the community.'
      },
      template:
        commonPrefix + '/pages/exploration-editor-page/' +
        'exploration-editor-page.mainpage.html',
      minify: htmlMinifyConfig,
      inject: false
    }),
    new HtmlWebpackPlugin({
      chunks: ['maintenance'],
      filename: 'maintenance-page.mainpage.html',
      meta: defaultMeta,
      template:
        commonPrefix + '/pages/maintenance-page/maintenance-page.mainpage.html',
      minify: htmlMinifyConfig,
      inject: false
    }),
    new HtmlWebpackPlugin({
      chunks: ['oppia_root'],
      filename: 'oppia-root.mainpage.html',
      meta: defaultMeta,
      template:
          commonPrefix + '/pages/oppia-root/oppia-root.mainpage.html',
      minify: htmlMinifyConfig,
      inject: false
    }),
    new HtmlWebpackPlugin({
      chunks: ['lightweight_oppia_root'],
      filename: 'lightweight-oppia-root.mainpage.html',
      meta: defaultMeta,
      template:
        commonPrefix +
        '/pages/lightweight-oppia-root/lightweight-oppia-root.mainpage.html',
      minify: htmlMinifyConfig,
      inject: false,
      lightweight: true
    }),
    new HtmlWebpackPlugin({
      chunks: ['practice_session'],
      filename: 'practice-session-page.mainpage.html',
      hybrid: true,
      meta: defaultMeta,
      template:
        commonPrefix + '/pages/practice-session-page/' +
        'practice-session-page.mainpage.html',
      minify: htmlMinifyConfig,
      inject: false
    }),
    new HtmlWebpackPlugin({
      chunks: ['review_test'],
      filename: 'review-test-page.mainpage.html',
      hybrid: true,
      meta: defaultMeta,
      template:
        commonPrefix + '/pages/review-test-page/review-test-page.mainpage.html',
      minify: htmlMinifyConfig,
      inject: false
    }),
    new HtmlWebpackPlugin({
      chunks: ['skill_editor'],
      filename: 'skill-editor-page.mainpage.html',
      hybrid: true,
      meta: defaultMeta,
      template:
        commonPrefix + '/pages/skill-editor-page/' +
        'skill-editor-page.mainpage.html',
      minify: htmlMinifyConfig,
      inject: false
    }),
    new HtmlWebpackPlugin({
      chunks: ['story_editor'],
      filename: 'story-editor-page.mainpage.html',
      hybrid: true,
      meta: defaultMeta,
      template:
        commonPrefix + '/pages/story-editor-page/' +
        'story-editor-page.mainpage.html',
      minify: htmlMinifyConfig,
      inject: false
    }),
    new HtmlWebpackPlugin({
      chunks: ['subtopic_viewer'],
      filename: 'subtopic-viewer-page.mainpage.html',
      hybrid: true,
      meta: defaultMeta,
      template:
        commonPrefix + '/pages/subtopic-viewer-page/' +
        'subtopic-viewer-page.mainpage.html',
      minify: htmlMinifyConfig,
      inject: false
    }),
    new HtmlWebpackPlugin({
      chunks: ['topic_editor'],
      filename: 'topic-editor-page.mainpage.html',
      hybrid: true,
      meta: defaultMeta,
      template:
        commonPrefix + '/pages/topic-editor-page/' +
        'topic-editor-page.mainpage.html',
      minify: htmlMinifyConfig,
      inject: false
    }),
    new HtmlWebpackPlugin({
      chunks: ['topics_and_skills_dashboard'],
      filename: 'topics-and-skills-dashboard-page.mainpage.html',
      hybrid: true,
      meta: defaultMeta,
      template: (
        commonPrefix +
        '/pages/topics-and-skills-dashboard-page/' +
        'topics-and-skills-dashboard-page.mainpage.html'
      ),
      minify: htmlMinifyConfig,
      inject: false
    }),
    new HtmlWebpackPlugin({
      chunks: ['topic_viewer'],
      filename: 'topic-viewer-page.mainpage.html',
      hybrid: true,
      meta: defaultMeta,
      template:
        commonPrefix + '/pages/topic-viewer-page/' +
        'topic-viewer-page.mainpage.html',
      minify: htmlMinifyConfig,
      inject: false
    }),
    new HtmlWebpackPlugin({
      chunks: ['facilitator_dashboard'],
      filename: 'facilitator-dashboard-page.mainpage.html',
      hybrid: true,
      meta: defaultMeta,
      template:
        commonPrefix + '/pages/facilitator-dashboard-page/' +
        'facilitator-dashboard-page.mainpage.html',
      minify: htmlMinifyConfig,
      inject: false
    }),
    new HtmlWebpackPlugin({
      chunks: ['learner_group_creator'],
      filename: 'create-learner-group-page.mainpage.html',
      hybrid: true,
      meta: defaultMeta,
      template:
        commonPrefix + '/pages/learner-group-pages/create-group/' +
        'create-learner-group-page.mainpage.html',
      minify: htmlMinifyConfig,
      inject: false
    }),
    new HtmlWebpackPlugin({
      chunks: ['learner_group_editor'],
      filename: 'edit-learner-group-page.mainpage.html',
      hybrid: true,
      meta: defaultMeta,
      template:
        commonPrefix + '/pages/learner-group-pages/edit-group/' +
        'edit-learner-group-page.mainpage.html',
      minify: htmlMinifyConfig,
      inject: false
    }),
    new HtmlWebpackPlugin({
      chunks: ['voiceover_admin'],
      filename: 'voiceover-admin-page.mainpage.html',
      hybrid: true,
      meta: {
        name: defaultMeta.name,
        description: 'The voiceover admin page provides functionalities ' +
        'for the voiceover admin, allowing them to manage language accent' +
        ' support for Oppia\'s voiceovers. The Voiceover Admin can use ' +
        'this page to add new language accent support, remove existing ' +
        'language accent support, and generate automatic voiceovers ' +
        'for exploration.'
      },
      template:
        commonPrefix + '/pages/voiceover-admin-page/' +
        'voiceover-admin-page.mainpage.html',
      minify: htmlMinifyConfig,
      inject: false
    }),
    new CleanWebpackPlugin({
      cleanAfterEveryBuildPatterns: ['**/*', '!*.html'],
    }),
    new webpack.LoaderOptionsPlugin({
      options: {
        macros: {
          load: macros.load,
          loadExtensions: macros.loadExtensions
        },
      },
    }),
    // Here we insert the CSS files depending on key-value stored on
    // the local storage. This only works for dynamically inserted bundles.
    // For statically inserted bundles we handle this logic in
    // core/templates/pages/footer_js_libs.html.
    new MiniCssExtractPlugin({
      filename: '[name].[contenthash].css',
      chunkFilename: '[id].[contenthash].css',
      ignoreOrder: false,
      insert: function(linkTag) {
        if (localStorage.getItem('direction') === 'rtl') {
          linkTag.href = linkTag.href.replace('.css', '.rtl.css');
        }
        document.head.appendChild(linkTag);
      }
    }),
    // This generates the RTL version for all CSS bundles.
    new WebpackRTLPlugin({
      minify: {
        zindex: false
      }
    })
  ],
  module: {
    rules: [{
      test: /\.ts$/,
      include: [
        path.resolve(__dirname, 'assets'),
        path.resolve(__dirname, 'core/templates'),
        path.resolve(__dirname, 'extensions'),
        path.resolve(__dirname, 'typings')
      ],
      use: [
        'cache-loader',
        {
          loader: 'ts-loader',
          options: {
            // Typescript checks do the type checking.
            transpileOnly: true
          }
        },
        {
          loader: path.resolve(
            'angular-template-style-url-replacer.webpack-loader')
        }
      ]
    },
    {
      test: {
        include: /.html$/,
        exclude: /(directive|component)\.html$/
      },
      loader: ['cache-loader', 'underscore-template-loader']
    },
    {
      test: /(directive|component)\.html$/,
      use: [
        'cache-loader',
        {
          loader: 'html-loader',
          options: {
            attributes: false,
            minimize: htmlMinifyConfig,
          }
        }
      ]
    },
    {
      test: /\.css$/,
      include: [
        path.resolve(__dirname, 'core/templates'),
        path.resolve(__dirname, 'extensions'),
        path.resolve(__dirname, 'node_modules'),
      ],
      use: [
        MiniCssExtractPlugin.loader,
        {
          loader: 'css-loader',
          options: {
            url: false,
          }
        },
      ],
    }]
  },
  externals: {
    jquery: 'jQuery'
  },
  optimization: {
    runtimeChunk: 'single',
    sideEffects: true,
    usedExports: true,
    splitChunks: {
      chunks: 'all'
    },
  }
};<|MERGE_RESOLUTION|>--- conflicted
+++ resolved
@@ -242,27 +242,6 @@
       inject: false
     }),
     new HtmlWebpackPlugin({
-<<<<<<< HEAD
-      chunks: ['email_dashboard'],
-      filename: 'email-dashboard-page.mainpage.html',
-      hybrid: true,
-      meta: defaultMeta,
-      template: (
-        commonPrefix +
-        '/pages/email-dashboard-pages/email-dashboard-page.mainpage.html'),
-=======
-      chunks: ['contributor_dashboard'],
-      filename: 'contributor-dashboard-page.mainpage.html',
-      hybrid: true,
-      meta: defaultMeta,
-      template:
-        commonPrefix + '/pages/contributor-dashboard-page/' +
-        'contributor-dashboard-page.mainpage.html',
->>>>>>> fe15ab8f
-      minify: htmlMinifyConfig,
-      inject: false
-    }),
-    new HtmlWebpackPlugin({
       chunks: ['email_dashboard_result'],
       filename: 'email-dashboard-result.mainpage.html',
       meta: defaultMeta,
