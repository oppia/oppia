--- conflicted
+++ resolved
@@ -100,14 +100,11 @@
       commonPrefix + '/pages/skill-editor-page/skill-editor-page.import.ts',
     story_editor:
       commonPrefix + '/pages/story-editor-page/story-editor-page.import.ts',
-<<<<<<< HEAD
     subtopic_viewer:
       commonPrefix +
       '/pages/subtopic-viewer-page/subtopic-viewer-page.import.ts',
-=======
     topic_editor:
       commonPrefix + '/pages/topic-editor-page/topic-editor-page.import.ts',
->>>>>>> 319bd8b8
     topics_and_skills_dashboard:
       commonPrefix +
       '/pages/topics-and-skills-dashboard-page/' +
@@ -311,24 +308,26 @@
       inject: false,
     }),
     new HtmlWebpackPlugin({
-<<<<<<< HEAD
       chunks: ['subtopic_viewer'],
       filename: 'subtopic-viewer-page.mainpage.html',
-=======
+      hybrid: true,
+      meta: defaultMeta,
+      template:
+        commonPrefix +
+        '/pages/subtopic-viewer-page/' +
+        'subtopic-viewer-page.mainpage.html',
+      minify: htmlMinifyConfig,
+      inject: false,
+    }),
+    new HtmlWebpackPlugin({
       chunks: ['topic_editor'],
       filename: 'topic-editor-page.mainpage.html',
->>>>>>> 319bd8b8
-      hybrid: true,
-      meta: defaultMeta,
-      template:
-        commonPrefix +
-<<<<<<< HEAD
-        '/pages/subtopic-viewer-page/' +
-        'subtopic-viewer-page.mainpage.html',
-=======
+      hybrid: true,
+      meta: defaultMeta,
+      template:
+        commonPrefix +
         '/pages/topic-editor-page/' +
         'topic-editor-page.mainpage.html',
->>>>>>> 319bd8b8
       minify: htmlMinifyConfig,
       inject: false,
     }),
