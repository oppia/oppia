--- conflicted
+++ resolved
@@ -162,16 +162,10 @@
       filename: 'admin-page.mainpage.html',
       meta: {
         name: defaultMeta.name,
-<<<<<<< HEAD
-        description: 'Learn any subject through free and interactive lessons ' +
-          'in easy-to-follow language. Oppia provides a step-by-step ' +
-          'learning process to master any skills you want.'
-=======
         description: 'With Oppia, you can access free lessons on math, ' +
           'physics, statistics, chemistry, music, history and more from ' +
           'anywhere in the world. Learn from our pre-existing ' +
           'explorations, or teach and create your own.'
->>>>>>> f81f9c55
       },
       template: commonPrefix + '/pages/admin-page/admin-page.mainpage.html',
       minify: htmlMinifyConfig,
@@ -536,16 +530,10 @@
       filename: 'splash-page.mainpage.html',
       meta: {
         name: defaultMeta.name,
-<<<<<<< HEAD
-        description: 'Learn any subject through free and interactive lessons ' +
-          'in easy-to-follow language. Oppia provides a step-by-step ' +
-          'learning process to master any skills you want.'
-=======
         description: 'With Oppia, you can access free lessons on math, ' +
         'physics, statistics, chemistry, music, history and more from ' +
         'anywhere in the world. Oppia is a nonprofit with the mission ' +
         'of providing high-quality education to those who lack access to it.'
->>>>>>> f81f9c55
       },
       template: commonPrefix + '/pages/splash-page/splash-page.mainpage.html',
       minify: htmlMinifyConfig,
