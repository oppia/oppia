// Copyright 2019 The Oppia Authors. All Rights Reserved.
//
// Licensed under the Apache License, Version 2.0 (the "License");
// you may not use this file except in compliance with the License.
// You may obtain a copy of the License at
//
//      http://www.apache.org/licenses/LICENSE-2.0
//
// Unless required by applicable law or agreed to in writing, software
// distributed under the License is distributed on an "AS-IS" BASIS,
// WITHOUT WARRANTIES OR CONDITIONS OF ANY KIND, either express or implied.
// See the License for the specific language governing permissions and
// limitations under the License.

/**
 * @fileoverview General config file for Webpack.
 */

const { CleanWebpackPlugin } = require('clean-webpack-plugin');
const HtmlWebpackPlugin = require('html-webpack-plugin');
const path = require('path');
const webpack = require('webpack');
const macros = require('./webpack.common.macros.ts');

<<<<<<< HEAD
var htmlMinifyConfig = {
  ignoreCustomFragments: [
    /\{\{[\s\S]*?\}\}/,
    /<\{%[\s\S]*?%\}/,
    /<\[[\s\S]*?\]>/,
  ]
};
=======
var htmlMinifyConfig = {ignoreCustomFragments: [/<\[[\s\S]*?\]>/]};
>>>>>>> 024f618a
var commonPrefix = './core/templates';
var defaultMeta = {
  name: 'Personalized Online Learning from Oppia',
  description: 'Oppia is a free, open-source learning platform. Join ' +
    'the community to create or try an exploration today!'
};

module.exports = {
  resolve: {
    modules: [
      path.resolve(__dirname, 'assets'),
      path.resolve(__dirname, 'core/templates'),
      path.resolve(__dirname, 'extensions'),
      path.resolve(__dirname, 'node_modules'),
      path.resolve(__dirname, 'third_party')
    ],
    extensions: ['.ts', '.js', '.json', '.html', '.svg', '.png'],
    alias: {
      '@angular/upgrade/static': (
        '@angular/upgrade/bundles/upgrade-static.umd.js')
    }
  },
  entry: {
    about: commonPrefix + '/pages/about-page/about-page.scripts.ts',
    admin: commonPrefix + '/pages/admin-page/admin-page.scripts.ts',
    classroom:
      commonPrefix + '/pages/classroom-page/classroom-page.scripts.ts',
    collection_editor:
      commonPrefix + '/pages/collection-editor-page/' +
      'collection-editor-page.scripts.ts',
    collection_player:
      commonPrefix + '/pages/collection-player-page/' +
      'collection-player-page.scripts.ts',
    contact: commonPrefix + '/pages/contact-page/contact-page.scripts.ts',
    console_errors: commonPrefix + '/tests/console_errors.scripts.ts',
    creator_dashboard:
      commonPrefix + '/pages/creator-dashboard-page/' +
      'creator-dashboard-page.scripts.ts',
    community_dashboard:
      commonPrefix + '/pages/community-dashboard-page/' +
      'community-dashboard-page.scripts.ts',
    delete_account:
      commonPrefix + '/pages/delete-account-page/' +
        'delete-account-page.scripts.ts',
    donate: commonPrefix + '/pages/donate-page/donate-page.scripts.ts',
    email_dashboard:
      commonPrefix +
      '/pages/email-dashboard-pages/email-dashboard-page.scripts.ts',
    email_dashboard_result:
      commonPrefix +
      '/pages/email-dashboard-pages/email-dashboard-result.scripts.ts',
    error: commonPrefix + '/pages/error-pages/error-page.scripts.ts',
    exploration_editor:
      commonPrefix + '/pages/exploration-editor-page/' +
      'exploration-editor-page.scripts.ts',
    exploration_player:
      commonPrefix + '/pages/exploration-player-page/' +
      'exploration-player-page.scripts.ts',
    get_started:
      commonPrefix + '/pages/get-started-page/get-started-page.scripts.ts',
    landing:
      commonPrefix + '/pages/landing-pages/topic-landing-page/' +
      'topic-landing-page.scripts.ts',
    learner_dashboard:
      commonPrefix + '/pages/learner-dashboard-page/' +
      'learner-dashboard-page.scripts.ts',
    library: commonPrefix + '/pages/library-page/library-page.scripts.ts',
    maintenance:
      commonPrefix + '/pages/maintenance-page/maintenance-page.scripts.ts',
    moderator:
      commonPrefix + '/pages/moderator-page/moderator-page.scripts.ts',
    notifications_dashboard:
      commonPrefix + '/pages/notifications-dashboard-page/' +
      'notifications-dashboard-page.scripts.ts',
    pending_account_deletion:
      commonPrefix + '/pages/pending-account-deletion-page/' +
      'pending-account-deletion-page.scripts.ts',
    practice_session:
      commonPrefix + '/pages/practice-session-page/' +
        'practice-session-page.scripts.ts',
    privacy: commonPrefix + '/pages/privacy-page/privacy-page.scripts.ts',
    preferences:
      commonPrefix + '/pages/preferences-page/preferences-page.scripts.ts',
    profile: commonPrefix + '/pages/profile-page/profile-page.scripts.ts',
    review_test:
      commonPrefix + '/pages/review-test-page/review-test-page.scripts.ts',
    signup: commonPrefix + '/pages/signup-page/signup-page.scripts.ts',
    skill_editor:
      commonPrefix + '/pages/skill-editor-page/skill-editor-page.scripts.ts',
    splash: commonPrefix + '/pages/splash-page/splash-page.scripts.ts',
    stewards:
      commonPrefix + '/pages/landing-pages/stewards-landing-page/' +
      'stewards-landing-page.scripts.ts',
    story_editor:
      commonPrefix + '/pages/story-editor-page/story-editor-page.scripts.ts',
    story_viewer:
      commonPrefix + '/pages/story-viewer-page/story-viewer-page.scripts.ts',
    subtopic_viewer:
      commonPrefix +
      '/pages/subtopic-viewer-page/subtopic-viewer-page.scripts.ts',
    teach: commonPrefix + '/pages/teach-page/teach-page.scripts.ts',
    terms: commonPrefix + '/pages/terms-page/terms-page.scripts.ts',
    thanks: commonPrefix + '/pages/thanks-page/thanks-page.scripts.ts',
    topic_editor:
      commonPrefix + '/pages/topic-editor-page/topic-editor-page.scripts.ts',
    topics_and_skills_dashboard: (
      commonPrefix +
      '/pages/topics-and-skills-dashboard-page/' +
      'topics-and-skills-dashboard-page.scripts.ts'
    ),
    topic_viewer:
      commonPrefix + '/pages/topic-viewer-page/topic-viewer-page.scripts.ts',
  },
  plugins: [
    new HtmlWebpackPlugin({
      chunks: ['about'],
      filename: 'about-page.mainpage.html',
      meta: {
        name: defaultMeta.name,
        description: 'With Oppia, you can access free lessons on ' +
          'math, physics, statistics, chemistry, music, history and ' +
          'more from anywhere in the world. Oppia is a nonprofit ' +
          'with the mission of providing high-quality ' +
          'education to those who lack access to it.'
      },
      template: commonPrefix + '/pages/about-page/about-page.mainpage.html',
      minify: htmlMinifyConfig,
      inject: false
    }),
    new HtmlWebpackPlugin({
      chunks: ['admin'],
      filename: 'admin-page.mainpage.html',
      meta: {
        name: defaultMeta.name,
        description: 'With Oppia, you can access free lessons on math, ' +
          'physics, statistics, chemistry, music, history and more from ' +
          'anywhere in the world. Learn from our pre-existing ' +
          'explorations, or teach and create your own.'
      },
      template: commonPrefix + '/pages/admin-page/admin-page.mainpage.html',
      minify: htmlMinifyConfig,
      inject: false
    }),
    new HtmlWebpackPlugin({
      chunks: ['classroom'],
      filename: 'classroom-page.mainpage.html',
      meta: {
        name: defaultMeta.name,
        description: 'Learn and practice all major math topics, functions, ' +
        'equations, and formulas through problems, stories, and examples.'
      },
      template:
        commonPrefix + '/pages/classroom-page/' +
        'classroom-page.mainpage.html',
      minify: htmlMinifyConfig,
      inject: false
    }),
    new HtmlWebpackPlugin({
      chunks: ['collection_editor'],
      filename: 'collection-editor-page.mainpage.html',
      meta: {
        name: defaultMeta.name,
        description: 'Contact the Oppia team, submit feedback, and learn ' +
          'how to get involved with the Oppia project.'
      },
      template:
        commonPrefix + '/pages/collection-editor-page/' +
        'collection-editor-page.mainpage.html',
      minify: htmlMinifyConfig,
      inject: false
    }),
    new HtmlWebpackPlugin({
      chunks: ['collection_player'],
      filename: 'collection-player-page.mainpage.html',
      meta: {
        name: defaultMeta.name,
        description: 'Contact the Oppia team, submit feedback, and learn ' +
          'how to get involved with the Oppia project.'
      },
      template:
        commonPrefix + '/pages/collection-player-page/' +
        'collection-player-page.mainpage.html',
      minify: htmlMinifyConfig,
      inject: false
    }),
    new HtmlWebpackPlugin({
      chunks: ['console_errors'],
      filename: 'console_errors.html',
      template: commonPrefix + '/tests/console_errors.html',
      minify: htmlMinifyConfig,
      inject: false
    }),
    new HtmlWebpackPlugin({
      chunks: ['contact'],
      filename: 'contact-page.mainpage.html',
      meta: {
        name: defaultMeta.name,
        description: 'Contact the Oppia team, submit feedback, and learn ' +
          'how to get involved with the Oppia project.'
      },
      template: commonPrefix + '/pages/contact-page/contact-page.mainpage.html',
      minify: htmlMinifyConfig,
      inject: false
    }),
    new HtmlWebpackPlugin({
      chunks: ['creator_dashboard'],
      filename: 'creator-dashboard-page.mainpage.html',
      meta: defaultMeta,
      template:
        commonPrefix + '/pages/creator-dashboard-page/' +
        'creator-dashboard-page.mainpage.html',
      minify: htmlMinifyConfig,
      inject: false
    }),
    new HtmlWebpackPlugin({
      chunks: ['community_dashboard'],
      filename: 'community-dashboard-page.mainpage.html',
      meta: defaultMeta,
      template:
        commonPrefix + '/pages/community-dashboard-page/' +
        'community-dashboard-page.mainpage.html',
      minify: htmlMinifyConfig,
      inject: false
    }),
    new HtmlWebpackPlugin({
      chunks: ['delete_account'],
      filename: 'delete-account-page.mainpage.html',
      meta: defaultMeta,
      template:
        commonPrefix + '/pages/delete-account-page/' +
          'delete-account-page.mainpage.html',
      minify: htmlMinifyConfig,
      inject: false
    }),
    new HtmlWebpackPlugin({
      chunks: ['donate'],
      filename: 'donate-page.mainpage.html',
      meta: {
        name: defaultMeta.name,
        description: 'Donate to The Oppia Foundation to enable more ' +
        'students to receive the quality education they deserve.'
      },
      template: commonPrefix + '/pages/donate-page/donate-page.mainpage.html',
      minify: htmlMinifyConfig,
      inject: false
    }),
    new HtmlWebpackPlugin({
      chunks: ['email_dashboard'],
      filename: 'email-dashboard-page.mainpage.html',
      meta: defaultMeta,
      template: (
        commonPrefix +
        '/pages/email-dashboard-pages/email-dashboard-page.mainpage.html'),
      minify: htmlMinifyConfig,
      inject: false
    }),
    new HtmlWebpackPlugin({
      chunks: ['email_dashboard_result'],
      filename: 'email-dashboard-result.mainpage.html',
      meta: defaultMeta,
      template:
        commonPrefix +
        '/pages/email-dashboard-pages/email-dashboard-result.mainpage.html',
      minify: htmlMinifyConfig,
      inject: false
    }),
    new HtmlWebpackPlugin({
      chunks: ['error'],
      filename: 'error-iframed.mainpage.html',
      template: commonPrefix + '/pages/error-pages/error-iframed.mainpage.html',
      minify: htmlMinifyConfig,
      inject: false
    }),
    new HtmlWebpackPlugin({
      chunks: ['error'],
      filename: 'error-page-400.mainpage.html',
      meta: defaultMeta,
      template: commonPrefix + '/pages/error-pages/error-page.mainpage.html',
      minify: htmlMinifyConfig,
      inject: false,
      statusCode: 400
    }),
    new HtmlWebpackPlugin({
      chunks: ['error'],
      filename: 'error-page-401.mainpage.html',
      meta: defaultMeta,
      template: commonPrefix + '/pages/error-pages/error-page.mainpage.html',
      minify: htmlMinifyConfig,
      inject: false,
      statusCode: 401
    }),
    new HtmlWebpackPlugin({
      chunks: ['error'],
      filename: 'error-page-404.mainpage.html',
      meta: defaultMeta,
      template: commonPrefix + '/pages/error-pages/error-page.mainpage.html',
      minify: htmlMinifyConfig,
      inject: false,
      statusCode: 404
    }),
    new HtmlWebpackPlugin({
      chunks: ['error'],
      filename: 'error-page-500.mainpage.html',
      meta: defaultMeta,
      template: commonPrefix + '/pages/error-pages/error-page.mainpage.html',
      minify: htmlMinifyConfig,
      inject: false,
      statusCode: 500
    }),
    new HtmlWebpackPlugin({
      chunks: ['error'],
      filename: 'error-iframed.mainpage.html',
      meta: defaultMeta,
      template: commonPrefix + '/pages/error-pages/error-iframed.mainpage.html',
      minify: htmlMinifyConfig,
      inject: false
    }),
    new HtmlWebpackPlugin({
      chunks: ['exploration_editor'],
      filename: 'exploration-editor-page.mainpage.html',
      meta: {
        name: defaultMeta.name,
        description: 'Help others learn new things. Create lessons through ' +
          'explorations and share your knowledge with the community.'
      },
      template:
        commonPrefix + '/pages/exploration-editor-page/' +
        'exploration-editor-page.mainpage.html',
      minify: htmlMinifyConfig,
      inject: false
    }),
    new HtmlWebpackPlugin({
      chunks: ['exploration_player'],
      filename: 'exploration-player-page.mainpage.html',
      meta: defaultMeta,
      template:
        commonPrefix + '/pages/exploration-player-page/' +
        'exploration-player-page.mainpage.html',
      minify: htmlMinifyConfig,
      inject: false
    }),
    new HtmlWebpackPlugin({
      chunks: ['get_started'],
      filename: 'get-started-page.mainpage.html',
      meta: {
        name: defaultMeta.name,
        description: 'Learn how to get started using Oppia.'
      },
      template:
        commonPrefix + '/pages/get-started-page/get-started-page.mainpage.html',
      minify: htmlMinifyConfig,
      inject: false
    }),
    new HtmlWebpackPlugin({
      chunks: ['landing'],
      filename: 'topic-landing-page.mainpage.html',
      meta: defaultMeta,
      template:
        commonPrefix + '/pages/landing-pages/topic-landing-page/' +
        'topic-landing-page.mainpage.html',
      minify: htmlMinifyConfig,
      inject: false
    }),
    new HtmlWebpackPlugin({
      chunks: ['learner_dashboard'],
      filename: 'learner-dashboard-page.mainpage.html',
      meta: defaultMeta,
      template:
        commonPrefix + '/pages/learner-dashboard-page/' +
        'learner-dashboard-page.mainpage.html',
      minify: htmlMinifyConfig,
      inject: false
    }),
    new HtmlWebpackPlugin({
      chunks: ['library'],
      filename: 'library-page.mainpage.html',
      meta: {
        name: defaultMeta.name,
        description: 'Looking to learn something new? Learn any subject ' +
          'of your choice created by professors, teachers and Oppia ' +
          'users! Free lessons are always available for any topic and ' +
          'level you want.'
      },
      template: commonPrefix + '/pages/library-page/library-page.mainpage.html',
      minify: htmlMinifyConfig,
      inject: false
    }),
    new HtmlWebpackPlugin({
      chunks: ['maintenance'],
      filename: 'maintenance-page.mainpage.html',
      template:
        commonPrefix + '/pages/maintenance-page/maintenance-page.mainpage.html',
      minify: htmlMinifyConfig,
      inject: false
    }),
    new HtmlWebpackPlugin({
      chunks: ['moderator'],
      filename: 'moderator-page.mainpage.html',
      meta: defaultMeta,
      template:
        commonPrefix + '/pages/moderator-page/moderator-page.mainpage.html',
      minify: htmlMinifyConfig,
      inject: false
    }),
    new HtmlWebpackPlugin({
      chunks: ['notifications_dashboard'],
      filename: 'notifications-dashboard-page.mainpage.html',
      meta: {
        name: defaultMeta.name,
        description: 'Keep track of the lessons you have created, as well ' +
          'as feedback from learners.'
      },
      template: (
        commonPrefix +
        '/pages/notifications-dashboard-page/' +
        'notifications-dashboard-page.mainpage.html'
      ),
      minify: htmlMinifyConfig,
      inject: false
    }),
    new HtmlWebpackPlugin({
      chunks: ['pending_account_deletion'],
      filename: 'pending-account-deletion-page.mainpage.html',
      meta: defaultMeta,
      template:
          commonPrefix + '/pages/pending-account-deletion-page/' +
          'pending-account-deletion-page.mainpage.html',
      minify: htmlMinifyConfig,
      inject: false
    }),
    new HtmlWebpackPlugin({
      chunks: ['practice_session'],
      filename: 'practice-session-page.mainpage.html',
      template:
        commonPrefix + '/pages/practice-session-page/' +
        'practice-session-page.mainpage.html',
      minify: htmlMinifyConfig,
      inject: false
    }),
    new HtmlWebpackPlugin({
      chunks: ['preferences'],
      filename: 'preferences-page.mainpage.html',
      meta: {
        name: defaultMeta.name,
        description: 'Change your Oppia profile settings and preferences'
      },
      template:
        commonPrefix + '/pages/preferences-page/preferences-page.mainpage.html',
      minify: htmlMinifyConfig,
      inject: false
    }),
    new HtmlWebpackPlugin({
      chunks: ['privacy'],
      filename: 'privacy-page.mainpage.html',
      meta: defaultMeta,
      template: commonPrefix + '/pages/privacy-page/privacy-page.mainpage.html',
      minify: htmlMinifyConfig,
      inject: false
    }),
    new HtmlWebpackPlugin({
      chunks: ['profile'],
      filename: 'profile-page.mainpage.html',
      meta: defaultMeta,
      template: commonPrefix + '/pages/profile-page/profile-page.mainpage.html',
      minify: htmlMinifyConfig,
      inject: false
    }),
    new HtmlWebpackPlugin({
      chunks: ['review_test'],
      filename: 'review-test-page.mainpage.html',
      meta: defaultMeta,
      template:
        commonPrefix + '/pages/review-test-page/review-test-page.mainpage.html',
      minify: htmlMinifyConfig,
      inject: false
    }),
    new HtmlWebpackPlugin({
      chunks: ['signup'],
      filename: 'signup-page.mainpage.html',
      meta: {
        name: defaultMeta.name,
        description: 'Sign up for Oppia and begin exploring a new subject.'
      },
      template: commonPrefix + '/pages/signup-page/signup-page.mainpage.html',
      minify: htmlMinifyConfig,
      inject: false
    }),
    new HtmlWebpackPlugin({
      chunks: ['skill_editor'],
      filename: 'skill-editor-page.mainpage.html',
      meta: defaultMeta,
      template:
        commonPrefix + '/pages/skill-editor-page/' +
        'skill-editor-page.mainpage.html',
      minify: htmlMinifyConfig,
      inject: false
    }),
    new HtmlWebpackPlugin({
      chunks: ['splash'],
      filename: 'splash-page.mainpage.html',
      meta: {
        name: defaultMeta.name,
        description: 'With Oppia, you can access free lessons on math, ' +
        'physics, statistics, chemistry, music, history and more from ' +
        'anywhere in the world. Oppia is a nonprofit with the mission ' +
        'of providing high-quality education to those who lack access to it.'
      },
      template: commonPrefix + '/pages/splash-page/splash-page.mainpage.html',
      minify: htmlMinifyConfig,
      inject: false
    }),
    new HtmlWebpackPlugin({
      chunks: ['stewards'],
      filename: 'stewards-landing-page.mainpage.html',
      meta: defaultMeta,
      template:
        commonPrefix +
        '/pages/landing-pages/stewards-landing-page/' +
        'stewards-landing-page.mainpage.html',
      minify: htmlMinifyConfig,
      inject: false
    }),
    new HtmlWebpackPlugin({
      chunks: ['story_editor'],
      filename: 'story-editor-page.mainpage.html',
      meta: defaultMeta,
      template:
        commonPrefix + '/pages/story-editor-page/' +
        'story-editor-page.mainpage.html',
      minify: htmlMinifyConfig,
      inject: false
    }),
    new HtmlWebpackPlugin({
      chunks: ['story_viewer'],
      filename: 'story-viewer-page.mainpage.html',
      meta: defaultMeta,
      template:
        commonPrefix + '/pages/story-viewer-page/' +
        'story-viewer-page.mainpage.html',
      minify: htmlMinifyConfig,
      inject: false
    }),
    new HtmlWebpackPlugin({
      chunks: ['subtopic_viewer'],
      filename: 'subtopic-viewer-page.mainpage.html',
      meta: defaultMeta,
      template:
        commonPrefix + '/pages/subtopic-viewer-page/' +
        'subtopic-viewer-page.mainpage.html',
      minify: htmlMinifyConfig,
      inject: false
    }),
    new HtmlWebpackPlugin({
      chunks: ['teach'],
      filename: 'teach-page.mainpage.html',
      meta: {
        name: defaultMeta.name,
        description: 'The Oppia library is full of user-created lessons ' +
        'called \'explorations\'. Read about how to participate in the ' +
        'community and begin creating explorations.'
      },
      template: commonPrefix + '/pages/teach-page/teach-page.mainpage.html',
      minify: htmlMinifyConfig,
      inject: false
    }),
    new HtmlWebpackPlugin({
      chunks: ['terms'],
      filename: 'terms-page.mainpage.html',
      meta: {
        name: defaultMeta.name,
        description: 'Oppia is a 501(c)(3) registered non-profit open-source' +
        ' e-learning platform. Learn about our terms and conditions for ' +
        'creating and distributing learning material.'
      },
      template: commonPrefix + '/pages/terms-page/terms-page.mainpage.html',
      minify: htmlMinifyConfig,
      inject: false
    }),
    new HtmlWebpackPlugin({
      chunks: ['thanks'],
      filename: 'thanks-page.mainpage.html',
      meta: {
        name: defaultMeta.name,
        description: 'Thank you for donating to The Oppia Foundation!'
      },
      template: commonPrefix + '/pages/thanks-page/thanks-page.mainpage.html',
      minify: htmlMinifyConfig,
      inject: false
    }),
    new HtmlWebpackPlugin({
      chunks: ['topic_editor'],
      filename: 'topic-editor-page.mainpage.html',
      meta: defaultMeta,
      template:
        commonPrefix + '/pages/topic-editor-page/' +
        'topic-editor-page.mainpage.html',
      minify: htmlMinifyConfig,
      inject: false
    }),
    new HtmlWebpackPlugin({
      chunks: ['topics_and_skills_dashboard'],
      filename: 'topics-and-skills-dashboard-page.mainpage.html',
      meta: defaultMeta,
      template: (
        commonPrefix +
        '/pages/topics-and-skills-dashboard-page/' +
        'topics-and-skills-dashboard-page.mainpage.html'
      ),
      minify: htmlMinifyConfig,
      inject: false
    }),
    new HtmlWebpackPlugin({
      chunks: ['topic_viewer'],
      filename: 'topic-viewer-page.mainpage.html',
      meta: defaultMeta,
      template:
        commonPrefix + '/pages/topic-viewer-page/' +
        'topic-viewer-page.mainpage.html',
      minify: htmlMinifyConfig,
      inject: false
    }),
    new CleanWebpackPlugin({
      cleanAfterEveryBuildPatterns: ['**/*', '!*.html'],
    }),
    new webpack.LoaderOptionsPlugin({
      options: {
        macros: {
          load: macros.load,
          loadExtensions: macros.loadExtensions
        },
      },
    }),
  ],
  module: {
    rules: [{
      test: /\.ts$/,
      include: [
        path.resolve(__dirname, 'assets'),
        path.resolve(__dirname, 'core/templates'),
        path.resolve(__dirname, 'extensions'),
        path.resolve(__dirname, 'typings')
      ],
      use: [
        {
          loader: 'ts-loader',
          options: {
            // Typescript checks do the type checking.
            transpileOnly: true
          }
        }
      ]
    },
    {
      test: {
        include: /.html$/,
        exclude: /directive\.html$/
      },
      loader: 'underscore-template-loader'
    },
    {
      test: /directive\.html$/,
      loader: 'html-loader',
      options: {
        attributes: false,
        minimize: htmlMinifyConfig,
      },
    },
    {
      test: /\.css$/,
      include: [
        path.resolve(__dirname, 'extensions'),
        path.resolve(__dirname, 'node_modules'),
      ],
      use: ['style-loader', 'css-loader']
    }]
  },
  optimization: {
    runtimeChunk: 'single',
    splitChunks: {
      chunks: 'all'
    },
  }
};<|MERGE_RESOLUTION|>--- conflicted
+++ resolved
@@ -22,17 +22,7 @@
 const webpack = require('webpack');
 const macros = require('./webpack.common.macros.ts');
 
-<<<<<<< HEAD
-var htmlMinifyConfig = {
-  ignoreCustomFragments: [
-    /\{\{[\s\S]*?\}\}/,
-    /<\{%[\s\S]*?%\}/,
-    /<\[[\s\S]*?\]>/,
-  ]
-};
-=======
 var htmlMinifyConfig = {ignoreCustomFragments: [/<\[[\s\S]*?\]>/]};
->>>>>>> 024f618a
 var commonPrefix = './core/templates';
 var defaultMeta = {
   name: 'Personalized Online Learning from Oppia',
