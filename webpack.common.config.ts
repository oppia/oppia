--- conflicted
+++ resolved
@@ -78,13 +78,10 @@
       commonPrefix +
       '/pages/creator-dashboard-page/' +
       'creator-dashboard-page.import.ts',
-<<<<<<< HEAD
-=======
     contributor_dashboard:
       commonPrefix +
       '/pages/contributor-dashboard-page/' +
       'contributor-dashboard-page.import.ts',
->>>>>>> d7f3745e
     diagnostic_test_player_page:
       commonPrefix +
       '/pages/diagnostic-test-player-page/' +
@@ -173,11 +170,7 @@
         '/pages/diagnostic-test-player-page/' +
         'diagnostic-test-player-page.mainpage.html',
       minify: htmlMinifyConfig,
-<<<<<<< HEAD
-      inject: false
-=======
-      inject: false,
->>>>>>> d7f3745e
+      inject: false,
     }),
     new HtmlWebpackPlugin({
       chunks: ['collection_editor'],
@@ -240,8 +233,6 @@
       inject: false,
     }),
     new HtmlWebpackPlugin({
-<<<<<<< HEAD
-=======
       chunks: ['contributor_dashboard'],
       filename: 'contributor-dashboard-page.mainpage.html',
       hybrid: true,
@@ -254,7 +245,6 @@
       inject: false,
     }),
     new HtmlWebpackPlugin({
->>>>>>> d7f3745e
       chunks: ['email_dashboard_result'],
       filename: 'email-dashboard-result.mainpage.html',
       meta: defaultMeta,
@@ -451,11 +441,7 @@
         '/pages/facilitator-dashboard-page/' +
         'facilitator-dashboard-page.mainpage.html',
       minify: htmlMinifyConfig,
-<<<<<<< HEAD
-      inject: false
-=======
-      inject: false,
->>>>>>> d7f3745e
+      inject: false,
     }),
     new HtmlWebpackPlugin({
       chunks: ['voiceover_admin'],
