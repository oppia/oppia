--- conflicted
+++ resolved
@@ -27,11 +27,6 @@
 
 import apache_beam as beam
 
-<<<<<<< HEAD
-=======
-from typing import Any  # isort:skip
-
->>>>>>> 7db678b3
 MYPY = False
 if MYPY: # pragma: no cover
     from mypy_imports import blog_models
@@ -43,12 +38,7 @@
 class GetModelsWithDuplicatePropertyValues(beam.PTransform):
     """Helper class to retrive models with duplicate properties."""
 
-<<<<<<< HEAD
     def __init__(self, property_name: str) -> None:
-=======
-    def __init__(self, property_name):
-        # type: (str) -> None
->>>>>>> 7db678b3
         super(GetModelsWithDuplicatePropertyValues, self).__init__()
         self._property_name = property_name
 
