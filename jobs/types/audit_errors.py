# coding: utf-8
#
# Copyright 2021 The Oppia Authors. All Rights Reserved.
#
# Licensed under the Apache License, Version 2.0 (the "License");
# you may not use this file except in compliance with the License.
# You may obtain a copy of the License at
#
#      http://www.apache.org/licenses/LICENSE-2.0
#
# Unless required by applicable law or agreed to in writing, software
# distributed under the License is distributed on an "AS-IS" BASIS,
# WITHOUT WARRANTIES OR CONDITIONS OF ANY KIND, either express or implied.
# See the License for the specific language governing permissions and
# limitations under the License.

"""Error classes for model audits."""

from __future__ import absolute_import  # pylint: disable=import-only-modules
from __future__ import unicode_literals  # pylint: disable=import-only-modules

import feconf
from jobs import job_utils
import python_utils


class BaseAuditError(python_utils.OBJECT):
    """Base class for model audit errors.

    NOTE: Apache Beam will use pickle to serialize/deserialize class instances.
    """

    # BaseAuditError and its subclasses will hold exactly one attribute to
    # minimize their memory footprint.
    __slots__ = ('_message',)

    def __init__(self, model_or_kind, model_id=None):
        """Initializes a new audit error.

        Args:
            model_or_kind: Model|bytes. If model_id is not provided, then this
                is a model (type: BaseModel).
                Otherwise, this is a model's kind (type: bytes).
            model_id: bytes|None. The model's ID, or None when model_or_kind is
                a model.
        """
        if model_id is not None:
            model_kind = model_or_kind
        else:
            model_id = job_utils.get_model_id(model_or_kind)
            model_kind = job_utils.get_model_kind(model_or_kind)
        # At first, self._message is a tuple of model identifiers that will be
        # used to annotate the _actual_ message provided by subclasses.
        self._message = (model_kind, model_id)

    def __getstate__(self):
        """Called by pickle to get the value that uniquely defines self."""
        return self.message

    def __setstate__(self, message):
        """Called by pickle to build an instance from __getstate__'s value."""
        self._message = message

    @property
    def message(self):
        """Returns the error message, which includes the erroneous model's id.

        Returns:
            str. The error message.

        Raises:
            NotImplementedError. When self.message was never assigned a value.
        """
        if not python_utils.is_string(self._message):
            raise NotImplementedError(
                'self.message must be assigned a value in __init__')
        return self._message

    @message.setter
    def message(self, message):
        """Sets the error message.

        Args:
            message: str. The error message.

        Raises:
            TypeError. When self.message has already been assigned a value.
            TypeError. When the input message is not a string.
            ValueError. When the input message is empty.
        """
        if python_utils.is_string(self._message):
            raise TypeError('self.message must be assigned to exactly once')
        if not python_utils.is_string(message):
            raise TypeError('self.message must be a string')
        if not message:
            raise ValueError('self.message must be a non-empty string')
        model_kind, model_id = self._message
        self._message = '%s in %s(id=%r): %s' % (
            self.__class__.__name__, model_kind, model_id, message)

    def __repr__(self):
        return repr(self.message)

    def __eq__(self, other):
        return (
            self.message == other.message
            if self.__class__ is other.__class__ else NotImplemented)

    def __ne__(self, other):
        return (
            not (self == other)
            if self.__class__ is other.__class__ else NotImplemented)

    def __hash__(self):
        return hash((self.__class__, self.message))


class InconsistentTimestampsError(BaseAuditError):
    """Error class for models with inconsistent timestamps."""

    def __init__(self, model):
        super(InconsistentTimestampsError, self).__init__(model)
        self.message = 'created_on=%r is later than last_updated=%r' % (
            model.created_on, model.last_updated)


class InvalidCommitStatusError(BaseAuditError):
    """Error class for commit models with inconsistent status values."""

    def __init__(self, model):
        super(InvalidCommitStatusError, self).__init__(model)
        self.message = (
            'post_commit_status is %s' % model.post_commit_status)


class InvalidPrivateCommitStatusError(BaseAuditError):
    """Error class for commit models with inconsistent private status values."""

    def __init__(self, model):
        super(InvalidPrivateCommitStatusError, self).__init__(model)
        self.message = (
            'post_commit_status="%s" but post_commit_is_private=%r' % (
                model.post_commit_status, model.post_commit_is_private))


class ModelMutatedDuringJobError(BaseAuditError):
    """Error class for models mutated during a job."""

    def __init__(self, model):
        super(ModelMutatedDuringJobError, self).__init__(model)
        self.message = (
            'last_updated=%r is later than the audit job\'s start time' % (
                model.last_updated))


class ModelIdRegexError(BaseAuditError):
    """Error class for models with ids that fail to match a regex pattern."""

    def __init__(self, model, regex_string):
        super(ModelIdRegexError, self).__init__(model)
        self.message = 'id does not match the expected regex=%r' % regex_string


class ModelDomainObjectValidateError(BaseAuditError):
    """Error class for domain object validation errors."""

    def __init__(self, model, error_message):
        super(ModelDomainObjectValidateError, self).__init__(model)
        self.message = (
            'Entity fails domain validation with the '
            'error: %s' % error_message)


class ModelExpiredError(BaseAuditError):
    """Error class for expired models."""

    def __init__(self, model):
        super(ModelExpiredError, self).__init__(model)
        self.message = 'deleted=True when older than %s days' % (
            feconf.PERIOD_TO_HARD_DELETE_MODELS_MARKED_AS_DELETED.days)


class InvalidCommitTypeError(BaseAuditError):
    """Error class for commit_type validation errors."""

    def __init__(self, model):
        super(InvalidCommitTypeError, self).__init__(model)
        self.message = (
            'Commit type %s is not allowed' % model.commit_type)


class ModelExpiringError(BaseAuditError):
    """Error class for models that are expiring."""

    def __init__(self, model):
        super(ModelExpiringError, self).__init__(model)
        self.message = 'mark model as deleted when older than %s days' % (
            feconf.PERIOD_TO_MARK_MODELS_AS_DELETED.days)


class ModelRelationshipError(BaseAuditError):
    """Error class for models with invalid relationships."""

    def __init__(self, id_property, model_id, target_kind, target_id):
        """Initializes a new ModelRelationshipError.

        Args:
            id_property: ModelProperty. The property referring to the ID of the
                target model.
            model_id: bytes. The ID of the model with problematic ID property.
            target_kind: str. The kind of model the property refers to.
            target_id: bytes. The ID of the specific model that the property
                refers to. NOTE: This is the value of the ID property.
        """
        # NOTE: IDs are converted to bytes because that's how they're read from
        # and written to the datastore.
        super(ModelRelationshipError, self).__init__(
            id_property.model_kind,
            model_id=python_utils.convert_to_bytes(model_id))
        self.message = (
            '%s=%r should correspond to the ID of an existing %s, '
            'but no such model exists' % (
                id_property, python_utils.convert_to_bytes(target_id),
                target_kind))


<<<<<<< HEAD
class CommitCmdsNoneError(BaseAuditError):
    """Error class for None Commit Cmds."""

    def __init__(self, model):
        super(CommitCmdsNoneError, self).__init__(model)
        self.message = (
            'No commit command domain object '
            'defined for entity with commands: %s' % (
                model.commit_cmds))


class CommitCmdsValidateError(BaseAuditError):
    """Error class for wrong commit cmmds."""

    def __init__(self, model, commit_cmd_dict, e):
        super(CommitCmdsValidateError, self).__init__(model)
        self.message = (
            'Commit command domain validation for '
            'command: %s failed with error: %s' % (
                commit_cmd_dict, e))
=======
class DraftChangeListLastUpdatedNoneError(BaseAuditError):
    """Error class for models with draft change list but draft change list
    last_updated is None.
    """

    def __init__(self, model):
        super(DraftChangeListLastUpdatedNoneError, self).__init__(model)
        self.message = (
            'draft change list %s exists but draft change list '
            'last updated is None' % model.draft_change_list)


class DraftChangeListLastUpdatedInvalidError(BaseAuditError):
    """Error class for models with invalid draft change list last_updated."""

    def __init__(self, model):
        super(DraftChangeListLastUpdatedInvalidError, self).__init__(model)
        self.message = (
            'draft change list last updated %s is greater than the time '
            'when job was run' % model.draft_change_list_last_updated)
>>>>>>> 9c21bc83
<|MERGE_RESOLUTION|>--- conflicted
+++ resolved
@@ -224,7 +224,6 @@
                 target_kind))
 
 
-<<<<<<< HEAD
 class CommitCmdsNoneError(BaseAuditError):
     """Error class for None Commit Cmds."""
 
@@ -245,7 +244,8 @@
             'Commit command domain validation for '
             'command: %s failed with error: %s' % (
                 commit_cmd_dict, e))
-=======
+
+
 class DraftChangeListLastUpdatedNoneError(BaseAuditError):
     """Error class for models with draft change list but draft change list
     last_updated is None.
@@ -265,5 +265,4 @@
         super(DraftChangeListLastUpdatedInvalidError, self).__init__(model)
         self.message = (
             'draft change list last updated %s is greater than the time '
-            'when job was run' % model.draft_change_list_last_updated)
->>>>>>> 9c21bc83
+            'when job was run' % model.draft_change_list_last_updated)