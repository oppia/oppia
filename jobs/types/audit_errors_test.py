--- conflicted
+++ resolved
@@ -295,7 +295,26 @@
                 feconf.PERIOD_TO_HARD_DELETE_MODELS_MARKED_AS_DELETED.days))
 
 
-<<<<<<< HEAD
+class ModelDomainObjectValidateErrorTests(AuditErrorsTestBase):
+
+    def test_model_domain_object_validate_error(self):
+        model = base_models.BaseModel(
+            id='123',
+            deleted=True,
+            created_on=self.YEAR_AGO,
+            last_updated=self.YEAR_AGO)
+        error_message = 'Invalid validation type for domain object: Invalid'
+
+        error = audit_errors.ModelDomainObjectValidateError(
+            model, error_message)
+
+        msg = (
+            'ModelDomainObjectValidateError in BaseModel(id=\'123\'): Entity'
+            ' fails domain validation with the error: %s' % error_message)
+
+        self.assertEqual(error.message, msg)
+
+
 class InvalidCommitTypeErrorTests(AuditErrorsTestBase):
 
     def test_model_invalid_id_error(self):
@@ -311,28 +330,8 @@
 
         self.assertEqual(
             error.message,
-            'InvalidCommitTypeError in BaseCommitLogEntryModel(id="123"): '
+            'InvalidCommitTypeError in BaseCommitLogEntryModel(id=\'123\'): '
             'Commit type invalid-type is not allowed')
-=======
-class ModelDomainObjectValidateErrorTests(AuditErrorsTestBase):
-
-    def test_model_domain_object_validate_error(self):
-        model = base_models.BaseModel(
-            id='123',
-            deleted=True,
-            created_on=self.YEAR_AGO,
-            last_updated=self.YEAR_AGO)
-        error_message = 'Invalid validation type for domain object: Invalid'
-
-        error = audit_errors.ModelDomainObjectValidateError(
-            model, error_message)
-
-        msg = (
-            'ModelDomainObjectValidateError in BaseModel(id=\'123\'): Entity'
-            ' fails domain validation with the error: %s' % error_message)
-
-        self.assertEqual(error.message, msg)
->>>>>>> 507fb6af
 
 
 class ModelExpiringErrorTests(AuditErrorsTestBase):
