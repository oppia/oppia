--- conflicted
+++ resolved
@@ -27,11 +27,7 @@
 from google.cloud.ndb import query as ndb_query
 
 MYPY = False
-<<<<<<< HEAD
-if MYPY:
-=======
 if MYPY: # pragma: no cover
->>>>>>> 22444f0d
     from mypy_imports import datastore_services
 
 datastore_services = models.Registry.import_datastore_services()
