# coding: utf-8
#
# Copyright 2021 The Oppia Authors. All Rights Reserved.
#
# Licensed under the Apache License, Version 2.0 (the "License");
# you may not use this file except in compliance with the License.
# You may obtain a copy of the License at
#
#      http://www.apache.org/licenses/LICENSE-2.0
#
# Unless required by applicable law or agreed to in writing, software
# distributed under the License is distributed on an "AS-IS" BASIS,
# WITHOUT WARRANTIES OR CONDITIONS OF ANY KIND, either express or implied.
# See the License for the specific language governing permissions and
# limitations under the License.

"""Helper functions for beam validators and one-off jobs."""

from __future__ import absolute_import
from __future__ import unicode_literals

from core.platform import models
import feconf

from apache_beam.io.gcp.datastore.v1new import types as beam_datastore_types
from google.cloud.ndb import model as ndb_model
from google.cloud.ndb import query as ndb_query

MYPY = False
if MYPY:
    from mypy_imports import datastore_services

datastore_services = models.Registry.import_datastore_services()

(base_models,) = models.Registry.import_models([models.NAMES.base_model])


def clone_model(model, **new_values):
    """Clones the entity, adding or overriding constructor attributes.

    The cloned entity will have exactly the same property values as the
    original entity, except where overridden. By default, it will have no
    parent entity or key name, unless supplied.

    IMPORTANT: This function should be used in EVERY DoFn, beacse one of Apache
    Beam's invariants is that all input values are IMMUTABLE.
    TODO(#12449): Use a metaclass to wrap DoFn.process() with a function that
    clones inputs, so that contributors don't need to remember to.

    Args:
        model: datastore_services.Model. Model to clone.
        **new_values: dict(str: *). Keyword arguments to override when
            invoking the cloned entity's constructor.

    Returns:
        datastore_services.Model. A cloned, and possibly modified, copy of self.
        Subclasses of BaseModel will return a clone with the same type.
    """
    # Reference implementation: https://stackoverflow.com/a/2712401/4859885.
    model_id = new_values.pop('id', None) or get_model_id(model)
    cls = model.__class__
    props = {k: v.__get__(model, cls) for k, v in cls._properties.items()} # pylint: disable=protected-access
    props.update(new_values)
    with datastore_services.get_ndb_context():
        return cls(id=model_id, **props)


def get_model_class(kind):
    """Returns the model class corresponding to the given kind.

    NOTE: A model's kind is usually, but not always, the same as a model's class
    name. Specifically, the kind is different when a model overrides the
    _get_kind() class method. Although Oppia never does this, the Apache Beam
    framework uses "kind" to refer to models _extensively_, so we follow the
    same convention and take special care to always return the correct value.

    Args:
        kind: str. The model's kind.

    Returns:
        type(datastore_services.Model). The corresponding class.

    Raises:
        KindError. Internally raised by _lookup_model when the kind is invalid.
    """
    return datastore_services.Model._lookup_model(kind)  # pylint: disable=protected-access


def get_model_kind(model: datastore_services.Model) -> str:
    """Returns the "kind" of the given model.

    NOTE: A model's kind is usually, but not always, the same as a model's class
    name. Specifically, the kind is different when a model overwrites the
    _get_kind() class method. Although Oppia never does this, the Apache Beam
    framework uses "kind" to refer to models extensively, so we follow the same
    convention and take special care to always return the correct value.

    Args:
        model: datastore_services.Model. The model to inspect.

    Returns:
        str. The model's kind.

    Raises:
        TypeError. When the argument is not a model.
    """
    if isinstance(model, datastore_services.Model) or (
            isinstance(model, type) and
            issubclass(model, datastore_services.Model)):
        return model._get_kind()  # pylint: disable=protected-access
    else:
        raise TypeError('%r is not a model type or instance' % model)


def get_model_id(model):
    """Returns the given model's ID.

    Args:
        model: datastore_services.Model. The model to inspect.

    Returns:
        bytes. The model's ID.

    Raises:
        TypeError. When the argument is not a model.
    """
    if isinstance(model, datastore_services.Model):
        return None if model.key is None else model.key.id()
    else:
        raise TypeError('%r is not a model instance' % model)


def get_model_property(model, property_name):
    """Returns the given property from a model.

    Args:
        model: datastore_services.Model. The model to inspect.
        property_name: str. The name of the property to extract.

    Returns:
        *. The property's value.

    Raises:
        TypeError. When the argument is not a model.
    """
    if property_name == 'id':
        return get_model_id(model)
    elif isinstance(model, datastore_services.Model):
        return getattr(model, property_name)
    else:
        raise TypeError('%r is not a model instance' % model)


def get_beam_entity_from_ndb_model(model):
    """Returns an Apache Beam entity equivalent to the given NDB model.

    Args:
        model: datastore_services.Model. The NDB model.

    Returns:
        beam_datastore_types.Entity. The Apache Beam entity.
    """
<<<<<<< HEAD
=======
    # We use private _entity_to_ds_entity here because it provides
    # a functionality that we need and writing it ourselves would be
    # too complicated.
>>>>>>> 3a9620b4
    return beam_datastore_types.Entity.from_client_entity(
        ndb_model._entity_to_ds_entity(model) # pylint: disable=protected-access
    )


def get_ndb_model_from_beam_entity(beam_entity):
    """Returns an NDB model equivalent to the given Apache Beam entity.

    Args:
        beam_entity: beam_datastore_types.Entity. The Apache Beam entity.

    Returns:
        datastore_services.Model. The NDB model.
    """
    ndb_key = get_ndb_key_from_beam_key(beam_entity.key)
<<<<<<< HEAD
=======
    # We use private _lookup_model and _entity_from_ds_entity here because it
    # provides a functionality that we need and writing it ourselves would be
    # too complicated.
>>>>>>> 3a9620b4
    ndb_model_class = datastore_services.Model._lookup_model(ndb_key.kind())  # pylint: disable=protected-access
    return ndb_model._entity_from_ds_entity( # pylint: disable=protected-access
        beam_entity.to_client_entity(), model_class=ndb_model_class)


def get_ndb_key_from_beam_key(beam_key):
    """Returns an NDB key equivalent to the given Apache Beam key.

    Args:
        beam_key: beam_datastore_types.Key. The Apache Beam key.

    Returns:
        datastore_services.Key. The NDB key.
    """
    return datastore_services.Key._from_ds_key(beam_key.to_client_key())  # pylint: disable=protected-access


def get_beam_key_from_ndb_key(ndb_key):
    """Returns an Apache Beam key equivalent to the given NDB key.

    Args:
        ndb_key: datastore_services.Key. The NDB key.

    Returns:
        beam_datastore_types.Key. The Apache Beam key.
    """
    return beam_datastore_types.Key(
        ndb_key.flat(), project=ndb_key.project(),
        namespace=ndb_key.namespace())


def get_beam_query_from_ndb_query(query, namespace=None):
    """Returns an equivalent Apache Beam query from the given NDB query.

    This function helps developers avoid learning two types of query syntaxes.
    Specifically, the datastoreio module offered by the Apache Beam SDK only
    accepts Beam datastore queries, and are implemented very differently from
    NDB queries. This function adapts the two patterns to make job code easier
    to write.

    Args:
        query: datastore_services.Query. The NDB query to convert.
        namespace: str|None. Namespace for isolating the NDB operations of
            tests.

    Returns:
        beam_datastore_types.Query. The equivalent Apache Beam query.
    """
    kind = query.kind
    # This is needed mainly for testing and it adds an easy way to force
    # the queries into their own namespace.
    namespace = namespace or query.namespace

    if query.filters:
        filters = _get_beam_filters_from_ndb_filter_node(query.filters)
    else:
        filters = None

    if query.order_by:
        order = _get_beam_order_from_ndb_order(query.order_by)
    else:
        order = ()

    if kind is None and not order:
        order = ('__key__',)

    return beam_datastore_types.Query(
        kind=kind,
        namespace=namespace,
        project=feconf.OPPIA_PROJECT_ID,
        filters=filters,
        order=order
    )


def _get_beam_filters_from_ndb_filter_node(filter_node):
    """Returns an equivalent Apache Beam filter from the given NDB filter node.

    Args:
        filter_node: ndb_query.FilterNode. The filter node to convert.

    Returns:
        tuple(tuple(str, str, str)). The equivalent Apache Beam filters. Items
        are: (property name, comparison operator, property value).
    """
    if isinstance(filter_node, ndb_query.ConjunctionNode):
        nodes = list(filter_node)  # pylint: disable=protected-access
    elif isinstance(filter_node, ndb_query.FilterNode):
        nodes = [filter_node]  # pylint: disable=protected-access
    else:
        raise TypeError(
            '`!=`, `IN`, and `OR` are forbidden filters. To emulate their '
            'behavior, use multiple AND queries and flatten them into a single '
            'PCollection.')

    return [(n._name, n._opsymbol, n._value) for n in nodes] # pylint: disable=protected-access


def _get_beam_order_from_ndb_order(orders):
    """Returns an equivalent Apache Beam order from the given datastore Order.

    Args:
        orders: list(datastore_query.Order). The datastore order to convert.

    Returns:
        tuple(str). The equivalent Apache Beam order.
    """
    return tuple('%s%s' % ('-' if o.reverse else '', o.name) for o in orders)<|MERGE_RESOLUTION|>--- conflicted
+++ resolved
@@ -160,12 +160,9 @@
     Returns:
         beam_datastore_types.Entity. The Apache Beam entity.
     """
-<<<<<<< HEAD
-=======
     # We use private _entity_to_ds_entity here because it provides
     # a functionality that we need and writing it ourselves would be
     # too complicated.
->>>>>>> 3a9620b4
     return beam_datastore_types.Entity.from_client_entity(
         ndb_model._entity_to_ds_entity(model) # pylint: disable=protected-access
     )
@@ -181,12 +178,9 @@
         datastore_services.Model. The NDB model.
     """
     ndb_key = get_ndb_key_from_beam_key(beam_entity.key)
-<<<<<<< HEAD
-=======
     # We use private _lookup_model and _entity_from_ds_entity here because it
     # provides a functionality that we need and writing it ourselves would be
     # too complicated.
->>>>>>> 3a9620b4
     ndb_model_class = datastore_services.Model._lookup_model(ndb_key.kind())  # pylint: disable=protected-access
     return ndb_model._entity_from_ds_entity( # pylint: disable=protected-access
         beam_entity.to_client_entity(), model_class=ndb_model_class)
