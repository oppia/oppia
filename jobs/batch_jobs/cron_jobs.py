# coding: utf-8
#
# Copyright 2021 The Oppia Authors. All Rights Reserved.
#
# Licensed under the Apache License, Version 2.0 (the "License");
# you may not use this file except in compliance with the License.
# You may obtain a copy of the License at
#
#      http://www.apache.org/licenses/LICENSE-2.0
#
# Unless required by applicable law or agreed to in writing, software
# distributed under the License is distributed on an "AS-IS" BASIS,
# WITHOUT WARRANTIES OR CONDITIONS OF ANY KIND, either express or implied.
# See the License for the specific language governing permissions and
# limitations under the License.

"""Jobs that are run by CRON scheduler."""

from __future__ import absolute_import
from __future__ import annotations
from __future__ import unicode_literals

from core.domain import recommendations_services
from core.domain import search_services
from core.domain import user_services
from core.platform import models
import feconf
from jobs import base_jobs
from jobs import job_utils
from jobs.io import ndb_io
from jobs.types import job_run_result
import python_utils

import apache_beam as beam

from typing import Dict, Iterable, List, Tuple, Union, cast # isort:skip

MYPY = False
if MYPY: # pragma: no cover
    from mypy_imports import datastore_services
    from mypy_imports import exp_models
<<<<<<< HEAD
    from mypy_imports import recommendations_models


(exp_models, recommendations_models) = models.Registry.import_models([
    models.NAMES.exploration, models.NAMES.recommendations])
=======
    from mypy_imports import user_models


(exp_models, user_models) = models.Registry.import_models(
    [models.NAMES.exploration, models.NAMES.user])
>>>>>>> ff7df205
datastore_services = models.Registry.import_datastore_services()
platform_search_services = models.Registry.import_search_services()

MAX_RECOMMENDATIONS = 10
# Note: There is a threshold so that bad recommendations will be
# discarded even if an exploration has few similar explorations.
SIMILARITY_SCORE_THRESHOLD = 3.0


class IndexExplorationsInSearch(base_jobs.JobBase):
    """Job that indexes the explorations in Elastic Search."""

    MAX_BATCH_SIZE = 1000

    def run(self) -> beam.PCollection[job_run_result.JobRunResult]:
        """Returns a PCollection of 'SUCCESS' or 'FAILURE' results from
        the Elastic Search.

        Returns:
            PCollection. A PCollection of 'SUCCESS' or 'FAILURE' results from
            the Elastic Search.
        """
        return (
            self.pipeline
            | 'Get all non-deleted models' >> (
                ndb_io.GetModels( # type: ignore[no-untyped-call]
                    exp_models.ExpSummaryModel.get_all(include_deleted=False)))
            | 'Split models into batches' >> beam.transforms.util.BatchElements(
                max_batch_size=self.MAX_BATCH_SIZE)
            | 'Index batches of models' >> beam.ParDo(
                IndexExplorationSummaries())
        )


class IndexExplorationSummaries(beam.DoFn): # type: ignore[misc]
    """DoFn to index exploration summaries."""

    def process(
        self, exp_summary_models: List[datastore_services.Model]
    ) -> Iterable[job_run_result.JobRunResult]:
        """Index exploration summaries and catch any errors.

        Args:
            exp_summary_models: list(Model). Models to index.

        Yields:
            JobRunResult. List containing one element, which is either SUCCESS,
            or FAILURE.
        """
        try:
            search_services.index_exploration_summaries( # type: ignore[no-untyped-call]
                cast(List[exp_models.ExpSummaryModel], exp_summary_models))
            yield job_run_result.JobRunResult(
                stdout='SUCCESS %s models indexed' % len(exp_summary_models)
            )
        except platform_search_services.SearchException: # type: ignore[attr-defined]
            yield job_run_result.JobRunResult(
                stderr='FAILURE %s models not indexed' % len(exp_summary_models)
            )


<<<<<<< HEAD
class ComputeExplorationRecommendations(base_jobs.JobBase):
    """Job that indexes the explorations in Elastic Search."""

    def run(self) -> beam.PCollection[job_run_result.JobRunResult]:
        """Returns a PCollection of 'SUCCESS' or 'FAILURE' results from
        the Elastic Search.

        Returns:
            PCollection. A PCollection of 'SUCCESS' or 'FAILURE' results from
            the Elastic Search.
        """

        exp_summary_models = (
            self.pipeline
            | 'Get all non-deleted models' >> (
                ndb_io.GetModels(exp_models.ExpSummaryModel.get_all()))  # type: ignore[no-untyped-call]
        )

        exp_summary_iter = beam.pvalue.AsIter(exp_summary_models)

        exp_recommendations_models = (
            exp_summary_models
            | 'Compute similarity' >> beam.ParDo(
                ComputeSimilarity(), exp_summary_iter)
            | 'Group similarities per exploration ID' >> beam.GroupByKey()
            | 'Sort and slice similarities' >> beam.MapTuple(
                lambda exp_id, similarities: (
                    exp_id, self._sort_and_slice_similarities(similarities)))
            | 'Create recommendation models' >> beam.MapTuple(
                self._create_recommendation)
        )

        unused_put_result = (
            exp_recommendations_models
            | 'Put models into the datastore' >> ndb_io.PutModels()
        )

        return (
            exp_recommendations_models
=======
class CollectWeeklyDashboardStats(base_jobs.JobBase):
    """One-off job for populating weekly dashboard stats for all registered
    users who have a non-None value of UserStatsModel.
    """

    def run(self) -> beam.PCollection[job_run_result.JobRunResult]:
        user_settings_models = (
            self.pipeline
            | 'Get all UserSettingsModels' >> (
                ndb_io.GetModels(user_models.UserSettingsModel.get_all())) # type: ignore[no-untyped-call]
        )

        old_user_stats_models = (
            self.pipeline
            | 'Get all UserStatsModels' >> (
                ndb_io.GetModels(user_models.UserStatsModel.get_all())) # type: ignore[no-untyped-call]
        )

        # Creates UserStatsModels if it does not exists.
        new_user_stats_models = (
            (user_settings_models, old_user_stats_models)
            | 'Merge models' >> beam.Flatten()
            # Returns a PCollection of
            # (model.id, (user_settings_models, user_stats_models)) or
            # (model.id, (user_settings_models,)).
            | 'Group models with same ID' >> beam.GroupBy(lambda m: m.id)
            # Discards model.id from the PCollection.
            | 'Get rid of key' >> beam.Values() # pylint: disable=no-value-for-parameter
            # Only keep groupings that indicate that
            # the UserStatsModel is missing.
            | 'Filter pairs of models' >> beam.Filter(
                lambda models: (
                    len(list(models)) == 1 and
                    isinstance(list(models)[0], user_models.UserSettingsModel)
                ))
            # Choosing the first element.
            | 'Transform tuples into models' >> beam.Map(
                lambda models: list(models)[0])
            # Creates the missing UserStatsModels.
            | 'Create new user stat models' >> beam.ParDo(
                CreateUserStatsModel())
        )

        unused_put_result = (
            (new_user_stats_models, old_user_stats_models)
            | 'Merge new and old models together' >> beam.Flatten()
            | 'Update the dashboard stats' >> beam.ParDo(
                UpdateWeeklyCreatorStats())
            | 'Put models into the datastore' >> ndb_io.PutModels()
        )

        new_user_stats_job_result = (
            new_user_stats_models
>>>>>>> ff7df205
            | 'Count all new models' >> beam.combiners.Count.Globally()
            | 'Only create result for new models when > 0' >> (
                beam.Filter(lambda x: x > 0))
            | 'Create result for new models' >> beam.Map(
                lambda x: job_run_result.JobRunResult(
<<<<<<< HEAD
                    stdout='SUCCESS %s' % x))
        )

    @staticmethod
    def _sort_and_slice_similarities(
            similarities: Iterable[Dict[str, Union[str, float]]]
    ) -> List[str]:
        """Sorts similarities of explorations and slices them to
        a maximum length.

        Args:
            similarities:iterable(). Iterable of dictionaries. The structure of
                the dictionaries is:
                    exp_id: str. The ID of the similar exploration.
                    similarity_score: float. The similarity score for
                        the exploration.

        Returns:
            list(str). List of exploration IDs, sorted by the similarity.
        """
        sorted_similarities = sorted(
            similarities, reverse=True, key=lambda x: x['similarity_score'])
        return [
            python_utils.UNICODE(item['exp_id']) for item in sorted_similarities
        ][:MAX_RECOMMENDATIONS]

    @staticmethod
    def _create_recommendation(
            exp_id: str, recommended_exp_ids: Iterable[str]
    ) -> recommendations_models.ExplorationRecommendationsModel:
        """Creates exploration recommendation model.

        Args:
            exp_id: str. The exploration ID for which the recommendation is
                created.
            recommended_exp_ids: list(str). The list of recommended
                exploration IDs.

        Returns:
            ExplorationRecommendationsModel. The created model.
        """
        with datastore_services.get_ndb_context():
            exp_recommendation_model = (
                recommendations_models.ExplorationRecommendationsModel(
                    id=exp_id, recommended_exploration_ids=recommended_exp_ids))
        exp_recommendation_model.update_timestamps()
        return exp_recommendation_model


class ComputeSimilarity(beam.DoFn):  # type: ignore[misc]
    """DoFn to compute similarities between exploration."""

    def process(
        self,
        ref_exp_summary_model: datastore_services.Model,
        compared_exp_summary_models: Iterable[datastore_services.Model]
    ) -> Iterable[Tuple[str, Dict[str, Union[str, float]]]]:
        """Compute similarities between exploraitons.

        Args:
            ref_exp_summary_model: ExpSummaryModel. Reference exploration
                summary. We are trying to find explorations similar to this
                reference summary.
            compared_exp_summary_models: list(ExpSummaryModel). List of other
                explorations summaries against which we compare the reference
                summary.

        Yields:
            (str, dict(str, str|float)). Tuple, the first element is
            the exploration ID of the reference exploration summary.
            The second is a dictionary. The structure of the dictionary is:
                exp_id: str. The ID of the similar exploration.
                similarity_score: float. The similarity score for
                    the exploration.
        """
        ref_exp_summary_model = cast(
            exp_models.ExpSummaryModel, ref_exp_summary_model)
        with datastore_services.get_ndb_context():
            for compared_exp_summary_model in compared_exp_summary_models:
                compared_exp_summary_model = cast(
                    exp_models.ExpSummaryModel,
                    compared_exp_summary_model
                )
                if compared_exp_summary_model.id == ref_exp_summary_model.id:
                    continue
                similarity_score = recommendations_services.get_item_similarity( # type: ignore[no-untyped-call]
                    ref_exp_summary_model, compared_exp_summary_model
                )
                if similarity_score >= SIMILARITY_SCORE_THRESHOLD:
                    yield (
                        ref_exp_summary_model.id, {
                            'similarity_score': similarity_score,
                            'exp_id': compared_exp_summary_model.id
                        }
                    )
=======
                    stdout='SUCCESS NEW %s' % x)
            )
        )
        old_user_stats_job_result = (
            old_user_stats_models
            | 'Count all old models' >> beam.combiners.Count.Globally()
            | 'Only create result for old models when > 0' >> (
                beam.Filter(lambda x: x > 0))
            | 'Create result for old models' >> beam.Map(
                lambda x: job_run_result.JobRunResult(
                    stdout='SUCCESS OLD %s' % x)
            )
        )

        return (
            (new_user_stats_job_result, old_user_stats_job_result)
            | 'Merge new and old results together' >> beam.Flatten()
        )


class CreateUserStatsModel(beam.DoFn): # type: ignore[misc]
    """DoFn to create empty user stats model."""

    def process(
        self, user_settings_model: user_models.UserSettingsModel
    ) -> Iterable[user_models.UserStatsModel]:
        """Creates empty user stats model with id.

        Args:
            user_settings_model: UserSettingsModel. Model from which to
                create the user stats model.

        Yields:
            UserStatsModel. The created user stats model.
        """
        with datastore_services.get_ndb_context():
            user_stats_model = (
                user_models.UserStatsModel(id=user_settings_model.id))
        user_stats_model.update_timestamps()
        yield user_stats_model


class UpdateWeeklyCreatorStats(beam.DoFn): # type: ignore[misc]
    """DoFn to update weekly dashboard stats in the user stats model."""

    def process(
        self, user_stats_model: user_models.UserStatsModel
    ) -> Iterable[user_models.UserStatsModel]:
        """Updates weekly dashboard stats with the current values.

        Args:
            user_stats_model: UserStatsModel. Model for which to update
                the weekly dashboard stats.

        Yields:
            UserStatsModel. The updated user stats model.
        """
        model = cast(
            user_models.UserStatsModel,
            job_utils.clone_model(user_stats_model) # type: ignore[no-untyped-call]
        )
        schema_version = model.schema_version

        if schema_version != feconf.CURRENT_DASHBOARD_STATS_SCHEMA_VERSION:
            user_services.migrate_dashboard_stats_to_latest_schema(model) # type: ignore[no-untyped-call]

        weekly_creator_stats = {
            user_services.get_current_date_as_string(): { # type: ignore[no-untyped-call]
                'num_ratings': model.num_ratings or 0,
                'average_ratings': model.average_ratings,
                'total_plays': model.total_plays or 0
            }
        }
        model.weekly_creator_stats_list.append(weekly_creator_stats)
        model.update_timestamps()
        yield model
>>>>>>> ff7df205
<|MERGE_RESOLUTION|>--- conflicted
+++ resolved
@@ -39,19 +39,15 @@
 if MYPY: # pragma: no cover
     from mypy_imports import datastore_services
     from mypy_imports import exp_models
-<<<<<<< HEAD
     from mypy_imports import recommendations_models
-
-
-(exp_models, recommendations_models) = models.Registry.import_models([
-    models.NAMES.exploration, models.NAMES.recommendations])
-=======
     from mypy_imports import user_models
 
 
-(exp_models, user_models) = models.Registry.import_models(
-    [models.NAMES.exploration, models.NAMES.user])
->>>>>>> ff7df205
+(
+    exp_models, recommendations_models, user_models
+) = models.Registry.import_models([
+    models.NAMES.exploration, models.NAMES.recommendations, models.NAMES.user
+])
 datastore_services = models.Registry.import_datastore_services()
 platform_search_services = models.Registry.import_search_services()
 
@@ -113,47 +109,6 @@
             )
 
 
-<<<<<<< HEAD
-class ComputeExplorationRecommendations(base_jobs.JobBase):
-    """Job that indexes the explorations in Elastic Search."""
-
-    def run(self) -> beam.PCollection[job_run_result.JobRunResult]:
-        """Returns a PCollection of 'SUCCESS' or 'FAILURE' results from
-        the Elastic Search.
-
-        Returns:
-            PCollection. A PCollection of 'SUCCESS' or 'FAILURE' results from
-            the Elastic Search.
-        """
-
-        exp_summary_models = (
-            self.pipeline
-            | 'Get all non-deleted models' >> (
-                ndb_io.GetModels(exp_models.ExpSummaryModel.get_all()))  # type: ignore[no-untyped-call]
-        )
-
-        exp_summary_iter = beam.pvalue.AsIter(exp_summary_models)
-
-        exp_recommendations_models = (
-            exp_summary_models
-            | 'Compute similarity' >> beam.ParDo(
-                ComputeSimilarity(), exp_summary_iter)
-            | 'Group similarities per exploration ID' >> beam.GroupByKey()
-            | 'Sort and slice similarities' >> beam.MapTuple(
-                lambda exp_id, similarities: (
-                    exp_id, self._sort_and_slice_similarities(similarities)))
-            | 'Create recommendation models' >> beam.MapTuple(
-                self._create_recommendation)
-        )
-
-        unused_put_result = (
-            exp_recommendations_models
-            | 'Put models into the datastore' >> ndb_io.PutModels()
-        )
-
-        return (
-            exp_recommendations_models
-=======
 class CollectWeeklyDashboardStats(base_jobs.JobBase):
     """One-off job for populating weekly dashboard stats for all registered
     users who have a non-None value of UserStatsModel.
@@ -207,13 +162,133 @@
 
         new_user_stats_job_result = (
             new_user_stats_models
->>>>>>> ff7df205
             | 'Count all new models' >> beam.combiners.Count.Globally()
             | 'Only create result for new models when > 0' >> (
                 beam.Filter(lambda x: x > 0))
             | 'Create result for new models' >> beam.Map(
                 lambda x: job_run_result.JobRunResult(
-<<<<<<< HEAD
+                    stdout='SUCCESS NEW %s' % x)
+            )
+        )
+        old_user_stats_job_result = (
+            old_user_stats_models
+            | 'Count all old models' >> beam.combiners.Count.Globally()
+            | 'Only create result for old models when > 0' >> (
+                beam.Filter(lambda x: x > 0))
+            | 'Create result for old models' >> beam.Map(
+                lambda x: job_run_result.JobRunResult(
+                    stdout='SUCCESS OLD %s' % x)
+            )
+        )
+
+        return (
+            (new_user_stats_job_result, old_user_stats_job_result)
+            | 'Merge new and old results together' >> beam.Flatten()
+        )
+
+
+class CreateUserStatsModel(beam.DoFn): # type: ignore[misc]
+    """DoFn to create empty user stats model."""
+
+    def process(
+        self, user_settings_model: user_models.UserSettingsModel
+    ) -> Iterable[user_models.UserStatsModel]:
+        """Creates empty user stats model with id.
+
+        Args:
+            user_settings_model: UserSettingsModel. Model from which to
+                create the user stats model.
+
+        Yields:
+            UserStatsModel. The created user stats model.
+        """
+        with datastore_services.get_ndb_context():
+            user_stats_model = (
+                user_models.UserStatsModel(id=user_settings_model.id))
+        user_stats_model.update_timestamps()
+        yield user_stats_model
+
+
+class UpdateWeeklyCreatorStats(beam.DoFn): # type: ignore[misc]
+    """DoFn to update weekly dashboard stats in the user stats model."""
+
+    def process(
+        self, user_stats_model: user_models.UserStatsModel
+    ) -> Iterable[user_models.UserStatsModel]:
+        """Updates weekly dashboard stats with the current values.
+
+        Args:
+            user_stats_model: UserStatsModel. Model for which to update
+                the weekly dashboard stats.
+
+        Yields:
+            UserStatsModel. The updated user stats model.
+        """
+        model = cast(
+            user_models.UserStatsModel,
+            job_utils.clone_model(user_stats_model) # type: ignore[no-untyped-call]
+        )
+        schema_version = model.schema_version
+
+        if schema_version != feconf.CURRENT_DASHBOARD_STATS_SCHEMA_VERSION:
+            user_services.migrate_dashboard_stats_to_latest_schema(model) # type: ignore[no-untyped-call]
+
+        weekly_creator_stats = {
+            user_services.get_current_date_as_string(): { # type: ignore[no-untyped-call]
+                'num_ratings': model.num_ratings or 0,
+                'average_ratings': model.average_ratings,
+                'total_plays': model.total_plays or 0
+            }
+        }
+        model.weekly_creator_stats_list.append(weekly_creator_stats)
+        model.update_timestamps()
+        yield model
+
+
+class ComputeExplorationRecommendations(base_jobs.JobBase):
+    """Job that indexes the explorations in Elastic Search."""
+
+    def run(self) -> beam.PCollection[job_run_result.JobRunResult]:
+        """Returns a PCollection of 'SUCCESS' or 'FAILURE' results from
+        the Elastic Search.
+
+        Returns:
+            PCollection. A PCollection of 'SUCCESS' or 'FAILURE' results from
+            the Elastic Search.
+        """
+
+        exp_summary_models = (
+            self.pipeline
+            | 'Get all non-deleted models' >> (
+                ndb_io.GetModels(exp_models.ExpSummaryModel.get_all()))  # type: ignore[no-untyped-call]
+        )
+
+        exp_summary_iter = beam.pvalue.AsIter(exp_summary_models)
+
+        exp_recommendations_models = (
+            exp_summary_models
+            | 'Compute similarity' >> beam.ParDo(
+                ComputeSimilarity(), exp_summary_iter)
+            | 'Group similarities per exploration ID' >> beam.GroupByKey()
+            | 'Sort and slice similarities' >> beam.MapTuple(
+                lambda exp_id, similarities: (
+                    exp_id, self._sort_and_slice_similarities(similarities)))
+            | 'Create recommendation models' >> beam.MapTuple(
+                self._create_recommendation)
+        )
+
+        unused_put_result = (
+            exp_recommendations_models
+            | 'Put models into the datastore' >> ndb_io.PutModels()
+        )
+
+        return (
+            exp_recommendations_models
+            | 'Count all new models' >> beam.combiners.Count.Globally()
+            | 'Only create result for new models when > 0' >> (
+                beam.Filter(lambda x: x > 0))
+            | 'Create result for new models' >> beam.Map(
+                lambda x: job_run_result.JobRunResult(
                     stdout='SUCCESS %s' % x))
         )
 
@@ -308,82 +383,4 @@
                             'similarity_score': similarity_score,
                             'exp_id': compared_exp_summary_model.id
                         }
-                    )
-=======
-                    stdout='SUCCESS NEW %s' % x)
-            )
-        )
-        old_user_stats_job_result = (
-            old_user_stats_models
-            | 'Count all old models' >> beam.combiners.Count.Globally()
-            | 'Only create result for old models when > 0' >> (
-                beam.Filter(lambda x: x > 0))
-            | 'Create result for old models' >> beam.Map(
-                lambda x: job_run_result.JobRunResult(
-                    stdout='SUCCESS OLD %s' % x)
-            )
-        )
-
-        return (
-            (new_user_stats_job_result, old_user_stats_job_result)
-            | 'Merge new and old results together' >> beam.Flatten()
-        )
-
-
-class CreateUserStatsModel(beam.DoFn): # type: ignore[misc]
-    """DoFn to create empty user stats model."""
-
-    def process(
-        self, user_settings_model: user_models.UserSettingsModel
-    ) -> Iterable[user_models.UserStatsModel]:
-        """Creates empty user stats model with id.
-
-        Args:
-            user_settings_model: UserSettingsModel. Model from which to
-                create the user stats model.
-
-        Yields:
-            UserStatsModel. The created user stats model.
-        """
-        with datastore_services.get_ndb_context():
-            user_stats_model = (
-                user_models.UserStatsModel(id=user_settings_model.id))
-        user_stats_model.update_timestamps()
-        yield user_stats_model
-
-
-class UpdateWeeklyCreatorStats(beam.DoFn): # type: ignore[misc]
-    """DoFn to update weekly dashboard stats in the user stats model."""
-
-    def process(
-        self, user_stats_model: user_models.UserStatsModel
-    ) -> Iterable[user_models.UserStatsModel]:
-        """Updates weekly dashboard stats with the current values.
-
-        Args:
-            user_stats_model: UserStatsModel. Model for which to update
-                the weekly dashboard stats.
-
-        Yields:
-            UserStatsModel. The updated user stats model.
-        """
-        model = cast(
-            user_models.UserStatsModel,
-            job_utils.clone_model(user_stats_model) # type: ignore[no-untyped-call]
-        )
-        schema_version = model.schema_version
-
-        if schema_version != feconf.CURRENT_DASHBOARD_STATS_SCHEMA_VERSION:
-            user_services.migrate_dashboard_stats_to_latest_schema(model) # type: ignore[no-untyped-call]
-
-        weekly_creator_stats = {
-            user_services.get_current_date_as_string(): { # type: ignore[no-untyped-call]
-                'num_ratings': model.num_ratings or 0,
-                'average_ratings': model.average_ratings,
-                'total_plays': model.total_plays or 0
-            }
-        }
-        model.weekly_creator_stats_list.append(weekly_creator_stats)
-        model.update_timestamps()
-        yield model
->>>>>>> ff7df205
+                    )