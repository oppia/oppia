--- conflicted
+++ resolved
@@ -36,11 +36,7 @@
 
 import apache_beam as beam
 
-<<<<<<< HEAD
 from typing import Dict, Iterable, List, Optional, Set, Tuple, Union, cast
-=======
-from typing import Iterable, List, cast # isort:skip
->>>>>>> b53085f4
 
 MYPY = False
 if MYPY: # pragma: no cover
@@ -78,10 +74,36 @@
                     exp_models.ExpSummaryModel.get_all(include_deleted=False)))
             | 'Split models into batches' >> beam.transforms.util.BatchElements(
                 max_batch_size=self.MAX_BATCH_SIZE)
-<<<<<<< HEAD
-            | 'Index batches of models' >> beam.Map(
-                self._index_exploration_summaries)
-        )
+            | 'Index batches of models' >> beam.ParDo(
+                IndexExplorationSummaries())
+        )
+
+
+class IndexExplorationSummaries(beam.DoFn): # type: ignore[misc]
+    """DoFn to to index exploration summaries."""
+
+    def process(
+            self, exp_summary_models: List[datastore_services.Model]
+    ) -> Iterable[job_run_result.JobRunResult]:
+        """Index exploration summaries and catch any errors.
+
+        Args:
+            exp_summary_models: list(Model). Models to index.
+
+        Yields:
+            list(str). List containing one element, which is either SUCCESS,
+            or FAILURE.
+        """
+        try:
+            search_services.index_exploration_summaries( # type: ignore[no-untyped-call]
+                cast(List[exp_models.ExpSummaryModel], exp_summary_models))
+            yield job_run_result.JobRunResult(
+                stdout='SUCCESS %s models indexed' % len(exp_summary_models)
+            )
+        except platform_search_services.SearchException: # type: ignore[attr-defined]
+            yield job_run_result.JobRunResult(
+                stderr='FAILURE %s models not indexed' % len(exp_summary_models)
+            )
 
 
 class GenerateTranslationContributionStats(base_jobs.JobBase):
@@ -220,35 +242,3 @@
             | ''
         )
 
-=======
-            | 'Index batches of models' >> beam.ParDo(
-                IndexExplorationSummaries())
-        )
-
-
-class IndexExplorationSummaries(beam.DoFn): # type: ignore[misc]
-    """DoFn to to index exploration summaries."""
-
-    def process(
-            self, exp_summary_models: List[datastore_services.Model]
-    ) -> Iterable[job_run_result.JobRunResult]:
-        """Index exploration summaries and catch any errors.
-
-        Args:
-            exp_summary_models: list(Model). Models to index.
-
-        Yields:
-            list(str). List containing one element, which is either SUCCESS,
-            or FAILURE.
-        """
-        try:
-            search_services.index_exploration_summaries( # type: ignore[no-untyped-call]
-                cast(List[exp_models.ExpSummaryModel], exp_summary_models))
-            yield job_run_result.JobRunResult(
-                stdout='SUCCESS %s models indexed' % len(exp_summary_models)
-            )
-        except platform_search_services.SearchException: # type: ignore[attr-defined]
-            yield job_run_result.JobRunResult(
-                stderr='FAILURE %s models not indexed' % len(exp_summary_models)
-            )
->>>>>>> b53085f4
