# coding: utf-8
#
# Copyright 2021 The Oppia Authors. All Rights Reserved.
#
# Licensed under the Apache License, Version 2.0 (the "License");
# you may not use this file except in compliance with the License.
# You may obtain a copy of the License at
#
#      http://www.apache.org/licenses/LICENSE-2.0
#
# Unless required by applicable law or agreed to in writing, software
# distributed under the License is distributed on an "AS-IS" BASIS,
# WITHOUT WARRANTIES OR CONDITIONS OF ANY KIND, either express or implied.
# See the License for the specific language governing permissions and
# limitations under the License.

"""Jobs that are run by CRON scheduler."""

from __future__ import absolute_import
from __future__ import annotations
from __future__ import unicode_literals

import datetime

from core.domain import html_cleaner
from core.domain import opportunity_domain
from core.domain import opportunity_services
from core.domain import search_services
<<<<<<< HEAD
from core.domain import suggestion_registry
from core.domain import suggestion_services
=======
from core.domain import user_services
>>>>>>> ff7df205
from core.platform import models
import feconf
from jobs import base_jobs
from jobs import job_utils
from jobs.io import ndb_io
from jobs.types import job_run_result
import python_utils

import apache_beam as beam
from typing import Dict, Iterable, List, Optional, Tuple, Union, cast

MYPY = False
if MYPY: # pragma: no cover
    from mypy_imports import datastore_services
    from mypy_imports import exp_models
<<<<<<< HEAD
    from mypy_imports import opportunity_models
    from mypy_imports import suggestion_models


(
    exp_models, opportunity_models, suggestion_models
) = models.Registry.import_models([
    models.NAMES.exploration, models.NAMES.opportunity, models.NAMES.suggestion
])
=======
    from mypy_imports import user_models


(exp_models, user_models) = models.Registry.import_models(
    [models.NAMES.exploration, models.NAMES.user])
>>>>>>> ff7df205
datastore_services = models.Registry.import_datastore_services()
platform_search_services = models.Registry.import_search_services()


class IndexExplorationsInSearch(base_jobs.JobBase):
    """Job that indexes the explorations in Elastic Search."""

    MAX_BATCH_SIZE = 1000

    def run(self) -> beam.PCollection[job_run_result.JobRunResult]:
        """Returns a PCollection of 'SUCCESS' or 'FAILURE' results from
        the Elastic Search.

        Returns:
            PCollection. A PCollection of 'SUCCESS' or 'FAILURE' results from
            the Elastic Search.
        """
        return (
            self.pipeline
            | 'Get all non-deleted models' >> (
                ndb_io.GetModels( # type: ignore[no-untyped-call]
                    exp_models.ExpSummaryModel.get_all(include_deleted=False)))
            | 'Split models into batches' >> beam.transforms.util.BatchElements(
                max_batch_size=self.MAX_BATCH_SIZE)
            | 'Index batches of models' >> beam.ParDo(
                IndexExplorationSummaries())
        )


class IndexExplorationSummaries(beam.DoFn): # type: ignore[misc]
    """DoFn to index exploration summaries."""

    def process(
        self, exp_summary_models: List[datastore_services.Model]
    ) -> Iterable[job_run_result.JobRunResult]:
        """Index exploration summaries and catch any errors.

        Args:
            exp_summary_models: list(Model). Models to index.

        Yields:
            JobRunResult. List containing one element, which is either SUCCESS,
            or FAILURE.
        """
        try:
            search_services.index_exploration_summaries( # type: ignore[no-untyped-call]
                cast(List[exp_models.ExpSummaryModel], exp_summary_models))
            yield job_run_result.JobRunResult(
                stdout='SUCCESS %s models indexed' % len(exp_summary_models)
            )
        except platform_search_services.SearchException: # type: ignore[attr-defined]
            yield job_run_result.JobRunResult(
                stderr='FAILURE %s models not indexed' % len(exp_summary_models)
            )


<<<<<<< HEAD
class GenerateTranslationContributionStats(base_jobs.JobBase):
    """Job that indexes the explorations in Elastic Search."""

    def run(self) -> beam.PCollection[job_run_result.JobRunResult]:
        """Generates the translation contributins stats.

        Returns:
            PCollection. A PCollection of 'SUCCESS x' results, where x is
            the number of generated stats..
        """
        suggestions_grouped_by_target = (
            self.pipeline
            | 'Get all non-deleted suggestion models' >> ndb_io.GetModels( # type: ignore[no-untyped-call]
                suggestion_models.GeneralSuggestionModel.get_all(
                    include_deleted=False))
            # We need to window the models so that CoGroupByKey below
            # works properly.
            | 'Window the suggestions' >> beam.WindowInto(
                beam.window.Sessions(10 * 60))
            | 'Filter translate suggestions' >> beam.Filter(
                lambda m: (
                    m.suggestion_type ==
                    feconf.SUGGESTION_TYPE_TRANSLATE_CONTENT
                ))
            | 'Transform to suggestion domain object' >> beam.Map(
                suggestion_services.get_suggestion_from_model)
            | 'Group by target' >> beam.GroupBy(lambda m: m.target_id)
        )
        exp_opportunities = (
            self.pipeline
            | 'Get all non-deleted opportunity models' >> ndb_io.GetModels(  # type: ignore[no-untyped-call]
                opportunity_models.ExplorationOpportunitySummaryModel.get_all(
                    include_deleted=False))
            # We need to window the models so that CoGroupByKey below
            # works properly.
            | 'Window the opportunities' >> beam.WindowInto(
                beam.window.Sessions(10 * 60))
            | 'Transform to opportunity domain object' >> beam.Map(
                opportunity_services.
                get_exploration_opportunity_summary_from_model)
            | 'Group by ID' >> beam.GroupBy(lambda m: m.id)
        )

        new_user_stats_models = (
            {
                'suggestion': suggestions_grouped_by_target,
                'opportunity': exp_opportunities
            }
            | 'Merge models' >> beam.CoGroupByKey()
            | 'Get rid of key' >> beam.Values()  # pylint: disable=no-value-for-parameter
            | 'Generate stats' >> beam.ParDo(
                lambda x: self._generate_stats(
                    x['suggestion'][0] if len(x['suggestion']) else [],
                    x['opportunity'][0][0] if len(x['opportunity']) else None
                ))
            | 'Group by key' >> beam.GroupByKey()
            | 'Combine the stats' >> beam.CombineValues(CombineStats())
            | 'Generate models from stats' >> beam.MapTuple(
                self._generate_translation_contribution_model)
        )

        unused_put_result = (
            new_user_stats_models
            | 'Put models into the datastore' >> ndb_io.PutModels()
        )

        return (
            new_user_stats_models
            | 'Count all new models' >> (
                beam.combiners.Count.Globally().without_defaults())
=======
class CollectWeeklyDashboardStats(base_jobs.JobBase):
    """One-off job for populating weekly dashboard stats for all registered
    users who have a non-None value of UserStatsModel.
    """

    def run(self) -> beam.PCollection[job_run_result.JobRunResult]:
        user_settings_models = (
            self.pipeline
            | 'Get all UserSettingsModels' >> (
                ndb_io.GetModels(user_models.UserSettingsModel.get_all())) # type: ignore[no-untyped-call]
        )

        old_user_stats_models = (
            self.pipeline
            | 'Get all UserStatsModels' >> (
                ndb_io.GetModels(user_models.UserStatsModel.get_all())) # type: ignore[no-untyped-call]
        )

        # Creates UserStatsModels if it does not exists.
        new_user_stats_models = (
            (user_settings_models, old_user_stats_models)
            | 'Merge models' >> beam.Flatten()
            # Returns a PCollection of
            # (model.id, (user_settings_models, user_stats_models)) or
            # (model.id, (user_settings_models,)).
            | 'Group models with same ID' >> beam.GroupBy(lambda m: m.id)
            # Discards model.id from the PCollection.
            | 'Get rid of key' >> beam.Values() # pylint: disable=no-value-for-parameter
            # Only keep groupings that indicate that
            # the UserStatsModel is missing.
            | 'Filter pairs of models' >> beam.Filter(
                lambda models: (
                    len(list(models)) == 1 and
                    isinstance(list(models)[0], user_models.UserSettingsModel)
                ))
            # Choosing the first element.
            | 'Transform tuples into models' >> beam.Map(
                lambda models: list(models)[0])
            # Creates the missing UserStatsModels.
            | 'Create new user stat models' >> beam.ParDo(
                CreateUserStatsModel())
        )

        unused_put_result = (
            (new_user_stats_models, old_user_stats_models)
            | 'Merge new and old models together' >> beam.Flatten()
            | 'Update the dashboard stats' >> beam.ParDo(
                UpdateWeeklyCreatorStats())
            | 'Put models into the datastore' >> ndb_io.PutModels()
        )

        new_user_stats_job_result = (
            new_user_stats_models
            | 'Count all new models' >> beam.combiners.Count.Globally()
>>>>>>> ff7df205
            | 'Only create result for new models when > 0' >> (
                beam.Filter(lambda x: x > 0))
            | 'Create result for new models' >> beam.Map(
                lambda x: job_run_result.JobRunResult(
<<<<<<< HEAD
                    stdout='SUCCESS %s' % x)
                )
        )

    @staticmethod
    def _generate_stats(
        suggestions: Iterable[suggestion_registry.SuggestionTranslateContent],
        opportunity: Optional[opportunity_domain.ExplorationOpportunitySummary]
    ) -> Iterable[Tuple[str, Dict[str, Union[bool, int, str]]]]:
        """Generates translation contribution stats for each suggestion.

        Args:
            suggestions: iter(SuggestionTranslateContent). Suggestions for which
                the stats should be generated.
            opportunity: ExplorationOpportunitySummary. Opportunity for which
                were the suggestions generated. Used to extract topic ID.

        Yields:
            tuple(str, Dict(str, *)). Tuple of key and suggestion stats dict.
            The stats dictionary has four fields:
                suggestion_status: str. What is the status of the suggestion.
                edited_by_reviewer: bool. Whether the suggestion was edited by
                    the reviewer.
                content_word_count: int. The word count of the content of
                    the suggestion.
                last_updated_date: str. When was the suggestion last updated.
        """
        # When opportunity is not available we leave the topic ID empty.
        topic_id = ''
        if opportunity is not None:
            topic_id = opportunity.topic_id

        for suggestion in suggestions:
            # Count the number of words in the original content, ignoring any
            # HTML tags and attributes.
            content_plain_text = html_cleaner.strip_html_tags( # type: ignore[no-untyped-call]
                suggestion.change.content_html) # type: ignore[attr-defined]
            content_word_count = len(content_plain_text.split())

            key = (
                suggestion_models.TranslationContributionStatsModel.generate_id(
                    suggestion.language_code, suggestion.author_id, topic_id))
            translation_contribution_stats_dict = {
                'suggestion_status': suggestion.status,
                'edited_by_reviewer': suggestion.edited_by_reviewer,
                'content_word_count': content_word_count,
                'last_updated_date': suggestion.last_updated.date().isoformat()
            }
            yield (key, translation_contribution_stats_dict)

    @staticmethod
    def _generate_translation_contribution_model(
        entity_id: str,
        translation: suggestion_registry.TranslationContributionStats
    ) -> suggestion_models.TranslationContributionStatsModel:
        """Generate translation contribution stats model from the domain object.

        Args:
            entity_id: str. The ID of the model.
            translation: TranslationContributionStats. Domain object.

        Returns:
            TranslationContributionStatsModel. The created model.
        """
        language_code, contributor_user_id, topic_id = entity_id.split('.')
        with datastore_services.get_ndb_context():
            translation_contributions_stats_model = (
                suggestion_models.TranslationContributionStatsModel(
                    id=entity_id,
                    language_code=language_code,
                    contributor_user_id=contributor_user_id,
                    topic_id=topic_id,
                    submitted_translations_count=(
                        translation.submitted_translations_count),
                    submitted_translation_word_count=(
                        translation.submitted_translation_word_count),
                    accepted_translations_count=(
                        translation.accepted_translations_count),
                    accepted_translations_without_reviewer_edits_count=(
                        translation
                        .accepted_translations_without_reviewer_edits_count
                    ),
                    accepted_translation_word_count=(
                        translation.accepted_translation_word_count),
                    rejected_translations_count=(
                        translation.rejected_translations_count),
                    rejected_translation_word_count=(
                        translation.rejected_translation_word_count),
                    contribution_dates=translation.contribution_dates
                )
            )
            translation_contributions_stats_model.update_timestamps()
            return translation_contributions_stats_model


class CombineStats(beam.CombineFn):  # type: ignore[misc]
    """CombineFn for combining the stats."""

    def create_accumulator(
        self
    ) -> suggestion_registry.TranslationContributionStats:
        return suggestion_registry.TranslationContributionStats.create_default()

    def add_input(
        self,
        accumulator: suggestion_registry.TranslationContributionStats,
        translation: Dict[str, Union[bool, int, str]]
    ) -> suggestion_registry.TranslationContributionStats:
        is_accepted = (
            translation['suggestion_status'] ==
            suggestion_models.STATUS_ACCEPTED
        )
        is_accepted_and_not_edited = (
            is_accepted and not translation['edited_by_reviewer'])
        is_rejected = (
            translation['suggestion_status'] ==
            suggestion_models.STATUS_REJECTED
        )
        word_count = translation['content_word_count']
        suggestion_date = datetime.datetime.strptime(
            python_utils.UNICODE(translation['last_updated_date']), '%Y-%m-%d'
        ).date()
        return suggestion_registry.TranslationContributionStats( # type: ignore[no-untyped-call]
            accumulator.language_code,
            accumulator.contributor_user_id,
            accumulator.topic_id,
            accumulator.submitted_translations_count + 1,
            accumulator.submitted_translation_word_count + word_count,
            accumulator.accepted_translations_count + int(is_accepted),
            (
                accumulator.accepted_translations_without_reviewer_edits_count +
                int(is_accepted_and_not_edited)
            ),
            (
                accumulator.accepted_translation_word_count +
                word_count * int(is_accepted)
            ),
            accumulator.rejected_translations_count + int(is_rejected),
            (
                accumulator.rejected_translation_word_count +
                word_count * int(is_rejected)
            ),
            accumulator.contribution_dates | {suggestion_date}
        )

    def merge_accumulators(
        self,
        accumulators: Iterable[suggestion_registry.TranslationContributionStats]
    ) -> suggestion_registry.TranslationContributionStats:
        return suggestion_registry.TranslationContributionStats( # type: ignore[no-untyped-call]
            list(accumulators)[0].language_code,
            list(accumulators)[0].contributor_user_id,
            list(accumulators)[0].topic_id,
            sum(acc.submitted_translations_count for acc in accumulators),
            sum(acc.submitted_translation_word_count for acc in accumulators),
            sum(acc.accepted_translations_count for acc in accumulators),
            sum(
                acc.accepted_translations_without_reviewer_edits_count
                for acc in accumulators
            ),
            sum(acc.accepted_translation_word_count for acc in accumulators),
            sum(acc.rejected_translations_count for acc in accumulators),
            sum(acc.rejected_translation_word_count for acc in accumulators),
            set().union(*[acc.contribution_dates for acc in accumulators])
        )

    def extract_output(
        self, accumulator: suggestion_registry.TranslationContributionStats
    ) -> suggestion_registry.TranslationContributionStats:
        return accumulator
=======
                    stdout='SUCCESS NEW %s' % x)
            )
        )
        old_user_stats_job_result = (
            old_user_stats_models
            | 'Count all old models' >> beam.combiners.Count.Globally()
            | 'Only create result for old models when > 0' >> (
                beam.Filter(lambda x: x > 0))
            | 'Create result for old models' >> beam.Map(
                lambda x: job_run_result.JobRunResult(
                    stdout='SUCCESS OLD %s' % x)
            )
        )

        return (
            (new_user_stats_job_result, old_user_stats_job_result)
            | 'Merge new and old results together' >> beam.Flatten()
        )


class CreateUserStatsModel(beam.DoFn): # type: ignore[misc]
    """DoFn to create empty user stats model."""

    def process(
        self, user_settings_model: user_models.UserSettingsModel
    ) -> Iterable[user_models.UserStatsModel]:
        """Creates empty user stats model with id.

        Args:
            user_settings_model: UserSettingsModel. Model from which to
                create the user stats model.

        Yields:
            UserStatsModel. The created user stats model.
        """
        with datastore_services.get_ndb_context():
            user_stats_model = (
                user_models.UserStatsModel(id=user_settings_model.id))
        user_stats_model.update_timestamps()
        yield user_stats_model


class UpdateWeeklyCreatorStats(beam.DoFn): # type: ignore[misc]
    """DoFn to update weekly dashboard stats in the user stats model."""

    def process(
        self, user_stats_model: user_models.UserStatsModel
    ) -> Iterable[user_models.UserStatsModel]:
        """Updates weekly dashboard stats with the current values.

        Args:
            user_stats_model: UserStatsModel. Model for which to update
                the weekly dashboard stats.

        Yields:
            UserStatsModel. The updated user stats model.
        """
        model = cast(
            user_models.UserStatsModel,
            job_utils.clone_model(user_stats_model) # type: ignore[no-untyped-call]
        )
        schema_version = model.schema_version

        if schema_version != feconf.CURRENT_DASHBOARD_STATS_SCHEMA_VERSION:
            user_services.migrate_dashboard_stats_to_latest_schema(model) # type: ignore[no-untyped-call]

        weekly_creator_stats = {
            user_services.get_current_date_as_string(): { # type: ignore[no-untyped-call]
                'num_ratings': model.num_ratings or 0,
                'average_ratings': model.average_ratings,
                'total_plays': model.total_plays or 0
            }
        }
        model.weekly_creator_stats_list.append(weekly_creator_stats)
        model.update_timestamps()
        yield model
>>>>>>> ff7df205
<|MERGE_RESOLUTION|>--- conflicted
+++ resolved
@@ -26,12 +26,9 @@
 from core.domain import opportunity_domain
 from core.domain import opportunity_services
 from core.domain import search_services
-<<<<<<< HEAD
 from core.domain import suggestion_registry
 from core.domain import suggestion_services
-=======
 from core.domain import user_services
->>>>>>> ff7df205
 from core.platform import models
 import feconf
 from jobs import base_jobs
@@ -47,23 +44,18 @@
 if MYPY: # pragma: no cover
     from mypy_imports import datastore_services
     from mypy_imports import exp_models
-<<<<<<< HEAD
     from mypy_imports import opportunity_models
     from mypy_imports import suggestion_models
+    from mypy_imports import user_models
 
 
 (
-    exp_models, opportunity_models, suggestion_models
+    exp_models, opportunity_models, suggestion_models,
+    user_models
 ) = models.Registry.import_models([
-    models.NAMES.exploration, models.NAMES.opportunity, models.NAMES.suggestion
+    models.NAMES.exploration, models.NAMES.opportunity, models.NAMES.suggestion,
+    models.NAMES.user
 ])
-=======
-    from mypy_imports import user_models
-
-
-(exp_models, user_models) = models.Registry.import_models(
-    [models.NAMES.exploration, models.NAMES.user])
->>>>>>> ff7df205
 datastore_services = models.Registry.import_datastore_services()
 platform_search_services = models.Registry.import_search_services()
 
@@ -120,78 +112,6 @@
             )
 
 
-<<<<<<< HEAD
-class GenerateTranslationContributionStats(base_jobs.JobBase):
-    """Job that indexes the explorations in Elastic Search."""
-
-    def run(self) -> beam.PCollection[job_run_result.JobRunResult]:
-        """Generates the translation contributins stats.
-
-        Returns:
-            PCollection. A PCollection of 'SUCCESS x' results, where x is
-            the number of generated stats..
-        """
-        suggestions_grouped_by_target = (
-            self.pipeline
-            | 'Get all non-deleted suggestion models' >> ndb_io.GetModels( # type: ignore[no-untyped-call]
-                suggestion_models.GeneralSuggestionModel.get_all(
-                    include_deleted=False))
-            # We need to window the models so that CoGroupByKey below
-            # works properly.
-            | 'Window the suggestions' >> beam.WindowInto(
-                beam.window.Sessions(10 * 60))
-            | 'Filter translate suggestions' >> beam.Filter(
-                lambda m: (
-                    m.suggestion_type ==
-                    feconf.SUGGESTION_TYPE_TRANSLATE_CONTENT
-                ))
-            | 'Transform to suggestion domain object' >> beam.Map(
-                suggestion_services.get_suggestion_from_model)
-            | 'Group by target' >> beam.GroupBy(lambda m: m.target_id)
-        )
-        exp_opportunities = (
-            self.pipeline
-            | 'Get all non-deleted opportunity models' >> ndb_io.GetModels(  # type: ignore[no-untyped-call]
-                opportunity_models.ExplorationOpportunitySummaryModel.get_all(
-                    include_deleted=False))
-            # We need to window the models so that CoGroupByKey below
-            # works properly.
-            | 'Window the opportunities' >> beam.WindowInto(
-                beam.window.Sessions(10 * 60))
-            | 'Transform to opportunity domain object' >> beam.Map(
-                opportunity_services.
-                get_exploration_opportunity_summary_from_model)
-            | 'Group by ID' >> beam.GroupBy(lambda m: m.id)
-        )
-
-        new_user_stats_models = (
-            {
-                'suggestion': suggestions_grouped_by_target,
-                'opportunity': exp_opportunities
-            }
-            | 'Merge models' >> beam.CoGroupByKey()
-            | 'Get rid of key' >> beam.Values()  # pylint: disable=no-value-for-parameter
-            | 'Generate stats' >> beam.ParDo(
-                lambda x: self._generate_stats(
-                    x['suggestion'][0] if len(x['suggestion']) else [],
-                    x['opportunity'][0][0] if len(x['opportunity']) else None
-                ))
-            | 'Group by key' >> beam.GroupByKey()
-            | 'Combine the stats' >> beam.CombineValues(CombineStats())
-            | 'Generate models from stats' >> beam.MapTuple(
-                self._generate_translation_contribution_model)
-        )
-
-        unused_put_result = (
-            new_user_stats_models
-            | 'Put models into the datastore' >> ndb_io.PutModels()
-        )
-
-        return (
-            new_user_stats_models
-            | 'Count all new models' >> (
-                beam.combiners.Count.Globally().without_defaults())
-=======
 class CollectWeeklyDashboardStats(base_jobs.JobBase):
     """One-off job for populating weekly dashboard stats for all registered
     users who have a non-None value of UserStatsModel.
@@ -246,12 +166,162 @@
         new_user_stats_job_result = (
             new_user_stats_models
             | 'Count all new models' >> beam.combiners.Count.Globally()
->>>>>>> ff7df205
             | 'Only create result for new models when > 0' >> (
                 beam.Filter(lambda x: x > 0))
             | 'Create result for new models' >> beam.Map(
                 lambda x: job_run_result.JobRunResult(
-<<<<<<< HEAD
+                    stdout='SUCCESS NEW %s' % x)
+            )
+        )
+        old_user_stats_job_result = (
+            old_user_stats_models
+            | 'Count all old models' >> beam.combiners.Count.Globally()
+            | 'Only create result for old models when > 0' >> (
+                beam.Filter(lambda x: x > 0))
+            | 'Create result for old models' >> beam.Map(
+                lambda x: job_run_result.JobRunResult(
+                    stdout='SUCCESS OLD %s' % x)
+            )
+        )
+
+        return (
+            (new_user_stats_job_result, old_user_stats_job_result)
+            | 'Merge new and old results together' >> beam.Flatten()
+        )
+
+
+class CreateUserStatsModel(beam.DoFn): # type: ignore[misc]
+    """DoFn to create empty user stats model."""
+
+    def process(
+        self, user_settings_model: user_models.UserSettingsModel
+    ) -> Iterable[user_models.UserStatsModel]:
+        """Creates empty user stats model with id.
+
+        Args:
+            user_settings_model: UserSettingsModel. Model from which to
+                create the user stats model.
+
+        Yields:
+            UserStatsModel. The created user stats model.
+        """
+        with datastore_services.get_ndb_context():
+            user_stats_model = (
+                user_models.UserStatsModel(id=user_settings_model.id))
+        user_stats_model.update_timestamps()
+        yield user_stats_model
+
+
+class UpdateWeeklyCreatorStats(beam.DoFn): # type: ignore[misc]
+    """DoFn to update weekly dashboard stats in the user stats model."""
+
+    def process(
+        self, user_stats_model: user_models.UserStatsModel
+    ) -> Iterable[user_models.UserStatsModel]:
+        """Updates weekly dashboard stats with the current values.
+
+        Args:
+            user_stats_model: UserStatsModel. Model for which to update
+                the weekly dashboard stats.
+
+        Yields:
+            UserStatsModel. The updated user stats model.
+        """
+        model = cast(
+            user_models.UserStatsModel,
+            job_utils.clone_model(user_stats_model) # type: ignore[no-untyped-call]
+        )
+        schema_version = model.schema_version
+
+        if schema_version != feconf.CURRENT_DASHBOARD_STATS_SCHEMA_VERSION:
+            user_services.migrate_dashboard_stats_to_latest_schema(model) # type: ignore[no-untyped-call]
+
+        weekly_creator_stats = {
+            user_services.get_current_date_as_string(): { # type: ignore[no-untyped-call]
+                'num_ratings': model.num_ratings or 0,
+                'average_ratings': model.average_ratings,
+                'total_plays': model.total_plays or 0
+            }
+        }
+        model.weekly_creator_stats_list.append(weekly_creator_stats)
+        model.update_timestamps()
+        yield model
+
+
+class GenerateTranslationContributionStats(base_jobs.JobBase):
+    """Job that indexes the explorations in Elastic Search."""
+
+    def run(self) -> beam.PCollection[job_run_result.JobRunResult]:
+        """Generates the translation contributins stats.
+
+        Returns:
+            PCollection. A PCollection of 'SUCCESS x' results, where x is
+            the number of generated stats..
+        """
+        suggestions_grouped_by_target = (
+            self.pipeline
+            | 'Get all non-deleted suggestion models' >> ndb_io.GetModels( # type: ignore[no-untyped-call]
+                suggestion_models.GeneralSuggestionModel.get_all(
+                    include_deleted=False))
+            # We need to window the models so that CoGroupByKey below
+            # works properly.
+            | 'Window the suggestions' >> beam.WindowInto(
+                beam.window.Sessions(10 * 60))
+            | 'Filter translate suggestions' >> beam.Filter(
+                lambda m: (
+                    m.suggestion_type ==
+                    feconf.SUGGESTION_TYPE_TRANSLATE_CONTENT
+                ))
+            | 'Transform to suggestion domain object' >> beam.Map(
+                suggestion_services.get_suggestion_from_model)
+            | 'Group by target' >> beam.GroupBy(lambda m: m.target_id)
+        )
+        exp_opportunities = (
+            self.pipeline
+            | 'Get all non-deleted opportunity models' >> ndb_io.GetModels(  # type: ignore[no-untyped-call]
+                opportunity_models.ExplorationOpportunitySummaryModel.get_all(
+                    include_deleted=False))
+            # We need to window the models so that CoGroupByKey below
+            # works properly.
+            | 'Window the opportunities' >> beam.WindowInto(
+                beam.window.Sessions(10 * 60))
+            | 'Transform to opportunity domain object' >> beam.Map(
+                opportunity_services.
+                get_exploration_opportunity_summary_from_model)
+            | 'Group by ID' >> beam.GroupBy(lambda m: m.id)
+        )
+
+        new_user_stats_models = (
+            {
+                'suggestion': suggestions_grouped_by_target,
+                'opportunity': exp_opportunities
+            }
+            | 'Merge models' >> beam.CoGroupByKey()
+            | 'Get rid of key' >> beam.Values()  # pylint: disable=no-value-for-parameter
+            | 'Generate stats' >> beam.ParDo(
+                lambda x: self._generate_stats(
+                    x['suggestion'][0] if len(x['suggestion']) else [],
+                    x['opportunity'][0][0] if len(x['opportunity']) else None
+                ))
+            | 'Group by key' >> beam.GroupByKey()
+            | 'Combine the stats' >> beam.CombineValues(CombineStats())
+            | 'Generate models from stats' >> beam.MapTuple(
+                self._generate_translation_contribution_model)
+        )
+
+        unused_put_result = (
+            new_user_stats_models
+            | 'Put models into the datastore' >> ndb_io.PutModels()
+        )
+
+        return (
+            new_user_stats_models
+            | 'Count all new models' >> (
+                beam.combiners.Count.Globally().without_defaults())
+            | 'Only create result for new models when > 0' >> (
+                beam.Filter(lambda x: x > 0))
+            | 'Create result for new models' >> beam.Map(
+                lambda x: job_run_result.JobRunResult(
                     stdout='SUCCESS %s' % x)
                 )
         )
@@ -421,82 +491,4 @@
     def extract_output(
         self, accumulator: suggestion_registry.TranslationContributionStats
     ) -> suggestion_registry.TranslationContributionStats:
-        return accumulator
-=======
-                    stdout='SUCCESS NEW %s' % x)
-            )
-        )
-        old_user_stats_job_result = (
-            old_user_stats_models
-            | 'Count all old models' >> beam.combiners.Count.Globally()
-            | 'Only create result for old models when > 0' >> (
-                beam.Filter(lambda x: x > 0))
-            | 'Create result for old models' >> beam.Map(
-                lambda x: job_run_result.JobRunResult(
-                    stdout='SUCCESS OLD %s' % x)
-            )
-        )
-
-        return (
-            (new_user_stats_job_result, old_user_stats_job_result)
-            | 'Merge new and old results together' >> beam.Flatten()
-        )
-
-
-class CreateUserStatsModel(beam.DoFn): # type: ignore[misc]
-    """DoFn to create empty user stats model."""
-
-    def process(
-        self, user_settings_model: user_models.UserSettingsModel
-    ) -> Iterable[user_models.UserStatsModel]:
-        """Creates empty user stats model with id.
-
-        Args:
-            user_settings_model: UserSettingsModel. Model from which to
-                create the user stats model.
-
-        Yields:
-            UserStatsModel. The created user stats model.
-        """
-        with datastore_services.get_ndb_context():
-            user_stats_model = (
-                user_models.UserStatsModel(id=user_settings_model.id))
-        user_stats_model.update_timestamps()
-        yield user_stats_model
-
-
-class UpdateWeeklyCreatorStats(beam.DoFn): # type: ignore[misc]
-    """DoFn to update weekly dashboard stats in the user stats model."""
-
-    def process(
-        self, user_stats_model: user_models.UserStatsModel
-    ) -> Iterable[user_models.UserStatsModel]:
-        """Updates weekly dashboard stats with the current values.
-
-        Args:
-            user_stats_model: UserStatsModel. Model for which to update
-                the weekly dashboard stats.
-
-        Yields:
-            UserStatsModel. The updated user stats model.
-        """
-        model = cast(
-            user_models.UserStatsModel,
-            job_utils.clone_model(user_stats_model) # type: ignore[no-untyped-call]
-        )
-        schema_version = model.schema_version
-
-        if schema_version != feconf.CURRENT_DASHBOARD_STATS_SCHEMA_VERSION:
-            user_services.migrate_dashboard_stats_to_latest_schema(model) # type: ignore[no-untyped-call]
-
-        weekly_creator_stats = {
-            user_services.get_current_date_as_string(): { # type: ignore[no-untyped-call]
-                'num_ratings': model.num_ratings or 0,
-                'average_ratings': model.average_ratings,
-                'total_plays': model.total_plays or 0
-            }
-        }
-        model.weekly_creator_stats_list.append(weekly_creator_stats)
-        model.update_timestamps()
-        yield model
->>>>>>> ff7df205
+        return accumulator