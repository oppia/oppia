--- conflicted
+++ resolved
@@ -71,34 +71,6 @@
         )
 
 
-class IndexExplorationSummaries(beam.DoFn): # type: ignore[misc]
-    """DoFn to to index exploration summaries."""
-
-    def process(
-            self, exp_summary_models: List[datastore_services.Model]
-    ) -> Iterable[job_run_result.JobRunResult]:
-        """Index exploration summaries and catch any errors.
-
-        Args:
-            exp_summary_models: list(Model). Models to index.
-
-        Yields:
-            list(str). List containing one element, which is either SUCCESS,
-            or FAILURE.
-        """
-        try:
-            search_services.index_exploration_summaries( # type: ignore[no-untyped-call]
-                cast(List[exp_models.ExpSummaryModel], exp_summary_models))
-            yield job_run_result.JobRunResult(
-                stdout='SUCCESS %s models indexed' % len(exp_summary_models)
-            )
-        except platform_search_services.SearchException: # type: ignore[attr-defined]
-            yield job_run_result.JobRunResult(
-                stderr='FAILURE %s models not indexed' % len(exp_summary_models)
-<<<<<<< HEAD
-            )
-
-
 class IndexExplorationsInSearch(base_jobs.JobBase):
     """Job that indexes the explorations in Elastic Search."""
 
@@ -122,6 +94,33 @@
             | 'Index batches of models' >> beam.ParDo(
                 IndexExplorationSummaries())
         )
+
+
+class IndexExplorationSummaries(beam.DoFn): # type: ignore[misc]
+    """DoFn to to index exploration summaries."""
+
+    def process(
+            self, exp_summary_models: List[datastore_services.Model]
+    ) -> Iterable[job_run_result.JobRunResult]:
+        """Index exploration summaries and catch any errors.
+
+        Args:
+            exp_summary_models: list(Model). Models to index.
+
+        Yields:
+            list(str). List containing one element, which is either SUCCESS,
+            or FAILURE.
+        """
+        try:
+            search_services.index_exploration_summaries( # type: ignore[no-untyped-call]
+                cast(List[exp_models.ExpSummaryModel], exp_summary_models))
+            yield job_run_result.JobRunResult(
+                stdout='SUCCESS %s models indexed' % len(exp_summary_models)
+            )
+        except platform_search_services.SearchException: # type: ignore[attr-defined]
+            yield job_run_result.JobRunResult(
+                stderr='FAILURE %s models not indexed' % len(exp_summary_models)
+            )
 
 
 class CollectWeeklyDashboardStats(base_jobs.JobBase):
@@ -251,7 +250,4 @@
         }
         model.weekly_creator_stats_list.append(weekly_creator_stats)
         model.update_timestamps()
-        return model
-=======
-            )
->>>>>>> b53085f4
+        return model