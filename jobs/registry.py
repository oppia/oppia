--- conflicted
+++ resolved
@@ -59,11 +59,7 @@
 # registry depends on JobMetaclass to handle the responsibility of keeping track
 # of every job.
 from jobs.batch_jobs import blog_validation_jobs # pylint: disable=unused-import  # isort: skip
-<<<<<<< HEAD
-from jobs.batch_jobs import opportunity_jobs # pylint: disable=unused-import  # isort: skip
-=======
 from jobs.batch_jobs import cron_jobs  # pylint: disable=unused-import  # isort: skip
->>>>>>> ff7df205
 from jobs.batch_jobs import validation_jobs      # pylint: disable=unused-import  # isort: skip
 
 
