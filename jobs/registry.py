--- conflicted
+++ resolved
@@ -44,17 +44,9 @@
 # We need this to happen for every job in this registry file, because the
 # registry depends on JobMetaclass to handle the responsibility of keeping track
 # of every job.
-<<<<<<< HEAD
-from jobs import base_jobs
-from jobs import blog_validation_jobs  # pylint: disable=unused-import
+from jobs.batch_jobs import blog_validation_jobs # pylint: disable=unused-import  # isort: skip
 from jobs.batch_jobs import cron_jobs  # pylint: disable=unused-import
-from jobs.batch_jobs import validation_jobs  # pylint: disable=unused-import
-
-from typing import List
-=======
-from jobs.batch_jobs import blog_validation_jobs # pylint: disable=unused-import  # isort: skip
 from jobs.batch_jobs import validation_jobs      # pylint: disable=unused-import  # isort: skip
->>>>>>> 072401d2
 
 
 def get_all_jobs() -> List[base_jobs.JobMetaclass]:
