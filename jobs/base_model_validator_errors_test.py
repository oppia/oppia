--- conflicted
+++ resolved
@@ -271,22 +271,21 @@
             last_updated=self.YEAR_AGO)
         error = errors.ModelExpiredError(model)
 
-<<<<<<< HEAD
-        days = cron_services.PERIOD_TO_HARD_DELETE_MODELS_MARKED_AS_DELETED.days
-        msg = (
-            'Entity id %s: Model marked as deleted is older than %s days'
-            % (model.id, days))
-
-        self.assertEqual(error.message, msg)
-
-
-class ModelDomainObjectValidateErrorTests(ValidatorErrorTestBase):
+        self.assertEqual(
+            error.message,
+            'ModelExpiredError in BaseModel(id="123"): deleted=True when older '
+            'than %d days' % (
+                feconf.PERIOD_TO_HARD_DELETE_MODELS_MARKED_AS_DELETED.days))
+
+
+class ModelDomainObjectValidateErrorTests(ModelValidatorErrorTestBase):
+
     def test_model_domain_object_validate_error(self):
-        model = MockModel(
+        model = base_models.BaseModel(
             id='123',
             deleted=True,
-            created_on=self.year_ago,
-            last_updated=self.year_ago)
+            created_on=self.YEAR_AGO,
+            last_updated=self.YEAR_AGO)
         error_message = 'Invalid validation type for domain object: Invalid'
 
         error = errors.ModelDomainObjectValidateError(
@@ -299,13 +298,14 @@
         self.assertEqual(error.message, msg)
 
 
-class IdsInModelFieldValidationErrorTests(ValidatorErrorTestBase):
+class IdsInModelFieldValidationErrorTests(ModelValidatorErrorTestBase):
+
     def test_model_ids_in_field_validate_error(self):
-        model = MockModel(
+        model = base_models.BaseModel(
             id='123',
             deleted=True,
-            created_on=self.year_ago,
-            last_updated=self.year_ago)
+            created_on=self.YEAR_AGO,
+            last_updated=self.YEAR_AGO)
         error_message = 'The field \'user_id\' should not contain system IDs'
 
         error = errors.IdsInModelFieldValidationError(
@@ -318,13 +318,14 @@
         self.assertEqual(error.message, msg)
 
 
-class ModelFieldCheckValidateErrorTests(ValidatorErrorTestBase):
+class ModelFieldCheckValidateErrorTests(ModelValidatorErrorTestBase):
+
     def test_model_field_check_validate_error(self):
-        model = MockModel(
+        model = base_models.BaseModel(
             id='123',
             deleted=True,
-            created_on=self.year_ago,
-            last_updated=self.year_ago)
+            created_on=self.YEAR_AGO,
+            last_updated=self.YEAR_AGO)
         field_name = 'user_id'
         fetched_model_id = 'uid_aa'
 
@@ -338,11 +339,4 @@
                 model.id, field_name, fetched_model_id,
                 'UserSettingsModel', fetched_model_id))
 
-        self.assertEqual(error.message, msg)
-=======
-        self.assertEqual(
-            error.message,
-            'ModelExpiredError in BaseModel(id="123"): deleted=True when older '
-            'than %d days' % (
-                feconf.PERIOD_TO_HARD_DELETE_MODELS_MARKED_AS_DELETED.days))
->>>>>>> 4dc6698f
+        self.assertEqual(error.message, msg)